/* SPDX-License-Identifier: LGPL-2.1+ */

#include <net/if.h>
#include <linux/fib_rules.h>

#include "af-list.h"
#include "alloc-util.h"
#include "conf-parser.h"
#include "fileio.h"
#include "ip-protocol-list.h"
#include "networkd-routing-policy-rule.h"
#include "netlink-util.h"
#include "networkd-manager.h"
#include "networkd-util.h"
#include "parse-util.h"
#include "socket-util.h"
#include "string-util.h"
#include "strv.h"

int routing_policy_rule_new(RoutingPolicyRule **ret) {
        RoutingPolicyRule *rule;

        rule = new(RoutingPolicyRule, 1);
        if (!rule)
                return -ENOMEM;

        *rule = (RoutingPolicyRule) {
                .table = RT_TABLE_MAIN,
        };

        *ret = rule;
        return 0;
}

void routing_policy_rule_free(RoutingPolicyRule *rule) {

        if (!rule)
                return;

        if (rule->network) {
                LIST_REMOVE(rules, rule->network->rules, rule);
                assert(rule->network->n_rules > 0);
                rule->network->n_rules--;

                if (rule->section)
                        hashmap_remove(rule->network->rules_by_section, rule->section);
        }

        if (rule->manager) {
                if (set_get(rule->manager->rules, rule) == rule)
                        set_remove(rule->manager->rules, rule);
                if (set_get(rule->manager->rules_foreign, rule) == rule)
                        set_remove(rule->manager->rules_foreign, rule);
        }

        network_config_section_free(rule->section);
        free(rule->iif);
        free(rule->oif);
        free(rule);
}

static int routing_policy_rule_copy(RoutingPolicyRule *dest, RoutingPolicyRule *src) {
        _cleanup_free_ char *iif = NULL, *oif = NULL;

        assert(dest);
        assert(src);

        if (src->iif) {
                iif = strdup(src->iif);
                if (!iif)
                        return -ENOMEM;
        }

        if (src->oif) {
                oif = strdup(src->oif);
                if (!oif)
                        return -ENOMEM;
        }

        dest->family = src->family;
        dest->from = src->from;
        dest->from_prefixlen = src->from_prefixlen;
        dest->to = src->to;
        dest->to_prefixlen = src->to_prefixlen;
        dest->invert_rule = src->invert_rule;
        dest->tos = src->tos;
        dest->fwmark = src->fwmark;
        dest->fwmask = src->fwmask;
        dest->priority = src->priority;
        dest->table = src->table;
        dest->iif = TAKE_PTR(iif);
        dest->oif = TAKE_PTR(oif);
        dest->protocol = src->protocol;
        dest->sport = src->sport;
        dest->dport = src->dport;

        return 0;
}

static void routing_policy_rule_hash_func(const RoutingPolicyRule *rule, struct siphash *state) {
        assert(rule);

        siphash24_compress(&rule->family, sizeof(rule->family), state);

        switch (rule->family) {
        case AF_INET:
        case AF_INET6:
                siphash24_compress(&rule->from, FAMILY_ADDRESS_SIZE(rule->family), state);
                siphash24_compress(&rule->from_prefixlen, sizeof(rule->from_prefixlen), state);

                siphash24_compress(&rule->to, FAMILY_ADDRESS_SIZE(rule->family), state);
                siphash24_compress(&rule->to_prefixlen, sizeof(rule->to_prefixlen), state);

                siphash24_compress_boolean(rule->invert_rule, state);

                siphash24_compress(&rule->tos, sizeof(rule->tos), state);
                siphash24_compress(&rule->fwmark, sizeof(rule->fwmark), state);
                siphash24_compress(&rule->fwmask, sizeof(rule->fwmask), state);
                siphash24_compress(&rule->priority, sizeof(rule->priority), state);
                siphash24_compress(&rule->table, sizeof(rule->table), state);

                siphash24_compress(&rule->protocol, sizeof(rule->protocol), state);
                siphash24_compress(&rule->sport, sizeof(rule->sport), state);
                siphash24_compress(&rule->dport, sizeof(rule->dport), state);

                if (rule->iif)
                        siphash24_compress(rule->iif, strlen(rule->iif), state);

                if (rule->oif)
                        siphash24_compress(rule->oif, strlen(rule->oif), state);

                break;
        default:
                /* treat any other address family as AF_UNSPEC */
                break;
        }
}

static int routing_policy_rule_compare_func(const RoutingPolicyRule *a, const RoutingPolicyRule *b) {
        int r;

        r = CMP(a->family, b->family);
        if (r != 0)
                return r;

        switch (a->family) {
        case AF_INET:
        case AF_INET6:
                r = CMP(a->from_prefixlen, b->from_prefixlen);
                if (r != 0)
                        return r;

                r = memcmp(&a->from, &b->from, FAMILY_ADDRESS_SIZE(a->family));
                if (r != 0)
                        return r;

                r = CMP(a->to_prefixlen, b->to_prefixlen);
                if (r != 0)
                        return r;

                r = memcmp(&a->to, &b->to, FAMILY_ADDRESS_SIZE(a->family));
                if (r != 0)
                        return r;

                r = CMP(a->invert_rule, b->invert_rule);
                if (r != 0)
                        return r;

                r = CMP(a->tos, b->tos);
                if (r != 0)
                        return r;

                r = CMP(a->fwmark, b->fwmark);
                if (r != 0)
                        return r;

                r = CMP(a->fwmask, b->fwmask);
                if (r != 0)
                        return r;

                r = CMP(a->priority, b->priority);
                if (r != 0)
                        return r;

                r = CMP(a->table, b->table);
                if (r != 0)
                        return r;

<<<<<<< HEAD
                r = strcmp_ptr(a->iif, b->iif);
                if (r != 0)
                        return r;

                r = strcmp_ptr(a->oif, b->oif);
                if (r != 0)
                        return r;

=======
>>>>>>> 96240360
                r = CMP(a->protocol, b->protocol);
                if (r != 0)
                        return r;

                r = memcmp(&a->sport, &b->sport, sizeof(a->sport));
                if (r != 0)
                        return r;

                r = memcmp(&a->dport, &b->dport, sizeof(a->dport));
                if (r != 0)
                        return r;

                r = strcmp_ptr(a->iif, b->iif);
                if (r != 0)
                        return r;

                r = strcmp_ptr(a->oif, b->oif);
                if (r != 0)
                        return r;

                return 0;
        default:
                /* treat any other address family as AF_UNSPEC */
                return 0;
        }
}

DEFINE_PRIVATE_HASH_OPS(routing_policy_rule_hash_ops, RoutingPolicyRule, routing_policy_rule_hash_func, routing_policy_rule_compare_func);

int routing_policy_rule_get(Manager *m, RoutingPolicyRule *rule, RoutingPolicyRule **ret) {

        RoutingPolicyRule *existing;

        assert(m);

        existing = set_get(m->rules, rule);
        if (existing) {
                if (ret)
                        *ret = existing;
                return 1;
        }

        existing = set_get(m->rules_foreign, rule);
        if (existing) {
                if (ret)
                        *ret = existing;
                return 0;
        }

        return -ENOENT;
}

int routing_policy_rule_make_local(Manager *m, RoutingPolicyRule *rule) {
        int r;

        assert(m);

        if (set_contains(m->rules_foreign, rule)) {
                set_remove(m->rules_foreign, rule);

                r = set_ensure_allocated(&m->rules, &routing_policy_rule_hash_ops);
                if (r < 0)
                        return r;

                r = set_put(m->rules, rule);
                if (r < 0)
                        return r;
                if (r == 0)
                        routing_policy_rule_free(rule);
        }

        return -ENOENT;
}

static int routing_policy_rule_add_internal(Manager *m, Set **rules, RoutingPolicyRule *in, RoutingPolicyRule **ret) {
        _cleanup_(routing_policy_rule_freep) RoutingPolicyRule *rule = NULL;
        int r;

        assert(m);
        assert(rules);
        assert(in);

        r = routing_policy_rule_new(&rule);
        if (r < 0)
                return r;

        rule->manager = m;

        r = routing_policy_rule_copy(rule, in);
        if (r < 0)
                return r;

        r = set_ensure_allocated(rules, &routing_policy_rule_hash_ops);
        if (r < 0)
                return r;

        r = set_put(*rules, rule);
        if (r < 0)
                return r;
        if (r == 0)
                return -EEXIST;

        if (ret)
                *ret = rule;

        TAKE_PTR(rule);
        return 0;
}

static int routing_policy_rule_add(Manager *m, RoutingPolicyRule *rule, RoutingPolicyRule **ret) {
        return routing_policy_rule_add_internal(m, &m->rules, rule, ret);
}

int routing_policy_rule_add_foreign(Manager *m, RoutingPolicyRule *rule, RoutingPolicyRule **ret) {
        return routing_policy_rule_add_internal(m, &m->rules_foreign, rule, ret);
}

static int routing_policy_rule_remove_handler(sd_netlink *rtnl, sd_netlink_message *m, Link *link) {
        int r;

        assert(m);
        assert(link);
        assert(link->ifname);

        link->routing_policy_rule_remove_messages--;

        if (IN_SET(link->state, LINK_STATE_FAILED, LINK_STATE_LINGER))
                return 1;

        r = sd_netlink_message_get_errno(m);
        if (r < 0)
                log_link_warning_errno(link, r, "Could not drop routing policy rule: %m");

        return 1;
}

int routing_policy_rule_remove(RoutingPolicyRule *routing_policy_rule, Link *link, link_netlink_message_handler_t callback) {
        _cleanup_(sd_netlink_message_unrefp) sd_netlink_message *m = NULL;
        int r;

        assert(routing_policy_rule);
        assert(link);
        assert(link->manager);
        assert(link->manager->rtnl);
        assert(link->ifindex > 0);
        assert(IN_SET(routing_policy_rule->family, AF_INET, AF_INET6));

        r = sd_rtnl_message_new_routing_policy_rule(link->manager->rtnl, &m, RTM_DELRULE, routing_policy_rule->family);
        if (r < 0)
                return log_error_errno(r, "Could not allocate RTM_DELRULE message: %m");

        if (in_addr_is_null(routing_policy_rule->family, &routing_policy_rule->from) == 0) {
                r = netlink_message_append_in_addr_union(m, FRA_SRC, routing_policy_rule->family, &routing_policy_rule->from);
                if (r < 0)
                        return log_error_errno(r, "Could not append FRA_SRC attribute: %m");

                r = sd_rtnl_message_routing_policy_rule_set_rtm_src_prefixlen(m, routing_policy_rule->from_prefixlen);
                if (r < 0)
                        return log_error_errno(r, "Could not set source prefix length: %m");
        }

        if (in_addr_is_null(routing_policy_rule->family, &routing_policy_rule->to) == 0) {
                r = netlink_message_append_in_addr_union(m, FRA_DST, routing_policy_rule->family, &routing_policy_rule->to);
                if (r < 0)
                        return log_error_errno(r, "Could not append FRA_DST attribute: %m");

                r = sd_rtnl_message_routing_policy_rule_set_rtm_dst_prefixlen(m, routing_policy_rule->to_prefixlen);
                if (r < 0)
                        return log_error_errno(r, "Could not set destination prefix length: %m");
        }

        r = netlink_call_async(link->manager->rtnl, NULL, m,
                               callback ?: routing_policy_rule_remove_handler,
                               link_netlink_destroy_callback, link);
        if (r < 0)
                return log_error_errno(r, "Could not send rtnetlink message: %m");

        link_ref(link);

        return 0;
}

static int routing_policy_rule_new_static(Network *network, const char *filename, unsigned section_line, RoutingPolicyRule **ret) {
        _cleanup_(routing_policy_rule_freep) RoutingPolicyRule *rule = NULL;
        _cleanup_(network_config_section_freep) NetworkConfigSection *n = NULL;
        int r;

        assert(network);
        assert(ret);
        assert(!!filename == (section_line > 0));

        if (filename) {
                r = network_config_section_new(filename, section_line, &n);
                if (r < 0)
                        return r;

                rule = hashmap_get(network->rules_by_section, n);
                if (rule) {
                        *ret = TAKE_PTR(rule);

                        return 0;
                }
        }

        r = routing_policy_rule_new(&rule);
        if (r < 0)
                return r;

        rule->network = network;
        LIST_APPEND(rules, network->rules, rule);
        network->n_rules++;

        if (filename) {
                rule->section = TAKE_PTR(n);

                r = hashmap_ensure_allocated(&network->rules_by_section, &network_config_hash_ops);
                if (r < 0)
                        return r;

                r = hashmap_put(network->rules_by_section, rule->section, rule);
                if (r < 0)
                        return r;
        }

        *ret = TAKE_PTR(rule);

        return 0;
}

static int routing_policy_rule_handler(sd_netlink *rtnl, sd_netlink_message *m, Link *link) {
        int r;

        assert(rtnl);
        assert(m);
        assert(link);
        assert(link->ifname);
        assert(link->routing_policy_rule_messages > 0);

        link->routing_policy_rule_messages--;

        if (IN_SET(link->state, LINK_STATE_FAILED, LINK_STATE_LINGER))
                return 1;

        r = sd_netlink_message_get_errno(m);
        if (r < 0 && r != -EEXIST) {
                log_link_warning_errno(link, r, "Could not add routing policy rule: %m");
                link_enter_failed(link);
                return 1;
        }

        if (link->routing_policy_rule_messages == 0) {
                log_link_debug(link, "Routing policy rule configured");
                link->routing_policy_rules_configured = true;
                link_check_ready(link);
        }

        return 1;
}

int routing_policy_rule_configure(RoutingPolicyRule *rule, Link *link, link_netlink_message_handler_t callback) {
        _cleanup_(sd_netlink_message_unrefp) sd_netlink_message *m = NULL;
        int r;

        assert(rule);
        assert(link);
        assert(link->ifindex > 0);
        assert(link->manager);
        assert(link->manager->rtnl);

        if (DEBUG_LOGGING) {
                _cleanup_free_ char *from = NULL, *to = NULL;

                (void) in_addr_to_string(rule->family, &rule->from, &from);
                (void) in_addr_to_string(rule->family, &rule->to, &to);

                log_debug("Configuring routing policy rule: %s/%u -> %s/%u, iif: %s, oif: %s, table: %u",
                          from, rule->from_prefixlen, to, rule->to_prefixlen, strna(rule->iif), strna(rule->oif), rule->table);
        }

        r = sd_rtnl_message_new_routing_policy_rule(link->manager->rtnl, &m, RTM_NEWRULE, rule->family);
        if (r < 0)
                return log_error_errno(r, "Could not allocate RTM_NEWRULE message: %m");

        if (in_addr_is_null(rule->family, &rule->from) == 0) {
                r = netlink_message_append_in_addr_union(m, FRA_SRC, rule->family, &rule->from);
                if (r < 0)
                        return log_error_errno(r, "Could not append FRA_SRC attribute: %m");

                r = sd_rtnl_message_routing_policy_rule_set_rtm_src_prefixlen(m, rule->from_prefixlen);
                if (r < 0)
                        return log_error_errno(r, "Could not set source prefix length: %m");
        }

        if (in_addr_is_null(rule->family, &rule->to) == 0) {
                r = netlink_message_append_in_addr_union(m, FRA_DST, rule->family, &rule->to);
                if (r < 0)
                        return log_error_errno(r, "Could not append FRA_DST attribute: %m");

                r = sd_rtnl_message_routing_policy_rule_set_rtm_dst_prefixlen(m, rule->to_prefixlen);
                if (r < 0)
                        return log_error_errno(r, "Could not set destination prefix length: %m");
        }

        r = sd_netlink_message_append_u32(m, FRA_PRIORITY, rule->priority);
        if (r < 0)
                return log_error_errno(r, "Could not append FRA_PRIORITY attribute: %m");

        if (rule->tos > 0) {
                r = sd_rtnl_message_routing_policy_rule_set_tos(m, rule->tos);
                if (r < 0)
                        return log_error_errno(r, "Could not set ip rule tos: %m");
        }

        if (rule->table < 256) {
                r = sd_rtnl_message_routing_policy_rule_set_table(m, rule->table);
                if (r < 0)
                        return log_error_errno(r, "Could not set ip rule table: %m");
        } else {
                r = sd_rtnl_message_routing_policy_rule_set_table(m, RT_TABLE_UNSPEC);
                if (r < 0)
                        return log_error_errno(r, "Could not set ip rule table: %m");

                r = sd_netlink_message_append_u32(m, FRA_TABLE, rule->table);
                if (r < 0)
                        return log_error_errno(r, "Could not append FRA_TABLE attribute: %m");
        }

        if (rule->fwmark > 0) {
                r = sd_netlink_message_append_u32(m, FRA_FWMARK, rule->fwmark);
                if (r < 0)
                        return log_error_errno(r, "Could not append FRA_FWMARK attribute: %m");
        }

        if (rule->fwmask > 0) {
                r = sd_netlink_message_append_u32(m, FRA_FWMASK, rule->fwmask);
                if (r < 0)
                        return log_error_errno(r, "Could not append FRA_FWMASK attribute: %m");
        }

        if (rule->iif) {
                r = sd_netlink_message_append_string(m, FRA_IFNAME, rule->iif);
                if (r < 0)
                        return log_error_errno(r, "Could not append FRA_IFNAME attribute: %m");
        }

        if (rule->oif) {
                r = sd_netlink_message_append_string(m, FRA_OIFNAME, rule->oif);
                if (r < 0)
                        return log_error_errno(r, "Could not append FRA_OIFNAME attribute: %m");
        }

        r = sd_netlink_message_append_u8(m, FRA_IP_PROTO, rule->protocol);
        if (r < 0)
                return log_error_errno(r, "Could not append FRA_IP_PROTO attribute: %m");

        if (rule->sport.start != 0 || rule->sport.end != 0) {
                r = sd_netlink_message_append_data(m, FRA_SPORT_RANGE, &rule->sport, sizeof(rule->sport));
                if (r < 0)
                        return log_error_errno(r, "Could not append FRA_SPORT_RANGE attribute: %m");
        }

        if (rule->dport.start != 0 || rule->dport.end != 0) {
                r = sd_netlink_message_append_data(m, FRA_DPORT_RANGE, &rule->dport, sizeof(rule->dport));
                if (r < 0)
                        return log_error_errno(r, "Could not append FRA_DPORT_RANGE attribute: %m");
        }

        if (rule->invert_rule) {
                r = sd_rtnl_message_routing_policy_rule_set_flags(m, FIB_RULE_INVERT);
                if (r < 0)
                        return log_error_errno(r, "Could not append FIB_RULE_INVERT attribute: %m");
        }

        rule->link = link;

        r = netlink_call_async(link->manager->rtnl, NULL, m,
                               callback ?: routing_policy_rule_handler,
                               link_netlink_destroy_callback, link);
        if (r < 0)
                return log_error_errno(r, "Could not send rtnetlink message: %m");

        link_ref(link);

        r = routing_policy_rule_add(link->manager, rule, NULL);
        if (r < 0)
                return log_error_errno(r, "Could not add rule: %m");

        return 1;
}

int routing_policy_rule_section_verify(RoutingPolicyRule *rule) {
        int r;

        if (section_is_invalid(rule->section))
                return -EINVAL;

        if ((rule->family == AF_INET && FLAGS_SET(rule->address_family, ADDRESS_FAMILY_IPV6)) ||
            (rule->family == AF_INET6 && FLAGS_SET(rule->address_family, ADDRESS_FAMILY_IPV4)))
                return log_error_errno(SYNTHETIC_ERRNO(EINVAL),
                                "%s: address family specified by Family= conflicts with the address "
                                "specified by To= or From=. Ignoring [RoutingPolicyRule] section from line %u.",
                                rule->section->filename, rule->section->line);

        if (FLAGS_SET(rule->address_family, ADDRESS_FAMILY_IPV4 | ADDRESS_FAMILY_IPV6)) {
                _cleanup_(routing_policy_rule_freep) RoutingPolicyRule *rule6 = NULL;

                assert(rule->family == AF_UNSPEC);

                /* When Family=both, we need to copy the section, AF_INET and AF_INET6. */

                r = routing_policy_rule_new_static(rule->network, NULL, 0, &rule6);
                if (r < 0)
                        return r;

                r = routing_policy_rule_copy(rule6, rule);
                if (r < 0)
                        return r;

                rule->family = AF_INET;
                rule6->family = AF_INET6;

                TAKE_PTR(rule6);
        }

        if (rule->family == AF_UNSPEC) {
                if (FLAGS_SET(rule->address_family, ADDRESS_FAMILY_IPV6))
                        rule->family = AF_INET6;
                else
                        rule->family = AF_INET;
        }

        return 0;
}

static int parse_fwmark_fwmask(const char *s, uint32_t *fwmark, uint32_t *fwmask) {
        _cleanup_free_ char *f = NULL;
        char *p;
        int r;

        assert(s);

        f = strdup(s);
        if (!f)
                return -ENOMEM;

        p = strchr(f, '/');
        if (p)
                *p++ = '\0';

        r = safe_atou32(f, fwmark);
        if (r < 0)
                return log_error_errno(r, "Failed to parse RPDB rule firewall mark, ignoring: %s", f);

        if (p) {
                r = safe_atou32(p, fwmask);
                if (r < 0)
                        return log_error_errno(r, "Failed to parse RPDB rule mask, ignoring: %s", f);
        }

        return 0;
}

int config_parse_routing_policy_rule_tos(
                const char *unit,
                const char *filename,
                unsigned line,
                const char *section,
                unsigned section_line,
                const char *lvalue,
                int ltype,
                const char *rvalue,
                void *data,
                void *userdata) {

        _cleanup_(routing_policy_rule_free_or_set_invalidp) RoutingPolicyRule *n = NULL;
        Network *network = userdata;
        int r;

        assert(filename);
        assert(section);
        assert(lvalue);
        assert(rvalue);
        assert(data);

        r = routing_policy_rule_new_static(network, filename, section_line, &n);
        if (r < 0)
                return r;

        r = safe_atou8(rvalue, &n->tos);
        if (r < 0) {
                log_syntax(unit, LOG_ERR, filename, line, r, "Failed to parse RPDB rule tos, ignoring: %s", rvalue);
                return 0;
        }

        n = NULL;

        return 0;
}

int config_parse_routing_policy_rule_priority(
                const char *unit,
                const char *filename,
                unsigned line,
                const char *section,
                unsigned section_line,
                const char *lvalue,
                int ltype,
                const char *rvalue,
                void *data,
                void *userdata) {

        _cleanup_(routing_policy_rule_free_or_set_invalidp) RoutingPolicyRule *n = NULL;
        Network *network = userdata;
        int r;

        assert(filename);
        assert(section);
        assert(lvalue);
        assert(rvalue);
        assert(data);

        r = routing_policy_rule_new_static(network, filename, section_line, &n);
        if (r < 0)
                return r;

        r = safe_atou32(rvalue, &n->priority);
        if (r < 0) {
                log_syntax(unit, LOG_ERR, filename, line, r, "Failed to parse RPDB rule priority, ignoring: %s", rvalue);
                return 0;
        }

        n = NULL;

        return 0;
}

int config_parse_routing_policy_rule_table(
                const char *unit,
                const char *filename,
                unsigned line,
                const char *section,
                unsigned section_line,
                const char *lvalue,
                int ltype,
                const char *rvalue,
                void *data,
                void *userdata) {

        _cleanup_(routing_policy_rule_free_or_set_invalidp) RoutingPolicyRule *n = NULL;
        Network *network = userdata;
        int r;

        assert(filename);
        assert(section);
        assert(lvalue);
        assert(rvalue);
        assert(data);

        r = routing_policy_rule_new_static(network, filename, section_line, &n);
        if (r < 0)
                return r;

        r = safe_atou32(rvalue, &n->table);
        if (r < 0) {
                log_syntax(unit, LOG_ERR, filename, line, r, "Failed to parse RPDB rule table, ignoring: %s", rvalue);
                return 0;
        }

        n = NULL;

        return 0;
}

int config_parse_routing_policy_rule_fwmark_mask(
                const char *unit,
                const char *filename,
                unsigned line,
                const char *section,
                unsigned section_line,
                const char *lvalue,
                int ltype,
                const char *rvalue,
                void *data,
                void *userdata) {

        _cleanup_(routing_policy_rule_free_or_set_invalidp) RoutingPolicyRule *n = NULL;
        Network *network = userdata;
        int r;

        assert(filename);
        assert(section);
        assert(lvalue);
        assert(rvalue);
        assert(data);

        r = routing_policy_rule_new_static(network, filename, section_line, &n);
        if (r < 0)
                return r;

        r = parse_fwmark_fwmask(rvalue, &n->fwmark, &n->fwmask);
        if (r < 0) {
                log_syntax(unit, LOG_ERR, filename, line, r, "Failed to parse RPDB rule firewall mark or mask, ignoring: %s", rvalue);
                return 0;
        }

        n = NULL;

        return 0;
}

int config_parse_routing_policy_rule_prefix(
                const char *unit,
                const char *filename,
                unsigned line,
                const char *section,
                unsigned section_line,
                const char *lvalue,
                int ltype,
                const char *rvalue,
                void *data,
                void *userdata) {

        _cleanup_(routing_policy_rule_free_or_set_invalidp) RoutingPolicyRule *n = NULL;
        Network *network = userdata;
        union in_addr_union *buffer;
        uint8_t *prefixlen;
        int r;

        assert(filename);
        assert(section);
        assert(lvalue);
        assert(rvalue);
        assert(data);

        r = routing_policy_rule_new_static(network, filename, section_line, &n);
        if (r < 0)
                return r;

        if (streq(lvalue, "To")) {
                buffer = &n->to;
                prefixlen = &n->to_prefixlen;
        } else {
                buffer = &n->from;
                prefixlen = &n->from_prefixlen;
        }

        if (n->family == AF_UNSPEC)
                r = in_addr_prefix_from_string_auto(rvalue, &n->family, buffer, prefixlen);
        else
                r = in_addr_prefix_from_string(rvalue, n->family, buffer, prefixlen);
        if (r < 0) {
                log_syntax(unit, LOG_ERR, filename, line, r, "RPDB rule prefix is invalid, ignoring assignment: %s", rvalue);
                return 0;
        }

        n = NULL;

        return 0;
}

int config_parse_routing_policy_rule_device(
                const char *unit,
                const char *filename,
                unsigned line,
                const char *section,
                unsigned section_line,
                const char *lvalue,
                int ltype,
                const char *rvalue,
                void *data,
                void *userdata) {

        _cleanup_(routing_policy_rule_free_or_set_invalidp) RoutingPolicyRule *n = NULL;
        Network *network = userdata;
        int r;

        assert(filename);
        assert(section);
        assert(lvalue);
        assert(rvalue);
        assert(data);

        r = routing_policy_rule_new_static(network, filename, section_line, &n);
        if (r < 0)
                return r;

        if (!ifname_valid(rvalue)) {
                log_syntax(unit, LOG_ERR, filename, line, r, "Failed to parse '%s' interface name, ignoring: %s", lvalue, rvalue);
                return 0;
        }

        if (streq(lvalue, "IncomingInterface")) {
                r = free_and_strdup(&n->iif, rvalue);
                if (r < 0)
                        return log_oom();
        } else {
                r = free_and_strdup(&n->oif, rvalue);
                if (r < 0)
                        return log_oom();
        }

        n = NULL;

        return 0;
}

int config_parse_routing_policy_rule_port_range(
                const char *unit,
                const char *filename,
                unsigned line,
                const char *section,
                unsigned section_line,
                const char *lvalue,
                int ltype,
                const char *rvalue,
                void *data,
                void *userdata) {
        _cleanup_(routing_policy_rule_free_or_set_invalidp) RoutingPolicyRule *n = NULL;
        Network *network = userdata;
        uint16_t low, high;
        int r;

        assert(filename);
        assert(section);
        assert(lvalue);
        assert(rvalue);
        assert(data);

        r = routing_policy_rule_new_static(network, filename, section_line, &n);
        if (r < 0)
                return r;

        r = parse_ip_port_range(rvalue, &low, &high);
        if (r < 0) {
                log_syntax(unit, LOG_ERR, filename, line, r, "Failed to parse routing policy rule port range '%s'", rvalue);
                return 0;
        }

        if (streq(lvalue, "SourcePort")) {
                n->sport.start = low;
                n->sport.end = high;
        } else {
                n->dport.start = low;
                n->dport.end = high;
        }

        n = NULL;

        return 0;
}

int config_parse_routing_policy_rule_ip_protocol(
                const char *unit,
                const char *filename,
                unsigned line,
                const char *section,
                unsigned section_line,
                const char *lvalue,
                int ltype,
                const char *rvalue,
                void *data,
                void *userdata) {

        _cleanup_(routing_policy_rule_free_or_set_invalidp) RoutingPolicyRule *n = NULL;
        Network *network = userdata;
        int r;

        assert(filename);
        assert(section);
        assert(lvalue);
        assert(rvalue);
        assert(data);

        r = routing_policy_rule_new_static(network, filename, section_line, &n);
        if (r < 0)
                return r;

        r = parse_ip_protocol(rvalue);
        if (r < 0) {
                log_syntax(unit, LOG_ERR, filename, line, r, "Failed to parse IP protocol '%s' for routing policy rule, ignoring: %m", rvalue);
                return 0;
        }

        n->protocol = r;

        n = NULL;

        return 0;
}

int config_parse_routing_policy_rule_invert(
                const char *unit,
                const char *filename,
                unsigned line,
                const char *section,
                unsigned section_line,
                const char *lvalue,
                int ltype,
                const char *rvalue,
                void *data,
                void *userdata) {

        _cleanup_(routing_policy_rule_free_or_set_invalidp) RoutingPolicyRule *n = NULL;
        Network *network = userdata;
        int r;

        assert(filename);
        assert(section);
        assert(lvalue);
        assert(rvalue);
        assert(data);

        r = routing_policy_rule_new_static(network, filename, section_line, &n);
        if (r < 0)
                return r;

        r = parse_boolean(rvalue);
        if (r < 0) {
                log_syntax(unit, LOG_ERR, filename, line, r, "Failed to parse RPDB rule invert, ignoring: %s", rvalue);
                return 0;
        }

        n->invert_rule = r;

        n = NULL;

        return 0;
}

int config_parse_routing_policy_rule_family(
                const char *unit,
                const char *filename,
                unsigned line,
                const char *section,
                unsigned section_line,
                const char *lvalue,
                int ltype,
                const char *rvalue,
                void *data,
                void *userdata) {

        _cleanup_(routing_policy_rule_free_or_set_invalidp) RoutingPolicyRule *n = NULL;
        Network *network = userdata;
        AddressFamily a;
        int r;

        assert(filename);
        assert(section);
        assert(lvalue);
        assert(rvalue);
        assert(data);

        r = routing_policy_rule_new_static(network, filename, section_line, &n);
        if (r < 0)
                return r;

        a = routing_policy_rule_address_family_from_string(rvalue);
        if (a < 0) {
                log_syntax(unit, LOG_ERR, filename, line, 0,
                           "Invalid address family '%s', ignoring.", rvalue);
                return 0;
        }

        n->address_family = a;
        n = NULL;

        return 0;
}

static int routing_policy_rule_read_full_file(const char *state_file, char **ret) {
        _cleanup_free_ char *s = NULL;
        size_t size;
        int r;

        assert(state_file);

        r = read_full_file(state_file, &s, &size);
        if (r == -ENOENT)
                return -ENODATA;
        if (r < 0)
                return r;
        if (size <= 0)
                return -ENODATA;

        *ret = TAKE_PTR(s);

        return size;
}

int routing_policy_serialize_rules(Set *rules, FILE *f) {
        RoutingPolicyRule *rule = NULL;
        Iterator i;
        int r;

        assert(f);

        SET_FOREACH(rule, rules, i) {
                _cleanup_free_ char *from_str = NULL, *to_str = NULL;
                bool space = false;
                const char *family_str;

                fputs("RULE=", f);

                if (!in_addr_is_null(rule->family, &rule->from)) {
                        r = in_addr_to_string(rule->family, &rule->from, &from_str);
                        if (r < 0)
                                return r;

                        fprintf(f, "from=%s/%hhu",
                                from_str, rule->from_prefixlen);
                        space = true;
                }

                if (!in_addr_is_null(rule->family, &rule->to)) {
                        r = in_addr_to_string(rule->family, &rule->to, &to_str);
                        if (r < 0)
                                return r;

                        fprintf(f, "%sto=%s/%hhu",
                                space ? " " : "",
                                to_str, rule->to_prefixlen);
                        space = true;
                }

                family_str = af_to_name(rule->family);
                if (family_str)
                fprintf(f, "%sfamily=%s",
                        space ? " " : "",
                        family_str);

                if (rule->tos != 0) {
                        fprintf(f, "%stos=%hhu",
                                space ? " " : "",
                                rule->tos);
                        space = true;
                }

                fprintf(f, "%spriority=%"PRIu32,
                        space ? " " : "",
                        rule->priority);

                if (rule->fwmark != 0) {
                        fprintf(f, "%sfwmark=%"PRIu32"/%"PRIu32,
                                space ? " " : "",
                                rule->fwmark, rule->fwmask);
                        space = true;
                }

                if (rule->iif) {
                        fprintf(f, "%siif=%s",
                                space ? " " : "",
                                rule->iif);
                        space = true;
                }

                if (rule->oif) {
                        fprintf(f, "%soif=%s",
                                space ? " " : "",
                                rule->oif);
                        space = true;
                }

                if (rule->protocol != 0) {
                        fprintf(f, "%sprotocol=%hhu",
                                space ? " " : "",
                                rule->protocol);
                        space = true;
                }

                if (rule->sport.start != 0 || rule->sport.end != 0) {
                        fprintf(f, "%ssourcesport=%"PRIu16"-%"PRIu16,
                                space ? " " : "",
                                rule->sport.start, rule->sport.end);
                        space = true;
                }

                if (rule->dport.start != 0 || rule->dport.end != 0) {
                        fprintf(f, "%sdestinationport=%"PRIu16"-%"PRIu16,
                                space ? " " : "",
                                rule->dport.start, rule->dport.end);
                        space = true;
                }

                fprintf(f, "%stable=%"PRIu32 "\n",
                        space ? " " : "",
                        rule->table);
        }

        return 0;
}

int routing_policy_load_rules(const char *state_file, Set **rules) {
        _cleanup_strv_free_ char **l = NULL;
        _cleanup_free_ char *data = NULL;
        uint16_t low = 0, high = 0;
        const char *p;
        char **i;
        int r;

        assert(state_file);
        assert(rules);

        r = routing_policy_rule_read_full_file(state_file, &data);
        if (r <= 0)
                return r;

        l = strv_split_newlines(data);
        if (!l)
                return -ENOMEM;

        r = set_ensure_allocated(rules, &routing_policy_rule_hash_ops);
        if (r < 0)
                return r;

        STRV_FOREACH(i, l) {
                _cleanup_(routing_policy_rule_freep) RoutingPolicyRule *rule = NULL;

                p = startswith(*i, "RULE=");
                if (!p)
                        continue;

                r = routing_policy_rule_new(&rule);
                if (r < 0)
                        return r;

                for (;;) {
                        _cleanup_free_ char *word = NULL, *a = NULL, *b = NULL;

                        r = extract_first_word(&p, &word, NULL, 0);
                        if (r < 0)
                                return r;
                        if (r == 0)
                                break;

                        r = split_pair(word, "=", &a, &b);
                        if (r < 0)
                                continue;

                        if (STR_IN_SET(a, "from", "to")) {
                                union in_addr_union *buffer;
                                uint8_t *prefixlen;

                                if (streq(a, "to")) {
                                        buffer = &rule->to;
                                        prefixlen = &rule->to_prefixlen;
                                } else {
                                        buffer = &rule->from;
                                        prefixlen = &rule->from_prefixlen;
                                }

                                r = in_addr_prefix_from_string_auto(b, &rule->family, buffer, prefixlen);
                                if (r < 0) {
                                        log_error_errno(r, "RPDB rule prefix is invalid, ignoring assignment: %s", b);
                                        continue;
                                }

                        } else if (streq(a, "family")) {
                                r = af_from_name(b);
                                if (r < 0) {
                                        log_error_errno(r, "Failed to parse RPDB rule family, ignoring: %s", b);
                                        continue;
                                }
                                rule->family = r;
                        } else if (streq(a, "tos")) {
                                r = safe_atou8(b, &rule->tos);
                                if (r < 0) {
                                        log_error_errno(r, "Failed to parse RPDB rule tos, ignoring: %s", b);
                                        continue;
                                }
                        } else if (streq(a, "table")) {
                                r = safe_atou32(b, &rule->table);
                                if (r < 0) {
                                        log_error_errno(r, "Failed to parse RPDB rule table, ignoring: %s", b);
                                        continue;
                                }
                        } else if (streq(a, "priority")) {
                                r = safe_atou32(b, &rule->priority);
                                if (r < 0) {
                                        log_error_errno(r, "Failed to parse RPDB rule priority, ignoring: %s", b);
                                        continue;
                                }
                        } else if (streq(a, "fwmark")) {

                                r = parse_fwmark_fwmask(b, &rule->fwmark, &rule->fwmask);
                                if (r < 0) {
                                        log_error_errno(r, "Failed to parse RPDB rule firewall mark or mask, ignoring: %s", a);
                                        continue;
                                }
                        } else if (streq(a, "iif")) {

                                if (free_and_strdup(&rule->iif, b) < 0)
                                        return log_oom();

                        } else if (streq(a, "oif")) {

                                if (free_and_strdup(&rule->oif, b) < 0)
                                        return log_oom();
                        } else if (streq(a, "protocol")) {
                                r = safe_atou8(b, &rule->protocol);
                                if (r < 0) {
                                        log_error_errno(r, "Failed to parse RPDB rule protocol, ignoring: %s", b);
                                        continue;
                                }
                        } else if (streq(a, "sourceport")) {

                                r = parse_ip_port_range(b, &low, &high);
                                if (r < 0) {
                                        log_error_errno(r, "Invalid routing policy rule source port range, ignoring assignment:'%s'", b);
                                        continue;
                                }

                                rule->sport.start = low;
                                rule->sport.end = high;

                        } else if (streq(a, "destinationport")) {

                                r = parse_ip_port_range(b, &low, &high);
                                if (r < 0) {
                                        log_error_errno(r, "Invalid routing policy rule destination port range, ignoring assignment:'%s'", b);
                                        continue;
                                }

                                rule->dport.start = low;
                                rule->dport.end = high;
                        }
                }

                r = set_put(*rules, rule);
                if (r < 0) {
                        log_warning_errno(r, "Failed to add RPDB rule to saved DB, ignoring: %s", p);
                        continue;
                }
                if (r > 0)
                        rule = NULL;
        }

        return 0;
}

static bool manager_links_have_routing_policy_rule(Manager *m, RoutingPolicyRule *rule) {
        RoutingPolicyRule *link_rule;
        Iterator i;
        Link *link;

        assert(m);
        assert(rule);

        HASHMAP_FOREACH(link, m->links, i) {
                if (!link->network)
                        continue;

                LIST_FOREACH(rules, link_rule, link->network->rules)
                        if (routing_policy_rule_compare_func(link_rule, rule) == 0)
                                return true;
        }

        return false;
}

void routing_policy_rule_purge(Manager *m, Link *link) {
        RoutingPolicyRule *rule, *existing;
        Iterator i;
        int r;

        assert(m);
        assert(link);

        SET_FOREACH(rule, m->rules_saved, i) {
                existing = set_get(m->rules_foreign, rule);
                if (!existing)
                        continue; /* Saved rule does not exist anymore. */

                if (manager_links_have_routing_policy_rule(m, existing))
                        continue; /* Existing links have the saved rule. */

                /* Existing links do not have the saved rule. Let's drop the rule now, and re-configure it
                 * later when it is requested. */

                r = routing_policy_rule_remove(existing, link, NULL);
                if (r < 0) {
                        log_warning_errno(r, "Could not remove routing policy rules: %m");
                        continue;
                }

                link->routing_policy_rule_remove_messages++;

                assert_se(set_remove(m->rules_foreign, existing) == existing);
                routing_policy_rule_free(existing);
        }
}<|MERGE_RESOLUTION|>--- conflicted
+++ resolved
@@ -186,17 +186,6 @@
                 if (r != 0)
                         return r;
 
-<<<<<<< HEAD
-                r = strcmp_ptr(a->iif, b->iif);
-                if (r != 0)
-                        return r;
-
-                r = strcmp_ptr(a->oif, b->oif);
-                if (r != 0)
-                        return r;
-
-=======
->>>>>>> 96240360
                 r = CMP(a->protocol, b->protocol);
                 if (r != 0)
                         return r;
