--- conflicted
+++ resolved
@@ -32,11 +32,8 @@
 
 #include "list.h"
 #include "set.h"
-<<<<<<< HEAD
-=======
 
 #define LINK_BRIDGE_PORT_PRIORITY_INVALID 128
->>>>>>> d12091ea
 
 typedef enum LinkState {
         LINK_STATE_PENDING,
