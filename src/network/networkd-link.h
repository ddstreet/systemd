/* SPDX-License-Identifier: LGPL-2.1+ */
#pragma once

#include <endian.h>

#include "sd-bus.h"
#include "sd-device.h"
#include "sd-dhcp-client.h"
#include "sd-dhcp-server.h"
#include "sd-dhcp6-client.h"
#include "sd-ipv4ll.h"
#include "sd-lldp.h"
#include "sd-ndisc.h"
#include "sd-radv.h"
#include "sd-netlink.h"

#include "list.h"
#include "log-link.h"
#include "network-util.h"
#include "set.h"

typedef enum LinkState {
        LINK_STATE_PENDING,
        LINK_STATE_CONFIGURING,
        LINK_STATE_CONFIGURED,
        LINK_STATE_UNMANAGED,
        LINK_STATE_FAILED,
        LINK_STATE_LINGER,
        _LINK_STATE_MAX,
        _LINK_STATE_INVALID = -1
} LinkState;

typedef struct Manager Manager;
typedef struct Network Network;
typedef struct Address Address;
typedef struct DUID DUID;

typedef struct Link {
        Manager *manager;

        unsigned n_ref;

        int ifindex;
        int master_ifindex;
        char *ifname;
        char *kind;
        unsigned short iftype;
        char *state_file;
        struct ether_addr mac;
        struct in6_addr ipv6ll_address;
        uint32_t mtu;
        sd_device *sd_device;

        unsigned flags;
        uint8_t kernel_operstate;

        Network *network;

        LinkState state;
        LinkOperationalState operstate;

        unsigned address_messages;
        unsigned address_label_messages;
        unsigned neighbor_messages;
        unsigned route_messages;
        unsigned routing_policy_rule_messages;
        unsigned routing_policy_rule_remove_messages;
        unsigned enslaving;
        /* link_is_enslaved() has additional checks. So, it is named _raw. */
        bool enslaved_raw;

        Set *addresses;
        Set *addresses_foreign;
        Set *routes;
        Set *routes_foreign;

        bool addresses_configured;
        bool addresses_ready;

        sd_dhcp_client *dhcp_client;
        sd_dhcp_lease *dhcp_lease;
        char *lease_file;
        uint32_t original_mtu;
        unsigned dhcp4_messages;
        bool dhcp4_configured;
        bool dhcp6_configured;

        unsigned ndisc_messages;
        bool ndisc_configured;

        sd_ipv4ll *ipv4ll;
        bool ipv4ll_address:1;
        bool ipv4ll_route:1;

        bool neighbors_configured;

        bool static_routes_configured;
        bool routing_policy_rules_configured;
        bool setting_mtu;
        bool setting_genmode;
        bool ipv6_mtu_set;

        LIST_HEAD(Address, pool_addresses);

        sd_dhcp_server *dhcp_server;

        sd_ndisc *ndisc;
        Set *ndisc_rdnss;
        Set *ndisc_dnssl;

        sd_radv *radv;

        sd_dhcp6_client *dhcp6_client;
        bool rtnl_extended_attrs;

        /* This is about LLDP reception */
        sd_lldp *lldp;
        char *lldp_file;

        /* This is about LLDP transmission */
        unsigned lldp_tx_fast; /* The LLDP txFast counter (See 802.1ab-2009, section 9.2.5.18) */
        sd_event_source *lldp_emit_event_source;

        Hashmap *bound_by_links;
        Hashmap *bound_to_links;
        Hashmap *slaves;

        int sysctl_ipv6_enabled;
} Link;

typedef int (*link_netlink_message_handler_t)(sd_netlink*, sd_netlink_message*, Link*);

DUID *link_get_duid(Link *link);
int get_product_uuid_handler(sd_bus_message *m, void *userdata, sd_bus_error *ret_error);

Link *link_unref(Link *link);
Link *link_ref(Link *link);
DEFINE_TRIVIAL_DESTRUCTOR(link_netlink_destroy_callback, Link, link_unref);

int link_get(Manager *m, int ifindex, Link **ret);
int link_add(Manager *manager, sd_netlink_message *message, Link **ret);
void link_drop(Link *link);

int link_down(Link *link);

void link_enter_failed(Link *link);
int link_initialized(Link *link, sd_device *device);

void link_check_ready(Link *link);

void link_update_operstate(Link *link, bool also_update_bond_master);
int link_update(Link *link, sd_netlink_message *message);

void link_dirty(Link *link);
void link_clean(Link *link);
int link_save(Link *link);

int link_carrier_reset(Link *link);
bool link_has_carrier(Link *link);

int link_ipv6ll_gained(Link *link, const struct in6_addr *address);

int link_set_mtu(Link *link, uint32_t mtu);

int ipv4ll_configure(Link *link);
int dhcp4_configure(Link *link);
int dhcp4_set_client_identifier(Link *link);
int dhcp4_set_promote_secondaries(Link *link);
int dhcp6_request_prefix_delegation(Link *link);
int dhcp6_configure(Link *link);
int dhcp6_request_address(Link *link, int ir);
int dhcp6_lease_pd_prefix_lost(sd_dhcp6_client *client, Link* link);

int link_stop_clients(Link *link, bool may_keep_dhcp);

const char* link_state_to_string(LinkState s) _const_;
LinkState link_state_from_string(const char *s) _pure_;

extern const sd_bus_vtable link_vtable[];

int link_node_enumerator(sd_bus *bus, const char *path, void *userdata, char ***nodes, sd_bus_error *error);
int link_object_find(sd_bus *bus, const char *path, const char *interface, void *userdata, void **found, sd_bus_error *error);
int link_send_changed(Link *link, const char *property, ...) _sentinel_;

uint32_t link_get_vrf_table(Link *link);
uint32_t link_get_dhcp_route_table(Link *link);
uint32_t link_get_ipv6_accept_ra_route_table(Link *link);
int link_request_set_routes(Link *link);
<<<<<<< HEAD

int link_sysctl_ipv6_enabled(Link *link);
=======
>>>>>>> 05bc4202

#define ADDRESS_FMT_VAL(address)                   \
        be32toh((address).s_addr) >> 24,           \
        (be32toh((address).s_addr) >> 16) & 0xFFu, \
        (be32toh((address).s_addr) >> 8) & 0xFFu,  \
        be32toh((address).s_addr) & 0xFFu<|MERGE_RESOLUTION|>--- conflicted
+++ resolved
@@ -124,8 +124,6 @@
         Hashmap *bound_by_links;
         Hashmap *bound_to_links;
         Hashmap *slaves;
-
-        int sysctl_ipv6_enabled;
 } Link;
 
 typedef int (*link_netlink_message_handler_t)(sd_netlink*, sd_netlink_message*, Link*);
@@ -186,11 +184,6 @@
 uint32_t link_get_dhcp_route_table(Link *link);
 uint32_t link_get_ipv6_accept_ra_route_table(Link *link);
 int link_request_set_routes(Link *link);
-<<<<<<< HEAD
-
-int link_sysctl_ipv6_enabled(Link *link);
-=======
->>>>>>> 05bc4202
 
 #define ADDRESS_FMT_VAL(address)                   \
         be32toh((address).s_addr) >> 24,           \
