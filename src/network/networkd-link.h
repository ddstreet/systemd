--- conflicted
+++ resolved
@@ -127,11 +127,6 @@
 
         Hashmap *bound_by_links;
         Hashmap *bound_to_links;
-<<<<<<< HEAD
-        Hashmap *slaves;
-
-        int sysctl_ipv6_enabled;
-=======
         Set *slaves;
 
         /* For speed meter */
@@ -153,7 +148,6 @@
         Set *dnssec_negative_trust_anchors;
 
         char **ntp;
->>>>>>> aa8c231a
 } Link;
 
 typedef int (*link_netlink_message_handler_t)(sd_netlink*, sd_netlink_message*, Link*);
@@ -208,8 +202,6 @@
 
 int link_sysctl_ipv6_enabled(Link *link);
 
-int link_sysctl_ipv6_enabled(Link *link);
-
 #define ADDRESS_FMT_VAL(address)                   \
         be32toh((address).s_addr) >> 24,           \
         (be32toh((address).s_addr) >> 16) & 0xFFu, \
