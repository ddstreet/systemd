/* SPDX-License-Identifier: LGPL-2.1+ */
/***
  This file is part of systemd.

  Copyright 2013-2014 Tom Gundersen <teg@jklm.no>

  systemd is free software; you can redistribute it and/or modify it
  under the terms of the GNU Lesser General Public License as published by
  the Free Software Foundation; either version 2.1 of the License, or
  (at your option) any later version.

  systemd is distributed in the hope that it will be useful, but
  WITHOUT ANY WARRANTY; without even the implied warranty of
  MERCHANTABILITY or FITNESS FOR A PARTICULAR PURPOSE. See the GNU
  Lesser General Public License for more details.

  You should have received a copy of the GNU Lesser General Public License
  along with systemd; If not, see <http://www.gnu.org/licenses/>.
***/

#include <netinet/ether.h>
#include <linux/if.h>

#include "alloc-util.h"
#include "dhcp-lease-internal.h"
#include "hostname-util.h"
#include "parse-util.h"
#include "netdev/vrf.h"
#include "network-internal.h"
#include "networkd-link.h"
#include "networkd-manager.h"
#include "networkd-network.h"
#include "string-util.h"
#include "sysctl-util.h"

static int dhcp4_route_handler(sd_netlink *rtnl, sd_netlink_message *m,
                               void *userdata) {
        _cleanup_link_unref_ Link *link = userdata;
        int r;

        assert(link);
        assert(link->dhcp4_messages > 0);

        link->dhcp4_messages--;

        r = sd_netlink_message_get_errno(m);
        if (r < 0 && r != -EEXIST) {
                log_link_error_errno(link, r, "Could not set DHCPv4 route: %m");
                link_enter_failed(link);
        }

        if (link->dhcp4_messages == 0) {
                link->dhcp4_configured = true;
                link_check_ready(link);
        }

        return 1;
}

static int route_scope_from_address(const Route *route, const struct in_addr *self_addr) {
        assert(route);
        assert(self_addr);

        if (in_addr_is_localhost(AF_INET, &route->dst) ||
            (self_addr->s_addr && route->dst.in.s_addr == self_addr->s_addr))
                return RT_SCOPE_HOST;
        else if (in4_addr_is_null(&route->gw.in))
                return RT_SCOPE_LINK;
        else
                return RT_SCOPE_UNIVERSE;
}

static int link_set_dhcp_routes(Link *link) {
        _cleanup_free_ sd_dhcp_route **static_routes = NULL;
        bool classless_route = false, static_route = false;
        struct in_addr gateway, address;
        int r, n, i;
        uint32_t table;

        assert(link);

        if (!link->dhcp_lease) /* link went down while we configured the IP addresses? */
                return 0;

        if (!link->network) /* link went down while we configured the IP addresses? */
                return 0;

        if (!link->network->dhcp_use_routes)
                return 0;

        /* When the interface is part of an VRF use the VRFs routing table, unless
         * there is a another table specified. */
        table = link->network->dhcp_route_table;
        if (!link->network->dhcp_route_table_set && link->network->vrf != NULL)
                table = VRF(link->network->vrf)->table;

        r = sd_dhcp_lease_get_address(link->dhcp_lease, &address);
        if (r < 0)
                return log_link_warning_errno(link, r, "DHCP error: could not get address: %m");

        n = sd_dhcp_lease_get_routes(link->dhcp_lease, &static_routes);
        if (n < 0)
                log_link_debug_errno(link, n, "DHCP error: could not get routes: %m");

        for (i = 0; i < n; i++) {
                if (static_routes[i]->option == SD_DHCP_OPTION_CLASSLESS_STATIC_ROUTE)
                        classless_route = true;

                if (static_routes[i]->option == SD_DHCP_OPTION_STATIC_ROUTE)
                        static_route = true;
        }

        for (i = 0; i < n; i++) {
                _cleanup_route_free_ Route *route = NULL;

                /* if the DHCP server returns both a Classless Static Routes option and a Static Routes option,
                   the DHCP client MUST ignore the Static Routes option. */
                if (classless_route && static_routes[i]->option == SD_DHCP_OPTION_STATIC_ROUTE)
                        continue;

                r = route_new(&route);
                if (r < 0)
                        return log_link_error_errno(link, r, "Could not allocate route: %m");

                route->family = AF_INET;
                route->protocol = RTPROT_DHCP;
                assert_se(sd_dhcp_route_get_gateway(static_routes[i], &route->gw.in) >= 0);
                assert_se(sd_dhcp_route_get_destination(static_routes[i], &route->dst.in) >= 0);
                assert_se(sd_dhcp_route_get_destination_prefix_length(static_routes[i], &route->dst_prefixlen) >= 0);
                route->priority = link->network->dhcp_route_metric;
                route->table = table;
                route->scope = route_scope_from_address(route, &address);
                if (IN_SET(route->scope, RT_SCOPE_LINK, RT_SCOPE_UNIVERSE))
                        route->prefsrc.in = address;

                r = route_configure(route, link, dhcp4_route_handler);
                if (r < 0)
                        return log_link_warning_errno(link, r, "Could not set host route: %m");

                link->dhcp4_messages++;
        }

        r = sd_dhcp_lease_get_router(link->dhcp_lease, &gateway);
        if (r == -ENODATA)
                log_link_info_errno(link, r, "DHCP: No routes received from DHCP server: %m");
        else if (r < 0)
                log_link_warning_errno(link, r, "DHCP error: could not get gateway: %m");

        /* According to RFC 3442: If the DHCP server returns both a Classless Static Routes option and
           a Router option, the DHCP client MUST ignore the Router option. */
        if (classless_route && static_route)
                log_link_warning(link, "Classless static routes received from DHCP server: ignoring static-route option and router option");

        if (r >= 0 && !classless_route) {
                _cleanup_route_free_ Route *route = NULL;
                _cleanup_route_free_ Route *route_gw = NULL;

                r = route_new(&route);
                if (r < 0)
                        return log_link_error_errno(link, r, "Could not allocate route: %m");

                route->protocol = RTPROT_DHCP;

                r = route_new(&route_gw);
                if (r < 0)
                        return log_link_error_errno(link, r,  "Could not allocate route: %m");

                /* The dhcp netmask may mask out the gateway. Add an explicit
                 * route for the gw host so that we can route no matter the
                 * netmask or existing kernel route tables. */
                route_gw->family = AF_INET;
                route_gw->dst.in = gateway;
                route_gw->dst_prefixlen = 32;
                route_gw->prefsrc.in = address;
                route_gw->scope = RT_SCOPE_LINK;
                route_gw->protocol = RTPROT_DHCP;
                route_gw->priority = link->network->dhcp_route_metric;
                route_gw->table = table;

                r = route_configure(route_gw, link, dhcp4_route_handler);
                if (r < 0)
                        return log_link_warning_errno(link, r, "Could not set host route: %m");

                link->dhcp4_messages++;

                route->family = AF_INET;
                route->gw.in = gateway;
                route->prefsrc.in = address;
                route->priority = link->network->dhcp_route_metric;
                route->table = table;

                r = route_configure(route, link, dhcp4_route_handler);
                if (r < 0) {
                        log_link_warning_errno(link, r, "Could not set routes: %m");
                        link_enter_failed(link);
                        return r;
                }

                link->dhcp4_messages++;
        }

        return 0;
}

static int dhcp_lease_lost(Link *link) {
        _cleanup_address_free_ Address *address = NULL;
        struct in_addr addr;
        struct in_addr netmask;
        struct in_addr gateway;
        unsigned prefixlen = 0;
        int r;

        assert(link);
        assert(link->dhcp_lease);

        log_link_warning(link, "DHCP lease lost");

        if (link->network->dhcp_use_routes) {
                _cleanup_free_ sd_dhcp_route **routes = NULL;
                int n, i;

                n = sd_dhcp_lease_get_routes(link->dhcp_lease, &routes);
                if (n >= 0) {
                        for (i = 0; i < n; i++) {
                                _cleanup_route_free_ Route *route = NULL;

                                r = route_new(&route);
                                if (r >= 0) {
                                        route->family = AF_INET;
                                        assert_se(sd_dhcp_route_get_gateway(routes[i], &route->gw.in) >= 0);
                                        assert_se(sd_dhcp_route_get_destination(routes[i], &route->dst.in) >= 0);
                                        assert_se(sd_dhcp_route_get_destination_prefix_length(routes[i], &route->dst_prefixlen) >= 0);

                                        route_remove(route, link,
                                                     link_route_remove_handler);
                                }
                        }
                }

                r = sd_dhcp_lease_get_router(link->dhcp_lease, &gateway);
                if (r >= 0) {
                        _cleanup_route_free_ Route *route_gw = NULL;
                        _cleanup_route_free_ Route *route = NULL;

                        r = route_new(&route_gw);
                        if (r >= 0) {
                                route_gw->family = AF_INET;
                                route_gw->dst.in = gateway;
                                route_gw->dst_prefixlen = 32;
                                route_gw->scope = RT_SCOPE_LINK;

                                route_remove(route_gw, link,
                                             link_route_remove_handler);
                        }

                        r = route_new(&route);
                        if (r >= 0) {
                                route->family = AF_INET;
                                route->gw.in = gateway;

                                route_remove(route, link,
                                             link_route_remove_handler);
                        }
                }
        }

        r = address_new(&address);
        if (r >= 0) {
                r = sd_dhcp_lease_get_address(link->dhcp_lease, &addr);
                if (r >= 0) {
                        r = sd_dhcp_lease_get_netmask(link->dhcp_lease, &netmask);
                        if (r >= 0)
                                prefixlen = in4_addr_netmask_to_prefixlen(&netmask);

                        address->family = AF_INET;
                        address->in_addr.in = addr;
                        address->prefixlen = prefixlen;

                        address_remove(address, link, link_address_remove_handler);
                }
        }

        if (link->network->dhcp_use_mtu) {
                uint16_t mtu;

                r = sd_dhcp_lease_get_mtu(link->dhcp_lease, &mtu);
                if (r >= 0 && link->original_mtu != mtu) {
                        r = link_set_mtu(link, link->original_mtu);
                        if (r < 0) {
                                log_link_warning(link,
                                                 "DHCP error: could not reset MTU");
                                link_enter_failed(link);
                                return r;
                        }
                }
        }

        if (link->network->dhcp_use_hostname) {
                const char *hostname = NULL;

                if (link->network->dhcp_hostname)
                        hostname = link->network->dhcp_hostname;
                else
                        (void) sd_dhcp_lease_get_hostname(link->dhcp_lease, &hostname);

                if (hostname) {
                        /* If a hostname was set due to the lease, then unset it now. */
                        r = manager_set_hostname(link->manager, NULL);
                        if (r < 0)
                                log_link_warning_errno(link, r, "Failed to reset transient hostname: %m");
                }
        }

        link->dhcp_lease = sd_dhcp_lease_unref(link->dhcp_lease);
        link_dirty(link);
        link->dhcp4_configured = false;

        return 0;
}

static int dhcp4_address_handler(sd_netlink *rtnl, sd_netlink_message *m,
                                 void *userdata) {
        _cleanup_link_unref_ Link *link = userdata;
        int r;

        assert(link);

        r = sd_netlink_message_get_errno(m);
        if (r < 0 && r != -EEXIST) {
                log_link_error_errno(link, r, "Could not set DHCPv4 address: %m");
                link_enter_failed(link);
        } else if (r >= 0)
                manager_rtnl_process_address(rtnl, m, link->manager);

        link_set_dhcp_routes(link);

<<<<<<< HEAD
=======
        /* Add back static routes since kernel removes while DHCPv4 address is removed from when lease expires */
        link_request_set_routes(link);

>>>>>>> 79524e36
        if (link->dhcp4_messages == 0) {
                link->dhcp4_configured = true;
                link_check_ready(link);
        }

        return 1;
}

static int dhcp4_update_address(Link *link,
                                struct in_addr *address,
                                struct in_addr *netmask,
                                uint32_t lifetime) {
        _cleanup_address_free_ Address *addr = NULL;
        unsigned prefixlen;
        int r;

        assert(address);
        assert(netmask);
        assert(lifetime);

        prefixlen = in4_addr_netmask_to_prefixlen(netmask);

        r = address_new(&addr);
        if (r < 0)
                return r;

        addr->family = AF_INET;
        addr->in_addr.in.s_addr = address->s_addr;
        addr->cinfo.ifa_prefered = lifetime;
        addr->cinfo.ifa_valid = lifetime;
        addr->prefixlen = prefixlen;
        addr->broadcast.s_addr = address->s_addr | ~netmask->s_addr;

        /* allow reusing an existing address and simply update its lifetime
         * in case it already exists */
        r = address_configure(addr, link, dhcp4_address_handler, true);
        if (r < 0)
                return r;

        return 0;
}

static int dhcp_lease_renew(sd_dhcp_client *client, Link *link) {
        sd_dhcp_lease *lease;
        struct in_addr address;
        struct in_addr netmask;
        uint32_t lifetime = CACHE_INFO_INFINITY_LIFE_TIME;
        int r;

        assert(link);
        assert(client);
        assert(link->network);

        r = sd_dhcp_client_get_lease(client, &lease);
        if (r < 0)
                return log_link_warning_errno(link, r, "DHCP error: no lease: %m");

        sd_dhcp_lease_unref(link->dhcp_lease);
        link->dhcp4_configured = false;
        link->dhcp_lease = sd_dhcp_lease_ref(lease);
        link_dirty(link);

        r = sd_dhcp_lease_get_address(lease, &address);
        if (r < 0)
                return log_link_warning_errno(link, r, "DHCP error: no address: %m");

        r = sd_dhcp_lease_get_netmask(lease, &netmask);
        if (r < 0)
                return log_link_warning_errno(link, r, "DHCP error: no netmask: %m");

        if (!link->network->dhcp_critical) {
                r = sd_dhcp_lease_get_lifetime(link->dhcp_lease, &lifetime);
                if (r < 0)
                        return log_link_warning_errno(link, r, "DHCP error: no lifetime: %m");
        }

        r = dhcp4_update_address(link, &address, &netmask, lifetime);
        if (r < 0) {
                log_link_warning_errno(link, r, "Could not update IP address: %m");
                link_enter_failed(link);
                return r;
        }

        return 0;
}

static int dhcp_lease_acquired(sd_dhcp_client *client, Link *link) {
        sd_dhcp_lease *lease;
        struct in_addr address;
        struct in_addr netmask;
        struct in_addr gateway;
        unsigned prefixlen;
        uint32_t lifetime = CACHE_INFO_INFINITY_LIFE_TIME;
        int r;

        assert(client);
        assert(link);

        r = sd_dhcp_client_get_lease(client, &lease);
        if (r < 0)
                return log_link_error_errno(link, r, "DHCP error: No lease: %m");

        r = sd_dhcp_lease_get_address(lease, &address);
        if (r < 0)
                return log_link_error_errno(link, r, "DHCP error: No address: %m");

        r = sd_dhcp_lease_get_netmask(lease, &netmask);
        if (r < 0)
                return log_link_error_errno(link, r, "DHCP error: No netmask: %m");

        prefixlen = in4_addr_netmask_to_prefixlen(&netmask);

        r = sd_dhcp_lease_get_router(lease, &gateway);
        if (r < 0 && r != -ENODATA)
                return log_link_error_errno(link, r, "DHCP error: Could not get gateway: %m");

        if (r >= 0)
                log_struct(LOG_INFO,
                           LOG_LINK_INTERFACE(link),
                           LOG_LINK_MESSAGE(link, "DHCPv4 address %u.%u.%u.%u/%u via %u.%u.%u.%u",
                                            ADDRESS_FMT_VAL(address),
                                            prefixlen,
                                            ADDRESS_FMT_VAL(gateway)),
                           "ADDRESS=%u.%u.%u.%u", ADDRESS_FMT_VAL(address),
                           "PREFIXLEN=%u", prefixlen,
                           "GATEWAY=%u.%u.%u.%u", ADDRESS_FMT_VAL(gateway),
                           NULL);
        else
                log_struct(LOG_INFO,
                           LOG_LINK_INTERFACE(link),
                           LOG_LINK_MESSAGE(link, "DHCPv4 address %u.%u.%u.%u/%u",
                                            ADDRESS_FMT_VAL(address),
                                            prefixlen),
                           "ADDRESS=%u.%u.%u.%u", ADDRESS_FMT_VAL(address),
                           "PREFIXLEN=%u", prefixlen,
                           NULL);

        link->dhcp_lease = sd_dhcp_lease_ref(lease);
        link_dirty(link);

        if (link->network->dhcp_use_mtu) {
                uint16_t mtu;

                r = sd_dhcp_lease_get_mtu(lease, &mtu);
                if (r >= 0) {
                        r = link_set_mtu(link, mtu);
                        if (r < 0)
                                log_link_error_errno(link, r, "Failed to set MTU to %" PRIu16 ": %m", mtu);
                }
        }

        if (link->network->dhcp_use_hostname) {
                const char *dhcpname = NULL;
                _cleanup_free_ char *hostname = NULL;

                if (link->network->dhcp_hostname)
                        dhcpname = link->network->dhcp_hostname;
                else
                        (void) sd_dhcp_lease_get_hostname(lease, &dhcpname);

                if (dhcpname) {
                        r = shorten_overlong(dhcpname, &hostname);
                        if (r < 0)
                                log_link_warning_errno(link, r, "Unable to shorten overlong DHCP hostname '%s', ignoring: %m", dhcpname);
                        if (r == 1)
                                log_link_notice(link, "Overlong DCHP hostname received, shortened from '%s' to '%s'", dhcpname, hostname);
                }

                if (hostname) {
                        r = manager_set_hostname(link->manager, hostname);
                        if (r < 0)
                                log_link_error_errno(link, r, "Failed to set transient hostname to '%s': %m", hostname);
                }
        }

        if (link->network->dhcp_use_timezone) {
                const char *tz = NULL;

                (void) sd_dhcp_lease_get_timezone(link->dhcp_lease, &tz);

                if (tz) {
                        r = manager_set_timezone(link->manager, tz);
                        if (r < 0)
                                log_link_error_errno(link, r, "Failed to set timezone to '%s': %m", tz);
                }
        }

        if (!link->network->dhcp_critical) {
                r = sd_dhcp_lease_get_lifetime(link->dhcp_lease, &lifetime);
                if (r < 0) {
                        log_link_warning_errno(link, r, "DHCP error: no lifetime: %m");
                        return r;
                }
        }

        r = dhcp4_update_address(link, &address, &netmask, lifetime);
        if (r < 0) {
                log_link_warning_errno(link, r, "Could not update IP address: %m");
                link_enter_failed(link);
                return r;
        }

        return 0;
}
static void dhcp4_handler(sd_dhcp_client *client, int event, void *userdata) {
        Link *link = userdata;
        int r = 0;

        assert(link);
        assert(link->network);
        assert(link->manager);

        if (IN_SET(link->state, LINK_STATE_FAILED, LINK_STATE_LINGER))
                return;

        switch (event) {
                case SD_DHCP_CLIENT_EVENT_EXPIRED:
                case SD_DHCP_CLIENT_EVENT_STOP:
                case SD_DHCP_CLIENT_EVENT_IP_CHANGE:
                        if (link->network->dhcp_critical) {
                                log_link_error(link, "DHCPv4 connection considered system critical, ignoring request to reconfigure it.");
                                return;
                        }

                        if (link->dhcp_lease) {
                                r = dhcp_lease_lost(link);
                                if (r < 0) {
                                        link_enter_failed(link);
                                        return;
                                }
                        }

                        if (event == SD_DHCP_CLIENT_EVENT_IP_CHANGE) {
                                r = dhcp_lease_acquired(client, link);
                                if (r < 0) {
                                        link_enter_failed(link);
                                        return;
                                }
                        }

                        break;
                case SD_DHCP_CLIENT_EVENT_RENEW:
                        r = dhcp_lease_renew(client, link);
                        if (r < 0) {
                                link_enter_failed(link);
                                return;
                        }
                        break;
                case SD_DHCP_CLIENT_EVENT_IP_ACQUIRE:
                        r = dhcp_lease_acquired(client, link);
                        if (r < 0) {
                                link_enter_failed(link);
                                return;
                        }
                        break;
                default:
                        if (event < 0)
                                log_link_warning_errno(link, event, "DHCP error: Client failed: %m");
                        else
                                log_link_warning(link, "DHCP unknown event: %i", event);
                        break;
        }

        return;
}

static int dhcp4_set_hostname(Link *link) {
        _cleanup_free_ char *hostname = NULL;
        const char *hn;
        int r;

        assert(link);

        if (!link->network->dhcp_send_hostname)
                hn = NULL;
        else if (link->network->dhcp_hostname)
                hn = link->network->dhcp_hostname;
        else {
                r = gethostname_strict(&hostname);
                if (r < 0 && r != -ENXIO) /* ENXIO: no hostname set or hostname is "localhost" */
                        return r;

                hn = hostname;
        }

        return sd_dhcp_client_set_hostname(link->dhcp_client, hn);
}

static bool promote_secondaries_enabled(const char *ifname) {
        _cleanup_free_ char *promote_secondaries_sysctl = NULL;
        char *promote_secondaries_path;
        int r;

        promote_secondaries_path = strjoina("net/ipv4/conf/", ifname, "/promote_secondaries");
        r = sysctl_read(promote_secondaries_path, &promote_secondaries_sysctl);
        if (r < 0) {
                log_debug_errno(r, "Cannot read sysctl %s", promote_secondaries_path);
                return false;
        }

        truncate_nl(promote_secondaries_sysctl);
        r = parse_boolean(promote_secondaries_sysctl);
        if (r < 0)
                log_warning_errno(r, "Cannot parse sysctl %s with content %s as boolean", promote_secondaries_path, promote_secondaries_sysctl);
        return r > 0;
}

/* dhcp4_set_promote_secondaries will ensure this interface has
 * the "promote_secondaries" option in the kernel set. If this sysctl
 * is not set DHCP will work only as long as the IP address does not
 * changes between leases. The kernel will remove all secondary IP
 * addresses of an interface otherwise. The way systemd-network works
 * is that the new IP of a lease is added as a secondary IP and when
 * the primary one expires it relies on the kernel to promote the
 * secondary IP. See also https://github.com/systemd/systemd/issues/7163
 */
int dhcp4_set_promote_secondaries(Link *link) {
        int r;

        assert(link);
        assert(link->network);
        assert(link->network->dhcp & ADDRESS_FAMILY_IPV4);

        /* check if the kernel has promote_secondaries enabled for our
         * interface. If it is not globally enabled or enabled for the
         * specific interface we must either enable it.
         */
        if (!(promote_secondaries_enabled("all") || promote_secondaries_enabled(link->ifname))) {
                char *promote_secondaries_path = NULL;

                log_link_debug(link, "promote_secondaries is unset, setting it");
                promote_secondaries_path = strjoina("net/ipv4/conf/", link->ifname, "/promote_secondaries");
                r = sysctl_write(promote_secondaries_path, "1");
                if (r < 0)
                        log_link_warning_errno(link, r, "cannot set sysctl %s to 1", promote_secondaries_path);
                return r > 0;
        }

        return 0;
}

int dhcp4_configure(Link *link) {
        int r;

        assert(link);
        assert(link->network);
        assert(link->network->dhcp & ADDRESS_FAMILY_IPV4);

        if (!link->dhcp_client) {
                r = sd_dhcp_client_new(&link->dhcp_client, link->network->dhcp_anonymize);
                if (r < 0)
                        return r;
        }

        r = sd_dhcp_client_attach_event(link->dhcp_client, NULL, 0);
        if (r < 0)
                return r;

        r = sd_dhcp_client_set_mac(link->dhcp_client,
                                   (const uint8_t *) &link->mac,
                                   sizeof (link->mac), ARPHRD_ETHER);
        if (r < 0)
                return r;

        r = sd_dhcp_client_set_ifindex(link->dhcp_client, link->ifindex);
        if (r < 0)
                return r;

        r = sd_dhcp_client_set_callback(link->dhcp_client, dhcp4_handler, link);
        if (r < 0)
                return r;

        r = sd_dhcp_client_set_request_broadcast(link->dhcp_client,
                                                 link->network->dhcp_broadcast);
        if (r < 0)
                return r;

        if (link->mtu) {
                r = sd_dhcp_client_set_mtu(link->dhcp_client, link->mtu);
                if (r < 0)
                        return r;
        }

        if (link->network->dhcp_use_mtu) {
                r = sd_dhcp_client_set_request_option(link->dhcp_client,
                                                      SD_DHCP_OPTION_INTERFACE_MTU);
                if (r < 0)
                        return r;
        }

        /* NOTE: even if this variable is called "use", it also "sends" PRL
         * options, maybe there should be a different configuration variable
         * to send or not route options?. */
        /* NOTE: when using Anonymize=yes, routes PRL options are sent
         * by default, so they don't need to be added here. */
        if (link->network->dhcp_use_routes && !link->network->dhcp_anonymize) {
                r = sd_dhcp_client_set_request_option(link->dhcp_client,
                                                      SD_DHCP_OPTION_STATIC_ROUTE);
                if (r < 0)
                        return r;
                r = sd_dhcp_client_set_request_option(link->dhcp_client,
                                                      SD_DHCP_OPTION_CLASSLESS_STATIC_ROUTE);
                if (r < 0)
                        return r;
        }

        if (link->network->dhcp_use_ntp) {
                r = sd_dhcp_client_set_request_option(link->dhcp_client, SD_DHCP_OPTION_NTP_SERVER);
                if (r < 0)
                        return r;
        }

        if (link->network->dhcp_use_timezone) {
                r = sd_dhcp_client_set_request_option(link->dhcp_client, SD_DHCP_OPTION_NEW_TZDB_TIMEZONE);
                if (r < 0)
                        return r;
        }

        r = dhcp4_set_hostname(link);
        if (r < 0)
                return r;

        if (link->network->dhcp_vendor_class_identifier) {
                r = sd_dhcp_client_set_vendor_class_identifier(link->dhcp_client,
                                                               link->network->dhcp_vendor_class_identifier);
                if (r < 0)
                        return r;
        }

        if (link->network->dhcp_client_port) {
                r = sd_dhcp_client_set_client_port(link->dhcp_client, link->network->dhcp_client_port);
                if (r < 0)
                        return r;
        }

        switch (link->network->dhcp_client_identifier) {
        case DHCP_CLIENT_ID_DUID: {
                /* If configured, apply user specified DUID and/or IAID */
                const DUID *duid = link_duid(link);

                r = sd_dhcp_client_set_iaid_duid(link->dhcp_client,
                                                 link->network->iaid,
                                                 duid->type,
                                                 duid->raw_data_len > 0 ? duid->raw_data : NULL,
                                                 duid->raw_data_len);
                if (r < 0)
                        return r;
                break;
        }
        case DHCP_CLIENT_ID_MAC:
                r = sd_dhcp_client_set_client_id(link->dhcp_client,
                                                 ARPHRD_ETHER,
                                                 (const uint8_t *) &link->mac,
                                                 sizeof(link->mac));
                if (r < 0)
                        return r;
                break;
        default:
                assert_not_reached("Unknown client identifier type.");
        }

        return 0;
}<|MERGE_RESOLUTION|>--- conflicted
+++ resolved
@@ -334,12 +334,9 @@
 
         link_set_dhcp_routes(link);
 
-<<<<<<< HEAD
-=======
         /* Add back static routes since kernel removes while DHCPv4 address is removed from when lease expires */
         link_request_set_routes(link);
 
->>>>>>> 79524e36
         if (link->dhcp4_messages == 0) {
                 link->dhcp4_configured = true;
                 link_check_ready(link);
