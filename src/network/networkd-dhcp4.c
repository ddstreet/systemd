--- conflicted
+++ resolved
@@ -324,11 +324,7 @@
         if (link->original_mtu == mtu)
                 return 0;
 
-<<<<<<< HEAD
-        r = link_set_mtu(link, link->original_mtu, true);
-=======
         r = link_set_mtu(link, link->original_mtu);
->>>>>>> 12c2749a
         if (r < 0) {
                 log_link_error_errno(link, r, "DHCP error: could not reset MTU: %m");
                 link_enter_failed(link);
