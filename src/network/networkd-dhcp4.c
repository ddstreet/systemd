/* SPDX-License-Identifier: LGPL-2.1+ */

#include <netinet/ether.h>
#include <linux/if.h>

#include "alloc-util.h"
#include "hostname-util.h"
#include "parse-util.h"
#include "network-internal.h"
#include "networkd-link.h"
#include "networkd-manager.h"
#include "networkd-network.h"
#include "string-util.h"
#include "sysctl-util.h"

static int dhcp4_route_handler(sd_netlink *rtnl, sd_netlink_message *m, Link *link) {
        int r;

        assert(link);
        assert(link->dhcp4_messages > 0);

        link->dhcp4_messages--;

        r = sd_netlink_message_get_errno(m);
        if (r < 0 && r != -EEXIST) {
                log_link_error_errno(link, r, "Could not set DHCPv4 route: %m");
                link_enter_failed(link);
        }

        if (link->dhcp4_messages == 0) {
                link->dhcp4_configured = true;
                link_check_ready(link);
        }

        return 1;
}

static int route_scope_from_address(const Route *route, const struct in_addr *self_addr) {
        assert(route);
        assert(self_addr);

        if (in_addr_is_localhost(AF_INET, &route->dst) ||
            (self_addr->s_addr && route->dst.in.s_addr == self_addr->s_addr))
                return RT_SCOPE_HOST;
        else if (in4_addr_is_null(&route->gw.in))
                return RT_SCOPE_LINK;
        else
                return RT_SCOPE_UNIVERSE;
}

static int link_set_dhcp_routes(Link *link) {
        _cleanup_free_ sd_dhcp_route **static_routes = NULL;
        bool classless_route = false, static_route = false;
        const struct in_addr *router;
        struct in_addr address;
        int r, n, i;
        uint32_t table;

        assert(link);

        if (!link->dhcp_lease) /* link went down while we configured the IP addresses? */
                return 0;

        if (!link->network) /* link went down while we configured the IP addresses? */
                return 0;

        table = link_get_dhcp_route_table(link);

        r = sd_dhcp_lease_get_address(link->dhcp_lease, &address);
        if (r < 0)
                return log_link_warning_errno(link, r, "DHCP error: could not get address: %m");

        n = sd_dhcp_lease_get_routes(link->dhcp_lease, &static_routes);
        if (n == -ENODATA)
                log_link_debug_errno(link, n, "DHCP: No routes received from DHCP server: %m");
        else if (n < 0)
                log_link_debug_errno(link, n, "DHCP error: could not get routes: %m");

        for (i = 0; i < n; i++) {
                switch (sd_dhcp_route_get_option(static_routes[i])) {
                case SD_DHCP_OPTION_CLASSLESS_STATIC_ROUTE:
                        classless_route = true;
                        break;
                case SD_DHCP_OPTION_STATIC_ROUTE:
                        static_route = true;
                        break;
                }
        }

        if (link->network->dhcp_use_routes) {
                for (i = 0; i < n; i++) {
                        _cleanup_(route_freep) Route *route = NULL;

                        /* if the DHCP server returns both a Classless Static Routes option and a Static Routes option,
                           the DHCP client MUST ignore the Static Routes option. */
                        if (classless_route &&
                            sd_dhcp_route_get_option(static_routes[i]) != SD_DHCP_OPTION_CLASSLESS_STATIC_ROUTE)
                                continue;

                        r = route_new(&route);
                        if (r < 0)
                                return log_link_error_errno(link, r, "Could not allocate route: %m");

                        route->family = AF_INET;
                        route->protocol = RTPROT_DHCP;
                        assert_se(sd_dhcp_route_get_gateway(static_routes[i], &route->gw.in) >= 0);
                        assert_se(sd_dhcp_route_get_destination(static_routes[i], &route->dst.in) >= 0);
                        assert_se(sd_dhcp_route_get_destination_prefix_length(static_routes[i], &route->dst_prefixlen) >= 0);
                        route->priority = link->network->dhcp_route_metric;
                        route->table = table;
                        route->scope = route_scope_from_address(route, &address);
                        if (IN_SET(route->scope, RT_SCOPE_LINK, RT_SCOPE_UNIVERSE))
                                route->prefsrc.in = address;

                        r = route_configure(route, link, dhcp4_route_handler);
                        if (r < 0)
                                return log_link_warning_errno(link, r, "Could not set host route: %m");

<<<<<<< HEAD
                route->family = AF_INET;
                route->protocol = RTPROT_DHCP;
                assert_se(sd_dhcp_route_get_gateway(static_routes[i], &route->gw.in) >= 0);
                assert_se(sd_dhcp_route_get_destination(static_routes[i], &route->dst.in) >= 0);
                assert_se(sd_dhcp_route_get_destination_prefix_length(static_routes[i], &route->dst_prefixlen) >= 0);
                route->priority = link->network->dhcp_route_metric;
                route->table = table;
                route->scope = route_scope_from_address(route, &address);
                if (IN_SET(route->scope, RT_SCOPE_LINK, RT_SCOPE_UNIVERSE))
                        route->prefsrc.in = address;
=======
                        link->dhcp4_messages++;
                }
        }
>>>>>>> 05bc4202

        if (link->network->dhcp_use_gateway) {
                r = sd_dhcp_lease_get_router(link->dhcp_lease, &router);
                if (IN_SET(r, 0, -ENODATA))
                        log_link_info(link, "DHCP: No gateway received from DHCP server.");
                else if (r < 0)
                        log_link_warning_errno(link, r, "DHCP error: could not get gateway: %m");
                else if (in4_addr_is_null(&router[0]))
                        log_link_info(link, "DHCP: Received gateway is null.");

                /* According to RFC 3442: If the DHCP server returns both a Classless Static Routes option and
                   a Router option, the DHCP client MUST ignore the Router option. */
                if (classless_route && static_route)
                        log_link_warning(link, "Classless static routes received from DHCP server: ignoring static-route option and router option");

                if (r > 0 && !classless_route && !in4_addr_is_null(&router[0])) {
                        _cleanup_(route_freep) Route *route = NULL, *route_gw = NULL;

                        r = route_new(&route_gw);
                        if (r < 0)
                                return log_link_error_errno(link, r,  "Could not allocate route: %m");

                        /* The dhcp netmask may mask out the gateway. Add an explicit
                         * route for the gw host so that we can route no matter the
                         * netmask or existing kernel route tables. */
                        route_gw->family = AF_INET;
                        route_gw->dst.in = router[0];
                        route_gw->dst_prefixlen = 32;
                        route_gw->prefsrc.in = address;
                        route_gw->scope = RT_SCOPE_LINK;
                        route_gw->protocol = RTPROT_DHCP;
                        route_gw->priority = link->network->dhcp_route_metric;
                        route_gw->table = table;

                        r = route_configure(route_gw, link, dhcp4_route_handler);
                        if (r < 0)
                                return log_link_warning_errno(link, r, "Could not set host route: %m");

                        link->dhcp4_messages++;

                        r = route_new(&route);
                        if (r < 0)
                                return log_link_error_errno(link, r, "Could not allocate route: %m");

                        route->family = AF_INET;
                        route->gw.in = router[0];
                        route->prefsrc.in = address;
                        route->protocol = RTPROT_DHCP;
                        route->priority = link->network->dhcp_route_metric;
                        route->table = table;

                        r = route_configure(route, link, dhcp4_route_handler);
                        if (r < 0) {
                                log_link_warning_errno(link, r, "Could not set routes: %m");
                                link_enter_failed(link);
                                return r;
                        }

                        link->dhcp4_messages++;
                }
        }

        return 0;
}

static int dhcp_remove_routes(Link *link, struct in_addr *address) {
        _cleanup_free_ sd_dhcp_route **routes = NULL;
        uint32_t table;
        int n, i, r;

        assert(link);
        assert(address);

        if (!link->network->dhcp_use_routes)
                return 0;

        n = sd_dhcp_lease_get_routes(link->dhcp_lease, &routes);
        if (IN_SET(n, 0, -ENODATA)) {
                log_link_debug(link, "DHCP: No routes received from DHCP server: %m");
                return 0;
        } else if (n < 0)
                return log_link_error_errno(link, n, "DHCP error: could not get routes: %m");

        table = link_get_dhcp_route_table(link);

        for (i = 0; i < n; i++) {
                _cleanup_(route_freep) Route *route = NULL;

                r = route_new(&route);
                if (r < 0)
                        return log_oom();

                route->family = AF_INET;
                assert_se(sd_dhcp_route_get_gateway(routes[i], &route->gw.in) >= 0);
                assert_se(sd_dhcp_route_get_destination(routes[i], &route->dst.in) >= 0);
                assert_se(sd_dhcp_route_get_destination_prefix_length(routes[i], &route->dst_prefixlen) >= 0);
                route->priority = link->network->dhcp_route_metric;
                route->table = table;
                route->scope = route_scope_from_address(route, address);
                if (IN_SET(route->scope, RT_SCOPE_LINK, RT_SCOPE_UNIVERSE))
                        route->prefsrc.in = *address;

                (void) route_remove(route, link, NULL);
        }

        return n;
}

static int dhcp_remove_router(Link *link, struct in_addr *address) {
        _cleanup_(route_freep) Route *route_gw = NULL, *route = NULL;
        const struct in_addr *router;
        uint32_t table;
        int r;

        assert(link);
        assert(address);

        if (!link->network->dhcp_use_gateway)
                return 0;

        r = sd_dhcp_lease_get_router(link->dhcp_lease, &router);
        if (IN_SET(r, 0, -ENODATA)) {
                log_link_debug(link, "DHCP: No gateway received from DHCP server.");
                return 0;
        } else if (r < 0)
                return log_link_error_errno(link, r, "DHCP error: could not get gateway: %m");
        else if (in4_addr_is_null(&router[0])) {
                log_link_info(link, "DHCP: Received gateway is null, ignoring.");
                return 0;
        }

        table = link_get_dhcp_route_table(link);

        r = route_new(&route_gw);
        if (r < 0)
                return log_oom();

        route_gw->family = AF_INET;
        route_gw->dst.in = router[0];
        route_gw->dst_prefixlen = 32;
        route_gw->prefsrc.in = *address;
        route_gw->scope = RT_SCOPE_LINK;
        route_gw->protocol = RTPROT_DHCP;
        route_gw->priority = link->network->dhcp_route_metric;
        route_gw->table = table;

        (void) route_remove(route_gw, link, NULL);

        r = route_new(&route);
        if (r < 0)
                return log_oom();

        route->family = AF_INET;
        route->gw.in = router[0];
        route->prefsrc.in = *address;
        route->protocol = RTPROT_DHCP;
        route->priority = link->network->dhcp_route_metric;
        route->table = table;

        (void) route_remove(route, link, NULL);

        return 0;
}

<<<<<<< HEAD
static int dhcp_remove_routes(Link *link, struct in_addr *address) {
        _cleanup_free_ sd_dhcp_route **routes = NULL;
        uint32_t table;
        int n, i, r;

        assert(link);
        assert(address);

        if (!link->network->dhcp_use_routes)
                return 0;

        n = sd_dhcp_lease_get_routes(link->dhcp_lease, &routes);
        if (IN_SET(n, 0, -ENODATA)) {
                log_link_debug(link, "DHCP: No routes received from DHCP server: %m");
                return 0;
        } else if (n < 0)
                return log_link_error_errno(link, n, "DHCP error: could not get routes: %m");

        table = link_get_dhcp_route_table(link);

        for (i = 0; i < n; i++) {
                _cleanup_(route_freep) Route *route = NULL;

                r = route_new(&route);
                if (r < 0)
                        return log_oom();

                route->family = AF_INET;
                assert_se(sd_dhcp_route_get_gateway(routes[i], &route->gw.in) >= 0);
                assert_se(sd_dhcp_route_get_destination(routes[i], &route->dst.in) >= 0);
                assert_se(sd_dhcp_route_get_destination_prefix_length(routes[i], &route->dst_prefixlen) >= 0);
                route->priority = link->network->dhcp_route_metric;
                route->table = table;
                route->scope = route_scope_from_address(route, address);
                if (IN_SET(route->scope, RT_SCOPE_LINK, RT_SCOPE_UNIVERSE))
                        route->prefsrc.in = *address;

                (void) route_remove(route, link, NULL);
        }

        return n;
}

static int dhcp_remove_router(Link *link, struct in_addr *address) {
        _cleanup_(route_freep) Route *route_gw = NULL, *route = NULL;
        const struct in_addr *router;
        uint32_t table;
        int r;

        assert(link);
        assert(address);

        if (!link->network->dhcp_use_routes)
                return 0;

        r = sd_dhcp_lease_get_router(link->dhcp_lease, &router);
        if (IN_SET(r, 0, -ENODATA)) {
                log_link_debug(link, "DHCP: No gateway received from DHCP server.");
                return 0;
        } else if (r < 0)
                return log_link_error_errno(link, r, "DHCP error: could not get gateway: %m");
        else if (in4_addr_is_null(&router[0])) {
                log_link_info(link, "DHCP: Received gateway is null, ignoring.");
                return 0;
        }

        table = link_get_dhcp_route_table(link);

        r = route_new(&route_gw);
        if (r < 0)
                return log_oom();

        route_gw->family = AF_INET;
        route_gw->dst.in = router[0];
        route_gw->dst_prefixlen = 32;
        route_gw->prefsrc.in = *address;
        route_gw->scope = RT_SCOPE_LINK;
        route_gw->protocol = RTPROT_DHCP;
        route_gw->priority = link->network->dhcp_route_metric;
        route_gw->table = table;

        (void) route_remove(route_gw, link, NULL);

        r = route_new(&route);
        if (r < 0)
                return log_oom();

        route->family = AF_INET;
        route->gw.in = router[0];
        route->prefsrc.in = *address;
        route->protocol = RTPROT_DHCP;
        route->priority = link->network->dhcp_route_metric;
        route->table = table;

        (void) route_remove(route, link, NULL);

        return 0;
}

=======
>>>>>>> 05bc4202
static int dhcp_remove_address(Link *link, struct in_addr *address) {
        _cleanup_(address_freep) Address *a = NULL;
        struct in_addr netmask;
        int r;

        assert(link);
        assert(address);

        if (in4_addr_is_null(address))
                return 0;

        r = address_new(&a);
        if (r < 0)
                return log_oom();
<<<<<<< HEAD

        a->family = AF_INET;
        a->in_addr.in = *address;

        if (sd_dhcp_lease_get_netmask(link->dhcp_lease, &netmask) >= 0)
                a->prefixlen = in4_addr_netmask_to_prefixlen(&netmask);

        (void) address_remove(a, link, NULL);

        return 0;
}

static int dhcp_reset_mtu(Link *link) {
        uint16_t mtu;
        int r;

        assert(link);

        if (!link->network->dhcp_use_mtu)
                return 0;

        r = sd_dhcp_lease_get_mtu(link->dhcp_lease, &mtu);
        if (r < 0)
                return r;

        if (link->original_mtu == mtu)
                return 0;

        r = link_set_mtu(link, link->original_mtu);
        if (r < 0) {
                log_link_error_errno(link, r, "DHCP error: could not reset MTU: %m");
                link_enter_failed(link);
                return r;
        }

        return 0;
}

static int dhcp_reset_hostname(Link *link) {
        const char *hostname;
        int r;

        assert(link);

        if (!link->network->dhcp_use_hostname)
                return 0;

        hostname = link->network->dhcp_hostname;
        if (!hostname)
                (void) sd_dhcp_lease_get_hostname(link->dhcp_lease, &hostname);

        if (!hostname)
                return 0;

        /* If a hostname was set due to the lease, then unset it now. */
        r = manager_set_hostname(link->manager, NULL);
        if (r < 0)
                return log_link_error_errno(link, r, "DHCP error: Failed to reset transient hostname: %m");

        return 0;
}

static int dhcp_lease_lost(Link *link) {
        struct in_addr address = {};

        assert(link);
        assert(link->dhcp_lease);

        log_link_warning(link, "DHCP lease lost");

        link->dhcp4_configured = false;

=======

        a->family = AF_INET;
        a->in_addr.in = *address;

        if (sd_dhcp_lease_get_netmask(link->dhcp_lease, &netmask) >= 0)
                a->prefixlen = in4_addr_netmask_to_prefixlen(&netmask);

        (void) address_remove(a, link, NULL);

        return 0;
}

static int dhcp_reset_mtu(Link *link) {
        uint16_t mtu;
        int r;

        assert(link);

        if (!link->network->dhcp_use_mtu)
                return 0;

        r = sd_dhcp_lease_get_mtu(link->dhcp_lease, &mtu);
        if (r < 0)
                return r;

        if (link->original_mtu == mtu)
                return 0;

        r = link_set_mtu(link, link->original_mtu);
        if (r < 0) {
                log_link_error_errno(link, r, "DHCP error: could not reset MTU: %m");
                link_enter_failed(link);
                return r;
        }

        return 0;
}

static int dhcp_reset_hostname(Link *link) {
        const char *hostname;
        int r;

        assert(link);

        if (!link->network->dhcp_use_hostname)
                return 0;

        hostname = link->network->dhcp_hostname;
        if (!hostname)
                (void) sd_dhcp_lease_get_hostname(link->dhcp_lease, &hostname);

        if (!hostname)
                return 0;

        /* If a hostname was set due to the lease, then unset it now. */
        r = manager_set_hostname(link->manager, NULL);
        if (r < 0)
                return log_link_error_errno(link, r, "DHCP error: Failed to reset transient hostname: %m");

        return 0;
}

static int dhcp_lease_lost(Link *link) {
        struct in_addr address = {};

        assert(link);
        assert(link->dhcp_lease);

        log_link_warning(link, "DHCP lease lost");

        link->dhcp4_configured = false;

>>>>>>> 05bc4202
        (void) sd_dhcp_lease_get_address(link->dhcp_lease, &address);
        (void) dhcp_remove_routes(link, &address);
        (void) dhcp_remove_router(link, &address);
        (void) dhcp_remove_address(link, &address);
        (void) dhcp_reset_mtu(link);
        (void) dhcp_reset_hostname(link);

        link->dhcp_lease = sd_dhcp_lease_unref(link->dhcp_lease);
        link_dirty(link);

        return 0;
}

static int dhcp4_address_handler(sd_netlink *rtnl, sd_netlink_message *m, Link *link) {
        int r;

        assert(link);

        r = sd_netlink_message_get_errno(m);
        if (r < 0 && r != -EEXIST) {
                log_link_error_errno(link, r, "Could not set DHCPv4 address: %m");
                link_enter_failed(link);
        } else if (r >= 0)
                manager_rtnl_process_address(rtnl, m, link->manager);

        link_set_dhcp_routes(link);

        /* Add back static routes since kernel removes while DHCPv4 address is removed from when lease expires */
        link_request_set_routes(link);

        if (link->dhcp4_messages == 0) {
                link->dhcp4_configured = true;
                link_check_ready(link);
        }

        return 1;
}

static int dhcp4_update_address(Link *link,
                                struct in_addr *address,
                                struct in_addr *netmask,
                                uint32_t lifetime) {
        _cleanup_(address_freep) Address *addr = NULL;
        unsigned prefixlen;
        int r;

        assert(address);
        assert(netmask);
        assert(lifetime);

        prefixlen = in4_addr_netmask_to_prefixlen(netmask);

        r = address_new(&addr);
        if (r < 0)
                return r;

        addr->family = AF_INET;
        addr->in_addr.in.s_addr = address->s_addr;
        addr->cinfo.ifa_prefered = lifetime;
        addr->cinfo.ifa_valid = lifetime;
        addr->prefixlen = prefixlen;
        addr->broadcast.s_addr = address->s_addr | ~netmask->s_addr;

        /* allow reusing an existing address and simply update its lifetime
         * in case it already exists */
        r = address_configure(addr, link, dhcp4_address_handler, true);
        if (r < 0)
                return r;

        return 0;
}

static int dhcp_lease_renew(sd_dhcp_client *client, Link *link) {
        sd_dhcp_lease *lease;
        struct in_addr address;
        struct in_addr netmask;
        uint32_t lifetime = CACHE_INFO_INFINITY_LIFE_TIME;
        int r;

        assert(link);
        assert(client);
        assert(link->network);

        r = sd_dhcp_client_get_lease(client, &lease);
        if (r < 0)
                return log_link_warning_errno(link, r, "DHCP error: no lease: %m");

        sd_dhcp_lease_unref(link->dhcp_lease);
        link->dhcp4_configured = false;
        link->dhcp_lease = sd_dhcp_lease_ref(lease);
        link_dirty(link);

        r = sd_dhcp_lease_get_address(lease, &address);
        if (r < 0)
                return log_link_warning_errno(link, r, "DHCP error: no address: %m");

        r = sd_dhcp_lease_get_netmask(lease, &netmask);
        if (r < 0)
                return log_link_warning_errno(link, r, "DHCP error: no netmask: %m");

        if (!FLAGS_SET(link->network->keep_configuration, KEEP_CONFIGURATION_DHCP)) {
                r = sd_dhcp_lease_get_lifetime(link->dhcp_lease, &lifetime);
                if (r < 0)
                        return log_link_warning_errno(link, r, "DHCP error: no lifetime: %m");
        }

        r = dhcp4_update_address(link, &address, &netmask, lifetime);
        if (r < 0) {
                log_link_warning_errno(link, r, "Could not update IP address: %m");
                link_enter_failed(link);
                return r;
        }

        return 0;
}

static int dhcp_lease_acquired(sd_dhcp_client *client, Link *link) {
        const struct in_addr *router;
        sd_dhcp_lease *lease;
        struct in_addr address;
        struct in_addr netmask;
        unsigned prefixlen;
        uint32_t lifetime = CACHE_INFO_INFINITY_LIFE_TIME;
        int r;

        assert(client);
        assert(link);

        r = sd_dhcp_client_get_lease(client, &lease);
        if (r < 0)
                return log_link_error_errno(link, r, "DHCP error: No lease: %m");

        r = sd_dhcp_lease_get_address(lease, &address);
        if (r < 0)
                return log_link_error_errno(link, r, "DHCP error: No address: %m");

        r = sd_dhcp_lease_get_netmask(lease, &netmask);
        if (r < 0)
                return log_link_error_errno(link, r, "DHCP error: No netmask: %m");

        prefixlen = in4_addr_netmask_to_prefixlen(&netmask);

        r = sd_dhcp_lease_get_router(lease, &router);
        if (r < 0 && r != -ENODATA)
                return log_link_error_errno(link, r, "DHCP error: Could not get gateway: %m");

        if (r > 0 && !in4_addr_is_null(&router[0]))
                log_struct(LOG_INFO,
                           LOG_LINK_INTERFACE(link),
                           LOG_LINK_MESSAGE(link, "DHCPv4 address %u.%u.%u.%u/%u via %u.%u.%u.%u",
                                            ADDRESS_FMT_VAL(address),
                                            prefixlen,
                                            ADDRESS_FMT_VAL(router[0])),
                           "ADDRESS=%u.%u.%u.%u", ADDRESS_FMT_VAL(address),
                           "PREFIXLEN=%u", prefixlen,
                           "GATEWAY=%u.%u.%u.%u", ADDRESS_FMT_VAL(router[0]));
        else
                log_struct(LOG_INFO,
                           LOG_LINK_INTERFACE(link),
                           LOG_LINK_MESSAGE(link, "DHCPv4 address %u.%u.%u.%u/%u",
                                            ADDRESS_FMT_VAL(address),
                                            prefixlen),
                           "ADDRESS=%u.%u.%u.%u", ADDRESS_FMT_VAL(address),
                           "PREFIXLEN=%u", prefixlen);

        link->dhcp_lease = sd_dhcp_lease_ref(lease);
        link_dirty(link);

        if (link->network->dhcp_use_mtu) {
                uint16_t mtu;

                r = sd_dhcp_lease_get_mtu(lease, &mtu);
                if (r >= 0) {
                        r = link_set_mtu(link, mtu);
                        if (r < 0)
                                log_link_error_errno(link, r, "Failed to set MTU to %" PRIu16 ": %m", mtu);
                }
        }

        if (link->network->dhcp_use_hostname) {
                const char *dhcpname = NULL;
                _cleanup_free_ char *hostname = NULL;

                if (link->network->dhcp_hostname)
                        dhcpname = link->network->dhcp_hostname;
                else
                        (void) sd_dhcp_lease_get_hostname(lease, &dhcpname);

                if (dhcpname) {
                        r = shorten_overlong(dhcpname, &hostname);
                        if (r < 0)
                                log_link_warning_errno(link, r, "Unable to shorten overlong DHCP hostname '%s', ignoring: %m", dhcpname);
                        if (r == 1)
                                log_link_notice(link, "Overlong DCHP hostname received, shortened from '%s' to '%s'", dhcpname, hostname);
                }

                if (hostname) {
                        r = manager_set_hostname(link->manager, hostname);
                        if (r < 0)
                                log_link_error_errno(link, r, "Failed to set transient hostname to '%s': %m", hostname);
                }
        }

        if (link->network->dhcp_use_timezone) {
                const char *tz = NULL;

                (void) sd_dhcp_lease_get_timezone(link->dhcp_lease, &tz);

                if (tz) {
                        r = manager_set_timezone(link->manager, tz);
                        if (r < 0)
                                log_link_error_errno(link, r, "Failed to set timezone to '%s': %m", tz);
                }
        }

        if (!FLAGS_SET(link->network->keep_configuration, KEEP_CONFIGURATION_DHCP)) {
                r = sd_dhcp_lease_get_lifetime(link->dhcp_lease, &lifetime);
                if (r < 0)
                        return log_link_warning_errno(link, r, "DHCP error: no lifetime: %m");
        }

        r = dhcp4_update_address(link, &address, &netmask, lifetime);
        if (r < 0) {
                log_link_warning_errno(link, r, "Could not update IP address: %m");
                link_enter_failed(link);
                return r;
        }

        return 0;
}
static void dhcp4_handler(sd_dhcp_client *client, int event, void *userdata) {
        Link *link = userdata;
        int r = 0;

        assert(link);
        assert(link->network);
        assert(link->manager);

        if (IN_SET(link->state, LINK_STATE_FAILED, LINK_STATE_LINGER))
                return;

        switch (event) {
                case SD_DHCP_CLIENT_EVENT_EXPIRED:
                case SD_DHCP_CLIENT_EVENT_STOP:
                case SD_DHCP_CLIENT_EVENT_IP_CHANGE:
                        if (FLAGS_SET(link->network->keep_configuration, KEEP_CONFIGURATION_DHCP)) {
                                log_link_notice(link, "DHCPv4 connection considered system critical, ignoring request to reconfigure it.");
                                return;
                        }

                        if (link->dhcp_lease) {
                                r = dhcp_lease_lost(link);
                                if (r < 0) {
                                        link_enter_failed(link);
                                        return;
                                }
                        }

                        if (event == SD_DHCP_CLIENT_EVENT_IP_CHANGE) {
                                r = dhcp_lease_acquired(client, link);
                                if (r < 0) {
                                        link_enter_failed(link);
                                        return;
                                }
                        }

                        break;
                case SD_DHCP_CLIENT_EVENT_RENEW:
                        r = dhcp_lease_renew(client, link);
                        if (r < 0) {
                                link_enter_failed(link);
                                return;
                        }
                        break;
                case SD_DHCP_CLIENT_EVENT_IP_ACQUIRE:
                        r = dhcp_lease_acquired(client, link);
                        if (r < 0) {
                                link_enter_failed(link);
                                return;
                        }
                        break;
                default:
                        if (event < 0)
                                log_link_warning_errno(link, event, "DHCP error: Client failed: %m");
                        else
                                log_link_warning(link, "DHCP unknown event: %i", event);
                        break;
        }

        return;
}

static int dhcp4_set_hostname(Link *link) {
        _cleanup_free_ char *hostname = NULL;
        const char *hn;
        int r;

        assert(link);

        if (!link->network->dhcp_send_hostname)
                hn = NULL;
        else if (link->network->dhcp_hostname)
                hn = link->network->dhcp_hostname;
        else {
                r = gethostname_strict(&hostname);
                if (r < 0 && r != -ENXIO) /* ENXIO: no hostname set or hostname is "localhost" */
                        return r;

                hn = hostname;
        }

        r = sd_dhcp_client_set_hostname(link->dhcp_client, hn);
        if (r == -EINVAL && hostname)
                /* Ignore error when the machine's hostname is not suitable to send in DHCP packet. */
                log_link_warning_errno(link, r, "DHCP4 CLIENT: Failed to set hostname from kernel hostname, ignoring: %m");
        else if (r < 0)
                return log_link_error_errno(link, r, "DHCP4 CLIENT: Failed to set hostname: %m");

        return 0;
}

static bool promote_secondaries_enabled(const char *ifname) {
        _cleanup_free_ char *promote_secondaries_sysctl = NULL;
        char *promote_secondaries_path;
        int r;

        promote_secondaries_path = strjoina("net/ipv4/conf/", ifname, "/promote_secondaries");
        r = sysctl_read(promote_secondaries_path, &promote_secondaries_sysctl);
        if (r < 0) {
                log_debug_errno(r, "Cannot read sysctl %s", promote_secondaries_path);
                return false;
        }

        truncate_nl(promote_secondaries_sysctl);
        r = parse_boolean(promote_secondaries_sysctl);
        if (r < 0)
                log_warning_errno(r, "Cannot parse sysctl %s with content %s as boolean", promote_secondaries_path, promote_secondaries_sysctl);
        return r > 0;
}

/* dhcp4_set_promote_secondaries will ensure this interface has
 * the "promote_secondaries" option in the kernel set. If this sysctl
 * is not set DHCP will work only as long as the IP address does not
 * changes between leases. The kernel will remove all secondary IP
 * addresses of an interface otherwise. The way systemd-network works
 * is that the new IP of a lease is added as a secondary IP and when
 * the primary one expires it relies on the kernel to promote the
 * secondary IP. See also https://github.com/systemd/systemd/issues/7163
 */
int dhcp4_set_promote_secondaries(Link *link) {
        int r;

        assert(link);
        assert(link->network);
        assert(link->network->dhcp & ADDRESS_FAMILY_IPV4);

        /* check if the kernel has promote_secondaries enabled for our
         * interface. If it is not globally enabled or enabled for the
         * specific interface we must either enable it.
         */
        if (!(promote_secondaries_enabled("all") || promote_secondaries_enabled(link->ifname))) {
                char *promote_secondaries_path = NULL;

                log_link_debug(link, "promote_secondaries is unset, setting it");
                promote_secondaries_path = strjoina("net/ipv4/conf/", link->ifname, "/promote_secondaries");
                r = sysctl_write(promote_secondaries_path, "1");
                if (r < 0)
                        log_link_warning_errno(link, r, "cannot set sysctl %s to 1", promote_secondaries_path);
                return r > 0;
        }

        return 0;
}

int dhcp4_set_client_identifier(Link *link) {
        int r;

        assert(link);
        assert(link->network);
        assert(link->dhcp_client);

        switch (link->network->dhcp_client_identifier) {
        case DHCP_CLIENT_ID_DUID: {
                /* If configured, apply user specified DUID and IAID */
                const DUID *duid = link_get_duid(link);

                if (duid->type == DUID_TYPE_LLT && duid->raw_data_len == 0)
                        r = sd_dhcp_client_set_iaid_duid_llt(link->dhcp_client,
                                                             link->network->iaid_set,
                                                             link->network->iaid,
                                                             duid->llt_time);
                else
                        r = sd_dhcp_client_set_iaid_duid(link->dhcp_client,
                                                         link->network->iaid_set,
                                                         link->network->iaid,
                                                         duid->type,
                                                         duid->raw_data_len > 0 ? duid->raw_data : NULL,
                                                         duid->raw_data_len);
                if (r < 0)
                        return log_link_error_errno(link, r, "DHCP4 CLIENT: Failed to set IAID+DUID: %m");
                break;
        }
        case DHCP_CLIENT_ID_DUID_ONLY: {
                /* If configured, apply user specified DUID */
                const DUID *duid = link_get_duid(link);

                if (duid->type == DUID_TYPE_LLT && duid->raw_data_len == 0)
                        r = sd_dhcp_client_set_duid_llt(link->dhcp_client,
                                                        duid->llt_time);
                else
                        r = sd_dhcp_client_set_duid(link->dhcp_client,
                                                    duid->type,
                                                    duid->raw_data_len > 0 ? duid->raw_data : NULL,
                                                    duid->raw_data_len);
                if (r < 0)
                        return log_link_error_errno(link, r, "DHCP4 CLIENT: Failed to set DUID: %m");
                break;
        }
        case DHCP_CLIENT_ID_MAC:
                r = sd_dhcp_client_set_client_id(link->dhcp_client,
                                                 ARPHRD_ETHER,
                                                 (const uint8_t *) &link->mac,
                                                 sizeof(link->mac));
                if (r < 0)
                        return log_link_error_errno(link, r, "DHCP4 CLIENT: Failed to set client ID: %m");
                break;
        default:
                assert_not_reached("Unknown client identifier type.");
        }

        return 0;
}

int dhcp4_configure(Link *link) {
        int r;

        assert(link);
        assert(link->network);
        assert(link->network->dhcp & ADDRESS_FAMILY_IPV4);

        if (!link->dhcp_client) {
                r = sd_dhcp_client_new(&link->dhcp_client, link->network->dhcp_anonymize);
                if (r == -ENOMEM)
                        return log_oom();
                if (r < 0)
                        return log_link_error_errno(link, r, "DHCP4 CLIENT: Failed to create DHCP4 client: %m");
        }

        r = sd_dhcp_client_attach_event(link->dhcp_client, NULL, 0);
        if (r < 0)
                return log_link_error_errno(link, r, "DHCP4 CLIENT: Failed to attach event: %m");

        r = sd_dhcp_client_set_mac(link->dhcp_client,
                                   (const uint8_t *) &link->mac,
                                   sizeof (link->mac), ARPHRD_ETHER);
        if (r < 0)
                return log_link_error_errno(link, r, "DHCP4 CLIENT: Failed to set MAC address: %m");

        r = sd_dhcp_client_set_ifindex(link->dhcp_client, link->ifindex);
        if (r < 0)
                return log_link_error_errno(link, r, "DHCP4 CLIENT: Failed to set ifindex: %m");

        r = sd_dhcp_client_set_callback(link->dhcp_client, dhcp4_handler, link);
        if (r < 0)
                return log_link_error_errno(link, r, "DHCP4 CLIENT: Failed to set callback: %m");

        r = sd_dhcp_client_set_request_broadcast(link->dhcp_client,
                                                 link->network->dhcp_broadcast);
        if (r < 0)
                return log_link_error_errno(link, r, "DHCP4 CLIENT: Failed to set request flag for broadcast: %m");

        if (link->mtu) {
                r = sd_dhcp_client_set_mtu(link->dhcp_client, link->mtu);
                if (r < 0)
                        return log_link_error_errno(link, r, "DHCP4 CLIENT: Failed to set MTU: %m");
        }

        if (link->network->dhcp_use_mtu) {
                r = sd_dhcp_client_set_request_option(link->dhcp_client,
                                                      SD_DHCP_OPTION_INTERFACE_MTU);
                if (r < 0)
                        return log_link_error_errno(link, r, "DHCP4 CLIENT: Failed to set request flag for MTU: %m");
        }

        /* NOTE: even if this variable is called "use", it also "sends" PRL
         * options, maybe there should be a different configuration variable
         * to send or not route options?. */
        /* NOTE: when using Anonymize=yes, routes PRL options are sent
         * by default, so they don't need to be added here. */
        if (link->network->dhcp_use_routes && !link->network->dhcp_anonymize) {
                r = sd_dhcp_client_set_request_option(link->dhcp_client,
                                                      SD_DHCP_OPTION_STATIC_ROUTE);
                if (r < 0)
                        return log_link_error_errno(link, r, "DHCP4 CLIENT: Failed to set request flag for static route: %m");

                r = sd_dhcp_client_set_request_option(link->dhcp_client,
                                                      SD_DHCP_OPTION_CLASSLESS_STATIC_ROUTE);
                if (r < 0)
                        return log_link_error_errno(link, r, "DHCP4 CLIENT: Failed to set request flag for classless static route: %m");
        }

        if (link->network->dhcp_use_ntp) {
                r = sd_dhcp_client_set_request_option(link->dhcp_client, SD_DHCP_OPTION_NTP_SERVER);
                if (r < 0)
                        return log_link_error_errno(link, r, "DHCP4 CLIENT: Failed to set request flag for NTP server: %m");
        }

        if (link->network->dhcp_use_timezone) {
                r = sd_dhcp_client_set_request_option(link->dhcp_client, SD_DHCP_OPTION_NEW_TZDB_TIMEZONE);
                if (r < 0)
                        return log_link_error_errno(link, r, "DHCP4 CLIENT: Failed to set request flag for timezone: %m");
        }

        r = dhcp4_set_hostname(link);
        if (r < 0)
                return r;

        if (link->network->dhcp_vendor_class_identifier) {
                r = sd_dhcp_client_set_vendor_class_identifier(link->dhcp_client,
                                                               link->network->dhcp_vendor_class_identifier);
                if (r < 0)
                        return log_link_error_errno(link, r, "DHCP4 CLIENT: Failed to set vendor class identifier: %m");
        }

        if (link->network->dhcp_user_class) {
                r = sd_dhcp_client_set_user_class(link->dhcp_client, (const char **) link->network->dhcp_user_class);
                if (r < 0)
                        return log_link_error_errno(link, r, "DHCP4 CLIENT: Failed to set user class: %m");
        }

        if (link->network->dhcp_client_port) {
                r = sd_dhcp_client_set_client_port(link->dhcp_client, link->network->dhcp_client_port);
                if (r < 0)
                        return log_link_error_errno(link, r, "DHCP4 CLIENT: Failed to set listen port: %m");
        }

        return dhcp4_set_client_identifier(link);
}<|MERGE_RESOLUTION|>--- conflicted
+++ resolved
@@ -116,22 +116,9 @@
                         if (r < 0)
                                 return log_link_warning_errno(link, r, "Could not set host route: %m");
 
-<<<<<<< HEAD
-                route->family = AF_INET;
-                route->protocol = RTPROT_DHCP;
-                assert_se(sd_dhcp_route_get_gateway(static_routes[i], &route->gw.in) >= 0);
-                assert_se(sd_dhcp_route_get_destination(static_routes[i], &route->dst.in) >= 0);
-                assert_se(sd_dhcp_route_get_destination_prefix_length(static_routes[i], &route->dst_prefixlen) >= 0);
-                route->priority = link->network->dhcp_route_metric;
-                route->table = table;
-                route->scope = route_scope_from_address(route, &address);
-                if (IN_SET(route->scope, RT_SCOPE_LINK, RT_SCOPE_UNIVERSE))
-                        route->prefsrc.in = address;
-=======
                         link->dhcp4_messages++;
                 }
         }
->>>>>>> 05bc4202
 
         if (link->network->dhcp_use_gateway) {
                 r = sd_dhcp_lease_get_router(link->dhcp_lease, &router);
@@ -296,108 +283,6 @@
         return 0;
 }
 
-<<<<<<< HEAD
-static int dhcp_remove_routes(Link *link, struct in_addr *address) {
-        _cleanup_free_ sd_dhcp_route **routes = NULL;
-        uint32_t table;
-        int n, i, r;
-
-        assert(link);
-        assert(address);
-
-        if (!link->network->dhcp_use_routes)
-                return 0;
-
-        n = sd_dhcp_lease_get_routes(link->dhcp_lease, &routes);
-        if (IN_SET(n, 0, -ENODATA)) {
-                log_link_debug(link, "DHCP: No routes received from DHCP server: %m");
-                return 0;
-        } else if (n < 0)
-                return log_link_error_errno(link, n, "DHCP error: could not get routes: %m");
-
-        table = link_get_dhcp_route_table(link);
-
-        for (i = 0; i < n; i++) {
-                _cleanup_(route_freep) Route *route = NULL;
-
-                r = route_new(&route);
-                if (r < 0)
-                        return log_oom();
-
-                route->family = AF_INET;
-                assert_se(sd_dhcp_route_get_gateway(routes[i], &route->gw.in) >= 0);
-                assert_se(sd_dhcp_route_get_destination(routes[i], &route->dst.in) >= 0);
-                assert_se(sd_dhcp_route_get_destination_prefix_length(routes[i], &route->dst_prefixlen) >= 0);
-                route->priority = link->network->dhcp_route_metric;
-                route->table = table;
-                route->scope = route_scope_from_address(route, address);
-                if (IN_SET(route->scope, RT_SCOPE_LINK, RT_SCOPE_UNIVERSE))
-                        route->prefsrc.in = *address;
-
-                (void) route_remove(route, link, NULL);
-        }
-
-        return n;
-}
-
-static int dhcp_remove_router(Link *link, struct in_addr *address) {
-        _cleanup_(route_freep) Route *route_gw = NULL, *route = NULL;
-        const struct in_addr *router;
-        uint32_t table;
-        int r;
-
-        assert(link);
-        assert(address);
-
-        if (!link->network->dhcp_use_routes)
-                return 0;
-
-        r = sd_dhcp_lease_get_router(link->dhcp_lease, &router);
-        if (IN_SET(r, 0, -ENODATA)) {
-                log_link_debug(link, "DHCP: No gateway received from DHCP server.");
-                return 0;
-        } else if (r < 0)
-                return log_link_error_errno(link, r, "DHCP error: could not get gateway: %m");
-        else if (in4_addr_is_null(&router[0])) {
-                log_link_info(link, "DHCP: Received gateway is null, ignoring.");
-                return 0;
-        }
-
-        table = link_get_dhcp_route_table(link);
-
-        r = route_new(&route_gw);
-        if (r < 0)
-                return log_oom();
-
-        route_gw->family = AF_INET;
-        route_gw->dst.in = router[0];
-        route_gw->dst_prefixlen = 32;
-        route_gw->prefsrc.in = *address;
-        route_gw->scope = RT_SCOPE_LINK;
-        route_gw->protocol = RTPROT_DHCP;
-        route_gw->priority = link->network->dhcp_route_metric;
-        route_gw->table = table;
-
-        (void) route_remove(route_gw, link, NULL);
-
-        r = route_new(&route);
-        if (r < 0)
-                return log_oom();
-
-        route->family = AF_INET;
-        route->gw.in = router[0];
-        route->prefsrc.in = *address;
-        route->protocol = RTPROT_DHCP;
-        route->priority = link->network->dhcp_route_metric;
-        route->table = table;
-
-        (void) route_remove(route, link, NULL);
-
-        return 0;
-}
-
-=======
->>>>>>> 05bc4202
 static int dhcp_remove_address(Link *link, struct in_addr *address) {
         _cleanup_(address_freep) Address *a = NULL;
         struct in_addr netmask;
@@ -412,7 +297,6 @@
         r = address_new(&a);
         if (r < 0)
                 return log_oom();
-<<<<<<< HEAD
 
         a->family = AF_INET;
         a->in_addr.in = *address;
@@ -485,80 +369,6 @@
 
         link->dhcp4_configured = false;
 
-=======
-
-        a->family = AF_INET;
-        a->in_addr.in = *address;
-
-        if (sd_dhcp_lease_get_netmask(link->dhcp_lease, &netmask) >= 0)
-                a->prefixlen = in4_addr_netmask_to_prefixlen(&netmask);
-
-        (void) address_remove(a, link, NULL);
-
-        return 0;
-}
-
-static int dhcp_reset_mtu(Link *link) {
-        uint16_t mtu;
-        int r;
-
-        assert(link);
-
-        if (!link->network->dhcp_use_mtu)
-                return 0;
-
-        r = sd_dhcp_lease_get_mtu(link->dhcp_lease, &mtu);
-        if (r < 0)
-                return r;
-
-        if (link->original_mtu == mtu)
-                return 0;
-
-        r = link_set_mtu(link, link->original_mtu);
-        if (r < 0) {
-                log_link_error_errno(link, r, "DHCP error: could not reset MTU: %m");
-                link_enter_failed(link);
-                return r;
-        }
-
-        return 0;
-}
-
-static int dhcp_reset_hostname(Link *link) {
-        const char *hostname;
-        int r;
-
-        assert(link);
-
-        if (!link->network->dhcp_use_hostname)
-                return 0;
-
-        hostname = link->network->dhcp_hostname;
-        if (!hostname)
-                (void) sd_dhcp_lease_get_hostname(link->dhcp_lease, &hostname);
-
-        if (!hostname)
-                return 0;
-
-        /* If a hostname was set due to the lease, then unset it now. */
-        r = manager_set_hostname(link->manager, NULL);
-        if (r < 0)
-                return log_link_error_errno(link, r, "DHCP error: Failed to reset transient hostname: %m");
-
-        return 0;
-}
-
-static int dhcp_lease_lost(Link *link) {
-        struct in_addr address = {};
-
-        assert(link);
-        assert(link->dhcp_lease);
-
-        log_link_warning(link, "DHCP lease lost");
-
-        link->dhcp4_configured = false;
-
->>>>>>> 05bc4202
         (void) sd_dhcp_lease_get_address(link->dhcp_lease, &address);
         (void) dhcp_remove_routes(link, &address);
         (void) dhcp_remove_router(link, &address);
