--- conflicted
+++ resolved
@@ -29,11 +29,7 @@
 #define EDNS0_OPT_DO (1<<15)
 
 #define DNS_PACKET_SIZE_START 512u
-<<<<<<< HEAD
-assert_cc(DNS_PACKET_SIZE_START > UDP_PACKET_HEADER_SIZE)
-=======
 assert_cc(DNS_PACKET_SIZE_START > DNS_PACKET_HEADER_SIZE)
->>>>>>> e9b6aafe
 
 typedef struct DnsPacketRewinder {
         DnsPacket *packet;
@@ -54,16 +50,6 @@
 
         assert(ret);
 
-<<<<<<< HEAD
-        /* When dns_packet_new() is called with mtu == 0, allocate more than the
-         * absolute minimum (which is the dns packet header size), to avoid
-         * resizing immediately again after appending the first data to the packet.
-         */
-        if (mtu < UDP_PACKET_HEADER_SIZE)
-                a = DNS_PACKET_SIZE_START;
-        else
-                a = MAX(mtu, DNS_PACKET_HEADER_SIZE);
-=======
         /* The caller may not check what is going to be truly allocated, so do not allow to
          * allocate a DNS packet bigger than DNS_PACKET_SIZE_MAX.
          */
@@ -80,7 +66,6 @@
                 a = DNS_PACKET_SIZE_START;
         else
                 a = min_alloc_dsize;
->>>>>>> e9b6aafe
 
         /* round up to next page size */
         a = PAGE_ALIGN(ALIGN(sizeof(DnsPacket)) + a) - ALIGN(sizeof(DnsPacket));
