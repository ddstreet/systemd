--- conflicted
+++ resolved
@@ -1229,13 +1229,8 @@
                yes_no(link_info.dnssec_supported));
 
         STRV_FOREACH(i, link_info.dns) {
-<<<<<<< HEAD
-                printf("          %s %s\n",
-                       i == link_info.dns ? "DNS Server:" : "           ",
-=======
                 printf("         %s %s\n",
                        i == link_info.dns ? "DNS Servers:" : "            ",
->>>>>>> 77d0b7cd
                        *i);
         }
 
@@ -1417,13 +1412,8 @@
 
         printf("%sGlobal%s\n", ansi_highlight(), ansi_normal());
         STRV_FOREACH(i, global_info.dns) {
-<<<<<<< HEAD
-                printf("          %s %s\n",
-                       i == global_info.dns ? "DNS Server:" : "           ",
-=======
                 printf("         %s %s\n",
                        i == global_info.dns ? "DNS Servers:" : "            ",
->>>>>>> 77d0b7cd
                        *i);
         }
 
@@ -1456,11 +1446,7 @@
         _cleanup_(sd_netlink_message_unrefp) sd_netlink_message *req = NULL, *reply = NULL;
         _cleanup_(sd_netlink_unrefp) sd_netlink *rtnl = NULL;
         sd_netlink_message *i;
-<<<<<<< HEAD
-        bool empty_line = true;
-=======
         bool empty_line = false;
->>>>>>> 77d0b7cd
         int r;
 
         assert(bus);
