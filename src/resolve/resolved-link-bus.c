/***
  This file is part of systemd.

  Copyright 2016 Lennart Poettering

  systemd is free software; you can redistribute it and/or modify it
  under the terms of the GNU Lesser General Public License as published by
  the Free Software Foundation; either version 2.1 of the License, or
  (at your option) any later version.

  systemd is distributed in the hope that it will be useful, but
  WITHOUT ANY WARRANTY; without even the implied warranty of
  MERCHANTABILITY or FITNESS FOR A PARTICULAR PURPOSE. See the GNU
  Lesser General Public License for more details.

  You should have received a copy of the GNU Lesser General Public License
  along with systemd; If not, see <http://www.gnu.org/licenses/>.
***/

#include "alloc-util.h"
#include "bus-common-errors.h"
#include "bus-util.h"
#include "parse-util.h"
#include "resolve-util.h"
#include "resolved-bus.h"
#include "resolved-link-bus.h"
#include "resolved-resolv-conf.h"
#include "strv.h"

static BUS_DEFINE_PROPERTY_GET_ENUM(property_get_resolve_support, resolve_support, ResolveSupport);

static int property_get_dnssec_mode(
                sd_bus *bus,
                const char *path,
                const char *interface,
                const char *property,
                sd_bus_message *reply,
                void *userdata,
                sd_bus_error *error) {

        Link *l = userdata;

        assert(reply);
        assert(l);

        return sd_bus_message_append(reply, "s", dnssec_mode_to_string(link_get_dnssec_mode(l)));
}

static int property_get_dns(
                sd_bus *bus,
                const char *path,
                const char *interface,
                const char *property,
                sd_bus_message *reply,
                void *userdata,
                sd_bus_error *error) {

        Link *l = userdata;
        DnsServer *s;
        int r;

        assert(reply);
        assert(l);

        r = sd_bus_message_open_container(reply, 'a', "(iay)");
        if (r < 0)
                return r;

        LIST_FOREACH(servers, s, l->dns_servers) {
                r = bus_dns_server_append(reply, s, false);
                if (r < 0)
                        return r;
        }

        return sd_bus_message_close_container(reply);
}

static int property_get_domains(
                sd_bus *bus,
                const char *path,
                const char *interface,
                const char *property,
                sd_bus_message *reply,
                void *userdata,
                sd_bus_error *error) {

        Link *l = userdata;
        DnsSearchDomain *d;
        int r;

        assert(reply);
        assert(l);

        r = sd_bus_message_open_container(reply, 'a', "(sb)");
        if (r < 0)
                return r;

        LIST_FOREACH(domains, d, l->search_domains) {
                r = sd_bus_message_append(reply, "(sb)", d->name, d->route_only);
                if (r < 0)
                        return r;
        }

        return sd_bus_message_close_container(reply);
}

static int property_get_scopes_mask(
                sd_bus *bus,
                const char *path,
                const char *interface,
                const char *property,
                sd_bus_message *reply,
                void *userdata,
                sd_bus_error *error) {

        Link *l = userdata;
        uint64_t mask;

        assert(reply);
        assert(l);

        mask =  (l->unicast_scope ? SD_RESOLVED_DNS : 0) |
                (l->llmnr_ipv4_scope ? SD_RESOLVED_LLMNR_IPV4 : 0) |
                (l->llmnr_ipv6_scope ? SD_RESOLVED_LLMNR_IPV6 : 0) |
                (l->mdns_ipv4_scope ? SD_RESOLVED_MDNS_IPV4 : 0) |
                (l->mdns_ipv6_scope ? SD_RESOLVED_MDNS_IPV6 : 0);

        return sd_bus_message_append(reply, "t", mask);
}

static int property_get_ntas(
                sd_bus *bus,
                const char *path,
                const char *interface,
                const char *property,
                sd_bus_message *reply,
                void *userdata,
                sd_bus_error *error) {

        Link *l = userdata;
        const char *name;
        Iterator i;
        int r;

        assert(reply);
        assert(l);

        r = sd_bus_message_open_container(reply, 'a', "s");
        if (r < 0)
                return r;

        SET_FOREACH(name, l->dnssec_negative_trust_anchors, i) {
                r = sd_bus_message_append(reply, "s", name);
                if (r < 0)
                        return r;
        }

        return sd_bus_message_close_container(reply);
}

static int property_get_dnssec_supported(
                sd_bus *bus,
                const char *path,
                const char *interface,
                const char *property,
                sd_bus_message *reply,
                void *userdata,
                sd_bus_error *error) {

        Link *l = userdata;

        assert(reply);
        assert(l);

        return sd_bus_message_append(reply, "b", link_dnssec_supported(l));
}

static int verify_unmanaged_link(Link *l, sd_bus_error *error) {
        assert(l);

        if (l->flags & IFF_LOOPBACK)
                return sd_bus_error_setf(error, BUS_ERROR_LINK_BUSY, "Link %s is loopback device.", l->name);
        if (l->is_managed)
                return sd_bus_error_setf(error, BUS_ERROR_LINK_BUSY, "Link %s is managed.", l->name);

        return 0;
}

int bus_link_method_set_dns_servers(sd_bus_message *message, void *userdata, sd_bus_error *error) {
        _cleanup_free_ struct in_addr_data *dns = NULL;
        size_t allocated = 0, n = 0;
        Link *l = userdata;
        unsigned i;
        int r;

        assert(message);
        assert(l);

        r = verify_unmanaged_link(l, error);
        if (r < 0)
                return r;

        r = sd_bus_message_enter_container(message, 'a', "(iay)");
        if (r < 0)
                return r;

        for (;;) {
                int family;
                size_t sz;
                const void *d;

                assert_cc(sizeof(int) == sizeof(int32_t));

                r = sd_bus_message_enter_container(message, 'r', "iay");
                if (r < 0)
                        return r;
                if (r == 0)
                        break;

                r = sd_bus_message_read(message, "i", &family);
                if (r < 0)
                        return r;

                if (!IN_SET(family, AF_INET, AF_INET6))
                        return sd_bus_error_setf(error, SD_BUS_ERROR_INVALID_ARGS, "Unknown address family %i", family);

                r = sd_bus_message_read_array(message, 'y', &d, &sz);
                if (r < 0)
                        return r;
                if (sz != FAMILY_ADDRESS_SIZE(family))
                        return sd_bus_error_setf(error, SD_BUS_ERROR_INVALID_ARGS, "Invalid address size");

                if (!dns_server_address_valid(family, d))
                        return sd_bus_error_setf(error, SD_BUS_ERROR_INVALID_ARGS, "Invalid DNS server address");

                r = sd_bus_message_exit_container(message);
                if (r < 0)
                        return r;

                if (!GREEDY_REALLOC(dns, allocated, n+1))
                        return -ENOMEM;

                dns[n].family = family;
                memcpy(&dns[n].address, d, sz);
                n++;
        }

        r = sd_bus_message_exit_container(message);
        if (r < 0)
                return r;

        dns_server_mark_all(l->dns_servers);

        for (i = 0; i < n; i++) {
                DnsServer *s;

                s = dns_server_find(l->dns_servers, dns[i].family, &dns[i].address, 0);
                if (s)
                        dns_server_move_back_and_unmark(s);
                else {
                        r = dns_server_new(l->manager, NULL, DNS_SERVER_LINK, l, dns[i].family, &dns[i].address, 0);
                        if (r < 0)
                                goto clear;
                }

        }

        dns_server_unlink_marked(l->dns_servers);
        link_allocate_scopes(l);

<<<<<<< HEAD
=======
        (void) link_save_user(l);
>>>>>>> 77d0b7cd
        (void) manager_write_resolv_conf(l->manager);

        return sd_bus_reply_method_return(message, NULL);

clear:
        dns_server_unlink_all(l->dns_servers);
        return r;
}

int bus_link_method_set_domains(sd_bus_message *message, void *userdata, sd_bus_error *error) {
        Link *l = userdata;
        int r;

        assert(message);
        assert(l);

        r = verify_unmanaged_link(l, error);
        if (r < 0)
                return r;

        r = sd_bus_message_enter_container(message, 'a', "(sb)");
        if (r < 0)
                return r;

        for (;;) {
                const char *name;
                int route_only;

                r = sd_bus_message_read(message, "(sb)", &name, &route_only);
                if (r < 0)
                        return r;
                if (r == 0)
                        break;

                r = dns_name_is_valid(name);
                if (r < 0)
                        return r;
                if (r == 0)
                        return sd_bus_error_setf(error, SD_BUS_ERROR_INVALID_ARGS, "Invalid search domain %s", name);
                if (!route_only && dns_name_is_root(name))
                        return sd_bus_error_setf(error, SD_BUS_ERROR_INVALID_ARGS, "Root domain is not suitable as search domain");
        }

        dns_search_domain_mark_all(l->search_domains);

        r = sd_bus_message_rewind(message, false);
        if (r < 0)
                return r;

        for (;;) {
                DnsSearchDomain *d;
                const char *name;
                int route_only;

                r = sd_bus_message_read(message, "(sb)", &name, &route_only);
                if (r < 0)
                        goto clear;
                if (r == 0)
                        break;

                r = dns_search_domain_find(l->search_domains, name, &d);
                if (r < 0)
                        goto clear;

                if (r > 0)
                        dns_search_domain_move_back_and_unmark(d);
                else {
                        r = dns_search_domain_new(l->manager, &d, DNS_SEARCH_DOMAIN_LINK, l, name);
                        if (r < 0)
                                goto clear;
                }

                d->route_only = route_only;
        }

        r = sd_bus_message_exit_container(message);
        if (r < 0)
                goto clear;

        dns_search_domain_unlink_marked(l->search_domains);

<<<<<<< HEAD
=======
        (void) link_save_user(l);
>>>>>>> 77d0b7cd
        (void) manager_write_resolv_conf(l->manager);

        return sd_bus_reply_method_return(message, NULL);

clear:
        dns_search_domain_unlink_all(l->search_domains);
        return r;
}

int bus_link_method_set_llmnr(sd_bus_message *message, void *userdata, sd_bus_error *error) {
        Link *l = userdata;
        ResolveSupport mode;
        const char *llmnr;
        int r;

        assert(message);
        assert(l);

        r = verify_unmanaged_link(l, error);
        if (r < 0)
                return r;

        r = sd_bus_message_read(message, "s", &llmnr);
        if (r < 0)
                return r;

        if (isempty(llmnr))
                mode = RESOLVE_SUPPORT_YES;
        else {
                mode = resolve_support_from_string(llmnr);
                if (mode < 0)
                        return sd_bus_error_setf(error, SD_BUS_ERROR_INVALID_ARGS, "Invalid LLMNR setting: %s", llmnr);
        }

        l->llmnr_support = mode;
        link_allocate_scopes(l);
        link_add_rrs(l, false);

        (void) link_save_user(l);

        return sd_bus_reply_method_return(message, NULL);
}

int bus_link_method_set_mdns(sd_bus_message *message, void *userdata, sd_bus_error *error) {
        Link *l = userdata;
        ResolveSupport mode;
        const char *mdns;
        int r;

        assert(message);
        assert(l);

        r = verify_unmanaged_link(l, error);
        if (r < 0)
                return r;

        r = sd_bus_message_read(message, "s", &mdns);
        if (r < 0)
                return r;

        if (isempty(mdns))
                mode = RESOLVE_SUPPORT_NO;
        else {
                mode = resolve_support_from_string(mdns);
                if (mode < 0)
                        return sd_bus_error_setf(error, SD_BUS_ERROR_INVALID_ARGS, "Invalid MulticastDNS setting: %s", mdns);
        }

        l->mdns_support = mode;
        link_allocate_scopes(l);
        link_add_rrs(l, false);

        (void) link_save_user(l);

        return sd_bus_reply_method_return(message, NULL);
}

int bus_link_method_set_dnssec(sd_bus_message *message, void *userdata, sd_bus_error *error) {
        Link *l = userdata;
        const char *dnssec;
        DnssecMode mode;
        int r;

        assert(message);
        assert(l);

        r = verify_unmanaged_link(l, error);
        if (r < 0)
                return r;

        r = sd_bus_message_read(message, "s", &dnssec);
        if (r < 0)
                return r;

        if (isempty(dnssec))
                mode = _DNSSEC_MODE_INVALID;
        else {
                mode = dnssec_mode_from_string(dnssec);
                if (mode < 0)
                        return sd_bus_error_setf(error, SD_BUS_ERROR_INVALID_ARGS, "Invalid DNSSEC setting: %s", dnssec);
        }

        link_set_dnssec_mode(l, mode);

        (void) link_save_user(l);

        return sd_bus_reply_method_return(message, NULL);
}

int bus_link_method_set_dnssec_negative_trust_anchors(sd_bus_message *message, void *userdata, sd_bus_error *error) {
        _cleanup_set_free_free_ Set *ns = NULL;
        _cleanup_free_ char **ntas = NULL;
        Link *l = userdata;
        int r;
        char **i;

        assert(message);
        assert(l);

        r = verify_unmanaged_link(l, error);
        if (r < 0)
                return r;

        r = sd_bus_message_read_strv(message, &ntas);
        if (r < 0)
                return r;

        STRV_FOREACH(i, ntas) {
                r = dns_name_is_valid(*i);
                if (r < 0)
                        return r;
                if (r == 0)
                        return sd_bus_error_setf(error, SD_BUS_ERROR_INVALID_ARGS, "Invalid negative trust anchor domain: %s", *i);
        }

        ns = set_new(&dns_name_hash_ops);
        if (!ns)
                return -ENOMEM;

        STRV_FOREACH(i, ntas) {
                r = set_put_strdup(ns, *i);
                if (r < 0)
                        return r;
        }

        set_free_free(l->dnssec_negative_trust_anchors);
        l->dnssec_negative_trust_anchors = ns;
        ns = NULL;

        (void) link_save_user(l);

        return sd_bus_reply_method_return(message, NULL);
}

int bus_link_method_revert(sd_bus_message *message, void *userdata, sd_bus_error *error) {
        Link *l = userdata;
        int r;

        assert(message);
        assert(l);

        r = verify_unmanaged_link(l, error);
        if (r < 0)
                return r;

        link_flush_settings(l);
        link_allocate_scopes(l);
        link_add_rrs(l, false);

<<<<<<< HEAD
=======
        (void) link_save_user(l);
>>>>>>> 77d0b7cd
        (void) manager_write_resolv_conf(l->manager);

        return sd_bus_reply_method_return(message, NULL);
}

const sd_bus_vtable link_vtable[] = {
        SD_BUS_VTABLE_START(0),

        SD_BUS_PROPERTY("ScopesMask", "t", property_get_scopes_mask, 0, 0),
        SD_BUS_PROPERTY("DNS", "a(iay)", property_get_dns, 0, 0),
        SD_BUS_PROPERTY("Domains", "a(sb)", property_get_domains, 0, 0),
        SD_BUS_PROPERTY("LLMNR", "s", property_get_resolve_support, offsetof(Link, llmnr_support), 0),
        SD_BUS_PROPERTY("MulticastDNS", "s", property_get_resolve_support, offsetof(Link, mdns_support), 0),
        SD_BUS_PROPERTY("DNSSEC", "s", property_get_dnssec_mode, 0, 0),
        SD_BUS_PROPERTY("DNSSECNegativeTrustAnchors", "as", property_get_ntas, 0, 0),
        SD_BUS_PROPERTY("DNSSECSupported", "b", property_get_dnssec_supported, 0, 0),

        SD_BUS_METHOD("SetDNS", "a(iay)", NULL, bus_link_method_set_dns_servers, 0),
        SD_BUS_METHOD("SetDomains", "a(sb)", NULL, bus_link_method_set_domains, 0),
        SD_BUS_METHOD("SetLLMNR", "s", NULL, bus_link_method_set_llmnr, 0),
        SD_BUS_METHOD("SetMulticastDNS", "s", NULL, bus_link_method_set_mdns, 0),
        SD_BUS_METHOD("SetDNSSEC", "s", NULL, bus_link_method_set_dnssec, 0),
        SD_BUS_METHOD("SetDNSSECNegativeTrustAnchors", "as", NULL, bus_link_method_set_dnssec_negative_trust_anchors, 0),
        SD_BUS_METHOD("Revert", NULL, NULL, bus_link_method_revert, 0),

        SD_BUS_VTABLE_END
};

int link_object_find(sd_bus *bus, const char *path, const char *interface, void *userdata, void **found, sd_bus_error *error) {
        _cleanup_free_ char *e = NULL;
        Manager *m = userdata;
        int ifindex;
        Link *link;
        int r;

        assert(bus);
        assert(path);
        assert(interface);
        assert(found);
        assert(m);

        r = sd_bus_path_decode(path, "/org/freedesktop/resolve1/link", &e);
        if (r <= 0)
                return 0;

        r = parse_ifindex(e, &ifindex);
        if (r < 0)
                return 0;

        link = hashmap_get(m->links, INT_TO_PTR(ifindex));
        if (!link)
                return 0;

        *found = link;
        return 1;
}

char *link_bus_path(Link *link) {
        _cleanup_free_ char *ifindex = NULL;
        char *p;
        int r;

        assert(link);

        if (asprintf(&ifindex, "%i", link->ifindex) < 0)
                return NULL;

        r = sd_bus_path_encode("/org/freedesktop/resolve1/link", ifindex, &p);
        if (r < 0)
                return NULL;

        return p;
}

int link_node_enumerator(sd_bus *bus, const char *path, void *userdata, char ***nodes, sd_bus_error *error) {
        _cleanup_strv_free_ char **l = NULL;
        Manager *m = userdata;
        Link *link;
        Iterator i;
        unsigned c = 0;

        assert(bus);
        assert(path);
        assert(m);
        assert(nodes);

        l = new0(char*, hashmap_size(m->links) + 1);
        if (!l)
                return -ENOMEM;

        HASHMAP_FOREACH(link, m->links, i) {
                char *p;

                p = link_bus_path(link);
                if (!p)
                        return -ENOMEM;

                l[c++] = p;
        }

        l[c] = NULL;
        *nodes = l;
        l = NULL;

        return 1;
}<|MERGE_RESOLUTION|>--- conflicted
+++ resolved
@@ -268,10 +268,7 @@
         dns_server_unlink_marked(l->dns_servers);
         link_allocate_scopes(l);
 
-<<<<<<< HEAD
-=======
         (void) link_save_user(l);
->>>>>>> 77d0b7cd
         (void) manager_write_resolv_conf(l->manager);
 
         return sd_bus_reply_method_return(message, NULL);
@@ -353,10 +350,7 @@
 
         dns_search_domain_unlink_marked(l->search_domains);
 
-<<<<<<< HEAD
-=======
         (void) link_save_user(l);
->>>>>>> 77d0b7cd
         (void) manager_write_resolv_conf(l->manager);
 
         return sd_bus_reply_method_return(message, NULL);
@@ -526,10 +520,7 @@
         link_allocate_scopes(l);
         link_add_rrs(l, false);
 
-<<<<<<< HEAD
-=======
         (void) link_save_user(l);
->>>>>>> 77d0b7cd
         (void) manager_write_resolv_conf(l->manager);
 
         return sd_bus_reply_method_return(message, NULL);
