/* SPDX-License-Identifier: LGPL-2.1+ */
/***
  This file is part of systemd.

  Copyright 2014 Tom Gundersen <teg@jklm.no>

  systemd is free software; you can redistribute it and/or modify it
  under the terms of the GNU Lesser General Public License as published by
  the Free Software Foundation; either version 2.1 of the License, or
  (at your option) any later version.

  systemd is distributed in the hope that it will be useful, but
  WITHOUT ANY WARRANTY; without even the implied warranty of
  MERCHANTABILITY or FITNESS FOR A PARTICULAR PURPOSE. See the GNU
  Lesser General Public License for more details.

  You should have received a copy of the GNU Lesser General Public License
  along with systemd; If not, see <http://www.gnu.org/licenses/>.
 ***/

#include <netinet/in.h>
#include <poll.h>
#include <stdio_ext.h>
#include <sys/ioctl.h>

#if HAVE_LIBIDN2
#include <idn2.h>
#endif

#include "af-list.h"
#include "alloc-util.h"
#include "dirent-util.h"
#include "dns-domain.h"
#include "fd-util.h"
#include "fileio-label.h"
#include "hostname-util.h"
#include "io-util.h"
#include "netlink-util.h"
#include "network-internal.h"
#include "ordered-set.h"
#include "parse-util.h"
#include "random-util.h"
#include "resolved-bus.h"
#include "resolved-conf.h"
#include "resolved-dnssd.h"
#include "resolved-dns-stub.h"
#include "resolved-etc-hosts.h"
#include "resolved-llmnr.h"
#include "resolved-manager.h"
#include "resolved-mdns.h"
#include "resolved-resolv-conf.h"
#include "socket-util.h"
#include "string-table.h"
#include "string-util.h"
#include "utf8.h"

#define SEND_TIMEOUT_USEC (200 * USEC_PER_MSEC)

static int manager_process_link(sd_netlink *rtnl, sd_netlink_message *mm, void *userdata) {
        Manager *m = userdata;
        uint16_t type;
        Link *l;
        int ifindex, r;

        assert(rtnl);
        assert(m);
        assert(mm);

        r = sd_netlink_message_get_type(mm, &type);
        if (r < 0)
                goto fail;

        r = sd_rtnl_message_link_get_ifindex(mm, &ifindex);
        if (r < 0)
                goto fail;

        l = hashmap_get(m->links, INT_TO_PTR(ifindex));

        switch (type) {

        case RTM_NEWLINK:{
                bool is_new = !l;

                if (!l) {
                        r = link_new(m, &l, ifindex);
                        if (r < 0)
                                goto fail;
                }

                r = link_process_rtnl(l, mm);
                if (r < 0)
                        goto fail;

                r = link_update(l);
                if (r < 0)
                        goto fail;

                if (is_new)
                        log_debug("Found new link %i/%s", ifindex, l->name);

                break;
        }

        case RTM_DELLINK:
                if (l) {
                        log_debug("Removing link %i/%s", l->ifindex, l->name);
                        link_remove_user(l);
                        link_free(l);
                }

                break;
        }

        return 0;

fail:
        log_warning_errno(r, "Failed to process RTNL link message: %m");
        return 0;
}

static int manager_process_address(sd_netlink *rtnl, sd_netlink_message *mm, void *userdata) {
        Manager *m = userdata;
        union in_addr_union address;
        uint16_t type;
        int r, ifindex, family;
        LinkAddress *a;
        Link *l;

        assert(rtnl);
        assert(mm);
        assert(m);

        r = sd_netlink_message_get_type(mm, &type);
        if (r < 0)
                goto fail;

        r = sd_rtnl_message_addr_get_ifindex(mm, &ifindex);
        if (r < 0)
                goto fail;

        l = hashmap_get(m->links, INT_TO_PTR(ifindex));
        if (!l)
                return 0;

        r = sd_rtnl_message_addr_get_family(mm, &family);
        if (r < 0)
                goto fail;

        switch (family) {

        case AF_INET:
                r = sd_netlink_message_read_in_addr(mm, IFA_LOCAL, &address.in);
                if (r < 0) {
                        r = sd_netlink_message_read_in_addr(mm, IFA_ADDRESS, &address.in);
                        if (r < 0)
                                goto fail;
                }

                break;

        case AF_INET6:
                r = sd_netlink_message_read_in6_addr(mm, IFA_LOCAL, &address.in6);
                if (r < 0) {
                        r = sd_netlink_message_read_in6_addr(mm, IFA_ADDRESS, &address.in6);
                        if (r < 0)
                                goto fail;
                }

                break;

        default:
                return 0;
        }

        a = link_find_address(l, family, &address);

        switch (type) {

        case RTM_NEWADDR:

                if (!a) {
                        r = link_address_new(l, &a, family, &address);
                        if (r < 0)
                                return r;
                }

                r = link_address_update_rtnl(a, mm);
                if (r < 0)
                        return r;

                break;

        case RTM_DELADDR:
                link_address_free(a);
                break;
        }

        return 0;

fail:
        log_warning_errno(r, "Failed to process RTNL address message: %m");
        return 0;
}

static int manager_rtnl_listen(Manager *m) {
        _cleanup_(sd_netlink_message_unrefp) sd_netlink_message *req = NULL, *reply = NULL;
        sd_netlink_message *i;
        int r;

        assert(m);

        /* First, subscribe to interfaces coming and going */
        r = sd_netlink_open(&m->rtnl);
        if (r < 0)
                return r;

        r = sd_netlink_attach_event(m->rtnl, m->event, SD_EVENT_PRIORITY_IMPORTANT);
        if (r < 0)
                return r;

        r = sd_netlink_add_match(m->rtnl, RTM_NEWLINK, manager_process_link, m);
        if (r < 0)
                return r;

        r = sd_netlink_add_match(m->rtnl, RTM_DELLINK, manager_process_link, m);
        if (r < 0)
                return r;

        r = sd_netlink_add_match(m->rtnl, RTM_NEWADDR, manager_process_address, m);
        if (r < 0)
                return r;

        r = sd_netlink_add_match(m->rtnl, RTM_DELADDR, manager_process_address, m);
        if (r < 0)
                return r;

        /* Then, enumerate all links */
        r = sd_rtnl_message_new_link(m->rtnl, &req, RTM_GETLINK, 0);
        if (r < 0)
                return r;

        r = sd_netlink_message_request_dump(req, true);
        if (r < 0)
                return r;

        r = sd_netlink_call(m->rtnl, req, 0, &reply);
        if (r < 0)
                return r;

        for (i = reply; i; i = sd_netlink_message_next(i)) {
                r = manager_process_link(m->rtnl, i, m);
                if (r < 0)
                        return r;
        }

        req = sd_netlink_message_unref(req);
        reply = sd_netlink_message_unref(reply);

        /* Finally, enumerate all addresses, too */
        r = sd_rtnl_message_new_addr(m->rtnl, &req, RTM_GETADDR, 0, AF_UNSPEC);
        if (r < 0)
                return r;

        r = sd_netlink_message_request_dump(req, true);
        if (r < 0)
                return r;

        r = sd_netlink_call(m->rtnl, req, 0, &reply);
        if (r < 0)
                return r;

        for (i = reply; i; i = sd_netlink_message_next(i)) {
                r = manager_process_address(m->rtnl, i, m);
                if (r < 0)
                        return r;
        }

        return r;
}

static int on_network_event(sd_event_source *s, int fd, uint32_t revents, void *userdata) {
        Manager *m = userdata;
        Iterator i;
        Link *l;
        int r;

        assert(m);

        sd_network_monitor_flush(m->network_monitor);

        HASHMAP_FOREACH(l, m->links, i) {
                r = link_update(l);
                if (r < 0)
                        log_warning_errno(r, "Failed to update monitor information for %i: %m", l->ifindex);
        }

        (void) manager_write_resolv_conf(m);

        return 0;
}

static int manager_network_monitor_listen(Manager *m) {
        int r, fd, events;

        assert(m);

        r = sd_network_monitor_new(&m->network_monitor, NULL);
        if (r < 0)
                return r;

        fd = sd_network_monitor_get_fd(m->network_monitor);
        if (fd < 0)
                return fd;

        events = sd_network_monitor_get_events(m->network_monitor);
        if (events < 0)
                return events;

        r = sd_event_add_io(m->event, &m->network_event_source, fd, events, &on_network_event, m);
        if (r < 0)
                return r;

        r = sd_event_source_set_priority(m->network_event_source, SD_EVENT_PRIORITY_IMPORTANT+5);
        if (r < 0)
                return r;

        (void) sd_event_source_set_description(m->network_event_source, "network-monitor");

        return 0;
}

static int determine_hostname(char **full_hostname, char **llmnr_hostname, char **mdns_hostname) {
        _cleanup_free_ char *h = NULL, *n = NULL;
#if HAVE_LIBIDN2
        _cleanup_free_ char *utf8 = NULL;
#elif HAVE_LIBIDN
        int k;
#endif
        char label[DNS_LABEL_MAX];
        const char *p, *decoded;
        int r;

        assert(full_hostname);
        assert(llmnr_hostname);
        assert(mdns_hostname);

        /* Extract and normalize the first label of the locally configured hostname, and check it's not "localhost". */

        r = gethostname_strict(&h);
        if (r < 0)
                return log_debug_errno(r, "Can't determine system hostname: %m");

        p = h;
        r = dns_label_unescape(&p, label, sizeof label);
        if (r < 0)
                return log_error_errno(r, "Failed to unescape host name: %m");
        if (r == 0) {
                log_error("Couldn't find a single label in hostname.");
                return -EINVAL;
        }

#if HAVE_LIBIDN2
        r = idn2_to_unicode_8z8z(label, &utf8, 0);
        if (r != IDN2_OK)
                return log_error("Failed to undo IDNA: %s", idn2_strerror(r));
        assert(utf8_is_valid(utf8));

        r = strlen(utf8);
        decoded = utf8;
#elif HAVE_LIBIDN
        k = dns_label_undo_idna(label, r, label, sizeof label);
        if (k < 0)
                return log_error_errno(k, "Failed to undo IDNA: %m");
        if (k > 0)
                r = k;

        if (!utf8_is_valid(label)) {
                log_error("System hostname is not UTF-8 clean.");
                return -EINVAL;
        }
        decoded = label;
#else
        decoded = label; /* no decoding */
#endif

        r = dns_label_escape_new(decoded, r, &n);
        if (r < 0)
                return log_error_errno(r, "Failed to escape host name: %m");

        if (is_localhost(n)) {
                log_debug("System hostname is 'localhost', ignoring.");
                return -EINVAL;
        }

        r = dns_name_concat(n, "local", mdns_hostname);
        if (r < 0)
                return log_error_errno(r, "Failed to determine mDNS hostname: %m");

        *llmnr_hostname = n;
        n = NULL;

        *full_hostname = h;
        h = NULL;

        return 0;
}

static const char *fallback_hostname(void) {

        /* Determine the fall back hostname. For exposing this system to the outside world, we cannot have it to be
         * "localhost" even if that's the compiled in hostname. In this case, let's revert to "linux" instead. */

        if (is_localhost(FALLBACK_HOSTNAME))
                return "linux";

        return FALLBACK_HOSTNAME;
}

static int make_fallback_hostnames(char **full_hostname, char **llmnr_hostname, char **mdns_hostname) {
        _cleanup_free_ char *n = NULL, *m = NULL;
        char label[DNS_LABEL_MAX], *h;
        const char *p;
        int r;

        assert(full_hostname);
        assert(llmnr_hostname);
        assert(mdns_hostname);

        p = fallback_hostname();
        r = dns_label_unescape(&p, label, sizeof(label));
        if (r < 0)
                return log_error_errno(r, "Failed to unescape fallback host name: %m");

        assert(r > 0); /* The fallback hostname must have at least one label */

        r = dns_label_escape_new(label, r, &n);
        if (r < 0)
                return log_error_errno(r, "Failed to escape fallback hostname: %m");

        r = dns_name_concat(n, "local", &m);
        if (r < 0)
                return log_error_errno(r, "Failed to concatenate mDNS hostname: %m");

        h = strdup(fallback_hostname());
        if (!h)
                return log_oom();

        *llmnr_hostname = n;
        n = NULL;

        *mdns_hostname = m;
        m = NULL;

        *full_hostname = h;

        return 0;
}

static int on_hostname_change(sd_event_source *es, int fd, uint32_t revents, void *userdata) {
        _cleanup_free_ char *full_hostname = NULL, *llmnr_hostname = NULL, *mdns_hostname = NULL;
        Manager *m = userdata;
        int r;

        assert(m);

        r = determine_hostname(&full_hostname, &llmnr_hostname, &mdns_hostname);
        if (r < 0)
                return 0; /* ignore invalid hostnames */

        if (streq(full_hostname, m->full_hostname) &&
            streq(llmnr_hostname, m->llmnr_hostname) &&
            streq(mdns_hostname, m->mdns_hostname))
                return 0;

        log_info("System hostname changed to '%s'.", full_hostname);

        free_and_replace(m->full_hostname, full_hostname);
        free_and_replace(m->llmnr_hostname, llmnr_hostname);
        free_and_replace(m->mdns_hostname, mdns_hostname);

        manager_refresh_rrs(m);

        return 0;
}

static int manager_watch_hostname(Manager *m) {
        int r;

        assert(m);

        m->hostname_fd = open("/proc/sys/kernel/hostname",
                              O_RDONLY|O_CLOEXEC|O_NONBLOCK|O_NOCTTY);
        if (m->hostname_fd < 0) {
                log_warning_errno(errno, "Failed to watch hostname: %m");
                return 0;
        }

        r = sd_event_add_io(m->event, &m->hostname_event_source, m->hostname_fd, 0, on_hostname_change, m);
        if (r < 0) {
                if (r == -EPERM)
                        /* kernels prior to 3.2 don't support polling this file. Ignore the failure. */
                        m->hostname_fd = safe_close(m->hostname_fd);
                else
                        return log_error_errno(r, "Failed to add hostname event source: %m");
        }

        (void) sd_event_source_set_description(m->hostname_event_source, "hostname");

        r = determine_hostname(&m->full_hostname, &m->llmnr_hostname, &m->mdns_hostname);
        if (r < 0) {
                log_info("Defaulting to hostname '%s'.", fallback_hostname());

                r = make_fallback_hostnames(&m->full_hostname, &m->llmnr_hostname, &m->mdns_hostname);
                if (r < 0)
                        return r;
        } else
                log_info("Using system hostname '%s'.", m->full_hostname);

        return 0;
}

static int manager_sigusr1(sd_event_source *s, const struct signalfd_siginfo *si, void *userdata) {
        _cleanup_free_ char *buffer = NULL;
        _cleanup_fclose_ FILE *f = NULL;
        Manager *m = userdata;
        DnsServer *server;
        size_t size = 0;
        DnsScope *scope;
        Iterator i;
        Link *l;

        assert(s);
        assert(si);
        assert(m);

        f = open_memstream(&buffer, &size);
        if (!f)
                return log_oom();

        (void) __fsetlocking(f, FSETLOCKING_BYCALLER);

        LIST_FOREACH(scopes, scope, m->dns_scopes)
                dns_scope_dump(scope, f);

        LIST_FOREACH(servers, server, m->dns_servers)
                dns_server_dump(server, f);
        LIST_FOREACH(servers, server, m->fallback_dns_servers)
                dns_server_dump(server, f);
        HASHMAP_FOREACH(l, m->links, i)
                LIST_FOREACH(servers, server, l->dns_servers)
                        dns_server_dump(server, f);

        if (fflush_and_check(f) < 0)
                return log_oom();

        log_dump(LOG_INFO, buffer);
        return 0;
}

static int manager_sigusr2(sd_event_source *s, const struct signalfd_siginfo *si, void *userdata) {
        Manager *m = userdata;

        assert(s);
        assert(si);
        assert(m);

        manager_flush_caches(m);

        return 0;
}

static int manager_sigrtmin1(sd_event_source *s, const struct signalfd_siginfo *si, void *userdata) {
        Manager *m = userdata;

        assert(s);
        assert(si);
        assert(m);

        manager_reset_server_features(m);
        return 0;
}

int manager_new(Manager **ret) {
        _cleanup_(manager_freep) Manager *m = NULL;
        int r;

        assert(ret);

        m = new0(Manager, 1);
        if (!m)
                return -ENOMEM;

        m->llmnr_ipv4_udp_fd = m->llmnr_ipv6_udp_fd = -1;
        m->llmnr_ipv4_tcp_fd = m->llmnr_ipv6_tcp_fd = -1;
        m->mdns_ipv4_fd = m->mdns_ipv6_fd = -1;
        m->dns_stub_udp_fd = m->dns_stub_tcp_fd = -1;
        m->hostname_fd = -1;

        m->llmnr_support = RESOLVE_SUPPORT_NO;
        m->mdns_support = RESOLVE_SUPPORT_NO;
        m->dnssec_mode = DEFAULT_DNSSEC_MODE;
<<<<<<< HEAD
        m->enable_cache = true;
=======
        m->enable_cache = DNS_CACHE_MODE_YES;
>>>>>>> a5724fb1
        m->dns_stub_listener_mode = DNS_STUB_LISTENER_YES;
        m->read_resolv_conf = true;
        m->need_builtin_fallbacks = true;
        m->etc_hosts_last = m->etc_hosts_mtime = USEC_INFINITY;

        r = dns_trust_anchor_load(&m->trust_anchor);
        if (r < 0)
                return r;

        r = manager_parse_config_file(m);
        if (r < 0)
                log_warning_errno(r, "Failed to parse configuration file: %m");

        r = sd_event_default(&m->event);
        if (r < 0)
                return r;

        sd_event_add_signal(m->event, NULL, SIGTERM, NULL,  NULL);
        sd_event_add_signal(m->event, NULL, SIGINT, NULL, NULL);

        sd_event_set_watchdog(m->event, true);

        r = manager_watch_hostname(m);
        if (r < 0)
                return r;

        r = dnssd_load(m);
        if (r < 0)
                log_warning_errno(r, "Failed to load DNS-SD configuration files: %m");

        r = dns_scope_new(m, &m->unicast_scope, NULL, DNS_PROTOCOL_DNS, AF_UNSPEC);
        if (r < 0)
                return r;

        r = manager_network_monitor_listen(m);
        if (r < 0)
                return r;

        r = manager_rtnl_listen(m);
        if (r < 0)
                return r;

        r = manager_connect_bus(m);
        if (r < 0)
                return r;

        (void) sd_event_add_signal(m->event, &m->sigusr1_event_source, SIGUSR1, manager_sigusr1, m);
        (void) sd_event_add_signal(m->event, &m->sigusr2_event_source, SIGUSR2, manager_sigusr2, m);
        (void) sd_event_add_signal(m->event, &m->sigrtmin1_event_source, SIGRTMIN+1, manager_sigrtmin1, m);

        manager_cleanup_saved_user(m);

        *ret = m;
        m = NULL;

        return 0;
}

int manager_start(Manager *m) {
        int r;

        assert(m);

        r = manager_dns_stub_start(m);
        if (r < 0)
                return r;

        return 0;
}

Manager *manager_free(Manager *m) {
        Link *l;
        DnssdService *s;

        if (!m)
                return NULL;

        dns_server_unlink_all(m->dns_servers);
        dns_server_unlink_all(m->fallback_dns_servers);
        dns_search_domain_unlink_all(m->search_domains);

        while ((l = hashmap_first(m->links)))
               link_free(l);

        while (m->dns_queries)
                dns_query_free(m->dns_queries);

        dns_scope_free(m->unicast_scope);

        /* At this point only orphaned streams should remain. All others should have been freed already by their
         * owners */
        while (m->dns_streams)
                dns_stream_unref(m->dns_streams);

        hashmap_free(m->links);
        hashmap_free(m->dns_transactions);

        sd_event_source_unref(m->network_event_source);
        sd_network_monitor_unref(m->network_monitor);

        sd_netlink_unref(m->rtnl);
        sd_event_source_unref(m->rtnl_event_source);

        manager_llmnr_stop(m);
        manager_mdns_stop(m);
        manager_dns_stub_stop(m);

        sd_bus_slot_unref(m->prepare_for_sleep_slot);
        sd_event_source_unref(m->bus_retry_event_source);
        sd_bus_unref(m->bus);

        sd_event_source_unref(m->sigusr1_event_source);
        sd_event_source_unref(m->sigusr2_event_source);
        sd_event_source_unref(m->sigrtmin1_event_source);

        sd_event_unref(m->event);

        dns_resource_key_unref(m->llmnr_host_ipv4_key);
        dns_resource_key_unref(m->llmnr_host_ipv6_key);
        dns_resource_key_unref(m->mdns_host_ipv4_key);
        dns_resource_key_unref(m->mdns_host_ipv6_key);

        sd_event_source_unref(m->hostname_event_source);
        safe_close(m->hostname_fd);

        free(m->full_hostname);
        free(m->llmnr_hostname);
        free(m->mdns_hostname);

        while ((s = hashmap_first(m->dnssd_services)))
               dnssd_service_free(s);
        hashmap_free(m->dnssd_services);

        dns_trust_anchor_flush(&m->trust_anchor);
        manager_etc_hosts_flush(m);

        return mfree(m);
}

int manager_recv(Manager *m, int fd, DnsProtocol protocol, DnsPacket **ret) {
        _cleanup_(dns_packet_unrefp) DnsPacket *p = NULL;
        union {
                struct cmsghdr header; /* For alignment */
                uint8_t buffer[CMSG_SPACE(MAXSIZE(struct in_pktinfo, struct in6_pktinfo))
                               + CMSG_SPACE(int) /* ttl/hoplimit */
                               + EXTRA_CMSG_SPACE /* kernel appears to require extra buffer space */];
        } control;
        union sockaddr_union sa;
        struct msghdr mh = {};
        struct cmsghdr *cmsg;
        struct iovec iov;
        ssize_t ms, l;
        int r;

        assert(m);
        assert(fd >= 0);
        assert(ret);

        ms = next_datagram_size_fd(fd);
        if (ms < 0)
                return ms;

        r = dns_packet_new(&p, protocol, ms, DNS_PACKET_SIZE_MAX);
        if (r < 0)
                return r;

        iov.iov_base = DNS_PACKET_DATA(p);
        iov.iov_len = p->allocated;

        mh.msg_name = &sa.sa;
        mh.msg_namelen = sizeof(sa);
        mh.msg_iov = &iov;
        mh.msg_iovlen = 1;
        mh.msg_control = &control;
        mh.msg_controllen = sizeof(control);

        l = recvmsg(fd, &mh, 0);
        if (l == 0)
                return 0;
        if (l < 0) {
                if (IN_SET(errno, EAGAIN, EINTR))
                        return 0;

                return -errno;
        }

        assert(!(mh.msg_flags & MSG_CTRUNC));
        assert(!(mh.msg_flags & MSG_TRUNC));

        p->size = (size_t) l;

        p->family = sa.sa.sa_family;
        p->ipproto = IPPROTO_UDP;
        if (p->family == AF_INET) {
                p->sender.in = sa.in.sin_addr;
                p->sender_port = be16toh(sa.in.sin_port);
        } else if (p->family == AF_INET6) {
                p->sender.in6 = sa.in6.sin6_addr;
                p->sender_port = be16toh(sa.in6.sin6_port);
                p->ifindex = sa.in6.sin6_scope_id;
        } else
                return -EAFNOSUPPORT;

        CMSG_FOREACH(cmsg, &mh) {

                if (cmsg->cmsg_level == IPPROTO_IPV6) {
                        assert(p->family == AF_INET6);

                        switch (cmsg->cmsg_type) {

                        case IPV6_PKTINFO: {
                                struct in6_pktinfo *i = (struct in6_pktinfo*) CMSG_DATA(cmsg);

                                if (p->ifindex <= 0)
                                        p->ifindex = i->ipi6_ifindex;

                                p->destination.in6 = i->ipi6_addr;
                                break;
                        }

                        case IPV6_HOPLIMIT:
                                p->ttl = *(int *) CMSG_DATA(cmsg);
                                break;

                        }
                } else if (cmsg->cmsg_level == IPPROTO_IP) {
                        assert(p->family == AF_INET);

                        switch (cmsg->cmsg_type) {

                        case IP_PKTINFO: {
                                struct in_pktinfo *i = (struct in_pktinfo*) CMSG_DATA(cmsg);

                                if (p->ifindex <= 0)
                                        p->ifindex = i->ipi_ifindex;

                                p->destination.in = i->ipi_addr;
                                break;
                        }

                        case IP_TTL:
                                p->ttl = *(int *) CMSG_DATA(cmsg);
                                break;
                        }
                }
        }

        /* The Linux kernel sets the interface index to the loopback
         * device if the packet came from the local host since it
         * avoids the routing table in such a case. Let's unset the
         * interface index in such a case. */
        if (p->ifindex == LOOPBACK_IFINDEX)
                p->ifindex = 0;

        if (protocol != DNS_PROTOCOL_DNS) {
                /* If we don't know the interface index still, we look for the
                 * first local interface with a matching address. Yuck! */
                if (p->ifindex <= 0)
                        p->ifindex = manager_find_ifindex(m, p->family, &p->destination);
        }

        *ret = p;
        p = NULL;

        return 1;
}

static int sendmsg_loop(int fd, struct msghdr *mh, int flags) {
        int r;

        assert(fd >= 0);
        assert(mh);

        for (;;) {
                if (sendmsg(fd, mh, flags) >= 0)
                        return 0;

                if (errno == EINTR)
                        continue;

                if (errno != EAGAIN)
                        return -errno;

                r = fd_wait_for_event(fd, POLLOUT, SEND_TIMEOUT_USEC);
                if (r < 0)
                        return r;
                if (r == 0)
                        return -ETIMEDOUT;
        }
}

static int write_loop(int fd, void *message, size_t length) {
        int r;

        assert(fd >= 0);
        assert(message);

        for (;;) {
                if (write(fd, message, length) >= 0)
                        return 0;

                if (errno == EINTR)
                        continue;

                if (errno != EAGAIN)
                        return -errno;

                r = fd_wait_for_event(fd, POLLOUT, SEND_TIMEOUT_USEC);
                if (r < 0)
                        return r;
                if (r == 0)
                        return -ETIMEDOUT;
        }
}

int manager_write(Manager *m, int fd, DnsPacket *p) {
        int r;

        log_debug("Sending %s packet with id %" PRIu16 ".", DNS_PACKET_QR(p) ? "response" : "query", DNS_PACKET_ID(p));

        r = write_loop(fd, DNS_PACKET_DATA(p), p->size);
        if (r < 0)
                return r;

        return 0;
}

static int manager_ipv4_send(
                Manager *m,
                int fd,
                int ifindex,
                const struct in_addr *destination,
                uint16_t port,
                const struct in_addr *source,
                DnsPacket *p) {
        union sockaddr_union sa = {
                .in.sin_family = AF_INET,
        };
        union {
                struct cmsghdr header; /* For alignment */
                uint8_t buffer[CMSG_SPACE(sizeof(struct in_pktinfo))];
        } control;
        struct msghdr mh = {};
        struct iovec iov;

        assert(m);
        assert(fd >= 0);
        assert(destination);
        assert(port > 0);
        assert(p);

        iov.iov_base = DNS_PACKET_DATA(p);
        iov.iov_len = p->size;

        sa.in.sin_addr = *destination;
        sa.in.sin_port = htobe16(port),

        mh.msg_iov = &iov;
        mh.msg_iovlen = 1;
        mh.msg_name = &sa.sa;
        mh.msg_namelen = sizeof(sa.in);

        if (ifindex > 0) {
                struct cmsghdr *cmsg;
                struct in_pktinfo *pi;

                zero(control);

                mh.msg_control = &control;
                mh.msg_controllen = CMSG_LEN(sizeof(struct in_pktinfo));

                cmsg = CMSG_FIRSTHDR(&mh);
                cmsg->cmsg_len = mh.msg_controllen;
                cmsg->cmsg_level = IPPROTO_IP;
                cmsg->cmsg_type = IP_PKTINFO;

                pi = (struct in_pktinfo*) CMSG_DATA(cmsg);
                pi->ipi_ifindex = ifindex;

                if (source)
                        pi->ipi_spec_dst = *source;
        }

        return sendmsg_loop(fd, &mh, 0);
}

static int manager_ipv6_send(
                Manager *m,
                int fd,
                int ifindex,
                const struct in6_addr *destination,
                uint16_t port,
                const struct in6_addr *source,
                DnsPacket *p) {

        union sockaddr_union sa = {
                .in6.sin6_family = AF_INET6,
        };
        union {
                struct cmsghdr header; /* For alignment */
                uint8_t buffer[CMSG_SPACE(sizeof(struct in6_pktinfo))];
        } control;
        struct msghdr mh = {};
        struct iovec iov;

        assert(m);
        assert(fd >= 0);
        assert(destination);
        assert(port > 0);
        assert(p);

        iov.iov_base = DNS_PACKET_DATA(p);
        iov.iov_len = p->size;

        sa.in6.sin6_addr = *destination;
        sa.in6.sin6_port = htobe16(port),
        sa.in6.sin6_scope_id = ifindex;

        mh.msg_iov = &iov;
        mh.msg_iovlen = 1;
        mh.msg_name = &sa.sa;
        mh.msg_namelen = sizeof(sa.in6);

        if (ifindex > 0) {
                struct cmsghdr *cmsg;
                struct in6_pktinfo *pi;

                zero(control);

                mh.msg_control = &control;
                mh.msg_controllen = CMSG_LEN(sizeof(struct in6_pktinfo));

                cmsg = CMSG_FIRSTHDR(&mh);
                cmsg->cmsg_len = mh.msg_controllen;
                cmsg->cmsg_level = IPPROTO_IPV6;
                cmsg->cmsg_type = IPV6_PKTINFO;

                pi = (struct in6_pktinfo*) CMSG_DATA(cmsg);
                pi->ipi6_ifindex = ifindex;

                if (source)
                        pi->ipi6_addr = *source;
        }

        return sendmsg_loop(fd, &mh, 0);
}

int manager_send(
                Manager *m,
                int fd,
                int ifindex,
                int family,
                const union in_addr_union *destination,
                uint16_t port,
                const union in_addr_union *source,
                DnsPacket *p) {

        assert(m);
        assert(fd >= 0);
        assert(destination);
        assert(port > 0);
        assert(p);

        log_debug("Sending %s packet with id %" PRIu16 " on interface %i/%s.", DNS_PACKET_QR(p) ? "response" : "query", DNS_PACKET_ID(p), ifindex, af_to_name(family));

        if (family == AF_INET)
                return manager_ipv4_send(m, fd, ifindex, &destination->in, port, &source->in, p);
        if (family == AF_INET6)
                return manager_ipv6_send(m, fd, ifindex, &destination->in6, port, &source->in6, p);

        return -EAFNOSUPPORT;
}

uint32_t manager_find_mtu(Manager *m) {
        uint32_t mtu = 0;
        Link *l;
        Iterator i;

        /* If we don't know on which link a DNS packet would be
         * delivered, let's find the largest MTU that works on all
         * interfaces we know of */

        HASHMAP_FOREACH(l, m->links, i) {
                if (l->mtu <= 0)
                        continue;

                if (mtu <= 0 || l->mtu < mtu)
                        mtu = l->mtu;
        }

        return mtu;
}

int manager_find_ifindex(Manager *m, int family, const union in_addr_union *in_addr) {
        LinkAddress *a;

        assert(m);

        a = manager_find_link_address(m, family, in_addr);
        if (a)
                return a->link->ifindex;

        return 0;
}

void manager_refresh_rrs(Manager *m) {
        Iterator i;
        Link *l;
        DnssdService *s;

        assert(m);

        m->llmnr_host_ipv4_key = dns_resource_key_unref(m->llmnr_host_ipv4_key);
        m->llmnr_host_ipv6_key = dns_resource_key_unref(m->llmnr_host_ipv6_key);
        m->mdns_host_ipv4_key = dns_resource_key_unref(m->mdns_host_ipv4_key);
        m->mdns_host_ipv6_key = dns_resource_key_unref(m->mdns_host_ipv6_key);

        if (m->mdns_support == RESOLVE_SUPPORT_YES)
                HASHMAP_FOREACH(s, m->dnssd_services, i)
                        if (dnssd_update_rrs(s) < 0)
                                log_warning("Failed to refresh DNS-SD service '%s'", s->name);

        HASHMAP_FOREACH(l, m->links, i) {
                link_add_rrs(l, true);
                link_add_rrs(l, false);
        }
}

static int manager_next_random_name(const char *old, char **ret_new) {
        const char *p;
        uint64_t u, a;
        char *n;

        p = strchr(old, 0);
        assert(p);

        while (p > old) {
                if (!strchr(DIGITS, p[-1]))
                        break;

                p--;
        }

        if (*p == 0 || safe_atou64(p, &u) < 0 || u <= 0)
                u = 1;

        /* Add a random number to the old value. This way we can avoid
         * that two hosts pick the same hostname, win on IPv4 and lose
         * on IPv6 (or vice versa), and pick the same hostname
         * replacement hostname, ad infinitum. We still want the
         * numbers to go up monotonically, hence we just add a random
         * value 1..10 */

        random_bytes(&a, sizeof(a));
        u += 1 + a % 10;

        if (asprintf(&n, "%.*s%" PRIu64, (int) (p - old), old, u) < 0)
                return -ENOMEM;

        *ret_new = n;

        return 0;
}

int manager_next_hostname(Manager *m) {
        _cleanup_free_ char *h = NULL, *k = NULL;
        int r;

        assert(m);

        r = manager_next_random_name(m->llmnr_hostname, &h);
        if (r < 0)
                return r;

        r = dns_name_concat(h, "local", &k);
        if (r < 0)
                return r;

        log_info("Hostname conflict, changing published hostname from '%s' to '%s'.", m->llmnr_hostname, h);

        free_and_replace(m->llmnr_hostname, h);
        free_and_replace(m->mdns_hostname, k);

        manager_refresh_rrs(m);

        return 0;
}

LinkAddress* manager_find_link_address(Manager *m, int family, const union in_addr_union *in_addr) {
        Iterator i;
        Link *l;

        assert(m);

        HASHMAP_FOREACH(l, m->links, i) {
                LinkAddress *a;

                a = link_find_address(l, family, in_addr);
                if (a)
                        return a;
        }

        return NULL;
}

bool manager_our_packet(Manager *m, DnsPacket *p) {
        assert(m);
        assert(p);

        return !!manager_find_link_address(m, p->family, &p->sender);
}

DnsScope* manager_find_scope(Manager *m, DnsPacket *p) {
        Link *l;

        assert(m);
        assert(p);

        l = hashmap_get(m->links, INT_TO_PTR(p->ifindex));
        if (!l)
                return NULL;

        switch (p->protocol) {
        case DNS_PROTOCOL_LLMNR:
                if (p->family == AF_INET)
                        return l->llmnr_ipv4_scope;
                else if (p->family == AF_INET6)
                        return l->llmnr_ipv6_scope;

                break;

        case DNS_PROTOCOL_MDNS:
                if (p->family == AF_INET)
                        return l->mdns_ipv4_scope;
                else if (p->family == AF_INET6)
                        return l->mdns_ipv6_scope;

                break;

        default:
                break;
        }

        return NULL;
}

void manager_verify_all(Manager *m) {
        DnsScope *s;

        assert(m);

        LIST_FOREACH(scopes, s, m->dns_scopes)
                dns_zone_verify_all(&s->zone);
}

int manager_is_own_hostname(Manager *m, const char *name) {
        int r;

        assert(m);
        assert(name);

        if (m->llmnr_hostname) {
                r = dns_name_equal(name, m->llmnr_hostname);
                if (r != 0)
                        return r;
        }

        if (m->mdns_hostname) {
                r = dns_name_equal(name, m->mdns_hostname);
                if (r != 0)
                        return r;
        }

        if (m->full_hostname)
                return dns_name_equal(name, m->full_hostname);

        return 0;
}

int manager_compile_dns_servers(Manager *m, OrderedSet **dns) {
        DnsServer *s;
        Iterator i;
        Link *l;
        int r;

        assert(m);
        assert(dns);

        r = ordered_set_ensure_allocated(dns, &dns_server_hash_ops);
        if (r < 0)
                return r;

        /* First add the system-wide servers and domains */
        LIST_FOREACH(servers, s, m->dns_servers) {
                r = ordered_set_put(*dns, s);
                if (r == -EEXIST)
                        continue;
                if (r < 0)
                        return r;
        }

        /* Then, add the per-link servers */
        HASHMAP_FOREACH(l, m->links, i) {
                LIST_FOREACH(servers, s, l->dns_servers) {
                        r = ordered_set_put(*dns, s);
                        if (r == -EEXIST)
                                continue;
                        if (r < 0)
                                return r;
                }
        }

        /* If we found nothing, add the fallback servers */
        if (ordered_set_isempty(*dns)) {
                LIST_FOREACH(servers, s, m->fallback_dns_servers) {
                        r = ordered_set_put(*dns, s);
                        if (r == -EEXIST)
                                continue;
                        if (r < 0)
                                return r;
                }
        }

        return 0;
}

/* filter_route is a tri-state:
 *   < 0: no filtering
 *   = 0 or false: return only domains which should be used for searching
 *   > 0 or true: return only domains which are for routing only
 */
int manager_compile_search_domains(Manager *m, OrderedSet **domains, int filter_route) {
        DnsSearchDomain *d;
        Iterator i;
        Link *l;
        int r;

        assert(m);
        assert(domains);

        r = ordered_set_ensure_allocated(domains, &dns_name_hash_ops);
        if (r < 0)
                return r;

        LIST_FOREACH(domains, d, m->search_domains) {

                if (filter_route >= 0 &&
                    d->route_only != !!filter_route)
                        continue;

                r = ordered_set_put(*domains, d->name);
                if (r == -EEXIST)
                        continue;
                if (r < 0)
                        return r;
        }

        HASHMAP_FOREACH(l, m->links, i) {

                LIST_FOREACH(domains, d, l->search_domains) {

                        if (filter_route >= 0 &&
                            d->route_only != !!filter_route)
                                continue;

                        r = ordered_set_put(*domains, d->name);
                        if (r == -EEXIST)
                                continue;
                        if (r < 0)
                                return r;
                }
        }

        return 0;
}

DnssecMode manager_get_dnssec_mode(Manager *m) {
        assert(m);

        if (m->dnssec_mode != _DNSSEC_MODE_INVALID)
                return m->dnssec_mode;

        return DNSSEC_NO;
}

bool manager_dnssec_supported(Manager *m) {
        DnsServer *server;
        Iterator i;
        Link *l;

        assert(m);

        if (manager_get_dnssec_mode(m) == DNSSEC_NO)
                return false;

        server = manager_get_dns_server(m);
        if (server && !dns_server_dnssec_supported(server))
                return false;

        HASHMAP_FOREACH(l, m->links, i)
                if (!link_dnssec_supported(l))
                        return false;

        return true;
}

void manager_dnssec_verdict(Manager *m, DnssecVerdict verdict, const DnsResourceKey *key) {

        assert(verdict >= 0);
        assert(verdict < _DNSSEC_VERDICT_MAX);

        if (DEBUG_LOGGING) {
                char s[DNS_RESOURCE_KEY_STRING_MAX];

                log_debug("Found verdict for lookup %s: %s",
                          dns_resource_key_to_string(key, s, sizeof s),
                          dnssec_verdict_to_string(verdict));
        }

        m->n_dnssec_verdict[verdict]++;
}

bool manager_routable(Manager *m, int family) {
        Iterator i;
        Link *l;

        assert(m);

        /* Returns true if the host has at least one interface with a routable address of the specified type */

        HASHMAP_FOREACH(l, m->links, i)
                if (link_relevant(l, family, false))
                        return true;

        return false;
}

void manager_flush_caches(Manager *m) {
        DnsScope *scope;

        assert(m);

        LIST_FOREACH(scopes, scope, m->dns_scopes)
                dns_cache_flush(&scope->cache);

        log_info("Flushed all caches.");
}

void manager_reset_server_features(Manager *m) {
        Iterator i;
        Link *l;

        dns_server_reset_features_all(m->dns_servers);
        dns_server_reset_features_all(m->fallback_dns_servers);

        HASHMAP_FOREACH(l, m->links, i)
                dns_server_reset_features_all(l->dns_servers);

        log_info("Resetting learnt feature levels on all servers.");
}

void manager_cleanup_saved_user(Manager *m) {
        _cleanup_closedir_ DIR *d = NULL;
        struct dirent *de;
        int r;

        assert(m);

        /* Clean up all saved per-link files in /run/systemd/resolve/netif/ that don't have a matching interface
         * anymore. These files are created to persist settings pushed in by the user via the bus, so that resolved can
         * be restarted without losing this data. */

        d = opendir("/run/systemd/resolve/netif/");
        if (!d) {
                if (errno == ENOENT)
                        return;

                log_warning_errno(errno, "Failed to open interface directory: %m");
                return;
        }

        FOREACH_DIRENT_ALL(de, d, log_error_errno(errno, "Failed to read interface directory: %m")) {
                _cleanup_free_ char *p = NULL;
                int ifindex;
                Link *l;

                if (!IN_SET(de->d_type, DT_UNKNOWN, DT_REG))
                        continue;

                if (dot_or_dot_dot(de->d_name))
                        continue;

                r = parse_ifindex(de->d_name, &ifindex);
                if (r < 0) /* Probably some temporary file from a previous run. Delete it */
                        goto rm;

                l = hashmap_get(m->links, INT_TO_PTR(ifindex));
                if (!l) /* link vanished */
                        goto rm;

                if (l->is_managed) /* now managed by networkd, hence the bus settings are useless */
                        goto rm;

                continue;

        rm:
                p = strappend("/run/systemd/resolve/netif/", de->d_name);
                if (!p) {
                        log_oom();
                        return;
                }

                (void) unlink(p);
        }
}

bool manager_next_dnssd_names(Manager *m) {
        Iterator i;
        DnssdService *s;
        bool tried = false;
        int r;

        assert(m);

        HASHMAP_FOREACH(s, m->dnssd_services, i) {
                _cleanup_free_ char * new_name = NULL;

                if (!s->withdrawn)
                        continue;

                r = manager_next_random_name(s->name_template, &new_name);
                if (r < 0) {
                        log_warning_errno(r, "Failed to get new name for service '%s': %m", s->name);
                        continue;
                }

                free_and_replace(s->name_template, new_name);

                s->withdrawn = false;

                tried = true;
        }

        if (tried)
                manager_refresh_rrs(m);

        return tried;
}<|MERGE_RESOLUTION|>--- conflicted
+++ resolved
@@ -599,11 +599,7 @@
         m->llmnr_support = RESOLVE_SUPPORT_NO;
         m->mdns_support = RESOLVE_SUPPORT_NO;
         m->dnssec_mode = DEFAULT_DNSSEC_MODE;
-<<<<<<< HEAD
-        m->enable_cache = true;
-=======
         m->enable_cache = DNS_CACHE_MODE_YES;
->>>>>>> a5724fb1
         m->dns_stub_listener_mode = DNS_STUB_LISTENER_YES;
         m->read_resolv_conf = true;
         m->need_builtin_fallbacks = true;
