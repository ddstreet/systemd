/* SPDX-License-Identifier: LGPL-2.1+ */
/***
  This file is part of systemd.

  Copyright 2014 Lennart Poettering

  systemd is free software; you can redistribute it and/or modify it
  under the terms of the GNU Lesser General Public License as published by
  the Free Software Foundation; either version 2.1 of the License, or
  (at your option) any later version.

  systemd is distributed in the hope that it will be useful, but
  WITHOUT ANY WARRANTY; without even the implied warranty of
  MERCHANTABILITY or FITNESS FOR A PARTICULAR PURPOSE. See the GNU
  Lesser General Public License for more details.

  You should have received a copy of the GNU Lesser General Public License
  along with systemd; If not, see <http://www.gnu.org/licenses/>.
***/

#include "sd-messages.h"

#include "af-list.h"
#include "alloc-util.h"
#include "dns-domain.h"
#include "errno-list.h"
#include "fd-util.h"
#include "random-util.h"
#include "resolved-dns-cache.h"
#include "resolved-dns-transaction.h"
#include "resolved-llmnr.h"
#include "string-table.h"

#define TRANSACTIONS_MAX 4096
#define TRANSACTION_TCP_TIMEOUT_USEC (10U*USEC_PER_SEC)

static void dns_transaction_reset_answer(DnsTransaction *t) {
        assert(t);

        t->received = dns_packet_unref(t->received);
        t->answer = dns_answer_unref(t->answer);
        t->answer_rcode = 0;
        t->answer_dnssec_result = _DNSSEC_RESULT_INVALID;
        t->answer_source = _DNS_TRANSACTION_SOURCE_INVALID;
        t->answer_authenticated = false;
        t->answer_nsec_ttl = (uint32_t) -1;
        t->answer_errno = 0;
}

static void dns_transaction_flush_dnssec_transactions(DnsTransaction *t) {
        DnsTransaction *z;

        assert(t);

        while ((z = set_steal_first(t->dnssec_transactions))) {
                set_remove(z->notify_transactions, t);
                set_remove(z->notify_transactions_done, t);
                dns_transaction_gc(z);
        }
}

static void dns_transaction_close_connection(DnsTransaction *t) {
        assert(t);

        if (t->stream) {
                /* Let's detach the stream from our transaction, in case something else keeps a reference to it. */
                t->stream->complete = NULL;
                t->stream->on_packet = NULL;
                t->stream->transaction = NULL;
                t->stream = dns_stream_unref(t->stream);
        }

        t->dns_udp_event_source = sd_event_source_unref(t->dns_udp_event_source);
        t->dns_udp_fd = safe_close(t->dns_udp_fd);
}

static void dns_transaction_stop_timeout(DnsTransaction *t) {
        assert(t);

        t->timeout_event_source = sd_event_source_unref(t->timeout_event_source);
}

DnsTransaction* dns_transaction_free(DnsTransaction *t) {
        DnsQueryCandidate *c;
        DnsZoneItem *i;
        DnsTransaction *z;

        if (!t)
                return NULL;

        log_debug("Freeing transaction %" PRIu16 ".", t->id);

        dns_transaction_close_connection(t);
        dns_transaction_stop_timeout(t);

        dns_packet_unref(t->sent);
        dns_transaction_reset_answer(t);

        dns_server_unref(t->server);

        if (t->scope) {
                hashmap_remove_value(t->scope->transactions_by_key, t->key, t);
                LIST_REMOVE(transactions_by_scope, t->scope->transactions, t);

                if (t->id != 0)
                        hashmap_remove(t->scope->manager->dns_transactions, UINT_TO_PTR(t->id));
        }

        while ((c = set_steal_first(t->notify_query_candidates)))
                set_remove(c->transactions, t);
        set_free(t->notify_query_candidates);

        while ((c = set_steal_first(t->notify_query_candidates_done)))
                set_remove(c->transactions, t);
        set_free(t->notify_query_candidates_done);

        while ((i = set_steal_first(t->notify_zone_items)))
                i->probe_transaction = NULL;
        set_free(t->notify_zone_items);

        while ((i = set_steal_first(t->notify_zone_items_done)))
                i->probe_transaction = NULL;
        set_free(t->notify_zone_items_done);

        while ((z = set_steal_first(t->notify_transactions)))
                set_remove(z->dnssec_transactions, t);
        set_free(t->notify_transactions);

        while ((z = set_steal_first(t->notify_transactions_done)))
                set_remove(z->dnssec_transactions, t);
        set_free(t->notify_transactions_done);

        dns_transaction_flush_dnssec_transactions(t);
        set_free(t->dnssec_transactions);

        dns_answer_unref(t->validated_keys);
        dns_resource_key_unref(t->key);

        return mfree(t);
}

DEFINE_TRIVIAL_CLEANUP_FUNC(DnsTransaction*, dns_transaction_free);

bool dns_transaction_gc(DnsTransaction *t) {
        assert(t);

        if (t->block_gc > 0)
                return true;

        if (set_isempty(t->notify_query_candidates) &&
            set_isempty(t->notify_query_candidates_done) &&
            set_isempty(t->notify_zone_items) &&
            set_isempty(t->notify_zone_items_done) &&
            set_isempty(t->notify_transactions) &&
            set_isempty(t->notify_transactions_done)) {
                dns_transaction_free(t);
                return false;
        }

        return true;
}

static uint16_t pick_new_id(Manager *m) {
        uint16_t new_id;

        /* Find a fresh, unused transaction id. Note that this loop is bounded because there's a limit on the number of
         * transactions, and it's much lower than the space of IDs. */

        assert_cc(TRANSACTIONS_MAX < 0xFFFF);

        do
                random_bytes(&new_id, sizeof(new_id));
        while (new_id == 0 ||
               hashmap_get(m->dns_transactions, UINT_TO_PTR(new_id)));

        return new_id;
}

int dns_transaction_new(DnsTransaction **ret, DnsScope *s, DnsResourceKey *key) {
        _cleanup_(dns_transaction_freep) DnsTransaction *t = NULL;
        int r;

        assert(ret);
        assert(s);
        assert(key);

        /* Don't allow looking up invalid or pseudo RRs */
        if (!dns_type_is_valid_query(key->type))
                return -EINVAL;
        if (dns_type_is_obsolete(key->type))
                return -EOPNOTSUPP;

        /* We only support the IN class */
        if (!IN_SET(key->class, DNS_CLASS_IN, DNS_CLASS_ANY))
                return -EOPNOTSUPP;

        if (hashmap_size(s->manager->dns_transactions) >= TRANSACTIONS_MAX)
                return -EBUSY;

        r = hashmap_ensure_allocated(&s->manager->dns_transactions, NULL);
        if (r < 0)
                return r;

        r = hashmap_ensure_allocated(&s->transactions_by_key, &dns_resource_key_hash_ops);
        if (r < 0)
                return r;

        t = new0(DnsTransaction, 1);
        if (!t)
                return -ENOMEM;

        t->dns_udp_fd = -1;
        t->answer_source = _DNS_TRANSACTION_SOURCE_INVALID;
        t->answer_dnssec_result = _DNSSEC_RESULT_INVALID;
        t->answer_nsec_ttl = (uint32_t) -1;
        t->key = dns_resource_key_ref(key);
        t->current_feature_level = _DNS_SERVER_FEATURE_LEVEL_INVALID;
        t->clamp_feature_level = _DNS_SERVER_FEATURE_LEVEL_INVALID;

        t->id = pick_new_id(s->manager);

        r = hashmap_put(s->manager->dns_transactions, UINT_TO_PTR(t->id), t);
        if (r < 0) {
                t->id = 0;
                return r;
        }

        r = hashmap_replace(s->transactions_by_key, t->key, t);
        if (r < 0) {
                hashmap_remove(s->manager->dns_transactions, UINT_TO_PTR(t->id));
                return r;
        }

        LIST_PREPEND(transactions_by_scope, s->transactions, t);
        t->scope = s;

        s->manager->n_transactions_total++;

        if (ret)
                *ret = t;

        t = NULL;

        return 0;
}

static void dns_transaction_shuffle_id(DnsTransaction *t) {
        uint16_t new_id;
        assert(t);

        /* Pick a new ID for this transaction. */

        new_id = pick_new_id(t->scope->manager);
        assert_se(hashmap_remove_and_put(t->scope->manager->dns_transactions, UINT_TO_PTR(t->id), UINT_TO_PTR(new_id), t) >= 0);

        log_debug("Transaction %" PRIu16 " is now %" PRIu16 ".", t->id, new_id);
        t->id = new_id;

        /* Make sure we generate a new packet with the new ID */
        t->sent = dns_packet_unref(t->sent);
}

static void dns_transaction_tentative(DnsTransaction *t, DnsPacket *p) {
        _cleanup_free_ char *pretty = NULL;
        char key_str[DNS_RESOURCE_KEY_STRING_MAX];
        DnsZoneItem *z;

        assert(t);
        assert(p);

        if (manager_our_packet(t->scope->manager, p) != 0)
                return;

        (void) in_addr_to_string(p->family, &p->sender, &pretty);

        log_debug("Transaction %" PRIu16 " for <%s> on scope %s on %s/%s got tentative packet from %s.",
                  t->id,
                  dns_resource_key_to_string(t->key, key_str, sizeof key_str),
                  dns_protocol_to_string(t->scope->protocol),
                  t->scope->link ? t->scope->link->name : "*",
                  af_to_name_short(t->scope->family),
                  strnull(pretty));

        /* RFC 4795, Section 4.1 says that the peer with the
         * lexicographically smaller IP address loses */
        if (memcmp(&p->sender, &p->destination, FAMILY_ADDRESS_SIZE(p->family)) >= 0) {
                log_debug("Peer has lexicographically larger IP address and thus lost in the conflict.");
                return;
        }

        log_debug("We have the lexicographically larger IP address and thus lost in the conflict.");

        t->block_gc++;

        while ((z = set_first(t->notify_zone_items))) {
                /* First, make sure the zone item drops the reference
                 * to us */
                dns_zone_item_probe_stop(z);

                /* Secondly, report this as conflict, so that we might
                 * look for a different hostname */
                dns_zone_item_conflict(z);
        }
        t->block_gc--;

        dns_transaction_gc(t);
}

void dns_transaction_complete(DnsTransaction *t, DnsTransactionState state) {
        DnsQueryCandidate *c;
        DnsZoneItem *z;
        DnsTransaction *d;
        const char *st;
        char key_str[DNS_RESOURCE_KEY_STRING_MAX];

        assert(t);
        assert(!DNS_TRANSACTION_IS_LIVE(state));

        if (state == DNS_TRANSACTION_DNSSEC_FAILED) {
                dns_resource_key_to_string(t->key, key_str, sizeof key_str);

                log_struct(LOG_NOTICE,
                           "MESSAGE_ID=" SD_MESSAGE_DNSSEC_FAILURE_STR,
                           LOG_MESSAGE("DNSSEC validation failed for question %s: %s", key_str, dnssec_result_to_string(t->answer_dnssec_result)),
                           "DNS_TRANSACTION=%" PRIu16, t->id,
                           "DNS_QUESTION=%s", key_str,
                           "DNSSEC_RESULT=%s", dnssec_result_to_string(t->answer_dnssec_result),
                           "DNS_SERVER=%s", dns_server_string(t->server),
                           "DNS_SERVER_FEATURE_LEVEL=%s", dns_server_feature_level_to_string(t->server->possible_feature_level),
                           NULL);
        }

        /* Note that this call might invalidate the query. Callers
         * should hence not attempt to access the query or transaction
         * after calling this function. */

        if (state == DNS_TRANSACTION_ERRNO)
                st = errno_to_name(t->answer_errno);
        else
                st = dns_transaction_state_to_string(state);

        log_debug("Transaction %" PRIu16 " for <%s> on scope %s on %s/%s now complete with <%s> from %s (%s).",
                  t->id,
                  dns_resource_key_to_string(t->key, key_str, sizeof key_str),
                  dns_protocol_to_string(t->scope->protocol),
                  t->scope->link ? t->scope->link->name : "*",
                  af_to_name_short(t->scope->family),
                  st,
                  t->answer_source < 0 ? "none" : dns_transaction_source_to_string(t->answer_source),
                  t->answer_authenticated ? "authenticated" : "unsigned");

        t->state = state;

        dns_transaction_close_connection(t);
        dns_transaction_stop_timeout(t);

        /* Notify all queries that are interested, but make sure the
         * transaction isn't freed while we are still looking at it */
        t->block_gc++;

        SET_FOREACH_MOVE(c, t->notify_query_candidates_done, t->notify_query_candidates)
                dns_query_candidate_notify(c);
        SWAP_TWO(t->notify_query_candidates, t->notify_query_candidates_done);

        SET_FOREACH_MOVE(z, t->notify_zone_items_done, t->notify_zone_items)
                dns_zone_item_notify(z);
        SWAP_TWO(t->notify_zone_items, t->notify_zone_items_done);
        if (t->probing && t->state == DNS_TRANSACTION_ATTEMPTS_MAX_REACHED)
                (void) dns_scope_announce(t->scope, false);

        SET_FOREACH_MOVE(d, t->notify_transactions_done, t->notify_transactions)
                dns_transaction_notify(d, t);
        SWAP_TWO(t->notify_transactions, t->notify_transactions_done);

        t->block_gc--;
        dns_transaction_gc(t);
}

static int dns_transaction_pick_server(DnsTransaction *t) {
        DnsServer *server;

        assert(t);
        assert(t->scope->protocol == DNS_PROTOCOL_DNS);

        /* Pick a DNS server and a feature level for it. */

        server = dns_scope_get_dns_server(t->scope);
        if (!server)
                return -ESRCH;

        /* If we changed the server invalidate the current & clamp feature levels, as the new server might have
         * completely different properties. */
        if (server != t->server) {
                t->clamp_feature_level = _DNS_SERVER_FEATURE_LEVEL_INVALID;
                t->current_feature_level = dns_server_possible_feature_level(server);
        }

        /* Clamp the feature level if that is requested. */
        if (t->clamp_feature_level != _DNS_SERVER_FEATURE_LEVEL_INVALID &&
            t->current_feature_level > t->clamp_feature_level)
                t->current_feature_level = t->clamp_feature_level;

        log_debug("Using feature level %s for transaction %u.", dns_server_feature_level_to_string(t->current_feature_level), t->id);

        if (server == t->server)
                return 0;

        dns_server_unref(t->server);
        t->server = dns_server_ref(server);

        t->n_picked_servers ++;

        log_debug("Using DNS server %s for transaction %u.", dns_server_string(t->server), t->id);

        return 1;
}

static void dns_transaction_retry(DnsTransaction *t, bool next_server) {
        int r;

        assert(t);

        log_debug("Retrying transaction %" PRIu16 ".", t->id);

        /* Before we try again, switch to a new server. */
        if (next_server)
                dns_scope_next_dns_server(t->scope);

        r = dns_transaction_go(t);
        if (r < 0) {
                t->answer_errno = -r;
                dns_transaction_complete(t, DNS_TRANSACTION_ERRNO);
        }
}

static int dns_transaction_maybe_restart(DnsTransaction *t) {
        int r;

        assert(t);

        /* Returns > 0 if the transaction was restarted, 0 if not */

        if (!t->server)
                return 0;

        if (t->current_feature_level <= dns_server_possible_feature_level(t->server))
                return 0;

        /* The server's current feature level is lower than when we sent the original query. We learnt something from
           the response or possibly an auxiliary DNSSEC response that we didn't know before.  We take that as reason to
           restart the whole transaction. This is a good idea to deal with servers that respond rubbish if we include
           OPT RR or DO bit. One of these cases is documented here, for example:
           https://open.nlnetlabs.nl/pipermail/dnssec-trigger/2014-November/000376.html */

        log_debug("Server feature level is now lower than when we began our transaction. Restarting with new ID.");
        dns_transaction_shuffle_id(t);

        r = dns_transaction_go(t);
        if (r < 0)
                return r;

        return 1;
}

static int on_stream_complete(DnsStream *s, int error) {
        _cleanup_(dns_packet_unrefp) DnsPacket *p = NULL;
        DnsTransaction *t;

        assert(s);
        assert(s->transaction);

        /* Copy the data we care about out of the stream before we
         * destroy it. */
        t = s->transaction;
        p = dns_packet_ref(s->read_packet);

        dns_transaction_close_connection(t);

        if (ERRNO_IS_DISCONNECT(error)) {
                usec_t usec;

                if (t->scope->protocol == DNS_PROTOCOL_LLMNR) {
                        /* If the LLMNR/TCP connection failed, the host doesn't support LLMNR, and we cannot answer the
                         * question on this scope. */
                        dns_transaction_complete(t, DNS_TRANSACTION_NOT_FOUND);
                        return 0;
                }

                log_debug_errno(error, "Connection failure for DNS TCP stream: %m");
                assert_se(sd_event_now(t->scope->manager->event, clock_boottime_or_monotonic(), &usec) >= 0);
                dns_server_packet_lost(t->server, IPPROTO_TCP, t->current_feature_level, usec - t->start_usec);

                dns_transaction_retry(t, true);
                return 0;
        }
        if (error != 0) {
                t->answer_errno = error;
                dns_transaction_complete(t, DNS_TRANSACTION_ERRNO);
                return 0;
        }

        if (dns_packet_validate_reply(p) <= 0) {
                log_debug("Invalid TCP reply packet.");
                dns_transaction_complete(t, DNS_TRANSACTION_INVALID_REPLY);
                return 0;
        }

        dns_scope_check_conflicts(t->scope, p);

        t->block_gc++;
        dns_transaction_process_reply(t, p);
        t->block_gc--;

        /* If the response wasn't useful, then complete the transition
         * now. After all, we are the worst feature set now with TCP
         * sockets, and there's really no point in retrying. */
        if (t->state == DNS_TRANSACTION_PENDING)
                dns_transaction_complete(t, DNS_TRANSACTION_INVALID_REPLY);
        else
                dns_transaction_gc(t);

        return 0;
}

static int dns_transaction_open_tcp(DnsTransaction *t) {
        _cleanup_close_ int fd = -1;
        int r;

        assert(t);

        dns_transaction_close_connection(t);

        switch (t->scope->protocol) {

        case DNS_PROTOCOL_DNS:
                r = dns_transaction_pick_server(t);
                if (r < 0)
                        return r;

                if (!dns_server_dnssec_supported(t->server) && dns_type_is_dnssec(t->key->type))
                        return -EOPNOTSUPP;

                r = dns_server_adjust_opt(t->server, t->sent, t->current_feature_level);
                if (r < 0)
                        return r;

                fd = dns_scope_socket_tcp(t->scope, AF_UNSPEC, NULL, t->server, 53);
                break;

        case DNS_PROTOCOL_LLMNR:
                /* When we already received a reply to this (but it was truncated), send to its sender address */
                if (t->received)
                        fd = dns_scope_socket_tcp(t->scope, t->received->family, &t->received->sender, NULL, t->received->sender_port);
                else {
                        union in_addr_union address;
                        int family = AF_UNSPEC;

                        /* Otherwise, try to talk to the owner of a
                         * the IP address, in case this is a reverse
                         * PTR lookup */

                        r = dns_name_address(dns_resource_key_name(t->key), &family, &address);
                        if (r < 0)
                                return r;
                        if (r == 0)
                                return -EINVAL;
                        if (family != t->scope->family)
                                return -ESRCH;

                        fd = dns_scope_socket_tcp(t->scope, family, &address, NULL, LLMNR_PORT);
                }

                break;

        default:
                return -EAFNOSUPPORT;
        }

        if (fd < 0)
                return fd;

        r = dns_stream_new(t->scope->manager, &t->stream, t->scope->protocol, fd);
        if (r < 0)
                return r;
        fd = -1;

        r = dns_stream_write_packet(t->stream, t->sent);
        if (r < 0) {
                t->stream = dns_stream_unref(t->stream);
                return r;
        }

        t->stream->complete = on_stream_complete;
        t->stream->transaction = t;

        /* The interface index is difficult to determine if we are
         * connecting to the local host, hence fill this in right away
         * instead of determining it from the socket */
        t->stream->ifindex = dns_scope_ifindex(t->scope);

        dns_transaction_reset_answer(t);

        t->tried_stream = true;

        return 0;
}

static void dns_transaction_cache_answer(DnsTransaction *t) {
        assert(t);

        /* For mDNS we cache whenever we get the packet, rather than
         * in each transaction. */
        if (!IN_SET(t->scope->protocol, DNS_PROTOCOL_DNS, DNS_PROTOCOL_LLMNR))
                return;

        /* Caching disabled? */
        if (!t->scope->manager->enable_cache)
                return;

        /* We never cache if this packet is from the local host, under
         * the assumption that a locally running DNS server would
         * cache this anyway, and probably knows better when to flush
         * the cache then we could. */
        if (!DNS_PACKET_SHALL_CACHE(t->received))
                return;

        dns_cache_put(&t->scope->cache,
                      t->key,
                      t->answer_rcode,
                      t->answer,
                      t->answer_authenticated,
                      t->answer_nsec_ttl,
                      0,
                      t->received->family,
                      &t->received->sender);
}

static bool dns_transaction_dnssec_is_live(DnsTransaction *t) {
        DnsTransaction *dt;
        Iterator i;

        assert(t);

        SET_FOREACH(dt, t->dnssec_transactions, i)
                if (DNS_TRANSACTION_IS_LIVE(dt->state))
                        return true;

        return false;
}

static int dns_transaction_dnssec_ready(DnsTransaction *t) {
        DnsTransaction *dt;
        Iterator i;

        assert(t);

        /* Checks whether the auxiliary DNSSEC transactions of our transaction have completed, or are still
         * ongoing. Returns 0, if we aren't ready for the DNSSEC validation, positive if we are. */

        SET_FOREACH(dt, t->dnssec_transactions, i) {

                switch (dt->state) {

                case DNS_TRANSACTION_NULL:
                case DNS_TRANSACTION_PENDING:
                case DNS_TRANSACTION_VALIDATING:
                        /* Still ongoing */
                        return 0;

                case DNS_TRANSACTION_RCODE_FAILURE:
                        if (!IN_SET(dt->answer_rcode, DNS_RCODE_NXDOMAIN, DNS_RCODE_SERVFAIL)) {
                                log_debug("Auxiliary DNSSEC RR query failed with rcode=%s.", dns_rcode_to_string(dt->answer_rcode));
                                goto fail;
                        }

                        /* Fall-through: NXDOMAIN/SERVFAIL is good enough for us. This is because some DNS servers
                         * erronously return NXDOMAIN/SERVFAIL for empty non-terminals (Akamai...) or missing DS
                         * records (Facebook), and we need to handle that nicely, when asking for parent SOA or similar
                         * RRs to make unsigned proofs. */

                case DNS_TRANSACTION_SUCCESS:
                        /* All good. */
                        break;

                case DNS_TRANSACTION_DNSSEC_FAILED:
                        /* We handle DNSSEC failures different from other errors, as we care about the DNSSEC
                         * validationr result */

                        log_debug("Auxiliary DNSSEC RR query failed validation: %s", dnssec_result_to_string(dt->answer_dnssec_result));
                        t->answer_dnssec_result = dt->answer_dnssec_result; /* Copy error code over */
                        dns_transaction_complete(t, DNS_TRANSACTION_DNSSEC_FAILED);
                        return 0;


                default:
                        log_debug("Auxiliary DNSSEC RR query failed with %s", dns_transaction_state_to_string(dt->state));
                        goto fail;
                }
        }

        /* All is ready, we can go and validate */
        return 1;

fail:
        t->answer_dnssec_result = DNSSEC_FAILED_AUXILIARY;
        dns_transaction_complete(t, DNS_TRANSACTION_DNSSEC_FAILED);
        return 0;
}

static void dns_transaction_process_dnssec(DnsTransaction *t) {
        int r;

        assert(t);

        /* Are there ongoing DNSSEC transactions? If so, let's wait for them. */
        r = dns_transaction_dnssec_ready(t);
        if (r < 0)
                goto fail;
        if (r == 0) /* We aren't ready yet (or one of our auxiliary transactions failed, and we shouldn't validate now */
                return;

        /* See if we learnt things from the additional DNSSEC transactions, that we didn't know before, and better
         * restart the lookup immediately. */
        r = dns_transaction_maybe_restart(t);
        if (r < 0)
                goto fail;
        if (r > 0) /* Transaction got restarted... */
                return;

        /* All our auxiliary DNSSEC transactions are complete now. Try
         * to validate our RRset now. */
        r = dns_transaction_validate_dnssec(t);
        if (r == -EBADMSG) {
                dns_transaction_complete(t, DNS_TRANSACTION_INVALID_REPLY);
                return;
        }
        if (r < 0)
                goto fail;

        if (t->answer_dnssec_result == DNSSEC_INCOMPATIBLE_SERVER &&
            t->scope->dnssec_mode == DNSSEC_YES) {

                /*  We are not in automatic downgrade mode, and the server is bad. Let's try a different server, maybe
                 *  that works. */

                if (t->n_picked_servers < dns_scope_get_n_dns_servers(t->scope)) {
                        /* We tried fewer servers on this transaction than we know, let's try another one then */
                        dns_transaction_retry(t, true);
                        return;
                }

                /* OK, let's give up, apparently all servers we tried didn't work. */
                dns_transaction_complete(t, DNS_TRANSACTION_DNSSEC_FAILED);
                return;
        }

        if (!IN_SET(t->answer_dnssec_result,
                    _DNSSEC_RESULT_INVALID,        /* No DNSSEC validation enabled */
                    DNSSEC_VALIDATED,              /* Answer is signed and validated successfully */
                    DNSSEC_UNSIGNED,               /* Answer is right-fully unsigned */
                    DNSSEC_INCOMPATIBLE_SERVER)) { /* Server does not do DNSSEC (Yay, we are downgrade attack vulnerable!) */
                dns_transaction_complete(t, DNS_TRANSACTION_DNSSEC_FAILED);
                return;
        }

        if (t->answer_dnssec_result == DNSSEC_INCOMPATIBLE_SERVER)
                dns_server_warn_downgrade(t->server);

        dns_transaction_cache_answer(t);

        if (t->answer_rcode == DNS_RCODE_SUCCESS)
                dns_transaction_complete(t, DNS_TRANSACTION_SUCCESS);
        else
                dns_transaction_complete(t, DNS_TRANSACTION_RCODE_FAILURE);

        return;

fail:
        t->answer_errno = -r;
        dns_transaction_complete(t, DNS_TRANSACTION_ERRNO);
}

static int dns_transaction_has_positive_answer(DnsTransaction *t, DnsAnswerFlags *flags) {
        int r;

        assert(t);

        /* Checks whether the answer is positive, i.e. either a direct
         * answer to the question, or a CNAME/DNAME for it */

        r = dns_answer_match_key(t->answer, t->key, flags);
        if (r != 0)
                return r;

        r = dns_answer_find_cname_or_dname(t->answer, t->key, NULL, flags);
        if (r != 0)
                return r;

        return false;
}

static int dns_transaction_fix_rcode(DnsTransaction *t) {
        int r;

        assert(t);

        /* Fix up the RCODE to SUCCESS if we get at least one matching RR in a response. Note that this contradicts the
         * DNS RFCs a bit. Specifically, RFC 6604 Section 3 clarifies that the RCODE shall say something about a
         * CNAME/DNAME chain element coming after the last chain element contained in the message, and not the first
         * one included. However, it also indicates that not all DNS servers implement this correctly. Moreover, when
         * using DNSSEC we usually only can prove the first element of a CNAME/DNAME chain anyway, hence let's settle
         * on always processing the RCODE as referring to the immediate look-up we do, i.e. the first element of a
         * CNAME/DNAME chain. This way, we uniformly handle CNAME/DNAME chains, regardless if the DNS server
         * incorrectly implements RCODE, whether DNSSEC is in use, or whether the DNS server only supplied us with an
         * incomplete CNAME/DNAME chain.
         *
         * Or in other words: if we get at least one positive reply in a message we patch NXDOMAIN to become SUCCESS,
         * and then rely on the CNAME chasing logic to figure out that there's actually a CNAME error with a new
         * lookup. */

        if (t->answer_rcode != DNS_RCODE_NXDOMAIN)
                return 0;

        r = dns_transaction_has_positive_answer(t, NULL);
        if (r <= 0)
                return r;

        t->answer_rcode = DNS_RCODE_SUCCESS;
        return 0;
}

void dns_transaction_process_reply(DnsTransaction *t, DnsPacket *p) {
        usec_t ts;
        int r;

        assert(t);
        assert(p);
        assert(t->scope);
        assert(t->scope->manager);

        if (t->state != DNS_TRANSACTION_PENDING)
                return;

        /* Note that this call might invalidate the query. Callers
         * should hence not attempt to access the query or transaction
         * after calling this function. */

        log_debug("Processing incoming packet on transaction %" PRIu16". (rcode=%s)", t->id, dns_rcode_to_string(DNS_PACKET_RCODE(p)));

        switch (t->scope->protocol) {

        case DNS_PROTOCOL_LLMNR:
                /* For LLMNR we will not accept any packets from other interfaces */

                if (p->ifindex != dns_scope_ifindex(t->scope))
                        return;

                if (p->family != t->scope->family)
                        return;

                /* Tentative packets are not full responses but still
                 * useful for identifying uniqueness conflicts during
                 * probing. */
                if (DNS_PACKET_LLMNR_T(p)) {
                        dns_transaction_tentative(t, p);
                        return;
                }

                break;

        case DNS_PROTOCOL_MDNS:
                /* For mDNS we will not accept any packets from other interfaces */

                if (p->ifindex != dns_scope_ifindex(t->scope))
                        return;

                if (p->family != t->scope->family)
                        return;

                break;

        case DNS_PROTOCOL_DNS:
                /* Note that we do not need to verify the
                 * addresses/port numbers of incoming traffic, as we
                 * invoked connect() on our UDP socket in which case
                 * the kernel already does the needed verification for
                 * us. */
                break;

        default:
                assert_not_reached("Invalid DNS protocol.");
        }

        if (t->received != p) {
                dns_packet_unref(t->received);
                t->received = dns_packet_ref(p);
        }

        t->answer_source = DNS_TRANSACTION_NETWORK;

        if (p->ipproto == IPPROTO_TCP) {
                if (DNS_PACKET_TC(p)) {
                        /* Truncated via TCP? Somebody must be fucking with us */
                        dns_transaction_complete(t, DNS_TRANSACTION_INVALID_REPLY);
                        return;
                }

                if (DNS_PACKET_ID(p) != t->id) {
                        /* Not the reply to our query? Somebody must be fucking with us */
                        dns_transaction_complete(t, DNS_TRANSACTION_INVALID_REPLY);
                        return;
                }
        }

        assert_se(sd_event_now(t->scope->manager->event, clock_boottime_or_monotonic(), &ts) >= 0);

        switch (t->scope->protocol) {

        case DNS_PROTOCOL_DNS:
                assert(t->server);

                if (IN_SET(DNS_PACKET_RCODE(p), DNS_RCODE_FORMERR, DNS_RCODE_SERVFAIL, DNS_RCODE_NOTIMP)) {

                        /* Request failed, immediately try again with reduced features */

                        if (t->current_feature_level <= DNS_SERVER_FEATURE_LEVEL_UDP) {

                                /* This was already at UDP feature level? If so, it doesn't make sense to downgrade
                                 * this transaction anymore, but let's see if it might make sense to send the request
                                 * to a different DNS server instead. If not let's process the response, and accept the
                                 * rcode. Note that we don't retry on TCP, since that's a suitable way to mitigate
                                 * packet loss, but is not going to give us better rcodes should we actually have
                                 * managed to get them already at UDP level. */

                                if (t->n_picked_servers < dns_scope_get_n_dns_servers(t->scope)) {
                                        /* We tried fewer servers on this transaction than we know, let's try another one then */
                                        dns_transaction_retry(t, true);
                                        return;
                                }

                                /* Give up, accept the rcode */
                                log_debug("Server returned error: %s", dns_rcode_to_string(DNS_PACKET_RCODE(p)));
                                break;
                        }

                        /* Reduce this feature level by one and try again. */
                        t->clamp_feature_level = t->current_feature_level - 1;

                        log_debug("Server returned error %s, retrying transaction with reduced feature level %s.",
                                  dns_rcode_to_string(DNS_PACKET_RCODE(p)),
                                  dns_server_feature_level_to_string(t->clamp_feature_level));

                        dns_transaction_retry(t, false /* use the same server */);
                        return;
                }

                /* Some captive portals are special in that the Aruba/Datavalet hardware will miss replacing the
                 * packets with the local server IP to point to the authenticated side of the network if EDNS0 is
                 * enabled. Instead they return NXDOMAIN, with DO bit set to zero... nothing to see here, yet respond
                 * with the captive portal IP, when using UDP level.
                 *
                 * Common portal names that fail like so are:
                 * secure.datavalet.io
                 * securelogin.arubanetworks.com
                 * securelogin.networks.mycompany.com
                 *
                 * Thus retry NXDOMAIN RCODES for "secure" things with a lower feature level.
                 *
                 * Do not "clamp" the feature level down, as the captive portal should not be lying for the wider
                 * internet (e.g. _other_ queries were observed fine with EDNS0 on these networks)
                 *
                 * This is reported as https://github.com/dns-violations/dns-violations/blob/master/2018/DVE-2018-0001.md
                 */
                if (DNS_PACKET_RCODE(p) == DNS_RCODE_NXDOMAIN && t->current_feature_level >= DNS_SERVER_FEATURE_LEVEL_EDNS0) {
<<<<<<< HEAD

                        char key_str[DNS_RESOURCE_KEY_STRING_MAX];
                        dns_resource_key_to_string(t->key, key_str, sizeof key_str);
                        if (strstr(key_str, "secure") != NULL) {
                                t->current_feature_level = t->current_feature_level - 1;

                                log_warning("Server returned error %s, suspecting DNS violation DVE-2018-0001, retrying transaction with reduced feature level %s.",
                                          dns_rcode_to_string(DNS_PACKET_RCODE(p)),
                                          dns_server_feature_level_to_string(t->current_feature_level));

                                dns_transaction_retry(t, false /* use the same server */);
                                return;
                        }

=======
                        char key_str[DNS_RESOURCE_KEY_STRING_MAX];
                        dns_resource_key_to_string(t->key, key_str, sizeof key_str);
                        t->current_feature_level = t->current_feature_level - 1;
                        log_warning("Server returned error %s, mitigating potential DNS violation DVE-2018-0001, retrying transaction with reduced feature level %s.",
                                    dns_rcode_to_string(DNS_PACKET_RCODE(p)),
                                    dns_server_feature_level_to_string(t->current_feature_level));
                        dns_transaction_retry(t, false /* use the same server */);
                        return;
>>>>>>> 314d2cee
                }

                if (DNS_PACKET_RCODE(p) == DNS_RCODE_REFUSED) {
                        /* This server refused our request? If so, try again, use a different server */
                        log_debug("Server returned REFUSED, switching servers, and retrying.");
                        dns_transaction_retry(t, true /* pick a new server */);
                        return;
                }

                if (DNS_PACKET_TC(p))
                        dns_server_packet_truncated(t->server, t->current_feature_level);

                break;

        case DNS_PROTOCOL_LLMNR:
        case DNS_PROTOCOL_MDNS:
                dns_scope_packet_received(t->scope, ts - t->start_usec);
                break;

        default:
                assert_not_reached("Invalid DNS protocol.");
        }

        if (DNS_PACKET_TC(p)) {

                /* Truncated packets for mDNS are not allowed. Give up immediately. */
                if (t->scope->protocol == DNS_PROTOCOL_MDNS) {
                        dns_transaction_complete(t, DNS_TRANSACTION_INVALID_REPLY);
                        return;
                }

                log_debug("Reply truncated, retrying via TCP.");

                /* Response was truncated, let's try again with good old TCP */
                r = dns_transaction_open_tcp(t);
                if (r == -ESRCH) {
                        /* No servers found? Damn! */
                        dns_transaction_complete(t, DNS_TRANSACTION_NO_SERVERS);
                        return;
                }
                if (r == -EOPNOTSUPP) {
                        /* Tried to ask for DNSSEC RRs, on a server that doesn't do DNSSEC  */
                        dns_transaction_complete(t, DNS_TRANSACTION_RR_TYPE_UNSUPPORTED);
                        return;
                }
                if (r < 0) {
                        /* On LLMNR, if we cannot connect to the host,
                         * we immediately give up */
                        if (t->scope->protocol != DNS_PROTOCOL_DNS)
                                goto fail;

                        /* On DNS, couldn't send? Try immediately again, with a new server */
                        dns_transaction_retry(t, true);
                }

                return;
        }

        /* After the superficial checks, actually parse the message. */
        r = dns_packet_extract(p);
        if (r < 0) {
                dns_transaction_complete(t, DNS_TRANSACTION_INVALID_REPLY);
                return;
        }

        if (t->server) {
                /* Report that we successfully received a valid packet with a good rcode after we initially got a bad
                 * rcode and subsequently downgraded the protocol */

                if (IN_SET(DNS_PACKET_RCODE(p), DNS_RCODE_SUCCESS, DNS_RCODE_NXDOMAIN) &&
                    t->clamp_feature_level != _DNS_SERVER_FEATURE_LEVEL_INVALID)
                        dns_server_packet_rcode_downgrade(t->server, t->clamp_feature_level);

                /* Report that the OPT RR was missing */
                if (!p->opt)
                        dns_server_packet_bad_opt(t->server, t->current_feature_level);

                /* Report that we successfully received a packet */
                dns_server_packet_received(t->server, p->ipproto, t->current_feature_level, ts - t->start_usec, p->size);
        }

        /* See if we know things we didn't know before that indicate we better restart the lookup immediately. */
        r = dns_transaction_maybe_restart(t);
        if (r < 0)
                goto fail;
        if (r > 0) /* Transaction got restarted... */
                return;

        if (IN_SET(t->scope->protocol, DNS_PROTOCOL_DNS, DNS_PROTOCOL_LLMNR, DNS_PROTOCOL_MDNS)) {

                /* When dealing with protocols other than mDNS only consider responses with
                 * equivalent query section to the request. For mDNS this check doesn't make
                 * sense, because the section 6 of RFC6762 states that "Multicast DNS responses MUST NOT
                 * contain any questions in the Question Section". */
                if (t->scope->protocol != DNS_PROTOCOL_MDNS) {
                        r = dns_packet_is_reply_for(p, t->key);
                        if (r < 0)
                                goto fail;
                        if (r == 0) {
                                dns_transaction_complete(t, DNS_TRANSACTION_INVALID_REPLY);
                                return;
                        }
                }

                /* Install the answer as answer to the transaction */
                dns_answer_unref(t->answer);
                t->answer = dns_answer_ref(p->answer);
                t->answer_rcode = DNS_PACKET_RCODE(p);
                t->answer_dnssec_result = _DNSSEC_RESULT_INVALID;
                t->answer_authenticated = false;

                r = dns_transaction_fix_rcode(t);
                if (r < 0)
                        goto fail;

                /* Block GC while starting requests for additional DNSSEC RRs */
                t->block_gc++;
                r = dns_transaction_request_dnssec_keys(t);
                t->block_gc--;

                /* Maybe the transaction is ready for GC'ing now? If so, free it and return. */
                if (!dns_transaction_gc(t))
                        return;

                /* Requesting additional keys might have resulted in
                 * this transaction to fail, since the auxiliary
                 * request failed for some reason. If so, we are not
                 * in pending state anymore, and we should exit
                 * quickly. */
                if (t->state != DNS_TRANSACTION_PENDING)
                        return;
                if (r < 0)
                        goto fail;
                if (r > 0) {
                        /* There are DNSSEC transactions pending now. Update the state accordingly. */
                        t->state = DNS_TRANSACTION_VALIDATING;
                        dns_transaction_close_connection(t);
                        dns_transaction_stop_timeout(t);
                        return;
                }
        }

        dns_transaction_process_dnssec(t);
        return;

fail:
        t->answer_errno = -r;
        dns_transaction_complete(t, DNS_TRANSACTION_ERRNO);
}

static int on_dns_packet(sd_event_source *s, int fd, uint32_t revents, void *userdata) {
        _cleanup_(dns_packet_unrefp) DnsPacket *p = NULL;
        DnsTransaction *t = userdata;
        int r;

        assert(t);
        assert(t->scope);

        r = manager_recv(t->scope->manager, fd, DNS_PROTOCOL_DNS, &p);
        if (ERRNO_IS_DISCONNECT(-r)) {
                usec_t usec;

                /* UDP connection failure get reported via ICMP and then are possible delivered to us on the next
                 * recvmsg(). Treat this like a lost packet. */

                log_debug_errno(r, "Connection failure for DNS UDP packet: %m");
                assert_se(sd_event_now(t->scope->manager->event, clock_boottime_or_monotonic(), &usec) >= 0);
                dns_server_packet_lost(t->server, IPPROTO_UDP, t->current_feature_level, usec - t->start_usec);

                dns_transaction_retry(t, true);
                return 0;
        }
        if (r < 0) {
                dns_transaction_complete(t, DNS_TRANSACTION_ERRNO);
                t->answer_errno = -r;
                return 0;
        }

        r = dns_packet_validate_reply(p);
        if (r < 0) {
                log_debug_errno(r, "Received invalid DNS packet as response, ignoring: %m");
                return 0;
        }
        if (r == 0) {
                log_debug("Received inappropriate DNS packet as response, ignoring.");
                return 0;
        }

        if (DNS_PACKET_ID(p) != t->id) {
                log_debug("Received packet with incorrect transaction ID, ignoring.");
                return 0;
        }

        dns_transaction_process_reply(t, p);
        return 0;
}

static int dns_transaction_emit_udp(DnsTransaction *t) {
        int r;

        assert(t);

        if (t->scope->protocol == DNS_PROTOCOL_DNS) {

                r = dns_transaction_pick_server(t);
                if (r < 0)
                        return r;

                if (t->current_feature_level < DNS_SERVER_FEATURE_LEVEL_UDP)
                        return -EAGAIN; /* Sorry, can't do UDP, try TCP! */

                if (!dns_server_dnssec_supported(t->server) && dns_type_is_dnssec(t->key->type))
                        return -EOPNOTSUPP;

                if (r > 0 || t->dns_udp_fd < 0) { /* Server changed, or no connection yet. */
                        int fd;

                        dns_transaction_close_connection(t);

                        fd = dns_scope_socket_udp(t->scope, t->server, 53);
                        if (fd < 0)
                                return fd;

                        r = sd_event_add_io(t->scope->manager->event, &t->dns_udp_event_source, fd, EPOLLIN, on_dns_packet, t);
                        if (r < 0) {
                                safe_close(fd);
                                return r;
                        }

                        (void) sd_event_source_set_description(t->dns_udp_event_source, "dns-transaction-udp");
                        t->dns_udp_fd = fd;
                }

                r = dns_server_adjust_opt(t->server, t->sent, t->current_feature_level);
                if (r < 0)
                        return r;
        } else
                dns_transaction_close_connection(t);

        r = dns_scope_emit_udp(t->scope, t->dns_udp_fd, t->sent);
        if (r < 0)
                return r;

        dns_transaction_reset_answer(t);

        return 0;
}

static int on_transaction_timeout(sd_event_source *s, usec_t usec, void *userdata) {
        DnsTransaction *t = userdata;

        assert(s);
        assert(t);

        if (!t->initial_jitter_scheduled || t->initial_jitter_elapsed) {
                /* Timeout reached? Increase the timeout for the server used */
                switch (t->scope->protocol) {

                case DNS_PROTOCOL_DNS:
                        assert(t->server);
                        dns_server_packet_lost(t->server, t->stream ? IPPROTO_TCP : IPPROTO_UDP, t->current_feature_level, usec - t->start_usec);
                        break;

                case DNS_PROTOCOL_LLMNR:
                case DNS_PROTOCOL_MDNS:
                        dns_scope_packet_lost(t->scope, usec - t->start_usec);
                        break;

                default:
                        assert_not_reached("Invalid DNS protocol.");
                }

                if (t->initial_jitter_scheduled)
                        t->initial_jitter_elapsed = true;
        }

        log_debug("Timeout reached on transaction %" PRIu16 ".", t->id);

        dns_transaction_retry(t, true);
        return 0;
}

static usec_t transaction_get_resend_timeout(DnsTransaction *t) {
        assert(t);
        assert(t->scope);


        switch (t->scope->protocol) {

        case DNS_PROTOCOL_DNS:

                /* When we do TCP, grant a much longer timeout, as in this case there's no need for us to quickly
                 * resend, as the kernel does that anyway for us, and we really don't want to interrupt it in that
                 * needlessly. */
                if (t->stream)
                        return TRANSACTION_TCP_TIMEOUT_USEC;

                assert(t->server);
                return t->server->resend_timeout;

        case DNS_PROTOCOL_MDNS:
                assert(t->n_attempts > 0);
                if (t->probing)
                        return MDNS_PROBING_INTERVAL_USEC;
                else
                        return (1 << (t->n_attempts - 1)) * USEC_PER_SEC;

        case DNS_PROTOCOL_LLMNR:
                return t->scope->resend_timeout;

        default:
                assert_not_reached("Invalid DNS protocol.");
        }
}

static int dns_transaction_prepare(DnsTransaction *t, usec_t ts) {
        int r;

        assert(t);

        dns_transaction_stop_timeout(t);

        r = dns_scope_network_good(t->scope);
        if (r < 0)
                return r;
        if (r == 0) {
                dns_transaction_complete(t, DNS_TRANSACTION_NETWORK_DOWN);
                return 0;
        }

        if (t->n_attempts >= TRANSACTION_ATTEMPTS_MAX(t->scope->protocol)) {
                dns_transaction_complete(t, DNS_TRANSACTION_ATTEMPTS_MAX_REACHED);
                return 0;
        }

        if (t->scope->protocol == DNS_PROTOCOL_LLMNR && t->tried_stream) {
                /* If we already tried via a stream, then we don't
                 * retry on LLMNR. See RFC 4795, Section 2.7. */
                dns_transaction_complete(t, DNS_TRANSACTION_ATTEMPTS_MAX_REACHED);
                return 0;
        }

        t->n_attempts++;
        t->start_usec = ts;

        dns_transaction_reset_answer(t);
        dns_transaction_flush_dnssec_transactions(t);

        /* Check the trust anchor. Do so only on classic DNS, since DNSSEC does not apply otherwise. */
        if (t->scope->protocol == DNS_PROTOCOL_DNS) {
                r = dns_trust_anchor_lookup_positive(&t->scope->manager->trust_anchor, t->key, &t->answer);
                if (r < 0)
                        return r;
                if (r > 0) {
                        t->answer_rcode = DNS_RCODE_SUCCESS;
                        t->answer_source = DNS_TRANSACTION_TRUST_ANCHOR;
                        t->answer_authenticated = true;
                        dns_transaction_complete(t, DNS_TRANSACTION_SUCCESS);
                        return 0;
                }

                if (dns_name_is_root(dns_resource_key_name(t->key)) &&
                    t->key->type == DNS_TYPE_DS) {

                        /* Hmm, this is a request for the root DS? A
                         * DS RR doesn't exist in the root zone, and
                         * if our trust anchor didn't know it either,
                         * this means we cannot do any DNSSEC logic
                         * anymore. */

                        if (t->scope->dnssec_mode == DNSSEC_ALLOW_DOWNGRADE) {
                                /* We are in downgrade mode. In this
                                 * case, synthesize an unsigned empty
                                 * response, so that the any lookup
                                 * depending on this one can continue
                                 * assuming there was no DS, and hence
                                 * the root zone was unsigned. */

                                t->answer_rcode = DNS_RCODE_SUCCESS;
                                t->answer_source = DNS_TRANSACTION_TRUST_ANCHOR;
                                t->answer_authenticated = false;
                                dns_transaction_complete(t, DNS_TRANSACTION_SUCCESS);
                        } else
                                /* If we are not in downgrade mode,
                                 * then fail the lookup, because we
                                 * cannot reasonably answer it. There
                                 * might be DS RRs, but we don't know
                                 * them, and the DNS server won't tell
                                 * them to us (and even if it would,
                                 * we couldn't validate and trust them. */
                                dns_transaction_complete(t, DNS_TRANSACTION_NO_TRUST_ANCHOR);

                        return 0;
                }
        }

        /* Check the zone, but only if this transaction is not used
         * for probing or verifying a zone item. */
        if (set_isempty(t->notify_zone_items)) {

                r = dns_zone_lookup(&t->scope->zone, t->key, dns_scope_ifindex(t->scope), &t->answer, NULL, NULL);
                if (r < 0)
                        return r;
                if (r > 0) {
                        t->answer_rcode = DNS_RCODE_SUCCESS;
                        t->answer_source = DNS_TRANSACTION_ZONE;
                        t->answer_authenticated = true;
                        dns_transaction_complete(t, DNS_TRANSACTION_SUCCESS);
                        return 0;
                }
        }

        /* Check the cache, but only if this transaction is not used
         * for probing or verifying a zone item. */
        if (set_isempty(t->notify_zone_items)) {

                /* Before trying the cache, let's make sure we figured out a
                 * server to use. Should this cause a change of server this
                 * might flush the cache. */
                (void) dns_scope_get_dns_server(t->scope);

                /* Let's then prune all outdated entries */
                dns_cache_prune(&t->scope->cache);

                r = dns_cache_lookup(&t->scope->cache, t->key, t->clamp_ttl, &t->answer_rcode, &t->answer, &t->answer_authenticated);
                if (r < 0)
                        return r;
                if (r > 0) {
                        t->answer_source = DNS_TRANSACTION_CACHE;
                        if (t->answer_rcode == DNS_RCODE_SUCCESS)
                                dns_transaction_complete(t, DNS_TRANSACTION_SUCCESS);
                        else
                                dns_transaction_complete(t, DNS_TRANSACTION_RCODE_FAILURE);
                        return 0;
                }
        }

        return 1;
}

static int dns_transaction_make_packet_mdns(DnsTransaction *t) {

        _cleanup_(dns_packet_unrefp) DnsPacket *p = NULL;
        bool add_known_answers = false;
        DnsTransaction *other;
        Iterator i;
        DnsResourceKey *tkey;
        _cleanup_set_free_ Set *keys = NULL;
        unsigned qdcount;
        unsigned nscount = 0;
        usec_t ts;
        int r;

        assert(t);
        assert(t->scope->protocol == DNS_PROTOCOL_MDNS);

        /* Discard any previously prepared packet, so we can start over and coalesce again */
        t->sent = dns_packet_unref(t->sent);

        r = dns_packet_new_query(&p, t->scope->protocol, 0, false);
        if (r < 0)
                return r;

        r = dns_packet_append_key(p, t->key, 0, NULL);
        if (r < 0)
                return r;

        qdcount = 1;

        if (dns_key_is_shared(t->key))
                add_known_answers = true;

        if (t->key->type == DNS_TYPE_ANY) {
                r = set_ensure_allocated(&keys, &dns_resource_key_hash_ops);
                if (r < 0)
                        return r;

                r = set_put(keys, t->key);
                if (r < 0)
                        return r;
        }

        /*
         * For mDNS, we want to coalesce as many open queries in pending transactions into one single
         * query packet on the wire as possible. To achieve that, we iterate through all pending transactions
         * in our current scope, and see whether their timing contraints allow them to be sent.
         */

        assert_se(sd_event_now(t->scope->manager->event, clock_boottime_or_monotonic(), &ts) >= 0);

        LIST_FOREACH(transactions_by_scope, other, t->scope->transactions) {

                /* Skip ourselves */
                if (other == t)
                        continue;

                if (other->state != DNS_TRANSACTION_PENDING)
                        continue;

                if (other->next_attempt_after > ts)
                        continue;

                if (qdcount >= UINT16_MAX)
                        break;

                r = dns_packet_append_key(p, other->key, 0, NULL);

                /*
                 * If we can't stuff more questions into the packet, just give up.
                 * One of the 'other' transactions will fire later and take care of the rest.
                 */
                if (r == -EMSGSIZE)
                        break;

                if (r < 0)
                        return r;

                r = dns_transaction_prepare(other, ts);
                if (r <= 0)
                        continue;

                ts += transaction_get_resend_timeout(other);

                r = sd_event_add_time(
                                other->scope->manager->event,
                                &other->timeout_event_source,
                                clock_boottime_or_monotonic(),
                                ts, 0,
                                on_transaction_timeout, other);
                if (r < 0)
                        return r;

                (void) sd_event_source_set_description(other->timeout_event_source, "dns-transaction-timeout");

                other->state = DNS_TRANSACTION_PENDING;
                other->next_attempt_after = ts;

                qdcount++;

                if (dns_key_is_shared(other->key))
                        add_known_answers = true;

                if (other->key->type == DNS_TYPE_ANY) {
                        r = set_ensure_allocated(&keys, &dns_resource_key_hash_ops);
                        if (r < 0)
                                return r;

                        r = set_put(keys, other->key);
                        if (r < 0)
                                return r;
                }
        }

        DNS_PACKET_HEADER(p)->qdcount = htobe16(qdcount);

        /* Append known answer section if we're asking for any shared record */
        if (add_known_answers) {
                r = dns_cache_export_shared_to_packet(&t->scope->cache, p);
                if (r < 0)
                        return r;
        }

        SET_FOREACH(tkey, keys, i) {
                _cleanup_(dns_answer_unrefp) DnsAnswer *answer = NULL;
                bool tentative;

                r = dns_zone_lookup(&t->scope->zone, tkey, t->scope->link->ifindex, &answer, NULL, &tentative);
                if (r < 0)
                        return r;

                r = dns_packet_append_answer(p, answer);
                if (r < 0)
                        return r;

                nscount += dns_answer_size(answer);
        }
        DNS_PACKET_HEADER(p)->nscount = htobe16(nscount);

        t->sent = p;
        p = NULL;

        return 0;
}

static int dns_transaction_make_packet(DnsTransaction *t) {
        _cleanup_(dns_packet_unrefp) DnsPacket *p = NULL;
        int r;

        assert(t);

        if (t->scope->protocol == DNS_PROTOCOL_MDNS)
                return dns_transaction_make_packet_mdns(t);

        if (t->sent)
                return 0;

        r = dns_packet_new_query(&p, t->scope->protocol, 0, t->scope->dnssec_mode != DNSSEC_NO);
        if (r < 0)
                return r;

        r = dns_packet_append_key(p, t->key, 0, NULL);
        if (r < 0)
                return r;

        DNS_PACKET_HEADER(p)->qdcount = htobe16(1);
        DNS_PACKET_HEADER(p)->id = t->id;

        t->sent = p;
        p = NULL;

        return 0;
}

int dns_transaction_go(DnsTransaction *t) {
        usec_t ts;
        int r;
        char key_str[DNS_RESOURCE_KEY_STRING_MAX];

        assert(t);

        /* Returns > 0 if the transaction is now pending, returns 0 if could be processed immediately and has finished
         * now. */

        assert_se(sd_event_now(t->scope->manager->event, clock_boottime_or_monotonic(), &ts) >= 0);

        r = dns_transaction_prepare(t, ts);
        if (r <= 0)
                return r;

        log_debug("Transaction %" PRIu16 " for <%s> scope %s on %s/%s.",
                  t->id,
                  dns_resource_key_to_string(t->key, key_str, sizeof key_str),
                  dns_protocol_to_string(t->scope->protocol),
                  t->scope->link ? t->scope->link->name : "*",
                  af_to_name_short(t->scope->family));

        if (!t->initial_jitter_scheduled &&
            IN_SET(t->scope->protocol, DNS_PROTOCOL_LLMNR, DNS_PROTOCOL_MDNS)) {
                usec_t jitter, accuracy;

                /* RFC 4795 Section 2.7 suggests all queries should be
                 * delayed by a random time from 0 to JITTER_INTERVAL. */

                t->initial_jitter_scheduled = true;

                random_bytes(&jitter, sizeof(jitter));

                switch (t->scope->protocol) {

                case DNS_PROTOCOL_LLMNR:
                        jitter %= LLMNR_JITTER_INTERVAL_USEC;
                        accuracy = LLMNR_JITTER_INTERVAL_USEC;
                        break;

                case DNS_PROTOCOL_MDNS:
                        jitter %= MDNS_JITTER_RANGE_USEC;
                        jitter += MDNS_JITTER_MIN_USEC;
                        accuracy = MDNS_JITTER_RANGE_USEC;
                        break;
                default:
                        assert_not_reached("bad protocol");
                }

                r = sd_event_add_time(
                                t->scope->manager->event,
                                &t->timeout_event_source,
                                clock_boottime_or_monotonic(),
                                ts + jitter, accuracy,
                                on_transaction_timeout, t);
                if (r < 0)
                        return r;

                (void) sd_event_source_set_description(t->timeout_event_source, "dns-transaction-timeout");

                t->n_attempts = 0;
                t->next_attempt_after = ts;
                t->state = DNS_TRANSACTION_PENDING;

                log_debug("Delaying %s transaction for " USEC_FMT "us.", dns_protocol_to_string(t->scope->protocol), jitter);
                return 0;
        }

        /* Otherwise, we need to ask the network */
        r = dns_transaction_make_packet(t);
        if (r < 0)
                return r;

        if (t->scope->protocol == DNS_PROTOCOL_LLMNR &&
            (dns_name_endswith(dns_resource_key_name(t->key), "in-addr.arpa") > 0 ||
             dns_name_endswith(dns_resource_key_name(t->key), "ip6.arpa") > 0)) {

                /* RFC 4795, Section 2.4. says reverse lookups shall
                 * always be made via TCP on LLMNR */
                r = dns_transaction_open_tcp(t);
        } else {
                /* Try via UDP, and if that fails due to large size or lack of
                 * support try via TCP */
                r = dns_transaction_emit_udp(t);
                if (r == -EMSGSIZE)
                        log_debug("Sending query via TCP since it is too large.");
                else if (r == -EAGAIN)
                        log_debug("Sending query via TCP since server doesn't support UDP.");
                if (IN_SET(r, -EMSGSIZE, -EAGAIN))
                        r = dns_transaction_open_tcp(t);
        }

        if (r == -ESRCH) {
                /* No servers to send this to? */
                dns_transaction_complete(t, DNS_TRANSACTION_NO_SERVERS);
                return 0;
        }
        if (r == -EOPNOTSUPP) {
                /* Tried to ask for DNSSEC RRs, on a server that doesn't do DNSSEC  */
                dns_transaction_complete(t, DNS_TRANSACTION_RR_TYPE_UNSUPPORTED);
                return 0;
        }
        if (t->scope->protocol == DNS_PROTOCOL_LLMNR && ERRNO_IS_DISCONNECT(-r)) {
                /* On LLMNR, if we cannot connect to a host via TCP when doing reverse lookups. This means we cannot
                 * answer this request with this protocol. */
                dns_transaction_complete(t, DNS_TRANSACTION_NOT_FOUND);
                return 0;
        }
        if (r < 0) {
                if (t->scope->protocol != DNS_PROTOCOL_DNS)
                        return r;

                /* Couldn't send? Try immediately again, with a new server */
                dns_scope_next_dns_server(t->scope);

                return dns_transaction_go(t);
        }

        ts += transaction_get_resend_timeout(t);

        r = sd_event_add_time(
                        t->scope->manager->event,
                        &t->timeout_event_source,
                        clock_boottime_or_monotonic(),
                        ts, 0,
                        on_transaction_timeout, t);
        if (r < 0)
                return r;

        (void) sd_event_source_set_description(t->timeout_event_source, "dns-transaction-timeout");

        t->state = DNS_TRANSACTION_PENDING;
        t->next_attempt_after = ts;

        return 1;
}

static int dns_transaction_find_cyclic(DnsTransaction *t, DnsTransaction *aux) {
        DnsTransaction *n;
        Iterator i;
        int r;

        assert(t);
        assert(aux);

        /* Try to find cyclic dependencies between transaction objects */

        if (t == aux)
                return 1;

        SET_FOREACH(n, aux->dnssec_transactions, i) {
                r = dns_transaction_find_cyclic(t, n);
                if (r != 0)
                        return r;
        }

        return 0;
}

static int dns_transaction_add_dnssec_transaction(DnsTransaction *t, DnsResourceKey *key, DnsTransaction **ret) {
        DnsTransaction *aux;
        int r;

        assert(t);
        assert(ret);
        assert(key);

        aux = dns_scope_find_transaction(t->scope, key, true);
        if (!aux) {
                r = dns_transaction_new(&aux, t->scope, key);
                if (r < 0)
                        return r;
        } else {
                if (set_contains(t->dnssec_transactions, aux)) {
                        *ret = aux;
                        return 0;
                }

                r = dns_transaction_find_cyclic(t, aux);
                if (r < 0)
                        return r;
                if (r > 0) {
                        char s[DNS_RESOURCE_KEY_STRING_MAX], saux[DNS_RESOURCE_KEY_STRING_MAX];

                        log_debug("Potential cyclic dependency, refusing to add transaction %" PRIu16 " (%s) as dependency for %" PRIu16 " (%s).",
                                  aux->id,
                                  dns_resource_key_to_string(t->key, s, sizeof s),
                                  t->id,
                                  dns_resource_key_to_string(aux->key, saux, sizeof saux));

                        return -ELOOP;
                }
        }

        r = set_ensure_allocated(&t->dnssec_transactions, NULL);
        if (r < 0)
                goto gc;

        r = set_ensure_allocated(&aux->notify_transactions, NULL);
        if (r < 0)
                goto gc;

        r = set_ensure_allocated(&aux->notify_transactions_done, NULL);
        if (r < 0)
                goto gc;

        r = set_put(t->dnssec_transactions, aux);
        if (r < 0)
                goto gc;

        r = set_put(aux->notify_transactions, t);
        if (r < 0) {
                (void) set_remove(t->dnssec_transactions, aux);
                goto gc;
        }

        *ret = aux;
        return 1;

gc:
        dns_transaction_gc(aux);
        return r;
}

static int dns_transaction_request_dnssec_rr(DnsTransaction *t, DnsResourceKey *key) {
        _cleanup_(dns_answer_unrefp) DnsAnswer *a = NULL;
        DnsTransaction *aux;
        int r;

        assert(t);
        assert(key);

        /* Try to get the data from the trust anchor */
        r = dns_trust_anchor_lookup_positive(&t->scope->manager->trust_anchor, key, &a);
        if (r < 0)
                return r;
        if (r > 0) {
                r = dns_answer_extend(&t->validated_keys, a);
                if (r < 0)
                        return r;

                return 0;
        }

        /* This didn't work, ask for it via the network/cache then. */
        r = dns_transaction_add_dnssec_transaction(t, key, &aux);
        if (r == -ELOOP) /* This would result in a cyclic dependency */
                return 0;
        if (r < 0)
                return r;

        if (aux->state == DNS_TRANSACTION_NULL) {
                r = dns_transaction_go(aux);
                if (r < 0)
                        return r;
        }

        return 1;
}

static int dns_transaction_negative_trust_anchor_lookup(DnsTransaction *t, const char *name) {
        int r;

        assert(t);

        /* Check whether the specified name is in the NTA
         * database, either in the global one, or the link-local
         * one. */

        r = dns_trust_anchor_lookup_negative(&t->scope->manager->trust_anchor, name);
        if (r != 0)
                return r;

        if (!t->scope->link)
                return 0;

        return set_contains(t->scope->link->dnssec_negative_trust_anchors, name);
}

static int dns_transaction_has_unsigned_negative_answer(DnsTransaction *t) {
        int r;

        assert(t);

        /* Checks whether the answer is negative, and lacks NSEC/NSEC3
         * RRs to prove it */

        r = dns_transaction_has_positive_answer(t, NULL);
        if (r < 0)
                return r;
        if (r > 0)
                return false;

        /* Is this key explicitly listed as a negative trust anchor?
         * If so, it's nothing we need to care about */
        r = dns_transaction_negative_trust_anchor_lookup(t, dns_resource_key_name(t->key));
        if (r < 0)
                return r;
        if (r > 0)
                return false;

        /* The answer does not contain any RRs that match to the
         * question. If so, let's see if there are any NSEC/NSEC3 RRs
         * included. If not, the answer is unsigned. */

        r = dns_answer_contains_nsec_or_nsec3(t->answer);
        if (r < 0)
                return r;
        if (r > 0)
                return false;

        return true;
}

static int dns_transaction_is_primary_response(DnsTransaction *t, DnsResourceRecord *rr) {
        int r;

        assert(t);
        assert(rr);

        /* Check if the specified RR is the "primary" response,
         * i.e. either matches the question precisely or is a
         * CNAME/DNAME for it. */

        r = dns_resource_key_match_rr(t->key, rr, NULL);
        if (r != 0)
                return r;

        return dns_resource_key_match_cname_or_dname(t->key, rr->key, NULL);
}

static bool dns_transaction_dnssec_supported(DnsTransaction *t) {
        assert(t);

        /* Checks whether our transaction's DNS server is assumed to be compatible with DNSSEC. Returns false as soon
         * as we changed our mind about a server, and now believe it is incompatible with DNSSEC. */

        if (t->scope->protocol != DNS_PROTOCOL_DNS)
                return false;

        /* If we have picked no server, then we are working from the cache or some other source, and DNSSEC might well
         * be supported, hence return true. */
        if (!t->server)
                return true;

        /* Note that we do not check the feature level actually used for the transaction but instead the feature level
         * the server is known to support currently, as the transaction feature level might be lower than what the
         * server actually supports, since we might have downgraded this transaction's feature level because we got a
         * SERVFAIL earlier and wanted to check whether downgrading fixes it. */

        return dns_server_dnssec_supported(t->server);
}

static bool dns_transaction_dnssec_supported_full(DnsTransaction *t) {
        DnsTransaction *dt;
        Iterator i;

        assert(t);

        /* Checks whether our transaction our any of the auxiliary transactions couldn't do DNSSEC. */

        if (!dns_transaction_dnssec_supported(t))
                return false;

        SET_FOREACH(dt, t->dnssec_transactions, i)
                if (!dns_transaction_dnssec_supported(dt))
                        return false;

        return true;
}

int dns_transaction_request_dnssec_keys(DnsTransaction *t) {
        DnsResourceRecord *rr;

        int r;

        assert(t);

        /*
         * Retrieve all auxiliary RRs for the answer we got, so that
         * we can verify signatures or prove that RRs are rightfully
         * unsigned. Specifically:
         *
         * - For RRSIG we get the matching DNSKEY
         * - For DNSKEY we get the matching DS
         * - For unsigned SOA/NS we get the matching DS
         * - For unsigned CNAME/DNAME/DS we get the parent SOA RR
         * - For other unsigned RRs we get the matching SOA RR
         * - For SOA/NS queries with no matching response RR, and no NSEC/NSEC3, the DS RR
         * - For DS queries with no matching response RRs, and no NSEC/NSEC3, the parent's SOA RR
         * - For other queries with no matching response RRs, and no NSEC/NSEC3, the SOA RR
         */

        if (t->scope->dnssec_mode == DNSSEC_NO)
                return 0;
        if (t->answer_source != DNS_TRANSACTION_NETWORK)
                return 0; /* We only need to validate stuff from the network */
        if (!dns_transaction_dnssec_supported(t))
                return 0; /* If we can't do DNSSEC anyway there's no point in geting the auxiliary RRs */

        DNS_ANSWER_FOREACH(rr, t->answer) {

                if (dns_type_is_pseudo(rr->key->type))
                        continue;

                /* If this RR is in the negative trust anchor, we don't need to validate it. */
                r = dns_transaction_negative_trust_anchor_lookup(t, dns_resource_key_name(rr->key));
                if (r < 0)
                        return r;
                if (r > 0)
                        continue;

                switch (rr->key->type) {

                case DNS_TYPE_RRSIG: {
                        /* For each RRSIG we request the matching DNSKEY */
                        _cleanup_(dns_resource_key_unrefp) DnsResourceKey *dnskey = NULL;

                        /* If this RRSIG is about a DNSKEY RR and the
                         * signer is the same as the owner, then we
                         * already have the DNSKEY, and we don't have
                         * to look for more. */
                        if (rr->rrsig.type_covered == DNS_TYPE_DNSKEY) {
                                r = dns_name_equal(rr->rrsig.signer, dns_resource_key_name(rr->key));
                                if (r < 0)
                                        return r;
                                if (r > 0)
                                        continue;
                        }

                        /* If the signer is not a parent of our
                         * original query, then this is about an
                         * auxiliary RRset, but not anything we asked
                         * for. In this case we aren't interested,
                         * because we don't want to request additional
                         * RRs for stuff we didn't really ask for, and
                         * also to avoid request loops, where
                         * additional RRs from one transaction result
                         * in another transaction whose additonal RRs
                         * point back to the original transaction, and
                         * we deadlock. */
                        r = dns_name_endswith(dns_resource_key_name(t->key), rr->rrsig.signer);
                        if (r < 0)
                                return r;
                        if (r == 0)
                                continue;

                        dnskey = dns_resource_key_new(rr->key->class, DNS_TYPE_DNSKEY, rr->rrsig.signer);
                        if (!dnskey)
                                return -ENOMEM;

                        log_debug("Requesting DNSKEY to validate transaction %" PRIu16" (%s, RRSIG with key tag: %" PRIu16 ").",
                                  t->id, dns_resource_key_name(rr->key), rr->rrsig.key_tag);
                        r = dns_transaction_request_dnssec_rr(t, dnskey);
                        if (r < 0)
                                return r;
                        break;
                }

                case DNS_TYPE_DNSKEY: {
                        /* For each DNSKEY we request the matching DS */
                        _cleanup_(dns_resource_key_unrefp) DnsResourceKey *ds = NULL;

                        /* If the DNSKEY we are looking at is not for
                         * zone we are interested in, nor any of its
                         * parents, we aren't interested, and don't
                         * request it. After all, we don't want to end
                         * up in request loops, and want to keep
                         * additional traffic down. */

                        r = dns_name_endswith(dns_resource_key_name(t->key), dns_resource_key_name(rr->key));
                        if (r < 0)
                                return r;
                        if (r == 0)
                                continue;

                        ds = dns_resource_key_new(rr->key->class, DNS_TYPE_DS, dns_resource_key_name(rr->key));
                        if (!ds)
                                return -ENOMEM;

                        log_debug("Requesting DS to validate transaction %" PRIu16" (%s, DNSKEY with key tag: %" PRIu16 ").",
                                  t->id, dns_resource_key_name(rr->key), dnssec_keytag(rr, false));
                        r = dns_transaction_request_dnssec_rr(t, ds);
                        if (r < 0)
                                return r;

                        break;
                }

                case DNS_TYPE_SOA:
                case DNS_TYPE_NS: {
                        _cleanup_(dns_resource_key_unrefp) DnsResourceKey *ds = NULL;

                        /* For an unsigned SOA or NS, try to acquire
                         * the matching DS RR, as we are at a zone cut
                         * then, and whether a DS exists tells us
                         * whether the zone is signed. Do so only if
                         * this RR matches our original question,
                         * however. */

                        r = dns_resource_key_match_rr(t->key, rr, NULL);
                        if (r < 0)
                                return r;
                        if (r == 0) {
                                /* Hmm, so this SOA RR doesn't match our original question. In this case, maybe this is
                                 * a negative reply, and we need the a SOA RR's TTL in order to cache a negative entry?
                                 * If so, we need to validate it, too. */

                                r = dns_answer_match_key(t->answer, t->key, NULL);
                                if (r < 0)
                                        return r;
                                if (r > 0) /* positive reply, we won't need the SOA and hence don't need to validate
                                            * it. */
                                        continue;
                        }

                        r = dnssec_has_rrsig(t->answer, rr->key);
                        if (r < 0)
                                return r;
                        if (r > 0)
                                continue;

                        ds = dns_resource_key_new(rr->key->class, DNS_TYPE_DS, dns_resource_key_name(rr->key));
                        if (!ds)
                                return -ENOMEM;

                        log_debug("Requesting DS to validate transaction %" PRIu16 " (%s, unsigned SOA/NS RRset).",
                                  t->id, dns_resource_key_name(rr->key));
                        r = dns_transaction_request_dnssec_rr(t, ds);
                        if (r < 0)
                                return r;

                        break;
                }

                case DNS_TYPE_DS:
                case DNS_TYPE_CNAME:
                case DNS_TYPE_DNAME: {
                        _cleanup_(dns_resource_key_unrefp) DnsResourceKey *soa = NULL;
                        const char *name;

                        /* CNAMEs and DNAMEs cannot be located at a
                         * zone apex, hence ask for the parent SOA for
                         * unsigned CNAME/DNAME RRs, maybe that's the
                         * apex. But do all that only if this is
                         * actually a response to our original
                         * question.
                         *
                         * Similar for DS RRs, which are signed when
                         * the parent SOA is signed. */

                        r = dns_transaction_is_primary_response(t, rr);
                        if (r < 0)
                                return r;
                        if (r == 0)
                                continue;

                        r = dnssec_has_rrsig(t->answer, rr->key);
                        if (r < 0)
                                return r;
                        if (r > 0)
                                continue;

                        r = dns_answer_has_dname_for_cname(t->answer, rr);
                        if (r < 0)
                                return r;
                        if (r > 0)
                                continue;

                        name = dns_resource_key_name(rr->key);
                        r = dns_name_parent(&name);
                        if (r < 0)
                                return r;
                        if (r == 0)
                                continue;

                        soa = dns_resource_key_new(rr->key->class, DNS_TYPE_SOA, name);
                        if (!soa)
                                return -ENOMEM;

                        log_debug("Requesting parent SOA to validate transaction %" PRIu16 " (%s, unsigned CNAME/DNAME/DS RRset).",
                                  t->id, dns_resource_key_name(rr->key));
                        r = dns_transaction_request_dnssec_rr(t, soa);
                        if (r < 0)
                                return r;

                        break;
                }

                default: {
                        _cleanup_(dns_resource_key_unrefp) DnsResourceKey *soa = NULL;

                        /* For other unsigned RRsets (including
                         * NSEC/NSEC3!), look for proof the zone is
                         * unsigned, by requesting the SOA RR of the
                         * zone. However, do so only if they are
                         * directly relevant to our original
                         * question. */

                        r = dns_transaction_is_primary_response(t, rr);
                        if (r < 0)
                                return r;
                        if (r == 0)
                                continue;

                        r = dnssec_has_rrsig(t->answer, rr->key);
                        if (r < 0)
                                return r;
                        if (r > 0)
                                continue;

                        soa = dns_resource_key_new(rr->key->class, DNS_TYPE_SOA, dns_resource_key_name(rr->key));
                        if (!soa)
                                return -ENOMEM;

                        log_debug("Requesting SOA to validate transaction %" PRIu16 " (%s, unsigned non-SOA/NS RRset <%s>).",
                                  t->id, dns_resource_key_name(rr->key), dns_resource_record_to_string(rr));
                        r = dns_transaction_request_dnssec_rr(t, soa);
                        if (r < 0)
                                return r;
                        break;
                }}
        }

        /* Above, we requested everything necessary to validate what
         * we got. Now, let's request what we need to validate what we
         * didn't get... */

        r = dns_transaction_has_unsigned_negative_answer(t);
        if (r < 0)
                return r;
        if (r > 0) {
                const char *name;
                uint16_t type = 0;

                name = dns_resource_key_name(t->key);

                /* If this was a SOA or NS request, then check if there's a DS RR for the same domain. Note that this
                 * could also be used as indication that we are not at a zone apex, but in real world setups there are
                 * too many broken DNS servers (Hello, incapdns.net!) where non-terminal zones return NXDOMAIN even
                 * though they have further children. If this was a DS request, then it's signed when the parent zone
                 * is signed, hence ask the parent SOA in that case. If this was any other RR then ask for the SOA RR,
                 * to see if that is signed. */

                if (t->key->type == DNS_TYPE_DS) {
                        r = dns_name_parent(&name);
                        if (r > 0) {
                                type = DNS_TYPE_SOA;
                                log_debug("Requesting parent SOA to validate transaction %" PRIu16 " (%s, unsigned empty DS response).",
                                          t->id, dns_resource_key_name(t->key));
                        } else
                                name = NULL;

                } else if (IN_SET(t->key->type, DNS_TYPE_SOA, DNS_TYPE_NS)) {

                        type = DNS_TYPE_DS;
                        log_debug("Requesting DS to validate transaction %" PRIu16 " (%s, unsigned empty SOA/NS response).",
                                  t->id, dns_resource_key_name(t->key));

                } else {
                        type = DNS_TYPE_SOA;
                        log_debug("Requesting SOA to validate transaction %" PRIu16 " (%s, unsigned empty non-SOA/NS/DS response).",
                                  t->id, dns_resource_key_name(t->key));
                }

                if (name) {
                        _cleanup_(dns_resource_key_unrefp) DnsResourceKey *soa = NULL;

                        soa = dns_resource_key_new(t->key->class, type, name);
                        if (!soa)
                                return -ENOMEM;

                        r = dns_transaction_request_dnssec_rr(t, soa);
                        if (r < 0)
                                return r;
                }
        }

        return dns_transaction_dnssec_is_live(t);
}

void dns_transaction_notify(DnsTransaction *t, DnsTransaction *source) {
        assert(t);
        assert(source);

        /* Invoked whenever any of our auxiliary DNSSEC transactions completed its work. If the state is still PENDING,
           we are still in the loop that adds further DNSSEC transactions, hence don't check if we are ready yet. If
           the state is VALIDATING however, we should check if we are complete now. */

        if (t->state == DNS_TRANSACTION_VALIDATING)
                dns_transaction_process_dnssec(t);
}

static int dns_transaction_validate_dnskey_by_ds(DnsTransaction *t) {
        DnsResourceRecord *rr;
        int ifindex, r;

        assert(t);

        /* Add all DNSKEY RRs from the answer that are validated by DS
         * RRs from the list of validated keys to the list of
         * validated keys. */

        DNS_ANSWER_FOREACH_IFINDEX(rr, ifindex, t->answer) {

                r = dnssec_verify_dnskey_by_ds_search(rr, t->validated_keys);
                if (r < 0)
                        return r;
                if (r == 0)
                        continue;

                /* If so, the DNSKEY is validated too. */
                r = dns_answer_add_extend(&t->validated_keys, rr, ifindex, DNS_ANSWER_AUTHENTICATED);
                if (r < 0)
                        return r;
        }

        return 0;
}

static int dns_transaction_requires_rrsig(DnsTransaction *t, DnsResourceRecord *rr) {
        int r;

        assert(t);
        assert(rr);

        /* Checks if the RR we are looking for must be signed with an
         * RRSIG. This is used for positive responses. */

        if (t->scope->dnssec_mode == DNSSEC_NO)
                return false;

        if (dns_type_is_pseudo(rr->key->type))
                return -EINVAL;

        r = dns_transaction_negative_trust_anchor_lookup(t, dns_resource_key_name(rr->key));
        if (r < 0)
                return r;
        if (r > 0)
                return false;

        switch (rr->key->type) {

        case DNS_TYPE_RRSIG:
                /* RRSIGs are the signatures themselves, they need no signing. */
                return false;

        case DNS_TYPE_SOA:
        case DNS_TYPE_NS: {
                DnsTransaction *dt;
                Iterator i;

                /* For SOA or NS RRs we look for a matching DS transaction */

                SET_FOREACH(dt, t->dnssec_transactions, i) {

                        if (dt->key->class != rr->key->class)
                                continue;
                        if (dt->key->type != DNS_TYPE_DS)
                                continue;

                        r = dns_name_equal(dns_resource_key_name(dt->key), dns_resource_key_name(rr->key));
                        if (r < 0)
                                return r;
                        if (r == 0)
                                continue;

                        /* We found a DS transactions for the SOA/NS
                         * RRs we are looking at. If it discovered signed DS
                         * RRs, then we need to be signed, too. */

                        if (!dt->answer_authenticated)
                                return false;

                        return dns_answer_match_key(dt->answer, dt->key, NULL);
                }

                /* We found nothing that proves this is safe to leave
                 * this unauthenticated, hence ask inist on
                 * authentication. */
                return true;
        }

        case DNS_TYPE_DS:
        case DNS_TYPE_CNAME:
        case DNS_TYPE_DNAME: {
                const char *parent = NULL;
                DnsTransaction *dt;
                Iterator i;

                /*
                 * CNAME/DNAME RRs cannot be located at a zone apex, hence look directly for the parent SOA.
                 *
                 * DS RRs are signed if the parent is signed, hence also look at the parent SOA
                 */

                SET_FOREACH(dt, t->dnssec_transactions, i) {

                        if (dt->key->class != rr->key->class)
                                continue;
                        if (dt->key->type != DNS_TYPE_SOA)
                                continue;

                        if (!parent) {
                                parent = dns_resource_key_name(rr->key);
                                r = dns_name_parent(&parent);
                                if (r < 0)
                                        return r;
                                if (r == 0) {
                                        if (rr->key->type == DNS_TYPE_DS)
                                                return true;

                                        /* A CNAME/DNAME without a parent? That's sooo weird. */
                                        log_debug("Transaction %" PRIu16 " claims CNAME/DNAME at root. Refusing.", t->id);
                                        return -EBADMSG;
                                }
                        }

                        r = dns_name_equal(dns_resource_key_name(dt->key), parent);
                        if (r < 0)
                                return r;
                        if (r == 0)
                                continue;

                        return t->answer_authenticated;
                }

                return true;
        }

        default: {
                DnsTransaction *dt;
                Iterator i;

                /* Any other kind of RR (including DNSKEY/NSEC/NSEC3). Let's see if our SOA lookup was authenticated */

                SET_FOREACH(dt, t->dnssec_transactions, i) {

                        if (dt->key->class != rr->key->class)
                                continue;
                        if (dt->key->type != DNS_TYPE_SOA)
                                continue;

                        r = dns_name_equal(dns_resource_key_name(dt->key), dns_resource_key_name(rr->key));
                        if (r < 0)
                                return r;
                        if (r == 0)
                                continue;

                        /* We found the transaction that was supposed to find
                         * the SOA RR for us. It was successful, but found no
                         * RR for us. This means we are not at a zone cut. In
                         * this case, we require authentication if the SOA
                         * lookup was authenticated too. */
                        return t->answer_authenticated;
                }

                return true;
        }}
}

static int dns_transaction_in_private_tld(DnsTransaction *t, const DnsResourceKey *key) {
        DnsTransaction *dt;
        const char *tld;
        Iterator i;
        int r;

        /* If DNSSEC downgrade mode is on, checks whether the
         * specified RR is one level below a TLD we have proven not to
         * exist. In such a case we assume that this is a private
         * domain, and permit it.
         *
         * This detects cases like the Fritz!Box router networks. Each
         * Fritz!Box router serves a private "fritz.box" zone, in the
         * non-existing TLD "box". Requests for the "fritz.box" domain
         * are served by the router itself, while requests for the
         * "box" domain will result in NXDOMAIN.
         *
         * Note that this logic is unable to detect cases where a
         * router serves a private DNS zone directly under
         * non-existing TLD. In such a case we cannot detect whether
         * the TLD is supposed to exist or not, as all requests we
         * make for it will be answered by the router's zone, and not
         * by the root zone. */

        assert(t);

        if (t->scope->dnssec_mode != DNSSEC_ALLOW_DOWNGRADE)
                return false; /* In strict DNSSEC mode what doesn't exist, doesn't exist */

        tld = dns_resource_key_name(key);
        r = dns_name_parent(&tld);
        if (r < 0)
                return r;
        if (r == 0)
                return false; /* Already the root domain */

        if (!dns_name_is_single_label(tld))
                return false;

        SET_FOREACH(dt, t->dnssec_transactions, i) {

                if (dt->key->class != key->class)
                        continue;

                r = dns_name_equal(dns_resource_key_name(dt->key), tld);
                if (r < 0)
                        return r;
                if (r == 0)
                        continue;

                /* We found an auxiliary lookup we did for the TLD. If
                 * that returned with NXDOMAIN, we know the TLD didn't
                 * exist, and hence this might be a private zone. */

                return dt->answer_rcode == DNS_RCODE_NXDOMAIN;
        }

        return false;
}

static int dns_transaction_requires_nsec(DnsTransaction *t) {
        char key_str[DNS_RESOURCE_KEY_STRING_MAX];
        DnsTransaction *dt;
        const char *name;
        uint16_t type = 0;
        Iterator i;
        int r;

        assert(t);

        /* Checks if we need to insist on NSEC/NSEC3 RRs for proving
         * this negative reply */

        if (t->scope->dnssec_mode == DNSSEC_NO)
                return false;

        if (dns_type_is_pseudo(t->key->type))
                return -EINVAL;

        r = dns_transaction_negative_trust_anchor_lookup(t, dns_resource_key_name(t->key));
        if (r < 0)
                return r;
        if (r > 0)
                return false;

        r = dns_transaction_in_private_tld(t, t->key);
        if (r < 0)
                return r;
        if (r > 0) {
                /* The lookup is from a TLD that is proven not to
                 * exist, and we are in downgrade mode, hence ignore
                 * that fact that we didn't get any NSEC RRs. */

                log_info("Detected a negative query %s in a private DNS zone, permitting unsigned response.",
                         dns_resource_key_to_string(t->key, key_str, sizeof key_str));
                return false;
        }

        name = dns_resource_key_name(t->key);

        if (t->key->type == DNS_TYPE_DS) {

                /* We got a negative reply for this DS lookup? DS RRs are signed when their parent zone is signed,
                 * hence check the parent SOA in this case. */

                r = dns_name_parent(&name);
                if (r < 0)
                        return r;
                if (r == 0)
                        return true;

                type = DNS_TYPE_SOA;

        } else if (IN_SET(t->key->type, DNS_TYPE_SOA, DNS_TYPE_NS))
                /* We got a negative reply for this SOA/NS lookup? If so, check if there's a DS RR for this */
                type = DNS_TYPE_DS;
        else
                /* For all other negative replies, check for the SOA lookup */
                type = DNS_TYPE_SOA;

        /* For all other RRs we check the SOA on the same level to see
         * if it's signed. */

        SET_FOREACH(dt, t->dnssec_transactions, i) {

                if (dt->key->class != t->key->class)
                        continue;
                if (dt->key->type != type)
                        continue;

                r = dns_name_equal(dns_resource_key_name(dt->key), name);
                if (r < 0)
                        return r;
                if (r == 0)
                        continue;

                return dt->answer_authenticated;
        }

        /* If in doubt, require NSEC/NSEC3 */
        return true;
}

static int dns_transaction_dnskey_authenticated(DnsTransaction *t, DnsResourceRecord *rr) {
        DnsResourceRecord *rrsig;
        bool found = false;
        int r;

        /* Checks whether any of the DNSKEYs used for the RRSIGs for
         * the specified RRset is authenticated (i.e. has a matching
         * DS RR). */

        r = dns_transaction_negative_trust_anchor_lookup(t, dns_resource_key_name(rr->key));
        if (r < 0)
                return r;
        if (r > 0)
                return false;

        DNS_ANSWER_FOREACH(rrsig, t->answer) {
                DnsTransaction *dt;
                Iterator i;

                r = dnssec_key_match_rrsig(rr->key, rrsig);
                if (r < 0)
                        return r;
                if (r == 0)
                        continue;

                SET_FOREACH(dt, t->dnssec_transactions, i) {

                        if (dt->key->class != rr->key->class)
                                continue;

                        if (dt->key->type == DNS_TYPE_DNSKEY) {

                                r = dns_name_equal(dns_resource_key_name(dt->key), rrsig->rrsig.signer);
                                if (r < 0)
                                        return r;
                                if (r == 0)
                                        continue;

                                /* OK, we found an auxiliary DNSKEY
                                 * lookup. If that lookup is
                                 * authenticated, report this. */

                                if (dt->answer_authenticated)
                                        return true;

                                found = true;

                        } else if (dt->key->type == DNS_TYPE_DS) {

                                r = dns_name_equal(dns_resource_key_name(dt->key), rrsig->rrsig.signer);
                                if (r < 0)
                                        return r;
                                if (r == 0)
                                        continue;

                                /* OK, we found an auxiliary DS
                                 * lookup. If that lookup is
                                 * authenticated and non-zero, we
                                 * won! */

                                if (!dt->answer_authenticated)
                                        return false;

                                return dns_answer_match_key(dt->answer, dt->key, NULL);
                        }
                }
        }

        return found ? false : -ENXIO;
}

static int dns_transaction_known_signed(DnsTransaction *t, DnsResourceRecord *rr) {
        assert(t);
        assert(rr);

        /* We know that the root domain is signed, hence if it appears
         * not to be signed, there's a problem with the DNS server */

        return rr->key->class == DNS_CLASS_IN &&
                dns_name_is_root(dns_resource_key_name(rr->key));
}

static int dns_transaction_check_revoked_trust_anchors(DnsTransaction *t) {
        DnsResourceRecord *rr;
        int r;

        assert(t);

        /* Maybe warn the user that we encountered a revoked DNSKEY
         * for a key from our trust anchor. Note that we don't care
         * whether the DNSKEY can be authenticated or not. It's
         * sufficient if it is self-signed. */

        DNS_ANSWER_FOREACH(rr, t->answer) {
                r = dns_trust_anchor_check_revoked(&t->scope->manager->trust_anchor, rr, t->answer);
                if (r < 0)
                        return r;
        }

        return 0;
}

static int dns_transaction_invalidate_revoked_keys(DnsTransaction *t) {
        bool changed;
        int r;

        assert(t);

        /* Removes all DNSKEY/DS objects from t->validated_keys that
         * our trust anchors database considers revoked. */

        do {
                DnsResourceRecord *rr;

                changed = false;

                DNS_ANSWER_FOREACH(rr, t->validated_keys) {
                        r = dns_trust_anchor_is_revoked(&t->scope->manager->trust_anchor, rr);
                        if (r < 0)
                                return r;
                        if (r > 0) {
                                r = dns_answer_remove_by_rr(&t->validated_keys, rr);
                                if (r < 0)
                                        return r;

                                assert(r > 0);
                                changed = true;
                                break;
                        }
                }
        } while (changed);

        return 0;
}

static int dns_transaction_copy_validated(DnsTransaction *t) {
        DnsTransaction *dt;
        Iterator i;
        int r;

        assert(t);

        /* Copy all validated RRs from the auxiliary DNSSEC transactions into our set of validated RRs */

        SET_FOREACH(dt, t->dnssec_transactions, i) {

                if (DNS_TRANSACTION_IS_LIVE(dt->state))
                        continue;

                if (!dt->answer_authenticated)
                        continue;

                r = dns_answer_extend(&t->validated_keys, dt->answer);
                if (r < 0)
                        return r;
        }

        return 0;
}

typedef enum {
        DNSSEC_PHASE_DNSKEY,   /* Phase #1, only validate DNSKEYs */
        DNSSEC_PHASE_NSEC,     /* Phase #2, only validate NSEC+NSEC3 */
        DNSSEC_PHASE_ALL,      /* Phase #3, validate everything else */
} Phase;

static int dnssec_validate_records(
                DnsTransaction *t,
                Phase phase,
                bool *have_nsec,
                DnsAnswer **validated) {

        DnsResourceRecord *rr;
        int r;

        /* Returns negative on error, 0 if validation failed, 1 to restart validation, 2 when finished. */

        DNS_ANSWER_FOREACH(rr, t->answer) {
                DnsResourceRecord *rrsig = NULL;
                DnssecResult result;

                switch (rr->key->type) {
                case DNS_TYPE_RRSIG:
                        continue;

                case DNS_TYPE_DNSKEY:
                        /* We validate DNSKEYs only in the DNSKEY and ALL phases */
                        if (phase == DNSSEC_PHASE_NSEC)
                                continue;
                        break;

                case DNS_TYPE_NSEC:
                case DNS_TYPE_NSEC3:
                        *have_nsec = true;

                        /* We validate NSEC/NSEC3 only in the NSEC and ALL phases */
                        if (phase == DNSSEC_PHASE_DNSKEY)
                                continue;
                        break;

                default:
                        /* We validate all other RRs only in the ALL phases */
                        if (phase != DNSSEC_PHASE_ALL)
                                continue;
                }

                r = dnssec_verify_rrset_search(t->answer, rr->key, t->validated_keys, USEC_INFINITY, &result, &rrsig);
                if (r < 0)
                        return r;

                log_debug("Looking at %s: %s", strna(dns_resource_record_to_string(rr)), dnssec_result_to_string(result));

                if (result == DNSSEC_VALIDATED) {

                        if (rr->key->type == DNS_TYPE_DNSKEY) {
                                /* If we just validated a DNSKEY RRset, then let's add these keys to
                                 * the set of validated keys for this transaction. */

                                r = dns_answer_copy_by_key(&t->validated_keys, t->answer, rr->key, DNS_ANSWER_AUTHENTICATED);
                                if (r < 0)
                                        return r;

                                /* Some of the DNSKEYs we just added might already have been revoked,
                                 * remove them again in that case. */
                                r = dns_transaction_invalidate_revoked_keys(t);
                                if (r < 0)
                                        return r;
                        }

                        /* Add the validated RRset to the new list of validated
                         * RRsets, and remove it from the unvalidated RRsets.
                         * We mark the RRset as authenticated and cacheable. */
                        r = dns_answer_move_by_key(validated, &t->answer, rr->key, DNS_ANSWER_AUTHENTICATED|DNS_ANSWER_CACHEABLE);
                        if (r < 0)
                                return r;

                        manager_dnssec_verdict(t->scope->manager, DNSSEC_SECURE, rr->key);

                        /* Exit the loop, we dropped something from the answer, start from the beginning */
                        return 1;
                }

                /* If we haven't read all DNSKEYs yet a negative result of the validation is irrelevant, as
                 * there might be more DNSKEYs coming. Similar, if we haven't read all NSEC/NSEC3 RRs yet,
                 * we cannot do positive wildcard proofs yet, as those require the NSEC/NSEC3 RRs. */
                if (phase != DNSSEC_PHASE_ALL)
                        continue;

                if (result == DNSSEC_VALIDATED_WILDCARD) {
                        bool authenticated = false;
                        const char *source;

                        /* This RRset validated, but as a wildcard. This means we need
                         * to prove via NSEC/NSEC3 that no matching non-wildcard RR exists. */

                        /* First step, determine the source of synthesis */
                        r = dns_resource_record_source(rrsig, &source);
                        if (r < 0)
                                return r;

                        r = dnssec_test_positive_wildcard(*validated,
                                                          dns_resource_key_name(rr->key),
                                                          source,
                                                          rrsig->rrsig.signer,
                                                          &authenticated);

                        /* Unless the NSEC proof showed that the key really doesn't exist something is off. */
                        if (r == 0)
                                result = DNSSEC_INVALID;
                        else {
                                r = dns_answer_move_by_key(validated, &t->answer, rr->key,
                                                           authenticated ? (DNS_ANSWER_AUTHENTICATED|DNS_ANSWER_CACHEABLE) : 0);
                                if (r < 0)
                                        return r;

                                manager_dnssec_verdict(t->scope->manager, authenticated ? DNSSEC_SECURE : DNSSEC_INSECURE, rr->key);

                                /* Exit the loop, we dropped something from the answer, start from the beginning */
                                return 1;
                        }
                }

                if (result == DNSSEC_NO_SIGNATURE) {
                        r = dns_transaction_requires_rrsig(t, rr);
                        if (r < 0)
                                return r;
                        if (r == 0) {
                                /* Data does not require signing. In that case, just copy it over,
                                 * but remember that this is by no means authenticated. */
                                r = dns_answer_move_by_key(validated, &t->answer, rr->key, 0);
                                if (r < 0)
                                        return r;

                                manager_dnssec_verdict(t->scope->manager, DNSSEC_INSECURE, rr->key);
                                return 1;
                        }

                        r = dns_transaction_known_signed(t, rr);
                        if (r < 0)
                                return r;
                        if (r > 0) {
                                /* This is an RR we know has to be signed. If it isn't this means
                                 * the server is not attaching RRSIGs, hence complain. */

                                dns_server_packet_rrsig_missing(t->server, t->current_feature_level);

                                if (t->scope->dnssec_mode == DNSSEC_ALLOW_DOWNGRADE) {

                                        /* Downgrading is OK? If so, just consider the information unsigned */

                                        r = dns_answer_move_by_key(validated, &t->answer, rr->key, 0);
                                        if (r < 0)
                                                return r;

                                        manager_dnssec_verdict(t->scope->manager, DNSSEC_INSECURE, rr->key);
                                        return 1;
                                }

                                /* Otherwise, fail */
                                t->answer_dnssec_result = DNSSEC_INCOMPATIBLE_SERVER;
                                return 0;
                        }

                        r = dns_transaction_in_private_tld(t, rr->key);
                        if (r < 0)
                                return r;
                        if (r > 0) {
                                char s[DNS_RESOURCE_KEY_STRING_MAX];

                                /* The data is from a TLD that is proven not to exist, and we are in downgrade
                                 * mode, hence ignore the fact that this was not signed. */

                                log_info("Detected RRset %s is in a private DNS zone, permitting unsigned RRs.",
                                         dns_resource_key_to_string(rr->key, s, sizeof s));

                                r = dns_answer_move_by_key(validated, &t->answer, rr->key, 0);
                                if (r < 0)
                                        return r;

                                manager_dnssec_verdict(t->scope->manager, DNSSEC_INSECURE, rr->key);
                                return 1;
                        }
                }

                if (IN_SET(result,
                           DNSSEC_MISSING_KEY,
                           DNSSEC_SIGNATURE_EXPIRED,
                           DNSSEC_UNSUPPORTED_ALGORITHM)) {

                        r = dns_transaction_dnskey_authenticated(t, rr);
                        if (r < 0 && r != -ENXIO)
                                return r;
                        if (r == 0) {
                                /* The DNSKEY transaction was not authenticated, this means there's
                                 * no DS for this, which means it's OK if no keys are found for this signature. */

                                r = dns_answer_move_by_key(validated, &t->answer, rr->key, 0);
                                if (r < 0)
                                        return r;

                                manager_dnssec_verdict(t->scope->manager, DNSSEC_INSECURE, rr->key);
                                return 1;
                        }
                }

                r = dns_transaction_is_primary_response(t, rr);
                if (r < 0)
                        return r;
                if (r > 0) {
                        /* Look for a matching DNAME for this CNAME */
                        r = dns_answer_has_dname_for_cname(t->answer, rr);
                        if (r < 0)
                                return r;
                        if (r == 0) {
                                /* Also look among the stuff we already validated */
                                r = dns_answer_has_dname_for_cname(*validated, rr);
                                if (r < 0)
                                        return r;
                        }

                        if (r == 0) {
                                if (IN_SET(result,
                                           DNSSEC_INVALID,
                                           DNSSEC_SIGNATURE_EXPIRED,
                                           DNSSEC_NO_SIGNATURE))
                                        manager_dnssec_verdict(t->scope->manager, DNSSEC_BOGUS, rr->key);
                                else /* DNSSEC_MISSING_KEY or DNSSEC_UNSUPPORTED_ALGORITHM */
                                        manager_dnssec_verdict(t->scope->manager, DNSSEC_INDETERMINATE, rr->key);

                                /* This is a primary response to our question, and it failed validation.
                                 * That's fatal. */
                                t->answer_dnssec_result = result;
                                return 0;
                        }

                        /* This is a primary response, but we do have a DNAME RR
                         * in the RR that can replay this CNAME, hence rely on
                         * that, and we can remove the CNAME in favour of it. */
                }

                /* This is just some auxiliary data. Just remove the RRset and continue. */
                r = dns_answer_remove_by_key(&t->answer, rr->key);
                if (r < 0)
                        return r;

                /* We dropped something from the answer, start from the beginning. */
                return 1;
        }

        return 2; /* Finito. */
}

int dns_transaction_validate_dnssec(DnsTransaction *t) {
        _cleanup_(dns_answer_unrefp) DnsAnswer *validated = NULL;
        Phase phase;
        DnsAnswerFlags flags;
        int r;
        char key_str[DNS_RESOURCE_KEY_STRING_MAX];

        assert(t);

        /* We have now collected all DS and DNSKEY RRs in
         * t->validated_keys, let's see which RRs we can now
         * authenticate with that. */

        if (t->scope->dnssec_mode == DNSSEC_NO)
                return 0;

        /* Already validated */
        if (t->answer_dnssec_result != _DNSSEC_RESULT_INVALID)
                return 0;

        /* Our own stuff needs no validation */
        if (IN_SET(t->answer_source, DNS_TRANSACTION_ZONE, DNS_TRANSACTION_TRUST_ANCHOR)) {
                t->answer_dnssec_result = DNSSEC_VALIDATED;
                t->answer_authenticated = true;
                return 0;
        }

        /* Cached stuff is not affected by validation. */
        if (t->answer_source != DNS_TRANSACTION_NETWORK)
                return 0;

        if (!dns_transaction_dnssec_supported_full(t)) {
                /* The server does not support DNSSEC, or doesn't augment responses with RRSIGs. */
                t->answer_dnssec_result = DNSSEC_INCOMPATIBLE_SERVER;
                log_debug("Not validating response for %" PRIu16 ", used server feature level does not support DNSSEC.", t->id);
                return 0;
        }

        log_debug("Validating response from transaction %" PRIu16 " (%s).",
                  t->id,
                  dns_resource_key_to_string(t->key, key_str, sizeof key_str));

        /* First, see if this response contains any revoked trust
         * anchors we care about */
        r = dns_transaction_check_revoked_trust_anchors(t);
        if (r < 0)
                return r;

        /* Third, copy all RRs we acquired successfully from auxiliary RRs over. */
        r = dns_transaction_copy_validated(t);
        if (r < 0)
                return r;

        /* Second, see if there are DNSKEYs we already know a
         * validated DS for. */
        r = dns_transaction_validate_dnskey_by_ds(t);
        if (r < 0)
                return r;

        /* Fourth, remove all DNSKEY and DS RRs again that our trust
         * anchor says are revoked. After all we might have marked
         * some keys revoked above, but they might still be lingering
         * in our validated_keys list. */
        r = dns_transaction_invalidate_revoked_keys(t);
        if (r < 0)
                return r;

        phase = DNSSEC_PHASE_DNSKEY;
        for (;;) {
                bool have_nsec = false;

                r = dnssec_validate_records(t, phase, &have_nsec, &validated);
                if (r <= 0)
                        return r;

                /* Try again as long as we managed to achieve something */
                if (r == 1)
                        continue;

                if (phase == DNSSEC_PHASE_DNSKEY && have_nsec) {
                        /* OK, we processed all DNSKEYs, and there are NSEC/NSEC3 RRs, look at those now. */
                        phase = DNSSEC_PHASE_NSEC;
                        continue;
                }

                if (phase != DNSSEC_PHASE_ALL) {
                        /* OK, we processed all DNSKEYs and NSEC/NSEC3 RRs, look at all the rest now.
                         * Note that in this third phase we start to remove RRs we couldn't validate. */
                        phase = DNSSEC_PHASE_ALL;
                        continue;
                }

                /* We're done */
                break;
        }

        dns_answer_unref(t->answer);
        t->answer = validated;
        validated = NULL;

        /* At this point the answer only contains validated
         * RRsets. Now, let's see if it actually answers the question
         * we asked. If so, great! If it doesn't, then see if
         * NSEC/NSEC3 can prove this. */
        r = dns_transaction_has_positive_answer(t, &flags);
        if (r > 0) {
                /* Yes, it answers the question! */

                if (flags & DNS_ANSWER_AUTHENTICATED) {
                        /* The answer is fully authenticated, yay. */
                        t->answer_dnssec_result = DNSSEC_VALIDATED;
                        t->answer_rcode = DNS_RCODE_SUCCESS;
                        t->answer_authenticated = true;
                } else {
                        /* The answer is not fully authenticated. */
                        t->answer_dnssec_result = DNSSEC_UNSIGNED;
                        t->answer_authenticated = false;
                }

        } else if (r == 0) {
                DnssecNsecResult nr;
                bool authenticated = false;

                /* Bummer! Let's check NSEC/NSEC3 */
                r = dnssec_nsec_test(t->answer, t->key, &nr, &authenticated, &t->answer_nsec_ttl);
                if (r < 0)
                        return r;

                switch (nr) {

                case DNSSEC_NSEC_NXDOMAIN:
                        /* NSEC proves the domain doesn't exist. Very good. */
                        log_debug("Proved NXDOMAIN via NSEC/NSEC3 for transaction %u (%s)", t->id, key_str);
                        t->answer_dnssec_result = DNSSEC_VALIDATED;
                        t->answer_rcode = DNS_RCODE_NXDOMAIN;
                        t->answer_authenticated = authenticated;

                        manager_dnssec_verdict(t->scope->manager, authenticated ? DNSSEC_SECURE : DNSSEC_INSECURE, t->key);
                        break;

                case DNSSEC_NSEC_NODATA:
                        /* NSEC proves that there's no data here, very good. */
                        log_debug("Proved NODATA via NSEC/NSEC3 for transaction %u (%s)", t->id, key_str);
                        t->answer_dnssec_result = DNSSEC_VALIDATED;
                        t->answer_rcode = DNS_RCODE_SUCCESS;
                        t->answer_authenticated = authenticated;

                        manager_dnssec_verdict(t->scope->manager, authenticated ? DNSSEC_SECURE : DNSSEC_INSECURE, t->key);
                        break;

                case DNSSEC_NSEC_OPTOUT:
                        /* NSEC3 says the data might not be signed */
                        log_debug("Data is NSEC3 opt-out via NSEC/NSEC3 for transaction %u (%s)", t->id, key_str);
                        t->answer_dnssec_result = DNSSEC_UNSIGNED;
                        t->answer_authenticated = false;

                        manager_dnssec_verdict(t->scope->manager, DNSSEC_INSECURE, t->key);
                        break;

                case DNSSEC_NSEC_NO_RR:
                        /* No NSEC data? Bummer! */

                        r = dns_transaction_requires_nsec(t);
                        if (r < 0)
                                return r;
                        if (r > 0) {
                                t->answer_dnssec_result = DNSSEC_NO_SIGNATURE;
                                manager_dnssec_verdict(t->scope->manager, DNSSEC_BOGUS, t->key);
                        } else {
                                t->answer_dnssec_result = DNSSEC_UNSIGNED;
                                t->answer_authenticated = false;
                                manager_dnssec_verdict(t->scope->manager, DNSSEC_INSECURE, t->key);
                        }

                        break;

                case DNSSEC_NSEC_UNSUPPORTED_ALGORITHM:
                        /* We don't know the NSEC3 algorithm used? */
                        t->answer_dnssec_result = DNSSEC_UNSUPPORTED_ALGORITHM;
                        manager_dnssec_verdict(t->scope->manager, DNSSEC_INDETERMINATE, t->key);
                        break;

                case DNSSEC_NSEC_FOUND:
                case DNSSEC_NSEC_CNAME:
                        /* NSEC says it needs to be there, but we couldn't find it? Bummer! */
                        t->answer_dnssec_result = DNSSEC_NSEC_MISMATCH;
                        manager_dnssec_verdict(t->scope->manager, DNSSEC_BOGUS, t->key);
                        break;

                default:
                        assert_not_reached("Unexpected NSEC result.");
                }
        }

        return 1;
}

static const char* const dns_transaction_state_table[_DNS_TRANSACTION_STATE_MAX] = {
        [DNS_TRANSACTION_NULL] = "null",
        [DNS_TRANSACTION_PENDING] = "pending",
        [DNS_TRANSACTION_VALIDATING] = "validating",
        [DNS_TRANSACTION_RCODE_FAILURE] = "rcode-failure",
        [DNS_TRANSACTION_SUCCESS] = "success",
        [DNS_TRANSACTION_NO_SERVERS] = "no-servers",
        [DNS_TRANSACTION_TIMEOUT] = "timeout",
        [DNS_TRANSACTION_ATTEMPTS_MAX_REACHED] = "attempts-max-reached",
        [DNS_TRANSACTION_INVALID_REPLY] = "invalid-reply",
        [DNS_TRANSACTION_ERRNO] = "errno",
        [DNS_TRANSACTION_ABORTED] = "aborted",
        [DNS_TRANSACTION_DNSSEC_FAILED] = "dnssec-failed",
        [DNS_TRANSACTION_NO_TRUST_ANCHOR] = "no-trust-anchor",
        [DNS_TRANSACTION_RR_TYPE_UNSUPPORTED] = "rr-type-unsupported",
        [DNS_TRANSACTION_NETWORK_DOWN] = "network-down",
        [DNS_TRANSACTION_NOT_FOUND] = "not-found",
};
DEFINE_STRING_TABLE_LOOKUP(dns_transaction_state, DnsTransactionState);

static const char* const dns_transaction_source_table[_DNS_TRANSACTION_SOURCE_MAX] = {
        [DNS_TRANSACTION_NETWORK] = "network",
        [DNS_TRANSACTION_CACHE] = "cache",
        [DNS_TRANSACTION_ZONE] = "zone",
        [DNS_TRANSACTION_TRUST_ANCHOR] = "trust-anchor",
};
DEFINE_STRING_TABLE_LOOKUP(dns_transaction_source, DnsTransactionSource);<|MERGE_RESOLUTION|>--- conflicted
+++ resolved
@@ -972,22 +972,6 @@
                  * This is reported as https://github.com/dns-violations/dns-violations/blob/master/2018/DVE-2018-0001.md
                  */
                 if (DNS_PACKET_RCODE(p) == DNS_RCODE_NXDOMAIN && t->current_feature_level >= DNS_SERVER_FEATURE_LEVEL_EDNS0) {
-<<<<<<< HEAD
-
-                        char key_str[DNS_RESOURCE_KEY_STRING_MAX];
-                        dns_resource_key_to_string(t->key, key_str, sizeof key_str);
-                        if (strstr(key_str, "secure") != NULL) {
-                                t->current_feature_level = t->current_feature_level - 1;
-
-                                log_warning("Server returned error %s, suspecting DNS violation DVE-2018-0001, retrying transaction with reduced feature level %s.",
-                                          dns_rcode_to_string(DNS_PACKET_RCODE(p)),
-                                          dns_server_feature_level_to_string(t->current_feature_level));
-
-                                dns_transaction_retry(t, false /* use the same server */);
-                                return;
-                        }
-
-=======
                         char key_str[DNS_RESOURCE_KEY_STRING_MAX];
                         dns_resource_key_to_string(t->key, key_str, sizeof key_str);
                         t->current_feature_level = t->current_feature_level - 1;
@@ -996,7 +980,6 @@
                                     dns_server_feature_level_to_string(t->current_feature_level));
                         dns_transaction_retry(t, false /* use the same server */);
                         return;
->>>>>>> 314d2cee
                 }
 
                 if (DNS_PACKET_RCODE(p) == DNS_RCODE_REFUSED) {
