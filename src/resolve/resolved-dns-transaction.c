--- conflicted
+++ resolved
@@ -1049,15 +1049,9 @@
                         char key_str[DNS_RESOURCE_KEY_STRING_MAX];
                         dns_resource_key_to_string(t->key, key_str, sizeof key_str);
                         t->current_feature_level = DNS_SERVER_FEATURE_LEVEL_UDP;
-<<<<<<< HEAD
-                        log_warning("Server returned error %s, mitigating potential DNS violation DVE-2018-0001, retrying transaction with reduced feature level %s.",
-                                    dns_rcode_to_string(DNS_PACKET_RCODE(p)),
-                                    dns_server_feature_level_to_string(t->current_feature_level));
-=======
                         log_debug("Server returned error %s, mitigating potential DNS violation DVE-2018-0001, retrying transaction with reduced feature level %s.",
                                   dns_rcode_to_string(DNS_PACKET_RCODE(p)),
                                   dns_server_feature_level_to_string(t->current_feature_level));
->>>>>>> 43152ad8
                         dns_transaction_retry(t, false /* use the same server */);
                         return;
                 }
