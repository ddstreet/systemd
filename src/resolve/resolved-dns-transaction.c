--- conflicted
+++ resolved
@@ -386,14 +386,6 @@
         if (!server)
                 return -ESRCH;
 
-<<<<<<< HEAD
-        /* If we changed the server invalidate the current & clamp feature levels, as the new server might have
-         * completely different properties. */
-        if (server != t->server) {
-                t->clamp_feature_level = _DNS_SERVER_FEATURE_LEVEL_INVALID;
-                t->current_feature_level = dns_server_possible_feature_level(server);
-        }
-=======
         /* If we changed the server invalidate the feature level clamping, as the new server might have completely
          * different properties. */
         if (server != t->server) {
@@ -402,7 +394,6 @@
         }
 
         t->current_feature_level = dns_server_possible_feature_level(server);
->>>>>>> 082662e7
 
         /* Clamp the feature level if that is requested. */
         if (t->clamp_feature_level_servfail != _DNS_SERVER_FEATURE_LEVEL_INVALID &&
@@ -1038,34 +1029,6 @@
                                   dns_rcode_to_string(DNS_PACKET_RCODE(p)),
                                   dns_server_feature_level_to_string(t->clamp_feature_level_servfail));
 
-                        dns_transaction_retry(t, false /* use the same server */);
-                        return;
-                }
-
-                /* Some captive portals are special in that the Aruba/Datavalet hardware will miss replacing the
-                 * packets with the local server IP to point to the authenticated side of the network if EDNS0 is
-                 * enabled. Instead they return NXDOMAIN, with DO bit set to zero... nothing to see here, yet respond
-                 * with the captive portal IP, when using the more simple UDP level.
-                 *
-                 * Common portal names that fail like so are:
-                 * secure.datavalet.io
-                 * securelogin.arubanetworks.com
-                 * securelogin.networks.mycompany.com
-                 *
-                 * Thus retry NXDOMAIN RCODES with a lower feature level.
-                 *
-                 * Do not "clamp" the feature level down, as the captive portal should not be lying for the wider
-                 * internet (e.g. _other_ queries were observed fine with EDNS0 on these networks, post auth)
-                 *
-                 * This is reported as https://github.com/dns-violations/dns-violations/blob/master/2018/DVE-2018-0001.md
-                 */
-                if (DNS_PACKET_RCODE(p) == DNS_RCODE_NXDOMAIN && t->current_feature_level >= DNS_SERVER_FEATURE_LEVEL_EDNS0 && t->scope->dnssec_mode != DNSSEC_YES) {
-                        char key_str[DNS_RESOURCE_KEY_STRING_MAX];
-                        dns_resource_key_to_string(t->key, key_str, sizeof key_str);
-                        t->current_feature_level = DNS_SERVER_FEATURE_LEVEL_UDP;
-                        log_debug("Server returned error %s, mitigating potential DNS violation DVE-2018-0001, retrying transaction with reduced feature level %s.",
-                                  dns_rcode_to_string(DNS_PACKET_RCODE(p)),
-                                  dns_server_feature_level_to_string(t->current_feature_level));
                         dns_transaction_retry(t, false /* use the same server */);
                         return;
                 }
