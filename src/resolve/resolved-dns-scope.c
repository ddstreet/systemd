/* SPDX-License-Identifier: LGPL-2.1-or-later */

#include <netinet/tcp.h>

#include "af-list.h"
#include "alloc-util.h"
#include "dns-domain.h"
#include "errno-util.h"
#include "fd-util.h"
#include "hostname-util.h"
#include "missing_network.h"
#include "random-util.h"
#include "resolved-dnssd.h"
#include "resolved-dns-scope.h"
#include "resolved-dns-zone.h"
#include "resolved-llmnr.h"
#include "resolved-mdns.h"
#include "socket-util.h"
#include "strv.h"

#define MULTICAST_RATELIMIT_INTERVAL_USEC (1*USEC_PER_SEC)
#define MULTICAST_RATELIMIT_BURST 1000

/* After how much time to repeat LLMNR requests, see RFC 4795 Section 7 */
#define MULTICAST_RESEND_TIMEOUT_MIN_USEC (100 * USEC_PER_MSEC)
#define MULTICAST_RESEND_TIMEOUT_MAX_USEC (1 * USEC_PER_SEC)

int dns_scope_new(Manager *m, DnsScope **ret, Link *l, DnsProtocol protocol, int family) {
        DnsScope *s;

        assert(m);
        assert(ret);

        s = new(DnsScope, 1);
        if (!s)
                return -ENOMEM;

        *s = (DnsScope) {
                .manager = m,
                .link = l,
                .protocol = protocol,
                .family = family,
                .resend_timeout = MULTICAST_RESEND_TIMEOUT_MIN_USEC,
        };

        if (protocol == DNS_PROTOCOL_DNS) {
                /* Copy DNSSEC mode from the link if it is set there,
                 * otherwise take the manager's DNSSEC mode. Note that
                 * we copy this only at scope creation time, and do
                 * not update it from the on, even if the setting
                 * changes. */

                if (l) {
                        s->dnssec_mode = link_get_dnssec_mode(l);
                        s->dns_over_tls_mode = link_get_dns_over_tls_mode(l);
                } else {
                        s->dnssec_mode = manager_get_dnssec_mode(m);
                        s->dns_over_tls_mode = manager_get_dns_over_tls_mode(m);
                }

        } else {
                s->dnssec_mode = DNSSEC_NO;
                s->dns_over_tls_mode = DNS_OVER_TLS_NO;
        }

        LIST_PREPEND(scopes, m->dns_scopes, s);

        dns_scope_llmnr_membership(s, true);
        dns_scope_mdns_membership(s, true);

        log_debug("New scope on link %s, protocol %s, family %s", l ? l->ifname : "*", dns_protocol_to_string(protocol), family == AF_UNSPEC ? "*" : af_to_name(family));

        /* Enforce ratelimiting for the multicast protocols */
        s->ratelimit = (RateLimit) { MULTICAST_RATELIMIT_INTERVAL_USEC, MULTICAST_RATELIMIT_BURST };

        *ret = s;
        return 0;
}

static void dns_scope_abort_transactions(DnsScope *s) {
        assert(s);

        while (s->transactions) {
                DnsTransaction *t = s->transactions;

                /* Abort the transaction, but make sure it is not
                 * freed while we still look at it */

                t->block_gc++;
                if (DNS_TRANSACTION_IS_LIVE(t->state))
                        dns_transaction_complete(t, DNS_TRANSACTION_ABORTED);
                t->block_gc--;

                dns_transaction_free(t);
        }
}

DnsScope* dns_scope_free(DnsScope *s) {
        if (!s)
                return NULL;

        log_debug("Removing scope on link %s, protocol %s, family %s", s->link ? s->link->ifname : "*", dns_protocol_to_string(s->protocol), s->family == AF_UNSPEC ? "*" : af_to_name(s->family));

        dns_scope_llmnr_membership(s, false);
        dns_scope_mdns_membership(s, false);
        dns_scope_abort_transactions(s);

        while (s->query_candidates)
                dns_query_candidate_unref(s->query_candidates);

        hashmap_free(s->transactions_by_key);

        ordered_hashmap_free_with_destructor(s->conflict_queue, dns_resource_record_unref);
        sd_event_source_disable_unref(s->conflict_event_source);

        sd_event_source_disable_unref(s->announce_event_source);

        dns_cache_flush(&s->cache);
        dns_zone_flush(&s->zone);

        LIST_REMOVE(scopes, s->manager->dns_scopes, s);
        return mfree(s);
}

DnsServer *dns_scope_get_dns_server(DnsScope *s) {
        assert(s);

        if (s->protocol != DNS_PROTOCOL_DNS)
                return NULL;

        if (s->link)
                return link_get_dns_server(s->link);
        else
                return manager_get_dns_server(s->manager);
}

unsigned dns_scope_get_n_dns_servers(DnsScope *s) {
        unsigned n = 0;
        DnsServer *i;

        assert(s);

        if (s->protocol != DNS_PROTOCOL_DNS)
                return 0;

        if (s->link)
                i = s->link->dns_servers;
        else
                i = s->manager->dns_servers;

        for (; i; i = i->servers_next)
                n++;

        return n;
}

void dns_scope_next_dns_server(DnsScope *s, DnsServer *if_current) {
        assert(s);

        if (s->protocol != DNS_PROTOCOL_DNS)
                return;

        /* Changes to the next DNS server in the list. If 'if_current' is passed will do so only if the
         * current DNS server still matches it. */

        if (s->link)
                link_next_dns_server(s->link, if_current);
        else
                manager_next_dns_server(s->manager, if_current);
}

void dns_scope_packet_received(DnsScope *s, usec_t rtt) {
        assert(s);

        if (rtt <= s->max_rtt)
                return;

        s->max_rtt = rtt;
        s->resend_timeout = MIN(MAX(MULTICAST_RESEND_TIMEOUT_MIN_USEC, s->max_rtt * 2), MULTICAST_RESEND_TIMEOUT_MAX_USEC);
}

void dns_scope_packet_lost(DnsScope *s, usec_t usec) {
        assert(s);

        if (s->resend_timeout <= usec)
                s->resend_timeout = MIN(s->resend_timeout * 2, MULTICAST_RESEND_TIMEOUT_MAX_USEC);
}

static int dns_scope_emit_one(DnsScope *s, int fd, int family, DnsPacket *p) {
        int r;

        assert(s);
        assert(p);
        assert(p->protocol == s->protocol);

        if (family == AF_UNSPEC) {
                if (s->family == AF_UNSPEC)
                        return -EAFNOSUPPORT;

                family = s->family;
        }

        switch (s->protocol) {

        case DNS_PROTOCOL_DNS: {
                size_t mtu, udp_size, min_mtu, socket_mtu = 0;

                assert(fd >= 0);

                if (DNS_PACKET_QDCOUNT(p) > 1) /* Classic DNS only allows one question per packet */
                        return -EOPNOTSUPP;

                if (p->size > DNS_PACKET_UNICAST_SIZE_MAX)
                        return -EMSGSIZE;

                /* Determine the local most accurate MTU */
                if (s->link)
                        mtu = s->link->mtu;
                else
                        mtu = manager_find_mtu(s->manager);

                /* Acquire the socket's PMDU MTU */
                r = socket_get_mtu(fd, family, &socket_mtu);
                if (r < 0 && !ERRNO_IS_DISCONNECT(r)) /* Will return ENOTCONN if no information is available yet */
                        return log_debug_errno(r, "Failed to read socket MTU: %m");

                /* Determine the appropriate UDP header size */
                udp_size = udp_header_size(family);
                min_mtu = udp_size + DNS_PACKET_HEADER_SIZE;

                log_debug("Emitting UDP, link MTU is %zu, socket MTU is %zu, minimal MTU is %zu",
                          mtu, socket_mtu, min_mtu);

                /* Clamp by the kernel's idea of the (path) MTU */
                if (socket_mtu != 0 && socket_mtu < mtu)
                        mtu = socket_mtu;

                /* Put a lower limit, in case all MTU data we acquired was rubbish */
                if (mtu < min_mtu)
                        mtu = min_mtu;

                /* Now check our packet size against the MTU we determined */
                if (udp_size + p->size > mtu)
                        return -EMSGSIZE; /* This means: try TCP instead */

                r = manager_write(s->manager, fd, p);
                if (r < 0)
                        return r;

                break;
        }

        case DNS_PROTOCOL_LLMNR: {
                union in_addr_union addr;

                assert(fd < 0);

                if (DNS_PACKET_QDCOUNT(p) > 1)
                        return -EOPNOTSUPP;

                if (!ratelimit_below(&s->ratelimit))
                        return -EBUSY;

                if (family == AF_INET) {
                        addr.in = LLMNR_MULTICAST_IPV4_ADDRESS;
                        fd = manager_llmnr_ipv4_udp_fd(s->manager);
                } else if (family == AF_INET6) {
                        addr.in6 = LLMNR_MULTICAST_IPV6_ADDRESS;
                        fd = manager_llmnr_ipv6_udp_fd(s->manager);
                } else
                        return -EAFNOSUPPORT;
                if (fd < 0)
                        return fd;

                r = manager_send(s->manager, fd, s->link->ifindex, family, &addr, LLMNR_PORT, NULL, p);
                if (r < 0)
                        return r;

                break;
        }

        case DNS_PROTOCOL_MDNS: {
                union in_addr_union addr;
                assert(fd < 0);

                if (!ratelimit_below(&s->ratelimit))
                        return -EBUSY;

                if (family == AF_INET) {
                        if (in4_addr_is_null(&p->destination.in))
                                addr.in = MDNS_MULTICAST_IPV4_ADDRESS;
                        else
                                addr = p->destination;
                        fd = manager_mdns_ipv4_fd(s->manager);
                } else if (family == AF_INET6) {
                        if (in6_addr_is_null(&p->destination.in6))
                                addr.in6 = MDNS_MULTICAST_IPV6_ADDRESS;
                        else
                                addr = p->destination;
                        fd = manager_mdns_ipv6_fd(s->manager);
                } else
                        return -EAFNOSUPPORT;
                if (fd < 0)
                        return fd;

                r = manager_send(s->manager, fd, s->link->ifindex, family, &addr, p->destination_port ?: MDNS_PORT, NULL, p);
                if (r < 0)
                        return r;

                break;
        }

        default:
                return -EAFNOSUPPORT;
        }

        return 1;
}

int dns_scope_emit_udp(DnsScope *s, int fd, int af, DnsPacket *p) {
        int r;

        assert(s);
        assert(p);
        assert(p->protocol == s->protocol);
        assert((s->protocol == DNS_PROTOCOL_DNS) == (fd >= 0));

        do {
                /* If there are multiple linked packets, set the TC bit in all but the last of them */
                if (p->more) {
                        assert(p->protocol == DNS_PROTOCOL_MDNS);
                        dns_packet_set_flags(p, true, true);
                }

                r = dns_scope_emit_one(s, fd, af, p);
                if (r < 0)
                        return r;

                p = p->more;
        } while (p);

        return 0;
}

static int dns_scope_socket(
                DnsScope *s,
                int type,
                int family,
                const union in_addr_union *address,
                DnsServer *server,
                uint16_t port,
                union sockaddr_union *ret_socket_address) {

        _cleanup_close_ int fd = -1;
        union sockaddr_union sa;
        socklen_t salen;
        int r, ifindex;

        assert(s);

        if (server) {
                assert(family == AF_UNSPEC);
                assert(!address);

                ifindex = dns_server_ifindex(server);

                switch (server->family) {
                case AF_INET:
                        sa = (union sockaddr_union) {
                                .in.sin_family = server->family,
                                .in.sin_port = htobe16(port),
                                .in.sin_addr = server->address.in,
                        };
                        salen = sizeof(sa.in);
                        break;
                case AF_INET6:
                        sa = (union sockaddr_union) {
                                .in6.sin6_family = server->family,
                                .in6.sin6_port = htobe16(port),
                                .in6.sin6_addr = server->address.in6,
                                .in6.sin6_scope_id = ifindex,
                        };
                        salen = sizeof(sa.in6);
                        break;
                default:
                        return -EAFNOSUPPORT;
                }
        } else {
                assert(family != AF_UNSPEC);
                assert(address);

                ifindex = s->link ? s->link->ifindex : 0;

                switch (family) {
                case AF_INET:
                        sa = (union sockaddr_union) {
                                .in.sin_family = family,
                                .in.sin_port = htobe16(port),
                                .in.sin_addr = address->in,
                        };
                        salen = sizeof(sa.in);
                        break;
                case AF_INET6:
                        sa = (union sockaddr_union) {
                                .in6.sin6_family = family,
                                .in6.sin6_port = htobe16(port),
                                .in6.sin6_addr = address->in6,
                                .in6.sin6_scope_id = ifindex,
                        };
                        salen = sizeof(sa.in6);
                        break;
                default:
                        return -EAFNOSUPPORT;
                }
        }

        fd = socket(sa.sa.sa_family, type|SOCK_CLOEXEC|SOCK_NONBLOCK, 0);
        if (fd < 0)
                return -errno;

        if (type == SOCK_STREAM) {
                r = setsockopt_int(fd, IPPROTO_TCP, TCP_NODELAY, true);
                if (r < 0)
                        return r;
        }

        if (s->link) {
                r = socket_set_unicast_if(fd, sa.sa.sa_family, ifindex);
                if (r < 0)
                        return r;
        }

        if (s->protocol == DNS_PROTOCOL_LLMNR) {
                /* RFC 4795, section 2.5 requires the TTL to be set to 1 */
                r = socket_set_ttl(fd, sa.sa.sa_family, 1);
                if (r < 0)
                        return r;
        }

        if (type == SOCK_DGRAM) {
                /* Set IP_RECVERR or IPV6_RECVERR to get ICMP error feedback. See discussion in #10345. */
                r = socket_set_recverr(fd, sa.sa.sa_family, true);
                if (r < 0)
                        return r;

                r = socket_set_recvpktinfo(fd, sa.sa.sa_family, true);
                if (r < 0)
                        return r;

                /* Turn of path MTU discovery for security reasons */
                r = socket_disable_pmtud(fd, sa.sa.sa_family);
                if (r < 0)
                        log_debug_errno(r, "Failed to disable UDP PMTUD, ignoring: %m");

                /* Learn about fragmentation taking place */
                r = socket_set_recvfragsize(fd, sa.sa.sa_family, true);
                if (r < 0)
                        log_debug_errno(r, "Failed to enable fragment size reception, ignoring: %m");
        }

        if (ret_socket_address)
                *ret_socket_address = sa;
        else {
                bool bound = false;

                /* Let's temporarily bind the socket to the specified ifindex. The kernel currently takes
                 * only the SO_BINDTODEVICE/SO_BINDTOINDEX ifindex into account when making routing decisions
                 * in connect() — and not IP_UNICAST_IF. We don't really want any of the other semantics of
                 * SO_BINDTODEVICE/SO_BINDTOINDEX, hence we immediately unbind the socket after the fact
                 * again.
                 *
                 * As a special exception we don't do this if we notice that the specified IP address is on
                 * the local host. SO_BINDTODEVICE in combination with destination addresses on the local
                 * host result in EHOSTUNREACH, since Linux won't send the packets out of the specified
                 * interface, but delivers them directly to the local socket. */
                if (s->link &&
                    !manager_find_link_address(s->manager, sa.sa.sa_family, sockaddr_in_addr(&sa.sa))) {
                        r = socket_bind_to_ifindex(fd, ifindex);
                        if (r < 0)
                                return r;

                        bound = true;
                }

                r = connect(fd, &sa.sa, salen);
                if (r < 0 && errno != EINPROGRESS)
                        return -errno;

                if (bound) {
                        r = socket_bind_to_ifindex(fd, 0);
                        if (r < 0)
                                return r;
                }
        }

        return TAKE_FD(fd);
}

int dns_scope_socket_udp(DnsScope *s, DnsServer *server) {
        return dns_scope_socket(s, SOCK_DGRAM, AF_UNSPEC, NULL, server, dns_server_port(server), NULL);
}

int dns_scope_socket_tcp(DnsScope *s, int family, const union in_addr_union *address, DnsServer *server, uint16_t port, union sockaddr_union *ret_socket_address) {
        /* If ret_socket_address is not NULL, the caller is responsible
         * for calling connect() or sendmsg(). This is required by TCP
         * Fast Open, to be able to send the initial SYN packet along
         * with the first data packet. */
        return dns_scope_socket(s, SOCK_STREAM, family, address, server, port, ret_socket_address);
}

static DnsScopeMatch match_link_local_reverse_lookups(const char *domain) {
        assert(domain);

        if (dns_name_endswith(domain, "254.169.in-addr.arpa") > 0)
                return DNS_SCOPE_YES_BASE + 4; /* 4 labels match */

        if (dns_name_endswith(domain, "8.e.f.ip6.arpa") > 0 ||
            dns_name_endswith(domain, "9.e.f.ip6.arpa") > 0 ||
            dns_name_endswith(domain, "a.e.f.ip6.arpa") > 0 ||
            dns_name_endswith(domain, "b.e.f.ip6.arpa") > 0)
                return DNS_SCOPE_YES_BASE + 5; /* 5 labels match */

        return _DNS_SCOPE_MATCH_INVALID;
}

static DnsScopeMatch match_subnet_reverse_lookups(
                DnsScope *s,
                const char *domain,
                bool exclude_own) {

        union in_addr_union ia;
        int f, r;

        assert(s);
        assert(domain);

        /* Checks whether the specified domain is a reverse address domain (i.e. in the .in-addr.arpa or
         * .ip6.arpa area), and if so, whether the address matches any of the local subnets of the link the
         * scope is associated with. If so, our scope should consider itself relevant for any lookup in the
         * domain, since it apparently refers to hosts on this link's subnet.
         *
         * If 'exclude_own' is true this will return DNS_SCOPE_NO for any IP addresses assigned locally. This
         * is useful for LLMNR/mDNS as we never want to look up our own hostname on LLMNR/mDNS but always use
         * the locally synthesized one. */

        if (!s->link)
                return _DNS_SCOPE_MATCH_INVALID; /* No link, hence no local addresses to check */

        r = dns_name_address(domain, &f, &ia);
        if (r < 0)
                log_debug_errno(r, "Failed to determine whether '%s' is an address domain: %m", domain);
        if (r <= 0)
                return _DNS_SCOPE_MATCH_INVALID;

        if (s->family != AF_UNSPEC && f != s->family)
                return _DNS_SCOPE_MATCH_INVALID; /* Don't look for IPv4 addresses on LLMNR/mDNS over IPv6 and vice versa */

        LIST_FOREACH(addresses, a, s->link->addresses) {

                if (a->family != f)
                        continue;

                /* Equals our own address? nah, let's not use this scope. The local synthesizer will pick it up for us. */
                if (exclude_own &&
                    in_addr_equal(f, &a->in_addr, &ia) > 0)
                        return DNS_SCOPE_NO;

                if (a->prefixlen == UCHAR_MAX) /* don't know subnet mask */
                        continue;

                /* Check if the address is in the local subnet */
                r = in_addr_prefix_covers(f, &a->in_addr, a->prefixlen, &ia);
                if (r < 0)
                        log_debug_errno(r, "Failed to determine whether link address covers lookup address '%s': %m", domain);
                if (r > 0)
                        /* Note that we only claim zero labels match. This is so that this is at the same
                         * priority a DNS scope with "." as routing domain is. */
                        return DNS_SCOPE_YES_BASE + 0;
        }

        return _DNS_SCOPE_MATCH_INVALID;
}

DnsScopeMatch dns_scope_good_domain(
                DnsScope *s,
                DnsQuery *q) {

        DnsQuestion *question;
<<<<<<< HEAD
        DnsSearchDomain *d;
=======
>>>>>>> 04025fa6
        const char *domain;
        uint64_t flags;
        int ifindex;

        /* This returns the following return values:
         *
         *    DNS_SCOPE_NO         → This scope is not suitable for lookups of this domain, at all
         *    DNS_SCOPE_MAYBE      → This scope is suitable, but only if nothing else wants it
         *    DNS_SCOPE_YES_BASE+n → This scope is suitable, and 'n' suffix labels match
         *
         *  (The idea is that the caller will only use the scopes with the longest 'n' returned. If no scopes return
         *  DNS_SCOPE_YES_BASE+n, then it should use those which returned DNS_SCOPE_MAYBE. It should never use those
         *  which returned DNS_SCOPE_NO.)
         */

        assert(s);
        assert(q);

        question = dns_query_question_for_protocol(q, s->protocol);
        if (!question)
                return DNS_SCOPE_NO;

        domain = dns_question_first_name(question);
        if (!domain)
                return DNS_SCOPE_NO;

        ifindex = q->ifindex;
        flags = q->flags;

        /* Checks if the specified domain is something to look up on this scope. Note that this accepts
         * non-qualified hostnames, i.e. those without any search path suffixed. */

        if (ifindex != 0 && (!s->link || s->link->ifindex != ifindex))
                return DNS_SCOPE_NO;

        if ((SD_RESOLVED_FLAGS_MAKE(s->protocol, s->family, false, false) & flags) == 0)
                return DNS_SCOPE_NO;

        /* Never resolve any loopback hostname or IP address via DNS, LLMNR or mDNS. Instead, always rely on
         * synthesized RRs for these. */
        if (is_localhost(domain) ||
            dns_name_endswith(domain, "127.in-addr.arpa") > 0 ||
            dns_name_equal(domain, "1.0.0.0.0.0.0.0.0.0.0.0.0.0.0.0.0.0.0.0.0.0.0.0.0.0.0.0.0.0.0.0.ip6.arpa") > 0)
                return DNS_SCOPE_NO;

        /* Never respond to some of the domains listed in RFC6303 + RFC6761 */
        if (dns_name_dont_resolve(domain))
                return DNS_SCOPE_NO;

        /* Never go to network for the _gateway or _outbound domain — they're something special, synthesized locally. */
        if (is_gateway_hostname(domain) || is_outbound_hostname(domain))
                return DNS_SCOPE_NO;

        switch (s->protocol) {

        case DNS_PROTOCOL_DNS: {
                bool has_search_domains = false;
                DnsScopeMatch m;
                int n_best = -1;

                if (dns_name_is_empty(domain)) {
                        DnsResourceKey *t;
                        bool found = false;

                        /* Refuse empty name if only A and/or AAAA records are requested. */

                        DNS_QUESTION_FOREACH(t, question)
                                if (!IN_SET(t->type, DNS_TYPE_A, DNS_TYPE_AAAA)) {
                                        found = true;
                                        break;
                                }

                        if (!found)
                                return DNS_SCOPE_NO;
                }

                /* Never route things to scopes that lack DNS servers */
                if (!dns_scope_get_dns_server(s))
                        return DNS_SCOPE_NO;

                /* Always honour search domains for routing queries, except if this scope lacks DNS servers. Note that
                 * we return DNS_SCOPE_YES here, rather than just DNS_SCOPE_MAYBE, which means other wildcard scopes
                 * won't be considered anymore. */
                LIST_FOREACH(domains, d, dns_scope_get_search_domains(s)) {

                        if (!d->route_only && !dns_name_is_root(d->name))
                                has_search_domains = true;

                        if (dns_name_endswith(domain, d->name) > 0) {
                                int c;

                                c = dns_name_count_labels(d->name);
                                if (c < 0)
                                        continue;

                                if (c > n_best)
                                        n_best = c;
                        }
                }

                /* If there's a true search domain defined for this scope, and the query is single-label,
                 * then let's resolve things here, prefereably. Note that LLMNR considers itself
                 * authoritative for single-label names too, at the same preference, see below. */
                if (has_search_domains && dns_name_is_single_label(domain))
                        return DNS_SCOPE_YES_BASE + 1;

                /* Let's return the number of labels in the best matching result */
                if (n_best >= 0) {
                        assert(n_best <= DNS_SCOPE_YES_END - DNS_SCOPE_YES_BASE);
                        return DNS_SCOPE_YES_BASE + n_best;
                }

                /* Exclude link-local IP ranges */
                if (match_link_local_reverse_lookups(domain) >= DNS_SCOPE_YES_BASE ||
                    /* If networks use .local in their private setups, they are supposed to also add .local
                     * to their search domains, which we already checked above. Otherwise, we consider .local
                     * specific to mDNS and won't send such queries ordinary DNS servers. */
                    dns_name_endswith(domain, "local") > 0)
                        return DNS_SCOPE_NO;

                /* If the IP address to look up matches the local subnet, then implicitly synthesizes
                 * DNS_SCOPE_YES_BASE + 0 on this interface, i.e. preferably resolve IP addresses via the DNS
                 * server belonging to this interface. */
                m = match_subnet_reverse_lookups(s, domain, false);
                if (m >= 0)
                        return m;

                /* If there was no match at all, then see if this scope is suitable as default route. */
                if (!dns_scope_is_default_route(s))
                        return DNS_SCOPE_NO;

                return DNS_SCOPE_MAYBE;
        }

        case DNS_PROTOCOL_MDNS: {
                DnsScopeMatch m;

                m = match_link_local_reverse_lookups(domain);
                if (m >= 0)
                        return m;

                m = match_subnet_reverse_lookups(s, domain, true);
                if (m >= 0)
                        return m;

                if ((s->family == AF_INET && dns_name_endswith(domain, "in-addr.arpa") > 0) ||
                    (s->family == AF_INET6 && dns_name_endswith(domain, "ip6.arpa") > 0))
                        return DNS_SCOPE_MAYBE;

                if ((dns_name_endswith(domain, "local") > 0 && /* only resolve names ending in .local via mDNS */
                     dns_name_equal(domain, "local") == 0 &&   /* but not the single-label "local" name itself */
                     manager_is_own_hostname(s->manager, domain) <= 0)) /* never resolve the local hostname via mDNS */
                        return DNS_SCOPE_YES_BASE + 1; /* Return +1, as the top-level .local domain matches, i.e. one label */

                return DNS_SCOPE_NO;
        }

        case DNS_PROTOCOL_LLMNR: {
                DnsScopeMatch m;

                m = match_link_local_reverse_lookups(domain);
                if (m >= 0)
                        return m;

                m = match_subnet_reverse_lookups(s, domain, true);
                if (m >= 0)
                        return m;

                if ((s->family == AF_INET && dns_name_endswith(domain, "in-addr.arpa") > 0) ||
                    (s->family == AF_INET6 && dns_name_endswith(domain, "ip6.arpa") > 0))
                        return DNS_SCOPE_MAYBE;

                if ((dns_name_is_single_label(domain) && /* only resolve single label names via LLMNR */
                     !is_gateway_hostname(domain) && /* don't resolve "_gateway" with LLMNR, let local synthesizing logic handle that */
                     !is_outbound_hostname(domain) && /* similar for "_outbound" */
                     dns_name_equal(domain, "local") == 0 && /* don't resolve "local" with LLMNR, it's the top-level domain of mDNS after all, see above */
                     manager_is_own_hostname(s->manager, domain) <= 0))  /* never resolve the local hostname via LLMNR */
                        return DNS_SCOPE_YES_BASE + 1; /* Return +1, as we consider ourselves authoritative
                                                        * for single-label names, i.e. one label. This is
                                                        * particularly relevant as it means a "." route on some
                                                        * other scope won't pull all traffic away from
                                                        * us. (If people actually want to pull traffic away
                                                        * from us they should turn off LLMNR on the
                                                        * link). Note that unicast DNS scopes with search
                                                        * domains also consider themselves authoritative for
                                                        * single-label domains, at the same preference (see
                                                        * above). */

                return DNS_SCOPE_NO;
        }

        default:
                assert_not_reached();
        }
}

bool dns_scope_good_key(DnsScope *s, const DnsResourceKey *key) {
        int key_family;

        assert(s);
        assert(key);

        /* Check if it makes sense to resolve the specified key on this scope. Note that this call assumes a
         * fully qualified name, i.e. the search suffixes already appended. */

        if (!IN_SET(key->class, DNS_CLASS_IN, DNS_CLASS_ANY))
                return false;

        if (s->protocol == DNS_PROTOCOL_DNS) {

                /* On classic DNS, looking up non-address RRs is always fine. (Specifically, we want to
                 * permit looking up DNSKEY and DS records on the root and top-level domains.) */
                if (!dns_resource_key_is_address(key))
                        return true;

                /* Unless explicitly overridden, we refuse to look up A and AAAA RRs on the root and
                 * single-label domains, under the assumption that those should be resolved via LLMNR or
                 * search path only, and should not be leaked onto the internet. */
                const char* name = dns_resource_key_name(key);

                if (!s->manager->resolve_unicast_single_label &&
                    dns_name_is_single_label(name))
                        return false;

                return !dns_name_is_root(name);
        }

        /* Never route DNSSEC RR queries to LLMNR/mDNS scopes */
        if (dns_type_is_dnssec(key->type))
                return false;

        /* On mDNS and LLMNR, send A and AAAA queries only on the respective scopes */

        key_family = dns_type_to_af(key->type);
        if (key_family < 0)
                return true;

        return key_family == s->family;
}

static int dns_scope_multicast_membership(DnsScope *s, bool b, struct in_addr in, struct in6_addr in6) {
        int fd;

        assert(s);
        assert(s->link);

        if (s->family == AF_INET) {
                struct ip_mreqn mreqn = {
                        .imr_multiaddr = in,
                        .imr_ifindex = s->link->ifindex,
                };

                if (s->protocol == DNS_PROTOCOL_LLMNR)
                        fd = manager_llmnr_ipv4_udp_fd(s->manager);
                else
                        fd = manager_mdns_ipv4_fd(s->manager);

                if (fd < 0)
                        return fd;

                /* Always first try to drop membership before we add
                 * one. This is necessary on some devices, such as
                 * veth. */
                if (b)
                        (void) setsockopt(fd, IPPROTO_IP, IP_DROP_MEMBERSHIP, &mreqn, sizeof(mreqn));

                if (setsockopt(fd, IPPROTO_IP, b ? IP_ADD_MEMBERSHIP : IP_DROP_MEMBERSHIP, &mreqn, sizeof(mreqn)) < 0)
                        return -errno;

        } else if (s->family == AF_INET6) {
                struct ipv6_mreq mreq = {
                        .ipv6mr_multiaddr = in6,
                        .ipv6mr_interface = s->link->ifindex,
                };

                if (s->protocol == DNS_PROTOCOL_LLMNR)
                        fd = manager_llmnr_ipv6_udp_fd(s->manager);
                else
                        fd = manager_mdns_ipv6_fd(s->manager);

                if (fd < 0)
                        return fd;

                if (b)
                        (void) setsockopt(fd, IPPROTO_IPV6, IPV6_DROP_MEMBERSHIP, &mreq, sizeof(mreq));

                if (setsockopt(fd, IPPROTO_IPV6, b ? IPV6_ADD_MEMBERSHIP : IPV6_DROP_MEMBERSHIP, &mreq, sizeof(mreq)) < 0)
                        return -errno;
        } else
                return -EAFNOSUPPORT;

        return 0;
}

int dns_scope_llmnr_membership(DnsScope *s, bool b) {
        assert(s);

        if (s->protocol != DNS_PROTOCOL_LLMNR)
                return 0;

        return dns_scope_multicast_membership(s, b, LLMNR_MULTICAST_IPV4_ADDRESS, LLMNR_MULTICAST_IPV6_ADDRESS);
}

int dns_scope_mdns_membership(DnsScope *s, bool b) {
        assert(s);

        if (s->protocol != DNS_PROTOCOL_MDNS)
                return 0;

        return dns_scope_multicast_membership(s, b, MDNS_MULTICAST_IPV4_ADDRESS, MDNS_MULTICAST_IPV6_ADDRESS);
}

int dns_scope_make_reply_packet(
                DnsScope *s,
                uint16_t id,
                int rcode,
                DnsQuestion *q,
                DnsAnswer *answer,
                DnsAnswer *soa,
                bool tentative,
                DnsPacket **ret) {

        _cleanup_(dns_packet_unrefp) DnsPacket *p = NULL;
        unsigned n_answer = 0, n_soa = 0;
        int r;
        bool c_or_aa;

        assert(s);
        assert(ret);

        if (dns_question_isempty(q) &&
            dns_answer_isempty(answer) &&
            dns_answer_isempty(soa))
                return -EINVAL;

        r = dns_packet_new(&p, s->protocol, 0, DNS_PACKET_SIZE_MAX);
        if (r < 0)
                return r;

        /* mDNS answers must have the Authoritative Answer bit set, see RFC 6762, section 18.4. */
        c_or_aa = s->protocol == DNS_PROTOCOL_MDNS;

        DNS_PACKET_HEADER(p)->id = id;
        DNS_PACKET_HEADER(p)->flags = htobe16(DNS_PACKET_MAKE_FLAGS(
                                                              1 /* qr */,
                                                              0 /* opcode */,
                                                              c_or_aa,
                                                              0 /* tc */,
                                                              tentative,
                                                              0 /* (ra) */,
                                                              0 /* (ad) */,
                                                              0 /* (cd) */,
                                                              rcode));

        r = dns_packet_append_question(p, q);
        if (r < 0)
                return r;
        DNS_PACKET_HEADER(p)->qdcount = htobe16(dns_question_size(q));

        r = dns_packet_append_answer(p, answer, &n_answer);
        if (r < 0)
                return r;
        DNS_PACKET_HEADER(p)->ancount = htobe16(n_answer);

        r = dns_packet_append_answer(p, soa, &n_soa);
        if (r < 0)
                return r;
        DNS_PACKET_HEADER(p)->arcount = htobe16(n_soa);

        *ret = TAKE_PTR(p);

        return 0;
}

static void dns_scope_verify_conflicts(DnsScope *s, DnsPacket *p) {
        DnsResourceRecord *rr;
        DnsResourceKey *key;

        assert(s);
        assert(p);

        DNS_QUESTION_FOREACH(key, p->question)
                dns_zone_verify_conflicts(&s->zone, key);

        DNS_ANSWER_FOREACH(rr, p->answer)
                dns_zone_verify_conflicts(&s->zone, rr->key);
}

void dns_scope_process_query(DnsScope *s, DnsStream *stream, DnsPacket *p) {
        _cleanup_(dns_answer_unrefp) DnsAnswer *answer = NULL, *soa = NULL;
        _cleanup_(dns_packet_unrefp) DnsPacket *reply = NULL;
        DnsResourceKey *key = NULL;
        bool tentative = false;
        int r;

        assert(s);
        assert(p);

        if (p->protocol != DNS_PROTOCOL_LLMNR)
                return;

        if (p->ipproto == IPPROTO_UDP) {
                /* Don't accept UDP queries directed to anything but
                 * the LLMNR multicast addresses. See RFC 4795,
                 * section 2.5. */

                if (p->family == AF_INET && !in4_addr_equal(&p->destination.in, &LLMNR_MULTICAST_IPV4_ADDRESS))
                        return;

                if (p->family == AF_INET6 && !in6_addr_equal(&p->destination.in6, &LLMNR_MULTICAST_IPV6_ADDRESS))
                        return;
        }

        r = dns_packet_extract(p);
        if (r < 0) {
                log_debug_errno(r, "Failed to extract resource records from incoming packet: %m");
                return;
        }

        if (DNS_PACKET_LLMNR_C(p)) {
                /* Somebody notified us about a possible conflict */
                dns_scope_verify_conflicts(s, p);
                return;
        }

        assert(dns_question_size(p->question) == 1);
        key = dns_question_first_key(p->question);

        r = dns_zone_lookup(&s->zone, key, 0, &answer, &soa, &tentative);
        if (r < 0) {
                log_debug_errno(r, "Failed to look up key: %m");
                return;
        }
        if (r == 0)
                return;

        if (answer)
                dns_answer_order_by_scope(answer, in_addr_is_link_local(p->family, &p->sender) > 0);

        r = dns_scope_make_reply_packet(s, DNS_PACKET_ID(p), DNS_RCODE_SUCCESS, p->question, answer, soa, tentative, &reply);
        if (r < 0) {
                log_debug_errno(r, "Failed to build reply packet: %m");
                return;
        }

        if (stream) {
                r = dns_stream_write_packet(stream, reply);
                if (r < 0) {
                        log_debug_errno(r, "Failed to enqueue reply packet: %m");
                        return;
                }

                /* Let's take an extra reference on this stream, so that it stays around after returning. The reference
                 * will be dangling until the stream is disconnected, and the default completion handler of the stream
                 * will then unref the stream and destroy it */
                if (DNS_STREAM_QUEUED(stream))
                        dns_stream_ref(stream);
        } else {
                int fd;

                if (!ratelimit_below(&s->ratelimit))
                        return;

                if (p->family == AF_INET)
                        fd = manager_llmnr_ipv4_udp_fd(s->manager);
                else if (p->family == AF_INET6)
                        fd = manager_llmnr_ipv6_udp_fd(s->manager);
                else {
                        log_debug("Unknown protocol");
                        return;
                }
                if (fd < 0) {
                        log_debug_errno(fd, "Failed to get reply socket: %m");
                        return;
                }

                /* Note that we always immediately reply to all LLMNR
                 * requests, and do not wait any time, since we
                 * verified uniqueness for all records. Also see RFC
                 * 4795, Section 2.7 */

                r = manager_send(s->manager, fd, p->ifindex, p->family, &p->sender, p->sender_port, NULL, reply);
                if (r < 0) {
                        log_debug_errno(r, "Failed to send reply packet: %m");
                        return;
                }
        }
}

DnsTransaction *dns_scope_find_transaction(
                DnsScope *scope,
                DnsResourceKey *key,
                uint64_t query_flags) {

        DnsTransaction *first;

        assert(scope);
        assert(key);

        /* Iterate through the list of transactions with a matching key */
        first = hashmap_get(scope->transactions_by_key, key);
        LIST_FOREACH(transactions_by_key, t, first) {

                /* These four flags must match exactly: we cannot use a validated response for a
                 * non-validating client, and we cannot use a non-validated response for a validating
                 * client. Similar, if the sources don't match things aren't usable either. */
                if (((query_flags ^ t->query_flags) &
                     (SD_RESOLVED_NO_VALIDATE|
                     SD_RESOLVED_NO_ZONE|
                      SD_RESOLVED_NO_TRUST_ANCHOR|
                      SD_RESOLVED_NO_NETWORK)) != 0)
                        continue;

                /* We can reuse a primary query if a regular one is requested, but not vice versa */
                if ((query_flags & SD_RESOLVED_REQUIRE_PRIMARY) &&
                    !(t->query_flags & SD_RESOLVED_REQUIRE_PRIMARY))
                        continue;

                /* Don't reuse a transaction that allowed caching when we got told not to use it */
                if ((query_flags & SD_RESOLVED_NO_CACHE) &&
                    !(t->query_flags & SD_RESOLVED_NO_CACHE))
                        continue;

                /* If we are asked to clamp ttls an the existing transaction doesn't do it, we can't
                 * reuse */
                if ((query_flags & SD_RESOLVED_CLAMP_TTL) &&
                    !(t->query_flags & SD_RESOLVED_CLAMP_TTL))
                        continue;

                return t;
        }

        return NULL;
}

static int dns_scope_make_conflict_packet(
                DnsScope *s,
                DnsResourceRecord *rr,
                DnsPacket **ret) {

        _cleanup_(dns_packet_unrefp) DnsPacket *p = NULL;
        int r;

        assert(s);
        assert(rr);
        assert(ret);

        r = dns_packet_new(&p, s->protocol, 0, DNS_PACKET_SIZE_MAX);
        if (r < 0)
                return r;

        DNS_PACKET_HEADER(p)->flags = htobe16(DNS_PACKET_MAKE_FLAGS(
                                                              0 /* qr */,
                                                              0 /* opcode */,
                                                              1 /* conflict */,
                                                              0 /* tc */,
                                                              0 /* t */,
                                                              0 /* (ra) */,
                                                              0 /* (ad) */,
                                                              0 /* (cd) */,
                                                              0));

        /* For mDNS, the transaction ID should always be 0 */
        if (s->protocol != DNS_PROTOCOL_MDNS)
                random_bytes(&DNS_PACKET_HEADER(p)->id, sizeof(uint16_t));

        DNS_PACKET_HEADER(p)->qdcount = htobe16(1);
        DNS_PACKET_HEADER(p)->arcount = htobe16(1);

        r = dns_packet_append_key(p, rr->key, 0, NULL);
        if (r < 0)
                return r;

        r = dns_packet_append_rr(p, rr, 0, NULL, NULL);
        if (r < 0)
                return r;

        *ret = TAKE_PTR(p);

        return 0;
}

static int on_conflict_dispatch(sd_event_source *es, usec_t usec, void *userdata) {
        DnsScope *scope = userdata;
        int r;

        assert(es);
        assert(scope);

        scope->conflict_event_source = sd_event_source_disable_unref(scope->conflict_event_source);

        for (;;) {
                _cleanup_(dns_resource_key_unrefp) DnsResourceKey *key = NULL;
                _cleanup_(dns_resource_record_unrefp) DnsResourceRecord *rr = NULL;
                _cleanup_(dns_packet_unrefp) DnsPacket *p = NULL;

                key = ordered_hashmap_first_key(scope->conflict_queue);
                if (!key)
                        break;

                rr = ordered_hashmap_remove(scope->conflict_queue, key);
                assert(rr);

                r = dns_scope_make_conflict_packet(scope, rr, &p);
                if (r < 0) {
                        log_error_errno(r, "Failed to make conflict packet: %m");
                        return 0;
                }

                r = dns_scope_emit_udp(scope, -1, AF_UNSPEC, p);
                if (r < 0)
                        log_debug_errno(r, "Failed to send conflict packet: %m");
        }

        return 0;
}

int dns_scope_notify_conflict(DnsScope *scope, DnsResourceRecord *rr) {
        usec_t jitter;
        int r;

        assert(scope);
        assert(rr);

        /* We don't send these queries immediately. Instead, we queue
         * them, and send them after some jitter delay. */
        r = ordered_hashmap_ensure_allocated(&scope->conflict_queue, &dns_resource_key_hash_ops);
        if (r < 0) {
                log_oom();
                return r;
        }

        /* We only place one RR per key in the conflict
         * messages, not all of them. That should be enough to
         * indicate where there might be a conflict */
        r = ordered_hashmap_put(scope->conflict_queue, rr->key, rr);
        if (IN_SET(r, 0, -EEXIST))
                return 0;
        if (r < 0)
                return log_debug_errno(r, "Failed to queue conflicting RR: %m");

        dns_resource_key_ref(rr->key);
        dns_resource_record_ref(rr);

        if (scope->conflict_event_source)
                return 0;

        random_bytes(&jitter, sizeof(jitter));
        jitter %= LLMNR_JITTER_INTERVAL_USEC;

        r = sd_event_add_time_relative(
                        scope->manager->event,
                        &scope->conflict_event_source,
                        CLOCK_BOOTTIME,
                        jitter,
                        LLMNR_JITTER_INTERVAL_USEC,
                        on_conflict_dispatch, scope);
        if (r < 0)
                return log_debug_errno(r, "Failed to add conflict dispatch event: %m");

        (void) sd_event_source_set_description(scope->conflict_event_source, "scope-conflict");

        return 0;
}

void dns_scope_check_conflicts(DnsScope *scope, DnsPacket *p) {
        DnsResourceRecord *rr;
        int r;

        assert(scope);
        assert(p);

        if (!IN_SET(p->protocol, DNS_PROTOCOL_LLMNR, DNS_PROTOCOL_MDNS))
                return;

        if (DNS_PACKET_RRCOUNT(p) <= 0)
                return;

        if (p->protocol == DNS_PROTOCOL_LLMNR) {
                if (DNS_PACKET_LLMNR_C(p) != 0)
                        return;

                if (DNS_PACKET_LLMNR_T(p) != 0)
                        return;
        }

        if (manager_packet_from_local_address(scope->manager, p))
                return;

        r = dns_packet_extract(p);
        if (r < 0) {
                log_debug_errno(r, "Failed to extract packet: %m");
                return;
        }

        log_debug("Checking for conflicts...");

        DNS_ANSWER_FOREACH(rr, p->answer) {
                /* No conflict if it is DNS-SD RR used for service enumeration. */
                if (dns_resource_key_is_dnssd_ptr(rr->key))
                        continue;

                /* Check for conflicts against the local zone. If we
                 * found one, we won't check any further */
                r = dns_zone_check_conflicts(&scope->zone, rr);
                if (r != 0)
                        continue;

                /* Check for conflicts against the local cache. If so,
                 * send out an advisory query, to inform everybody */
                r = dns_cache_check_conflicts(&scope->cache, rr, p->family, &p->sender);
                if (r <= 0)
                        continue;

                dns_scope_notify_conflict(scope, rr);
        }
}

void dns_scope_dump(DnsScope *s, FILE *f) {
        assert(s);

        if (!f)
                f = stdout;

        fputs("[Scope protocol=", f);
        fputs(dns_protocol_to_string(s->protocol), f);

        if (s->link) {
                fputs(" interface=", f);
                fputs(s->link->ifname, f);
        }

        if (s->family != AF_UNSPEC) {
                fputs(" family=", f);
                fputs(af_to_name(s->family), f);
        }

        fputs("]\n", f);

        if (!dns_zone_is_empty(&s->zone)) {
                fputs("ZONE:\n", f);
                dns_zone_dump(&s->zone, f);
        }

        if (!dns_cache_is_empty(&s->cache)) {
                fputs("CACHE:\n", f);
                dns_cache_dump(&s->cache, f);
        }
}

DnsSearchDomain *dns_scope_get_search_domains(DnsScope *s) {
        assert(s);

        if (s->protocol != DNS_PROTOCOL_DNS)
                return NULL;

        if (s->link)
                return s->link->search_domains;

        return s->manager->search_domains;
}

bool dns_scope_name_wants_search_domain(DnsScope *s, const char *name) {
        assert(s);

        if (s->protocol != DNS_PROTOCOL_DNS)
                return false;

        return dns_name_is_single_label(name);
}

bool dns_scope_network_good(DnsScope *s) {
        /* Checks whether the network is in good state for lookups on this scope. For mDNS/LLMNR/Classic DNS scopes
         * bound to links this is easy, as they don't even exist if the link isn't in a suitable state. For the global
         * DNS scope we check whether there are any links that are up and have an address.
         *
         * Note that Linux routing is complex and even systems that superficially have no IPv4 address might
         * be able to route IPv4 (and similar for IPv6), hence let's make a check here independent of address
         * family. */

        if (s->link)
                return true;

        return manager_routable(s->manager);
}

int dns_scope_ifindex(DnsScope *s) {
        assert(s);

        if (s->link)
                return s->link->ifindex;

        return 0;
}

static int on_announcement_timeout(sd_event_source *s, usec_t usec, void *userdata) {
        DnsScope *scope = userdata;

        assert(s);

        scope->announce_event_source = sd_event_source_disable_unref(scope->announce_event_source);

        (void) dns_scope_announce(scope, false);
        return 0;
}

int dns_scope_announce(DnsScope *scope, bool goodbye) {
        _cleanup_(dns_answer_unrefp) DnsAnswer *answer = NULL;
        _cleanup_(dns_packet_unrefp) DnsPacket *p = NULL;
        _cleanup_set_free_ Set *types = NULL;
        DnsZoneItem *z;
        unsigned size = 0;
        char *service_type;
        int r;

        if (!scope)
                return 0;

        if (scope->protocol != DNS_PROTOCOL_MDNS)
                return 0;

        /* Check if we're done with probing. */
        LIST_FOREACH(transactions_by_scope, t, scope->transactions)
                if (DNS_TRANSACTION_IS_LIVE(t->state))
                        return 0;

        /* Check if there're services pending conflict resolution. */
        if (manager_next_dnssd_names(scope->manager))
                return 0; /* we reach this point only if changing hostname didn't help */

        /* Calculate answer's size. */
        HASHMAP_FOREACH(z, scope->zone.by_key) {
                if (z->state != DNS_ZONE_ITEM_ESTABLISHED)
                        continue;

                if (z->rr->key->type == DNS_TYPE_PTR &&
                    !dns_zone_contains_name(&scope->zone, z->rr->ptr.name)) {
                        char key_str[DNS_RESOURCE_KEY_STRING_MAX];

                        log_debug("Skip PTR RR <%s> since its counterparts seem to be withdrawn", dns_resource_key_to_string(z->rr->key, key_str, sizeof key_str));
                        z->state = DNS_ZONE_ITEM_WITHDRAWN;
                        continue;
                }

                /* Collect service types for _services._dns-sd._udp.local RRs in a set */
                if (!scope->announced &&
                    dns_resource_key_is_dnssd_ptr(z->rr->key)) {
                        if (!set_contains(types, dns_resource_key_name(z->rr->key))) {
                                r = set_ensure_put(&types, &dns_name_hash_ops, dns_resource_key_name(z->rr->key));
                                if (r < 0)
                                        return log_debug_errno(r, "Failed to add item to set: %m");
                        }
                }

                LIST_FOREACH(by_key, i, z)
                        size++;
        }

        answer = dns_answer_new(size + set_size(types));
        if (!answer)
                return log_oom();

        /* Second iteration, actually add RRs to the answer. */
        HASHMAP_FOREACH(z, scope->zone.by_key)
                LIST_FOREACH (by_key, i, z) {
                        DnsAnswerFlags flags;

                        if (i->state != DNS_ZONE_ITEM_ESTABLISHED)
                                continue;

                        if (dns_resource_key_is_dnssd_ptr(i->rr->key))
                                flags = goodbye ? DNS_ANSWER_GOODBYE : 0;
                        else
                                flags = goodbye ? (DNS_ANSWER_GOODBYE|DNS_ANSWER_CACHE_FLUSH) : DNS_ANSWER_CACHE_FLUSH;

                        r = dns_answer_add(answer, i->rr, 0, flags, NULL);
                        if (r < 0)
                                return log_debug_errno(r, "Failed to add RR to announce: %m");
                }

        /* Since all the active services are in the zone make them discoverable now. */
        SET_FOREACH(service_type, types) {
                _cleanup_(dns_resource_record_unrefp) DnsResourceRecord *rr = NULL;

                rr = dns_resource_record_new_full(DNS_CLASS_IN, DNS_TYPE_PTR,
                                                  "_services._dns-sd._udp.local");
                if (!rr)
                        return log_oom();

                rr->ptr.name = strdup(service_type);
                if (!rr->ptr.name)
                        return log_oom();

                rr->ttl = MDNS_DEFAULT_TTL;

                r = dns_zone_put(&scope->zone, scope, rr, false);
                if (r < 0)
                        log_warning_errno(r, "Failed to add DNS-SD PTR record to MDNS zone, ignoring: %m");

                r = dns_answer_add(answer, rr, 0, 0, NULL);
                if (r < 0)
                        return log_debug_errno(r, "Failed to add RR to announce: %m");
        }

        if (dns_answer_isempty(answer))
                return 0;

        r = dns_scope_make_reply_packet(scope, 0, DNS_RCODE_SUCCESS, NULL, answer, NULL, false, &p);
        if (r < 0)
                return log_debug_errno(r, "Failed to build reply packet: %m");

        r = dns_scope_emit_udp(scope, -1, AF_UNSPEC, p);
        if (r < 0)
                return log_debug_errno(r, "Failed to send reply packet: %m");

        /* In section 8.3 of RFC6762: "The Multicast DNS responder MUST send at least two unsolicited
         * responses, one second apart." */
        if (!scope->announced) {
                scope->announced = true;

                r = sd_event_add_time_relative(
                                scope->manager->event,
                                &scope->announce_event_source,
                                CLOCK_BOOTTIME,
                                MDNS_ANNOUNCE_DELAY,
                                MDNS_JITTER_RANGE_USEC,
                                on_announcement_timeout, scope);
                if (r < 0)
                        return log_debug_errno(r, "Failed to schedule second announcement: %m");

                (void) sd_event_source_set_description(scope->announce_event_source, "mdns-announce");
        }

        return 0;
}

int dns_scope_add_dnssd_services(DnsScope *scope) {
        DnssdService *service;
        int r;

        assert(scope);

        if (hashmap_size(scope->manager->dnssd_services) == 0)
                return 0;

        scope->announced = false;

        HASHMAP_FOREACH(service, scope->manager->dnssd_services) {
                service->withdrawn = false;

                r = dns_zone_put(&scope->zone, scope, service->ptr_rr, false);
                if (r < 0)
                        log_warning_errno(r, "Failed to add PTR record to MDNS zone: %m");

                r = dns_zone_put(&scope->zone, scope, service->srv_rr, true);
                if (r < 0)
                        log_warning_errno(r, "Failed to add SRV record to MDNS zone: %m");

                LIST_FOREACH(items, txt_data, service->txt_data_items) {
                        r = dns_zone_put(&scope->zone, scope, txt_data->rr, true);
                        if (r < 0)
                                log_warning_errno(r, "Failed to add TXT record to MDNS zone: %m");
                }
        }

        return 0;
}

int dns_scope_remove_dnssd_services(DnsScope *scope) {
        _cleanup_(dns_resource_key_unrefp) DnsResourceKey *key = NULL;
        DnssdService *service;
        int r;

        assert(scope);

        key = dns_resource_key_new(DNS_CLASS_IN, DNS_TYPE_PTR,
                                   "_services._dns-sd._udp.local");
        if (!key)
                return log_oom();

        r = dns_zone_remove_rrs_by_key(&scope->zone, key);
        if (r < 0)
                return r;

        HASHMAP_FOREACH(service, scope->manager->dnssd_services) {
                dns_zone_remove_rr(&scope->zone, service->ptr_rr);
                dns_zone_remove_rr(&scope->zone, service->srv_rr);
                LIST_FOREACH(items, txt_data, service->txt_data_items)
                        dns_zone_remove_rr(&scope->zone, txt_data->rr);
        }

        return 0;
}

static bool dns_scope_has_route_only_domains(DnsScope *scope) {
        DnsSearchDomain *first;
        bool route_only = false;

        assert(scope);
        assert(scope->protocol == DNS_PROTOCOL_DNS);

        /* Returns 'true' if this scope is suitable for queries to specific domains only. For that we check
         * if there are any route-only domains on this interface, as a heuristic to discern VPN-style links
         * from non-VPN-style links. Returns 'false' for all other cases, i.e. if the scope is intended to
         * take queries to arbitrary domains, i.e. has no routing domains set. */

        if (scope->link)
                first = scope->link->search_domains;
        else
                first = scope->manager->search_domains;

        LIST_FOREACH(domains, domain, first) {
                /* "." means "any domain", thus the interface takes any kind of traffic. Thus, we exit early
                 * here, as it doesn't really matter whether this link has any route-only domains or not,
                 * "~."  really trumps everything and clearly indicates that this interface shall receive all
                 * traffic it can get. */
                if (dns_name_is_root(DNS_SEARCH_DOMAIN_NAME(domain)))
                        return false;

                if (domain->route_only)
                        route_only = true;
        }

        return route_only;
}

bool dns_scope_is_default_route(DnsScope *scope) {
        assert(scope);

        /* Only use DNS scopes as default routes */
        if (scope->protocol != DNS_PROTOCOL_DNS)
                return false;

        /* The global DNS scope is always suitable as default route */
        if (!scope->link)
                return true;

        /* Honour whatever is explicitly configured. This is really the best approach, and trumps any
         * automatic logic. */
        if (scope->link->default_route >= 0)
                return scope->link->default_route;

        /* Otherwise check if we have any route-only domains, as a sensible heuristic: if so, let's not
         * volunteer as default route. */
        return !dns_scope_has_route_only_domains(scope);
}<|MERGE_RESOLUTION|>--- conflicted
+++ resolved
@@ -586,10 +586,6 @@
                 DnsQuery *q) {
 
         DnsQuestion *question;
-<<<<<<< HEAD
-        DnsSearchDomain *d;
-=======
->>>>>>> 04025fa6
         const char *domain;
         uint64_t flags;
         int ifindex;
