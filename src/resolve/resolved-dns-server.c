/***
  This file is part of systemd.

  Copyright 2014 Lennart Poettering

  systemd is free software; you can redistribute it and/or modify it
  under the terms of the GNU Lesser General Public License as published by
  the Free Software Foundation; either version 2.1 of the License, or
  (at your option) any later version.

  systemd is distributed in the hope that it will be useful, but
  WITHOUT ANY WARRANTY; without even the implied warranty of
  MERCHANTABILITY or FITNESS FOR A PARTICULAR PURPOSE. See the GNU
  Lesser General Public License for more details.

  You should have received a copy of the GNU Lesser General Public License
  along with systemd; If not, see <http://www.gnu.org/licenses/>.
***/

#include <sd-messages.h>

#include "alloc-util.h"
#include "resolved-dns-server.h"
#include "resolved-dns-stub.h"
#include "resolved-resolv-conf.h"
#include "siphash24.h"
#include "string-table.h"
#include "string-util.h"

/* After how much time to repeat classic DNS requests */
#define DNS_TIMEOUT_MIN_USEC (500 * USEC_PER_MSEC)
#define DNS_TIMEOUT_MAX_USEC (5 * USEC_PER_SEC)

/* The amount of time to wait before retrying with a full feature set */
#define DNS_SERVER_FEATURE_GRACE_PERIOD_MAX_USEC (6 * USEC_PER_HOUR)
#define DNS_SERVER_FEATURE_GRACE_PERIOD_MIN_USEC (5 * USEC_PER_MINUTE)

/* The number of times we will attempt a certain feature set before degrading */
#define DNS_SERVER_FEATURE_RETRY_ATTEMPTS 3

int dns_server_new(
                Manager *m,
                DnsServer **ret,
                DnsServerType type,
                Link *l,
                int family,
                const union in_addr_union *in_addr,
                int ifindex) {

        DnsServer *s;

        assert(m);
        assert((type == DNS_SERVER_LINK) == !!l);
        assert(in_addr);

        if (!IN_SET(family, AF_INET, AF_INET6))
                return -EAFNOSUPPORT;

        if (l) {
                if (l->n_dns_servers >= LINK_DNS_SERVERS_MAX)
                        return -E2BIG;
        } else {
                if (m->n_dns_servers >= MANAGER_DNS_SERVERS_MAX)
                        return -E2BIG;
        }

        s = new0(DnsServer, 1);
        if (!s)
                return -ENOMEM;

        s->n_ref = 1;
        s->manager = m;
        s->verified_feature_level = _DNS_SERVER_FEATURE_LEVEL_INVALID;
        s->possible_feature_level = DNS_SERVER_FEATURE_LEVEL_BEST;
        s->features_grace_period_usec = DNS_SERVER_FEATURE_GRACE_PERIOD_MIN_USEC;
        s->received_udp_packet_max = DNS_PACKET_UNICAST_SIZE_MAX;
        s->type = type;
        s->family = family;
        s->address = *in_addr;
        s->ifindex = ifindex;
        s->resend_timeout = DNS_TIMEOUT_MIN_USEC;

        switch (type) {

        case DNS_SERVER_LINK:
                s->link = l;
                LIST_APPEND(servers, l->dns_servers, s);
                l->n_dns_servers++;
                break;

        case DNS_SERVER_SYSTEM:
                LIST_APPEND(servers, m->dns_servers, s);
                m->n_dns_servers++;
                break;

        case DNS_SERVER_FALLBACK:
                LIST_APPEND(servers, m->fallback_dns_servers, s);
                m->n_dns_servers++;
                break;

        default:
                assert_not_reached("Unknown server type");
        }

        s->linked = true;

        /* A new DNS server that isn't fallback is added and the one
         * we used so far was a fallback one? Then let's try to pick
         * the new one */
        if (type != DNS_SERVER_FALLBACK &&
            m->current_dns_server &&
            m->current_dns_server->type == DNS_SERVER_FALLBACK)
                manager_set_dns_server(m, NULL);

        if (ret)
                *ret = s;

        return 0;
}

DnsServer* dns_server_ref(DnsServer *s)  {
        if (!s)
                return NULL;

        assert(s->n_ref > 0);
        s->n_ref++;

        return s;
}

DnsServer* dns_server_unref(DnsServer *s)  {
        if (!s)
                return NULL;

        assert(s->n_ref > 0);
        s->n_ref--;

        if (s->n_ref > 0)
                return NULL;

        free(s->server_string);
        return mfree(s);
}

void dns_server_unlink(DnsServer *s) {
        assert(s);
        assert(s->manager);

        /* This removes the specified server from the linked list of
         * servers, but any server might still stay around if it has
         * refs, for example from an ongoing transaction. */

        if (!s->linked)
                return;

        switch (s->type) {

        case DNS_SERVER_LINK:
                assert(s->link);
                assert(s->link->n_dns_servers > 0);
                LIST_REMOVE(servers, s->link->dns_servers, s);
                s->link->n_dns_servers--;
                break;

        case DNS_SERVER_SYSTEM:
                assert(s->manager->n_dns_servers > 0);
                LIST_REMOVE(servers, s->manager->dns_servers, s);
                s->manager->n_dns_servers--;
                break;

        case DNS_SERVER_FALLBACK:
                assert(s->manager->n_dns_servers > 0);
                LIST_REMOVE(servers, s->manager->fallback_dns_servers, s);
                s->manager->n_dns_servers--;
                break;
        }

        s->linked = false;

        if (s->link && s->link->current_dns_server == s)
                link_set_dns_server(s->link, NULL);

        if (s->manager->current_dns_server == s)
                manager_set_dns_server(s->manager, NULL);

        dns_server_unref(s);
}

void dns_server_move_back_and_unmark(DnsServer *s) {
        DnsServer *tail;

        assert(s);

        if (!s->marked)
                return;

        s->marked = false;

        if (!s->linked || !s->servers_next)
                return;

        /* Move us to the end of the list, so that the order is
         * strictly kept, if we are not at the end anyway. */

        switch (s->type) {

        case DNS_SERVER_LINK:
                assert(s->link);
                LIST_FIND_TAIL(servers, s, tail);
                LIST_REMOVE(servers, s->link->dns_servers, s);
                LIST_INSERT_AFTER(servers, s->link->dns_servers, tail, s);
                break;

        case DNS_SERVER_SYSTEM:
                LIST_FIND_TAIL(servers, s, tail);
                LIST_REMOVE(servers, s->manager->dns_servers, s);
                LIST_INSERT_AFTER(servers, s->manager->dns_servers, tail, s);
                break;

        case DNS_SERVER_FALLBACK:
                LIST_FIND_TAIL(servers, s, tail);
                LIST_REMOVE(servers, s->manager->fallback_dns_servers, s);
                LIST_INSERT_AFTER(servers, s->manager->fallback_dns_servers, tail, s);
                break;

        default:
                assert_not_reached("Unknown server type");
        }
}

static void dns_server_verified(DnsServer *s, DnsServerFeatureLevel level) {
        assert(s);

        if (s->verified_feature_level > level)
                return;

        if (s->verified_feature_level != level) {
                log_debug("Verified we get a response at feature level %s from DNS server %s.",
                          dns_server_feature_level_to_string(level),
                          dns_server_string(s));
                s->verified_feature_level = level;
        }

        assert_se(sd_event_now(s->manager->event, clock_boottime_or_monotonic(), &s->verified_usec) >= 0);
}

static void dns_server_reset_counters(DnsServer *s) {
        assert(s);

        s->n_failed_udp = 0;
        s->n_failed_tcp = 0;
        s->packet_truncated = false;
        s->verified_usec = 0;

        /* Note that we do not reset s->packet_bad_opt and s->packet_rrsig_missing here. We reset them only when the
         * grace period ends, but not when lowering the possible feature level, as a lower level feature level should
         * not make RRSIGs appear or OPT appear, but rather make them disappear. If the reappear anyway, then that's
         * indication for a differently broken OPT/RRSIG implementation, and we really don't want to support that
         * either.
         *
         * This is particularly important to deal with certain Belkin routers which break OPT for certain lookups (A),
         * but pass traffic through for others (AAAA). If we detect the broken behaviour on one lookup we should not
         * reenable it for another, because we cannot validate things anyway, given that the RRSIG/OPT data will be
         * incomplete. */
}

void dns_server_packet_received(DnsServer *s, int protocol, DnsServerFeatureLevel level, usec_t rtt, size_t size) {
        assert(s);

        if (protocol == IPPROTO_UDP) {
                if (s->possible_feature_level == level)
                        s->n_failed_udp = 0;

                /* If the RRSIG data is missing, then we can only validate EDNS0 at max */
                if (s->packet_rrsig_missing && level >= DNS_SERVER_FEATURE_LEVEL_DO)
                        level = DNS_SERVER_FEATURE_LEVEL_DO - 1;

                /* If the OPT RR got lost, then we can only validate UDP at max */
                if (s->packet_bad_opt && level >= DNS_SERVER_FEATURE_LEVEL_EDNS0)
                        level = DNS_SERVER_FEATURE_LEVEL_EDNS0 - 1;

                /* Even if we successfully receive a reply to a request announcing support for large packets,
                   that does not mean we can necessarily receive large packets. */
                if (level == DNS_SERVER_FEATURE_LEVEL_LARGE)
                        level = DNS_SERVER_FEATURE_LEVEL_LARGE - 1;

        } else if (protocol == IPPROTO_TCP) {

                if (s->possible_feature_level == level)
                        s->n_failed_tcp = 0;

                /* Successful TCP connections are only useful to verify the TCP feature level. */
                level = DNS_SERVER_FEATURE_LEVEL_TCP;
        }

        dns_server_verified(s, level);

        /* Remember the size of the largest UDP packet we received from a server,
           we know that we can always announce support for packets with at least
           this size. */
        if (protocol == IPPROTO_UDP && s->received_udp_packet_max < size)
                s->received_udp_packet_max = size;

        if (s->max_rtt < rtt) {
                s->max_rtt = rtt;
                s->resend_timeout = CLAMP(s->max_rtt * 2, DNS_TIMEOUT_MIN_USEC, DNS_TIMEOUT_MAX_USEC);
        }
}

void dns_server_packet_lost(DnsServer *s, int protocol, DnsServerFeatureLevel level, usec_t usec) {
        assert(s);
        assert(s->manager);

        if (s->possible_feature_level == level) {
                if (protocol == IPPROTO_UDP)
                        s->n_failed_udp++;
                else if (protocol == IPPROTO_TCP)
                        s->n_failed_tcp++;
        }

        if (s->resend_timeout > usec)
                return;

        s->resend_timeout = MIN(s->resend_timeout * 2, DNS_TIMEOUT_MAX_USEC);
}

void dns_server_packet_truncated(DnsServer *s, DnsServerFeatureLevel level) {
        assert(s);

        /* Invoked whenever we get a packet with TC bit set. */

        if (s->possible_feature_level != level)
                return;

        s->packet_truncated = true;
}

void dns_server_packet_rrsig_missing(DnsServer *s, DnsServerFeatureLevel level) {
        assert(s);

        if (level < DNS_SERVER_FEATURE_LEVEL_DO)
                return;

        /* If the RRSIG RRs are missing, we have to downgrade what we previously verified */
        if (s->verified_feature_level >= DNS_SERVER_FEATURE_LEVEL_DO)
                s->verified_feature_level = DNS_SERVER_FEATURE_LEVEL_DO-1;

        s->packet_rrsig_missing = true;
}

void dns_server_packet_bad_opt(DnsServer *s, DnsServerFeatureLevel level) {
        assert(s);

        if (level < DNS_SERVER_FEATURE_LEVEL_EDNS0)
                return;

        /* If the OPT RR got lost, we have to downgrade what we previously verified */
        if (s->verified_feature_level >= DNS_SERVER_FEATURE_LEVEL_EDNS0)
                s->verified_feature_level = DNS_SERVER_FEATURE_LEVEL_EDNS0-1;

        s->packet_bad_opt = true;
}

void dns_server_packet_rcode_downgrade(DnsServer *s, DnsServerFeatureLevel level) {
        assert(s);

        /* Invoked whenever we got a FORMERR, SERVFAIL or NOTIMP rcode from a server and downgrading the feature level
         * for the transaction made it go away. In this case we immediately downgrade to the feature level that made
         * things work. */

        if (s->verified_feature_level > level)
                s->verified_feature_level = level;

        if (s->possible_feature_level > level) {
                s->possible_feature_level = level;
                dns_server_reset_counters(s);
        }

        log_debug("Downgrading transaction feature level fixed an RCODE error, downgrading server %s too.", dns_server_string(s));
}

static bool dns_server_grace_period_expired(DnsServer *s) {
        usec_t ts;

        assert(s);
        assert(s->manager);

        if (s->verified_usec == 0)
                return false;

        assert_se(sd_event_now(s->manager->event, clock_boottime_or_monotonic(), &ts) >= 0);

        if (s->verified_usec + s->features_grace_period_usec > ts)
                return false;

        s->features_grace_period_usec = MIN(s->features_grace_period_usec * 2, DNS_SERVER_FEATURE_GRACE_PERIOD_MAX_USEC);

        return true;
}

DnsServerFeatureLevel dns_server_possible_feature_level(DnsServer *s) {
        assert(s);

        if (s->possible_feature_level != DNS_SERVER_FEATURE_LEVEL_BEST &&
            dns_server_grace_period_expired(s)) {

                s->possible_feature_level = DNS_SERVER_FEATURE_LEVEL_BEST;

                dns_server_reset_counters(s);

                s->packet_bad_opt = false;
                s->packet_rrsig_missing = false;

                log_info("Grace period over, resuming full feature set (%s) for DNS server %s.",
                         dns_server_feature_level_to_string(s->possible_feature_level),
                         dns_server_string(s));

        } else if (s->possible_feature_level <= s->verified_feature_level)
                s->possible_feature_level = s->verified_feature_level;
        else {
                DnsServerFeatureLevel p = s->possible_feature_level;

                if (s->n_failed_tcp >= DNS_SERVER_FEATURE_RETRY_ATTEMPTS &&
                    s->possible_feature_level == DNS_SERVER_FEATURE_LEVEL_TCP) {

                        /* We are at the TCP (lowest) level, and we tried a couple of TCP connections, and it didn't
                         * work. Upgrade back to UDP again. */
                        log_debug("Reached maximum number of failed TCP connection attempts, trying UDP again...");
                        s->possible_feature_level = DNS_SERVER_FEATURE_LEVEL_UDP;

                } else if (s->packet_bad_opt &&
                           s->possible_feature_level >= DNS_SERVER_FEATURE_LEVEL_EDNS0) {

                        /* A reply to one of our EDNS0 queries didn't carry a valid OPT RR, then downgrade to below
                         * EDNS0 levels. After all, some records generate different responses with and without OPT RR
                         * in the request. Example:
                         * https://open.nlnetlabs.nl/pipermail/dnssec-trigger/2014-November/000376.html */

                        log_debug("Server doesn't support EDNS(0) properly, downgrading feature level...");
                        s->possible_feature_level = DNS_SERVER_FEATURE_LEVEL_UDP;

                } else if (s->packet_rrsig_missing &&
                           s->possible_feature_level >= DNS_SERVER_FEATURE_LEVEL_DO) {

                        /* RRSIG data was missing on a EDNS0 packet with DO bit set. This means the server doesn't
                         * augment responses with DNSSEC RRs. If so, let's better not ask the server for it anymore,
                         * after all some servers generate different replies depending if an OPT RR is in the query or
                         * not. */

                        log_debug("Detected server responses lack RRSIG records, downgrading feature level...");
                        s->possible_feature_level = DNS_SERVER_FEATURE_LEVEL_EDNS0;

                } else if (s->n_failed_udp >= DNS_SERVER_FEATURE_RETRY_ATTEMPTS &&
                            s->possible_feature_level >= DNS_SERVER_FEATURE_LEVEL_UDP) {

                        /* We lost too many UDP packets in a row, and are on a feature level of UDP or higher. If the
                         * packets are lost, maybe the server cannot parse them, hence downgrading sounds like a good
                         * idea. We might downgrade all the way down to TCP this way. */

                        log_debug("Lost too many UDP packets, downgrading feature level...");
                        s->possible_feature_level--;

                } else if (s->n_failed_tcp >= DNS_SERVER_FEATURE_RETRY_ATTEMPTS &&
                           s->packet_truncated &&
                           s->possible_feature_level > DNS_SERVER_FEATURE_LEVEL_UDP) {

                         /* We got too many TCP connection failures in a row, we had at least one truncated packet, and
                          * are on a feature level above UDP. By downgrading things and getting rid of DNSSEC or EDNS0
                          * data we hope to make the packet smaller, so that it still works via UDP given that TCP
                          * appears not to be a fallback. Note that if we are already at the lowest UDP level, we don't
                          * go further down, since that's TCP, and TCP failed too often after all. */

                        log_debug("Got too many failed TCP connection failures and truncated UDP packets, downgrading feature level...");
                        s->possible_feature_level--;
                }

                if (p != s->possible_feature_level) {

                        /* We changed the feature level, reset the counting */
                        dns_server_reset_counters(s);

                        log_warning("Using degraded feature set (%s) for DNS server %s.",
                                    dns_server_feature_level_to_string(s->possible_feature_level),
                                    dns_server_string(s));
                }
        }

        return s->possible_feature_level;
}

int dns_server_adjust_opt(DnsServer *server, DnsPacket *packet, DnsServerFeatureLevel level) {
        size_t packet_size;
        bool edns_do;
        int r;

        assert(server);
        assert(packet);
        assert(packet->protocol == DNS_PROTOCOL_DNS);

        /* Fix the OPT field in the packet to match our current feature level. */

        r = dns_packet_truncate_opt(packet);
        if (r < 0)
                return r;

        if (level < DNS_SERVER_FEATURE_LEVEL_EDNS0)
                return 0;

        edns_do = level >= DNS_SERVER_FEATURE_LEVEL_DO;

        if (level >= DNS_SERVER_FEATURE_LEVEL_LARGE)
                packet_size = DNS_PACKET_UNICAST_SIZE_LARGE_MAX;
        else
                packet_size = server->received_udp_packet_max;

        return dns_packet_append_opt(packet, packet_size, edns_do, 0, NULL);
}

int dns_server_ifindex(const DnsServer *s) {
        assert(s);

        /* The link ifindex always takes precedence */
        if (s->link)
                return s->link->ifindex;

        if (s->ifindex > 0)
                return s->ifindex;

        return 0;
}

const char *dns_server_string(DnsServer *server) {
        assert(server);

        if (!server->server_string)
                (void) in_addr_ifindex_to_string(server->family, &server->address, dns_server_ifindex(server), &server->server_string);

        return strna(server->server_string);
}

bool dns_server_dnssec_supported(DnsServer *server) {
        assert(server);

        /* Returns whether the server supports DNSSEC according to what we know about it */

        if (server->possible_feature_level < DNS_SERVER_FEATURE_LEVEL_DO)
                return false;

        if (server->packet_bad_opt)
                return false;

        if (server->packet_rrsig_missing)
                return false;

        /* DNSSEC servers need to support TCP properly (see RFC5966), if they don't, we assume DNSSEC is borked too */
        if (server->n_failed_tcp >= DNS_SERVER_FEATURE_RETRY_ATTEMPTS)
                return false;

        return true;
}

void dns_server_warn_downgrade(DnsServer *server) {
        assert(server);

        if (server->warned_downgrade)
                return;

        log_struct(LOG_NOTICE,
                   LOG_MESSAGE_ID(SD_MESSAGE_DNSSEC_DOWNGRADE),
                   LOG_MESSAGE("Server %s does not support DNSSEC, downgrading to non-DNSSEC mode.", dns_server_string(server)),
                   "DNS_SERVER=%s", dns_server_string(server),
                   "DNS_SERVER_FEATURE_LEVEL=%s", dns_server_feature_level_to_string(server->possible_feature_level),
                   NULL);

        server->warned_downgrade = true;
}

<<<<<<< HEAD
bool dns_server_limited_domains(DnsServer *server)
{
=======
bool dns_server_limited_domains(DnsServer *server) {
>>>>>>> 68c3ea89
        DnsSearchDomain *domain;
        bool domain_restricted = false;

        /* Check if the server has route-only domains without ~., i. e. whether
         * it should only be used for particular domains */
        if (!server->link)
                return false;

        LIST_FOREACH(domains, domain, server->link->search_domains)
                if (domain->route_only) {
                        domain_restricted = true;
                        /* ~. means "any domain", thus it is a global server */
<<<<<<< HEAD
                        if (streq(DNS_SEARCH_DOMAIN_NAME(domain), "."))
=======
                        if (dns_name_is_root(DNS_SEARCH_DOMAIN_NAME(domain)))
>>>>>>> 68c3ea89
                                return false;
                }

        return domain_restricted;
}

static void dns_server_hash_func(const void *p, struct siphash *state) {
        const DnsServer *s = p;

        assert(s);

        siphash24_compress(&s->family, sizeof(s->family), state);
        siphash24_compress(&s->address, FAMILY_ADDRESS_SIZE(s->family), state);
        siphash24_compress(&s->ifindex, sizeof(s->ifindex), state);
}

static int dns_server_compare_func(const void *a, const void *b) {
        const DnsServer *x = a, *y = b;
        int r;

        if (x->family < y->family)
                return -1;
        if (x->family > y->family)
                return 1;

        r = memcmp(&x->address, &y->address, FAMILY_ADDRESS_SIZE(x->family));
        if (r != 0)
                return r;

        if (x->ifindex < y->ifindex)
                return -1;
        if (x->ifindex > y->ifindex)
                return 1;

        return 0;
}

const struct hash_ops dns_server_hash_ops = {
        .hash = dns_server_hash_func,
        .compare = dns_server_compare_func
};

void dns_server_unlink_all(DnsServer *first) {
        DnsServer *next;

        if (!first)
                return;

        next = first->servers_next;
        dns_server_unlink(first);

        dns_server_unlink_all(next);
}

void dns_server_unlink_marked(DnsServer *first) {
        DnsServer *next;

        if (!first)
                return;

        next = first->servers_next;

        if (first->marked)
                dns_server_unlink(first);

        dns_server_unlink_marked(next);
}

void dns_server_mark_all(DnsServer *first) {
        if (!first)
                return;

        first->marked = true;
        dns_server_mark_all(first->servers_next);
}

DnsServer *dns_server_find(DnsServer *first, int family, const union in_addr_union *in_addr, int ifindex) {
        DnsServer *s;

        LIST_FOREACH(servers, s, first)
                if (s->family == family && in_addr_equal(family, &s->address, in_addr) > 0 && s->ifindex == ifindex)
                        return s;

        return NULL;
}

DnsServer *manager_get_first_dns_server(Manager *m, DnsServerType t) {
        assert(m);

        switch (t) {

        case DNS_SERVER_SYSTEM:
                return m->dns_servers;

        case DNS_SERVER_FALLBACK:
                return m->fallback_dns_servers;

        default:
                return NULL;
        }
}

DnsServer *manager_set_dns_server(Manager *m, DnsServer *s) {
        assert(m);

        if (m->current_dns_server == s)
                return s;

        if (s)
                log_info("Switching to %s DNS server %s.",
                         dns_server_type_to_string(s->type),
                         dns_server_string(s));

        dns_server_unref(m->current_dns_server);
        m->current_dns_server = dns_server_ref(s);

        if (m->unicast_scope)
                dns_cache_flush(&m->unicast_scope->cache);

        return s;
}

DnsServer *manager_get_dns_server(Manager *m) {
        Link *l;
        assert(m);

        /* Try to read updates resolv.conf */
        manager_read_resolv_conf(m);

        /* If no DNS server was chosen so far, pick the first one */
        if (!m->current_dns_server)
                manager_set_dns_server(m, m->dns_servers);

        if (!m->current_dns_server) {
                bool found = false;
                Iterator i;

                /* No DNS servers configured, let's see if there are
                 * any on any links. If not, we use the fallback
                 * servers */

                HASHMAP_FOREACH(l, m->links, i)
                        if (l->dns_servers) {
                                found = true;
                                break;
                        }

                if (!found)
                        manager_set_dns_server(m, m->fallback_dns_servers);
        }

        return m->current_dns_server;
}

void manager_next_dns_server(Manager *m) {
        assert(m);

        /* If there's currently no DNS server set, then the next
         * manager_get_dns_server() will find one */
        if (!m->current_dns_server)
                return;

        /* Change to the next one, but make sure to follow the linked
         * list only if the server is still linked. */
        if (m->current_dns_server->linked && m->current_dns_server->servers_next) {
                manager_set_dns_server(m, m->current_dns_server->servers_next);
                return;
        }

        /* If there was no next one, then start from the beginning of
         * the list */
        if (m->current_dns_server->type == DNS_SERVER_FALLBACK)
                manager_set_dns_server(m, m->fallback_dns_servers);
        else
                manager_set_dns_server(m, m->dns_servers);
}

bool dns_server_address_valid(int family, const union in_addr_union *sa) {

        /* Refuses the 0 IP addresses as well as 127.0.0.53 (which is our own DNS stub) */

        if (in_addr_is_null(family, sa))
                return false;

        if (family == AF_INET && sa->in.s_addr == htobe32(INADDR_DNS_STUB))
                return false;

        return true;
}

static const char* const dns_server_type_table[_DNS_SERVER_TYPE_MAX] = {
        [DNS_SERVER_SYSTEM] = "system",
        [DNS_SERVER_FALLBACK] = "fallback",
        [DNS_SERVER_LINK] = "link",
};
DEFINE_STRING_TABLE_LOOKUP(dns_server_type, DnsServerType);

static const char* const dns_server_feature_level_table[_DNS_SERVER_FEATURE_LEVEL_MAX] = {
        [DNS_SERVER_FEATURE_LEVEL_TCP] = "TCP",
        [DNS_SERVER_FEATURE_LEVEL_UDP] = "UDP",
        [DNS_SERVER_FEATURE_LEVEL_EDNS0] = "UDP+EDNS0",
        [DNS_SERVER_FEATURE_LEVEL_DO] = "UDP+EDNS0+DO",
        [DNS_SERVER_FEATURE_LEVEL_LARGE] = "UDP+EDNS0+DO+LARGE",
};
DEFINE_STRING_TABLE_LOOKUP(dns_server_feature_level, DnsServerFeatureLevel);<|MERGE_RESOLUTION|>--- conflicted
+++ resolved
@@ -575,12 +575,7 @@
         server->warned_downgrade = true;
 }
 
-<<<<<<< HEAD
-bool dns_server_limited_domains(DnsServer *server)
-{
-=======
 bool dns_server_limited_domains(DnsServer *server) {
->>>>>>> 68c3ea89
         DnsSearchDomain *domain;
         bool domain_restricted = false;
 
@@ -593,11 +588,7 @@
                 if (domain->route_only) {
                         domain_restricted = true;
                         /* ~. means "any domain", thus it is a global server */
-<<<<<<< HEAD
-                        if (streq(DNS_SEARCH_DOMAIN_NAME(domain), "."))
-=======
                         if (dns_name_is_root(DNS_SEARCH_DOMAIN_NAME(domain)))
->>>>>>> 68c3ea89
                                 return false;
                 }
 
