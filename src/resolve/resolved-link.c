/***
  This file is part of systemd.

  Copyright 2014 Lennart Poettering

  systemd is free software; you can redistribute it and/or modify it
  under the terms of the GNU Lesser General Public License as published by
  the Free Software Foundation; either version 2.1 of the License, or
  (at your option) any later version.

  systemd is distributed in the hope that it will be useful, but
  WITHOUT ANY WARRANTY; without even the implied warranty of
  MERCHANTABILITY or FITNESS FOR A PARTICULAR PURPOSE. See the GNU
  Lesser General Public License for more details.

  You should have received a copy of the GNU Lesser General Public License
  along with systemd; If not, see <http://www.gnu.org/licenses/>.
***/

#include <net/if.h>

#include "sd-network.h"

#include "alloc-util.h"
#include "fd-util.h"
#include "fileio.h"
#include "missing.h"
#include "mkdir.h"
#include "parse-util.h"
#include "resolved-link.h"
#include "string-util.h"
#include "strv.h"

int link_new(Manager *m, Link **ret, int ifindex) {
        _cleanup_(link_freep) Link *l = NULL;
        int r;

        assert(m);
        assert(ifindex > 0);

        r = hashmap_ensure_allocated(&m->links, NULL);
        if (r < 0)
                return r;

        l = new0(Link, 1);
        if (!l)
                return -ENOMEM;

        l->ifindex = ifindex;
        l->llmnr_support = RESOLVE_SUPPORT_YES;
        l->mdns_support = RESOLVE_SUPPORT_NO;
        l->dnssec_mode = _DNSSEC_MODE_INVALID;
        l->operstate = IF_OPER_UNKNOWN;

        if (asprintf(&l->state_file, "/run/systemd/resolve/netif/%i", ifindex) < 0)
                return -ENOMEM;

        r = hashmap_put(m->links, INT_TO_PTR(ifindex), l);
        if (r < 0)
                return r;

        l->manager = m;

        if (ret)
                *ret = l;
        l = NULL;

        return 0;
}

void link_flush_settings(Link *l) {
        assert(l);

        l->llmnr_support = RESOLVE_SUPPORT_YES;
        l->mdns_support = RESOLVE_SUPPORT_NO;
        l->dnssec_mode = _DNSSEC_MODE_INVALID;

        dns_server_unlink_all(l->dns_servers);
        dns_search_domain_unlink_all(l->search_domains);

        l->dnssec_negative_trust_anchors = set_free_free(l->dnssec_negative_trust_anchors);
}

Link *link_free(Link *l) {
        if (!l)
                return NULL;

        link_flush_settings(l);

        while (l->addresses)
                (void) link_address_free(l->addresses);

        if (l->manager)
                hashmap_remove(l->manager->links, INT_TO_PTR(l->ifindex));

        dns_scope_free(l->unicast_scope);
        dns_scope_free(l->llmnr_ipv4_scope);
        dns_scope_free(l->llmnr_ipv6_scope);
        dns_scope_free(l->mdns_ipv4_scope);
        dns_scope_free(l->mdns_ipv6_scope);

        free(l->state_file);

        free(l);
        return NULL;
}

void link_allocate_scopes(Link *l) {
        int r;

        assert(l);

        if (link_relevant(l, AF_UNSPEC, false) &&
            l->dns_servers) {
                if (!l->unicast_scope) {
                        r = dns_scope_new(l->manager, &l->unicast_scope, l, DNS_PROTOCOL_DNS, AF_UNSPEC);
                        if (r < 0)
                                log_warning_errno(r, "Failed to allocate DNS scope: %m");
                }
        } else
                l->unicast_scope = dns_scope_free(l->unicast_scope);

        if (link_relevant(l, AF_INET, true) &&
            l->llmnr_support != RESOLVE_SUPPORT_NO &&
            l->manager->llmnr_support != RESOLVE_SUPPORT_NO) {
                if (!l->llmnr_ipv4_scope) {
                        r = dns_scope_new(l->manager, &l->llmnr_ipv4_scope, l, DNS_PROTOCOL_LLMNR, AF_INET);
                        if (r < 0)
                                log_warning_errno(r, "Failed to allocate LLMNR IPv4 scope: %m");
                }
        } else
                l->llmnr_ipv4_scope = dns_scope_free(l->llmnr_ipv4_scope);

        if (link_relevant(l, AF_INET6, true) &&
            l->llmnr_support != RESOLVE_SUPPORT_NO &&
            l->manager->llmnr_support != RESOLVE_SUPPORT_NO &&
            socket_ipv6_is_supported()) {
                if (!l->llmnr_ipv6_scope) {
                        r = dns_scope_new(l->manager, &l->llmnr_ipv6_scope, l, DNS_PROTOCOL_LLMNR, AF_INET6);
                        if (r < 0)
                                log_warning_errno(r, "Failed to allocate LLMNR IPv6 scope: %m");
                }
        } else
                l->llmnr_ipv6_scope = dns_scope_free(l->llmnr_ipv6_scope);

        if (link_relevant(l, AF_INET, true) &&
            l->mdns_support != RESOLVE_SUPPORT_NO &&
            l->manager->mdns_support != RESOLVE_SUPPORT_NO) {
                if (!l->mdns_ipv4_scope) {
                        r = dns_scope_new(l->manager, &l->mdns_ipv4_scope, l, DNS_PROTOCOL_MDNS, AF_INET);
                        if (r < 0)
                                log_warning_errno(r, "Failed to allocate mDNS IPv4 scope: %m");
                }
        } else
                l->mdns_ipv4_scope = dns_scope_free(l->mdns_ipv4_scope);

        if (link_relevant(l, AF_INET6, true) &&
            l->mdns_support != RESOLVE_SUPPORT_NO &&
            l->manager->mdns_support != RESOLVE_SUPPORT_NO) {
                if (!l->mdns_ipv6_scope) {
                        r = dns_scope_new(l->manager, &l->mdns_ipv6_scope, l, DNS_PROTOCOL_MDNS, AF_INET6);
                        if (r < 0)
                                log_warning_errno(r, "Failed to allocate mDNS IPv6 scope: %m");
                }
        } else
                l->mdns_ipv6_scope = dns_scope_free(l->mdns_ipv6_scope);
}

void link_add_rrs(Link *l, bool force_remove) {
        LinkAddress *a;

        LIST_FOREACH(addresses, a, l->addresses)
                link_address_add_rrs(a, force_remove);
}

int link_process_rtnl(Link *l, sd_netlink_message *m) {
        const char *n = NULL;
        int r;

        assert(l);
        assert(m);

        r = sd_rtnl_message_link_get_flags(m, &l->flags);
        if (r < 0)
                return r;

        (void) sd_netlink_message_read_u32(m, IFLA_MTU, &l->mtu);
        (void) sd_netlink_message_read_u8(m, IFLA_OPERSTATE, &l->operstate);

        if (sd_netlink_message_read_string(m, IFLA_IFNAME, &n) >= 0) {
                strncpy(l->name, n, sizeof(l->name)-1);
                char_array_0(l->name);
        }

        link_allocate_scopes(l);
        link_add_rrs(l, false);

        return 0;
}

static int link_update_dns_server_one(Link *l, const char *name) {
        union in_addr_union a;
        DnsServer *s;
        int family, r;

        assert(l);
        assert(name);

        r = in_addr_from_string_auto(name, &family, &a);
        if (r < 0)
                return r;

        s = dns_server_find(l->dns_servers, family, &a, 0);
        if (s) {
                dns_server_move_back_and_unmark(s);
                return 0;
        }

        return dns_server_new(l->manager, NULL, DNS_SERVER_LINK, l, family, &a, 0);
}

static int link_update_dns_servers(Link *l) {
        _cleanup_strv_free_ char **nameservers = NULL;
        char **nameserver;
        int r;

        assert(l);

        r = sd_network_link_get_dns(l->ifindex, &nameservers);
        if (r == -ENODATA) {
                r = 0;
                goto clear;
        }
        if (r < 0)
                goto clear;

        dns_server_mark_all(l->dns_servers);

        STRV_FOREACH(nameserver, nameservers) {
                r = link_update_dns_server_one(l, *nameserver);
                if (r < 0)
                        goto clear;
<<<<<<< HEAD

                s = dns_server_find(l->dns_servers, family, &a, 0);
                if (s)
                        dns_server_move_back_and_unmark(s);
                else {
                        r = dns_server_new(l->manager, NULL, DNS_SERVER_LINK, l, family, &a, 0);
                        if (r < 0)
                                goto clear;
                }
=======
>>>>>>> 77d0b7cd
        }

        dns_server_unlink_marked(l->dns_servers);
        return 0;

clear:
        dns_server_unlink_all(l->dns_servers);
        return r;
}

static int link_update_llmnr_support(Link *l) {
        _cleanup_free_ char *b = NULL;
        int r;

        assert(l);

        r = sd_network_link_get_llmnr(l->ifindex, &b);
        if (r == -ENODATA) {
                r = 0;
                goto clear;
        }
        if (r < 0)
                goto clear;

        l->llmnr_support = resolve_support_from_string(b);
        if (l->llmnr_support < 0) {
                r = -EINVAL;
                goto clear;
        }

        return 0;

clear:
        l->llmnr_support = RESOLVE_SUPPORT_YES;
        return r;
}

static int link_update_mdns_support(Link *l) {
        _cleanup_free_ char *b = NULL;
        int r;

        assert(l);

        r = sd_network_link_get_mdns(l->ifindex, &b);
        if (r == -ENODATA) {
                r = 0;
                goto clear;
        }
        if (r < 0)
                goto clear;

        l->mdns_support = resolve_support_from_string(b);
        if (l->mdns_support < 0) {
                r = -EINVAL;
                goto clear;
        }

        return 0;

clear:
        l->mdns_support = RESOLVE_SUPPORT_NO;
        return r;
}

void link_set_dnssec_mode(Link *l, DnssecMode mode) {

        assert(l);

        if (l->dnssec_mode == mode)
                return;

        if ((l->dnssec_mode == _DNSSEC_MODE_INVALID) ||
            (l->dnssec_mode == DNSSEC_NO && mode != DNSSEC_NO) ||
            (l->dnssec_mode == DNSSEC_ALLOW_DOWNGRADE && mode == DNSSEC_YES)) {

                /* When switching from non-DNSSEC mode to DNSSEC mode, flush the cache. Also when switching from the
                 * allow-downgrade mode to full DNSSEC mode, flush it too. */
                if (l->unicast_scope)
                        dns_cache_flush(&l->unicast_scope->cache);
        }

        l->dnssec_mode = mode;
}

static int link_update_dnssec_mode(Link *l) {
        _cleanup_free_ char *m = NULL;
        DnssecMode mode;
        int r;

        assert(l);

        r = sd_network_link_get_dnssec(l->ifindex, &m);
        if (r == -ENODATA) {
                r = 0;
                goto clear;
        }
        if (r < 0)
                goto clear;

        mode = dnssec_mode_from_string(m);
        if (mode < 0) {
                r = -EINVAL;
                goto clear;
        }

        link_set_dnssec_mode(l, mode);

        return 0;

clear:
        l->dnssec_mode = _DNSSEC_MODE_INVALID;
        return r;
}

static int link_update_dnssec_negative_trust_anchors(Link *l) {
        _cleanup_strv_free_ char **ntas = NULL;
        _cleanup_set_free_free_ Set *ns = NULL;
        int r;

        assert(l);

        r = sd_network_link_get_dnssec_negative_trust_anchors(l->ifindex, &ntas);
        if (r == -ENODATA) {
                r = 0;
                goto clear;
        }
        if (r < 0)
                goto clear;

        ns = set_new(&dns_name_hash_ops);
        if (!ns)
                return -ENOMEM;

        r = set_put_strdupv(ns, ntas);
        if (r < 0)
                return r;

        set_free_free(l->dnssec_negative_trust_anchors);
        l->dnssec_negative_trust_anchors = ns;
        ns = NULL;

        return 0;

clear:
        l->dnssec_negative_trust_anchors = set_free_free(l->dnssec_negative_trust_anchors);
        return r;
}

static int link_update_search_domain_one(Link *l, const char *name, bool route_only) {
        DnsSearchDomain *d;
        int r;

        assert(l);
        assert(name);

        r = dns_search_domain_find(l->search_domains, name, &d);
        if (r < 0)
                return r;
        if (r > 0)
                dns_search_domain_move_back_and_unmark(d);
        else {
                r = dns_search_domain_new(l->manager, &d, DNS_SEARCH_DOMAIN_LINK, l, name);
                if (r < 0)
                        return r;
        }

        d->route_only = route_only;
        return 0;
}

static int link_update_search_domains(Link *l) {
        _cleanup_strv_free_ char **sdomains = NULL, **rdomains = NULL;
        char **i;
        int r, q;

        assert(l);

        r = sd_network_link_get_search_domains(l->ifindex, &sdomains);
        if (r < 0 && r != -ENODATA)
                goto clear;

        q = sd_network_link_get_route_domains(l->ifindex, &rdomains);
        if (q < 0 && q != -ENODATA) {
                r = q;
                goto clear;
        }

        if (r == -ENODATA && q == -ENODATA) {
                /* networkd knows nothing about this interface, and that's fine. */
                r = 0;
                goto clear;
        }

        dns_search_domain_mark_all(l->search_domains);

        STRV_FOREACH(i, sdomains) {
                r = link_update_search_domain_one(l, *i, false);
                if (r < 0)
                        goto clear;
        }

        STRV_FOREACH(i, rdomains) {
                r = link_update_search_domain_one(l, *i, true);
                if (r < 0)
                        goto clear;
        }

        dns_search_domain_unlink_marked(l->search_domains);
        return 0;

clear:
        dns_search_domain_unlink_all(l->search_domains);
        return r;
}

static int link_is_managed(Link *l) {
        _cleanup_free_ char *state = NULL;
        int r;

        assert(l);

        r = sd_network_link_get_setup_state(l->ifindex, &state);
        if (r == -ENODATA)
                return 0;
        if (r < 0)
                return r;

        return !STR_IN_SET(state, "pending", "unmanaged");
}

static void link_read_settings(Link *l) {
        int r;

        assert(l);

        /* Read settings from networkd, except when networkd is not managing this interface. */

        r = link_is_managed(l);
        if (r < 0) {
                log_warning_errno(r, "Failed to determine whether interface %s is managed: %m", l->name);
                return;
        }
        if (r == 0) {

                /* If this link used to be managed, but is now unmanaged, flush all our settings — but only once. */
                if (l->is_managed)
                        link_flush_settings(l);

                l->is_managed = false;
                return;
        }

        l->is_managed = true;

        r = link_update_dns_servers(l);
        if (r < 0)
                log_warning_errno(r, "Failed to read DNS servers for interface %s, ignoring: %m", l->name);

        r = link_update_llmnr_support(l);
        if (r < 0)
                log_warning_errno(r, "Failed to read LLMNR support for interface %s, ignoring: %m", l->name);

        r = link_update_mdns_support(l);
        if (r < 0)
                log_warning_errno(r, "Failed to read mDNS support for interface %s, ignoring: %m", l->name);

        r = link_update_dnssec_mode(l);
        if (r < 0)
                log_warning_errno(r, "Failed to read DNSSEC mode for interface %s, ignoring: %m", l->name);

        r = link_update_dnssec_negative_trust_anchors(l);
        if (r < 0)
                log_warning_errno(r, "Failed to read DNSSEC negative trust anchors for interface %s, ignoring: %m", l->name);

        r = link_update_search_domains(l);
        if (r < 0)
                log_warning_errno(r, "Failed to read search domains for interface %s, ignoring: %m", l->name);
}

int link_update(Link *l) {
        assert(l);

        link_read_settings(l);
        link_load_user(l);
        link_allocate_scopes(l);
        link_add_rrs(l, false);

        return 0;
}

bool link_relevant(Link *l, int family, bool local_multicast) {
        _cleanup_free_ char *state = NULL;
        LinkAddress *a;

        assert(l);

        /* A link is relevant for local multicast traffic if it isn't a loopback or pointopoint device, has a link
         * beat, can do multicast and has at least one link-local (or better) IP address.
         *
         * A link is relevant for non-multicast traffic if it isn't a loopback device, has a link beat, and has at
         * least one routable address.*/

        if (l->flags & (IFF_LOOPBACK|IFF_DORMANT))
                return false;

        if ((l->flags & (IFF_UP|IFF_LOWER_UP)) != (IFF_UP|IFF_LOWER_UP))
                return false;

        if (local_multicast) {
                if (l->flags & IFF_POINTOPOINT)
                        return false;

                if ((l->flags & IFF_MULTICAST) != IFF_MULTICAST)
                        return false;
        }

        /* Check kernel operstate
         * https://www.kernel.org/doc/Documentation/networking/operstates.txt */
        if (!IN_SET(l->operstate, IF_OPER_UNKNOWN, IF_OPER_UP))
                return false;

        (void) sd_network_link_get_operational_state(l->ifindex, &state);
        if (state && !STR_IN_SET(state, "unknown", "degraded", "routable"))
                return false;

        LIST_FOREACH(addresses, a, l->addresses)
                if ((family == AF_UNSPEC || a->family == family) && link_address_relevant(a, local_multicast))
                        return true;

        return false;
}

LinkAddress *link_find_address(Link *l, int family, const union in_addr_union *in_addr) {
        LinkAddress *a;

        assert(l);

        LIST_FOREACH(addresses, a, l->addresses)
                if (a->family == family && in_addr_equal(family, &a->in_addr, in_addr))
                        return a;

        return NULL;
}

DnsServer* link_set_dns_server(Link *l, DnsServer *s) {
        assert(l);

        if (l->current_dns_server == s)
                return s;

        if (s)
                log_info("Switching to DNS server %s for interface %s.", dns_server_string(s), l->name);

        dns_server_unref(l->current_dns_server);
        l->current_dns_server = dns_server_ref(s);

        if (l->unicast_scope)
                dns_cache_flush(&l->unicast_scope->cache);

        return s;
}

DnsServer *link_get_dns_server(Link *l) {
        assert(l);

        if (!l->current_dns_server)
                link_set_dns_server(l, l->dns_servers);

        return l->current_dns_server;
}

void link_next_dns_server(Link *l) {
        assert(l);

        if (!l->current_dns_server)
                return;

        /* Change to the next one, but make sure to follow the linked
         * list only if this server is actually still linked. */
        if (l->current_dns_server->linked && l->current_dns_server->servers_next) {
                link_set_dns_server(l, l->current_dns_server->servers_next);
                return;
        }

        link_set_dns_server(l, l->dns_servers);
}

DnssecMode link_get_dnssec_mode(Link *l) {
        assert(l);

        if (l->dnssec_mode != _DNSSEC_MODE_INVALID)
                return l->dnssec_mode;

        return manager_get_dnssec_mode(l->manager);
}

bool link_dnssec_supported(Link *l) {
        DnsServer *server;

        assert(l);

        if (link_get_dnssec_mode(l) == DNSSEC_NO)
                return false;

        server = link_get_dns_server(l);
        if (server)
                return dns_server_dnssec_supported(server);

        return true;
}

int link_address_new(Link *l, LinkAddress **ret, int family, const union in_addr_union *in_addr) {
        LinkAddress *a;

        assert(l);
        assert(in_addr);

        a = new0(LinkAddress, 1);
        if (!a)
                return -ENOMEM;

        a->family = family;
        a->in_addr = *in_addr;

        a->link = l;
        LIST_PREPEND(addresses, l->addresses, a);

        if (ret)
                *ret = a;

        return 0;
}

LinkAddress *link_address_free(LinkAddress *a) {
        if (!a)
                return NULL;

        if (a->link) {
                LIST_REMOVE(addresses, a->link->addresses, a);

                if (a->llmnr_address_rr) {
                        if (a->family == AF_INET && a->link->llmnr_ipv4_scope)
                                dns_zone_remove_rr(&a->link->llmnr_ipv4_scope->zone, a->llmnr_address_rr);
                        else if (a->family == AF_INET6 && a->link->llmnr_ipv6_scope)
                                dns_zone_remove_rr(&a->link->llmnr_ipv6_scope->zone, a->llmnr_address_rr);
                }

                if (a->llmnr_ptr_rr) {
                        if (a->family == AF_INET && a->link->llmnr_ipv4_scope)
                                dns_zone_remove_rr(&a->link->llmnr_ipv4_scope->zone, a->llmnr_ptr_rr);
                        else if (a->family == AF_INET6 && a->link->llmnr_ipv6_scope)
                                dns_zone_remove_rr(&a->link->llmnr_ipv6_scope->zone, a->llmnr_ptr_rr);
                }
        }

        dns_resource_record_unref(a->llmnr_address_rr);
        dns_resource_record_unref(a->llmnr_ptr_rr);

        free(a);
        return NULL;
}

void link_address_add_rrs(LinkAddress *a, bool force_remove) {
        int r;

        assert(a);

        if (a->family == AF_INET) {

                if (!force_remove &&
                    link_address_relevant(a, true) &&
                    a->link->llmnr_ipv4_scope &&
                    a->link->llmnr_support == RESOLVE_SUPPORT_YES &&
                    a->link->manager->llmnr_support == RESOLVE_SUPPORT_YES) {

                        if (!a->link->manager->llmnr_host_ipv4_key) {
                                a->link->manager->llmnr_host_ipv4_key = dns_resource_key_new(DNS_CLASS_IN, DNS_TYPE_A, a->link->manager->llmnr_hostname);
                                if (!a->link->manager->llmnr_host_ipv4_key) {
                                        r = -ENOMEM;
                                        goto fail;
                                }
                        }

                        if (!a->llmnr_address_rr) {
                                a->llmnr_address_rr = dns_resource_record_new(a->link->manager->llmnr_host_ipv4_key);
                                if (!a->llmnr_address_rr) {
                                        r = -ENOMEM;
                                        goto fail;
                                }

                                a->llmnr_address_rr->a.in_addr = a->in_addr.in;
                                a->llmnr_address_rr->ttl = LLMNR_DEFAULT_TTL;
                        }

                        if (!a->llmnr_ptr_rr) {
                                r = dns_resource_record_new_reverse(&a->llmnr_ptr_rr, a->family, &a->in_addr, a->link->manager->llmnr_hostname);
                                if (r < 0)
                                        goto fail;

                                a->llmnr_ptr_rr->ttl = LLMNR_DEFAULT_TTL;
                        }

                        r = dns_zone_put(&a->link->llmnr_ipv4_scope->zone, a->link->llmnr_ipv4_scope, a->llmnr_address_rr, true);
                        if (r < 0)
                                log_warning_errno(r, "Failed to add A record to LLMNR zone: %m");

                        r = dns_zone_put(&a->link->llmnr_ipv4_scope->zone, a->link->llmnr_ipv4_scope, a->llmnr_ptr_rr, false);
                        if (r < 0)
                                log_warning_errno(r, "Failed to add IPv6 PTR record to LLMNR zone: %m");
                } else {
                        if (a->llmnr_address_rr) {
                                if (a->link->llmnr_ipv4_scope)
                                        dns_zone_remove_rr(&a->link->llmnr_ipv4_scope->zone, a->llmnr_address_rr);
                                a->llmnr_address_rr = dns_resource_record_unref(a->llmnr_address_rr);
                        }

                        if (a->llmnr_ptr_rr) {
                                if (a->link->llmnr_ipv4_scope)
                                        dns_zone_remove_rr(&a->link->llmnr_ipv4_scope->zone, a->llmnr_ptr_rr);
                                a->llmnr_ptr_rr = dns_resource_record_unref(a->llmnr_ptr_rr);
                        }
                }
        }

        if (a->family == AF_INET6) {

                if (!force_remove &&
                    link_address_relevant(a, true) &&
                    a->link->llmnr_ipv6_scope &&
                    a->link->llmnr_support == RESOLVE_SUPPORT_YES &&
                    a->link->manager->llmnr_support == RESOLVE_SUPPORT_YES) {

                        if (!a->link->manager->llmnr_host_ipv6_key) {
                                a->link->manager->llmnr_host_ipv6_key = dns_resource_key_new(DNS_CLASS_IN, DNS_TYPE_AAAA, a->link->manager->llmnr_hostname);
                                if (!a->link->manager->llmnr_host_ipv6_key) {
                                        r = -ENOMEM;
                                        goto fail;
                                }
                        }

                        if (!a->llmnr_address_rr) {
                                a->llmnr_address_rr = dns_resource_record_new(a->link->manager->llmnr_host_ipv6_key);
                                if (!a->llmnr_address_rr) {
                                        r = -ENOMEM;
                                        goto fail;
                                }

                                a->llmnr_address_rr->aaaa.in6_addr = a->in_addr.in6;
                                a->llmnr_address_rr->ttl = LLMNR_DEFAULT_TTL;
                        }

                        if (!a->llmnr_ptr_rr) {
                                r = dns_resource_record_new_reverse(&a->llmnr_ptr_rr, a->family, &a->in_addr, a->link->manager->llmnr_hostname);
                                if (r < 0)
                                        goto fail;

                                a->llmnr_ptr_rr->ttl = LLMNR_DEFAULT_TTL;
                        }

                        r = dns_zone_put(&a->link->llmnr_ipv6_scope->zone, a->link->llmnr_ipv6_scope, a->llmnr_address_rr, true);
                        if (r < 0)
                                log_warning_errno(r, "Failed to add AAAA record to LLMNR zone: %m");

                        r = dns_zone_put(&a->link->llmnr_ipv6_scope->zone, a->link->llmnr_ipv6_scope, a->llmnr_ptr_rr, false);
                        if (r < 0)
                                log_warning_errno(r, "Failed to add IPv6 PTR record to LLMNR zone: %m");
                } else {
                        if (a->llmnr_address_rr) {
                                if (a->link->llmnr_ipv6_scope)
                                        dns_zone_remove_rr(&a->link->llmnr_ipv6_scope->zone, a->llmnr_address_rr);
                                a->llmnr_address_rr = dns_resource_record_unref(a->llmnr_address_rr);
                        }

                        if (a->llmnr_ptr_rr) {
                                if (a->link->llmnr_ipv6_scope)
                                        dns_zone_remove_rr(&a->link->llmnr_ipv6_scope->zone, a->llmnr_ptr_rr);
                                a->llmnr_ptr_rr = dns_resource_record_unref(a->llmnr_ptr_rr);
                        }
                }
        }

        return;

fail:
        log_debug_errno(r, "Failed to update address RRs: %m");
}

int link_address_update_rtnl(LinkAddress *a, sd_netlink_message *m) {
        int r;
        assert(a);
        assert(m);

        r = sd_rtnl_message_addr_get_flags(m, &a->flags);
        if (r < 0)
                return r;

        sd_rtnl_message_addr_get_scope(m, &a->scope);

        link_allocate_scopes(a->link);
        link_add_rrs(a->link, false);

        return 0;
}

bool link_address_relevant(LinkAddress *a, bool local_multicast) {
        assert(a);

        if (a->flags & (IFA_F_DEPRECATED|IFA_F_TENTATIVE))
                return false;

        if (a->scope >= (local_multicast ? RT_SCOPE_HOST : RT_SCOPE_LINK))
                return false;

        return true;
}

static bool link_needs_save(Link *l) {
        assert(l);

        /* Returns true if any of the settings where set different from the default */

        if (l->is_managed)
                return false;

        if (l->llmnr_support != RESOLVE_SUPPORT_YES ||
            l->mdns_support != RESOLVE_SUPPORT_NO ||
            l->dnssec_mode != _DNSSEC_MODE_INVALID)
                return true;

        if (l->dns_servers ||
            l->search_domains)
                return true;

        if (!set_isempty(l->dnssec_negative_trust_anchors))
                return true;

        return false;
}

int link_save_user(Link *l) {
        _cleanup_free_ char *temp_path = NULL;
        _cleanup_fclose_ FILE *f = NULL;
        const char *v;
        int r;

        assert(l);
        assert(l->state_file);

        if (!link_needs_save(l)) {
                (void) unlink(l->state_file);
                return 0;
        }

        r = mkdir_parents(l->state_file, 0700);
        if (r < 0)
                goto fail;

        r = fopen_temporary(l->state_file, &f, &temp_path);
        if (r < 0)
                goto fail;

        fputs("# This is private data. Do not parse.\n", f);

        v = resolve_support_to_string(l->llmnr_support);
        if (v)
                fprintf(f, "LLMNR=%s\n", v);

        v = resolve_support_to_string(l->mdns_support);
        if (v)
                fprintf(f, "MDNS=%s\n", v);

        v = dnssec_mode_to_string(l->dnssec_mode);
        if (v)
                fprintf(f, "DNSSEC=%s\n", v);

        if (l->dns_servers) {
                DnsServer *server;

                fputs("SERVERS=", f);
                LIST_FOREACH(servers, server, l->dns_servers) {

                        if (server != l->dns_servers)
                                fputc(' ', f);

                        v = dns_server_string(server);
                        if (!v) {
                                r = -ENOMEM;
                                goto fail;
                        }

                        fputs(v, f);
                }
                fputc('\n', f);
        }

        if (l->search_domains) {
                DnsSearchDomain *domain;

                fputs("DOMAINS=", f);
                LIST_FOREACH(domains, domain, l->search_domains) {

                        if (domain != l->search_domains)
                                fputc(' ', f);

                        if (domain->route_only)
                                fputc('~', f);

                        fputs(DNS_SEARCH_DOMAIN_NAME(domain), f);
                }
                fputc('\n', f);
        }

        if (!set_isempty(l->dnssec_negative_trust_anchors)) {
                bool space = false;
                Iterator i;
                char *nta;

                fputs("NTAS=", f);
                SET_FOREACH(nta, l->dnssec_negative_trust_anchors, i) {

                        if (space)
                                fputc(' ', f);

                        fputs(nta, f);
                        space = true;
                }
                fputc('\n', f);
        }

        r = fflush_and_check(f);
        if (r < 0)
                goto fail;

        if (rename(temp_path, l->state_file) < 0) {
                r = -errno;
                goto fail;
        }

        return 0;

fail:
        (void) unlink(l->state_file);

        if (temp_path)
                (void) unlink(temp_path);

        return log_error_errno(r, "Failed to save link data %s: %m", l->state_file);
}

int link_load_user(Link *l) {
        _cleanup_free_ char
                *llmnr = NULL,
                *mdns = NULL,
                *dnssec = NULL,
                *servers = NULL,
                *domains = NULL,
                *ntas = NULL;

        ResolveSupport s;
        int r;

        assert(l);
        assert(l->state_file);

        /* Try to load only a single time */
        if (l->loaded)
                return 0;
        l->loaded = true;

        if (l->is_managed)
                return 0; /* if the device is managed, then networkd is our configuration source, not the bus API */

        r = parse_env_file(l->state_file, NEWLINE,
                           "LLMNR", &llmnr,
                           "MDNS", &mdns,
                           "DNSSEC", &dnssec,
                           "SERVERS", &servers,
                           "DOMAINS", &domains,
                           "NTAS", &ntas,
                           NULL);
        if (r == -ENOENT)
                return 0;
        if (r < 0)
                goto fail;

        link_flush_settings(l);

        /* If we can't recognize the LLMNR or MDNS setting we don't override the default */
        s = resolve_support_from_string(llmnr);
        if (s >= 0)
                l->llmnr_support = s;

        s = resolve_support_from_string(mdns);
        if (s >= 0)
                l->mdns_support = s;

        /* If we can't recognize the DNSSEC setting, then set it to invalid, so that the daemon default is used. */
        l->dnssec_mode = dnssec_mode_from_string(dnssec);

        if (servers) {
                const char *p = servers;

                for (;;) {
                        _cleanup_free_ char *word = NULL;

                        r = extract_first_word(&p, &word, NULL, 0);
                        if (r < 0)
                                goto fail;
                        if (r == 0)
                                break;

                        r = link_update_dns_server_one(l, word);
                        if (r < 0) {
                                log_debug_errno(r, "Failed to load DNS server '%s', ignoring: %m", word);
                                continue;
                        }
                }
        }

        if (domains) {
                const char *p = domains;

                for (;;) {
                        _cleanup_free_ char *word = NULL;
                        const char *n;
                        bool is_route;

                        r = extract_first_word(&p, &word, NULL, 0);
                        if (r < 0)
                                goto fail;
                        if (r == 0)
                                break;

                        is_route = word[0] == '~';
                        n = is_route ? word + 1 : word;

                        r = link_update_search_domain_one(l, n, is_route);
                        if (r < 0) {
                                log_debug_errno(r, "Failed to load search domain '%s', ignoring: %m", word);
                                continue;
                        }
                }
        }

        if (ntas) {
                _cleanup_set_free_free_ Set *ns = NULL;

                ns = set_new(&dns_name_hash_ops);
                if (!ns) {
                        r = -ENOMEM;
                        goto fail;
                }

                r = set_put_strsplit(ns, ntas, NULL, 0);
                if (r < 0)
                        goto fail;

                l->dnssec_negative_trust_anchors = ns;
                ns = NULL;
        }

        return 0;

fail:
        return log_error_errno(r, "Failed to load link data %s: %m", l->state_file);
}

void link_remove_user(Link *l) {
        assert(l);
        assert(l->state_file);

        (void) unlink(l->state_file);
}<|MERGE_RESOLUTION|>--- conflicted
+++ resolved
@@ -240,18 +240,6 @@
                 r = link_update_dns_server_one(l, *nameserver);
                 if (r < 0)
                         goto clear;
-<<<<<<< HEAD
-
-                s = dns_server_find(l->dns_servers, family, &a, 0);
-                if (s)
-                        dns_server_move_back_and_unmark(s);
-                else {
-                        r = dns_server_new(l->manager, NULL, DNS_SERVER_LINK, l, family, &a, 0);
-                        if (r < 0)
-                                goto clear;
-                }
-=======
->>>>>>> 77d0b7cd
         }
 
         dns_server_unlink_marked(l->dns_servers);
