/* SPDX-License-Identifier: LGPL-2.1+ */
/***
  This file is part of systemd.

  Copyright 2016 Lennart Poettering

  systemd is free software; you can redistribute it and/or modify it
  under the terms of the GNU Lesser General Public License as published by
  the Free Software Foundation; either version 2.1 of the License, or
  (at your option) any later version.

  systemd is distributed in the hope that it will be useful, but
  WITHOUT ANY WARRANTY; without even the implied warranty of
  MERCHANTABILITY or FITNESS FOR A PARTICULAR PURPOSE. See the GNU
  Lesser General Public License for more details.

  You should have received a copy of the GNU Lesser General Public License
  along with systemd; If not, see <http://www.gnu.org/licenses/>.
***/

#include <poll.h>
#include <sched.h>
#include <stdlib.h>
#include <sys/eventfd.h>
#include <sys/mman.h>
#include <sys/personality.h>
#include <sys/shm.h>
#include <sys/syscall.h>
#include <sys/types.h>
#include <unistd.h>

#include "alloc-util.h"
#include "fd-util.h"
#include "macro.h"
#include "missing.h"
#include "nsflags.h"
#include "process-util.h"
#include "raw-clone.h"
#include "rm-rf.h"
#include "seccomp-util.h"
#include "set.h"
#include "string-util.h"
#include "fileio.h"
#include "util.h"
#include "virt.h"

/* __NR_socket may be invalid due to libseccomp */
#if !defined(__NR_socket) || __NR_socket <= 0 || defined(__i386__) || defined(__s390x__) || defined(__s390__)
/* On these archs, socket() is implemented via the socketcall() syscall multiplexer,
 * and we can't restrict it hence via seccomp. */
#  define SECCOMP_RESTRICT_ADDRESS_FAMILIES_BROKEN 1
#else
#  define SECCOMP_RESTRICT_ADDRESS_FAMILIES_BROKEN 0
#endif

static void test_seccomp_arch_to_string(void) {
        uint32_t a, b;
        const char *name;

        a = seccomp_arch_native();
        assert_se(a > 0);
        name = seccomp_arch_to_string(a);
        assert_se(name);
        assert_se(seccomp_arch_from_string(name, &b) >= 0);
        assert_se(a == b);
}

static void test_architecture_table(void) {
        const char *n, *n2;

        NULSTR_FOREACH(n,
                       "native\0"
                       "x86\0"
                       "x86-64\0"
                       "x32\0"
                       "arm\0"
                       "arm64\0"
                       "mips\0"
                       "mips64\0"
                       "mips64-n32\0"
                       "mips-le\0"
                       "mips64-le\0"
                       "mips64-le-n32\0"
                       "ppc\0"
                       "ppc64\0"
                       "ppc64-le\0"
                       "s390\0"
                       "s390x\0") {
                uint32_t c;

                assert_se(seccomp_arch_from_string(n, &c) >= 0);
                n2 = seccomp_arch_to_string(c);
                log_info("seccomp-arch: %s → 0x%"PRIx32" → %s", n, c, n2);
                assert_se(streq_ptr(n, n2));
        }
}

static void test_syscall_filter_set_find(void) {
        assert_se(!syscall_filter_set_find(NULL));
        assert_se(!syscall_filter_set_find(""));
        assert_se(!syscall_filter_set_find("quux"));
        assert_se(!syscall_filter_set_find("@quux"));

        assert_se(syscall_filter_set_find("@clock") == syscall_filter_sets + SYSCALL_FILTER_SET_CLOCK);
        assert_se(syscall_filter_set_find("@default") == syscall_filter_sets + SYSCALL_FILTER_SET_DEFAULT);
        assert_se(syscall_filter_set_find("@raw-io") == syscall_filter_sets + SYSCALL_FILTER_SET_RAW_IO);
}

static void test_filter_sets(void) {
        unsigned i;
        int r;

        if (!is_seccomp_available())
                return;
        if (geteuid() != 0)
                return;

        for (i = 0; i < _SYSCALL_FILTER_SET_MAX; i++) {
                pid_t pid;

                log_info("Testing %s", syscall_filter_sets[i].name);

                pid = fork();
                assert_se(pid >= 0);

                if (pid == 0) { /* Child? */
                        int fd;

                        if (i == SYSCALL_FILTER_SET_DEFAULT) /* if we look at the default set, whitelist instead of blacklist */
                                r = seccomp_load_syscall_filter_set(SCMP_ACT_ERRNO(EUCLEAN), syscall_filter_sets + i, SCMP_ACT_ALLOW);
                        else
                                r = seccomp_load_syscall_filter_set(SCMP_ACT_ALLOW, syscall_filter_sets + i, SCMP_ACT_ERRNO(EUCLEAN));
                        if (r < 0)
                                _exit(EXIT_FAILURE);

                        /* Test the sycall filter with one random system call */
                        fd = eventfd(0, EFD_NONBLOCK|EFD_CLOEXEC);
                        if (IN_SET(i, SYSCALL_FILTER_SET_IO_EVENT, SYSCALL_FILTER_SET_DEFAULT))
                                assert_se(fd < 0 && errno == EUCLEAN);
                        else {
                                assert_se(fd >= 0);
                                safe_close(fd);
                        }

                        _exit(EXIT_SUCCESS);
                }

                assert_se(wait_for_terminate_and_check(syscall_filter_sets[i].name, pid, WAIT_LOG) == EXIT_SUCCESS);
        }
}

static void test_restrict_namespace(void) {
        _cleanup_free_ char *s = NULL;
        unsigned long ul;
        pid_t pid;

        assert_se(namespace_flag_to_string(0) == NULL);
        assert_se(streq(namespace_flag_to_string(CLONE_NEWNS), "mnt"));
        assert_se(namespace_flag_to_string(CLONE_NEWNS|CLONE_NEWIPC) == NULL);
        assert_se(streq(namespace_flag_to_string(CLONE_NEWCGROUP), "cgroup"));

        assert_se(namespace_flag_from_string("mnt") == CLONE_NEWNS);
        assert_se(namespace_flag_from_string(NULL) == 0);
        assert_se(namespace_flag_from_string("") == 0);
        assert_se(namespace_flag_from_string("uts") == CLONE_NEWUTS);
        assert_se(namespace_flag_from_string(namespace_flag_to_string(CLONE_NEWUTS)) == CLONE_NEWUTS);
        assert_se(streq(namespace_flag_to_string(namespace_flag_from_string("ipc")), "ipc"));

        assert_se(namespace_flag_from_string_many(NULL, &ul) == 0 && ul == 0);
        assert_se(namespace_flag_from_string_many("", &ul) == 0 && ul == 0);
        assert_se(namespace_flag_from_string_many("mnt uts ipc", &ul) == 0 && ul == (CLONE_NEWNS|CLONE_NEWUTS|CLONE_NEWIPC));

        assert_se(namespace_flag_to_string_many(NAMESPACE_FLAGS_ALL, &s) == 0);
        assert_se(streq(s, "cgroup ipc net mnt pid user uts"));
        assert_se(namespace_flag_from_string_many(s, &ul) == 0 && ul == NAMESPACE_FLAGS_ALL);

        if (!is_seccomp_available())
                return;
        if (geteuid() != 0)
                return;

        pid = fork();
        assert_se(pid >= 0);

        if (pid == 0) {

                assert_se(seccomp_restrict_namespaces(CLONE_NEWNS|CLONE_NEWNET) >= 0);

                assert_se(unshare(CLONE_NEWNS) == 0);
                assert_se(unshare(CLONE_NEWNET) == 0);
                assert_se(unshare(CLONE_NEWUTS) == -1);
                assert_se(errno == EPERM);
                assert_se(unshare(CLONE_NEWIPC) == -1);
                assert_se(errno == EPERM);
                assert_se(unshare(CLONE_NEWNET|CLONE_NEWUTS) == -1);
                assert_se(errno == EPERM);

                /* We use fd 0 (stdin) here, which of course will fail with EINVAL on setns(). Except of course our
                 * seccomp filter worked, and hits first and makes it return EPERM */
                assert_se(setns(0, CLONE_NEWNS) == -1);
                assert_se(errno == EINVAL);
                assert_se(setns(0, CLONE_NEWNET) == -1);
                assert_se(errno == EINVAL);
                assert_se(setns(0, CLONE_NEWUTS) == -1);
                assert_se(errno == EPERM);
                assert_se(setns(0, CLONE_NEWIPC) == -1);
                assert_se(errno == EPERM);
                assert_se(setns(0, CLONE_NEWNET|CLONE_NEWUTS) == -1);
                assert_se(errno == EPERM);
                assert_se(setns(0, 0) == -1);
                assert_se(errno == EPERM);

                pid = raw_clone(CLONE_NEWNS);
                assert_se(pid >= 0);
                if (pid == 0)
                        _exit(EXIT_SUCCESS);
                pid = raw_clone(CLONE_NEWNET);
                assert_se(pid >= 0);
                if (pid == 0)
                        _exit(EXIT_SUCCESS);
                pid = raw_clone(CLONE_NEWUTS);
                assert_se(pid < 0);
                assert_se(errno == EPERM);
                pid = raw_clone(CLONE_NEWIPC);
                assert_se(pid < 0);
                assert_se(errno == EPERM);
                pid = raw_clone(CLONE_NEWNET|CLONE_NEWUTS);
                assert_se(pid < 0);
                assert_se(errno == EPERM);

                _exit(EXIT_SUCCESS);
        }

        assert_se(wait_for_terminate_and_check("nsseccomp", pid, WAIT_LOG) == EXIT_SUCCESS);
}

static void test_protect_sysctl(void) {
        pid_t pid;

        if (!is_seccomp_available())
                return;
        if (geteuid() != 0)
                return;

        if (detect_container() > 0) /* in containers _sysctl() is likely missing anyway */
                return;

        pid = fork();
        assert_se(pid >= 0);

        if (pid == 0) {
#if defined __NR__sysctl && __NR__sysctl > 0
                assert_se(syscall(__NR__sysctl, NULL) < 0);
                assert_se(errno == EFAULT);
#endif

                assert_se(seccomp_protect_sysctl() >= 0);

#if defined __NR__sysctl && __NR__sysctl > 0
                assert_se(syscall(__NR__sysctl, 0, 0, 0) < 0);
                assert_se(errno == EPERM);
#endif

                _exit(EXIT_SUCCESS);
        }

        assert_se(wait_for_terminate_and_check("sysctlseccomp", pid, WAIT_LOG) == EXIT_SUCCESS);
}

static void test_restrict_address_families(void) {
        pid_t pid;

        if (!is_seccomp_available())
                return;
        if (geteuid() != 0)
                return;

        pid = fork();
        assert_se(pid >= 0);

        if (pid == 0) {
                int fd;
                Set *s;

                fd = socket(AF_INET, SOCK_DGRAM, 0);
                assert_se(fd >= 0);
                safe_close(fd);

                fd = socket(AF_UNIX, SOCK_DGRAM, 0);
                assert_se(fd >= 0);
                safe_close(fd);

                fd = socket(AF_NETLINK, SOCK_DGRAM, 0);
                assert_se(fd >= 0);
                safe_close(fd);

                assert_se(s = set_new(NULL));
                assert_se(set_put(s, INT_TO_PTR(AF_UNIX)) >= 0);

                assert_se(seccomp_restrict_address_families(s, false) >= 0);

                fd = socket(AF_INET, SOCK_DGRAM, 0);
                assert_se(fd >= 0);
                safe_close(fd);

                fd = socket(AF_UNIX, SOCK_DGRAM, 0);
#if SECCOMP_RESTRICT_ADDRESS_FAMILIES_BROKEN
                assert_se(fd >= 0);
                safe_close(fd);
#else
                assert_se(fd < 0);
                assert_se(errno == EAFNOSUPPORT);
#endif

                fd = socket(AF_NETLINK, SOCK_DGRAM, 0);
                assert_se(fd >= 0);
                safe_close(fd);

                set_clear(s);

                assert_se(set_put(s, INT_TO_PTR(AF_INET)) >= 0);

                assert_se(seccomp_restrict_address_families(s, true) >= 0);

                fd = socket(AF_INET, SOCK_DGRAM, 0);
                assert_se(fd >= 0);
                safe_close(fd);

                fd = socket(AF_UNIX, SOCK_DGRAM, 0);
#if SECCOMP_RESTRICT_ADDRESS_FAMILIES_BROKEN
                assert_se(fd >= 0);
                safe_close(fd);
#else
                assert_se(fd < 0);
                assert_se(errno == EAFNOSUPPORT);
#endif

                fd = socket(AF_NETLINK, SOCK_DGRAM, 0);
#if SECCOMP_RESTRICT_ADDRESS_FAMILIES_BROKEN
                assert_se(fd >= 0);
                safe_close(fd);
#else
                assert_se(fd < 0);
                assert_se(errno == EAFNOSUPPORT);
#endif

                _exit(EXIT_SUCCESS);
        }

        assert_se(wait_for_terminate_and_check("socketseccomp", pid, WAIT_LOG) == EXIT_SUCCESS);
}

static void test_restrict_realtime(void) {
        pid_t pid;

        if (!is_seccomp_available())
                return;
        if (geteuid() != 0)
                return;

        if (detect_container() > 0) /* in containers RT privs are likely missing anyway */
                return;

        pid = fork();
        assert_se(pid >= 0);

        if (pid == 0) {
                assert_se(sched_setscheduler(0, SCHED_FIFO, &(struct sched_param) { .sched_priority = 1 }) >= 0);
                assert_se(sched_setscheduler(0, SCHED_RR, &(struct sched_param) { .sched_priority = 1 }) >= 0);
                assert_se(sched_setscheduler(0, SCHED_IDLE, &(struct sched_param) { .sched_priority = 0 }) >= 0);
                assert_se(sched_setscheduler(0, SCHED_BATCH, &(struct sched_param) { .sched_priority = 0 }) >= 0);
                assert_se(sched_setscheduler(0, SCHED_OTHER, &(struct sched_param) {}) >= 0);

                assert_se(seccomp_restrict_realtime() >= 0);

                assert_se(sched_setscheduler(0, SCHED_IDLE, &(struct sched_param) { .sched_priority = 0 }) >= 0);
                assert_se(sched_setscheduler(0, SCHED_BATCH, &(struct sched_param) { .sched_priority = 0 }) >= 0);
                assert_se(sched_setscheduler(0, SCHED_OTHER, &(struct sched_param) {}) >= 0);

                assert_se(sched_setscheduler(0, SCHED_FIFO, &(struct sched_param) { .sched_priority = 1 }) < 0);
                assert_se(errno == EPERM);
                assert_se(sched_setscheduler(0, SCHED_RR, &(struct sched_param) { .sched_priority = 1 }) < 0);
                assert_se(errno == EPERM);

                _exit(EXIT_SUCCESS);
        }

        assert_se(wait_for_terminate_and_check("realtimeseccomp", pid, WAIT_LOG) == EXIT_SUCCESS);
}

static void test_memory_deny_write_execute_mmap(void) {
        pid_t pid;

        if (!is_seccomp_available())
                return;
        if (geteuid() != 0)
                return;

        pid = fork();
        assert_se(pid >= 0);

        if (pid == 0) {
                void *p;

                p = mmap(NULL, page_size(), PROT_WRITE|PROT_EXEC, MAP_PRIVATE|MAP_ANONYMOUS, -1,0);
                assert_se(p != MAP_FAILED);
                assert_se(munmap(p, page_size()) >= 0);

                p = mmap(NULL, page_size(), PROT_WRITE|PROT_READ, MAP_PRIVATE|MAP_ANONYMOUS, -1,0);
                assert_se(p != MAP_FAILED);
                assert_se(munmap(p, page_size()) >= 0);

                assert_se(seccomp_memory_deny_write_execute() >= 0);

                p = mmap(NULL, page_size(), PROT_WRITE|PROT_EXEC, MAP_PRIVATE|MAP_ANONYMOUS, -1,0);
#if defined(__x86_64__) || defined(__i386__) || defined(__powerpc64__) || defined(__arm__) || defined(__aarch64__)
                assert_se(p == MAP_FAILED);
                assert_se(errno == EPERM);
#else /* unknown architectures */
                assert_se(p != MAP_FAILED);
                assert_se(munmap(p, page_size()) >= 0);
#endif

                p = mmap(NULL, page_size(), PROT_WRITE|PROT_READ, MAP_PRIVATE|MAP_ANONYMOUS, -1,0);
                assert_se(p != MAP_FAILED);
                assert_se(munmap(p, page_size()) >= 0);

                _exit(EXIT_SUCCESS);
        }

        assert_se(wait_for_terminate_and_check("memoryseccomp-mmap", pid, WAIT_LOG) == EXIT_SUCCESS);
}

static void test_memory_deny_write_execute_shmat(void) {
        int shmid;
        pid_t pid;

        if (!is_seccomp_available())
                return;
        if (geteuid() != 0)
                return;

        shmid = shmget(IPC_PRIVATE, page_size(), 0);
        assert_se(shmid >= 0);

        pid = fork();
        assert_se(pid >= 0);

        if (pid == 0) {
                void *p;

                p = shmat(shmid, NULL, 0);
                assert_se(p != MAP_FAILED);
                assert_se(shmdt(p) == 0);

                p = shmat(shmid, NULL, SHM_EXEC);
                assert_se(p != MAP_FAILED);
                assert_se(shmdt(p) == 0);

                assert_se(seccomp_memory_deny_write_execute() >= 0);

                p = shmat(shmid, NULL, SHM_EXEC);
#if defined(__x86_64__) || defined(__arm__) || defined(__aarch64__)
                assert_se(p == MAP_FAILED);
                assert_se(errno == EPERM);
#else /* __i386__, __powerpc64__, and "unknown" architectures */
                assert_se(p != MAP_FAILED);
                assert_se(shmdt(p) == 0);
#endif

                p = shmat(shmid, NULL, 0);
                assert_se(p != MAP_FAILED);
                assert_se(shmdt(p) == 0);

                _exit(EXIT_SUCCESS);
        }

        assert_se(wait_for_terminate_and_check("memoryseccomp-shmat", pid, WAIT_LOG) == EXIT_SUCCESS);
}

static void test_restrict_archs(void) {
        pid_t pid;

        if (!is_seccomp_available())
                return;
        if (geteuid() != 0)
                return;

        pid = fork();
        assert_se(pid >= 0);

        if (pid == 0) {
                _cleanup_set_free_ Set *s = NULL;

                assert_se(access("/", F_OK) >= 0);

                assert_se(s = set_new(NULL));

#ifdef __x86_64__
                assert_se(set_put(s, UINT32_TO_PTR(SCMP_ARCH_X86+1)) >= 0);
#endif
                assert_se(seccomp_restrict_archs(s) >= 0);

                assert_se(access("/", F_OK) >= 0);
                assert_se(seccomp_restrict_archs(NULL) >= 0);

                assert_se(access("/", F_OK) >= 0);

                _exit(EXIT_SUCCESS);
        }

        assert_se(wait_for_terminate_and_check("archseccomp", pid, WAIT_LOG) == EXIT_SUCCESS);
}

static void test_load_syscall_filter_set_raw(void) {
        pid_t pid;

        if (!is_seccomp_available())
                return;
        if (geteuid() != 0)
                return;

        pid = fork();
        assert_se(pid >= 0);

        if (pid == 0) {
                _cleanup_hashmap_free_ Hashmap *s = NULL;

                assert_se(access("/", F_OK) >= 0);
                assert_se(poll(NULL, 0, 0) == 0);

                assert_se(seccomp_load_syscall_filter_set_raw(SCMP_ACT_ALLOW, NULL, SCMP_ACT_KILL) >= 0);
                assert_se(access("/", F_OK) >= 0);
                assert_se(poll(NULL, 0, 0) == 0);

                assert_se(s = hashmap_new(NULL));
#if defined __NR_access && __NR_access > 0
                assert_se(hashmap_put(s, UINT32_TO_PTR(__NR_access + 1), INT_TO_PTR(-1)) >= 0);
#else
                assert_se(hashmap_put(s, UINT32_TO_PTR(__NR_faccessat + 1), INT_TO_PTR(-1)) >= 0);
#endif

                assert_se(seccomp_load_syscall_filter_set_raw(SCMP_ACT_ALLOW, s, SCMP_ACT_ERRNO(EUCLEAN)) >= 0);

                assert_se(access("/", F_OK) < 0);
                assert_se(errno == EUCLEAN);

                assert_se(poll(NULL, 0, 0) == 0);

                s = hashmap_free(s);

                assert_se(s = hashmap_new(NULL));
#if defined __NR_access && __NR_access > 0
                assert_se(hashmap_put(s, UINT32_TO_PTR(__NR_access + 1), INT_TO_PTR(EILSEQ)) >= 0);
#else
                assert_se(hashmap_put(s, UINT32_TO_PTR(__NR_faccessat + 1), INT_TO_PTR(EILSEQ)) >= 0);
#endif

                assert_se(seccomp_load_syscall_filter_set_raw(SCMP_ACT_ALLOW, s, SCMP_ACT_ERRNO(EUCLEAN)) >= 0);

                assert_se(access("/", F_OK) < 0);
                assert_se(errno == EILSEQ);

                assert_se(poll(NULL, 0, 0) == 0);

                s = hashmap_free(s);

                assert_se(s = hashmap_new(NULL));
#if defined __NR_poll && __NR_poll > 0
                assert_se(hashmap_put(s, UINT32_TO_PTR(__NR_poll + 1), INT_TO_PTR(-1)) >= 0);
#else
                assert_se(hashmap_put(s, UINT32_TO_PTR(__NR_ppoll + 1), INT_TO_PTR(-1)) >= 0);
#endif

                assert_se(seccomp_load_syscall_filter_set_raw(SCMP_ACT_ALLOW, s, SCMP_ACT_ERRNO(EUNATCH)) >= 0);

                assert_se(access("/", F_OK) < 0);
                assert_se(errno == EILSEQ);

                assert_se(poll(NULL, 0, 0) < 0);
                assert_se(errno == EUNATCH);

                s = hashmap_free(s);

                assert_se(s = hashmap_new(NULL));
#if defined __NR_poll && __NR_poll > 0
                assert_se(hashmap_put(s, UINT32_TO_PTR(__NR_poll + 1), INT_TO_PTR(EILSEQ)) >= 0);
#else
                assert_se(hashmap_put(s, UINT32_TO_PTR(__NR_ppoll + 1), INT_TO_PTR(EILSEQ)) >= 0);
#endif

                assert_se(seccomp_load_syscall_filter_set_raw(SCMP_ACT_ALLOW, s, SCMP_ACT_ERRNO(EUNATCH)) >= 0);

                assert_se(access("/", F_OK) < 0);
                assert_se(errno == EILSEQ);

                assert_se(poll(NULL, 0, 0) < 0);
                assert_se(errno == EILSEQ);

                _exit(EXIT_SUCCESS);
        }

        assert_se(wait_for_terminate_and_check("syscallrawseccomp", pid, WAIT_LOG) == EXIT_SUCCESS);
}

static void test_lock_personality(void) {
        unsigned long current;
        pid_t pid;

        if (!is_seccomp_available())
                return;
        if (geteuid() != 0)
                return;

        assert_se(opinionated_personality(&current) >= 0);

        log_info("current personality=%lu", current);

        pid = fork();
        assert_se(pid >= 0);

        if (pid == 0) {
                assert_se(seccomp_lock_personality(current) >= 0);

                assert_se((unsigned long) safe_personality(current) == current);

                /* Note, we also test that safe_personality() works correctly, by checkig whether errno is properly
                 * set, in addition to the return value */
                errno = 0;
                assert_se(safe_personality(PER_LINUX | ADDR_NO_RANDOMIZE) == -EPERM);
                assert_se(errno == EPERM);

                assert_se(safe_personality(PER_LINUX | MMAP_PAGE_ZERO) == -EPERM);
                assert_se(safe_personality(PER_LINUX | ADDR_COMPAT_LAYOUT) == -EPERM);
                assert_se(safe_personality(PER_LINUX | READ_IMPLIES_EXEC) == -EPERM);
                assert_se(safe_personality(PER_LINUX_32BIT) == -EPERM);
                assert_se(safe_personality(PER_SVR4) == -EPERM);
                assert_se(safe_personality(PER_BSD) == -EPERM);
                assert_se(safe_personality(current == PER_LINUX ? PER_LINUX32 : PER_LINUX) == -EPERM);
                assert_se(safe_personality(PER_LINUX32_3GB) == -EPERM);
                assert_se(safe_personality(PER_UW7) == -EPERM);
                assert_se(safe_personality(0x42) == -EPERM);

                assert_se(safe_personality(PERSONALITY_INVALID) == -EPERM); /* maybe remove this later */

                assert_se((unsigned long) personality(current) == current);
                _exit(EXIT_SUCCESS);
        }

        assert_se(wait_for_terminate_and_check("lockpersonalityseccomp", pid, WAIT_LOG) == EXIT_SUCCESS);
}

static void test_filter_sets_ordered(void) {
        size_t i;

        /* Ensure "@default" always remains at the beginning of the list */
        assert_se(SYSCALL_FILTER_SET_DEFAULT == 0);
        assert_se(streq(syscall_filter_sets[0].name, "@default"));

        for (i = 0; i < _SYSCALL_FILTER_SET_MAX; i++) {
                const char *k, *p = NULL;

                /* Make sure each group has a description */
                assert_se(!isempty(syscall_filter_sets[0].help));

                /* Make sure the groups are ordered alphabetically, except for the first entry */
                assert_se(i < 2 || strcmp(syscall_filter_sets[i-1].name, syscall_filter_sets[i].name) < 0);

                NULSTR_FOREACH(k, syscall_filter_sets[i].value) {

                        /* Ensure each syscall list is in itself ordered, but groups before names */
                        assert_se(!p ||
                                  (*p == '@' && *k != '@') ||
                                  (((*p == '@' && *k == '@') ||
                                    (*p != '@' && *k != '@')) &&
                                   strcmp(p, k) < 0));

                        p = k;
                }
        }
}

static int real_open(const char *path, int flags, mode_t mode) {
        /* glibc internally calls openat() when open() is requested. Let's hence define our own wrapper for
         * testing purposes that calls the real syscall, on architectures where SYS_open is defined. On
         * other architectures, let's just fall back to the glibc call. */

<<<<<<< HEAD
#ifdef SYS_open
        return (int) syscall(SYS_open, path, flags, mode);
=======
#if defined __NR_open && __NR_open > 0
        return (int) syscall(__NR_open, path, flags, mode);
>>>>>>> 5014bf21
#else
        return open(path, flags, mode);
#endif
}

static void test_restrict_suid_sgid(void) {
        pid_t pid;

        log_info("/* %s */", __func__);

        if (!is_seccomp_available()) {
                log_notice("Seccomp not available, skipping %s", __func__);
                return;
        }
        if (geteuid() != 0) {
                log_notice("Not root, skipping %s", __func__);
                return;
        }

        pid = fork();
        assert_se(pid >= 0);

        if (pid == 0) {
                char path[] = "/tmp/suidsgidXXXXXX", dir[] = "/tmp/suidsgiddirXXXXXX";
                int fd = -1, k = -1;
                const char *z;

                fd = mkostemp_safe(path);
                assert_se(fd >= 0);

                assert_se(mkdtemp(dir));
                z = strjoina(dir, "/test");

                assert_se(chmod(path, 0755 | S_ISUID) >= 0);
                assert_se(chmod(path, 0755 | S_ISGID) >= 0);
                assert_se(chmod(path, 0755 | S_ISGID | S_ISUID) >= 0);
                assert_se(chmod(path, 0755) >= 0);

                assert_se(fchmod(fd, 0755 | S_ISUID) >= 0);
                assert_se(fchmod(fd, 0755 | S_ISGID) >= 0);
                assert_se(fchmod(fd, 0755 | S_ISGID | S_ISUID) >= 0);
                assert_se(fchmod(fd, 0755) >= 0);

                assert_se(fchmodat(AT_FDCWD, path, 0755 | S_ISUID, 0) >= 0);
                assert_se(fchmodat(AT_FDCWD, path, 0755 | S_ISGID, 0) >= 0);
                assert_se(fchmodat(AT_FDCWD, path, 0755 | S_ISGID | S_ISUID, 0) >= 0);
                assert_se(fchmodat(AT_FDCWD, path, 0755, 0) >= 0);

                k = real_open(z, O_CREAT|O_RDWR|O_CLOEXEC|O_EXCL, 0644 | S_ISUID);
                k = safe_close(k);
                assert_se(unlink(z) >= 0);

                k = real_open(z, O_CREAT|O_RDWR|O_CLOEXEC|O_EXCL, 0644 | S_ISGID);
                k = safe_close(k);
                assert_se(unlink(z) >= 0);

                k = real_open(z, O_CREAT|O_RDWR|O_CLOEXEC|O_EXCL, 0644 | S_ISUID | S_ISGID);
                k = safe_close(k);
                assert_se(unlink(z) >= 0);

                k = real_open(z, O_CREAT|O_RDWR|O_CLOEXEC|O_EXCL, 0644);
                k = safe_close(k);
                assert_se(unlink(z) >= 0);

                k = creat(z, 0644 | S_ISUID);
                k = safe_close(k);
                assert_se(unlink(z) >= 0);

                k = creat(z, 0644 | S_ISGID);
                k = safe_close(k);
                assert_se(unlink(z) >= 0);

                k = creat(z, 0644 | S_ISUID | S_ISGID);
                k = safe_close(k);
                assert_se(unlink(z) >= 0);

                k = creat(z, 0644);
                k = safe_close(k);
                assert_se(unlink(z) >= 0);

                k = openat(AT_FDCWD, z, O_CREAT|O_RDWR|O_CLOEXEC|O_EXCL, 0644 | S_ISUID);
                k = safe_close(k);
                assert_se(unlink(z) >= 0);

                k = openat(AT_FDCWD, z, O_CREAT|O_RDWR|O_CLOEXEC|O_EXCL, 0644 | S_ISGID);
                k = safe_close(k);
                assert_se(unlink(z) >= 0);

                k = openat(AT_FDCWD, z, O_CREAT|O_RDWR|O_CLOEXEC|O_EXCL, 0644 | S_ISUID | S_ISGID);
                k = safe_close(k);
                assert_se(unlink(z) >= 0);

                k = openat(AT_FDCWD, z, O_CREAT|O_RDWR|O_CLOEXEC|O_EXCL, 0644);
                k = safe_close(k);
                assert_se(unlink(z) >= 0);

                assert_se(mkdir(z, 0755 | S_ISUID) >= 0);
                assert_se(rmdir(z) >= 0);
                assert_se(mkdir(z, 0755 | S_ISGID) >= 0);
                assert_se(rmdir(z) >= 0);
                assert_se(mkdir(z, 0755 | S_ISUID | S_ISGID) >= 0);
                assert_se(rmdir(z) >= 0);
                assert_se(mkdir(z, 0755) >= 0);
                assert_se(rmdir(z) >= 0);

                assert_se(mkdirat(AT_FDCWD, z, 0755 | S_ISUID) >= 0);
                assert_se(rmdir(z) >= 0);
                assert_se(mkdirat(AT_FDCWD, z, 0755 | S_ISGID) >= 0);
                assert_se(rmdir(z) >= 0);
                assert_se(mkdirat(AT_FDCWD, z, 0755 | S_ISUID | S_ISGID) >= 0);
                assert_se(rmdir(z) >= 0);
                assert_se(mkdirat(AT_FDCWD, z, 0755) >= 0);
                assert_se(rmdir(z) >= 0);

                assert_se(mknod(z, S_IFREG | 0755 | S_ISUID, 0) >= 0);
                assert_se(unlink(z) >= 0);
                assert_se(mknod(z, S_IFREG | 0755 | S_ISGID, 0) >= 0);
                assert_se(unlink(z) >= 0);
                assert_se(mknod(z, S_IFREG | 0755 | S_ISUID | S_ISGID, 0) >= 0);
                assert_se(unlink(z) >= 0);
                assert_se(mknod(z, S_IFREG | 0755, 0) >= 0);
                assert_se(unlink(z) >= 0);

                assert_se(mknodat(AT_FDCWD, z, S_IFREG | 0755 | S_ISUID, 0) >= 0);
                assert_se(unlink(z) >= 0);
                assert_se(mknodat(AT_FDCWD, z, S_IFREG | 0755 | S_ISGID, 0) >= 0);
                assert_se(unlink(z) >= 0);
                assert_se(mknodat(AT_FDCWD, z, S_IFREG | 0755 | S_ISUID | S_ISGID, 0) >= 0);
                assert_se(unlink(z) >= 0);
                assert_se(mknodat(AT_FDCWD, z, S_IFREG | 0755, 0) >= 0);
                assert_se(unlink(z) >= 0);

                assert_se(seccomp_restrict_suid_sgid() >= 0);

                assert_se(chmod(path, 0775 | S_ISUID) < 0 && errno == EPERM);
                assert_se(chmod(path, 0775 | S_ISGID) < 0  && errno == EPERM);
                assert_se(chmod(path, 0775 | S_ISGID | S_ISUID) < 0  && errno == EPERM);
                assert_se(chmod(path, 0775) >= 0);

                assert_se(fchmod(fd, 0775 | S_ISUID) < 0 && errno == EPERM);
                assert_se(fchmod(fd, 0775 | S_ISGID) < 0  && errno == EPERM);
                assert_se(fchmod(fd, 0775 | S_ISGID | S_ISUID) < 0  && errno == EPERM);
                assert_se(fchmod(fd, 0775) >= 0);

                assert_se(fchmodat(AT_FDCWD, path, 0755 | S_ISUID, 0) < 0 && errno == EPERM);
                assert_se(fchmodat(AT_FDCWD, path, 0755 | S_ISGID, 0) < 0 && errno == EPERM);
                assert_se(fchmodat(AT_FDCWD, path, 0755 | S_ISGID | S_ISUID, 0) < 0 && errno == EPERM);
                assert_se(fchmodat(AT_FDCWD, path, 0755, 0) >= 0);

                assert_se(real_open(z, O_CREAT|O_RDWR|O_CLOEXEC|O_EXCL, 0644 | S_ISUID) < 0 && errno == EPERM);
                assert_se(real_open(z, O_CREAT|O_RDWR|O_CLOEXEC|O_EXCL, 0644 | S_ISGID) < 0 && errno == EPERM);
                assert_se(real_open(z, O_CREAT|O_RDWR|O_CLOEXEC|O_EXCL, 0644 | S_ISUID | S_ISGID) < 0 && errno == EPERM);
                k = real_open(z, O_CREAT|O_RDWR|O_CLOEXEC|O_EXCL, 0644);
                k = safe_close(k);
                assert_se(unlink(z) >= 0);

                assert_se(creat(z, 0644 | S_ISUID) < 0 && errno == EPERM);
                assert_se(creat(z, 0644 | S_ISGID) < 0 && errno == EPERM);
                assert_se(creat(z, 0644 | S_ISUID | S_ISGID) < 0 && errno == EPERM);
                k = creat(z, 0644);
                k = safe_close(k);
                assert_se(unlink(z) >= 0);

                assert_se(openat(AT_FDCWD, z, O_CREAT|O_RDWR|O_CLOEXEC|O_EXCL, 0644 | S_ISUID) < 0 && errno == EPERM);
                assert_se(openat(AT_FDCWD, z, O_CREAT|O_RDWR|O_CLOEXEC|O_EXCL, 0644 | S_ISGID) < 0 && errno == EPERM);
                assert_se(openat(AT_FDCWD, z, O_CREAT|O_RDWR|O_CLOEXEC|O_EXCL, 0644 | S_ISUID | S_ISGID) < 0 && errno == EPERM);
                k = openat(AT_FDCWD, z, O_CREAT|O_RDWR|O_CLOEXEC|O_EXCL, 0644);
                k = safe_close(k);
                assert_se(unlink(z) >= 0);

                assert_se(mkdir(z, 0755 | S_ISUID) < 0 && errno == EPERM);
                assert_se(mkdir(z, 0755 | S_ISGID) < 0 && errno == EPERM);
                assert_se(mkdir(z, 0755 | S_ISUID | S_ISGID) < 0 && errno == EPERM);
                assert_se(mkdir(z, 0755) >= 0);
                assert_se(rmdir(z) >= 0);

                assert_se(mkdirat(AT_FDCWD, z, 0755 | S_ISUID) < 0 && errno == EPERM);
                assert_se(mkdirat(AT_FDCWD, z, 0755 | S_ISGID) < 0 && errno == EPERM);
                assert_se(mkdirat(AT_FDCWD, z, 0755 | S_ISUID | S_ISGID) < 0 && errno == EPERM);
                assert_se(mkdirat(AT_FDCWD, z, 0755) >= 0);
                assert_se(rmdir(z) >= 0);

                assert_se(mknod(z, S_IFREG | 0755 | S_ISUID, 0) < 0 && errno == EPERM);
                assert_se(mknod(z, S_IFREG | 0755 | S_ISGID, 0) < 0 && errno == EPERM);
                assert_se(mknod(z, S_IFREG | 0755 | S_ISUID | S_ISGID, 0) < 0 && errno == EPERM);
                assert_se(mknod(z, S_IFREG | 0755, 0) >= 0);
                assert_se(unlink(z) >= 0);

                assert_se(mknodat(AT_FDCWD, z, S_IFREG | 0755 | S_ISUID, 0) < 0 && errno == EPERM);
                assert_se(mknodat(AT_FDCWD, z, S_IFREG | 0755 | S_ISGID, 0) < 0 && errno == EPERM);
                assert_se(mknodat(AT_FDCWD, z, S_IFREG | 0755 | S_ISUID | S_ISGID, 0) < 0 && errno == EPERM);
                assert_se(mknodat(AT_FDCWD, z, S_IFREG | 0755, 0) >= 0);
                assert_se(unlink(z) >= 0);

                assert_se(unlink(path) >= 0);
                assert_se(rm_rf(dir, REMOVE_ROOT|REMOVE_PHYSICAL) >= 0);

                _exit(EXIT_SUCCESS);
        }

        assert_se(wait_for_terminate_and_check("suidsgidseccomp", pid, WAIT_LOG) == EXIT_SUCCESS);
}

int main(int argc, char *argv[]) {

        log_set_max_level(LOG_DEBUG);

        test_seccomp_arch_to_string();
        test_architecture_table();
        test_syscall_filter_set_find();
        test_filter_sets();
        test_restrict_namespace();
        test_protect_sysctl();
        test_restrict_address_families();
        test_restrict_realtime();
        test_memory_deny_write_execute_mmap();
        test_memory_deny_write_execute_shmat();
        test_restrict_archs();
        test_load_syscall_filter_set_raw();
        test_lock_personality();
        test_filter_sets_ordered();
        test_restrict_suid_sgid();

        return 0;
}<|MERGE_RESOLUTION|>--- conflicted
+++ resolved
@@ -685,13 +685,8 @@
          * testing purposes that calls the real syscall, on architectures where SYS_open is defined. On
          * other architectures, let's just fall back to the glibc call. */
 
-<<<<<<< HEAD
-#ifdef SYS_open
-        return (int) syscall(SYS_open, path, flags, mode);
-=======
 #if defined __NR_open && __NR_open > 0
         return (int) syscall(__NR_open, path, flags, mode);
->>>>>>> 5014bf21
 #else
         return open(path, flags, mode);
 #endif
