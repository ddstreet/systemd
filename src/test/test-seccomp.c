/***
  This file is part of systemd.

  Copyright 2016 Lennart Poettering

  systemd is free software; you can redistribute it and/or modify it
  under the terms of the GNU Lesser General Public License as published by
  the Free Software Foundation; either version 2.1 of the License, or
  (at your option) any later version.

  systemd is distributed in the hope that it will be useful, but
  WITHOUT ANY WARRANTY; without even the implied warranty of
  MERCHANTABILITY or FITNESS FOR A PARTICULAR PURPOSE. See the GNU
  Lesser General Public License for more details.

  You should have received a copy of the GNU Lesser General Public License
  along with systemd; If not, see <http://www.gnu.org/licenses/>.
***/

#include <sched.h>
#include <stdlib.h>
#include <sys/eventfd.h>
#include <sys/mman.h>
#include <unistd.h>
#include <sys/poll.h>

#include "alloc-util.h"
#include "fd-util.h"
#include "macro.h"
#include "missing.h"
#include "nsflags.h"
#include "process-util.h"
#include "raw-clone.h"
#include "seccomp-util.h"
#include "set.h"
#include "string-util.h"
#include "util.h"
#include "virt.h"

static void test_seccomp_arch_to_string(void) {
        uint32_t a, b;
        const char *name;

        a = seccomp_arch_native();
        assert_se(a > 0);
        name = seccomp_arch_to_string(a);
        assert_se(name);
        assert_se(seccomp_arch_from_string(name, &b) >= 0);
        assert_se(a == b);
}

static void test_architecture_table(void) {
        const char *n, *n2;

        NULSTR_FOREACH(n,
                       "native\0"
                       "x86\0"
                       "x86-64\0"
                       "x32\0"
                       "arm\0"
                       "arm64\0"
                       "mips\0"
                       "mips64\0"
                       "mips64-n32\0"
                       "mips-le\0"
                       "mips64-le\0"
                       "mips64-le-n32\0"
                       "ppc\0"
                       "ppc64\0"
                       "ppc64-le\0"
                       "s390\0"
                       "s390x\0") {
                uint32_t c;

                assert_se(seccomp_arch_from_string(n, &c) >= 0);
                n2 = seccomp_arch_to_string(c);
                log_info("seccomp-arch: %s → 0x%"PRIx32" → %s", n, c, n2);
                assert_se(streq_ptr(n, n2));
        }
}

static void test_syscall_filter_set_find(void) {
        assert_se(!syscall_filter_set_find(NULL));
        assert_se(!syscall_filter_set_find(""));
        assert_se(!syscall_filter_set_find("quux"));
        assert_se(!syscall_filter_set_find("@quux"));

        assert_se(syscall_filter_set_find("@clock") == syscall_filter_sets + SYSCALL_FILTER_SET_CLOCK);
        assert_se(syscall_filter_set_find("@default") == syscall_filter_sets + SYSCALL_FILTER_SET_DEFAULT);
        assert_se(syscall_filter_set_find("@raw-io") == syscall_filter_sets + SYSCALL_FILTER_SET_RAW_IO);
}

static void test_filter_sets(void) {
        unsigned i;
        int r;

        if (!is_seccomp_available())
                return;
        if (geteuid() != 0)
                return;

        for (i = 0; i < _SYSCALL_FILTER_SET_MAX; i++) {
                pid_t pid;

                log_info("Testing %s", syscall_filter_sets[i].name);

                pid = fork();
                assert_se(pid >= 0);

                if (pid == 0) { /* Child? */
                        int fd;

                        if (i == SYSCALL_FILTER_SET_DEFAULT) /* if we look at the default set, whitelist instead of blacklist */
                                r = seccomp_load_syscall_filter_set(SCMP_ACT_ERRNO(EUCLEAN), syscall_filter_sets + i, SCMP_ACT_ALLOW);
                        else
                                r = seccomp_load_syscall_filter_set(SCMP_ACT_ALLOW, syscall_filter_sets + i, SCMP_ACT_ERRNO(EUCLEAN));
                        if (r < 0)
                                _exit(EXIT_FAILURE);

                        /* Test the sycall filter with one random system call */
                        fd = eventfd(0, EFD_NONBLOCK|EFD_CLOEXEC);
                        if (IN_SET(i, SYSCALL_FILTER_SET_IO_EVENT, SYSCALL_FILTER_SET_DEFAULT))
                                assert_se(fd < 0 && errno == EUCLEAN);
                        else {
                                assert_se(fd >= 0);
                                safe_close(fd);
                        }

                        _exit(EXIT_SUCCESS);
                }

                assert_se(wait_for_terminate_and_warn(syscall_filter_sets[i].name, pid, true) == EXIT_SUCCESS);
        }
}

static void test_restrict_namespace(void) {
        _cleanup_free_ char *s = NULL;
        unsigned long ul;
        pid_t pid;

        assert_se(namespace_flag_to_string(0) == NULL);
        assert_se(streq(namespace_flag_to_string(CLONE_NEWNS), "mnt"));
        assert_se(namespace_flag_to_string(CLONE_NEWNS|CLONE_NEWIPC) == NULL);
        assert_se(streq(namespace_flag_to_string(CLONE_NEWCGROUP), "cgroup"));

        assert_se(namespace_flag_from_string("mnt") == CLONE_NEWNS);
        assert_se(namespace_flag_from_string(NULL) == 0);
        assert_se(namespace_flag_from_string("") == 0);
        assert_se(namespace_flag_from_string("uts") == CLONE_NEWUTS);
        assert_se(namespace_flag_from_string(namespace_flag_to_string(CLONE_NEWUTS)) == CLONE_NEWUTS);
        assert_se(streq(namespace_flag_to_string(namespace_flag_from_string("ipc")), "ipc"));

        assert_se(namespace_flag_from_string_many(NULL, &ul) == 0 && ul == 0);
        assert_se(namespace_flag_from_string_many("", &ul) == 0 && ul == 0);
        assert_se(namespace_flag_from_string_many("mnt uts ipc", &ul) == 0 && ul == (CLONE_NEWNS|CLONE_NEWUTS|CLONE_NEWIPC));

        assert_se(namespace_flag_to_string_many(NAMESPACE_FLAGS_ALL, &s) == 0);
        assert_se(streq(s, "cgroup ipc net mnt pid user uts"));
        assert_se(namespace_flag_from_string_many(s, &ul) == 0 && ul == NAMESPACE_FLAGS_ALL);

<<<<<<< HEAD
=======
#if SECCOMP_RESTRICT_NAMESPACES_BROKEN == 0

>>>>>>> ee38772f
        if (!is_seccomp_available())
                return;
        if (geteuid() != 0)
                return;

        pid = fork();
        assert_se(pid >= 0);

        if (pid == 0) {

                assert_se(seccomp_restrict_namespaces(CLONE_NEWNS|CLONE_NEWNET) >= 0);

                assert_se(unshare(CLONE_NEWNS) == 0);
                assert_se(unshare(CLONE_NEWNET) == 0);
                assert_se(unshare(CLONE_NEWUTS) == -1);
                assert_se(errno == EPERM);
                assert_se(unshare(CLONE_NEWIPC) == -1);
                assert_se(errno == EPERM);
                assert_se(unshare(CLONE_NEWNET|CLONE_NEWUTS) == -1);
                assert_se(errno == EPERM);

                /* We use fd 0 (stdin) here, which of course will fail with EINVAL on setns(). Except of course our
                 * seccomp filter worked, and hits first and makes it return EPERM */
                assert_se(setns(0, CLONE_NEWNS) == -1);
                assert_se(errno == EINVAL);
                assert_se(setns(0, CLONE_NEWNET) == -1);
                assert_se(errno == EINVAL);
                assert_se(setns(0, CLONE_NEWUTS) == -1);
                assert_se(errno == EPERM);
                assert_se(setns(0, CLONE_NEWIPC) == -1);
                assert_se(errno == EPERM);
                assert_se(setns(0, CLONE_NEWNET|CLONE_NEWUTS) == -1);
                assert_se(errno == EPERM);
                assert_se(setns(0, 0) == -1);
                assert_se(errno == EPERM);

                pid = raw_clone(CLONE_NEWNS);
                assert_se(pid >= 0);
                if (pid == 0)
                        _exit(EXIT_SUCCESS);
                pid = raw_clone(CLONE_NEWNET);
                assert_se(pid >= 0);
                if (pid == 0)
                        _exit(EXIT_SUCCESS);
                pid = raw_clone(CLONE_NEWUTS);
                assert_se(pid < 0);
                assert_se(errno == EPERM);
                pid = raw_clone(CLONE_NEWIPC);
                assert_se(pid < 0);
                assert_se(errno == EPERM);
                pid = raw_clone(CLONE_NEWNET|CLONE_NEWUTS);
                assert_se(pid < 0);
                assert_se(errno == EPERM);

                _exit(EXIT_SUCCESS);
        }

        assert_se(wait_for_terminate_and_warn("nsseccomp", pid, true) == EXIT_SUCCESS);
<<<<<<< HEAD
=======
#endif
>>>>>>> ee38772f
}

static void test_protect_sysctl(void) {
        pid_t pid;

        if (!is_seccomp_available())
                return;
        if (geteuid() != 0)
                return;

        if (detect_container() > 0) /* in containers _sysctl() is likely missing anyway */
                return;

        pid = fork();
        assert_se(pid >= 0);

        if (pid == 0) {
                assert_se(syscall(__NR__sysctl, NULL) < 0);
                assert_se(errno == EFAULT);

                assert_se(seccomp_protect_sysctl() >= 0);

                assert_se(syscall(__NR__sysctl, 0, 0, 0) < 0);
                assert_se(errno == EPERM);

                _exit(EXIT_SUCCESS);
        }

        assert_se(wait_for_terminate_and_warn("sysctlseccomp", pid, true) == EXIT_SUCCESS);
}

static void test_restrict_address_families(void) {
        pid_t pid;

        if (!is_seccomp_available())
                return;
        if (geteuid() != 0)
                return;

        pid = fork();
        assert_se(pid >= 0);

        if (pid == 0) {
                int fd;
                Set *s;

                fd = socket(AF_INET, SOCK_DGRAM, 0);
                assert_se(fd >= 0);
                safe_close(fd);

                fd = socket(AF_UNIX, SOCK_DGRAM, 0);
                assert_se(fd >= 0);
                safe_close(fd);

                fd = socket(AF_NETLINK, SOCK_DGRAM, 0);
                assert_se(fd >= 0);
                safe_close(fd);

                assert_se(s = set_new(NULL));
                assert_se(set_put(s, INT_TO_PTR(AF_UNIX)) >= 0);

                assert_se(seccomp_restrict_address_families(s, false) >= 0);

                fd = socket(AF_INET, SOCK_DGRAM, 0);
                assert_se(fd >= 0);
                safe_close(fd);

<<<<<<< HEAD
                assert_se(socket(AF_UNIX, SOCK_DGRAM, 0) < 0);
                assert_se(errno == EAFNOSUPPORT);
=======
#if SECCOMP_RESTRICT_ADDRESS_FAMILIES_BROKEN
                fd = socket(AF_UNIX, SOCK_DGRAM, 0);
                assert_se(fd >= 0);
                safe_close(fd);
#else
                assert_se(socket(AF_UNIX, SOCK_DGRAM, 0) < 0);
                assert_se(errno == EAFNOSUPPORT);
#endif
>>>>>>> ee38772f

                fd = socket(AF_NETLINK, SOCK_DGRAM, 0);
                assert_se(fd >= 0);
                safe_close(fd);

                set_clear(s);

                assert_se(set_put(s, INT_TO_PTR(AF_INET)) >= 0);

                assert_se(seccomp_restrict_address_families(s, true) >= 0);

                fd = socket(AF_INET, SOCK_DGRAM, 0);
                assert_se(fd >= 0);
                safe_close(fd);

<<<<<<< HEAD
=======
#if SECCOMP_RESTRICT_ADDRESS_FAMILIES_BROKEN
                fd = socket(AF_UNIX, SOCK_DGRAM, 0);
                assert_se(fd >= 0);
                safe_close(fd);

                fd = socket(AF_NETLINK, SOCK_DGRAM, 0);
                assert_se(fd >= 0);
                safe_close(fd);
#else
>>>>>>> ee38772f
                assert_se(socket(AF_UNIX, SOCK_DGRAM, 0) < 0);
                assert_se(errno == EAFNOSUPPORT);

                assert_se(socket(AF_NETLINK, SOCK_DGRAM, 0) < 0);
                assert_se(errno == EAFNOSUPPORT);
<<<<<<< HEAD
=======
#endif
>>>>>>> ee38772f

                _exit(EXIT_SUCCESS);
        }

        assert_se(wait_for_terminate_and_warn("socketseccomp", pid, true) == EXIT_SUCCESS);
}

static void test_restrict_realtime(void) {
        pid_t pid;

        if (!is_seccomp_available())
                return;
        if (geteuid() != 0)
                return;

        if (detect_container() > 0) /* in containers RT privs are likely missing anyway */
                return;

        pid = fork();
        assert_se(pid >= 0);

        if (pid == 0) {
                assert_se(sched_setscheduler(0, SCHED_FIFO, &(struct sched_param) { .sched_priority = 1 }) >= 0);
                assert_se(sched_setscheduler(0, SCHED_RR, &(struct sched_param) { .sched_priority = 1 }) >= 0);
                assert_se(sched_setscheduler(0, SCHED_IDLE, &(struct sched_param) { .sched_priority = 0 }) >= 0);
                assert_se(sched_setscheduler(0, SCHED_BATCH, &(struct sched_param) { .sched_priority = 0 }) >= 0);
                assert_se(sched_setscheduler(0, SCHED_OTHER, &(struct sched_param) {}) >= 0);

                assert_se(seccomp_restrict_realtime() >= 0);

                assert_se(sched_setscheduler(0, SCHED_IDLE, &(struct sched_param) { .sched_priority = 0 }) >= 0);
                assert_se(sched_setscheduler(0, SCHED_BATCH, &(struct sched_param) { .sched_priority = 0 }) >= 0);
                assert_se(sched_setscheduler(0, SCHED_OTHER, &(struct sched_param) {}) >= 0);

                assert_se(sched_setscheduler(0, SCHED_FIFO, &(struct sched_param) { .sched_priority = 1 }) < 0);
                assert_se(errno == EPERM);
                assert_se(sched_setscheduler(0, SCHED_RR, &(struct sched_param) { .sched_priority = 1 }) < 0);
                assert_se(errno == EPERM);

                _exit(EXIT_SUCCESS);
        }

        assert_se(wait_for_terminate_and_warn("realtimeseccomp", pid, true) == EXIT_SUCCESS);
}

static void test_memory_deny_write_execute(void) {
        pid_t pid;

        if (!is_seccomp_available())
                return;
        if (geteuid() != 0)
                return;

        pid = fork();
        assert_se(pid >= 0);

        if (pid == 0) {
                void *p;

                p = mmap(NULL, page_size(), PROT_WRITE|PROT_EXEC, MAP_PRIVATE|MAP_ANONYMOUS, -1,0);
                assert_se(p != MAP_FAILED);
                assert_se(munmap(p, page_size()) >= 0);

<<<<<<< HEAD
                seccomp_memory_deny_write_execute();

                p = mmap(NULL, page_size(), PROT_WRITE|PROT_EXEC, MAP_PRIVATE|MAP_ANONYMOUS, -1,0);
                assert_se(p == MAP_FAILED);
                assert_se(errno == EPERM);
=======
                p = mmap(NULL, page_size(), PROT_WRITE|PROT_READ, MAP_PRIVATE|MAP_ANONYMOUS, -1,0);
                assert_se(p != MAP_FAILED);
                assert_se(munmap(p, page_size()) >= 0);

                assert_se(seccomp_memory_deny_write_execute() >= 0);

#if SECCOMP_MEMORY_DENY_WRITE_EXECUTE_BROKEN
                p = mmap(NULL, page_size(), PROT_WRITE|PROT_EXEC, MAP_PRIVATE|MAP_ANONYMOUS, -1,0);
                assert_se(p != MAP_FAILED);
                assert_se(munmap(p, page_size()) >= 0);
#else
                p = mmap(NULL, page_size(), PROT_WRITE|PROT_EXEC, MAP_PRIVATE|MAP_ANONYMOUS, -1,0);
                assert_se(p == MAP_FAILED);
                assert_se(errno == EPERM);
#endif
>>>>>>> ee38772f

                p = mmap(NULL, page_size(), PROT_WRITE|PROT_READ, MAP_PRIVATE|MAP_ANONYMOUS, -1,0);
                assert_se(p != MAP_FAILED);
                assert_se(munmap(p, page_size()) >= 0);

                _exit(EXIT_SUCCESS);
        }

        assert_se(wait_for_terminate_and_warn("memoryseccomp", pid, true) == EXIT_SUCCESS);
}

static void test_restrict_archs(void) {
        pid_t pid;

        if (!is_seccomp_available())
                return;
        if (geteuid() != 0)
                return;

        pid = fork();
        assert_se(pid >= 0);

        if (pid == 0) {
                _cleanup_set_free_ Set *s = NULL;

                assert_se(access("/", F_OK) >= 0);

                assert_se(s = set_new(NULL));

#ifdef __x86_64__
                assert_se(set_put(s, UINT32_TO_PTR(SCMP_ARCH_X86+1)) >= 0);
#endif
                assert_se(seccomp_restrict_archs(s) >= 0);

                assert_se(access("/", F_OK) >= 0);
                assert_se(seccomp_restrict_archs(NULL) >= 0);

                assert_se(access("/", F_OK) >= 0);

                _exit(EXIT_SUCCESS);
        }

        assert_se(wait_for_terminate_and_warn("archseccomp", pid, true) == EXIT_SUCCESS);
}

static void test_load_syscall_filter_set_raw(void) {
        pid_t pid;

        if (!is_seccomp_available())
                return;
        if (geteuid() != 0)
                return;

        pid = fork();
        assert_se(pid >= 0);

        if (pid == 0) {
                _cleanup_set_free_ Set *s = NULL;

                assert_se(access("/", F_OK) >= 0);
                assert_se(poll(NULL, 0, 0) == 0);

                assert_se(seccomp_load_syscall_filter_set_raw(SCMP_ACT_ALLOW, NULL, SCMP_ACT_KILL) >= 0);
                assert_se(access("/", F_OK) >= 0);
                assert_se(poll(NULL, 0, 0) == 0);

                assert_se(s = set_new(NULL));
                assert_se(set_put(s, UINT32_TO_PTR(__NR_access + 1)) >= 0);

                assert_se(seccomp_load_syscall_filter_set_raw(SCMP_ACT_ALLOW, s, SCMP_ACT_ERRNO(EUCLEAN)) >= 0);

                assert_se(access("/", F_OK) < 0);
                assert_se(errno == EUCLEAN);

                assert_se(poll(NULL, 0, 0) == 0);

                s = set_free(s);

                assert_se(s = set_new(NULL));
                assert_se(set_put(s, UINT32_TO_PTR(__NR_poll + 1)) >= 0);

                assert_se(seccomp_load_syscall_filter_set_raw(SCMP_ACT_ALLOW, s, SCMP_ACT_ERRNO(EUNATCH)) >= 0);

                assert_se(access("/", F_OK) < 0);
                assert_se(errno == EUCLEAN);

                assert_se(poll(NULL, 0, 0) < 0);
                assert_se(errno == EUNATCH);

                _exit(EXIT_SUCCESS);
        }

        assert_se(wait_for_terminate_and_warn("syscallrawseccomp", pid, true) == EXIT_SUCCESS);
}

int main(int argc, char *argv[]) {

        log_set_max_level(LOG_DEBUG);

        test_seccomp_arch_to_string();
        test_architecture_table();
        test_syscall_filter_set_find();
        test_filter_sets();
        test_restrict_namespace();
        test_protect_sysctl();
        test_restrict_address_families();
        test_restrict_realtime();
        test_memory_deny_write_execute();
        test_restrict_archs();
        test_load_syscall_filter_set_raw();

        return 0;
}<|MERGE_RESOLUTION|>--- conflicted
+++ resolved
@@ -158,11 +158,8 @@
         assert_se(streq(s, "cgroup ipc net mnt pid user uts"));
         assert_se(namespace_flag_from_string_many(s, &ul) == 0 && ul == NAMESPACE_FLAGS_ALL);
 
-<<<<<<< HEAD
-=======
 #if SECCOMP_RESTRICT_NAMESPACES_BROKEN == 0
 
->>>>>>> ee38772f
         if (!is_seccomp_available())
                 return;
         if (geteuid() != 0)
@@ -221,10 +218,7 @@
         }
 
         assert_se(wait_for_terminate_and_warn("nsseccomp", pid, true) == EXIT_SUCCESS);
-<<<<<<< HEAD
-=======
 #endif
->>>>>>> ee38772f
 }
 
 static void test_protect_sysctl(void) {
@@ -292,10 +286,6 @@
                 assert_se(fd >= 0);
                 safe_close(fd);
 
-<<<<<<< HEAD
-                assert_se(socket(AF_UNIX, SOCK_DGRAM, 0) < 0);
-                assert_se(errno == EAFNOSUPPORT);
-=======
 #if SECCOMP_RESTRICT_ADDRESS_FAMILIES_BROKEN
                 fd = socket(AF_UNIX, SOCK_DGRAM, 0);
                 assert_se(fd >= 0);
@@ -304,7 +294,6 @@
                 assert_se(socket(AF_UNIX, SOCK_DGRAM, 0) < 0);
                 assert_se(errno == EAFNOSUPPORT);
 #endif
->>>>>>> ee38772f
 
                 fd = socket(AF_NETLINK, SOCK_DGRAM, 0);
                 assert_se(fd >= 0);
@@ -320,8 +309,6 @@
                 assert_se(fd >= 0);
                 safe_close(fd);
 
-<<<<<<< HEAD
-=======
 #if SECCOMP_RESTRICT_ADDRESS_FAMILIES_BROKEN
                 fd = socket(AF_UNIX, SOCK_DGRAM, 0);
                 assert_se(fd >= 0);
@@ -331,16 +318,12 @@
                 assert_se(fd >= 0);
                 safe_close(fd);
 #else
->>>>>>> ee38772f
                 assert_se(socket(AF_UNIX, SOCK_DGRAM, 0) < 0);
                 assert_se(errno == EAFNOSUPPORT);
 
                 assert_se(socket(AF_NETLINK, SOCK_DGRAM, 0) < 0);
                 assert_se(errno == EAFNOSUPPORT);
-<<<<<<< HEAD
-=======
 #endif
->>>>>>> ee38772f
 
                 _exit(EXIT_SUCCESS);
         }
@@ -404,13 +387,6 @@
                 assert_se(p != MAP_FAILED);
                 assert_se(munmap(p, page_size()) >= 0);
 
-<<<<<<< HEAD
-                seccomp_memory_deny_write_execute();
-
-                p = mmap(NULL, page_size(), PROT_WRITE|PROT_EXEC, MAP_PRIVATE|MAP_ANONYMOUS, -1,0);
-                assert_se(p == MAP_FAILED);
-                assert_se(errno == EPERM);
-=======
                 p = mmap(NULL, page_size(), PROT_WRITE|PROT_READ, MAP_PRIVATE|MAP_ANONYMOUS, -1,0);
                 assert_se(p != MAP_FAILED);
                 assert_se(munmap(p, page_size()) >= 0);
@@ -426,7 +402,6 @@
                 assert_se(p == MAP_FAILED);
                 assert_se(errno == EPERM);
 #endif
->>>>>>> ee38772f
 
                 p = mmap(NULL, page_size(), PROT_WRITE|PROT_READ, MAP_PRIVATE|MAP_ANONYMOUS, -1,0);
                 assert_se(p != MAP_FAILED);
