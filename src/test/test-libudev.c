/***
  This file is part of systemd.

  Copyright 2008-2012 Kay Sievers <kay@vrfy.org>

  systemd is free software; you can redistribute it and/or modify it
  under the terms of the GNU Lesser General Public License as published by
  the Free Software Foundation; either version 2.1 of the License, or
  (at your option) any later version.

  systemd is distributed in the hope that it will be useful, but
  WITHOUT ANY WARRANTY; without even the implied warranty of
  MERCHANTABILITY or FITNESS FOR A PARTICULAR PURPOSE. See the GNU
  Lesser General Public License for more details.

  You should have received a copy of the GNU Lesser General Public License
  along with systemd; If not, see <http://www.gnu.org/licenses/>.
***/

#include <stdio.h>
#include <stdarg.h>
#include <stdlib.h>
#include <unistd.h>
#include <errno.h>
#include <string.h>
#include <getopt.h>
#include <syslog.h>
#include <fcntl.h>
#include <sys/epoll.h>

#include "libudev.h"
#include "udev-util.h"
#include "util.h"

#define ARRAY_SIZE(x) (sizeof(x) / sizeof((x)[0]))

_printf_(6,0)
static void log_fn(struct udev *udev,
                   int priority, const char *file, int line, const char *fn,
                   const char *format, va_list args) {
        printf("test-libudev: %s %s:%d ", fn, file, line);
        vprintf(format, args);
}

static void print_device(struct udev_device *device) {
        const char *str;
        dev_t devnum;
        int count;
        struct udev_list_entry *list_entry;

        printf("*** device: %p ***\n", device);
        str = udev_device_get_action(device);
        if (str != NULL)
                printf("action:    '%s'\n", str);

        str = udev_device_get_syspath(device);
        printf("syspath:   '%s'\n", str);

        str = udev_device_get_sysname(device);
        printf("sysname:   '%s'\n", str);

        str = udev_device_get_sysnum(device);
        if (str != NULL)
                printf("sysnum:    '%s'\n", str);

        str = udev_device_get_devpath(device);
        printf("devpath:   '%s'\n", str);

        str = udev_device_get_subsystem(device);
        if (str != NULL)
                printf("subsystem: '%s'\n", str);

        str = udev_device_get_devtype(device);
        if (str != NULL)
                printf("devtype:   '%s'\n", str);

        str = udev_device_get_driver(device);
        if (str != NULL)
                printf("driver:    '%s'\n", str);

        str = udev_device_get_devnode(device);
        if (str != NULL)
                printf("devname:   '%s'\n", str);

        devnum = udev_device_get_devnum(device);
        if (major(devnum) > 0)
                printf("devnum:    %u:%u\n", major(devnum), minor(devnum));

        count = 0;
        udev_list_entry_foreach(list_entry, udev_device_get_devlinks_list_entry(device)) {
                printf("link:      '%s'\n", udev_list_entry_get_name(list_entry));
                count++;
        }
        if (count > 0)
                printf("found %i links\n", count);

        count = 0;
        udev_list_entry_foreach(list_entry, udev_device_get_properties_list_entry(device)) {
                printf("property:  '%s=%s'\n",
                       udev_list_entry_get_name(list_entry),
                       udev_list_entry_get_value(list_entry));
                count++;
        }
        if (count > 0)
                printf("found %i properties\n", count);

        str = udev_device_get_property_value(device, "MAJOR");
        if (str != NULL)
                printf("MAJOR: '%s'\n", str);

        str = udev_device_get_sysattr_value(device, "dev");
        if (str != NULL)
                printf("attr{dev}: '%s'\n", str);

        printf("\n");
}

<<<<<<< HEAD
static int test_device(struct udev *udev, const char *syspath)
{
=======
static int test_device(struct udev *udev, const char *syspath) {
>>>>>>> a8f3477d
        _cleanup_udev_device_unref_ struct udev_device *device;

        printf("looking at device: %s\n", syspath);
        device = udev_device_new_from_syspath(udev, syspath);
        if (device == NULL) {
                printf("no device found\n");
                return -1;
        }
        print_device(device);

        return 0;
}

<<<<<<< HEAD
static int test_device_parents(struct udev *udev, const char *syspath)
{
=======
static int test_device_parents(struct udev *udev, const char *syspath) {
>>>>>>> a8f3477d
        _cleanup_udev_device_unref_ struct udev_device *device;
        struct udev_device *device_parent;

        printf("looking at device: %s\n", syspath);
        device = udev_device_new_from_syspath(udev, syspath);
        if (device == NULL)
                return -1;

        printf("looking at parents\n");
        device_parent = device;
        do {
                print_device(device_parent);
                device_parent = udev_device_get_parent(device_parent);
        } while (device_parent != NULL);

        printf("looking at parents again\n");
        device_parent = device;
        do {
                print_device(device_parent);
                device_parent = udev_device_get_parent(device_parent);
        } while (device_parent != NULL);

        return 0;
}

static int test_device_devnum(struct udev *udev) {
        dev_t devnum = makedev(1, 3);
        struct udev_device *device;

        printf("looking up device: %u:%u\n", major(devnum), minor(devnum));
        device = udev_device_new_from_devnum(udev, 'c', devnum);
        if (device == NULL)
                return -1;
        print_device(device);
        udev_device_unref(device);
        return 0;
}

static int test_device_subsys_name(struct udev *udev) {
        struct udev_device *device;

        printf("looking up device: 'block':'sda'\n");
        device = udev_device_new_from_subsystem_sysname(udev, "block", "sda");
        if (device == NULL)
                return -1;
        print_device(device);
        udev_device_unref(device);

        printf("looking up device: 'subsystem':'pci'\n");
        device = udev_device_new_from_subsystem_sysname(udev, "subsystem", "pci");
        if (device == NULL)
                return -1;
        print_device(device);
        udev_device_unref(device);

        printf("looking up device: 'drivers':'scsi:sd'\n");
        device = udev_device_new_from_subsystem_sysname(udev, "drivers", "scsi:sd");
        if (device == NULL)
                return -1;
        print_device(device);
        udev_device_unref(device);

        printf("looking up device: 'module':'printk'\n");
        device = udev_device_new_from_subsystem_sysname(udev, "module", "printk");
        if (device == NULL)
                return -1;
        print_device(device);
        udev_device_unref(device);
        return 0;
}

static int test_enumerate_print_list(struct udev_enumerate *enumerate) {
        struct udev_list_entry *list_entry;
        int count = 0;

        udev_list_entry_foreach(list_entry, udev_enumerate_get_list_entry(enumerate)) {
                struct udev_device *device;

                device = udev_device_new_from_syspath(udev_enumerate_get_udev(enumerate),
                                                      udev_list_entry_get_name(list_entry));
                if (device != NULL) {
                        printf("device: '%s' (%s)\n",
                               udev_device_get_syspath(device),
                               udev_device_get_subsystem(device));
                        udev_device_unref(device);
                        count++;
                }
        }
        printf("found %i devices\n\n", count);
        return count;
}

static int test_monitor(struct udev *udev) {
        struct udev_monitor *udev_monitor = NULL;
        int fd_ep;
        int fd_udev = -1;
        struct epoll_event ep_udev, ep_stdin;

        fd_ep = epoll_create1(EPOLL_CLOEXEC);
        if (fd_ep < 0) {
                printf("error creating epoll fd: %m\n");
                goto out;
        }

        udev_monitor = udev_monitor_new_from_netlink(udev, "udev");
        if (udev_monitor == NULL) {
                printf("no socket\n");
                goto out;
        }
        fd_udev = udev_monitor_get_fd(udev_monitor);

        if (udev_monitor_filter_add_match_subsystem_devtype(udev_monitor, "block", NULL) < 0 ||
            udev_monitor_filter_add_match_subsystem_devtype(udev_monitor, "tty", NULL) < 0 ||
            udev_monitor_filter_add_match_subsystem_devtype(udev_monitor, "usb", "usb_device") < 0) {
                printf("filter failed\n");
                goto out;
        }

        if (udev_monitor_enable_receiving(udev_monitor) < 0) {
                printf("bind failed\n");
                goto out;
        }

        memzero(&ep_udev, sizeof(struct epoll_event));
        ep_udev.events = EPOLLIN;
        ep_udev.data.fd = fd_udev;
        if (epoll_ctl(fd_ep, EPOLL_CTL_ADD, fd_udev, &ep_udev) < 0) {
                printf("fail to add fd to epoll: %m\n");
                goto out;
        }

        memzero(&ep_stdin, sizeof(struct epoll_event));
        ep_stdin.events = EPOLLIN;
        ep_stdin.data.fd = STDIN_FILENO;
        if (epoll_ctl(fd_ep, EPOLL_CTL_ADD, STDIN_FILENO, &ep_stdin) < 0) {
                printf("fail to add fd to epoll: %m\n");
                goto out;
        }

        for (;;) {
                int fdcount;
                struct epoll_event ev[4];
                struct udev_device *device;
                int i;

                printf("waiting for events from udev, press ENTER to exit\n");
                fdcount = epoll_wait(fd_ep, ev, ARRAY_SIZE(ev), -1);
                printf("epoll fd count: %i\n", fdcount);

                for (i = 0; i < fdcount; i++) {
                        if (ev[i].data.fd == fd_udev && ev[i].events & EPOLLIN) {
                                device = udev_monitor_receive_device(udev_monitor);
                                if (device == NULL) {
                                        printf("no device from socket\n");
                                        continue;
                                }
                                print_device(device);
                                udev_device_unref(device);
                        } else if (ev[i].data.fd == STDIN_FILENO && ev[i].events & EPOLLIN) {
                                printf("exiting loop\n");
                                goto out;
                        }
                }
        }
out:
        if (fd_ep >= 0)
                close(fd_ep);
        udev_monitor_unref(udev_monitor);
        return 0;
}

static int test_queue(struct udev *udev) {
        struct udev_queue *udev_queue;

        udev_queue = udev_queue_new(udev);
        if (udev_queue == NULL)
                return -1;

        if (udev_queue_get_queue_is_empty(udev_queue))
                printf("queue is empty\n");

        udev_queue_unref(udev_queue);
        return 0;
}

static int test_enumerate(struct udev *udev, const char *subsystem) {
        struct udev_enumerate *udev_enumerate;

        printf("enumerate '%s'\n", subsystem == NULL ? "<all>" : subsystem);
        udev_enumerate = udev_enumerate_new(udev);
        if (udev_enumerate == NULL)
                return -1;
        udev_enumerate_add_match_subsystem(udev_enumerate, subsystem);
        udev_enumerate_scan_devices(udev_enumerate);
        test_enumerate_print_list(udev_enumerate);
        udev_enumerate_unref(udev_enumerate);

        printf("enumerate 'net' + duplicated scan + null + zero\n");
        udev_enumerate = udev_enumerate_new(udev);
        if (udev_enumerate == NULL)
                return -1;
        udev_enumerate_add_match_subsystem(udev_enumerate, "net");
        udev_enumerate_scan_devices(udev_enumerate);
        udev_enumerate_scan_devices(udev_enumerate);
        udev_enumerate_add_syspath(udev_enumerate, "/sys/class/mem/zero");
        udev_enumerate_add_syspath(udev_enumerate, "/sys/class/mem/null");
        udev_enumerate_add_syspath(udev_enumerate, "/sys/class/mem/zero");
        udev_enumerate_add_syspath(udev_enumerate, "/sys/class/mem/null");
        udev_enumerate_add_syspath(udev_enumerate, "/sys/class/mem/zero");
        udev_enumerate_add_syspath(udev_enumerate, "/sys/class/mem/null");
        udev_enumerate_add_syspath(udev_enumerate, "/sys/class/mem/null");
        udev_enumerate_add_syspath(udev_enumerate, "/sys/class/mem/zero");
        udev_enumerate_add_syspath(udev_enumerate, "/sys/class/mem/zero");
        udev_enumerate_scan_devices(udev_enumerate);
        test_enumerate_print_list(udev_enumerate);
        udev_enumerate_unref(udev_enumerate);

        printf("enumerate 'block'\n");
        udev_enumerate = udev_enumerate_new(udev);
        if (udev_enumerate == NULL)
                return -1;
        udev_enumerate_add_match_subsystem(udev_enumerate,"block");
        udev_enumerate_add_match_is_initialized(udev_enumerate);
        udev_enumerate_scan_devices(udev_enumerate);
        test_enumerate_print_list(udev_enumerate);
        udev_enumerate_unref(udev_enumerate);

        printf("enumerate 'not block'\n");
        udev_enumerate = udev_enumerate_new(udev);
        if (udev_enumerate == NULL)
                return -1;
        udev_enumerate_add_nomatch_subsystem(udev_enumerate, "block");
        udev_enumerate_scan_devices(udev_enumerate);
        test_enumerate_print_list(udev_enumerate);
        udev_enumerate_unref(udev_enumerate);

        printf("enumerate 'pci, mem, vc'\n");
        udev_enumerate = udev_enumerate_new(udev);
        if (udev_enumerate == NULL)
                return -1;
        udev_enumerate_add_match_subsystem(udev_enumerate, "pci");
        udev_enumerate_add_match_subsystem(udev_enumerate, "mem");
        udev_enumerate_add_match_subsystem(udev_enumerate, "vc");
        udev_enumerate_scan_devices(udev_enumerate);
        test_enumerate_print_list(udev_enumerate);
        udev_enumerate_unref(udev_enumerate);

        printf("enumerate 'subsystem'\n");
        udev_enumerate = udev_enumerate_new(udev);
        if (udev_enumerate == NULL)
                return -1;
        udev_enumerate_scan_subsystems(udev_enumerate);
        test_enumerate_print_list(udev_enumerate);
        udev_enumerate_unref(udev_enumerate);

        printf("enumerate 'property IF_FS_*=filesystem'\n");
        udev_enumerate = udev_enumerate_new(udev);
        if (udev_enumerate == NULL)
                return -1;
        udev_enumerate_add_match_property(udev_enumerate, "ID_FS*", "filesystem");
        udev_enumerate_scan_devices(udev_enumerate);
        test_enumerate_print_list(udev_enumerate);
        udev_enumerate_unref(udev_enumerate);
        return 0;
}

static void test_hwdb(struct udev *udev, const char *modalias) {
        struct udev_hwdb *hwdb;
        struct udev_list_entry *entry;

        hwdb = udev_hwdb_new(udev);

        udev_list_entry_foreach(entry, udev_hwdb_get_properties_list_entry(hwdb, modalias, 0))
                printf("'%s'='%s'\n", udev_list_entry_get_name(entry), udev_list_entry_get_value(entry));
        printf("\n");

        hwdb = udev_hwdb_unref(hwdb);
        assert(hwdb == NULL);
}

int main(int argc, char *argv[]) {
        struct udev *udev = NULL;
        static const struct option options[] = {
                { "syspath", required_argument, NULL, 'p' },
                { "subsystem", required_argument, NULL, 's' },
                { "debug", no_argument, NULL, 'd' },
                { "help", no_argument, NULL, 'h' },
                { "version", no_argument, NULL, 'V' },
                {}
        };
        const char *syspath = "/devices/virtual/mem/null";
        const char *subsystem = NULL;
        char path[1024];

        udev = udev_new();
        printf("context: %p\n", udev);
        if (udev == NULL) {
                printf("no context\n");
                return 1;
        }
        udev_set_log_fn(udev, log_fn);
        printf("set log: %p\n", log_fn);

        for (;;) {
                int option;

                option = getopt_long(argc, argv, "+p:s:dhV", options, NULL);
                if (option == -1)
                        break;

                switch (option) {
                case 'p':
                        syspath = optarg;
                        break;
                case 's':
                        subsystem = optarg;
                        break;
                case 'd':
                        if (udev_get_log_priority(udev) < LOG_INFO)
                                udev_set_log_priority(udev, LOG_INFO);
                        break;
                case 'h':
                        printf("--debug --syspath= --subsystem= --help\n");
                        goto out;
                case 'V':
                        printf("%s\n", VERSION);
                        goto out;
                default:
                        goto out;
                }
        }

        /* add sys path if needed */
        if (!startswith(syspath, "/sys")) {
                snprintf(path, sizeof(path), "/sys/%s", syspath);
                syspath = path;
        }

        test_device(udev, syspath);
        test_device_devnum(udev);
        test_device_subsys_name(udev);
        test_device_parents(udev, syspath);

        test_enumerate(udev, subsystem);

        test_queue(udev);

        test_hwdb(udev, "usb:v0D50p0011*");

        test_monitor(udev);
out:
        udev_unref(udev);
        return 0;
}<|MERGE_RESOLUTION|>--- conflicted
+++ resolved
@@ -115,12 +115,7 @@
         printf("\n");
 }
 
-<<<<<<< HEAD
-static int test_device(struct udev *udev, const char *syspath)
-{
-=======
 static int test_device(struct udev *udev, const char *syspath) {
->>>>>>> a8f3477d
         _cleanup_udev_device_unref_ struct udev_device *device;
 
         printf("looking at device: %s\n", syspath);
@@ -134,12 +129,7 @@
         return 0;
 }
 
-<<<<<<< HEAD
-static int test_device_parents(struct udev *udev, const char *syspath)
-{
-=======
 static int test_device_parents(struct udev *udev, const char *syspath) {
->>>>>>> a8f3477d
         _cleanup_udev_device_unref_ struct udev_device *device;
         struct udev_device *device_parent;
 
