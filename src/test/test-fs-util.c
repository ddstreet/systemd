/* SPDX-License-Identifier: LGPL-2.1-or-later */

#include <unistd.h>

#include "alloc-util.h"
#include "chase-symlinks.h"
#include "copy.h"
#include "fd-util.h"
#include "fileio.h"
#include "fs-util.h"
#include "id128-util.h"
#include "macro.h"
#include "mkdir.h"
#include "path-util.h"
#include "random-util.h"
#include "rm-rf.h"
#include "stdio-util.h"
#include "string-util.h"
#include "strv.h"
#include "sync-util.h"
#include "tests.h"
#include "tmpfile-util.h"
#include "umask-util.h"
#include "user-util.h"
#include "util.h"
#include "virt.h"

static const char *arg_test_dir = NULL;

TEST(chase_symlinks) {
        _cleanup_free_ char *result = NULL;
        _cleanup_close_ int pfd = -1;
        char *temp;
        const char *top, *p, *pslash, *q, *qslash;
        struct stat st;
        int r;
<<<<<<< HEAD

        log_info("/* %s */", __func__);
=======
>>>>>>> 04025fa6

        temp = strjoina(arg_test_dir ?: "/tmp", "/test-chase.XXXXXX");
        assert_se(mkdtemp(temp));

        top = strjoina(temp, "/top");
        assert_se(mkdir(top, 0700) >= 0);

        p = strjoina(top, "/dot");
        if (symlink(".", p) < 0) {
                assert_se(IN_SET(errno, EINVAL, ENOSYS, ENOTTY, EPERM));
                log_tests_skipped_errno(errno, "symlink() not possible");
                goto cleanup;
        };

        p = strjoina(top, "/dotdot");
        assert_se(symlink("..", p) >= 0);

        p = strjoina(top, "/dotdota");
        assert_se(symlink("../a", p) >= 0);

        p = strjoina(temp, "/a");
        assert_se(symlink("b", p) >= 0);

        p = strjoina(temp, "/b");
        assert_se(symlink("/usr", p) >= 0);

        p = strjoina(temp, "/start");
        assert_se(symlink("top/dot/dotdota", p) >= 0);

        /* Paths that use symlinks underneath the "root" */

        r = chase_symlinks(p, NULL, 0, &result, NULL);
        assert_se(r > 0);
        assert_se(path_equal(result, "/usr"));
        result = mfree(result);

        pslash = strjoina(p, "/");
        r = chase_symlinks(pslash, NULL, 0, &result, NULL);
        assert_se(r > 0);
        assert_se(path_equal(result, "/usr/"));
        result = mfree(result);

        r = chase_symlinks(p, temp, 0, &result, NULL);
        assert_se(r == -ENOENT);

        r = chase_symlinks(pslash, temp, 0, &result, NULL);
        assert_se(r == -ENOENT);

        q = strjoina(temp, "/usr");

        r = chase_symlinks(p, temp, CHASE_NONEXISTENT, &result, NULL);
        assert_se(r == 0);
        assert_se(path_equal(result, q));
        result = mfree(result);

        qslash = strjoina(q, "/");

        r = chase_symlinks(pslash, temp, CHASE_NONEXISTENT, &result, NULL);
        assert_se(r == 0);
        assert_se(path_equal(result, qslash));
        result = mfree(result);

        assert_se(mkdir(q, 0700) >= 0);

        r = chase_symlinks(p, temp, 0, &result, NULL);
        assert_se(r > 0);
        assert_se(path_equal(result, q));
        result = mfree(result);

        r = chase_symlinks(pslash, temp, 0, &result, NULL);
        assert_se(r > 0);
        assert_se(path_equal(result, qslash));
        result = mfree(result);

        p = strjoina(temp, "/slash");
        assert_se(symlink("/", p) >= 0);

        r = chase_symlinks(p, NULL, 0, &result, NULL);
        assert_se(r > 0);
        assert_se(path_equal(result, "/"));
        result = mfree(result);

        r = chase_symlinks(p, temp, 0, &result, NULL);
        assert_se(r > 0);
        assert_se(path_equal(result, temp));
        result = mfree(result);

        /* Paths that would "escape" outside of the "root" */

        p = strjoina(temp, "/6dots");
        assert_se(symlink("../../..", p) >= 0);

        r = chase_symlinks(p, temp, 0, &result, NULL);
        assert_se(r > 0 && path_equal(result, temp));
        result = mfree(result);

        p = strjoina(temp, "/6dotsusr");
        assert_se(symlink("../../../usr", p) >= 0);

        r = chase_symlinks(p, temp, 0, &result, NULL);
        assert_se(r > 0 && path_equal(result, q));
        result = mfree(result);

        p = strjoina(temp, "/top/8dotsusr");
        assert_se(symlink("../../../../usr", p) >= 0);

        r = chase_symlinks(p, temp, 0, &result, NULL);
        assert_se(r > 0 && path_equal(result, q));
        result = mfree(result);

        /* Paths that contain repeated slashes */

        p = strjoina(temp, "/slashslash");
        assert_se(symlink("///usr///", p) >= 0);

        r = chase_symlinks(p, NULL, 0, &result, NULL);
        assert_se(r > 0);
        assert_se(path_equal(result, "/usr"));
        assert_se(streq(result, "/usr")); /* we guarantee that we drop redundant slashes */
        result = mfree(result);

        r = chase_symlinks(p, temp, 0, &result, NULL);
        assert_se(r > 0);
        assert_se(path_equal(result, q));
        result = mfree(result);

        /* Paths underneath the "root" with different UIDs while using CHASE_SAFE */

        if (geteuid() == 0) {
                p = strjoina(temp, "/user");
                assert_se(mkdir(p, 0755) >= 0);
                assert_se(chown(p, UID_NOBODY, GID_NOBODY) >= 0);

                q = strjoina(temp, "/user/root");
                assert_se(mkdir(q, 0755) >= 0);

                p = strjoina(q, "/link");
                assert_se(symlink("/", p) >= 0);

                /* Fail when user-owned directories contain root-owned subdirectories. */
                r = chase_symlinks(p, temp, CHASE_SAFE, &result, NULL);
                assert_se(r == -ENOLINK);
                result = mfree(result);

                /* Allow this when the user-owned directories are all in the "root". */
                r = chase_symlinks(p, q, CHASE_SAFE, &result, NULL);
                assert_se(r > 0);
                result = mfree(result);
        }

        /* Paths using . */

        r = chase_symlinks("/etc/./.././", NULL, 0, &result, NULL);
        assert_se(r > 0);
        assert_se(path_equal(result, "/"));
        result = mfree(result);

        r = chase_symlinks("/etc/./.././", "/etc", 0, &result, NULL);
        assert_se(r > 0 && path_equal(result, "/etc"));
        result = mfree(result);

        r = chase_symlinks("/../.././//../../etc", NULL, 0, &result, NULL);
        assert_se(r > 0);
        assert_se(streq(result, "/etc"));
        result = mfree(result);

        r = chase_symlinks("/../.././//../../test-chase.fsldajfl", NULL, CHASE_NONEXISTENT, &result, NULL);
        assert_se(r == 0);
        assert_se(streq(result, "/test-chase.fsldajfl"));
        result = mfree(result);

        r = chase_symlinks("/../.././//../../etc", "/", CHASE_PREFIX_ROOT, &result, NULL);
        assert_se(r > 0);
        assert_se(streq(result, "/etc"));
        result = mfree(result);

        r = chase_symlinks("/../.././//../../test-chase.fsldajfl", "/", CHASE_PREFIX_ROOT|CHASE_NONEXISTENT, &result, NULL);
        assert_se(r == 0);
        assert_se(streq(result, "/test-chase.fsldajfl"));
        result = mfree(result);

        r = chase_symlinks("/etc/machine-id/foo", NULL, 0, &result, NULL);
        assert_se(r == -ENOTDIR);
        result = mfree(result);

        /* Path that loops back to self */

        p = strjoina(temp, "/recursive-symlink");
        assert_se(symlink("recursive-symlink", p) >= 0);
        r = chase_symlinks(p, NULL, 0, &result, NULL);
        assert_se(r == -ELOOP);

        /* Path which doesn't exist */

        p = strjoina(temp, "/idontexist");
        r = chase_symlinks(p, NULL, 0, &result, NULL);
        assert_se(r == -ENOENT);

        r = chase_symlinks(p, NULL, CHASE_NONEXISTENT, &result, NULL);
        assert_se(r == 0);
        assert_se(path_equal(result, p));
        result = mfree(result);

        p = strjoina(temp, "/idontexist/meneither");
        r = chase_symlinks(p, NULL, 0, &result, NULL);
        assert_se(r == -ENOENT);

        r = chase_symlinks(p, NULL, CHASE_NONEXISTENT, &result, NULL);
        assert_se(r == 0);
        assert_se(path_equal(result, p));
        result = mfree(result);

        /* Path which doesn't exist, but contains weird stuff */

        p = strjoina(temp, "/idontexist/..");
        r = chase_symlinks(p, NULL, 0, &result, NULL);
        assert_se(r == -ENOENT);

        r = chase_symlinks(p, NULL, CHASE_NONEXISTENT, &result, NULL);
        assert_se(r == -ENOENT);

        p = strjoina(temp, "/target");
        q = strjoina(temp, "/top");
        assert_se(symlink(q, p) >= 0);
        p = strjoina(temp, "/target/idontexist");
        r = chase_symlinks(p, NULL, 0, &result, NULL);
        assert_se(r == -ENOENT);

        if (geteuid() == 0) {
                p = strjoina(temp, "/priv1");
                assert_se(mkdir(p, 0755) >= 0);

                q = strjoina(p, "/priv2");
                assert_se(mkdir(q, 0755) >= 0);

                assert_se(chase_symlinks(q, NULL, CHASE_SAFE, NULL, NULL) >= 0);

                assert_se(chown(q, UID_NOBODY, GID_NOBODY) >= 0);
                assert_se(chase_symlinks(q, NULL, CHASE_SAFE, NULL, NULL) >= 0);

                assert_se(chown(p, UID_NOBODY, GID_NOBODY) >= 0);
                assert_se(chase_symlinks(q, NULL, CHASE_SAFE, NULL, NULL) >= 0);

                assert_se(chown(q, 0, 0) >= 0);
                assert_se(chase_symlinks(q, NULL, CHASE_SAFE, NULL, NULL) == -ENOLINK);

                assert_se(rmdir(q) >= 0);
                assert_se(symlink("/etc/passwd", q) >= 0);
                assert_se(chase_symlinks(q, NULL, CHASE_SAFE, NULL, NULL) == -ENOLINK);

                assert_se(chown(p, 0, 0) >= 0);
                assert_se(chase_symlinks(q, NULL, CHASE_SAFE, NULL, NULL) >= 0);
        }

        p = strjoina(temp, "/machine-id-test");
        assert_se(symlink("/usr/../etc/./machine-id", p) >= 0);

        r = chase_symlinks(p, NULL, 0, NULL, &pfd);
        if (r != -ENOENT) {
                _cleanup_close_ int fd = -1;
                sd_id128_t a, b;

                assert_se(pfd >= 0);

                fd = fd_reopen(pfd, O_RDONLY|O_CLOEXEC);
                assert_se(fd >= 0);
                safe_close(pfd);

                assert_se(id128_read_fd(fd, ID128_PLAIN, &a) >= 0);
                assert_se(sd_id128_get_machine(&b) >= 0);
                assert_se(sd_id128_equal(a, b));
        }

        /* Test CHASE_NOFOLLOW */

        p = strjoina(temp, "/target");
        q = strjoina(temp, "/symlink");
        assert_se(symlink(p, q) >= 0);
        r = chase_symlinks(q, NULL, CHASE_NOFOLLOW, &result, &pfd);
        assert_se(r >= 0);
        assert_se(pfd >= 0);
        assert_se(path_equal(result, q));
        assert_se(fstat(pfd, &st) >= 0);
        assert_se(S_ISLNK(st.st_mode));
        result = mfree(result);
        pfd = safe_close(pfd);

        /* s1 -> s2 -> nonexistent */
        q = strjoina(temp, "/s1");
        assert_se(symlink("s2", q) >= 0);
        p = strjoina(temp, "/s2");
        assert_se(symlink("nonexistent", p) >= 0);
        r = chase_symlinks(q, NULL, CHASE_NOFOLLOW, &result, &pfd);
        assert_se(r >= 0);
        assert_se(pfd >= 0);
        assert_se(path_equal(result, q));
        assert_se(fstat(pfd, &st) >= 0);
        assert_se(S_ISLNK(st.st_mode));
        result = mfree(result);
        pfd = safe_close(pfd);

        /* Test CHASE_STEP */

        p = strjoina(temp, "/start");
        r = chase_symlinks(p, NULL, CHASE_STEP, &result, NULL);
        assert_se(r == 0);
        p = strjoina(temp, "/top/dot/dotdota");
        assert_se(streq(p, result));
        result = mfree(result);

        r = chase_symlinks(p, NULL, CHASE_STEP, &result, NULL);
        assert_se(r == 0);
        p = strjoina(temp, "/top/dotdota");
        assert_se(streq(p, result));
        result = mfree(result);

        r = chase_symlinks(p, NULL, CHASE_STEP, &result, NULL);
        assert_se(r == 0);
        p = strjoina(temp, "/top/../a");
        assert_se(streq(p, result));
        result = mfree(result);

        r = chase_symlinks(p, NULL, CHASE_STEP, &result, NULL);
        assert_se(r == 0);
        p = strjoina(temp, "/a");
        assert_se(streq(p, result));
        result = mfree(result);

        r = chase_symlinks(p, NULL, CHASE_STEP, &result, NULL);
        assert_se(r == 0);
        p = strjoina(temp, "/b");
        assert_se(streq(p, result));
        result = mfree(result);

        r = chase_symlinks(p, NULL, CHASE_STEP, &result, NULL);
        assert_se(r == 0);
        assert_se(streq("/usr", result));
        result = mfree(result);

        r = chase_symlinks("/usr", NULL, CHASE_STEP, &result, NULL);
        assert_se(r > 0);
        assert_se(streq("/usr", result));
        result = mfree(result);

        /* Make sure that symlinks in the "root" path are not resolved, but those below are */
        p = strjoina("/etc/..", temp, "/self");
        assert_se(symlink(".", p) >= 0);
        q = strjoina(p, "/top/dot/dotdota");
        r = chase_symlinks(q, p, 0, &result, NULL);
        assert_se(r > 0);
        assert_se(path_equal(path_startswith(result, p), "usr"));
        result = mfree(result);

 cleanup:
        assert_se(rm_rf(temp, REMOVE_ROOT|REMOVE_PHYSICAL) >= 0);
}

TEST(unlink_noerrno) {
        char *name;
        int fd;

        name = strjoina(arg_test_dir ?: "/tmp", "/test-close_nointr.XXXXXX");
        fd = mkostemp_safe(name);
        assert_se(fd >= 0);
        assert_se(close_nointr(fd) >= 0);

        {
                PROTECT_ERRNO;
                errno = 42;
                assert_se(unlink_noerrno(name) >= 0);
                assert_se(errno == 42);
                assert_se(unlink_noerrno(name) < 0);
                assert_se(errno == 42);
        }
}

TEST(readlink_and_make_absolute) {
        const char *tempdir, *name, *name2, *name_alias;
        _cleanup_free_ char *r1 = NULL, *r2 = NULL, *pwd = NULL;

        tempdir = strjoina(arg_test_dir ?: "/tmp", "/test-readlink_and_make_absolute");
        name = strjoina(tempdir, "/original");
        name2 = "test-readlink_and_make_absolute/original";
        name_alias = strjoina(arg_test_dir ?: "/tmp", "/test-readlink_and_make_absolute-alias");

        assert_se(mkdir_safe(tempdir, 0755, getuid(), getgid(), MKDIR_WARN_MODE) >= 0);
        assert_se(touch(name) >= 0);

        if (symlink(name, name_alias) < 0) {
                assert_se(IN_SET(errno, EINVAL, ENOSYS, ENOTTY, EPERM));
                log_tests_skipped_errno(errno, "symlink() not possible");
        } else {
                assert_se(readlink_and_make_absolute(name_alias, &r1) >= 0);
                assert_se(streq(r1, name));
                assert_se(unlink(name_alias) >= 0);

                assert_se(safe_getcwd(&pwd) >= 0);

                assert_se(chdir(tempdir) >= 0);
                assert_se(symlink(name2, name_alias) >= 0);
                assert_se(readlink_and_make_absolute(name_alias, &r2) >= 0);
                assert_se(streq(r2, name));
                assert_se(unlink(name_alias) >= 0);

                assert_se(chdir(pwd) >= 0);
        }

        assert_se(rm_rf(tempdir, REMOVE_ROOT|REMOVE_PHYSICAL) >= 0);
}

TEST(get_files_in_directory) {
        _cleanup_strv_free_ char **l = NULL, **t = NULL;

        assert_se(get_files_in_directory(arg_test_dir ?: "/tmp", &l) >= 0);
        assert_se(get_files_in_directory(".", &t) >= 0);
        assert_se(get_files_in_directory(".", NULL) >= 0);
}

TEST(var_tmp) {
        _cleanup_free_ char *tmpdir_backup = NULL, *temp_backup = NULL, *tmp_backup = NULL;
        const char *tmp_dir = NULL, *t;

        t = getenv("TMPDIR");
        if (t) {
                tmpdir_backup = strdup(t);
                assert_se(tmpdir_backup);
        }

        t = getenv("TEMP");
        if (t) {
                temp_backup = strdup(t);
                assert_se(temp_backup);
        }

        t = getenv("TMP");
        if (t) {
                tmp_backup = strdup(t);
                assert_se(tmp_backup);
        }

        assert_se(unsetenv("TMPDIR") >= 0);
        assert_se(unsetenv("TEMP") >= 0);
        assert_se(unsetenv("TMP") >= 0);

        assert_se(var_tmp_dir(&tmp_dir) >= 0);
        assert_se(streq(tmp_dir, "/var/tmp"));

        assert_se(setenv("TMPDIR", "/tmp", true) >= 0);
        assert_se(streq(getenv("TMPDIR"), "/tmp"));

        assert_se(var_tmp_dir(&tmp_dir) >= 0);
        assert_se(streq(tmp_dir, "/tmp"));

        assert_se(setenv("TMPDIR", "/88_does_not_exist_88", true) >= 0);
        assert_se(streq(getenv("TMPDIR"), "/88_does_not_exist_88"));

        assert_se(var_tmp_dir(&tmp_dir) >= 0);
        assert_se(streq(tmp_dir, "/var/tmp"));

        if (tmpdir_backup)  {
                assert_se(setenv("TMPDIR", tmpdir_backup, true) >= 0);
                assert_se(streq(getenv("TMPDIR"), tmpdir_backup));
        }

        if (temp_backup)  {
                assert_se(setenv("TEMP", temp_backup, true) >= 0);
                assert_se(streq(getenv("TEMP"), temp_backup));
        }

        if (tmp_backup)  {
                assert_se(setenv("TMP", tmp_backup, true) >= 0);
                assert_se(streq(getenv("TMP"), tmp_backup));
        }
}

TEST(dot_or_dot_dot) {
        assert_se(!dot_or_dot_dot(NULL));
        assert_se(!dot_or_dot_dot(""));
        assert_se(!dot_or_dot_dot("xxx"));
        assert_se(dot_or_dot_dot("."));
        assert_se(dot_or_dot_dot(".."));
        assert_se(!dot_or_dot_dot(".foo"));
        assert_se(!dot_or_dot_dot("..foo"));
}

TEST(access_fd) {
        _cleanup_(rmdir_and_freep) char *p = NULL;
        _cleanup_close_ int fd = -1;
        const char *a;

        a = strjoina(arg_test_dir ?: "/tmp", "/access-fd.XXXXXX");
        assert_se(mkdtemp_malloc(a, &p) >= 0);

        fd = open(p, O_RDONLY|O_DIRECTORY|O_CLOEXEC);
        assert_se(fd >= 0);

        assert_se(access_fd(fd, R_OK) >= 0);
        assert_se(access_fd(fd, F_OK) >= 0);
        assert_se(access_fd(fd, W_OK) >= 0);

        assert_se(fchmod(fd, 0000) >= 0);

        assert_se(access_fd(fd, F_OK) >= 0);

        if (geteuid() == 0) {
                assert_se(access_fd(fd, R_OK) >= 0);
                assert_se(access_fd(fd, W_OK) >= 0);
        } else {
                assert_se(access_fd(fd, R_OK) == -EACCES);
                assert_se(access_fd(fd, W_OK) == -EACCES);
        }
}

TEST(touch_file) {
        uid_t test_uid, test_gid;
        _cleanup_(rm_rf_physical_and_freep) char *p = NULL;
        struct stat st;
        const char *a;
        usec_t test_mtime;
        int r;

        test_uid = geteuid() == 0 ? 65534 : getuid();
        test_gid = geteuid() == 0 ? 65534 : getgid();

        test_mtime = usec_sub_unsigned(now(CLOCK_REALTIME), USEC_PER_WEEK);

        a = strjoina(arg_test_dir ?: "/dev/shm", "/touch-file-XXXXXX");
        assert_se(mkdtemp_malloc(a, &p) >= 0);

        a = strjoina(p, "/regular");
        r = touch_file(a, false, test_mtime, test_uid, test_gid, 0640);
        if (r < 0) {
                assert_se(IN_SET(r, -EINVAL, -ENOSYS, -ENOTTY, -EPERM));
                log_tests_skipped_errno(errno, "touch_file() not possible");
                return;
        }

        assert_se(lstat(a, &st) >= 0);
        assert_se(st.st_uid == test_uid);
        assert_se(st.st_gid == test_gid);
        assert_se(S_ISREG(st.st_mode));
        assert_se((st.st_mode & 0777) == 0640);
        assert_se(timespec_load(&st.st_mtim) == test_mtime);

        a = strjoina(p, "/dir");
        assert_se(mkdir(a, 0775) >= 0);
        assert_se(touch_file(a, false, test_mtime, test_uid, test_gid, 0640) >= 0);
        assert_se(lstat(a, &st) >= 0);
        assert_se(st.st_uid == test_uid);
        assert_se(st.st_gid == test_gid);
        assert_se(S_ISDIR(st.st_mode));
        assert_se((st.st_mode & 0777) == 0640);
        assert_se(timespec_load(&st.st_mtim) == test_mtime);

        a = strjoina(p, "/fifo");
        assert_se(mkfifo(a, 0775) >= 0);
        assert_se(touch_file(a, false, test_mtime, test_uid, test_gid, 0640) >= 0);
        assert_se(lstat(a, &st) >= 0);
        assert_se(st.st_uid == test_uid);
        assert_se(st.st_gid == test_gid);
        assert_se(S_ISFIFO(st.st_mode));
        assert_se((st.st_mode & 0777) == 0640);
        assert_se(timespec_load(&st.st_mtim) == test_mtime);

        a = strjoina(p, "/sock");
        assert_se(mknod(a, 0775 | S_IFSOCK, 0) >= 0);
        assert_se(touch_file(a, false, test_mtime, test_uid, test_gid, 0640) >= 0);
        assert_se(lstat(a, &st) >= 0);
        assert_se(st.st_uid == test_uid);
        assert_se(st.st_gid == test_gid);
        assert_se(S_ISSOCK(st.st_mode));
        assert_se((st.st_mode & 0777) == 0640);
        assert_se(timespec_load(&st.st_mtim) == test_mtime);

        if (geteuid() == 0) {
                a = strjoina(p, "/bdev");
                r = mknod(a, 0775 | S_IFBLK, makedev(0, 0));
                if (r < 0 && errno == EPERM && detect_container() > 0) {
                        log_notice("Running in unprivileged container? Skipping remaining tests in %s", __func__);
                        return;
                }
                assert_se(r >= 0);
                assert_se(touch_file(a, false, test_mtime, test_uid, test_gid, 0640) >= 0);
                assert_se(lstat(a, &st) >= 0);
                assert_se(st.st_uid == test_uid);
                assert_se(st.st_gid == test_gid);
                assert_se(S_ISBLK(st.st_mode));
                assert_se((st.st_mode & 0777) == 0640);
                assert_se(timespec_load(&st.st_mtim) == test_mtime);

                a = strjoina(p, "/cdev");
                assert_se(mknod(a, 0775 | S_IFCHR, makedev(0, 0)) >= 0);
                assert_se(touch_file(a, false, test_mtime, test_uid, test_gid, 0640) >= 0);
                assert_se(lstat(a, &st) >= 0);
                assert_se(st.st_uid == test_uid);
                assert_se(st.st_gid == test_gid);
                assert_se(S_ISCHR(st.st_mode));
                assert_se((st.st_mode & 0777) == 0640);
                assert_se(timespec_load(&st.st_mtim) == test_mtime);
        }

        a = strjoina(p, "/lnk");
        assert_se(symlink("target", a) >= 0);
        assert_se(touch_file(a, false, test_mtime, test_uid, test_gid, 0640) >= 0);
        assert_se(lstat(a, &st) >= 0);
        assert_se(st.st_uid == test_uid);
        assert_se(st.st_gid == test_gid);
        assert_se(S_ISLNK(st.st_mode));
        assert_se(timespec_load(&st.st_mtim) == test_mtime);
}

TEST(unlinkat_deallocate) {
        _cleanup_free_ char *p = NULL;
        _cleanup_close_ int fd = -1;
        struct stat st;

        assert_se(tempfn_random_child(arg_test_dir, "unlink-deallocation", &p) >= 0);

        fd = open(p, O_WRONLY|O_CLOEXEC|O_CREAT|O_EXCL, 0600);
        assert_se(fd >= 0);

        assert_se(write(fd, "hallo\n", 6) == 6);

        assert_se(fstat(fd, &st) >= 0);
        assert_se(st.st_size == 6);
        assert_se(st.st_blocks > 0);
        assert_se(st.st_nlink == 1);

        assert_se(unlinkat_deallocate(AT_FDCWD, p, UNLINK_ERASE) >= 0);

        assert_se(fstat(fd, &st) >= 0);
        assert_se(IN_SET(st.st_size, 0, 6)); /* depending on whether hole punching worked the size will be 6
                                                (it worked) or 0 (we had to resort to truncation) */
        assert_se(st.st_blocks == 0);
        assert_se(st.st_nlink == 0);
}

TEST(fsync_directory_of_file) {
        _cleanup_close_ int fd = -1;

        fd = open_tmpfile_unlinkable(arg_test_dir, O_RDWR);
        assert_se(fd >= 0);

        assert_se(fsync_directory_of_file(fd) >= 0);
}

TEST(rename_noreplace) {
        static const char* const table[] = {
                "/reg",
                "/dir",
                "/fifo",
                "/socket",
                "/symlink",
                NULL
        };

        _cleanup_(rm_rf_physical_and_freep) char *z = NULL;
        const char *j = NULL;

        if (arg_test_dir)
                j = strjoina(arg_test_dir, "/testXXXXXX");
        assert_se(mkdtemp_malloc(j, &z) >= 0);

        j = strjoina(z, table[0]);
        assert_se(touch(j) >= 0);

        j = strjoina(z, table[1]);
        assert_se(mkdir(j, 0777) >= 0);

        j = strjoina(z, table[2]);
        (void) mkfifo(j, 0777);

        j = strjoina(z, table[3]);
        (void) mknod(j, S_IFSOCK | 0777, 0);

        j = strjoina(z, table[4]);
        (void) symlink("foobar", j);

        STRV_FOREACH(a, table) {
                _cleanup_free_ char *x = NULL, *y = NULL;

                x = strjoin(z, *a);
                assert_se(x);

                if (access(x, F_OK) < 0) {
                        assert_se(errno == ENOENT);
                        continue;
                }

                STRV_FOREACH(b, table) {
                        _cleanup_free_ char *w = NULL;

                        w = strjoin(z, *b);
                        assert_se(w);

                        if (access(w, F_OK) < 0) {
                                assert_se(errno == ENOENT);
                                continue;
                        }

                        assert_se(rename_noreplace(AT_FDCWD, x, AT_FDCWD, w) == -EEXIST);
                }

                y = strjoin(z, "/somethingelse");
                assert_se(y);

                assert_se(rename_noreplace(AT_FDCWD, x, AT_FDCWD, y) >= 0);
                assert_se(rename_noreplace(AT_FDCWD, y, AT_FDCWD, x) >= 0);
        }
}

TEST(chmod_and_chown) {
        _cleanup_(rm_rf_physical_and_freep) char *d = NULL;
        struct stat st;
        const char *p;

        if (geteuid() != 0)
                return;

        BLOCK_WITH_UMASK(0000);

        BLOCK_WITH_UMASK(0000);

        assert_se(mkdtemp_malloc(NULL, &d) >= 0);

        p = strjoina(d, "/reg");
        assert_se(mknod(p, S_IFREG | 0123, 0) >= 0);

        assert_se(chmod_and_chown(p, S_IFREG | 0321, 1, 2) >= 0);
        assert_se(chmod_and_chown(p, S_IFDIR | 0555, 3, 4) == -EINVAL);

        assert_se(lstat(p, &st) >= 0);
        assert_se(S_ISREG(st.st_mode));
        assert_se((st.st_mode & 07777) == 0321);

        p = strjoina(d, "/dir");
        assert_se(mkdir(p, 0123) >= 0);

        assert_se(chmod_and_chown(p, S_IFDIR | 0321, 1, 2) >= 0);
        assert_se(chmod_and_chown(p, S_IFREG | 0555, 3, 4) == -EINVAL);

        assert_se(lstat(p, &st) >= 0);
        assert_se(S_ISDIR(st.st_mode));
        assert_se((st.st_mode & 07777) == 0321);

        p = strjoina(d, "/lnk");
        assert_se(symlink("idontexist", p) >= 0);

        assert_se(chmod_and_chown(p, S_IFLNK | 0321, 1, 2) >= 0);
        assert_se(chmod_and_chown(p, S_IFREG | 0555, 3, 4) == -EINVAL);
        assert_se(chmod_and_chown(p, S_IFDIR | 0555, 3, 4) == -EINVAL);

        assert_se(lstat(p, &st) >= 0);
        assert_se(S_ISLNK(st.st_mode));
}

static void create_binary_file(const char *p, const void *data, size_t l) {
        _cleanup_close_ int fd = -1;

        fd = open(p, O_CREAT|O_WRONLY|O_EXCL|O_CLOEXEC, 0600);
        assert_se(fd >= 0);
        assert_se(write(fd, data, l) == (ssize_t) l);
}

TEST(conservative_rename) {
        _cleanup_(unlink_and_freep) char *p = NULL;
        _cleanup_free_ char *q = NULL;
        size_t l = 16*1024 + random_u64() % (32 * 1024); /* some randomly sized buffer 16k…48k */
        uint8_t buffer[l+1];

        random_bytes(buffer, l);

        assert_se(tempfn_random_child(NULL, NULL, &p) >= 0);
        create_binary_file(p, buffer, l);

        assert_se(tempfn_random_child(NULL, NULL, &q) >= 0);

        /* Check that the hardlinked "copy" is detected */
        assert_se(link(p, q) >= 0);
        assert_se(conservative_renameat(AT_FDCWD, q, AT_FDCWD, p) == 0);
        assert_se(access(q, F_OK) < 0 && errno == ENOENT);

        /* Check that a manual copy is detected */
        assert_se(copy_file(p, q, 0, MODE_INVALID, 0, 0, COPY_REFLINK) >= 0);
        assert_se(conservative_renameat(AT_FDCWD, q, AT_FDCWD, p) == 0);
        assert_se(access(q, F_OK) < 0 && errno == ENOENT);

        /* Check that a manual new writeout is also detected */
        create_binary_file(q, buffer, l);
        assert_se(conservative_renameat(AT_FDCWD, q, AT_FDCWD, p) == 0);
        assert_se(access(q, F_OK) < 0 && errno == ENOENT);

        /* Check that a minimally changed version is detected */
        buffer[47] = ~buffer[47];
        create_binary_file(q, buffer, l);
        assert_se(conservative_renameat(AT_FDCWD, q, AT_FDCWD, p) > 0);
        assert_se(access(q, F_OK) < 0 && errno == ENOENT);

        /* Check that this really is new updated version */
        create_binary_file(q, buffer, l);
        assert_se(conservative_renameat(AT_FDCWD, q, AT_FDCWD, p) == 0);
        assert_se(access(q, F_OK) < 0 && errno == ENOENT);

        /* Make sure we detect extended files */
        buffer[l++] = 47;
        create_binary_file(q, buffer, l);
        assert_se(conservative_renameat(AT_FDCWD, q, AT_FDCWD, p) > 0);
        assert_se(access(q, F_OK) < 0 && errno == ENOENT);

        /* Make sure we detect truncated files */
        l--;
        create_binary_file(q, buffer, l);
        assert_se(conservative_renameat(AT_FDCWD, q, AT_FDCWD, p) > 0);
        assert_se(access(q, F_OK) < 0 && errno == ENOENT);
}

static void test_rmdir_parents_one(
                const char *prefix,
                const char *path,
                const char *stop,
                int expected,
                const char *test_exist,
                const char *test_nonexist_subdir) {

        const char *p, *s;

        log_debug("/* %s(%s, %s) */", __func__, path, stop);

        p = strjoina(prefix, path);
        s = strjoina(prefix, stop);

        if (expected >= 0)
                assert_se(mkdir_parents(p, 0700) >= 0);

        assert_se(rmdir_parents(p, s) == expected);

        if (expected >= 0) {
                const char *e, *f;

                e = strjoina(prefix, test_exist);
                f = strjoina(e, test_nonexist_subdir);

                assert_se(access(e, F_OK) >= 0);
                assert_se(access(f, F_OK) < 0);
        }
}

TEST(rmdir_parents) {
        char *temp;

        temp = strjoina(arg_test_dir ?: "/tmp", "/test-rmdir.XXXXXX");
        assert_se(mkdtemp(temp));

        test_rmdir_parents_one(temp, "/aaa/../hoge/foo", "/hoge/foo", -EINVAL, NULL, NULL);
        test_rmdir_parents_one(temp, "/aaa/bbb/ccc", "/hoge/../aaa", -EINVAL, NULL, NULL);

        test_rmdir_parents_one(temp, "/aaa/bbb/ccc/ddd/eee", "/aaa/bbb/ccc/ddd", 0, "/aaa/bbb/ccc/ddd", "/eee");
        test_rmdir_parents_one(temp, "/aaa/bbb/ccc/ddd/eee", "/aaa/bbb/ccc", 0, "/aaa/bbb/ccc", "/ddd");
        test_rmdir_parents_one(temp, "/aaa/bbb/ccc/ddd/eee", "/aaa/bbb", 0, "/aaa/bbb", "/ccc");
        test_rmdir_parents_one(temp, "/aaa/bbb/ccc/ddd/eee", "/aaa", 0, "/aaa", "/bbb");
        test_rmdir_parents_one(temp, "/aaa/bbb/ccc/ddd/eee", "/", 0, "/", "/aaa");

        test_rmdir_parents_one(temp, "/aaa/bbb/ccc/ddd/eee", "/aaa/hoge/foo", 0, "/aaa", "/bbb");
        test_rmdir_parents_one(temp, "/aaa////bbb/.//ccc//ddd/eee///./.", "///././aaa/.", 0, "/aaa", "/bbb");

        assert_se(rm_rf(temp, REMOVE_ROOT|REMOVE_PHYSICAL) >= 0);
}

static void test_parse_cifs_service_one(const char *f, const char *h, const char *s, const char *d, int ret) {
        _cleanup_free_ char *a = NULL, *b = NULL, *c = NULL;

        assert_se(parse_cifs_service(f, &a, &b, &c) == ret);
        assert_se(streq_ptr(a, h));
        assert_se(streq_ptr(b, s));
        assert_se(streq_ptr(c, d));
}

TEST(parse_cifs_service) {
        test_parse_cifs_service_one("//foo/bar/baz", "foo", "bar", "baz", 0);
        test_parse_cifs_service_one("\\\\foo\\bar\\baz", "foo", "bar", "baz", 0);
        test_parse_cifs_service_one("//foo/bar", "foo", "bar", NULL, 0);
        test_parse_cifs_service_one("\\\\foo\\bar", "foo", "bar", NULL, 0);
        test_parse_cifs_service_one("//foo/bar/baz/uuu", "foo", "bar", "baz/uuu", 0);
        test_parse_cifs_service_one("\\\\foo\\bar\\baz\\uuu", "foo", "bar", "baz/uuu", 0);

        test_parse_cifs_service_one(NULL, NULL, NULL, NULL, -EINVAL);
        test_parse_cifs_service_one("", NULL, NULL, NULL, -EINVAL);
        test_parse_cifs_service_one("abc", NULL, NULL, NULL, -EINVAL);
        test_parse_cifs_service_one("abc/cde/efg", NULL, NULL, NULL, -EINVAL);
        test_parse_cifs_service_one("//foo/bar/baz/..", NULL, NULL, NULL, -EINVAL);
        test_parse_cifs_service_one("//foo///", NULL, NULL, NULL, -EINVAL);
        test_parse_cifs_service_one("//foo/.", NULL, NULL, NULL, -EINVAL);
        test_parse_cifs_service_one("//foo/a/.", NULL, NULL, NULL, -EINVAL);
        test_parse_cifs_service_one("//./a", NULL, NULL, NULL, -EINVAL);
}

TEST(open_mkdir_at) {
        _cleanup_close_ int fd = -1, subdir_fd = -1, subsubdir_fd = -1;
        _cleanup_(rm_rf_physical_and_freep) char *t = NULL;

        assert_se(open_mkdir_at(AT_FDCWD, "/proc", O_EXCL|O_CLOEXEC, 0) == -EEXIST);

        fd = open_mkdir_at(AT_FDCWD, "/proc", O_CLOEXEC, 0);
        assert_se(fd >= 0);
        fd = safe_close(fd);

        assert_se(open_mkdir_at(AT_FDCWD, "/bin/sh", O_EXCL|O_CLOEXEC, 0) == -EEXIST);
        assert_se(open_mkdir_at(AT_FDCWD, "/bin/sh", O_CLOEXEC, 0) == -EEXIST);

        assert_se(mkdtemp_malloc(NULL, &t) >= 0);

        assert_se(open_mkdir_at(AT_FDCWD, t, O_EXCL|O_CLOEXEC, 0) == -EEXIST);
        assert_se(open_mkdir_at(AT_FDCWD, t, O_PATH|O_EXCL|O_CLOEXEC, 0) == -EEXIST);

        fd = open_mkdir_at(AT_FDCWD, t, O_CLOEXEC, 0000);
        assert_se(fd >= 0);
        fd = safe_close(fd);

        fd = open_mkdir_at(AT_FDCWD, t, O_PATH|O_CLOEXEC, 0000);
        assert_se(fd >= 0);

        subdir_fd = open_mkdir_at(fd, "xxx", O_PATH|O_EXCL|O_CLOEXEC, 0700);
        assert_se(subdir_fd >= 0);

        assert_se(open_mkdir_at(fd, "xxx", O_PATH|O_EXCL|O_CLOEXEC, 0) == -EEXIST);

        subsubdir_fd = open_mkdir_at(subdir_fd, "yyy", O_EXCL|O_CLOEXEC, 0700);
        assert_se(subsubdir_fd >= 0);
        subsubdir_fd = safe_close(subsubdir_fd);

        assert_se(open_mkdir_at(subdir_fd, "yyy", O_EXCL|O_CLOEXEC, 0) == -EEXIST);

        assert_se(open_mkdir_at(fd, "xxx/yyy", O_EXCL|O_CLOEXEC, 0) == -EEXIST);

        subsubdir_fd = open_mkdir_at(fd, "xxx/yyy", O_CLOEXEC, 0700);
        assert_se(subsubdir_fd >= 0);
}

TEST(openat_report_new) {
        _cleanup_free_ char *j = NULL;
        _cleanup_(rm_rf_physical_and_freep) char *d = NULL;
        _cleanup_close_ int fd = -1;
        bool b;

        assert_se(mkdtemp_malloc(NULL, &d) >= 0);

        j = path_join(d, "test");
        assert_se(j);

        fd = openat_report_new(AT_FDCWD, j, O_RDWR|O_CREAT, 0666, &b);
        assert_se(fd >= 0);
        fd = safe_close(fd);
        assert_se(b);

        fd = openat_report_new(AT_FDCWD, j, O_RDWR|O_CREAT, 0666, &b);
        assert_se(fd >= 0);
        fd = safe_close(fd);
        assert_se(!b);

        fd = openat_report_new(AT_FDCWD, j, O_RDWR|O_CREAT, 0666, &b);
        assert_se(fd >= 0);
        fd = safe_close(fd);
        assert_se(!b);

        assert_se(unlink(j) >= 0);

        fd = openat_report_new(AT_FDCWD, j, O_RDWR|O_CREAT, 0666, &b);
        assert_se(fd >= 0);
        fd = safe_close(fd);
        assert_se(b);

        fd = openat_report_new(AT_FDCWD, j, O_RDWR|O_CREAT, 0666, &b);
        assert_se(fd >= 0);
        fd = safe_close(fd);
        assert_se(!b);

        assert_se(unlink(j) >= 0);

        fd = openat_report_new(AT_FDCWD, j, O_RDWR|O_CREAT, 0666, NULL);
        assert_se(fd >= 0);
        fd = safe_close(fd);

        fd = openat_report_new(AT_FDCWD, j, O_RDWR|O_CREAT, 0666, &b);
        assert_se(fd >= 0);
        fd = safe_close(fd);
        assert_se(!b);

        fd = openat_report_new(AT_FDCWD, j, O_RDWR, 0666, &b);
        assert_se(fd >= 0);
        fd = safe_close(fd);
        assert_se(!b);

        fd = openat_report_new(AT_FDCWD, j, O_RDWR|O_CREAT|O_EXCL, 0666, &b);
        assert_se(fd == -EEXIST);

        assert_se(unlink(j) >= 0);

        fd = openat_report_new(AT_FDCWD, j, O_RDWR, 0666, &b);
        assert_se(fd == -ENOENT);

        fd = openat_report_new(AT_FDCWD, j, O_RDWR|O_CREAT|O_EXCL, 0666, &b);
        assert_se(fd >= 0);
        fd = safe_close(fd);
        assert_se(b);
}

static int intro(void) {
        arg_test_dir = saved_argv[1];
        return EXIT_SUCCESS;
}

DEFINE_TEST_MAIN_WITH_INTRO(LOG_INFO, intro);<|MERGE_RESOLUTION|>--- conflicted
+++ resolved
@@ -34,11 +34,6 @@
         const char *top, *p, *pslash, *q, *qslash;
         struct stat st;
         int r;
-<<<<<<< HEAD
-
-        log_info("/* %s */", __func__);
-=======
->>>>>>> 04025fa6
 
         temp = strjoina(arg_test_dir ?: "/tmp", "/test-chase.XXXXXX");
         assert_se(mkdtemp(temp));
@@ -760,8 +755,6 @@
 
         BLOCK_WITH_UMASK(0000);
 
-        BLOCK_WITH_UMASK(0000);
-
         assert_se(mkdtemp_malloc(NULL, &d) >= 0);
 
         p = strjoina(d, "/reg");
