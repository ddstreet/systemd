/* SPDX-License-Identifier: LGPL-2.1+ */

#include <unistd.h>

#include "alloc-util.h"
#include "fd-util.h"
#include "fs-util.h"
#include "id128-util.h"
#include "macro.h"
#include "mkdir.h"
#include "path-util.h"
#include "rm-rf.h"
#include "stdio-util.h"
#include "string-util.h"
#include "strv.h"
#include "tests.h"
#include "tmpfile-util.h"
#include "umask-util.h"
#include "user-util.h"
#include "util.h"
#include "virt.h"

static const char *arg_test_dir = NULL;

static void test_chase_symlinks(void) {
        _cleanup_free_ char *result = NULL;
        char *temp;
        const char *top, *p, *pslash, *q, *qslash;
        struct stat st;
        int r, pfd;

        log_info("/* %s */", __func__);

        temp = strjoina(arg_test_dir ?: "/tmp", "/test-chase.XXXXXX");
        assert_se(mkdtemp(temp));

        top = strjoina(temp, "/top");
        assert_se(mkdir(top, 0700) >= 0);

        p = strjoina(top, "/dot");
        if (symlink(".", p) < 0) {
                assert_se(IN_SET(errno, EINVAL, ENOSYS, ENOTTY, EPERM));
                log_tests_skipped_errno(errno, "symlink() not possible");
                goto cleanup;
        };

        p = strjoina(top, "/dotdot");
        assert_se(symlink("..", p) >= 0);

        p = strjoina(top, "/dotdota");
        assert_se(symlink("../a", p) >= 0);

        p = strjoina(temp, "/a");
        assert_se(symlink("b", p) >= 0);

        p = strjoina(temp, "/b");
        assert_se(symlink("/usr", p) >= 0);

        p = strjoina(temp, "/start");
        assert_se(symlink("top/dot/dotdota", p) >= 0);

        /* Paths that use symlinks underneath the "root" */

        r = chase_symlinks(p, NULL, 0, &result, NULL);
        assert_se(r > 0);
        assert_se(path_equal(result, "/usr"));
        result = mfree(result);

        pslash = strjoina(p, "/");
        r = chase_symlinks(pslash, NULL, 0, &result, NULL);
        assert_se(r > 0);
        assert_se(path_equal(result, "/usr/"));
        result = mfree(result);

        r = chase_symlinks(p, temp, 0, &result, NULL);
        assert_se(r == -ENOENT);

        r = chase_symlinks(pslash, temp, 0, &result, NULL);
        assert_se(r == -ENOENT);

        q = strjoina(temp, "/usr");

        r = chase_symlinks(p, temp, CHASE_NONEXISTENT, &result, NULL);
        assert_se(r == 0);
        assert_se(path_equal(result, q));
        result = mfree(result);

        qslash = strjoina(q, "/");

        r = chase_symlinks(pslash, temp, CHASE_NONEXISTENT, &result, NULL);
        assert_se(r == 0);
        assert_se(path_equal(result, qslash));
        result = mfree(result);

        assert_se(mkdir(q, 0700) >= 0);

        r = chase_symlinks(p, temp, 0, &result, NULL);
        assert_se(r > 0);
        assert_se(path_equal(result, q));
        result = mfree(result);

        r = chase_symlinks(pslash, temp, 0, &result, NULL);
        assert_se(r > 0);
        assert_se(path_equal(result, qslash));
        result = mfree(result);

        p = strjoina(temp, "/slash");
        assert_se(symlink("/", p) >= 0);

        r = chase_symlinks(p, NULL, 0, &result, NULL);
        assert_se(r > 0);
        assert_se(path_equal(result, "/"));
        result = mfree(result);

        r = chase_symlinks(p, temp, 0, &result, NULL);
        assert_se(r > 0);
        assert_se(path_equal(result, temp));
        result = mfree(result);

        /* Paths that would "escape" outside of the "root" */

        p = strjoina(temp, "/6dots");
        assert_se(symlink("../../..", p) >= 0);

        r = chase_symlinks(p, temp, 0, &result, NULL);
        assert_se(r > 0 && path_equal(result, temp));
        result = mfree(result);

        p = strjoina(temp, "/6dotsusr");
        assert_se(symlink("../../../usr", p) >= 0);

        r = chase_symlinks(p, temp, 0, &result, NULL);
        assert_se(r > 0 && path_equal(result, q));
        result = mfree(result);

        p = strjoina(temp, "/top/8dotsusr");
        assert_se(symlink("../../../../usr", p) >= 0);

        r = chase_symlinks(p, temp, 0, &result, NULL);
        assert_se(r > 0 && path_equal(result, q));
        result = mfree(result);

        /* Paths that contain repeated slashes */

        p = strjoina(temp, "/slashslash");
        assert_se(symlink("///usr///", p) >= 0);

        r = chase_symlinks(p, NULL, 0, &result, NULL);
        assert_se(r > 0);
        assert_se(path_equal(result, "/usr"));
        result = mfree(result);

        r = chase_symlinks(p, temp, 0, &result, NULL);
        assert_se(r > 0);
        assert_se(path_equal(result, q));
        result = mfree(result);

        /* Paths underneath the "root" with different UIDs while using CHASE_SAFE */

        if (geteuid() == 0) {
                p = strjoina(temp, "/user");
                assert_se(mkdir(p, 0755) >= 0);
                assert_se(chown(p, UID_NOBODY, GID_NOBODY) >= 0);

                q = strjoina(temp, "/user/root");
                assert_se(mkdir(q, 0755) >= 0);

                p = strjoina(q, "/link");
                assert_se(symlink("/", p) >= 0);

                /* Fail when user-owned directories contain root-owned subdirectories. */
                r = chase_symlinks(p, temp, CHASE_SAFE, &result, NULL);
                assert_se(r == -ENOLINK);
                result = mfree(result);

                /* Allow this when the user-owned directories are all in the "root". */
                r = chase_symlinks(p, q, CHASE_SAFE, &result, NULL);
                assert_se(r > 0);
                result = mfree(result);
        }

        /* Paths using . */

        r = chase_symlinks("/etc/./.././", NULL, 0, &result, NULL);
        assert_se(r > 0);
        assert_se(path_equal(result, "/"));
        result = mfree(result);

        r = chase_symlinks("/etc/./.././", "/etc", 0, &result, NULL);
        assert_se(r > 0 && path_equal(result, "/etc"));
        result = mfree(result);

        r = chase_symlinks("/../.././//../../etc", NULL, 0, &result, NULL);
        assert_se(r > 0);
        assert_se(streq(result, "/etc"));
        result = mfree(result);

        r = chase_symlinks("/../.././//../../test-chase.fsldajfl", NULL, CHASE_NONEXISTENT, &result, NULL);
        assert_se(r == 0);
        assert_se(streq(result, "/test-chase.fsldajfl"));
        result = mfree(result);

        r = chase_symlinks("/../.././//../../etc", "/", CHASE_PREFIX_ROOT, &result, NULL);
        assert_se(r > 0);
        assert_se(streq(result, "/etc"));
        result = mfree(result);

        r = chase_symlinks("/../.././//../../test-chase.fsldajfl", "/", CHASE_PREFIX_ROOT|CHASE_NONEXISTENT, &result, NULL);
        assert_se(r == 0);
        assert_se(streq(result, "/test-chase.fsldajfl"));
        result = mfree(result);

<<<<<<< HEAD
        r = chase_symlinks("/etc/passwd/foo", NULL, 0, &result);
=======
        r = chase_symlinks("/etc/passwd/foo", NULL, 0, &result, NULL);
>>>>>>> 235e6f5f
        assert_se(r == -ENOTDIR);
        result = mfree(result);

        /* Path that loops back to self */

        p = strjoina(temp, "/recursive-symlink");
        assert_se(symlink("recursive-symlink", p) >= 0);
        r = chase_symlinks(p, NULL, 0, &result, NULL);
        assert_se(r == -ELOOP);

        /* Path which doesn't exist */

        p = strjoina(temp, "/idontexist");
        r = chase_symlinks(p, NULL, 0, &result, NULL);
        assert_se(r == -ENOENT);

        r = chase_symlinks(p, NULL, CHASE_NONEXISTENT, &result, NULL);
        assert_se(r == 0);
        assert_se(path_equal(result, p));
        result = mfree(result);

        p = strjoina(temp, "/idontexist/meneither");
        r = chase_symlinks(p, NULL, 0, &result, NULL);
        assert_se(r == -ENOENT);

        r = chase_symlinks(p, NULL, CHASE_NONEXISTENT, &result, NULL);
        assert_se(r == 0);
        assert_se(path_equal(result, p));
        result = mfree(result);

        /* Path which doesn't exist, but contains weird stuff */

        p = strjoina(temp, "/idontexist/..");
        r = chase_symlinks(p, NULL, 0, &result, NULL);
        assert_se(r == -ENOENT);

        r = chase_symlinks(p, NULL, CHASE_NONEXISTENT, &result, NULL);
        assert_se(r == -ENOENT);

        p = strjoina(temp, "/target");
        q = strjoina(temp, "/top");
        assert_se(symlink(q, p) >= 0);
        p = strjoina(temp, "/target/idontexist");
        r = chase_symlinks(p, NULL, 0, &result, NULL);
        assert_se(r == -ENOENT);

        if (geteuid() == 0) {
                p = strjoina(temp, "/priv1");
                assert_se(mkdir(p, 0755) >= 0);

                q = strjoina(p, "/priv2");
                assert_se(mkdir(q, 0755) >= 0);

                assert_se(chase_symlinks(q, NULL, CHASE_SAFE, NULL, NULL) >= 0);

                assert_se(chown(q, UID_NOBODY, GID_NOBODY) >= 0);
                assert_se(chase_symlinks(q, NULL, CHASE_SAFE, NULL, NULL) >= 0);

                assert_se(chown(p, UID_NOBODY, GID_NOBODY) >= 0);
                assert_se(chase_symlinks(q, NULL, CHASE_SAFE, NULL, NULL) >= 0);

                assert_se(chown(q, 0, 0) >= 0);
                assert_se(chase_symlinks(q, NULL, CHASE_SAFE, NULL, NULL) == -ENOLINK);

                assert_se(rmdir(q) >= 0);
                assert_se(symlink("/etc/passwd", q) >= 0);
                assert_se(chase_symlinks(q, NULL, CHASE_SAFE, NULL, NULL) == -ENOLINK);

                assert_se(chown(p, 0, 0) >= 0);
                assert_se(chase_symlinks(q, NULL, CHASE_SAFE, NULL, NULL) >= 0);
        }

        p = strjoina(temp, "/passwd-test");
        assert_se(symlink("/usr/../etc/./passwd", p) >= 0);

        r = chase_symlinks(p, NULL, 0, NULL, &pfd);
        if (r != -ENOENT) {
                _cleanup_close_ int fd = -1;
/*
                sd_id128_t a, b;
*/

                assert_se(pfd >= 0);

                fd = fd_reopen(pfd, O_RDONLY|O_CLOEXEC);
                assert_se(fd >= 0);
                safe_close(pfd);
/*
                assert_se(id128_read_fd(fd, ID128_PLAIN, &a) >= 0);
                assert_se(sd_id128_get_machine(&b) >= 0);
                assert_se(sd_id128_equal(a, b));
*/
        }

        /* Test CHASE_NOFOLLOW */

        p = strjoina(temp, "/target");
        q = strjoina(temp, "/symlink");
        assert_se(symlink(p, q) >= 0);
        r = chase_symlinks(q, NULL, CHASE_NOFOLLOW, &result, &pfd);
        assert_se(r >= 0);
        assert_se(pfd >= 0);
        assert_se(path_equal(result, q));
        assert_se(fstat(pfd, &st) >= 0);
        assert_se(S_ISLNK(st.st_mode));
        result = mfree(result);

        /* s1 -> s2 -> nonexistent */
        q = strjoina(temp, "/s1");
        assert_se(symlink("s2", q) >= 0);
        p = strjoina(temp, "/s2");
        assert_se(symlink("nonexistent", p) >= 0);
        r = chase_symlinks(q, NULL, CHASE_NOFOLLOW, &result, &pfd);
        assert_se(r >= 0);
        assert_se(pfd >= 0);
        assert_se(path_equal(result, q));
        assert_se(fstat(pfd, &st) >= 0);
        assert_se(S_ISLNK(st.st_mode));
        result = mfree(result);

        /* Test CHASE_ONE */

        p = strjoina(temp, "/start");
        r = chase_symlinks(p, NULL, CHASE_STEP, &result, NULL);
        assert_se(r == 0);
        p = strjoina(temp, "/top/dot/dotdota");
        assert_se(streq(p, result));
        result = mfree(result);

        r = chase_symlinks(p, NULL, CHASE_STEP, &result, NULL);
        assert_se(r == 0);
        p = strjoina(temp, "/top/./dotdota");
        assert_se(streq(p, result));
        result = mfree(result);

        r = chase_symlinks(p, NULL, CHASE_STEP, &result, NULL);
        assert_se(r == 0);
        p = strjoina(temp, "/top/../a");
        assert_se(streq(p, result));
        result = mfree(result);

        r = chase_symlinks(p, NULL, CHASE_STEP, &result, NULL);
        assert_se(r == 0);
        p = strjoina(temp, "/a");
        assert_se(streq(p, result));
        result = mfree(result);

        r = chase_symlinks(p, NULL, CHASE_STEP, &result, NULL);
        assert_se(r == 0);
        p = strjoina(temp, "/b");
        assert_se(streq(p, result));
        result = mfree(result);

        r = chase_symlinks(p, NULL, CHASE_STEP, &result, NULL);
        assert_se(r == 0);
        assert_se(streq("/usr", result));
        result = mfree(result);

        r = chase_symlinks("/usr", NULL, CHASE_STEP, &result, NULL);
        assert_se(r > 0);
        assert_se(streq("/usr", result));
        result = mfree(result);

 cleanup:
        assert_se(rm_rf(temp, REMOVE_ROOT|REMOVE_PHYSICAL) >= 0);
}

static void test_unlink_noerrno(void) {
        char *name;
        int fd;

        log_info("/* %s */", __func__);

        name = strjoina(arg_test_dir ?: "/tmp", "/test-close_nointr.XXXXXX");
        fd = mkostemp_safe(name);
        assert_se(fd >= 0);
        assert_se(close_nointr(fd) >= 0);

        {
                PROTECT_ERRNO;
                errno = 42;
                assert_se(unlink_noerrno(name) >= 0);
                assert_se(errno == 42);
                assert_se(unlink_noerrno(name) < 0);
                assert_se(errno == 42);
        }
}

static void test_readlink_and_make_absolute(void) {
        const char *tempdir, *name, *name2, *name_alias;
        _cleanup_free_ char *r1 = NULL, *r2 = NULL, *pwd = NULL;

        log_info("/* %s */", __func__);

        tempdir = strjoina(arg_test_dir ?: "/tmp", "/test-readlink_and_make_absolute");
        name = strjoina(tempdir, "/original");
        name2 = "test-readlink_and_make_absolute/original";
        name_alias = strjoina(arg_test_dir ?: "/tmp", "/test-readlink_and_make_absolute-alias");

        assert_se(mkdir_safe(tempdir, 0755, getuid(), getgid(), MKDIR_WARN_MODE) >= 0);
        assert_se(touch(name) >= 0);

        if (symlink(name, name_alias) < 0) {
                assert_se(IN_SET(errno, EINVAL, ENOSYS, ENOTTY, EPERM));
                log_tests_skipped_errno(errno, "symlink() not possible");
        } else {
                assert_se(readlink_and_make_absolute(name_alias, &r1) >= 0);
                assert_se(streq(r1, name));
                assert_se(unlink(name_alias) >= 0);

                assert_se(safe_getcwd(&pwd) >= 0);

                assert_se(chdir(tempdir) >= 0);
                assert_se(symlink(name2, name_alias) >= 0);
                assert_se(readlink_and_make_absolute(name_alias, &r2) >= 0);
                assert_se(streq(r2, name));
                assert_se(unlink(name_alias) >= 0);

                assert_se(chdir(pwd) >= 0);
        }

        assert_se(rm_rf(tempdir, REMOVE_ROOT|REMOVE_PHYSICAL) >= 0);
}

static void test_get_files_in_directory(void) {
        _cleanup_strv_free_ char **l = NULL, **t = NULL;

        assert_se(get_files_in_directory(arg_test_dir ?: "/tmp", &l) >= 0);
        assert_se(get_files_in_directory(".", &t) >= 0);
        assert_se(get_files_in_directory(".", NULL) >= 0);
}

static void test_var_tmp(void) {
        _cleanup_free_ char *tmpdir_backup = NULL, *temp_backup = NULL, *tmp_backup = NULL;
        const char *tmp_dir = NULL, *t;

        log_info("/* %s */", __func__);

        t = getenv("TMPDIR");
        if (t) {
                tmpdir_backup = strdup(t);
                assert_se(tmpdir_backup);
        }

        t = getenv("TEMP");
        if (t) {
                temp_backup = strdup(t);
                assert_se(temp_backup);
        }

        t = getenv("TMP");
        if (t) {
                tmp_backup = strdup(t);
                assert_se(tmp_backup);
        }

        assert_se(unsetenv("TMPDIR") >= 0);
        assert_se(unsetenv("TEMP") >= 0);
        assert_se(unsetenv("TMP") >= 0);

        assert_se(var_tmp_dir(&tmp_dir) >= 0);
        assert_se(streq(tmp_dir, "/var/tmp"));

        assert_se(setenv("TMPDIR", "/tmp", true) >= 0);
        assert_se(streq(getenv("TMPDIR"), "/tmp"));

        assert_se(var_tmp_dir(&tmp_dir) >= 0);
        assert_se(streq(tmp_dir, "/tmp"));

        assert_se(setenv("TMPDIR", "/88_does_not_exist_88", true) >= 0);
        assert_se(streq(getenv("TMPDIR"), "/88_does_not_exist_88"));

        assert_se(var_tmp_dir(&tmp_dir) >= 0);
        assert_se(streq(tmp_dir, "/var/tmp"));

        if (tmpdir_backup)  {
                assert_se(setenv("TMPDIR", tmpdir_backup, true) >= 0);
                assert_se(streq(getenv("TMPDIR"), tmpdir_backup));
        }

        if (temp_backup)  {
                assert_se(setenv("TEMP", temp_backup, true) >= 0);
                assert_se(streq(getenv("TEMP"), temp_backup));
        }

        if (tmp_backup)  {
                assert_se(setenv("TMP", tmp_backup, true) >= 0);
                assert_se(streq(getenv("TMP"), tmp_backup));
        }
}

static void test_dot_or_dot_dot(void) {
        log_info("/* %s */", __func__);

        assert_se(!dot_or_dot_dot(NULL));
        assert_se(!dot_or_dot_dot(""));
        assert_se(!dot_or_dot_dot("xxx"));
        assert_se(dot_or_dot_dot("."));
        assert_se(dot_or_dot_dot(".."));
        assert_se(!dot_or_dot_dot(".foo"));
        assert_se(!dot_or_dot_dot("..foo"));
}

static void test_access_fd(void) {
        _cleanup_(rmdir_and_freep) char *p = NULL;
        _cleanup_close_ int fd = -1;
        const char *a;

        log_info("/* %s */", __func__);

        a = strjoina(arg_test_dir ?: "/tmp", "/access-fd.XXXXXX");
        assert_se(mkdtemp_malloc(a, &p) >= 0);

        fd = open(p, O_RDONLY|O_DIRECTORY|O_CLOEXEC);
        assert_se(fd >= 0);

        assert_se(access_fd(fd, R_OK) >= 0);
        assert_se(access_fd(fd, F_OK) >= 0);
        assert_se(access_fd(fd, W_OK) >= 0);

        assert_se(fchmod(fd, 0000) >= 0);

        assert_se(access_fd(fd, F_OK) >= 0);

        if (geteuid() == 0) {
                assert_se(access_fd(fd, R_OK) >= 0);
                assert_se(access_fd(fd, W_OK) >= 0);
        } else {
                assert_se(access_fd(fd, R_OK) == -EACCES);
                assert_se(access_fd(fd, W_OK) == -EACCES);
        }
}

static void test_touch_file(void) {
        uid_t test_uid, test_gid;
        _cleanup_(rm_rf_physical_and_freep) char *p = NULL;
        struct stat st;
        const char *a;
        usec_t test_mtime;
        int r;

        log_info("/* %s */", __func__);

        test_uid = geteuid() == 0 ? 65534 : getuid();
        test_gid = geteuid() == 0 ? 65534 : getgid();

        test_mtime = usec_sub_unsigned(now(CLOCK_REALTIME), USEC_PER_WEEK);

        a = strjoina(arg_test_dir ?: "/dev/shm", "/touch-file-XXXXXX");
        assert_se(mkdtemp_malloc(a, &p) >= 0);

        a = strjoina(p, "/regular");
        r = touch_file(a, false, test_mtime, test_uid, test_gid, 0640);
        if (r < 0) {
                assert_se(IN_SET(r, -EINVAL, -ENOSYS, -ENOTTY, -EPERM));
                log_tests_skipped_errno(errno, "touch_file() not possible");
                return;
        }

        assert_se(lstat(a, &st) >= 0);
        assert_se(st.st_uid == test_uid);
        assert_se(st.st_gid == test_gid);
        assert_se(S_ISREG(st.st_mode));
        assert_se((st.st_mode & 0777) == 0640);
        assert_se(timespec_load(&st.st_mtim) == test_mtime);

        a = strjoina(p, "/dir");
        assert_se(mkdir(a, 0775) >= 0);
        assert_se(touch_file(a, false, test_mtime, test_uid, test_gid, 0640) >= 0);
        assert_se(lstat(a, &st) >= 0);
        assert_se(st.st_uid == test_uid);
        assert_se(st.st_gid == test_gid);
        assert_se(S_ISDIR(st.st_mode));
        assert_se((st.st_mode & 0777) == 0640);
        assert_se(timespec_load(&st.st_mtim) == test_mtime);

        a = strjoina(p, "/fifo");
        assert_se(mkfifo(a, 0775) >= 0);
        assert_se(touch_file(a, false, test_mtime, test_uid, test_gid, 0640) >= 0);
        assert_se(lstat(a, &st) >= 0);
        assert_se(st.st_uid == test_uid);
        assert_se(st.st_gid == test_gid);
        assert_se(S_ISFIFO(st.st_mode));
        assert_se((st.st_mode & 0777) == 0640);
        assert_se(timespec_load(&st.st_mtim) == test_mtime);

        a = strjoina(p, "/sock");
        assert_se(mknod(a, 0775 | S_IFSOCK, 0) >= 0);
        assert_se(touch_file(a, false, test_mtime, test_uid, test_gid, 0640) >= 0);
        assert_se(lstat(a, &st) >= 0);
        assert_se(st.st_uid == test_uid);
        assert_se(st.st_gid == test_gid);
        assert_se(S_ISSOCK(st.st_mode));
        assert_se((st.st_mode & 0777) == 0640);
        assert_se(timespec_load(&st.st_mtim) == test_mtime);

        if (geteuid() == 0) {
                a = strjoina(p, "/cdev");
                r = mknod(a, 0775 | S_IFCHR, makedev(0, 0));
                if (r < 0 && errno == EPERM && detect_container() > 0) {
                        log_notice("Running in unprivileged container? Skipping remaining tests in %s", __func__);
                        return;
                }
                assert_se(r >= 0);
                assert_se(touch_file(a, false, test_mtime, test_uid, test_gid, 0640) >= 0);
                assert_se(lstat(a, &st) >= 0);
                assert_se(st.st_uid == test_uid);
                assert_se(st.st_gid == test_gid);
                assert_se(S_ISCHR(st.st_mode));
                assert_se((st.st_mode & 0777) == 0640);
                assert_se(timespec_load(&st.st_mtim) == test_mtime);

                a = strjoina(p, "/bdev");
                assert_se(mknod(a, 0775 | S_IFBLK, makedev(0, 0)) >= 0);
                assert_se(touch_file(a, false, test_mtime, test_uid, test_gid, 0640) >= 0);
                assert_se(lstat(a, &st) >= 0);
                assert_se(st.st_uid == test_uid);
                assert_se(st.st_gid == test_gid);
                assert_se(S_ISBLK(st.st_mode));
                assert_se((st.st_mode & 0777) == 0640);
                assert_se(timespec_load(&st.st_mtim) == test_mtime);
        }

        a = strjoina(p, "/lnk");
        assert_se(symlink("target", a) >= 0);
        assert_se(touch_file(a, false, test_mtime, test_uid, test_gid, 0640) >= 0);
        assert_se(lstat(a, &st) >= 0);
        assert_se(st.st_uid == test_uid);
        assert_se(st.st_gid == test_gid);
        assert_se(S_ISLNK(st.st_mode));
        assert_se(timespec_load(&st.st_mtim) == test_mtime);
}

static void test_unlinkat_deallocate(void) {
        _cleanup_free_ char *p = NULL;
        _cleanup_close_ int fd = -1;
        struct stat st;

        log_info("/* %s */", __func__);

        assert_se(tempfn_random_child(arg_test_dir, "unlink-deallocation", &p) >= 0);

        fd = open(p, O_WRONLY|O_CLOEXEC|O_CREAT|O_EXCL, 0600);
        assert_se(fd >= 0);

        assert_se(write(fd, "hallo\n", 6) == 6);

        assert_se(fstat(fd, &st) >= 0);
        assert_se(st.st_size == 6);
        assert_se(st.st_blocks > 0);
        assert_se(st.st_nlink == 1);

        assert_se(unlinkat_deallocate(AT_FDCWD, p, 0) >= 0);

        assert_se(fstat(fd, &st) >= 0);
        assert_se(IN_SET(st.st_size, 0, 6)); /* depending on whether hole punching worked the size will be 6
                                                (it worked) or 0 (we had to resort to truncation) */
        assert_se(st.st_blocks == 0);
        assert_se(st.st_nlink == 0);
}

static void test_fsync_directory_of_file(void) {
        _cleanup_close_ int fd = -1;

        log_info("/* %s */", __func__);

        fd = open_tmpfile_unlinkable(arg_test_dir, O_RDWR);
        assert_se(fd >= 0);

        assert_se(fsync_directory_of_file(fd) >= 0);
}

static void test_rename_noreplace(void) {
        static const char* const table[] = {
                "/reg",
                "/dir",
                "/fifo",
                "/socket",
                "/symlink",
                NULL
        };

        _cleanup_(rm_rf_physical_and_freep) char *z = NULL;
        const char *j = NULL;
        char **a, **b;

        log_info("/* %s */", __func__);

        if (arg_test_dir)
                j = strjoina(arg_test_dir, "/testXXXXXX");
        assert_se(mkdtemp_malloc(j, &z) >= 0);

        j = strjoina(z, table[0]);
        assert_se(touch(j) >= 0);

        j = strjoina(z, table[1]);
        assert_se(mkdir(j, 0777) >= 0);

        j = strjoina(z, table[2]);
        (void) mkfifo(j, 0777);

        j = strjoina(z, table[3]);
        (void) mknod(j, S_IFSOCK | 0777, 0);

        j = strjoina(z, table[4]);
        (void) symlink("foobar", j);

        STRV_FOREACH(a, (char**) table) {
                _cleanup_free_ char *x = NULL, *y = NULL;

                x = strjoin(z, *a);
                assert_se(x);

                if (access(x, F_OK) < 0) {
                        assert_se(errno == ENOENT);
                        continue;
                }

                STRV_FOREACH(b, (char**) table) {
                        _cleanup_free_ char *w = NULL;

                        w = strjoin(w, *b);
                        assert_se(w);

                        if (access(w, F_OK) < 0) {
                                assert_se(errno == ENOENT);
                                continue;
                        }

                        assert_se(rename_noreplace(AT_FDCWD, w, AT_FDCWD, y) == -EEXIST);
                }

                y = strjoin(z, "/somethingelse");
                assert_se(y);

                assert_se(rename_noreplace(AT_FDCWD, x, AT_FDCWD, y) >= 0);
                assert_se(rename_noreplace(AT_FDCWD, y, AT_FDCWD, x) >= 0);
        }
}

static void test_chmod_and_chown(void) {
        _cleanup_(rm_rf_physical_and_freep) char *d = NULL;
        _unused_ _cleanup_umask_ mode_t u = umask(0000);
        struct stat st;
        const char *p;

        if (geteuid() != 0)
                return;

        log_info("/* %s */", __func__);

        assert_se(mkdtemp_malloc(NULL, &d) >= 0);

        p = strjoina(d, "/reg");
        assert_se(mknod(p, S_IFREG | 0123, 0) >= 0);

        assert_se(chmod_and_chown(p, S_IFREG | 0321, 1, 2) >= 0);
        assert_se(chmod_and_chown(p, S_IFDIR | 0555, 3, 4) == -EINVAL);

        assert_se(lstat(p, &st) >= 0);
        assert_se(S_ISREG(st.st_mode));
        assert_se((st.st_mode & 07777) == 0321);

        p = strjoina(d, "/dir");
        assert_se(mkdir(p, 0123) >= 0);

        assert_se(chmod_and_chown(p, S_IFDIR | 0321, 1, 2) >= 0);
        assert_se(chmod_and_chown(p, S_IFREG | 0555, 3, 4) == -EINVAL);

        assert_se(lstat(p, &st) >= 0);
        assert_se(S_ISDIR(st.st_mode));
        assert_se((st.st_mode & 07777) == 0321);

        p = strjoina(d, "/lnk");
        assert_se(symlink("idontexist", p) >= 0);

        assert_se(chmod_and_chown(p, S_IFLNK | 0321, 1, 2) >= 0);
        assert_se(chmod_and_chown(p, S_IFREG | 0555, 3, 4) == -EINVAL);
        assert_se(chmod_and_chown(p, S_IFDIR | 0555, 3, 4) == -EINVAL);

        assert_se(lstat(p, &st) >= 0);
        assert_se(S_ISLNK(st.st_mode));
}

int main(int argc, char *argv[]) {
        test_setup_logging(LOG_INFO);

        arg_test_dir = argv[1];

        test_chase_symlinks();
        test_unlink_noerrno();
        test_readlink_and_make_absolute();
        test_get_files_in_directory();
        test_var_tmp();
        test_dot_or_dot_dot();
        test_access_fd();
        test_touch_file();
        test_unlinkat_deallocate();
        test_fsync_directory_of_file();
        test_rename_noreplace();
        test_chmod_and_chown();

        return 0;
}<|MERGE_RESOLUTION|>--- conflicted
+++ resolved
@@ -210,11 +210,7 @@
         assert_se(streq(result, "/test-chase.fsldajfl"));
         result = mfree(result);
 
-<<<<<<< HEAD
-        r = chase_symlinks("/etc/passwd/foo", NULL, 0, &result);
-=======
         r = chase_symlinks("/etc/passwd/foo", NULL, 0, &result, NULL);
->>>>>>> 235e6f5f
         assert_se(r == -ENOTDIR);
         result = mfree(result);
 
