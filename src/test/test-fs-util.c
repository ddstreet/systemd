/* SPDX-License-Identifier: LGPL-2.1+ */
/***
  This file is part of systemd.

  Copyright 2010 Lennart Poettering

  systemd is free software; you can redistribute it and/or modify it
  under the terms of the GNU Lesser General Public License as published by
  the Free Software Foundation; either version 2.1 of the License, or
  (at your option) any later version.

  systemd is distributed in the hope that it will be useful, but
  WITHOUT ANY WARRANTY; without even the implied warranty of
  MERCHANTABILITY or FITNESS FOR A PARTICULAR PURPOSE. See the GNU
  Lesser General Public License for more details.

  You should have received a copy of the GNU Lesser General Public License
  along with systemd; If not, see <http://www.gnu.org/licenses/>.
***/

#include <unistd.h>

#include "alloc-util.h"
#include "fd-util.h"
#include "fd-util.h"
#include "fileio.h"
#include "fs-util.h"
#include "id128-util.h"
#include "macro.h"
#include "mkdir.h"
#include "path-util.h"
#include "rm-rf.h"
#include "stdio-util.h"
#include "string-util.h"
#include "strv.h"
#include "user-util.h"
#include "util.h"
#include "virt.h"

static void test_chase_symlinks(void) {
        _cleanup_free_ char *result = NULL;
        char temp[] = "/tmp/test-chase.XXXXXX";
        const char *top, *p, *pslash, *q, *qslash;
        struct stat st;
        int r, pfd;

        assert_se(mkdtemp(temp));

        top = strjoina(temp, "/top");
        assert_se(mkdir(top, 0700) >= 0);

        p = strjoina(top, "/dot");
        assert_se(symlink(".", p) >= 0);

        p = strjoina(top, "/dotdot");
        assert_se(symlink("..", p) >= 0);

        p = strjoina(top, "/dotdota");
        assert_se(symlink("../a", p) >= 0);

        p = strjoina(temp, "/a");
        assert_se(symlink("b", p) >= 0);

        p = strjoina(temp, "/b");
        assert_se(symlink("/usr", p) >= 0);

        p = strjoina(temp, "/start");
        assert_se(symlink("top/dot/dotdota", p) >= 0);

        /* Paths that use symlinks underneath the "root" */

        r = chase_symlinks(p, NULL, 0, &result);
        assert_se(r > 0);
        assert_se(path_equal(result, "/usr"));
        result = mfree(result);

        pslash = strjoina(p, "/");
        r = chase_symlinks(pslash, NULL, 0, &result);
        assert_se(r > 0);
        assert_se(path_equal(result, "/usr/"));
        result = mfree(result);

        r = chase_symlinks(p, temp, 0, &result);
        assert_se(r == -ENOENT);

        r = chase_symlinks(pslash, temp, 0, &result);
        assert_se(r == -ENOENT);

        q = strjoina(temp, "/usr");

        r = chase_symlinks(p, temp, CHASE_NONEXISTENT, &result);
        assert_se(r == 0);
        assert_se(path_equal(result, q));
        result = mfree(result);

        qslash = strjoina(q, "/");

        r = chase_symlinks(pslash, temp, CHASE_NONEXISTENT, &result);
        assert_se(r == 0);
        assert_se(path_equal(result, qslash));
        result = mfree(result);

        assert_se(mkdir(q, 0700) >= 0);

        r = chase_symlinks(p, temp, 0, &result);
        assert_se(r > 0);
        assert_se(path_equal(result, q));
        result = mfree(result);

        r = chase_symlinks(pslash, temp, 0, &result);
        assert_se(r > 0);
        assert_se(path_equal(result, qslash));
        result = mfree(result);

        p = strjoina(temp, "/slash");
        assert_se(symlink("/", p) >= 0);

        r = chase_symlinks(p, NULL, 0, &result);
        assert_se(r > 0);
        assert_se(path_equal(result, "/"));
        result = mfree(result);

        r = chase_symlinks(p, temp, 0, &result);
        assert_se(r > 0);
        assert_se(path_equal(result, temp));
        result = mfree(result);

        /* Paths that would "escape" outside of the "root" */

        p = strjoina(temp, "/6dots");
        assert_se(symlink("../../..", p) >= 0);

        r = chase_symlinks(p, temp, 0, &result);
        assert_se(r > 0 && path_equal(result, temp));
        result = mfree(result);

        p = strjoina(temp, "/6dotsusr");
        assert_se(symlink("../../../usr", p) >= 0);

        r = chase_symlinks(p, temp, 0, &result);
        assert_se(r > 0 && path_equal(result, q));
        result = mfree(result);

        p = strjoina(temp, "/top/8dotsusr");
        assert_se(symlink("../../../../usr", p) >= 0);

        r = chase_symlinks(p, temp, 0, &result);
        assert_se(r > 0 && path_equal(result, q));
        result = mfree(result);

        /* Paths that contain repeated slashes */

        p = strjoina(temp, "/slashslash");
        assert_se(symlink("///usr///", p) >= 0);

        r = chase_symlinks(p, NULL, 0, &result);
        assert_se(r > 0);
        assert_se(path_equal(result, "/usr"));
        result = mfree(result);

        r = chase_symlinks(p, temp, 0, &result);
        assert_se(r > 0);
        assert_se(path_equal(result, q));
        result = mfree(result);

        /* Paths using . */

        r = chase_symlinks("/etc/./.././", NULL, 0, &result);
        assert_se(r > 0);
        assert_se(path_equal(result, "/"));
        result = mfree(result);

        r = chase_symlinks("/etc/./.././", "/etc", 0, &result);
        assert_se(r > 0 && path_equal(result, "/etc"));
        result = mfree(result);

        r = chase_symlinks("/../.././//../../etc", NULL, 0, &result);
        assert_se(r > 0);
        assert_se(streq(result, "/etc"));
        result = mfree(result);

        r = chase_symlinks("/../.././//../../test-chase.fsldajfl", NULL, CHASE_NONEXISTENT, &result);
        assert_se(r == 0);
        assert_se(streq(result, "/test-chase.fsldajfl"));
        result = mfree(result);

        r = chase_symlinks("/../.././//../../etc", "/", CHASE_PREFIX_ROOT, &result);
        assert_se(r > 0);
        assert_se(streq(result, "/etc"));
        result = mfree(result);

        r = chase_symlinks("/../.././//../../test-chase.fsldajfl", "/", CHASE_PREFIX_ROOT|CHASE_NONEXISTENT, &result);
        assert_se(r == 0);
        assert_se(streq(result, "/test-chase.fsldajfl"));
        result = mfree(result);

        r = chase_symlinks("/etc/issue/foo", NULL, 0, &result);
        assert_se(r == -ENOTDIR);
        result = mfree(result);

        /* Path that loops back to self */

        p = strjoina(temp, "/recursive-symlink");
        assert_se(symlink("recursive-symlink", p) >= 0);
        r = chase_symlinks(p, NULL, 0, &result);
        assert_se(r == -ELOOP);

        /* Path which doesn't exist */

        p = strjoina(temp, "/idontexist");
        r = chase_symlinks(p, NULL, 0, &result);
        assert_se(r == -ENOENT);

        r = chase_symlinks(p, NULL, CHASE_NONEXISTENT, &result);
        assert_se(r == 0);
        assert_se(path_equal(result, p));
        result = mfree(result);

        p = strjoina(temp, "/idontexist/meneither");
        r = chase_symlinks(p, NULL, 0, &result);
        assert_se(r == -ENOENT);

        r = chase_symlinks(p, NULL, CHASE_NONEXISTENT, &result);
        assert_se(r == 0);
        assert_se(path_equal(result, p));
        result = mfree(result);

        /* Path which doesn't exist, but contains weird stuff */

        p = strjoina(temp, "/idontexist/..");
        r = chase_symlinks(p, NULL, 0, &result);
        assert_se(r == -ENOENT);

        r = chase_symlinks(p, NULL, CHASE_NONEXISTENT, &result);
        assert_se(r == -ENOENT);

        p = strjoina(temp, "/target");
        q = strjoina(temp, "/top");
        assert_se(symlink(q, p) >= 0);
        p = strjoina(temp, "/target/idontexist");
        r = chase_symlinks(p, NULL, 0, &result);
        assert_se(r == -ENOENT);

        if (geteuid() == 0) {
                p = strjoina(temp, "/priv1");
                assert_se(mkdir(p, 0755) >= 0);

                q = strjoina(p, "/priv2");
                assert_se(mkdir(q, 0755) >= 0);

                assert_se(chase_symlinks(q, NULL, CHASE_SAFE, NULL) >= 0);

                assert_se(chown(q, UID_NOBODY, GID_NOBODY) >= 0);
                assert_se(chase_symlinks(q, NULL, CHASE_SAFE, NULL) >= 0);

                assert_se(chown(p, UID_NOBODY, GID_NOBODY) >= 0);
                assert_se(chase_symlinks(q, NULL, CHASE_SAFE, NULL) >= 0);

                assert_se(chown(q, 0, 0) >= 0);
                assert_se(chase_symlinks(q, NULL, CHASE_SAFE, NULL) == -EPERM);

                assert_se(rmdir(q) >= 0);
                assert_se(symlink("/etc/passwd", q) >= 0);
                assert_se(chase_symlinks(q, NULL, CHASE_SAFE, NULL) == -EPERM);

                assert_se(chown(p, 0, 0) >= 0);
                assert_se(chase_symlinks(q, NULL, CHASE_SAFE, NULL) >= 0);
        }

        p = strjoina(temp, "/issue-test");
        assert_se(symlink("/usr/../etc/./issue", p) >= 0);

        pfd = chase_symlinks(p, NULL, CHASE_OPEN, NULL);
        if (pfd != -ENOENT) {
                char procfs[STRLEN("/proc/self/fd/") + DECIMAL_STR_MAX(pfd) + 1];
                _cleanup_close_ int fd = -1;
                sd_id128_t a, b;

                assert_se(pfd >= 0);

                xsprintf(procfs, "/proc/self/fd/%i", pfd);

                fd = open(procfs, O_RDONLY|O_CLOEXEC);
                assert_se(fd >= 0);

                safe_close(pfd);
/*
                assert_se(id128_read_fd(fd, ID128_PLAIN, &a) >= 0);
                assert_se(sd_id128_get_machine(&b) >= 0);
                assert_se(sd_id128_equal(a, b));
*/
        }

        /* Test CHASE_NOFOLLOW */

        p = strjoina(temp, "/target");
        q = strjoina(temp, "/symlink");
        assert_se(symlink(p, q) >= 0);
        pfd = chase_symlinks(q, NULL, CHASE_OPEN|CHASE_NOFOLLOW, &result);
        assert_se(pfd > 0);
        assert_se(path_equal(result, q));
        assert_se(fstat(pfd, &st) >= 0);
        assert_se(S_ISLNK(st.st_mode));
        result = mfree(result);

        /* s1 -> s2 -> nonexistent */
        q = strjoina(temp, "/s1");
        assert_se(symlink("s2", q) >= 0);
        p = strjoina(temp, "/s2");
        assert_se(symlink("nonexistent", p) >= 0);
        pfd = chase_symlinks(q, NULL, CHASE_OPEN|CHASE_NOFOLLOW, &result);
        assert_se(pfd > 0);
        assert_se(path_equal(result, q));
        assert_se(fstat(pfd, &st) >= 0);
        assert_se(S_ISLNK(st.st_mode));
        result = mfree(result);

        assert_se(rm_rf(temp, REMOVE_ROOT|REMOVE_PHYSICAL) >= 0);
}

static void test_unlink_noerrno(void) {
        char name[] = "/tmp/test-close_nointr.XXXXXX";
        int fd;

        fd = mkostemp_safe(name);
        assert_se(fd >= 0);
        assert_se(close_nointr(fd) >= 0);

        {
                PROTECT_ERRNO;
                errno = -42;
                assert_se(unlink_noerrno(name) >= 0);
                assert_se(errno == -42);
                assert_se(unlink_noerrno(name) < 0);
                assert_se(errno == -42);
        }
}

static void test_readlink_and_make_absolute(void) {
        char tempdir[] = "/tmp/test-readlink_and_make_absolute";
        char name[] = "/tmp/test-readlink_and_make_absolute/original";
        char name2[] = "test-readlink_and_make_absolute/original";
        char name_alias[] = "/tmp/test-readlink_and_make_absolute-alias";
        char *r = NULL;
        _cleanup_free_ char *pwd = NULL;

        assert_se(mkdir_safe(tempdir, 0755, getuid(), getgid(), false) >= 0);
        assert_se(touch(name) >= 0);

        assert_se(symlink(name, name_alias) >= 0);
        assert_se(readlink_and_make_absolute(name_alias, &r) >= 0);
        assert_se(streq(r, name));
        free(r);
        assert_se(unlink(name_alias) >= 0);

        assert_se(safe_getcwd(&pwd) >= 0);

        assert_se(chdir(tempdir) >= 0);
        assert_se(symlink(name2, name_alias) >= 0);
        assert_se(readlink_and_make_absolute(name_alias, &r) >= 0);
        assert_se(streq(r, name));
        free(r);
        assert_se(unlink(name_alias) >= 0);

        assert_se(chdir(pwd) >= 0);

        assert_se(rm_rf(tempdir, REMOVE_ROOT|REMOVE_PHYSICAL) >= 0);
}

static void test_get_files_in_directory(void) {
        _cleanup_strv_free_ char **l = NULL, **t = NULL;

        assert_se(get_files_in_directory("/tmp", &l) >= 0);
        assert_se(get_files_in_directory(".", &t) >= 0);
        assert_se(get_files_in_directory(".", NULL) >= 0);
}

static void test_var_tmp(void) {
        _cleanup_free_ char *tmpdir_backup = NULL, *temp_backup = NULL, *tmp_backup = NULL;
        const char *tmp_dir = NULL, *t;

        t = getenv("TMPDIR");
        if (t) {
                tmpdir_backup = strdup(t);
                assert_se(tmpdir_backup);
        }

        t = getenv("TEMP");
        if (t) {
                temp_backup = strdup(t);
                assert_se(temp_backup);
        }

        t = getenv("TMP");
        if (t) {
                tmp_backup = strdup(t);
                assert_se(tmp_backup);
        }

        assert_se(unsetenv("TMPDIR") >= 0);
        assert_se(unsetenv("TEMP") >= 0);
        assert_se(unsetenv("TMP") >= 0);

        assert_se(var_tmp_dir(&tmp_dir) >= 0);
        assert_se(streq(tmp_dir, "/var/tmp"));

        assert_se(setenv("TMPDIR", "/tmp", true) >= 0);
        assert_se(streq(getenv("TMPDIR"), "/tmp"));

        assert_se(var_tmp_dir(&tmp_dir) >= 0);
        assert_se(streq(tmp_dir, "/tmp"));

        assert_se(setenv("TMPDIR", "/88_does_not_exist_88", true) >= 0);
        assert_se(streq(getenv("TMPDIR"), "/88_does_not_exist_88"));

        assert_se(var_tmp_dir(&tmp_dir) >= 0);
        assert_se(streq(tmp_dir, "/var/tmp"));

        if (tmpdir_backup)  {
                assert_se(setenv("TMPDIR", tmpdir_backup, true) >= 0);
                assert_se(streq(getenv("TMPDIR"), tmpdir_backup));
        }

        if (temp_backup)  {
                assert_se(setenv("TEMP", temp_backup, true) >= 0);
                assert_se(streq(getenv("TEMP"), temp_backup));
        }

        if (tmp_backup)  {
                assert_se(setenv("TMP", tmp_backup, true) >= 0);
                assert_se(streq(getenv("TMP"), tmp_backup));
        }
}

static void test_dot_or_dot_dot(void) {
        assert_se(!dot_or_dot_dot(NULL));
        assert_se(!dot_or_dot_dot(""));
        assert_se(!dot_or_dot_dot("xxx"));
        assert_se(dot_or_dot_dot("."));
        assert_se(dot_or_dot_dot(".."));
        assert_se(!dot_or_dot_dot(".foo"));
        assert_se(!dot_or_dot_dot("..foo"));
}

static void test_access_fd(void) {
        _cleanup_(rmdir_and_freep) char *p = NULL;
        _cleanup_close_ int fd = -1;

        assert_se(mkdtemp_malloc("/tmp/access-fd.XXXXXX", &p) >= 0);

        fd = open(p, O_RDONLY|O_DIRECTORY|O_CLOEXEC);
        assert_se(fd >= 0);

        assert_se(access_fd(fd, R_OK) >= 0);
        assert_se(access_fd(fd, F_OK) >= 0);
        assert_se(access_fd(fd, W_OK) >= 0);

        assert_se(fchmod(fd, 0000) >= 0);

        assert_se(access_fd(fd, F_OK) >= 0);

        if (geteuid() == 0) {
                assert_se(access_fd(fd, R_OK) >= 0);
                assert_se(access_fd(fd, W_OK) >= 0);
        } else {
                assert_se(access_fd(fd, R_OK) == -EACCES);
                assert_se(access_fd(fd, W_OK) == -EACCES);
        }
}

static void test_touch_file(void) {
        uid_t test_uid, test_gid;
        _cleanup_(rm_rf_physical_and_freep) char *p = NULL;
        struct stat st;
        const char *a;
        usec_t test_mtime;

        test_uid = geteuid() == 0 ? 65534 : getuid();
        test_gid = geteuid() == 0 ? 65534 : getgid();

        test_mtime = usec_sub_unsigned(now(CLOCK_REALTIME), USEC_PER_WEEK);

        assert_se(mkdtemp_malloc("/dev/shm/touch-file-XXXXXX", &p) >= 0);

        a = strjoina(p, "/regular");
        assert_se(touch_file(a, false, test_mtime, test_uid, test_gid, 0640) >= 0);
        assert_se(lstat(a, &st) >= 0);
        assert_se(st.st_uid == test_uid);
        assert_se(st.st_gid == test_gid);
        assert_se(S_ISREG(st.st_mode));
        assert_se((st.st_mode & 0777) == 0640);
        assert_se(timespec_load(&st.st_mtim) == test_mtime);

        a = strjoina(p, "/dir");
        assert_se(mkdir(a, 0775) >= 0);
        assert_se(touch_file(a, false, test_mtime, test_uid, test_gid, 0640) >= 0);
        assert_se(lstat(a, &st) >= 0);
        assert_se(st.st_uid == test_uid);
        assert_se(st.st_gid == test_gid);
        assert_se(S_ISDIR(st.st_mode));
        assert_se((st.st_mode & 0777) == 0640);
        assert_se(timespec_load(&st.st_mtim) == test_mtime);

        a = strjoina(p, "/fifo");
        assert_se(mkfifo(a, 0775) >= 0);
        assert_se(touch_file(a, false, test_mtime, test_uid, test_gid, 0640) >= 0);
        assert_se(lstat(a, &st) >= 0);
        assert_se(st.st_uid == test_uid);
        assert_se(st.st_gid == test_gid);
        assert_se(S_ISFIFO(st.st_mode));
        assert_se((st.st_mode & 0777) == 0640);
        assert_se(timespec_load(&st.st_mtim) == test_mtime);

        a = strjoina(p, "/sock");
        assert_se(mknod(a, 0775 | S_IFSOCK, 0) >= 0);
        assert_se(touch_file(a, false, test_mtime, test_uid, test_gid, 0640) >= 0);
        assert_se(lstat(a, &st) >= 0);
        assert_se(st.st_uid == test_uid);
        assert_se(st.st_gid == test_gid);
        assert_se(S_ISSOCK(st.st_mode));
        assert_se((st.st_mode & 0777) == 0640);
        assert_se(timespec_load(&st.st_mtim) == test_mtime);

        if (geteuid() == 0 && !detect_container()) {
<<<<<<< HEAD
                a = strjoina(p, "/cdev");
                assert_se(mknod(a, 0775 | S_IFCHR, makedev(0, 0)) >= 0);
=======
                a = strjoina(p, "/bdev");
                assert_se(mknod(a, 0775 | S_IFBLK, makedev(0, 0)) >= 0);
>>>>>>> 2fd38482
                assert_se(touch_file(a, false, test_mtime, test_uid, test_gid, 0640) >= 0);
                assert_se(lstat(a, &st) >= 0);
                assert_se(st.st_uid == test_uid);
                assert_se(st.st_gid == test_gid);
                assert_se(S_ISBLK(st.st_mode));
                assert_se((st.st_mode & 0777) == 0640);
                assert_se(timespec_load(&st.st_mtim) == test_mtime);

                a = strjoina(p, "/cdev");
                assert_se(mknod(a, 0775 | S_IFCHR, makedev(0, 0)) >= 0);
                assert_se(touch_file(a, false, test_mtime, test_uid, test_gid, 0640) >= 0);
                assert_se(lstat(a, &st) >= 0);
                assert_se(st.st_uid == test_uid);
                assert_se(st.st_gid == test_gid);
                assert_se(S_ISCHR(st.st_mode));
                assert_se((st.st_mode & 0777) == 0640);
                assert_se(timespec_load(&st.st_mtim) == test_mtime);
        }

        a = strjoina(p, "/lnk");
        assert_se(symlink("target", a) >= 0);
        assert_se(touch_file(a, false, test_mtime, test_uid, test_gid, 0640) >= 0);
        assert_se(lstat(a, &st) >= 0);
        assert_se(st.st_uid == test_uid);
        assert_se(st.st_gid == test_gid);
        assert_se(S_ISLNK(st.st_mode));
        assert_se((st.st_mode & 0777) == 0640);
        assert_se(timespec_load(&st.st_mtim) == test_mtime);
}

int main(int argc, char *argv[]) {
        test_unlink_noerrno();
        test_get_files_in_directory();
        test_readlink_and_make_absolute();
        test_var_tmp();
        test_chase_symlinks();
        test_dot_or_dot_dot();
        test_access_fd();
        test_touch_file();

        return 0;
}<|MERGE_RESOLUTION|>--- conflicted
+++ resolved
@@ -522,13 +522,8 @@
         assert_se(timespec_load(&st.st_mtim) == test_mtime);
 
         if (geteuid() == 0 && !detect_container()) {
-<<<<<<< HEAD
-                a = strjoina(p, "/cdev");
-                assert_se(mknod(a, 0775 | S_IFCHR, makedev(0, 0)) >= 0);
-=======
                 a = strjoina(p, "/bdev");
                 assert_se(mknod(a, 0775 | S_IFBLK, makedev(0, 0)) >= 0);
->>>>>>> 2fd38482
                 assert_se(touch_file(a, false, test_mtime, test_uid, test_gid, 0640) >= 0);
                 assert_se(lstat(a, &st) >= 0);
                 assert_se(st.st_uid == test_uid);
