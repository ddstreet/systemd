/* SPDX-License-Identifier: LGPL-2.1+ */

#include "alloc-util.h"
#include "log.h"
#include "path-util.h"
#include "string-util.h"
#include "tests.h"
#include "umount.h"
#include "util.h"

static void test_mount_points_list(const char *fname) {
        _cleanup_(mount_points_list_free) LIST_HEAD(MountPoint, mp_list_head);
        _cleanup_free_ char *testdata_fname = NULL;
        MountPoint *m;

        log_info("/* %s(\"%s\") */", __func__, fname ?: "/proc/self/mountinfo");

        if (fname)
<<<<<<< HEAD
                fname = testdata_fname = path_join(NULL, get_testdata_dir(), fname);
=======
                fname = testdata_fname = path_join(get_testdata_dir(), fname);
>>>>>>> 9612f8cb

        LIST_HEAD_INIT(mp_list_head);
        assert_se(mount_points_list_get(fname, &mp_list_head) >= 0);

        LIST_FOREACH(mount_point, m, mp_list_head)
                log_debug("path=%s o=%s f=0x%lx try-ro=%s dev=%u:%u",
                          m->path,
                          strempty(m->remount_options),
                          m->remount_flags,
                          yes_no(m->try_remount_ro),
                          major(m->devnum), minor(m->devnum));
}

static void test_swap_list(const char *fname) {
        _cleanup_(mount_points_list_free) LIST_HEAD(MountPoint, mp_list_head);
        _cleanup_free_ char *testdata_fname = NULL;
        MountPoint *m;

        log_info("/* %s(\"%s\") */", __func__, fname ?: "/proc/swaps");

        if (fname)
<<<<<<< HEAD
                fname = testdata_fname = path_join(NULL, get_testdata_dir(), fname);
=======
                fname = testdata_fname = path_join(get_testdata_dir(), fname);
>>>>>>> 9612f8cb

        LIST_HEAD_INIT(mp_list_head);
        assert_se(swap_list_get(fname, &mp_list_head) >= 0);

        LIST_FOREACH(mount_point, m, mp_list_head)
                log_debug("path=%s o=%s f=0x%lx try-ro=%s dev=%u:%u",
                          m->path,
                          strempty(m->remount_options),
                          m->remount_flags,
                          yes_no(m->try_remount_ro),
                          major(m->devnum), minor(m->devnum));
}

int main(int argc, char **argv) {
        test_setup_logging(LOG_DEBUG);

        test_mount_points_list(NULL);
        test_mount_points_list("/test-umount/empty.mountinfo");
        test_mount_points_list("/test-umount/garbled.mountinfo");
        test_mount_points_list("/test-umount/rhbug-1554943.mountinfo");

        test_swap_list(NULL);
        test_swap_list("/test-umount/example.swaps");
}<|MERGE_RESOLUTION|>--- conflicted
+++ resolved
@@ -16,11 +16,7 @@
         log_info("/* %s(\"%s\") */", __func__, fname ?: "/proc/self/mountinfo");
 
         if (fname)
-<<<<<<< HEAD
-                fname = testdata_fname = path_join(NULL, get_testdata_dir(), fname);
-=======
                 fname = testdata_fname = path_join(get_testdata_dir(), fname);
->>>>>>> 9612f8cb
 
         LIST_HEAD_INIT(mp_list_head);
         assert_se(mount_points_list_get(fname, &mp_list_head) >= 0);
@@ -42,11 +38,7 @@
         log_info("/* %s(\"%s\") */", __func__, fname ?: "/proc/swaps");
 
         if (fname)
-<<<<<<< HEAD
-                fname = testdata_fname = path_join(NULL, get_testdata_dir(), fname);
-=======
                 fname = testdata_fname = path_join(get_testdata_dir(), fname);
->>>>>>> 9612f8cb
 
         LIST_HEAD_INIT(mp_list_head);
         assert_se(swap_list_get(fname, &mp_list_head) >= 0);
