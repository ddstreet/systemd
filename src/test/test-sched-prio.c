/*-*- Mode: C; c-basic-offset: 8; indent-tabs-mode: nil -*-*/

/***
  This file is part of systemd.

  Copyright 2012 Holger Hans Peter Freyther

  systemd is free software; you can redistribute it and/or modify it
  under the terms of the GNU Lesser General Public License as published by
  the Free Software Foundation; either version 2.1 of the License, or
  (at your option) any later version.

  systemd is distributed in the hope that it will be useful, but
  WITHOUT ANY WARRANTY; without even the implied warranty of
  MERCHANTABILITY or FITNESS FOR A PARTICULAR PURPOSE. See the GNU
  Lesser General Public License for more details.

  You should have received a copy of the GNU Lesser General Public License
  along with systemd; If not, see <http://www.gnu.org/licenses/>.
***/

#include <sched.h>

#include "manager.h"
#include "macro.h"

int main(int argc, char *argv[]) {
        Manager *m = NULL;
        Unit *idle_ok, *idle_bad, *rr_ok, *rr_bad, *rr_sched;
        Service *ser;
        FILE *serial = NULL;
        FDSet *fdset = NULL;
        int r;

        /* prepare the test */
<<<<<<< HEAD
        assert_se(set_unit_path(dir) >= 0);
        r = manager_new(SYSTEMD_USER, &m);
=======
        assert_se(set_unit_path(TEST_DIR) >= 0);
        r = manager_new(SYSTEMD_USER, true, &m);
>>>>>>> 7f308575
        if (IN_SET(r, -EPERM, -EACCES, -EADDRINUSE, -EHOSTDOWN, -ENOENT)) {
                printf("Skipping test: manager_new: %s", strerror(-r));
                return EXIT_TEST_SKIP;
        }
        assert_se(r >= 0);
        assert_se(manager_startup(m, serial, fdset) >= 0);

        /* load idle ok */
        assert_se(manager_load_unit(m, "sched_idle_ok.service", NULL, NULL, &idle_ok) >= 0);
        assert_se(idle_ok->load_state == UNIT_LOADED);
        ser = SERVICE(idle_ok);
        assert_se(ser->exec_context.cpu_sched_policy == SCHED_OTHER);
        assert_se(ser->exec_context.cpu_sched_priority == 0);

        /*
         * load idle bad. This should print a warning but we have no way to look at it.
         */
        assert_se(manager_load_unit(m, "sched_idle_bad.service", NULL, NULL, &idle_bad) >= 0);
        assert_se(idle_bad->load_state == UNIT_LOADED);
        ser = SERVICE(idle_ok);
        assert_se(ser->exec_context.cpu_sched_policy == SCHED_OTHER);
        assert_se(ser->exec_context.cpu_sched_priority == 0);

        /*
         * load rr ok.
         * Test that the default priority is moving from 0 to 1.
         */
        assert_se(manager_load_unit(m, "sched_rr_ok.service", NULL, NULL, &rr_ok) >= 0);
        assert_se(rr_ok->load_state == UNIT_LOADED);
        ser = SERVICE(rr_ok);
        assert_se(ser->exec_context.cpu_sched_policy == SCHED_RR);
        assert_se(ser->exec_context.cpu_sched_priority == 1);

        /*
         * load rr bad.
         * Test that the value of 0 and 100 is ignored.
         */
        assert_se(manager_load_unit(m, "sched_rr_bad.service", NULL, NULL, &rr_bad) >= 0);
        assert_se(rr_bad->load_state == UNIT_LOADED);
        ser = SERVICE(rr_bad);
        assert_se(ser->exec_context.cpu_sched_policy == SCHED_RR);
        assert_se(ser->exec_context.cpu_sched_priority == 1);

        /*
         * load rr change.
         * Test that anything between 1 and 99 can be set.
         */
        assert_se(manager_load_unit(m, "sched_rr_change.service", NULL, NULL, &rr_sched) >= 0);
        assert_se(rr_sched->load_state == UNIT_LOADED);
        ser = SERVICE(rr_sched);
        assert_se(ser->exec_context.cpu_sched_policy == SCHED_RR);
        assert_se(ser->exec_context.cpu_sched_priority == 99);

        manager_free(m);

        return EXIT_SUCCESS;
}<|MERGE_RESOLUTION|>--- conflicted
+++ resolved
@@ -33,13 +33,8 @@
         int r;
 
         /* prepare the test */
-<<<<<<< HEAD
-        assert_se(set_unit_path(dir) >= 0);
-        r = manager_new(SYSTEMD_USER, &m);
-=======
         assert_se(set_unit_path(TEST_DIR) >= 0);
         r = manager_new(SYSTEMD_USER, true, &m);
->>>>>>> 7f308575
         if (IN_SET(r, -EPERM, -EACCES, -EADDRINUSE, -EHOSTDOWN, -ENOENT)) {
                 printf("Skipping test: manager_new: %s", strerror(-r));
                 return EXIT_TEST_SKIP;
