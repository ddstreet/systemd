/* SPDX-License-Identifier: LGPL-2.1+ */
/***
  This file is part of systemd.

  Copyright 2016 Daniel Mack

  systemd is free software; you can redistribute it and/or modify it
  under the terms of the GNU Lesser General Public License as published by
  the Free Software Foundation; either version 2.1 of the License, or
  (at your option) any later version.

  systemd is distributed in the hope that it will be useful, but
  WITHOUT ANY WARRANTY; without even the implied warranty of
  MERCHANTABILITY or FITNESS FOR A PARTICULAR PURPOSE. See the GNU
  Lesser General Public License for more details.

  You should have received a copy of the GNU Lesser General Public License
  along with systemd; If not, see <http://www.gnu.org/licenses/>.
***/

#include <linux/libbpf.h>
#include <string.h>
#include <unistd.h>

#include "bpf-firewall.h"
#include "bpf-program.h"
#include "load-fragment.h"
#include "manager.h"
#include "rm-rf.h"
#include "service.h"
#include "tests.h"
#include "unit.h"

int main(int argc, char *argv[]) {
        struct bpf_insn exit_insn[] = {
                BPF_MOV64_IMM(BPF_REG_0, 1),
                BPF_EXIT_INSN()
        };

        _cleanup_(rm_rf_physical_and_freep) char *runtime_dir = NULL;
        CGroupContext *cc = NULL;
        _cleanup_(bpf_program_unrefp) BPFProgram *p = NULL;
        Manager *m = NULL;
        Unit *u;
        char log_buf[65535];
        int r;

        log_set_max_level(LOG_DEBUG);
        log_parse_environment();
        log_open();

<<<<<<< HEAD
=======
        r = enter_cgroup_subroot();
        if (r == -ENOMEDIUM) {
                log_notice("cgroupfs not available, skipping tests");
                return EXIT_TEST_SKIP;
        }

>>>>>>> 358b4023
        assert_se(set_unit_path(get_testdata_dir("")) >= 0);
        assert_se(runtime_dir = setup_fake_runtime_dir());

        r = bpf_program_new(BPF_PROG_TYPE_CGROUP_SKB, &p);
        assert(r == 0);

        r = bpf_program_add_instructions(p, exit_insn, ELEMENTSOF(exit_insn));
        assert(r == 0);

        if (getuid() != 0) {
                log_notice("Not running as root, skipping kernel related tests.");
                return EXIT_TEST_SKIP;
        }

        r = bpf_firewall_supported();
        if (r == 0) {
                log_notice("BPF firewalling not supported, skipping");
                return EXIT_TEST_SKIP;
        }
        assert_se(r > 0);

        r = bpf_program_load_kernel(p, log_buf, ELEMENTSOF(log_buf));
        assert(r >= 0);

        p = bpf_program_unref(p);

        /* The simple tests suceeded. Now let's try full unit-based use-case. */

        assert_se(manager_new(UNIT_FILE_USER, true, &m) >= 0);
        assert_se(manager_startup(m, NULL, NULL) >= 0);

        assert_se(u = unit_new(m, sizeof(Service)));
        assert_se(unit_add_name(u, "foo.service") == 0);
        assert_se(cc = unit_get_cgroup_context(u));
        u->perpetual = true;

        cc->ip_accounting = true;

        assert_se(config_parse_ip_address_access(u->id, "filename", 1, "Service", 1, "IPAddressAllow", 0, "10.0.1.0/24", &cc->ip_address_allow, NULL) == 0);
        assert_se(config_parse_ip_address_access(u->id, "filename", 1, "Service", 1, "IPAddressAllow", 0, "127.0.0.2", &cc->ip_address_allow, NULL) == 0);
        assert_se(config_parse_ip_address_access(u->id, "filename", 1, "Service", 1, "IPAddressDeny", 0, "127.0.0.3", &cc->ip_address_deny, NULL) == 0);
        assert_se(config_parse_ip_address_access(u->id, "filename", 1, "Service", 1, "IPAddressDeny", 0, "10.0.3.2/24", &cc->ip_address_deny, NULL) == 0);
        assert_se(config_parse_ip_address_access(u->id, "filename", 1, "Service", 1, "IPAddressDeny", 0, "127.0.0.1/25", &cc->ip_address_deny, NULL) == 0);
        assert_se(config_parse_ip_address_access(u->id, "filename", 1, "Service", 1, "IPAddressDeny", 0, "127.0.0.4", &cc->ip_address_deny, NULL) == 0);

        assert(cc->ip_address_allow);
        assert(cc->ip_address_allow->items_next);
        assert(!cc->ip_address_allow->items_next->items_next);

        /* The deny list is defined redundantly, let's ensure it got properly reduced */
        assert(cc->ip_address_deny);
        assert(cc->ip_address_deny->items_next);
        assert(!cc->ip_address_deny->items_next->items_next);

        assert_se(config_parse_exec(u->id, "filename", 1, "Service", 1, "ExecStart", SERVICE_EXEC_START, "/bin/ping -c 1 127.0.0.2 -W 5", SERVICE(u)->exec_command, u) == 0);
        assert_se(config_parse_exec(u->id, "filename", 1, "Service", 1, "ExecStart", SERVICE_EXEC_START, "/bin/ping -c 1 127.0.0.3 -W 5", SERVICE(u)->exec_command, u) == 0);

        assert_se(SERVICE(u)->exec_command[SERVICE_EXEC_START]);
        assert_se(SERVICE(u)->exec_command[SERVICE_EXEC_START]->command_next);
        assert_se(!SERVICE(u)->exec_command[SERVICE_EXEC_START]->command_next->command_next);

        SERVICE(u)->type = SERVICE_ONESHOT;
        u->load_state = UNIT_LOADED;

        unit_dump(u, stdout, NULL);

        r = bpf_firewall_compile(u);
        if (IN_SET(r, -ENOTTY, -ENOSYS, -EPERM )) {
                /* Kernel doesn't support the necessary bpf bits, or masked out via seccomp? */
                manager_free(m);
                return EXIT_TEST_SKIP;
        }
        assert_se(r >= 0);

        assert(u->ip_bpf_ingress);
        assert(u->ip_bpf_egress);

        r = bpf_program_load_kernel(u->ip_bpf_ingress, log_buf, ELEMENTSOF(log_buf));

        log_notice("log:");
        log_notice("-------");
        log_notice("%s", log_buf);
        log_notice("-------");

        assert(r >= 0);

        r = bpf_program_load_kernel(u->ip_bpf_egress, log_buf, ELEMENTSOF(log_buf));

        log_notice("log:");
        log_notice("-------");
        log_notice("%s", log_buf);
        log_notice("-------");

        assert(r >= 0);

        assert_se(unit_start(u) >= 0);

        while (!IN_SET(SERVICE(u)->state, SERVICE_DEAD, SERVICE_FAILED))
                assert_se(sd_event_run(m->event, UINT64_MAX) >= 0);

        assert_se(SERVICE(u)->exec_command[SERVICE_EXEC_START]->exec_status.code == CLD_EXITED &&
                  SERVICE(u)->exec_command[SERVICE_EXEC_START]->exec_status.status == EXIT_SUCCESS);

        assert_se(SERVICE(u)->exec_command[SERVICE_EXEC_START]->command_next->exec_status.code != CLD_EXITED ||
                  SERVICE(u)->exec_command[SERVICE_EXEC_START]->command_next->exec_status.status != EXIT_SUCCESS);

        manager_free(m);

        return 0;
}<|MERGE_RESOLUTION|>--- conflicted
+++ resolved
@@ -28,6 +28,7 @@
 #include "manager.h"
 #include "rm-rf.h"
 #include "service.h"
+#include "test-helper.h"
 #include "tests.h"
 #include "unit.h"
 
@@ -49,15 +50,12 @@
         log_parse_environment();
         log_open();
 
-<<<<<<< HEAD
-=======
         r = enter_cgroup_subroot();
         if (r == -ENOMEDIUM) {
                 log_notice("cgroupfs not available, skipping tests");
                 return EXIT_TEST_SKIP;
         }
 
->>>>>>> 358b4023
         assert_se(set_unit_path(get_testdata_dir("")) >= 0);
         assert_se(runtime_dir = setup_fake_runtime_dir());
 
