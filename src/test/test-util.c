--- conflicted
+++ resolved
@@ -633,8 +633,6 @@
         assert_se(!IN_SET(0, 1, 2, 3, 4));
 }
 
-<<<<<<< HEAD
-=======
 static void test_writing_tmpfile(void) {
         char name[] = "/tmp/test-systemd_writing_tmpfile.XXXXXX";
         _cleanup_free_ char *contents = NULL;
@@ -707,7 +705,6 @@
                 assert_se(streq(x, "zzz"));
 }
 
->>>>>>> c17d7fc6
 int main(int argc, char *argv[]) {
         log_parse_environment();
         log_open();
@@ -749,13 +746,10 @@
         test_fstab_node_to_udev_node();
         test_get_files_in_directory();
         test_in_set();
-<<<<<<< HEAD
-=======
         test_writing_tmpfile();
         test_hexdump();
         test_log2i();
         test_foreach_string();
->>>>>>> c17d7fc6
 
         return 0;
 }