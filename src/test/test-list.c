/***
  This file is part of systemd

  Copyright 2013 Jan Janssen

  systemd is free software; you can redistribute it and/or modify it
  under the terms of the GNU Lesser General Public License as published by
  the Free Software Foundation; either version 2.1 of the License, or
  (at your option) any later version.

  systemd is distributed in the hope that it will be useful, but
  WITHOUT ANY WARRANTY; without even the implied warranty of
  MERCHANTABILITY or FITNESS FOR A PARTICULAR PURPOSE. See the GNU
  Lesser General Public License for more details.

  You should have received a copy of the GNU Lesser General Public License
  along with systemd; If not, see <http://www.gnu.org/licenses/>.
***/

#include "list.h"
#include "util.h"

int main(int argc, const char *argv[]) {
        size_t i;
        typedef struct list_item {
                LIST_FIELDS(struct list_item, item);
        } list_item;
        LIST_HEAD(list_item, head);
        list_item items[4];
        list_item *cursor;

        LIST_HEAD_INIT(head);
        assert_se(head == NULL);

        for (i = 0; i < ELEMENTSOF(items); i++) {
                LIST_INIT(item, &items[i]);
                assert_se(LIST_JUST_US(item, &items[i]));
                LIST_PREPEND(item, head, &items[i]);
        }

        i = 0;
        LIST_FOREACH_OTHERS(item, cursor, &items[2]) {
                i++;
                assert_se(cursor != &items[2]);
        }
        assert_se(i == ELEMENTSOF(items)-1);

<<<<<<< HEAD
=======
        i = 0;
        LIST_FOREACH_OTHERS(item, cursor, &items[0]) {
                i++;
                assert_se(cursor != &items[0]);
        }
        assert_se(i == ELEMENTSOF(items)-1);

        i = 0;
        LIST_FOREACH_OTHERS(item, cursor, &items[3]) {
                i++;
                assert_se(cursor != &items[3]);
        }
        assert_se(i == ELEMENTSOF(items)-1);

>>>>>>> 08285999
        assert_se(!LIST_JUST_US(item, head));

        assert_se(items[0].item_next == NULL);
        assert_se(items[1].item_next == &items[0]);
        assert_se(items[2].item_next == &items[1]);
        assert_se(items[3].item_next == &items[2]);

        assert_se(items[0].item_prev == &items[1]);
        assert_se(items[1].item_prev == &items[2]);
        assert_se(items[2].item_prev == &items[3]);
        assert_se(items[3].item_prev == NULL);

        LIST_FIND_HEAD(item, &items[0], cursor);
        assert_se(cursor == &items[3]);

        LIST_FIND_TAIL(item, &items[3], cursor);
        assert_se(cursor == &items[0]);

        LIST_REMOVE(item, head, &items[1]);
        assert_se(LIST_JUST_US(item, &items[1]));

        assert_se(items[0].item_next == NULL);
        assert_se(items[2].item_next == &items[0]);
        assert_se(items[3].item_next == &items[2]);

        assert_se(items[0].item_prev == &items[2]);
        assert_se(items[2].item_prev == &items[3]);
        assert_se(items[3].item_prev == NULL);

        LIST_INSERT_AFTER(item, head, &items[3], &items[1]);
        assert_se(items[0].item_next == NULL);
        assert_se(items[2].item_next == &items[0]);
        assert_se(items[1].item_next == &items[2]);
        assert_se(items[3].item_next == &items[1]);

        assert_se(items[0].item_prev == &items[2]);
        assert_se(items[2].item_prev == &items[1]);
        assert_se(items[1].item_prev == &items[3]);
        assert_se(items[3].item_prev == NULL);

        LIST_REMOVE(item, head, &items[0]);
        assert_se(LIST_JUST_US(item, &items[0]));

        assert_se(items[2].item_next == NULL);
        assert_se(items[1].item_next == &items[2]);
        assert_se(items[3].item_next == &items[1]);

        assert_se(items[2].item_prev == &items[1]);
        assert_se(items[1].item_prev == &items[3]);
        assert_se(items[3].item_prev == NULL);

        LIST_REMOVE(item, head, &items[1]);
        assert_se(LIST_JUST_US(item, &items[1]));

        assert_se(items[2].item_next == NULL);
        assert_se(items[3].item_next == &items[2]);

        assert_se(items[2].item_prev == &items[3]);
        assert_se(items[3].item_prev == NULL);

        LIST_REMOVE(item, head, &items[2]);
        assert_se(LIST_JUST_US(item, &items[2]));
        assert_se(LIST_JUST_US(item, head));

        LIST_REMOVE(item, head, &items[3]);
        assert_se(LIST_JUST_US(item, &items[3]));

        assert_se(head == NULL);

        for (i = 0; i < ELEMENTSOF(items); i++) {
                assert_se(LIST_JUST_US(item, &items[i]));
                LIST_APPEND(item, head, &items[i]);
        }

        assert_se(!LIST_JUST_US(item, head));

        assert_se(items[0].item_next == &items[1]);
        assert_se(items[1].item_next == &items[2]);
        assert_se(items[2].item_next == &items[3]);
        assert_se(items[3].item_next == NULL);

        assert_se(items[0].item_prev == NULL);
        assert_se(items[1].item_prev == &items[0]);
        assert_se(items[2].item_prev == &items[1]);
        assert_se(items[3].item_prev == &items[2]);

        for (i = 0; i < ELEMENTSOF(items); i++)
                LIST_REMOVE(item, head, &items[i]);

        assert_se(head == NULL);

        return 0;
}<|MERGE_RESOLUTION|>--- conflicted
+++ resolved
@@ -45,8 +45,6 @@
         }
         assert_se(i == ELEMENTSOF(items)-1);
 
-<<<<<<< HEAD
-=======
         i = 0;
         LIST_FOREACH_OTHERS(item, cursor, &items[0]) {
                 i++;
@@ -61,7 +59,6 @@
         }
         assert_se(i == ELEMENTSOF(items)-1);
 
->>>>>>> 08285999
         assert_se(!LIST_JUST_US(item, head));
 
         assert_se(items[0].item_next == NULL);
