--- conflicted
+++ resolved
@@ -926,15 +926,12 @@
         log_parse_environment();
         log_open();
 
-<<<<<<< HEAD
-=======
         r = enter_cgroup_subroot();
         if (r == -ENOMEDIUM) {
                 log_notice_errno(r, "Skipping test: cgroupfs not available");
                 return EXIT_TEST_SKIP;
         }
 
->>>>>>> b4aa237f
         assert_se(runtime_dir = setup_fake_runtime_dir());
 
         r = test_unit_file_get_set();
