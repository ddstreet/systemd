--- conflicted
+++ resolved
@@ -171,8 +171,6 @@
         assert_se(list[i] == NULL);
 }
 
-<<<<<<< HEAD
-=======
 static void test_strv_split(void) {
         char **s;
         unsigned i = 0;
@@ -203,7 +201,6 @@
         }
 }
 
->>>>>>> a8f3477d
 static void test_strv_split_nulstr(void) {
         _cleanup_strv_free_ char **l = NULL;
         const char nulstr[] = "str0\0str1\0str2\0str3\0";
@@ -415,11 +412,8 @@
         test_strv_quote_unquote2("  \'x\"\'   ", (const char*[]) { "x\"", NULL });
         test_strv_quote_unquote2("  \"x\'\"   ", (const char*[]) { "x\'", NULL });
 
-<<<<<<< HEAD
-=======
         test_strv_split();
         test_strv_split_newlines();
->>>>>>> a8f3477d
         test_strv_split_nulstr();
         test_strv_parse_nulstr();
         test_strv_overlap();
