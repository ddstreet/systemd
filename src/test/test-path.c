--- conflicted
+++ resolved
@@ -252,11 +252,7 @@
 
         test_setup_logging(LOG_INFO);
 
-<<<<<<< HEAD
-        test_path = path_join(NULL, get_testdata_dir(), "test-path");
-=======
         test_path = path_join(get_testdata_dir(), "test-path");
->>>>>>> 9612f8cb
         assert_se(set_unit_path(test_path) >= 0);
         assert_se(runtime_dir = setup_fake_runtime_dir());
 
