/* SPDX-License-Identifier: LGPL-2.1-or-later */

#include <stdio.h>
#include <sys/prctl.h>
#include <sys/types.h>

#include "sd-event.h"

#include "capability-util.h"
#include "cpu-set-util.h"
#include "copy.h"
#include "dropin.h"
#include "errno-list.h"
#include "fd-util.h"
#include "fileio.h"
#include "fs-util.h"
#include "macro.h"
#include "manager.h"
#include "missing_prctl.h"
#include "mkdir.h"
#include "path-util.h"
#include "process-util.h"
#include "rm-rf.h"
#if HAVE_SECCOMP
#include "seccomp-util.h"
#endif
#include "service.h"
#include "signal-util.h"
#include "static-destruct.h"
#include "stat-util.h"
#include "tests.h"
#include "tmpfile-util.h"
#include "unit.h"
#include "user-util.h"
#include "util.h"
#include "virt.h"

static char *user_runtime_unit_dir = NULL;
static bool can_unshare;

STATIC_DESTRUCTOR_REGISTER(user_runtime_unit_dir, freep);

typedef void (*test_function_t)(Manager *m);

static int cld_dumped_to_killed(int code) {
        /* Depending on the system, seccomp version, … some signals might result in dumping, others in plain
         * killing. Let's ignore the difference here, and map both cases to CLD_KILLED */
        return code == CLD_DUMPED ? CLD_KILLED : code;
}

static void wait_for_service_finish(Manager *m, Unit *unit) {
        Service *service = NULL;
        usec_t ts;
        usec_t timeout = 2 * USEC_PER_MINUTE;

        assert_se(m);
        assert_se(unit);

        service = SERVICE(unit);
        printf("%s\n", unit->id);
        exec_context_dump(&service->exec_context, stdout, "\t");
        ts = now(CLOCK_MONOTONIC);
        while (!IN_SET(service->state, SERVICE_DEAD, SERVICE_FAILED)) {
                int r;
                usec_t n;

                r = sd_event_run(m->event, 100 * USEC_PER_MSEC);
                assert_se(r >= 0);

                n = now(CLOCK_MONOTONIC);
                if (ts + timeout < n) {
                        log_error("Test timeout when testing %s", unit->id);
                        r = unit_kill(unit, KILL_ALL, SIGKILL, NULL);
                        if (r < 0)
                                log_error_errno(r, "Failed to kill %s: %m", unit->id);
                        exit(EXIT_FAILURE);
                }
        }
}

static void check_main_result(const char *file, unsigned line, const char *func,
                              Manager *m, Unit *unit, int status_expected, int code_expected) {
        Service *service = NULL;

        assert_se(m);
        assert_se(unit);

        wait_for_service_finish(m, unit);

        service = SERVICE(unit);
        exec_status_dump(&service->main_exec_status, stdout, "\t");

        if (cld_dumped_to_killed(service->main_exec_status.code) != cld_dumped_to_killed(code_expected)) {
                log_error("%s:%u:%s %s: can_unshare=%s: exit code %d, expected %d",
                          file, line, func, unit->id, yes_no(can_unshare),
                          service->main_exec_status.code, code_expected);
                abort();
        }

        if (service->main_exec_status.status != status_expected) {
                log_error("%s:%u:%s: %s: can_unshare=%s: exit status %d, expected %d",
                          file, line, func, unit->id, yes_no(can_unshare),
                          service->main_exec_status.status, status_expected);
                abort();
        }
}

static void check_service_result(const char *file, unsigned line, const char *func,
                                 Manager *m, Unit *unit, ServiceResult result_expected) {
        Service *service = NULL;

        assert_se(m);
        assert_se(unit);

        wait_for_service_finish(m, unit);

        service = SERVICE(unit);

        if (service->result != result_expected) {
                log_error("%s:%u:%s: %s: can_unshare=%s: service end result %s, expected %s",
                          file, line, func, unit->id, yes_no(can_unshare),
                          service_result_to_string(service->result),
                          service_result_to_string(result_expected));
                abort();
        }
}

static bool check_nobody_user_and_group(void) {
        static int cache = -1;
        struct passwd *p;
        struct group *g;

        if (cache >= 0)
                return !!cache;

        if (!synthesize_nobody())
                goto invalid;

        p = getpwnam(NOBODY_USER_NAME);
        if (!p ||
            !streq(p->pw_name, NOBODY_USER_NAME) ||
            p->pw_uid != UID_NOBODY ||
            p->pw_gid != GID_NOBODY)
                goto invalid;

        p = getpwuid(UID_NOBODY);
        if (!p ||
            !streq(p->pw_name, NOBODY_USER_NAME) ||
            p->pw_uid != UID_NOBODY ||
            p->pw_gid != GID_NOBODY)
                goto invalid;

        g = getgrnam(NOBODY_GROUP_NAME);
        if (!g ||
            !streq(g->gr_name, NOBODY_GROUP_NAME) ||
            g->gr_gid != GID_NOBODY)
                goto invalid;

        g = getgrgid(GID_NOBODY);
        if (!g ||
            !streq(g->gr_name, NOBODY_GROUP_NAME) ||
            g->gr_gid != GID_NOBODY)
                goto invalid;

        cache = 1;
        return true;

invalid:
        cache = 0;
        return false;
}

static bool check_user_has_group_with_same_name(const char *name) {
        struct passwd *p;
        struct group *g;

        assert_se(name);

        p = getpwnam(name);
        if (!p ||
            !streq(p->pw_name, name))
                return false;

        g = getgrgid(p->pw_gid);
        if (!g ||
            !streq(g->gr_name, name))
                return false;

        return true;
}

static bool is_inaccessible_available(void) {
        FOREACH_STRING(p,
                       "/run/systemd/inaccessible/reg",
                       "/run/systemd/inaccessible/dir",
                       "/run/systemd/inaccessible/chr",
                       "/run/systemd/inaccessible/blk",
                       "/run/systemd/inaccessible/fifo",
                       "/run/systemd/inaccessible/sock")
                if (access(p, F_OK) < 0)
                        return false;

        return true;
}

static void _test(const char *file, unsigned line, const char *func,
                  Manager *m, const char *unit_name, int status_expected, int code_expected) {
        Unit *unit;

        assert_se(unit_name);

        assert_se(manager_load_startable_unit_or_warn(m, unit_name, NULL, &unit) >= 0);
        assert_se(unit_start(unit) >= 0);
        check_main_result(file, line, func, m, unit, status_expected, code_expected);
}
#define test(m, unit_name, status_expected, code_expected) \
        _test(PROJECT_FILE, __LINE__, __func__, m, unit_name, status_expected, code_expected)

static void _test_service(const char *file, unsigned line, const char *func,
                          Manager *m, const char *unit_name, ServiceResult result_expected) {
        Unit *unit;

        assert_se(unit_name);

        assert_se(manager_load_startable_unit_or_warn(m, unit_name, NULL, &unit) >= 0);
        assert_se(unit_start(unit) >= 0);
        check_service_result(file, line, func, m, unit, result_expected);
}
#define test_service(m, unit_name, result_expected) \
        _test_service(PROJECT_FILE, __LINE__, __func__, m, unit_name, result_expected)

static void test_exec_bindpaths(Manager *m) {
        assert_se(mkdir_p("/tmp/test-exec-bindpaths", 0755) >= 0);
        assert_se(mkdir_p("/tmp/test-exec-bindreadonlypaths", 0755) >= 0);

        test(m, "exec-bindpaths.service", can_unshare ? 0 : EXIT_NAMESPACE, CLD_EXITED);

        (void) rm_rf("/tmp/test-exec-bindpaths", REMOVE_ROOT|REMOVE_PHYSICAL);
        (void) rm_rf("/tmp/test-exec-bindreadonlypaths", REMOVE_ROOT|REMOVE_PHYSICAL);
}

static void test_exec_cpuaffinity(Manager *m) {
        _cleanup_(cpu_set_reset) CPUSet c = {};

        assert_se(cpu_set_realloc(&c, 8192) >= 0); /* just allocate the maximum possible size */
        assert_se(sched_getaffinity(0, c.allocated, c.set) >= 0);

        if (!CPU_ISSET_S(0, c.allocated, c.set)) {
                log_notice("Cannot use CPU 0, skipping %s", __func__);
                return;
        }

        test(m, "exec-cpuaffinity1.service", 0, CLD_EXITED);
        test(m, "exec-cpuaffinity2.service", 0, CLD_EXITED);

        if (!CPU_ISSET_S(1, c.allocated, c.set) ||
            !CPU_ISSET_S(2, c.allocated, c.set)) {
                log_notice("Cannot use CPU 1 or 2, skipping remaining tests in %s", __func__);
                return;
        }

        test(m, "exec-cpuaffinity3.service", 0, CLD_EXITED);
}

static void test_exec_workingdirectory(Manager *m) {
        assert_se(mkdir_p("/tmp/test-exec_workingdirectory", 0755) >= 0);

        test(m, "exec-workingdirectory.service", 0, CLD_EXITED);
        test(m, "exec-workingdirectory-trailing-dot.service", 0, CLD_EXITED);

        (void) rm_rf("/tmp/test-exec_workingdirectory", REMOVE_ROOT|REMOVE_PHYSICAL);
}

static void test_exec_execsearchpath(Manager *m) {
        assert_se(mkdir_p("/tmp/test-exec_execsearchpath", 0755) >= 0);

        assert_se(copy_file("/bin/ls", "/tmp/test-exec_execsearchpath/ls_temp", 0,  0777, 0, 0, COPY_REPLACE) >= 0);

        test(m, "exec-execsearchpath.service", 0, CLD_EXITED);

        assert_se(rm_rf("/tmp/test-exec_execsearchpath", REMOVE_ROOT|REMOVE_PHYSICAL) >= 0);

        test(m, "exec-execsearchpath.service", EXIT_EXEC, CLD_EXITED);
}

static void test_exec_execsearchpath_specifier(Manager *m) {
        test(m, "exec-execsearchpath-unit-specifier.service", 0, CLD_EXITED);
}

static void test_exec_execsearchpath_environment(Manager *m) {
        test(m, "exec-execsearchpath-environment.service", 0, CLD_EXITED);
        test(m, "exec-execsearchpath-environment-path-set.service", 0, CLD_EXITED);
}

static void test_exec_execsearchpath_environment_files(Manager *m) {
        static const char path_not_set[] =
                "VAR1='word1 word2'\n"
                "VAR2=word3 \n"
                "# comment1\n"
                "\n"
                "; comment2\n"
                " ; # comment3\n"
                "line without an equal\n"
                "VAR3='$word 5 6'\n"
                "VAR4='new\nline'\n"
                "VAR5=password\\with\\backslashes";

        static const char path_set[] =
                "VAR1='word1 word2'\n"
                "VAR2=word3 \n"
                "# comment1\n"
                "\n"
                "; comment2\n"
                " ; # comment3\n"
                "line without an equal\n"
                "VAR3='$word 5 6'\n"
                "VAR4='new\nline'\n"
                "VAR5=password\\with\\backslashes\n"
                "PATH=/usr";

        int r;

        r = write_string_file("/tmp/test-exec_execsearchpath_environmentfile.conf", path_not_set, WRITE_STRING_FILE_CREATE);

        assert_se(r == 0);

        test(m, "exec-execsearchpath-environmentfile.service", 0, CLD_EXITED);

        (void) unlink("/tmp/test-exec_environmentfile.conf");


        r = write_string_file("/tmp/test-exec_execsearchpath_environmentfile-set.conf", path_set, WRITE_STRING_FILE_CREATE);

        assert_se(r == 0);

        test(m, "exec-execsearchpath-environmentfile-set.service", 0, CLD_EXITED);

        (void) unlink("/tmp/test-exec_environmentfile-set.conf");
}

static void test_exec_execsearchpath_passenvironment(Manager *m) {
        assert_se(setenv("VAR1", "word1 word2", 1) == 0);
        assert_se(setenv("VAR2", "word3", 1) == 0);
        assert_se(setenv("VAR3", "$word 5 6", 1) == 0);
        assert_se(setenv("VAR4", "new\nline", 1) == 0);
        assert_se(setenv("VAR5", "passwordwithbackslashes", 1) == 0);

        test(m, "exec-execsearchpath-passenvironment.service", 0, CLD_EXITED);

        assert_se(setenv("PATH", "/usr", 1) == 0);
        test(m, "exec-execsearchpath-passenvironment-set.service", 0, CLD_EXITED);

        assert_se(unsetenv("VAR1") == 0);
        assert_se(unsetenv("VAR2") == 0);
        assert_se(unsetenv("VAR3") == 0);
        assert_se(unsetenv("VAR4") == 0);
        assert_se(unsetenv("VAR5") == 0);
        assert_se(unsetenv("PATH") == 0);
}

static void test_exec_personality(Manager *m) {
#if defined(__x86_64__)
        test(m, "exec-personality-x86-64.service", 0, CLD_EXITED);

#elif defined(__s390__)
        test(m, "exec-personality-s390.service", 0, CLD_EXITED);

#elif defined(__powerpc64__)
#  if __BYTE_ORDER == __BIG_ENDIAN
        test(m, "exec-personality-ppc64.service", 0, CLD_EXITED);
#  else
        test(m, "exec-personality-ppc64le.service", 0, CLD_EXITED);
#  endif

#elif defined(__aarch64__)
        test(m, "exec-personality-aarch64.service", 0, CLD_EXITED);

#elif defined(__i386__)
        test(m, "exec-personality-x86.service", 0, CLD_EXITED);
#elif defined(__loongarch64)
        test(m, "exec-personality-loongarch64.service", 0, CLD_EXITED);
#else
        log_notice("Unknown personality, skipping %s", __func__);
#endif
}

static void test_exec_ignoresigpipe(Manager *m) {
        test(m, "exec-ignoresigpipe-yes.service", 0, CLD_EXITED);
        test(m, "exec-ignoresigpipe-no.service", SIGPIPE, CLD_KILLED);
}

static void test_exec_privatetmp(Manager *m) {
        assert_se(touch("/tmp/test-exec_privatetmp") >= 0);

        test(m, "exec-privatetmp-yes.service", can_unshare ? 0 : EXIT_FAILURE, CLD_EXITED);
        test(m, "exec-privatetmp-no.service", 0, CLD_EXITED);
        test(m, "exec-privatetmp-disabled-by-prefix.service", can_unshare ? 0 : EXIT_FAILURE, CLD_EXITED);

        unlink("/tmp/test-exec_privatetmp");
}

static void test_exec_privatedevices(Manager *m) {
        int r;

        if (detect_container() > 0) {
                log_notice("Testing in container, skipping %s", __func__);
                return;
        }
        if (!is_inaccessible_available()) {
                log_notice("Testing without inaccessible, skipping %s", __func__);
                return;
        }

        test(m, "exec-privatedevices-yes.service", can_unshare ? 0 : EXIT_FAILURE, CLD_EXITED);
        test(m, "exec-privatedevices-no.service", 0, CLD_EXITED);
        test(m, "exec-privatedevices-disabled-by-prefix.service", can_unshare ? 0 : EXIT_FAILURE, CLD_EXITED);
        test(m, "exec-privatedevices-yes-with-group.service", can_unshare ? 0 : EXIT_FAILURE, CLD_EXITED);

        /* We use capsh to test if the capabilities are
         * properly set, so be sure that it exists */
        r = find_executable("capsh", NULL);
        if (r < 0) {
                log_notice_errno(r, "Could not find capsh binary, skipping remaining tests in %s: %m", __func__);
                return;
        }

        test(m, "exec-privatedevices-yes-capability-mknod.service", 0, CLD_EXITED);
        test(m, "exec-privatedevices-no-capability-mknod.service", 0, CLD_EXITED);
        test(m, "exec-privatedevices-yes-capability-sys-rawio.service", 0, CLD_EXITED);
        test(m, "exec-privatedevices-no-capability-sys-rawio.service", 0, CLD_EXITED);
}

static void test_exec_protecthome(Manager *m) {
        if (!can_unshare) {
                log_notice("Cannot reliably unshare, skipping %s", __func__);
                return;
        }

        test(m, "exec-protecthome-tmpfs-vs-protectsystem-strict.service", 0, CLD_EXITED);
}

static void test_exec_protectkernelmodules(Manager *m) {
        int r;

        if (detect_container() > 0) {
                log_notice("Testing in container, skipping %s", __func__);
                return;
        }
        if (!is_inaccessible_available()) {
                log_notice("Testing without inaccessible, skipping %s", __func__);
                return;
        }

        r = find_executable("capsh", NULL);
        if (r < 0) {
                log_notice_errno(r, "Skipping %s, could not find capsh binary: %m", __func__);
                return;
        }

        test(m, "exec-protectkernelmodules-no-capabilities.service", 0, CLD_EXITED);
        test(m, "exec-protectkernelmodules-yes-capabilities.service", 0, CLD_EXITED);
        test(m, "exec-protectkernelmodules-yes-mount-propagation.service", can_unshare ? 0 : EXIT_FAILURE, CLD_EXITED);
}

static void test_exec_readonlypaths(Manager *m) {

        test(m, "exec-readonlypaths-simple.service", can_unshare ? 0 : EXIT_FAILURE, CLD_EXITED);

        if (path_is_read_only_fs("/var") > 0) {
                log_notice("Directory /var is readonly, skipping remaining tests in %s", __func__);
                return;
        }

        test(m, "exec-readonlypaths.service", can_unshare ? 0 : EXIT_FAILURE, CLD_EXITED);
        test(m, "exec-readonlypaths-with-bindpaths.service", can_unshare ? 0 : EXIT_NAMESPACE, CLD_EXITED);
        test(m, "exec-readonlypaths-mount-propagation.service", can_unshare ? 0 : EXIT_FAILURE, CLD_EXITED);
}

static void test_exec_readwritepaths(Manager *m) {

        if (path_is_read_only_fs("/") > 0) {
                log_notice("Root directory is readonly, skipping %s", __func__);
                return;
        }

        test(m, "exec-readwritepaths-mount-propagation.service", can_unshare ? 0 : EXIT_FAILURE, CLD_EXITED);
}

static void test_exec_inaccessiblepaths(Manager *m) {

        if (!is_inaccessible_available()) {
                log_notice("Testing without inaccessible, skipping %s", __func__);
                return;
        }

        test(m, "exec-inaccessiblepaths-sys.service", can_unshare ? 0 : EXIT_FAILURE, CLD_EXITED);

        if (path_is_read_only_fs("/") > 0) {
                log_notice("Root directory is readonly, skipping remaining tests in %s", __func__);
                return;
        }

        test(m, "exec-inaccessiblepaths-mount-propagation.service", can_unshare ? 0 : EXIT_FAILURE, CLD_EXITED);
}

static int on_spawn_io(sd_event_source *s, int fd, uint32_t revents, void *userdata) {
        char **result = userdata;
        char buf[4096];
        ssize_t l;

        assert_se(s);
        assert_se(fd >= 0);

        l = read(fd, buf, sizeof(buf) - 1);
        if (l < 0) {
                if (errno == EAGAIN)
                        goto reenable;

                return 0;
        }
        if (l == 0)
                return 0;

        buf[l] = '\0';
        if (result)
                assert_se(strextend(result, buf));
        else
                log_error("ldd: %s", buf);

reenable:
        /* Re-enable the event source if we did not encounter EOF */
        assert_se(sd_event_source_set_enabled(s, SD_EVENT_ONESHOT) >= 0);
        return 0;
}

static int on_spawn_timeout(sd_event_source *s, uint64_t usec, void *userdata) {
        pid_t *pid = userdata;

        assert_se(pid);

        (void) kill(*pid, SIGKILL);

        return 1;
}

static int on_spawn_sigchld(sd_event_source *s, const siginfo_t *si, void *userdata) {
        int ret = -EIO;

        assert_se(si);

        if (si->si_code == CLD_EXITED)
                ret = si->si_status;

        sd_event_exit(sd_event_source_get_event(s), ret);
        return 1;
}

static int find_libraries(const char *exec, char ***ret) {
        _cleanup_(sd_event_unrefp) sd_event *e = NULL;
        _cleanup_(sd_event_source_unrefp) sd_event_source *sigchld_source = NULL;
        _cleanup_(sd_event_source_unrefp) sd_event_source *stdout_source = NULL;
        _cleanup_(sd_event_source_unrefp) sd_event_source *stderr_source = NULL;
        _cleanup_close_pair_ int outpipe[2] = {-1, -1}, errpipe[2] = {-1, -1};
        _cleanup_strv_free_ char **libraries = NULL;
        _cleanup_free_ char *result = NULL;
        pid_t pid;
        int r;

        assert_se(exec);
        assert_se(ret);

        assert_se(sigprocmask_many(SIG_BLOCK, NULL, SIGCHLD, -1) >= 0);

        assert_se(pipe2(outpipe, O_NONBLOCK|O_CLOEXEC) == 0);
        assert_se(pipe2(errpipe, O_NONBLOCK|O_CLOEXEC) == 0);

        r = safe_fork("(spawn-ldd)", FORK_RESET_SIGNALS|FORK_DEATHSIG|FORK_LOG, &pid);
        assert_se(r >= 0);
        if (r == 0) {
                if (rearrange_stdio(-1, TAKE_FD(outpipe[1]), TAKE_FD(errpipe[1])) < 0)
                        _exit(EXIT_FAILURE);

                (void) close_all_fds(NULL, 0);

                execlp("ldd", "ldd", exec, NULL);
                _exit(EXIT_FAILURE);
        }

        outpipe[1] = safe_close(outpipe[1]);
        errpipe[1] = safe_close(errpipe[1]);

        assert_se(sd_event_new(&e) >= 0);

        assert_se(sd_event_add_time_relative(e, NULL, CLOCK_MONOTONIC,
                                             10 * USEC_PER_SEC, USEC_PER_SEC, on_spawn_timeout, &pid) >= 0);
        assert_se(sd_event_add_io(e, &stdout_source, outpipe[0], EPOLLIN, on_spawn_io, &result) >= 0);
        assert_se(sd_event_source_set_enabled(stdout_source, SD_EVENT_ONESHOT) >= 0);
        assert_se(sd_event_add_io(e, &stderr_source, errpipe[0], EPOLLIN, on_spawn_io, NULL) >= 0);
        assert_se(sd_event_source_set_enabled(stderr_source, SD_EVENT_ONESHOT) >= 0);
        assert_se(sd_event_add_child(e, &sigchld_source, pid, WEXITED, on_spawn_sigchld, NULL) >= 0);
        /* SIGCHLD should be processed after IO is complete */
        assert_se(sd_event_source_set_priority(sigchld_source, SD_EVENT_PRIORITY_NORMAL + 1) >= 0);

        assert_se(sd_event_loop(e) >= 0);

        _cleanup_strv_free_ char **v = NULL;
        assert_se(strv_split_newlines_full(&v, result, 0) >= 0);

        STRV_FOREACH(q, v) {
                _cleanup_free_ char *word = NULL;
                const char *p = *q;

                r = extract_first_word(&p, &word, NULL, 0);
                assert_se(r >= 0);
                if (r == 0)
                        continue;

                if (path_is_absolute(word)) {
                        assert_se(strv_consume(&libraries, TAKE_PTR(word)) >= 0);
                        continue;
                }

                word = mfree(word);
                r = extract_first_word(&p, &word, NULL, 0);
                assert_se(r >= 0);
                if (r == 0)
                        continue;

                if (!streq_ptr(word, "=>"))
                        continue;

                word = mfree(word);
                r = extract_first_word(&p, &word, NULL, 0);
                assert_se(r >= 0);
                if (r == 0)
                        continue;

                if (path_is_absolute(word)) {
                        assert_se(strv_consume(&libraries, TAKE_PTR(word)) >= 0);
                        continue;
                }
        }

        *ret = TAKE_PTR(libraries);
        return 0;
}

static void test_exec_mount_apivfs(Manager *m) {
        _cleanup_free_ char *fullpath_touch = NULL, *fullpath_test = NULL, *data = NULL;
        _cleanup_strv_free_ char **libraries = NULL, **libraries_test = NULL;
        int r;

        assert_se(user_runtime_unit_dir);

        r = find_executable("touch", &fullpath_touch);
        if (r < 0) {
                log_notice_errno(r, "Skipping %s, could not find 'touch' command: %m", __func__);
                return;
        }
        r = find_executable("test", &fullpath_test);
        if (r < 0) {
                log_notice_errno(r, "Skipping %s, could not find 'test' command: %m", __func__);
                return;
        }

        assert_se(find_libraries(fullpath_touch, &libraries) >= 0);
        assert_se(find_libraries(fullpath_test, &libraries_test) >= 0);
        assert_se(strv_extend_strv(&libraries, libraries_test, true) >= 0);

        assert_se(strextend(&data, "[Service]\n"));
        assert_se(strextend(&data, "ExecStart=", fullpath_touch, " /aaa\n"));
        assert_se(strextend(&data, "ExecStart=", fullpath_test, " -f /aaa\n"));
        assert_se(strextend(&data, "BindReadOnlyPaths=", fullpath_touch, "\n"));
        assert_se(strextend(&data, "BindReadOnlyPaths=", fullpath_test, "\n"));

        STRV_FOREACH(p, libraries)
                assert_se(strextend(&data, "BindReadOnlyPaths=", *p, "\n"));

        assert_se(write_drop_in(user_runtime_unit_dir, "exec-mount-apivfs-no.service", 10, "bind-mount", data) >= 0);

        assert_se(mkdir_p("/tmp/test-exec-mount-apivfs-no/root", 0755) >= 0);

        test(m, "exec-mount-apivfs-no.service", can_unshare ? 0 : EXIT_NAMESPACE, CLD_EXITED);

        (void) rm_rf("/tmp/test-exec-mount-apivfs-no/root", REMOVE_ROOT|REMOVE_PHYSICAL);
}

static void test_exec_noexecpaths(Manager *m) {

        test(m, "exec-noexecpaths-simple.service", can_unshare ? 0 : EXIT_FAILURE, CLD_EXITED);
}

static void test_exec_temporaryfilesystem(Manager *m) {

        test(m, "exec-temporaryfilesystem-options.service", can_unshare ? 0 : EXIT_NAMESPACE, CLD_EXITED);
        test(m, "exec-temporaryfilesystem-ro.service", can_unshare ? 0 : EXIT_NAMESPACE, CLD_EXITED);
        test(m, "exec-temporaryfilesystem-rw.service", can_unshare ? 0 : EXIT_NAMESPACE, CLD_EXITED);
        test(m, "exec-temporaryfilesystem-usr.service", can_unshare ? 0 : EXIT_NAMESPACE, CLD_EXITED);
}

static void test_exec_systemcallfilter(Manager *m) {
#if HAVE_SECCOMP
        int r;

        if (!is_seccomp_available()) {
                log_notice("Seccomp not available, skipping %s", __func__);
                return;
        }

        test(m, "exec-systemcallfilter-not-failing.service", 0, CLD_EXITED);
        test(m, "exec-systemcallfilter-not-failing2.service", 0, CLD_EXITED);
        test(m, "exec-systemcallfilter-not-failing3.service", 0, CLD_EXITED);
        test(m, "exec-systemcallfilter-failing.service", SIGSYS, CLD_KILLED);
        test(m, "exec-systemcallfilter-failing2.service", SIGSYS, CLD_KILLED);
        test(m, "exec-systemcallfilter-failing3.service", SIGSYS, CLD_KILLED);

        r = find_executable("python3", NULL);
        if (r < 0) {
                log_notice_errno(r, "Skipping remaining tests in %s, could not find python3 binary: %m", __func__);
                return;
        }

        test(m, "exec-systemcallfilter-with-errno-name.service", errno_from_name("EILSEQ"), CLD_EXITED);
        test(m, "exec-systemcallfilter-with-errno-number.service", 255, CLD_EXITED);
        test(m, "exec-systemcallfilter-with-errno-multi.service", errno_from_name("EILSEQ"), CLD_EXITED);
        test(m, "exec-systemcallfilter-with-errno-in-allow-list.service", errno_from_name("EILSEQ"), CLD_EXITED);
        test(m, "exec-systemcallfilter-override-error-action.service", SIGSYS, CLD_KILLED);
        test(m, "exec-systemcallfilter-override-error-action2.service", errno_from_name("EILSEQ"), CLD_EXITED);
#endif
}

static void test_exec_systemcallerrornumber(Manager *m) {
#if HAVE_SECCOMP
        int r;

        if (!is_seccomp_available()) {
                log_notice("Seccomp not available, skipping %s", __func__);
                return;
        }

        r = find_executable("python3", NULL);
        if (r < 0) {
                log_notice_errno(r, "Skipping %s, could not find python3 binary: %m", __func__);
                return;
        }

        test(m, "exec-systemcallerrornumber-name.service", errno_from_name("EACCES"), CLD_EXITED);
        test(m, "exec-systemcallerrornumber-number.service", 255, CLD_EXITED);
#endif
}

static void test_exec_restrictnamespaces(Manager *m) {
#if HAVE_SECCOMP
        if (!is_seccomp_available()) {
                log_notice("Seccomp not available, skipping %s", __func__);
                return;
        }

        test(m, "exec-restrictnamespaces-no.service", can_unshare ? 0 : EXIT_FAILURE, CLD_EXITED);
        test(m, "exec-restrictnamespaces-yes.service", 1, CLD_EXITED);
        test(m, "exec-restrictnamespaces-mnt.service", can_unshare ? 0 : EXIT_FAILURE, CLD_EXITED);
        test(m, "exec-restrictnamespaces-mnt-deny-list.service", 1, CLD_EXITED);
        test(m, "exec-restrictnamespaces-merge-and.service", can_unshare ? 0 : EXIT_FAILURE, CLD_EXITED);
        test(m, "exec-restrictnamespaces-merge-or.service", can_unshare ? 0 : EXIT_FAILURE, CLD_EXITED);
        test(m, "exec-restrictnamespaces-merge-all.service", can_unshare ? 0 : EXIT_FAILURE, CLD_EXITED);
#endif
}

static void test_exec_systemcallfilter_system(Manager *m) {
/* Skip this particular test case when running under ASan, as
 * LSan intermittently segfaults when accessing memory right
 * after the test finishes. Generally, ASan & LSan don't like
 * the seccomp stuff.
 */
#if HAVE_SECCOMP && !HAS_FEATURE_ADDRESS_SANITIZER
        if (!is_seccomp_available()) {
                log_notice("Seccomp not available, skipping %s", __func__);
                return;
        }

        test(m, "exec-systemcallfilter-system-user.service", 0, CLD_EXITED);

        if (!check_nobody_user_and_group()) {
                log_notice("nobody user/group is not synthesized or may conflict to other entries, skipping remaining tests in %s", __func__);
                return;
        }

        if (!STR_IN_SET(NOBODY_USER_NAME, "nobody", "nfsnobody")) {
                log_notice("Unsupported nobody user name '%s', skipping remaining tests in %s", NOBODY_USER_NAME, __func__);
                return;
        }

        test(m, "exec-systemcallfilter-system-user-" NOBODY_USER_NAME ".service", 0, CLD_EXITED);
#endif
}

static void test_exec_user(Manager *m) {
        test(m, "exec-user.service", 0, CLD_EXITED);

        if (!check_nobody_user_and_group()) {
                log_notice("nobody user/group is not synthesized or may conflict to other entries, skipping remaining tests in %s", __func__);
                return;
        }

        if (!STR_IN_SET(NOBODY_USER_NAME, "nobody", "nfsnobody")) {
                log_notice("Unsupported nobody user name '%s', skipping remaining tests in %s", NOBODY_USER_NAME, __func__);
                return;
        }

        test(m, "exec-user-" NOBODY_USER_NAME ".service", 0, CLD_EXITED);
}

static void test_exec_group(Manager *m) {
        test(m, "exec-group.service", 0, CLD_EXITED);

        if (!check_nobody_user_and_group()) {
                log_notice("nobody user/group is not synthesized or may conflict to other entries, skipping remaining tests in %s", __func__);
                return;
        }

        if (!STR_IN_SET(NOBODY_GROUP_NAME, "nobody", "nfsnobody", "nogroup")) {
                log_notice("Unsupported nobody group name '%s', skipping remaining tests in %s", NOBODY_GROUP_NAME, __func__);
                return;
        }

        test(m, "exec-group-" NOBODY_GROUP_NAME ".service", 0, CLD_EXITED);
}

static void test_exec_supplementarygroups(Manager *m) {
        test(m, "exec-supplementarygroups.service", 0, CLD_EXITED);
        test(m, "exec-supplementarygroups-single-group.service", 0, CLD_EXITED);
        test(m, "exec-supplementarygroups-single-group-user.service", 0, CLD_EXITED);
        test(m, "exec-supplementarygroups-multiple-groups-default-group-user.service", 0, CLD_EXITED);
        test(m, "exec-supplementarygroups-multiple-groups-withgid.service", 0, CLD_EXITED);
        test(m, "exec-supplementarygroups-multiple-groups-withuid.service", 0, CLD_EXITED);
}

static char* private_directory_bad(Manager *m) {
        /* This mirrors setup_exec_directory(). */

        for (ExecDirectoryType dt = 0; dt < _EXEC_DIRECTORY_TYPE_MAX; dt++) {
                _cleanup_free_ char *p = NULL;
                struct stat st;

                assert_se(p = path_join(m->prefix[dt], "private"));

                if (stat(p, &st) >= 0 &&
                    (st.st_mode & (S_IRWXG|S_IRWXO)))
                        return TAKE_PTR(p);
        }

        return NULL;
}

static void test_exec_dynamicuser(Manager *m) {
        _cleanup_free_ char *bad = private_directory_bad(m);
        if (bad) {
                log_warning("%s: %s has bad permissions, skipping test.", __func__, bad);
                return;
        }

        if (strstr_ptr(ci_environment(), "github-actions")) {
                log_notice("%s: skipping test on GH Actions because of systemd/systemd#10337", __func__);
                return;
        }

        test(m, "exec-dynamicuser-fixeduser.service", can_unshare ? 0 : EXIT_NAMESPACE, CLD_EXITED);
        if (check_user_has_group_with_same_name("adm"))
                test(m, "exec-dynamicuser-fixeduser-adm.service", can_unshare ? 0 : EXIT_NAMESPACE, CLD_EXITED);
        if (check_user_has_group_with_same_name("games"))
                test(m, "exec-dynamicuser-fixeduser-games.service", can_unshare ? 0 : EXIT_NAMESPACE, CLD_EXITED);
        test(m, "exec-dynamicuser-fixeduser-one-supplementarygroup.service", can_unshare ? 0 : EXIT_NAMESPACE, CLD_EXITED);
        test(m, "exec-dynamicuser-supplementarygroups.service", can_unshare ? 0 : EXIT_NAMESPACE, CLD_EXITED);
        test(m, "exec-dynamicuser-statedir.service", can_unshare ? 0 : EXIT_NAMESPACE, CLD_EXITED);

        (void) rm_rf("/var/lib/quux", REMOVE_ROOT|REMOVE_PHYSICAL);
        (void) rm_rf("/var/lib/test-dynamicuser-migrate", REMOVE_ROOT|REMOVE_PHYSICAL);
        (void) rm_rf("/var/lib/test-dynamicuser-migrate2", REMOVE_ROOT|REMOVE_PHYSICAL);
        (void) rm_rf("/var/lib/waldo", REMOVE_ROOT|REMOVE_PHYSICAL);
        (void) rm_rf("/var/lib/private/quux", REMOVE_ROOT|REMOVE_PHYSICAL);
        (void) rm_rf("/var/lib/private/test-dynamicuser-migrate", REMOVE_ROOT|REMOVE_PHYSICAL);
        (void) rm_rf("/var/lib/private/test-dynamicuser-migrate2", REMOVE_ROOT|REMOVE_PHYSICAL);
        (void) rm_rf("/var/lib/private/waldo", REMOVE_ROOT|REMOVE_PHYSICAL);

        test(m, "exec-dynamicuser-statedir-migrate-step1.service", 0, CLD_EXITED);
        test(m, "exec-dynamicuser-statedir-migrate-step2.service", can_unshare ? 0 : EXIT_NAMESPACE, CLD_EXITED);
        test(m, "exec-dynamicuser-statedir-migrate-step1.service", 0, CLD_EXITED);

        (void) rm_rf("/var/lib/test-dynamicuser-migrate", REMOVE_ROOT|REMOVE_PHYSICAL);
        (void) rm_rf("/var/lib/test-dynamicuser-migrate2", REMOVE_ROOT|REMOVE_PHYSICAL);
        (void) rm_rf("/var/lib/private/test-dynamicuser-migrate", REMOVE_ROOT|REMOVE_PHYSICAL);
        (void) rm_rf("/var/lib/private/test-dynamicuser-migrate2", REMOVE_ROOT|REMOVE_PHYSICAL);

        test(m, "exec-dynamicuser-runtimedirectory1.service", can_unshare ? 0 : EXIT_NAMESPACE, CLD_EXITED);
        test(m, "exec-dynamicuser-runtimedirectory2.service", can_unshare ? 0 : EXIT_NAMESPACE, CLD_EXITED);
        test(m, "exec-dynamicuser-runtimedirectory3.service", can_unshare ? 0 : EXIT_NAMESPACE, CLD_EXITED);
}

static void test_exec_environment(Manager *m) {
        test(m, "exec-environment-no-substitute.service", 0, CLD_EXITED);
        test(m, "exec-environment.service", 0, CLD_EXITED);
        test(m, "exec-environment-multiple.service", 0, CLD_EXITED);
        test(m, "exec-environment-empty.service", 0, CLD_EXITED);
}

static void test_exec_environmentfile(Manager *m) {
        static const char e[] =
                "VAR1='word1 word2'\n"
                "VAR2=word3 \n"
                "# comment1\n"
                "\n"
                "; comment2\n"
                " ; # comment3\n"
                "line without an equal\n"
                "VAR3='$word 5 6'\n"
                "VAR4='new\nline'\n"
                "VAR5=password\\with\\backslashes";
        int r;

        r = write_string_file("/tmp/test-exec_environmentfile.conf", e, WRITE_STRING_FILE_CREATE);
        assert_se(r == 0);

        test(m, "exec-environmentfile.service", 0, CLD_EXITED);

        (void) unlink("/tmp/test-exec_environmentfile.conf");
}

static void test_exec_passenvironment(Manager *m) {
        /* test-execute runs under MANAGER_USER which, by default, forwards all
         * variables present in the environment, but only those that are
         * present _at the time it is created_!
         *
         * So these PassEnvironment checks are still expected to work, since we
         * are ensuring the variables are not present at manager creation (they
         * are unset explicitly in main) and are only set here.
         *
         * This is still a good approximation of how a test for MANAGER_SYSTEM
         * would work.
         */
        assert_se(setenv("VAR1", "word1 word2", 1) == 0);
        assert_se(setenv("VAR2", "word3", 1) == 0);
        assert_se(setenv("VAR3", "$word 5 6", 1) == 0);
        assert_se(setenv("VAR4", "new\nline", 1) == 0);
        assert_se(setenv("VAR5", "passwordwithbackslashes", 1) == 0);
        test(m, "exec-passenvironment.service", 0, CLD_EXITED);
        test(m, "exec-passenvironment-repeated.service", 0, CLD_EXITED);
        test(m, "exec-passenvironment-empty.service", 0, CLD_EXITED);
        assert_se(unsetenv("VAR1") == 0);
        assert_se(unsetenv("VAR2") == 0);
        assert_se(unsetenv("VAR3") == 0);
        assert_se(unsetenv("VAR4") == 0);
        assert_se(unsetenv("VAR5") == 0);
        test(m, "exec-passenvironment-absent.service", 0, CLD_EXITED);
}

static void test_exec_umask(Manager *m) {
        test(m, "exec-umask-default.service", 0, CLD_EXITED);
        test(m, "exec-umask-0177.service", 0, CLD_EXITED);
}

static void test_exec_runtimedirectory(Manager *m) {
        test(m, "exec-runtimedirectory.service", 0, CLD_EXITED);
        test(m, "exec-runtimedirectory-mode.service", 0, CLD_EXITED);
        test(m, "exec-runtimedirectory-owner.service", 0, CLD_EXITED);

        if (!check_nobody_user_and_group()) {
                log_notice("nobody user/group is not synthesized or may conflict to other entries, skipping remaining tests in %s", __func__);
                return;
        }

        if (!STR_IN_SET(NOBODY_GROUP_NAME, "nobody", "nfsnobody", "nogroup")) {
                log_notice("Unsupported nobody group name '%s', skipping remaining tests in %s", NOBODY_GROUP_NAME, __func__);
                return;
        }

        test(m, "exec-runtimedirectory-owner-" NOBODY_GROUP_NAME ".service", 0, CLD_EXITED);
}

static void test_exec_capabilityboundingset(Manager *m) {
        int r;

        r = find_executable("capsh", NULL);
        if (r < 0) {
                log_notice_errno(r, "Skipping %s, could not find capsh binary: %m", __func__);
                return;
        }

        if (have_effective_cap(CAP_CHOWN) <= 0 ||
            have_effective_cap(CAP_FOWNER) <= 0 ||
            have_effective_cap(CAP_KILL) <= 0) {
                log_notice("Skipping %s, this process does not have enough capabilities", __func__);
                return;
        }

        test(m, "exec-capabilityboundingset-simple.service", 0, CLD_EXITED);
        test(m, "exec-capabilityboundingset-reset.service", 0, CLD_EXITED);
        test(m, "exec-capabilityboundingset-merge.service", 0, CLD_EXITED);
        test(m, "exec-capabilityboundingset-invert.service", 0, CLD_EXITED);
}

static void test_exec_basic(Manager *m) {
        test(m, "exec-basic.service", 0, CLD_EXITED);
}

static void test_exec_ambientcapabilities(Manager *m) {
        int r;

        /* Check if the kernel has support for ambient capabilities. Run
         * the tests only if that's the case. Clearing all ambient
         * capabilities is fine, since we are expecting them to be unset
         * in the first place for the tests. */
        r = prctl(PR_CAP_AMBIENT, PR_CAP_AMBIENT_CLEAR_ALL, 0, 0, 0);
        if (r < 0 && IN_SET(errno, EINVAL, EOPNOTSUPP, ENOSYS)) {
                log_notice("Skipping %s, the kernel does not support ambient capabilities", __func__);
                return;
        }

        if (have_effective_cap(CAP_CHOWN) <= 0 ||
            have_effective_cap(CAP_NET_RAW) <= 0) {
                log_notice("Skipping %s, this process does not have enough capabilities", __func__);
                return;
        }

        test(m, "exec-ambientcapabilities.service", 0, CLD_EXITED);
        test(m, "exec-ambientcapabilities-merge.service", 0, CLD_EXITED);

        if (!check_nobody_user_and_group()) {
                log_notice("nobody user/group is not synthesized or may conflict to other entries, skipping remaining tests in %s", __func__);
                return;
        }

        if (!STR_IN_SET(NOBODY_USER_NAME, "nobody", "nfsnobody")) {
                log_notice("Unsupported nobody user name '%s', skipping remaining tests in %s", NOBODY_USER_NAME, __func__);
                return;
        }

        test(m, "exec-ambientcapabilities-" NOBODY_USER_NAME ".service", 0, CLD_EXITED);
        test(m, "exec-ambientcapabilities-merge-" NOBODY_USER_NAME ".service", 0, CLD_EXITED);
}

static void test_exec_privatenetwork(Manager *m) {
        int r;

        r = find_executable("ip", NULL);
        if (r < 0) {
                log_notice_errno(r, "Skipping %s, could not find ip binary: %m", __func__);
                return;
        }

        test(m, "exec-privatenetwork-yes.service", can_unshare ? 0 : EXIT_NETWORK, CLD_EXITED);
}

static void test_exec_oomscoreadjust(Manager *m) {
        test(m, "exec-oomscoreadjust-positive.service", 0, CLD_EXITED);

        if (detect_container() > 0) {
                log_notice("Testing in container, skipping remaining tests in %s", __func__);
                return;
        }
        test(m, "exec-oomscoreadjust-negative.service", 0, CLD_EXITED);
}

static void test_exec_ioschedulingclass(Manager *m) {
        test(m, "exec-ioschedulingclass-none.service", 0, CLD_EXITED);
        test(m, "exec-ioschedulingclass-idle.service", 0, CLD_EXITED);
        test(m, "exec-ioschedulingclass-best-effort.service", 0, CLD_EXITED);

        if (detect_container() > 0) {
                log_notice("Testing in container, skipping remaining tests in %s", __func__);
                return;
        }
        test(m, "exec-ioschedulingclass-realtime.service", 0, CLD_EXITED);
}

static void test_exec_unsetenvironment(Manager *m) {
        test(m, "exec-unsetenvironment.service", 0, CLD_EXITED);
}

static void test_exec_specifier(Manager *m) {
        test(m, "exec-specifier.service", 0, CLD_EXITED);
        test(m, "exec-specifier@foo-bar.service", 0, CLD_EXITED);
        test(m, "exec-specifier-interpolation.service", 0, CLD_EXITED);
        test(m, "exec-specifier-credentials-dir.service", 0, CLD_EXITED);
}

static void test_exec_standardinput(Manager *m) {
        test(m, "exec-standardinput-data.service", 0, CLD_EXITED);
        test(m, "exec-standardinput-file.service", 0, CLD_EXITED);
        test(m, "exec-standardinput-file-cat.service", 0, CLD_EXITED);
}

static void test_exec_standardoutput(Manager *m) {
        test(m, "exec-standardoutput-file.service", 0, CLD_EXITED);
}

static void test_exec_standardoutput_append(Manager *m) {
        test(m, "exec-standardoutput-append.service", 0, CLD_EXITED);
}

static void test_exec_standardoutput_truncate(Manager *m) {
        test(m, "exec-standardoutput-truncate.service", 0, CLD_EXITED);
}

static void test_exec_condition(Manager *m) {
        test_service(m, "exec-condition-failed.service", SERVICE_FAILURE_EXIT_CODE);
        test_service(m, "exec-condition-skip.service", SERVICE_SKIP_CONDITION);
}

static void test_exec_umask_namespace(Manager *m) {
<<<<<<< HEAD
=======
        /* exec-specifier-credentials-dir.service creates /run/credentials and enables implicit
         * InaccessiblePath= for the directory for all later services with mount namespace. */
        if (!is_inaccessible_available()) {
                log_notice("Testing without inaccessible, skipping %s", __func__);
                return;
        }
>>>>>>> 04025fa6
        test(m, "exec-umask-namespace.service", can_unshare ? 0 : EXIT_NAMESPACE, CLD_EXITED);
}

typedef struct test_entry {
        test_function_t f;
        const char *name;
} test_entry;

#define entry(x) {x, #x}

static int run_tests(LookupScope scope, const test_entry tests[], char **patterns) {
        _cleanup_(manager_freep) Manager *m = NULL;
        int r;

        assert_se(tests);

        r = manager_new(scope, MANAGER_TEST_RUN_BASIC, &m);
        m->default_std_output = EXEC_OUTPUT_NULL; /* don't rely on host journald */
        if (manager_errno_skip_test(r))
                return log_tests_skipped_errno(r, "manager_new");
        assert_se(r >= 0);
        assert_se(manager_startup(m, NULL, NULL, NULL) >= 0);

        for (const test_entry *test = tests; test->f; test++)
                if (strv_fnmatch_or_empty(patterns, test->name, FNM_NOESCAPE))
                        test->f(m);
                else
                        log_info("Skipping %s because it does not match any pattern.", test->name);

        return 0;
}

int main(int argc, char *argv[]) {
        _cleanup_(rm_rf_physical_and_freep) char *runtime_dir = NULL;

        static const test_entry user_tests[] = {
                entry(test_exec_basic),
                entry(test_exec_ambientcapabilities),
                entry(test_exec_bindpaths),
                entry(test_exec_capabilityboundingset),
                entry(test_exec_condition),
                entry(test_exec_cpuaffinity),
                entry(test_exec_environment),
                entry(test_exec_environmentfile),
                entry(test_exec_group),
                entry(test_exec_ignoresigpipe),
                entry(test_exec_inaccessiblepaths),
                entry(test_exec_ioschedulingclass),
                entry(test_exec_mount_apivfs),
                entry(test_exec_noexecpaths),
                entry(test_exec_oomscoreadjust),
                entry(test_exec_passenvironment),
                entry(test_exec_personality),
                entry(test_exec_privatedevices),
                entry(test_exec_privatenetwork),
                entry(test_exec_privatetmp),
                entry(test_exec_protecthome),
                entry(test_exec_protectkernelmodules),
                entry(test_exec_readonlypaths),
                entry(test_exec_readwritepaths),
                entry(test_exec_restrictnamespaces),
                entry(test_exec_runtimedirectory),
                entry(test_exec_standardinput),
                entry(test_exec_standardoutput),
                entry(test_exec_standardoutput_append),
                entry(test_exec_standardoutput_truncate),
                entry(test_exec_supplementarygroups),
                entry(test_exec_systemcallerrornumber),
                entry(test_exec_systemcallfilter),
                entry(test_exec_temporaryfilesystem),
                entry(test_exec_umask),
                entry(test_exec_unsetenvironment),
                entry(test_exec_user),
                entry(test_exec_workingdirectory),
                entry(test_exec_execsearchpath),
                entry(test_exec_execsearchpath_environment),
                entry(test_exec_execsearchpath_environment_files),
                entry(test_exec_execsearchpath_passenvironment),
                {},
        };
        static const test_entry system_tests[] = {
                entry(test_exec_dynamicuser),
                entry(test_exec_specifier),
                entry(test_exec_execsearchpath_specifier),
                entry(test_exec_systemcallfilter_system),
                entry(test_exec_umask_namespace),
                {},
        };
        int r;

        test_setup_logging(LOG_DEBUG);

#if HAS_FEATURE_ADDRESS_SANITIZER
        if (strstr_ptr(ci_environment(), "travis") || strstr_ptr(ci_environment(), "github-actions")) {
                log_notice("Running on Travis CI/GH Actions under ASan, skipping, see https://github.com/systemd/systemd/issues/10696");
                return EXIT_TEST_SKIP;
        }
#endif

        assert_se(unsetenv("USER") == 0);
        assert_se(unsetenv("LOGNAME") == 0);
        assert_se(unsetenv("SHELL") == 0);
        assert_se(unsetenv("HOME") == 0);
        assert_se(unsetenv("TMPDIR") == 0);

        can_unshare = have_namespaces();

        /* It is needed otherwise cgroup creation fails */
        if (geteuid() != 0 || have_effective_cap(CAP_SYS_ADMIN) <= 0)
                return log_tests_skipped("not privileged");

        r = enter_cgroup_subroot(NULL);
        if (r == -ENOMEDIUM)
                return log_tests_skipped("cgroupfs not available");

        _cleanup_free_ char *unit_dir = NULL, *unit_paths = NULL;
        assert_se(get_testdata_dir("test-execute/", &unit_dir) >= 0);
        assert_se(runtime_dir = setup_fake_runtime_dir());
        assert_se(user_runtime_unit_dir = path_join(runtime_dir, "systemd/user"));
        assert_se(unit_paths = strjoin(unit_dir, ":", user_runtime_unit_dir));
        assert_se(set_unit_path(unit_paths) >= 0);

        /* Unset VAR1, VAR2 and VAR3 which are used in the PassEnvironment test
         * cases, otherwise (and if they are present in the environment),
         * `manager_default_environment` will copy them into the default
         * environment which is passed to each created job, which will make the
         * tests that expect those not to be present to fail.
         */
        assert_se(unsetenv("VAR1") == 0);
        assert_se(unsetenv("VAR2") == 0);
        assert_se(unsetenv("VAR3") == 0);

        r = run_tests(LOOKUP_SCOPE_USER, user_tests, argv + 1);
        if (r != 0)
                return r;

        r = run_tests(LOOKUP_SCOPE_SYSTEM, system_tests, argv + 1);
        if (r != 0)
                return r;

#if HAVE_SECCOMP
        /* The following tests are for 1beab8b0d0ff2d7d1436b52d4a0c3d56dc908962. */
        if (!is_seccomp_available()) {
                log_notice("Seccomp not available, skipping unshare() filtered tests.");
                return 0;
        }

        _cleanup_hashmap_free_ Hashmap *s = NULL;
        assert_se(s = hashmap_new(NULL));
        r = seccomp_syscall_resolve_name("unshare");
        assert_se(r != __NR_SCMP_ERROR);
        assert_se(hashmap_put(s, UINT32_TO_PTR(r + 1), INT_TO_PTR(-1)) >= 0);
        assert_se(seccomp_load_syscall_filter_set_raw(SCMP_ACT_ALLOW, s, SCMP_ACT_ERRNO(EOPNOTSUPP), true) >= 0);
        assert_se(unshare(CLONE_NEWNS) < 0);
        assert_se(errno == EOPNOTSUPP);

        can_unshare = false;

        r = run_tests(LOOKUP_SCOPE_USER, user_tests, argv + 1);
        if (r != 0)
                return r;

        return run_tests(LOOKUP_SCOPE_SYSTEM, system_tests, argv + 1);
#else
        return 0;
#endif
}<|MERGE_RESOLUTION|>--- conflicted
+++ resolved
@@ -1107,15 +1107,12 @@
 }
 
 static void test_exec_umask_namespace(Manager *m) {
-<<<<<<< HEAD
-=======
         /* exec-specifier-credentials-dir.service creates /run/credentials and enables implicit
          * InaccessiblePath= for the directory for all later services with mount namespace. */
         if (!is_inaccessible_available()) {
                 log_notice("Testing without inaccessible, skipping %s", __func__);
                 return;
         }
->>>>>>> 04025fa6
         test(m, "exec-umask-namespace.service", can_unshare ? 0 : EXIT_NAMESPACE, CLD_EXITED);
 }
 
