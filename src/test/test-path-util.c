--- conflicted
+++ resolved
@@ -37,11 +37,8 @@
         }
 
 static void test_path(void) {
-<<<<<<< HEAD
-=======
         _cleanup_close_ int fd = -1;
 
->>>>>>> 3f87dd87
         test_path_compare("/goo", "/goo", 0);
         test_path_compare("/goo", "/goo", 0);
         test_path_compare("//goo", "/goo", 0);
