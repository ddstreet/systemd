--- conflicted
+++ resolved
@@ -91,11 +91,7 @@
 
         fd = open("/", O_RDONLY|O_CLOEXEC|O_DIRECTORY|O_NOCTTY);
         assert_se(fd >= 0);
-<<<<<<< HEAD
-        assert_se(fd_is_mount_point(fd, NULL) > 0);
-=======
         assert_se(fd_is_mount_point(fd, "/", 0) > 0);
->>>>>>> fd82d167
 
         {
                 char p1[] = "aaa/bbb////ccc";
@@ -316,23 +312,6 @@
 }
 
 static void test_path_is_mount_point(void) {
-<<<<<<< HEAD
-        int fd, rt, rf, rlt, rlf;
-        char tmp_dir[] = "/tmp/test-path-is-mount-point-XXXXXX";
-        _cleanup_free_ char *file1 = NULL, *file2 = NULL, *link1 = NULL, *link2 = NULL;
-
-        assert_se(path_is_mount_point("/", true) > 0);
-        assert_se(path_is_mount_point("/", false) > 0);
-
-        assert_se(path_is_mount_point("/proc", true) > 0);
-        assert_se(path_is_mount_point("/proc", false) > 0);
-
-        assert_se(path_is_mount_point("/proc/1", true) == 0);
-        assert_se(path_is_mount_point("/proc/1", false) == 0);
-
-        assert_se(path_is_mount_point("/sys", true) > 0);
-        assert_se(path_is_mount_point("/sys", false) > 0);
-=======
         int fd;
         char tmp_dir[] = "/tmp/test-path-is-mount-point-XXXXXX";
         _cleanup_free_ char *file1 = NULL, *file2 = NULL, *link1 = NULL, *link2 = NULL;
@@ -363,7 +342,6 @@
          * <tmp>/dir2/
          * <tmp>/dir2/file
          */
->>>>>>> fd82d167
 
         /* file mountpoints */
         assert_se(mkdtemp(tmp_dir) != NULL);
@@ -384,19 +362,6 @@
         assert_se(link1);
         assert_se(symlink("file2", link2) == 0);
 
-<<<<<<< HEAD
-        assert_se(path_is_mount_point(file1, true) == 0);
-        assert_se(path_is_mount_point(file1, false) == 0);
-        assert_se(path_is_mount_point(link1, true) == 0);
-        assert_se(path_is_mount_point(link1, false) == 0);
-
-        /* this test will only work as root */
-        if (mount(file1, file2, NULL, MS_BIND, NULL) >= 0) {
-                rf = path_is_mount_point(file2, false);
-                rt = path_is_mount_point(file2, true);
-                rlf = path_is_mount_point(link2, false);
-                rlt = path_is_mount_point(link2, true);
-=======
         assert_se(path_is_mount_point(file1, AT_SYMLINK_FOLLOW) == 0);
         assert_se(path_is_mount_point(file1, 0) == 0);
         assert_se(path_is_mount_point(link1, AT_SYMLINK_FOLLOW) == 0);
@@ -443,7 +408,6 @@
                 rt = path_is_mount_point(file2, AT_SYMLINK_FOLLOW);
                 rlf = path_is_mount_point(link2, 0);
                 rlt = path_is_mount_point(link2, AT_SYMLINK_FOLLOW);
->>>>>>> fd82d167
 
                 assert_se(umount(file2) == 0);
 
@@ -451,8 +415,6 @@
                 assert_se(rt == 1);
                 assert_se(rlf == 0);
                 assert_se(rlt == 1);
-<<<<<<< HEAD
-=======
 
                 /* dirs */
                 dir2file = path_join(NULL, dir2, "file");
@@ -480,7 +442,6 @@
                 assert_se(rl1f == 0);
                 assert_se(rl1t == 0);
 
->>>>>>> fd82d167
         } else
                 printf("Skipping bind mount file test: %m\n");
 
