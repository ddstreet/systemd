--- conflicted
+++ resolved
@@ -405,7 +405,6 @@
         _cleanup_free_ char *val = NULL;
         char *vals3[3] = {}, *vals3a[3] = {};
         int i, r;
-<<<<<<< HEAD
 
         r = cg_get_keyed_attribute("cpu", "/init.scope", "no_such_file", STRV_MAKE("no_such_attr"), &val);
         if (r == -ENOMEDIUM) {
@@ -413,15 +412,6 @@
                 return;
         }
 
-=======
-
-        r = cg_get_keyed_attribute("cpu", "/init.scope", "no_such_file", STRV_MAKE("no_such_attr"), &val);
-        if (r == -ENOMEDIUM) {
-                log_info_errno(r, "Skipping most of %s, /sys/fs/cgroup not accessible: %m", __func__);
-                return;
-        }
-
->>>>>>> e825d51b
         assert_se(r == -ENOENT);
         assert_se(val == NULL);
 
