/*-*- Mode: C; c-basic-offset: 8; indent-tabs-mode: nil -*-*/

/***
  This file is part of systemd.

  Copyright 2010 Lennart Poettering
  Copyright 2014 Holger Hans Peter Freyther

  systemd is free software; you can redistribute it and/or modify it
  under the terms of the GNU Lesser General Public License as published by
  the Free Software Foundation; either version 2.1 of the License, or
  (at your option) any later version.

  systemd is distributed in the hope that it will be useful, but
  WITHOUT ANY WARRANTY; without even the implied warranty of
  MERCHANTABILITY or FITNESS FOR A PARTICULAR PURPOSE. See the GNU
  Lesser General Public License for more details.

  You should have received a copy of the GNU Lesser General Public License
  along with systemd; If not, see <http://www.gnu.org/licenses/>.
***/

#include <stdio.h>
#include <stdbool.h>
#include <string.h>
#include <errno.h>
#include <unistd.h>
#include <fcntl.h>
#include <sys/file.h>

<<<<<<< HEAD
#include <dbus/dbus.h>
=======
#include "sd-bus.h"
#include "libudev.h"
>>>>>>> c17d7fc6

#include "util.h"
#include "special.h"
#include "bus-util.h"
#include "bus-error.h"
#include "bus-errors.h"
#include "fileio.h"
<<<<<<< HEAD
#include "libudev.h"
#include "udev-util.h"
=======
#include "udev-util.h"
#include "path-util.h"
>>>>>>> c17d7fc6

static bool arg_skip = false;
static bool arg_force = false;
static bool arg_show_progress = false;
static const char *arg_repair = "-a";

static void start_target(const char *target) {
        _cleanup_bus_error_free_ sd_bus_error error = SD_BUS_ERROR_NULL;
        _cleanup_bus_unref_ sd_bus *bus = NULL;
        int r;

        assert(target);

        r = bus_open_system_systemd(&bus);
        if (r < 0) {
                log_error("Failed to get D-Bus connection: %s", strerror(-r));
                return;
        }

        log_info("Running request %s/start/replace", target);

        /* Start these units only if we can replace base.target with it */
        r = sd_bus_call_method(bus,
                               "org.freedesktop.systemd1",
                               "/org/freedesktop/systemd1",
                               "org.freedesktop.systemd1.Manager",
                               "StartUnitReplace",
                               &error,
                               NULL,
                               "sss", "basic.target", target, "replace");

        /* Don't print a warning if we aren't called during startup */
        if (r < 0 && !sd_bus_error_has_name(&error, BUS_ERROR_NO_SUCH_JOB))
                log_error("Failed to start unit: %s", bus_error_message(&error, -r));
}

static int parse_proc_cmdline_item(const char *key, const char *value) {

        if (streq(key, "fsck.mode") && value) {

                if (streq(value, "auto"))
                        arg_force = arg_skip = false;
                else if (streq(value, "force"))
                        arg_force = true;
                else if (streq(value, "skip"))
                        arg_skip = true;
                else
                        log_warning("Invalid fsck.mode= parameter. Ignoring.");
        } else if (streq(key, "fsck.repair") && value) {

                if (streq(value, "preen"))
                        arg_repair = "-a";
                else if (streq(value, "yes"))
                        arg_repair = "-y";
                else if (streq(value, "no"))
                        arg_repair = "-n";
                else
                        log_warning("Invalid fsck.repair= parameter. Ignoring.");
        } else if (startswith(key, "fsck."))
                log_warning("Invalid fsck parameter. Ignoring.");
#ifdef HAVE_SYSV_COMPAT
        else if (streq(key, "fastboot") && !value) {
                log_warning("Please pass 'fsck.mode=skip' rather than 'fastboot' on the kernel command line.");
                arg_skip = true;
        } else if (streq(key, "forcefsck") && !value) {
                log_warning("Please pass 'fsck.mode=force' rather than 'forcefsck' on the kernel command line.");
                arg_force = true;
        }
#endif

        return 0;
}

static void test_files(void) {
#ifdef HAVE_SYSV_COMPAT
        if (access("/fastboot", F_OK) >= 0) {
                log_error("Please pass 'fsck.mode=skip' on the kernel command line rather than creating /fastboot on the root file system.");
                arg_skip = true;
        }

        if (access("/forcefsck", F_OK) >= 0) {
                log_error("Please pass 'fsck.mode=force' on the kernel command line rather than creating /forcefsck on the root file system.");
                arg_force = true;
        }
#endif

        if (access("/run/systemd/show-status", F_OK) >= 0 || plymouth_running())
                arg_show_progress = true;
}

static double percent(int pass, unsigned long cur, unsigned long max) {
        /* Values stolen from e2fsck */

        static const int pass_table[] = {
                0, 70, 90, 92, 95, 100
        };

        if (pass <= 0)
                return 0.0;

        if ((unsigned) pass >= ELEMENTSOF(pass_table) || max == 0)
                return 100.0;

        return (double) pass_table[pass-1] +
                ((double) pass_table[pass] - (double) pass_table[pass-1]) *
                (double) cur / (double) max;
}

static int process_progress(int fd) {
        _cleanup_fclose_ FILE *console = NULL, *f = NULL;
        usec_t last = 0;
        bool locked = false;
        int clear = 0;

        f = fdopen(fd, "r");
        if (!f) {
                safe_close(fd);
                return -errno;
        }

<<<<<<< HEAD
        console = fopen("/dev/console", "w");
=======
        console = fopen("/dev/console", "we");
>>>>>>> c17d7fc6
        if (!console)
                return -ENOMEM;

        while (!feof(f)) {
                int pass, m;
                unsigned long cur, max;
                _cleanup_free_ char *device = NULL;
                double p;
                usec_t t;

                if (fscanf(f, "%i %lu %lu %ms", &pass, &cur, &max, &device) != 4)
                        break;

                /* Only show one progress counter at max */
                if (!locked) {
                        if (flock(fileno(console), LOCK_EX|LOCK_NB) < 0)
                                continue;

                        locked = true;
                }

                /* Only update once every 50ms */
                t = now(CLOCK_MONOTONIC);
                if (last + 50 * USEC_PER_MSEC > t)
                        continue;

                last = t;

                p = percent(pass, cur, max);
                fprintf(console, "\r%s: fsck %3.1f%% complete...\r%n", device, p, &m);
                fflush(console);

                if (m > clear)
                        clear = m;
        }

        if (clear > 0) {
                unsigned j;

                fputc('\r', console);
                for (j = 0; j < (unsigned) clear; j++)
                        fputc(' ', console);
                fputc('\r', console);
                fflush(console);
        }

        return 0;
}

int main(int argc, char *argv[]) {
        const char *cmdline[9];
        int i = 0, r = EXIT_FAILURE, q;
        pid_t pid;
        siginfo_t status;
        _cleanup_udev_unref_ struct udev *udev = NULL;
        _cleanup_udev_device_unref_ struct udev_device *udev_device = NULL;
        const char *device, *type;
        bool root_directory;
        int progress_pipe[2] = { -1, -1 };
        char dash_c[2+10+1];
        struct stat st;

        if (argc > 2) {
                log_error("This program expects one or no arguments.");
                return EXIT_FAILURE;
        }

        log_set_target(LOG_TARGET_AUTO);
        log_parse_environment();
        log_open();

        umask(0022);

        parse_proc_cmdline(parse_proc_cmdline_item);
        test_files();

        if (!arg_force && arg_skip)
                return 0;

        udev = udev_new();
        if (!udev) {
                log_oom();
                return EXIT_FAILURE;
        }

        if (argc > 1) {
                device = argv[1];
                root_directory = false;

                if (stat(device, &st) < 0) {
                        log_error("Failed to stat '%s': %m", device);
                        return EXIT_FAILURE;
                }

                udev_device = udev_device_new_from_devnum(udev, 'b', st.st_rdev);
                if (!udev_device) {
                        log_error("Failed to detect device %s", device);
                        return EXIT_FAILURE;
                }
        } else {
                struct timespec times[2];

                /* Find root device */

                if (stat("/", &st) < 0) {
                        log_error("Failed to stat() the root directory: %m");
                        return EXIT_FAILURE;
                }

                /* Virtual root devices don't need an fsck */
                if (major(st.st_dev) == 0)
                        return EXIT_SUCCESS;

                /* check if we are already writable */
                times[0] = st.st_atim;
                times[1] = st.st_mtim;
                if (utimensat(AT_FDCWD, "/", times, 0) == 0) {
                        log_info("Root directory is writable, skipping check.");
                        return EXIT_SUCCESS;
                }

                udev_device = udev_device_new_from_devnum(udev, 'b', st.st_dev);
                if (!udev_device) {
                        log_error("Failed to detect root device.");
                        return EXIT_FAILURE;
                }

                device = udev_device_get_devnode(udev_device);
                if (!device) {
                        log_error("Failed to detect device node of root directory.");
                        return EXIT_FAILURE;
                }

                root_directory = true;
        }

        type = udev_device_get_property_value(udev_device, "ID_FS_TYPE");
        if (type) {
<<<<<<< HEAD
                const char *checker = strappenda("/sbin/fsck.", type);
                r = access(checker, X_OK);
                if (r < 0) {
                        if (errno == ENOENT) {
                                log_info("%s doesn't exist, not checking file system.", checker);
                                return EXIT_SUCCESS;
                        } else
                                log_warning("%s cannot be used: %m", checker);
=======
                r = fsck_exists(type);
                if (r < 0) {
                        if (r == -ENOENT) {
                                log_info("fsck.%s doesn't exist, not checking file system on %s",
                                         type, device);
                                return EXIT_SUCCESS;
                        } else
                                log_warning("fsck.%s cannot be used for %s: %s",
                                            type, device, strerror(-r));
>>>>>>> c17d7fc6
                }
        }

        if (arg_show_progress)
                if (pipe(progress_pipe) < 0) {
                        log_error("pipe(): %m");
                        return EXIT_FAILURE;
                }

        cmdline[i++] = "/sbin/fsck";
        cmdline[i++] =  arg_repair;
        cmdline[i++] = "-T";

        /*
         * Disable locking which conflict with udev's event
         * ownershipi, until util-linux moves the flock
         * synchronization file which prevents multiple fsck running
         * on the same rotationg media, from the disk device
         * node to a privately owned regular file.
         *
         * https://bugs.freedesktop.org/show_bug.cgi?id=79576#c5
         *
         * cmdline[i++] = "-l";
         */

        if (!root_directory)
                cmdline[i++] = "-M";

        if (arg_force)
                cmdline[i++] = "-f";

        if (progress_pipe[1] >= 0) {
                snprintf(dash_c, sizeof(dash_c), "-C%i", progress_pipe[1]);
                char_array_0(dash_c);
                cmdline[i++] = dash_c;
        }

        cmdline[i++] = device;
        cmdline[i++] = NULL;

        pid = fork();
        if (pid < 0) {
                log_error("fork(): %m");
                goto finish;
        } else if (pid == 0) {
                /* Child */
                if (progress_pipe[0] >= 0)
                        safe_close(progress_pipe[0]);
                execv(cmdline[0], (char**) cmdline);
                _exit(8); /* Operational error */
        }

        progress_pipe[1] = safe_close(progress_pipe[1]);

        if (progress_pipe[0] >= 0) {
                process_progress(progress_pipe[0]);
                progress_pipe[0] = -1;
        }

        q = wait_for_terminate(pid, &status);
        if (q < 0) {
                log_error("waitid(): %s", strerror(-q));
                goto finish;
        }

        if (status.si_code != CLD_EXITED || (status.si_status & ~1)) {

                if (status.si_code == CLD_KILLED || status.si_code == CLD_DUMPED)
                        log_error("fsck terminated by signal %s.", signal_to_string(status.si_status));
                else if (status.si_code == CLD_EXITED)
                        log_error("fsck failed with error code %i.", status.si_status);
                else
                        log_error("fsck failed due to unknown reason.");

                if (status.si_code == CLD_EXITED && (status.si_status & 2) && root_directory)
                        /* System should be rebooted. */
                        start_target(SPECIAL_REBOOT_TARGET);
                else if (status.si_code == CLD_EXITED && (status.si_status & 6))
                        /* Some other problem */
                        start_target(SPECIAL_EMERGENCY_TARGET);
                else {
                        r = EXIT_SUCCESS;
                        log_warning("Ignoring error.");
                }

        } else
                r = EXIT_SUCCESS;

        if (status.si_code == CLD_EXITED && (status.si_status & 1))
                touch("/run/systemd/quotacheck");

finish:
<<<<<<< HEAD
        close_pipe(progress_pipe);
=======
        safe_close_pair(progress_pipe);
>>>>>>> c17d7fc6

        return r;
}<|MERGE_RESOLUTION|>--- conflicted
+++ resolved
@@ -28,12 +28,8 @@
 #include <fcntl.h>
 #include <sys/file.h>
 
-<<<<<<< HEAD
-#include <dbus/dbus.h>
-=======
 #include "sd-bus.h"
 #include "libudev.h"
->>>>>>> c17d7fc6
 
 #include "util.h"
 #include "special.h"
@@ -41,13 +37,8 @@
 #include "bus-error.h"
 #include "bus-errors.h"
 #include "fileio.h"
-<<<<<<< HEAD
-#include "libudev.h"
-#include "udev-util.h"
-=======
 #include "udev-util.h"
 #include "path-util.h"
->>>>>>> c17d7fc6
 
 static bool arg_skip = false;
 static bool arg_force = false;
@@ -168,11 +159,7 @@
                 return -errno;
         }
 
-<<<<<<< HEAD
-        console = fopen("/dev/console", "w");
-=======
         console = fopen("/dev/console", "we");
->>>>>>> c17d7fc6
         if (!console)
                 return -ENOMEM;
 
@@ -311,16 +298,6 @@
 
         type = udev_device_get_property_value(udev_device, "ID_FS_TYPE");
         if (type) {
-<<<<<<< HEAD
-                const char *checker = strappenda("/sbin/fsck.", type);
-                r = access(checker, X_OK);
-                if (r < 0) {
-                        if (errno == ENOENT) {
-                                log_info("%s doesn't exist, not checking file system.", checker);
-                                return EXIT_SUCCESS;
-                        } else
-                                log_warning("%s cannot be used: %m", checker);
-=======
                 r = fsck_exists(type);
                 if (r < 0) {
                         if (r == -ENOENT) {
@@ -330,7 +307,6 @@
                         } else
                                 log_warning("fsck.%s cannot be used for %s: %s",
                                             type, device, strerror(-r));
->>>>>>> c17d7fc6
                 }
         }
 
@@ -423,11 +399,7 @@
                 touch("/run/systemd/quotacheck");
 
 finish:
-<<<<<<< HEAD
-        close_pipe(progress_pipe);
-=======
         safe_close_pair(progress_pipe);
->>>>>>> c17d7fc6
 
         return r;
 }