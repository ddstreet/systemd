/*-*- Mode: C; c-basic-offset: 8; indent-tabs-mode: nil -*-*/

/***
  This file is part of systemd.

  Copyright 2010 Lennart Poettering
  Copyright 2014 Holger Hans Peter Freyther

  systemd is free software; you can redistribute it and/or modify it
  under the terms of the GNU Lesser General Public License as published by
  the Free Software Foundation; either version 2.1 of the License, or
  (at your option) any later version.

  systemd is distributed in the hope that it will be useful, but
  WITHOUT ANY WARRANTY; without even the implied warranty of
  MERCHANTABILITY or FITNESS FOR A PARTICULAR PURPOSE. See the GNU
  Lesser General Public License for more details.

  You should have received a copy of the GNU Lesser General Public License
  along with systemd; If not, see <http://www.gnu.org/licenses/>.
***/

#include <stdio.h>
#include <stdbool.h>
#include <errno.h>
#include <unistd.h>
#include <fcntl.h>
#include <sys/file.h>
#include <sys/stat.h>
<<<<<<< HEAD
#include <sys/socket.h>
=======
>>>>>>> 29b36248

#include "sd-bus.h"
#include "libudev.h"

#include "util.h"
#include "special.h"
#include "bus-util.h"
#include "bus-error.h"
#include "bus-common-errors.h"
#include "udev-util.h"
#include "path-util.h"
#include "socket-util.h"
#include "fsckd/fsckd.h"

static bool arg_skip = false;
static bool arg_force = false;
static const char *arg_repair = "-a";

static void start_target(const char *target) {
        _cleanup_bus_error_free_ sd_bus_error error = SD_BUS_ERROR_NULL;
        _cleanup_bus_close_unref_ sd_bus *bus = NULL;
        int r;

        assert(target);

        r = bus_open_system_systemd(&bus);
        if (r < 0) {
                log_error_errno(r, "Failed to get D-Bus connection: %m");
                return;
        }

        log_info("Running request %s/start/replace", target);

        /* Start these units only if we can replace base.target with it */
        r = sd_bus_call_method(bus,
                               "org.freedesktop.systemd1",
                               "/org/freedesktop/systemd1",
                               "org.freedesktop.systemd1.Manager",
                               "StartUnitReplace",
                               &error,
                               NULL,
                               "sss", "basic.target", target, "replace");

        /* Don't print a warning if we aren't called during startup */
        if (r < 0 && !sd_bus_error_has_name(&error, BUS_ERROR_NO_SUCH_JOB))
                log_error("Failed to start unit: %s", bus_error_message(&error, -r));
}

static int parse_proc_cmdline_item(const char *key, const char *value) {

        if (streq(key, "fsck.mode") && value) {

                if (streq(value, "auto"))
                        arg_force = arg_skip = false;
                else if (streq(value, "force"))
                        arg_force = true;
                else if (streq(value, "skip"))
                        arg_skip = true;
                else
                        log_warning("Invalid fsck.mode= parameter '%s'. Ignoring.", value);

        } else if (streq(key, "fsck.repair") && value) {

                if (streq(value, "preen"))
                        arg_repair = "-a";
                else if (streq(value, "yes"))
                        arg_repair = "-y";
                else if (streq(value, "no"))
                        arg_repair = "-n";
                else
                        log_warning("Invalid fsck.repair= parameter '%s'. Ignoring.", value);
        }

#ifdef HAVE_SYSV_COMPAT
        else if (streq(key, "fastboot") && !value) {
                log_warning("Please pass 'fsck.mode=skip' rather than 'fastboot' on the kernel command line.");
                arg_skip = true;

        } else if (streq(key, "forcefsck") && !value) {
                log_warning("Please pass 'fsck.mode=force' rather than 'forcefsck' on the kernel command line.");
                arg_force = true;
        }
#endif

        return 0;
}

static void test_files(void) {

#ifdef HAVE_SYSV_COMPAT
        if (access("/fastboot", F_OK) >= 0) {
                log_error("Please pass 'fsck.mode=skip' on the kernel command line rather than creating /fastboot on the root file system.");
                arg_skip = true;
        }

        if (access("/forcefsck", F_OK) >= 0) {
                log_error("Please pass 'fsck.mode=force' on the kernel command line rather than creating /forcefsck on the root file system.");
                arg_force = true;
        }
#endif

}

<<<<<<< HEAD
static int make_progress_fd(void) {
=======
static int process_progress(int fd, pid_t fsck_pid, dev_t device_num) {
        _cleanup_fclose_ FILE *f = NULL;
        usec_t last = 0;
        _cleanup_close_ int fsckd_fd = -1;
>>>>>>> 29b36248
        static const union sockaddr_union sa = {
                .un.sun_family = AF_UNIX,
                .un.sun_path = FSCKD_SOCKET_PATH,
        };
        int fsck_fd;

<<<<<<< HEAD
        fsck_fd = socket(AF_UNIX, SOCK_STREAM, 0);
        if (fsck_fd < 0)
                return log_warning_errno(errno, "Cannot crate fsck socket, we won't report fsck progress: %m");

        if (shutdown(fsck_fd, SHUT_RD) < 0)
                return log_warning_errno(errno, "Cannot make fsck socket write-only, we won't report fsck progress: %m");

        if (connect(fsck_fd, &sa.sa, offsetof(struct sockaddr_un, sun_path) + strlen(sa.un.sun_path)) < 0)
                return log_warning_errno(errno, "Cannot connect to fsckd socket, we won't report fsck progress: %m");
=======
        fsckd_fd = socket(AF_UNIX, SOCK_STREAM | SOCK_CLOEXEC, 0);
        if (fsckd_fd < 0)
                return log_warning_errno(errno, "Cannot open fsckd socket, we won't report fsck progress: %m");
        if (connect(fsckd_fd, &sa.sa, offsetof(struct sockaddr_un, sun_path) + strlen(sa.un.sun_path)) < 0)
                return log_warning_errno(errno, "Cannot connect to fsckd socket, we won't report fsck progress: %m");

        f = fdopen(fd, "r");
        if (!f)
                return log_warning_errno(errno, "Cannot connect to fsck, we won't report fsck progress: %m");

        while (!feof(f)) {
                int pass;
                size_t buflen;
                size_t cur, max;
                ssize_t r;
                usec_t t;
                _cleanup_free_ char *device = NULL;
                FsckProgress progress;
                FsckdMessage fsckd_message;

                if (fscanf(f, "%i %lu %lu %ms", &pass, &cur, &max, &device) != 4)
                        break;

                /* Only update once every 50ms */
                t = now(CLOCK_MONOTONIC);
                if (last + 50 * USEC_PER_MSEC > t)
                        continue;

                last = t;

                /* send progress to fsckd */
                progress.devnum = device_num;
                progress.cur = cur;
                progress.max = max;
                progress.pass = pass;

                r = send(fsckd_fd, &progress, sizeof(FsckProgress), 0);
                if (r < 0 || (size_t) r < sizeof(FsckProgress))
                        log_warning_errno(errno, "Cannot communicate fsck progress to fsckd: %m");

                /* get fsckd requests, only read when we have coherent size data */
                r = ioctl(fsckd_fd, FIONREAD, &buflen);
                if (r == 0 && (size_t) buflen >= sizeof(FsckdMessage)) {
                        r = recv(fsckd_fd, &fsckd_message, sizeof(FsckdMessage), 0);
                        if (r > 0 && fsckd_message.cancel == 1) {
                                log_info("Request to cancel fsck from fsckd");
                                kill(fsck_pid, SIGTERM);
                        }
                }
        }
>>>>>>> 29b36248

        return fsck_fd;
}

int main(int argc, char *argv[]) {
        const char *cmdline[9];
        int i = 0, r = EXIT_FAILURE, q;
        pid_t pid;
        int progress_rc;
        siginfo_t status;
        _cleanup_udev_unref_ struct udev *udev = NULL;
        _cleanup_udev_device_unref_ struct udev_device *udev_device = NULL;
        const char *device, *type;
        bool root_directory;
        _cleanup_close_ int fsck_fd = -1;
        char dash_c[sizeof("-C")-1 + DECIMAL_STR_MAX(int) + 1];
        int fd_arg_index = -1;
        struct stat st;

        if (argc > 2) {
                log_error("This program expects one or no arguments.");
                return EXIT_FAILURE;
        }

        log_set_target(LOG_TARGET_AUTO);
        log_parse_environment();
        log_open();

        umask(0022);

        q = parse_proc_cmdline(parse_proc_cmdline_item);
        if (q < 0)
                log_warning_errno(q, "Failed to parse kernel command line, ignoring: %m");

        test_files();

        if (!arg_force && arg_skip) {
                r = 0;
                goto finish;
        }

        udev = udev_new();
        if (!udev) {
                r = log_oom();
                goto finish;
        }

        if (argc > 1) {
                device = argv[1];
                root_directory = false;

                if (stat(device, &st) < 0) {
                        r = log_error_errno(errno, "Failed to stat '%s': %m", device);
                        goto finish;
                }

                udev_device = udev_device_new_from_devnum(udev, 'b', st.st_rdev);
                if (!udev_device) {
                        r = log_error_errno(errno, "Failed to detect device %s", device);
                        goto finish;
                }
        } else {
                struct timespec times[2];

                /* Find root device */

                if (stat("/", &st) < 0) {
                        r = log_error_errno(errno, "Failed to stat() the root directory: %m");
                        goto finish;
                }

                /* Virtual root devices don't need an fsck */
                if (major(st.st_dev) == 0) {
                        log_debug("Root directory is virtual, skipping check.");
                        r = 0;
                        goto finish;
                }

                /* check if we are already writable */
                times[0] = st.st_atim;
                times[1] = st.st_mtim;
                if (utimensat(AT_FDCWD, "/", times, 0) == 0) {
                        log_info("Root directory is writable, skipping check.");
                        r = 0;
                        goto finish;
                }

                udev_device = udev_device_new_from_devnum(udev, 'b', st.st_dev);
                if (!udev_device) {
                        r = log_error_errno(errno, "Failed to detect root device.");
                        goto finish;
                }

                device = udev_device_get_devnode(udev_device);
                if (!device) {
                        log_error("Failed to detect device node of root directory.");
                        r = -ENXIO;
                        goto finish;
                }

                root_directory = true;
        }

        type = udev_device_get_property_value(udev_device, "ID_FS_TYPE");
        if (type) {
                r = fsck_exists(type);
                if (r == -ENOENT) {
                        log_info("fsck.%s doesn't exist, not checking file system on %s", type, device);
                        r = 0;
                        goto finish;
                } else if (r < 0)
                        log_warning_errno(r, "fsck.%s cannot be used for %s: %m", type, device);
        }

<<<<<<< HEAD
=======
        if (pipe(progress_pipe) < 0) {
                log_error_errno(errno, "pipe(): %m");
                return EXIT_FAILURE;
        }

>>>>>>> 29b36248
        cmdline[i++] = "/sbin/fsck";
        cmdline[i++] =  arg_repair;
        cmdline[i++] = "-T";

        /*
         * Since util-linux v2.25 fsck uses /run/fsck/<diskname>.lock files.
         * The previous versions use flock for the device and conflict with
         * udevd, see https://bugs.freedesktop.org/show_bug.cgi?id=79576#c5
         */
        cmdline[i++] = "-l";

        if (!root_directory)
                cmdline[i++] = "-M";

        if (arg_force)
                cmdline[i++] = "-f";

        /* mark index for -C arg */
        fd_arg_index = i++;
        cmdline[i++] = device;
        cmdline[i++] = NULL;

        pid = fork();
        if (pid < 0) {
                r = log_error_errno(errno, "fork(): %m");
                goto finish;
        } else if (pid == 0) {
                /* Child */

                /* create and connect systemd-fsckd socket to fsck fd.
                   only log a warning if progress couldn't be reported
                   but don't stop. */
                fsck_fd = make_progress_fd();
                if (fsck_fd >= 0) {
                        xsprintf(dash_c, "-C%i", fsck_fd);
                        cmdline[fd_arg_index] = dash_c;
                } else
                        /* put in a harmless and redundant option */
                        cmdline[fd_arg_index] = "-T";

<<<<<<< HEAD
                execv(cmdline[0], (char**) cmdline);
                _exit(8); /* Operational error */
=======
        if (progress_pipe[0] >= 0) {
                progress_rc = process_progress(progress_pipe[0], pid, st.st_rdev);
                progress_pipe[0] = -1;
>>>>>>> 29b36248
        }
        safe_close(fsck_fd);

        r = wait_for_terminate(pid, &status);
        if (r < 0) {
                log_error_errno(r, "waitid(): %m");
                goto finish;
        }

        if (status.si_code != CLD_EXITED || (status.si_status & ~1) || progress_rc != 0) {

                /* cancel will kill fsck (but process_progress returns 0) */
                if ((progress_rc != 0 && status.si_code == CLD_KILLED) || status.si_code == CLD_DUMPED)
                        log_error("fsck terminated by signal %s.", signal_to_string(status.si_status));
                else if (status.si_code == CLD_EXITED)
                        log_error("fsck failed with error code %i.", status.si_status);
                else if (progress_rc != 0)
                        log_error("fsck failed due to unknown reason.");

                r = -EINVAL;

                if (status.si_code == CLD_EXITED && (status.si_status & 2) && root_directory)
                        /* System should be rebooted. */
                        start_target(SPECIAL_REBOOT_TARGET);
                else if (status.si_code == CLD_EXITED && (status.si_status & 6))
                        /* Some other problem */
                        start_target(SPECIAL_EMERGENCY_TARGET);
<<<<<<< HEAD
                else if (status.si_status == 15) {
                        r = 0;
                        log_warning("Ignoring error.");
=======
                else {
                        r = EXIT_SUCCESS;
                        if (progress_rc != 0)
                                log_warning("Ignoring error.");
>>>>>>> 29b36248
                }

        } else
                r = 0;

        if (status.si_code == CLD_EXITED && (status.si_status & 1))
                touch("/run/systemd/quotacheck");

finish:
        return r < 0 ? EXIT_FAILURE : EXIT_SUCCESS;
}<|MERGE_RESOLUTION|>--- conflicted
+++ resolved
@@ -22,15 +22,12 @@
 
 #include <stdio.h>
 #include <stdbool.h>
+#include <string.h>
 #include <errno.h>
 #include <unistd.h>
 #include <fcntl.h>
 #include <sys/file.h>
 #include <sys/stat.h>
-<<<<<<< HEAD
-#include <sys/socket.h>
-=======
->>>>>>> 29b36248
 
 #include "sd-bus.h"
 #include "libudev.h"
@@ -40,6 +37,7 @@
 #include "bus-util.h"
 #include "bus-error.h"
 #include "bus-common-errors.h"
+#include "fileio.h"
 #include "udev-util.h"
 #include "path-util.h"
 #include "socket-util.h"
@@ -134,31 +132,15 @@
 
 }
 
-<<<<<<< HEAD
-static int make_progress_fd(void) {
-=======
 static int process_progress(int fd, pid_t fsck_pid, dev_t device_num) {
         _cleanup_fclose_ FILE *f = NULL;
         usec_t last = 0;
         _cleanup_close_ int fsckd_fd = -1;
->>>>>>> 29b36248
         static const union sockaddr_union sa = {
                 .un.sun_family = AF_UNIX,
                 .un.sun_path = FSCKD_SOCKET_PATH,
         };
-        int fsck_fd;
-
-<<<<<<< HEAD
-        fsck_fd = socket(AF_UNIX, SOCK_STREAM, 0);
-        if (fsck_fd < 0)
-                return log_warning_errno(errno, "Cannot crate fsck socket, we won't report fsck progress: %m");
-
-        if (shutdown(fsck_fd, SHUT_RD) < 0)
-                return log_warning_errno(errno, "Cannot make fsck socket write-only, we won't report fsck progress: %m");
-
-        if (connect(fsck_fd, &sa.sa, offsetof(struct sockaddr_un, sun_path) + strlen(sa.un.sun_path)) < 0)
-                return log_warning_errno(errno, "Cannot connect to fsckd socket, we won't report fsck progress: %m");
-=======
+
         fsckd_fd = socket(AF_UNIX, SOCK_STREAM | SOCK_CLOEXEC, 0);
         if (fsckd_fd < 0)
                 return log_warning_errno(errno, "Cannot open fsckd socket, we won't report fsck progress: %m");
@@ -209,9 +191,8 @@
                         }
                 }
         }
->>>>>>> 29b36248
-
-        return fsck_fd;
+
+        return 0;
 }
 
 int main(int argc, char *argv[]) {
@@ -224,9 +205,8 @@
         _cleanup_udev_device_unref_ struct udev_device *udev_device = NULL;
         const char *device, *type;
         bool root_directory;
-        _cleanup_close_ int fsck_fd = -1;
+        int progress_pipe[2] = { -1, -1 };
         char dash_c[sizeof("-C")-1 + DECIMAL_STR_MAX(int) + 1];
-        int fd_arg_index = -1;
         struct stat st;
 
         if (argc > 2) {
@@ -246,15 +226,13 @@
 
         test_files();
 
-        if (!arg_force && arg_skip) {
-                r = 0;
-                goto finish;
-        }
+        if (!arg_force && arg_skip)
+                return 0;
 
         udev = udev_new();
         if (!udev) {
-                r = log_oom();
-                goto finish;
+                log_oom();
+                return EXIT_FAILURE;
         }
 
         if (argc > 1) {
@@ -262,14 +240,14 @@
                 root_directory = false;
 
                 if (stat(device, &st) < 0) {
-                        r = log_error_errno(errno, "Failed to stat '%s': %m", device);
-                        goto finish;
+                        log_error_errno(errno, "Failed to stat '%s': %m", device);
+                        return EXIT_FAILURE;
                 }
 
                 udev_device = udev_device_new_from_devnum(udev, 'b', st.st_rdev);
                 if (!udev_device) {
-                        r = log_error_errno(errno, "Failed to detect device %s", device);
-                        goto finish;
+                        log_error("Failed to detect device %s", device);
+                        return EXIT_FAILURE;
                 }
         } else {
                 struct timespec times[2];
@@ -277,37 +255,32 @@
                 /* Find root device */
 
                 if (stat("/", &st) < 0) {
-                        r = log_error_errno(errno, "Failed to stat() the root directory: %m");
-                        goto finish;
+                        log_error_errno(errno, "Failed to stat() the root directory: %m");
+                        return EXIT_FAILURE;
                 }
 
                 /* Virtual root devices don't need an fsck */
-                if (major(st.st_dev) == 0) {
-                        log_debug("Root directory is virtual, skipping check.");
-                        r = 0;
-                        goto finish;
-                }
+                if (major(st.st_dev) == 0)
+                        return EXIT_SUCCESS;
 
                 /* check if we are already writable */
                 times[0] = st.st_atim;
                 times[1] = st.st_mtim;
                 if (utimensat(AT_FDCWD, "/", times, 0) == 0) {
                         log_info("Root directory is writable, skipping check.");
-                        r = 0;
-                        goto finish;
+                        return EXIT_SUCCESS;
                 }
 
                 udev_device = udev_device_new_from_devnum(udev, 'b', st.st_dev);
                 if (!udev_device) {
-                        r = log_error_errno(errno, "Failed to detect root device.");
-                        goto finish;
+                        log_error("Failed to detect root device.");
+                        return EXIT_FAILURE;
                 }
 
                 device = udev_device_get_devnode(udev_device);
                 if (!device) {
                         log_error("Failed to detect device node of root directory.");
-                        r = -ENXIO;
-                        goto finish;
+                        return EXIT_FAILURE;
                 }
 
                 root_directory = true;
@@ -318,20 +291,16 @@
                 r = fsck_exists(type);
                 if (r == -ENOENT) {
                         log_info("fsck.%s doesn't exist, not checking file system on %s", type, device);
-                        r = 0;
-                        goto finish;
+                        return EXIT_SUCCESS;
                 } else if (r < 0)
                         log_warning_errno(r, "fsck.%s cannot be used for %s: %m", type, device);
         }
 
-<<<<<<< HEAD
-=======
         if (pipe(progress_pipe) < 0) {
                 log_error_errno(errno, "pipe(): %m");
                 return EXIT_FAILURE;
         }
 
->>>>>>> 29b36248
         cmdline[i++] = "/sbin/fsck";
         cmdline[i++] =  arg_repair;
         cmdline[i++] = "-T";
@@ -349,43 +318,36 @@
         if (arg_force)
                 cmdline[i++] = "-f";
 
-        /* mark index for -C arg */
-        fd_arg_index = i++;
+        if (progress_pipe[1] >= 0) {
+                xsprintf(dash_c, "-C%i", progress_pipe[1]);
+                cmdline[i++] = dash_c;
+        }
+
         cmdline[i++] = device;
         cmdline[i++] = NULL;
 
         pid = fork();
         if (pid < 0) {
-                r = log_error_errno(errno, "fork(): %m");
+                log_error_errno(errno, "fork(): %m");
                 goto finish;
         } else if (pid == 0) {
                 /* Child */
-
-                /* create and connect systemd-fsckd socket to fsck fd.
-                   only log a warning if progress couldn't be reported
-                   but don't stop. */
-                fsck_fd = make_progress_fd();
-                if (fsck_fd >= 0) {
-                        xsprintf(dash_c, "-C%i", fsck_fd);
-                        cmdline[fd_arg_index] = dash_c;
-                } else
-                        /* put in a harmless and redundant option */
-                        cmdline[fd_arg_index] = "-T";
-
-<<<<<<< HEAD
+                if (progress_pipe[0] >= 0)
+                        safe_close(progress_pipe[0]);
                 execv(cmdline[0], (char**) cmdline);
                 _exit(8); /* Operational error */
-=======
+        }
+
+        progress_pipe[1] = safe_close(progress_pipe[1]);
+
         if (progress_pipe[0] >= 0) {
                 progress_rc = process_progress(progress_pipe[0], pid, st.st_rdev);
                 progress_pipe[0] = -1;
->>>>>>> 29b36248
-        }
-        safe_close(fsck_fd);
-
-        r = wait_for_terminate(pid, &status);
-        if (r < 0) {
-                log_error_errno(r, "waitid(): %m");
+        }
+
+        q = wait_for_terminate(pid, &status);
+        if (q < 0) {
+                log_error_errno(q, "waitid(): %m");
                 goto finish;
         }
 
@@ -399,32 +361,26 @@
                 else if (progress_rc != 0)
                         log_error("fsck failed due to unknown reason.");
 
-                r = -EINVAL;
-
                 if (status.si_code == CLD_EXITED && (status.si_status & 2) && root_directory)
                         /* System should be rebooted. */
                         start_target(SPECIAL_REBOOT_TARGET);
                 else if (status.si_code == CLD_EXITED && (status.si_status & 6))
                         /* Some other problem */
                         start_target(SPECIAL_EMERGENCY_TARGET);
-<<<<<<< HEAD
-                else if (status.si_status == 15) {
-                        r = 0;
-                        log_warning("Ignoring error.");
-=======
                 else {
                         r = EXIT_SUCCESS;
                         if (progress_rc != 0)
                                 log_warning("Ignoring error.");
->>>>>>> 29b36248
                 }
 
         } else
-                r = 0;
+                r = EXIT_SUCCESS;
 
         if (status.si_code == CLD_EXITED && (status.si_status & 1))
                 touch("/run/systemd/quotacheck");
 
 finish:
-        return r < 0 ? EXIT_FAILURE : EXIT_SUCCESS;
+        safe_close_pair(progress_pipe);
+
+        return r;
 }