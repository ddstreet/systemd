/*-*- Mode: C; c-basic-offset: 8; indent-tabs-mode: nil -*-*/

/***
  This file is part of systemd.

  Copyright 2010 Lennart Poettering
  Copyright 2014 Holger Hans Peter Freyther

  systemd is free software; you can redistribute it and/or modify it
  under the terms of the GNU Lesser General Public License as published by
  the Free Software Foundation; either version 2.1 of the License, or
  (at your option) any later version.

  systemd is distributed in the hope that it will be useful, but
  WITHOUT ANY WARRANTY; without even the implied warranty of
  MERCHANTABILITY or FITNESS FOR A PARTICULAR PURPOSE. See the GNU
  Lesser General Public License for more details.

  You should have received a copy of the GNU Lesser General Public License
  along with systemd; If not, see <http://www.gnu.org/licenses/>.
***/

#include <stdio.h>
#include <stdbool.h>
#include <string.h>
#include <errno.h>
#include <unistd.h>
#include <fcntl.h>
#include <sys/file.h>
#include <sys/stat.h>

#include "sd-bus.h"
#include "libudev.h"

#include "util.h"
#include "special.h"
#include "bus-util.h"
#include "bus-error.h"
#include "bus-common-errors.h"
#include "fileio.h"
#include "udev-util.h"
#include "path-util.h"
#include "socket-util.h"
#include "fsckd/fsckd.h"

static bool arg_skip = false;
static bool arg_force = false;
static const char *arg_repair = "-a";

static void start_target(const char *target) {
        _cleanup_bus_error_free_ sd_bus_error error = SD_BUS_ERROR_NULL;
        _cleanup_bus_close_unref_ sd_bus *bus = NULL;
        int r;

        assert(target);

        r = bus_open_system_systemd(&bus);
        if (r < 0) {
                log_error_errno(r, "Failed to get D-Bus connection: %m");
                return;
        }

        log_info("Running request %s/start/replace", target);

        /* Start these units only if we can replace base.target with it */
        r = sd_bus_call_method(bus,
                               "org.freedesktop.systemd1",
                               "/org/freedesktop/systemd1",
                               "org.freedesktop.systemd1.Manager",
                               "StartUnitReplace",
                               &error,
                               NULL,
                               "sss", "basic.target", target, "replace");

        /* Don't print a warning if we aren't called during startup */
        if (r < 0 && !sd_bus_error_has_name(&error, BUS_ERROR_NO_SUCH_JOB))
                log_error("Failed to start unit: %s", bus_error_message(&error, -r));
}

static int parse_proc_cmdline_item(const char *key, const char *value) {

        if (streq(key, "fsck.mode") && value) {

                if (streq(value, "auto"))
                        arg_force = arg_skip = false;
                else if (streq(value, "force"))
                        arg_force = true;
                else if (streq(value, "skip"))
                        arg_skip = true;
                else
                        log_warning("Invalid fsck.mode= parameter '%s'. Ignoring.", value);

        } else if (streq(key, "fsck.repair") && value) {

                if (streq(value, "preen"))
                        arg_repair = "-a";
                else if (streq(value, "yes"))
                        arg_repair = "-y";
                else if (streq(value, "no"))
                        arg_repair = "-n";
                else
                        log_warning("Invalid fsck.repair= parameter '%s'. Ignoring.", value);
        }

#ifdef HAVE_SYSV_COMPAT
        else if (streq(key, "fastboot") && !value) {
                log_warning("Please pass 'fsck.mode=skip' rather than 'fastboot' on the kernel command line.");
                arg_skip = true;

        } else if (streq(key, "forcefsck") && !value) {
                log_warning("Please pass 'fsck.mode=force' rather than 'forcefsck' on the kernel command line.");
                arg_force = true;
        }
#endif

        return 0;
}

static void test_files(void) {

#ifdef HAVE_SYSV_COMPAT
        if (access("/fastboot", F_OK) >= 0) {
                log_error("Please pass 'fsck.mode=skip' on the kernel command line rather than creating /fastboot on the root file system.");
                arg_skip = true;
        }

        if (access("/forcefsck", F_OK) >= 0) {
                log_error("Please pass 'fsck.mode=force' on the kernel command line rather than creating /forcefsck on the root file system.");
                arg_force = true;
        }
#endif

}

static int process_progress(int fd, pid_t fsck_pid, dev_t device_num) {
        _cleanup_fclose_ FILE *f = NULL;
        usec_t last = 0;
        _cleanup_close_ int fsckd_fd = -1;
        static const union sockaddr_union sa = {
                .un.sun_family = AF_UNIX,
                .un.sun_path = FSCKD_SOCKET_PATH,
        };

        fsckd_fd = socket(AF_UNIX, SOCK_STREAM | SOCK_CLOEXEC, 0);
        if (fsckd_fd < 0)
                return log_warning_errno(errno, "Cannot open fsckd socket, we won't report fsck progress: %m");
        if (connect(fsckd_fd, &sa.sa, offsetof(struct sockaddr_un, sun_path) + strlen(sa.un.sun_path)) < 0)
                return log_warning_errno(errno, "Cannot connect to fsckd socket, we won't report fsck progress: %m");

        f = fdopen(fd, "r");
        if (!f)
                return log_warning_errno(errno, "Cannot connect to fsck, we won't report fsck progress: %m");

        while (!feof(f)) {
                int pass;
                size_t buflen;
                size_t cur, max;
                ssize_t r;
                usec_t t;
                _cleanup_free_ char *device = NULL;
                FsckProgress progress;
                FsckdMessage fsckd_message;

                if (fscanf(f, "%i %zu %zu %ms", &pass, &cur, &max, &device) != 4)
                        break;

                /* Only update once every 50ms */
                t = now(CLOCK_MONOTONIC);
                if (last + 50 * USEC_PER_MSEC > t)
                        continue;

                last = t;

                /* send progress to fsckd */
                progress.devnum = device_num;
                progress.cur = cur;
                progress.max = max;
                progress.pass = pass;

                r = send(fsckd_fd, &progress, sizeof(FsckProgress), 0);
                if (r < 0 || (size_t) r < sizeof(FsckProgress))
                        log_warning_errno(errno, "Cannot communicate fsck progress to fsckd: %m");

                /* get fsckd requests, only read when we have coherent size data */
                r = ioctl(fsckd_fd, FIONREAD, &buflen);
                if (r == 0 && (size_t) buflen >= sizeof(FsckdMessage)) {
                        r = recv(fsckd_fd, &fsckd_message, sizeof(FsckdMessage), 0);
                        if (r > 0 && fsckd_message.cancel == 1) {
                                log_info("Request to cancel fsck from fsckd");
                                kill(fsck_pid, SIGTERM);
                        }
                }
        }

        return 0;
}

int main(int argc, char *argv[]) {
        const char *cmdline[9];
        int i = 0, r = EXIT_FAILURE, q;
        pid_t pid;
        int progress_rc;
        siginfo_t status;
        _cleanup_udev_unref_ struct udev *udev = NULL;
        _cleanup_udev_device_unref_ struct udev_device *udev_device = NULL;
        const char *device, *type;
        bool root_directory;
        _cleanup_close_pair_ int progress_pipe[2] = { -1, -1 };
        char dash_c[sizeof("-C")-1 + DECIMAL_STR_MAX(int) + 1];
        struct stat st;

        if (argc > 2) {
                log_error("This program expects one or no arguments.");
                return EXIT_FAILURE;
        }

        log_set_target(LOG_TARGET_AUTO);
        log_parse_environment();
        log_open();

        umask(0022);

        q = parse_proc_cmdline(parse_proc_cmdline_item);
        if (q < 0)
                log_warning_errno(q, "Failed to parse kernel command line, ignoring: %m");

        test_files();

        if (!arg_force && arg_skip) {
                r = 0;
                goto finish;
        }

        udev = udev_new();
        if (!udev) {
                r = log_oom();
                goto finish;
        }

        if (argc > 1) {
                device = argv[1];
                root_directory = false;

                if (stat(device, &st) < 0) {
                        r = log_error_errno(errno, "Failed to stat '%s': %m", device);
                        goto finish;
                }

                udev_device = udev_device_new_from_devnum(udev, 'b', st.st_rdev);
                if (!udev_device) {
                        r = log_error_errno(errno, "Failed to detect device %s", device);
                        goto finish;
                }
        } else {
                struct timespec times[2];

                /* Find root device */

                if (stat("/", &st) < 0) {
                        r = log_error_errno(errno, "Failed to stat() the root directory: %m");
                        goto finish;
                }

                /* Virtual root devices don't need an fsck */
                if (major(st.st_dev) == 0) {
                        log_debug("Root directory is virtual, skipping check.");
                        r = 0;
                        goto finish;
                }

                /* check if we are already writable */
                times[0] = st.st_atim;
                times[1] = st.st_mtim;
                if (utimensat(AT_FDCWD, "/", times, 0) == 0) {
                        log_info("Root directory is writable, skipping check.");
                        r = 0;
                        goto finish;
                }

                udev_device = udev_device_new_from_devnum(udev, 'b', st.st_dev);
                if (!udev_device) {
                        r = log_error_errno(errno, "Failed to detect root device.");
                        goto finish;
                }

                device = udev_device_get_devnode(udev_device);
                if (!device) {
                        log_error("Failed to detect device node of root directory.");
                        r = -ENXIO;
                        goto finish;
                }

                root_directory = true;
        }

        type = udev_device_get_property_value(udev_device, "ID_FS_TYPE");
        if (type) {
                r = fsck_exists(type);
                if (r == -ENOENT) {
                        log_info("fsck.%s doesn't exist, not checking file system on %s", type, device);
                        r = 0;
                        goto finish;
                } else if (r < 0)
                        log_warning_errno(r, "fsck.%s cannot be used for %s: %m", type, device);
        }

        if (pipe(progress_pipe) < 0) {
<<<<<<< HEAD
                log_error_errno(errno, "pipe(): %m");
                return EXIT_FAILURE;
=======
                r = log_error_errno(errno, "pipe(): %m");
                goto finish;
>>>>>>> 5cfb0bb8
        }

        cmdline[i++] = "/sbin/fsck";
        cmdline[i++] =  arg_repair;
        cmdline[i++] = "-T";

        /*
         * Since util-linux v2.25 fsck uses /run/fsck/<diskname>.lock files.
         * The previous versions use flock for the device and conflict with
         * udevd, see https://bugs.freedesktop.org/show_bug.cgi?id=79576#c5
         */
        cmdline[i++] = "-l";

        if (!root_directory)
                cmdline[i++] = "-M";

        if (arg_force)
                cmdline[i++] = "-f";

        xsprintf(dash_c, "-C%i", progress_pipe[1]);
        cmdline[i++] = dash_c;

        cmdline[i++] = device;
        cmdline[i++] = NULL;

        pid = fork();
        if (pid < 0) {
                r = log_error_errno(errno, "fork(): %m");
                goto finish;
        } else if (pid == 0) {
                /* Child */
                progress_pipe[0] = safe_close(progress_pipe[0]);
                execv(cmdline[0], (char**) cmdline);
                _exit(8); /* Operational error */
        }

        progress_pipe[1] = safe_close(progress_pipe[1]);

<<<<<<< HEAD
        if (progress_pipe[0] >= 0) {
                progress_rc = process_progress(progress_pipe[0], pid, st.st_rdev);
                progress_pipe[0] = -1;
        }
=======
        progress_rc = process_progress(progress_pipe[0], pid, st.st_rdev);
        progress_pipe[0] = -1;
>>>>>>> 5cfb0bb8

        r = wait_for_terminate(pid, &status);
        if (r < 0) {
                log_error_errno(r, "waitid(): %m");
                goto finish;
        }

        if (status.si_code != CLD_EXITED || (status.si_status & ~1) || progress_rc != 0) {

                /* cancel will kill fsck (but process_progress returns 0) */
                if ((progress_rc != 0 && status.si_code == CLD_KILLED) || status.si_code == CLD_DUMPED)
                        log_error("fsck terminated by signal %s.", signal_to_string(status.si_status));
                else if (status.si_code == CLD_EXITED)
                        log_error("fsck failed with error code %i.", status.si_status);
                else if (progress_rc != 0)
                        log_error("fsck failed due to unknown reason.");

                r = -EINVAL;

                if (status.si_code == CLD_EXITED && (status.si_status & 2) && root_directory)
                        /* System should be rebooted. */
                        start_target(SPECIAL_REBOOT_TARGET);
                else if (status.si_code == CLD_EXITED && (status.si_status & 6))
                        /* Some other problem */
                        start_target(SPECIAL_EMERGENCY_TARGET);
                else {
<<<<<<< HEAD
                        r = EXIT_SUCCESS;
=======
                        r = 0;
>>>>>>> 5cfb0bb8
                        if (progress_rc != 0)
                                log_warning("Ignoring error.");
                }

        } else
                r = 0;

        if (status.si_code == CLD_EXITED && (status.si_status & 1))
                touch("/run/systemd/quotacheck");

finish:
        return r < 0 ? EXIT_FAILURE : EXIT_SUCCESS;
}<|MERGE_RESOLUTION|>--- conflicted
+++ resolved
@@ -305,13 +305,8 @@
         }
 
         if (pipe(progress_pipe) < 0) {
-<<<<<<< HEAD
-                log_error_errno(errno, "pipe(): %m");
-                return EXIT_FAILURE;
-=======
                 r = log_error_errno(errno, "pipe(): %m");
                 goto finish;
->>>>>>> 5cfb0bb8
         }
 
         cmdline[i++] = "/sbin/fsck";
@@ -350,15 +345,8 @@
 
         progress_pipe[1] = safe_close(progress_pipe[1]);
 
-<<<<<<< HEAD
-        if (progress_pipe[0] >= 0) {
-                progress_rc = process_progress(progress_pipe[0], pid, st.st_rdev);
-                progress_pipe[0] = -1;
-        }
-=======
         progress_rc = process_progress(progress_pipe[0], pid, st.st_rdev);
         progress_pipe[0] = -1;
->>>>>>> 5cfb0bb8
 
         r = wait_for_terminate(pid, &status);
         if (r < 0) {
@@ -385,11 +373,7 @@
                         /* Some other problem */
                         start_target(SPECIAL_EMERGENCY_TARGET);
                 else {
-<<<<<<< HEAD
-                        r = EXIT_SUCCESS;
-=======
                         r = 0;
->>>>>>> 5cfb0bb8
                         if (progress_rc != 0)
                                 log_warning("Ignoring error.");
                 }
