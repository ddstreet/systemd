/*-*- Mode: C; c-basic-offset: 8; indent-tabs-mode: nil -*-*/

/***
  This file is part of systemd.

  Copyright 2010 Lennart Poettering
  Copyright 2014 Holger Hans Peter Freyther

  systemd is free software; you can redistribute it and/or modify it
  under the terms of the GNU Lesser General Public License as published by
  the Free Software Foundation; either version 2.1 of the License, or
  (at your option) any later version.

  systemd is distributed in the hope that it will be useful, but
  WITHOUT ANY WARRANTY; without even the implied warranty of
  MERCHANTABILITY or FITNESS FOR A PARTICULAR PURPOSE. See the GNU
  Lesser General Public License for more details.

  You should have received a copy of the GNU Lesser General Public License
  along with systemd; If not, see <http://www.gnu.org/licenses/>.
***/

#include <stdio.h>
#include <stdbool.h>
#include <errno.h>
#include <unistd.h>
#include <fcntl.h>
#include <sys/file.h>
#include <sys/stat.h>
<<<<<<< HEAD
=======
#include <sys/socket.h>
>>>>>>> 282ef211

#include "sd-bus.h"
#include "libudev.h"

#include "util.h"
#include "special.h"
#include "bus-util.h"
#include "bus-error.h"
#include "bus-common-errors.h"
#include "udev-util.h"
#include "path-util.h"
#include "socket-util.h"
#include "fsckd/fsckd.h"

static bool arg_skip = false;
static bool arg_force = false;
static const char *arg_repair = "-a";

static void start_target(const char *target) {
        _cleanup_bus_error_free_ sd_bus_error error = SD_BUS_ERROR_NULL;
        _cleanup_bus_close_unref_ sd_bus *bus = NULL;
        int r;

        assert(target);

        r = bus_open_system_systemd(&bus);
        if (r < 0) {
                log_error_errno(r, "Failed to get D-Bus connection: %m");
                return;
        }

        log_info("Running request %s/start/replace", target);

        /* Start these units only if we can replace base.target with it */
        r = sd_bus_call_method(bus,
                               "org.freedesktop.systemd1",
                               "/org/freedesktop/systemd1",
                               "org.freedesktop.systemd1.Manager",
                               "StartUnitReplace",
                               &error,
                               NULL,
                               "sss", "basic.target", target, "replace");

        /* Don't print a warning if we aren't called during startup */
        if (r < 0 && !sd_bus_error_has_name(&error, BUS_ERROR_NO_SUCH_JOB))
                log_error("Failed to start unit: %s", bus_error_message(&error, -r));
}

static int parse_proc_cmdline_item(const char *key, const char *value) {

        if (streq(key, "fsck.mode") && value) {

                if (streq(value, "auto"))
                        arg_force = arg_skip = false;
                else if (streq(value, "force"))
                        arg_force = true;
                else if (streq(value, "skip"))
                        arg_skip = true;
                else
                        log_warning("Invalid fsck.mode= parameter '%s'. Ignoring.", value);

        } else if (streq(key, "fsck.repair") && value) {

                if (streq(value, "preen"))
                        arg_repair = "-a";
                else if (streq(value, "yes"))
                        arg_repair = "-y";
                else if (streq(value, "no"))
                        arg_repair = "-n";
                else
                        log_warning("Invalid fsck.repair= parameter '%s'. Ignoring.", value);
        }

#ifdef HAVE_SYSV_COMPAT
        else if (streq(key, "fastboot") && !value) {
                log_warning("Please pass 'fsck.mode=skip' rather than 'fastboot' on the kernel command line.");
                arg_skip = true;

        } else if (streq(key, "forcefsck") && !value) {
                log_warning("Please pass 'fsck.mode=force' rather than 'forcefsck' on the kernel command line.");
                arg_force = true;
        }
#endif

        return 0;
}

static void test_files(void) {

#ifdef HAVE_SYSV_COMPAT
        if (access("/fastboot", F_OK) >= 0) {
                log_error("Please pass 'fsck.mode=skip' on the kernel command line rather than creating /fastboot on the root file system.");
                arg_skip = true;
        }

        if (access("/forcefsck", F_OK) >= 0) {
                log_error("Please pass 'fsck.mode=force' on the kernel command line rather than creating /forcefsck on the root file system.");
                arg_force = true;
        }
#endif

}

<<<<<<< HEAD
static int process_progress(int fd, pid_t fsck_pid, dev_t device_num) {
        _cleanup_fclose_ FILE *f = NULL;
        usec_t last = 0;
        _cleanup_close_ int fsckd_fd = -1;
=======
static int make_progress_fd(void) {
>>>>>>> 282ef211
        static const union sockaddr_union sa = {
                .un.sun_family = AF_UNIX,
                .un.sun_path = FSCKD_SOCKET_PATH,
        };
        int fsck_fd;

<<<<<<< HEAD
        fsckd_fd = socket(AF_UNIX, SOCK_STREAM | SOCK_CLOEXEC, 0);
        if (fsckd_fd < 0)
                return log_warning_errno(errno, "Cannot open fsckd socket, we won't report fsck progress: %m");
        if (connect(fsckd_fd, &sa.sa, offsetof(struct sockaddr_un, sun_path) + strlen(sa.un.sun_path)) < 0)
                return log_warning_errno(errno, "Cannot connect to fsckd socket, we won't report fsck progress: %m");

        f = fdopen(fd, "r");
        if (!f)
                return log_warning_errno(errno, "Cannot connect to fsck, we won't report fsck progress: %m");

        while (!feof(f)) {
                int pass;
                size_t buflen;
                size_t cur, max;
                ssize_t r;
                usec_t t;
                _cleanup_free_ char *device = NULL;
                FsckProgress progress;
                FsckdMessage fsckd_message;

                if (fscanf(f, "%i %lu %lu %ms", &pass, &cur, &max, &device) != 4)
                        break;

                /* Only update once every 50ms */
                t = now(CLOCK_MONOTONIC);
                if (last + 50 * USEC_PER_MSEC > t)
                        continue;

                last = t;

                /* send progress to fsckd */
                progress.devnum = device_num;
                progress.cur = cur;
                progress.max = max;
                progress.pass = pass;

                r = send(fsckd_fd, &progress, sizeof(FsckProgress), 0);
                if (r < 0 || (size_t) r < sizeof(FsckProgress))
                        log_warning_errno(errno, "Cannot communicate fsck progress to fsckd: %m");

                /* get fsckd requests, only read when we have coherent size data */
                r = ioctl(fsckd_fd, FIONREAD, &buflen);
                if (r == 0 && (size_t) buflen >= sizeof(FsckdMessage)) {
                        r = recv(fsckd_fd, &fsckd_message, sizeof(FsckdMessage), 0);
                        if (r > 0 && fsckd_message.cancel == 1) {
                                log_info("Request to cancel fsck from fsckd");
                                kill(fsck_pid, SIGTERM);
                        }
                }
        }
=======
        fsck_fd = socket(AF_UNIX, SOCK_STREAM, 0);
        if (fsck_fd < 0)
                return log_warning_errno(errno, "Cannot crate fsck socket, we won't report fsck progress: %m");

        if (shutdown(fsck_fd, SHUT_RD) < 0)
                return log_warning_errno(errno, "Cannot make fsck socket write-only, we won't report fsck progress: %m");

        if (connect(fsck_fd, &sa.sa, offsetof(struct sockaddr_un, sun_path) + strlen(sa.un.sun_path)) < 0)
                return log_warning_errno(errno, "Cannot connect to fsckd socket, we won't report fsck progress: %m");
>>>>>>> 282ef211

        return fsck_fd;
}

int main(int argc, char *argv[]) {
        const char *cmdline[9];
        int i = 0, r = EXIT_FAILURE, q;
        pid_t pid;
        int progress_rc;
        siginfo_t status;
        _cleanup_udev_unref_ struct udev *udev = NULL;
        _cleanup_udev_device_unref_ struct udev_device *udev_device = NULL;
        const char *device, *type;
        bool root_directory;
        _cleanup_close_ int fsck_fd = -1;
        char dash_c[sizeof("-C")-1 + DECIMAL_STR_MAX(int) + 1];
        int fd_arg_index = -1;
        struct stat st;

        if (argc > 2) {
                log_error("This program expects one or no arguments.");
                return EXIT_FAILURE;
        }

        log_set_target(LOG_TARGET_AUTO);
        log_parse_environment();
        log_open();

        umask(0022);

        q = parse_proc_cmdline(parse_proc_cmdline_item);
        if (q < 0)
                log_warning_errno(q, "Failed to parse kernel command line, ignoring: %m");

        test_files();

        if (!arg_force && arg_skip) {
                r = 0;
                goto finish;
        }

        udev = udev_new();
        if (!udev) {
                r = log_oom();
                goto finish;
        }

        if (argc > 1) {
                device = argv[1];
                root_directory = false;

                if (stat(device, &st) < 0) {
                        r = log_error_errno(errno, "Failed to stat '%s': %m", device);
                        goto finish;
                }

                udev_device = udev_device_new_from_devnum(udev, 'b', st.st_rdev);
                if (!udev_device) {
                        r = log_error_errno(errno, "Failed to detect device %s", device);
                        goto finish;
                }
        } else {
                struct timespec times[2];

                /* Find root device */

                if (stat("/", &st) < 0) {
                        r = log_error_errno(errno, "Failed to stat() the root directory: %m");
                        goto finish;
                }

                /* Virtual root devices don't need an fsck */
                if (major(st.st_dev) == 0) {
                        log_debug("Root directory is virtual, skipping check.");
                        r = 0;
                        goto finish;
                }

                /* check if we are already writable */
                times[0] = st.st_atim;
                times[1] = st.st_mtim;
                if (utimensat(AT_FDCWD, "/", times, 0) == 0) {
                        log_info("Root directory is writable, skipping check.");
                        r = 0;
                        goto finish;
                }

                udev_device = udev_device_new_from_devnum(udev, 'b', st.st_dev);
                if (!udev_device) {
                        r = log_error_errno(errno, "Failed to detect root device.");
                        goto finish;
                }

                device = udev_device_get_devnode(udev_device);
                if (!device) {
                        log_error("Failed to detect device node of root directory.");
                        r = -ENXIO;
                        goto finish;
                }

                root_directory = true;
        }

        type = udev_device_get_property_value(udev_device, "ID_FS_TYPE");
        if (type) {
                r = fsck_exists(type);
                if (r == -ENOENT) {
                        log_info("fsck.%s doesn't exist, not checking file system on %s", type, device);
                        r = 0;
                        goto finish;
                } else if (r < 0)
                        log_warning_errno(r, "fsck.%s cannot be used for %s: %m", type, device);
        }

<<<<<<< HEAD
        if (pipe(progress_pipe) < 0) {
                log_error_errno(errno, "pipe(): %m");
                return EXIT_FAILURE;
        }

=======
>>>>>>> 282ef211
        cmdline[i++] = "/sbin/fsck";
        cmdline[i++] =  arg_repair;
        cmdline[i++] = "-T";

        /*
         * Since util-linux v2.25 fsck uses /run/fsck/<diskname>.lock files.
         * The previous versions use flock for the device and conflict with
         * udevd, see https://bugs.freedesktop.org/show_bug.cgi?id=79576#c5
         */
        cmdline[i++] = "-l";

        if (!root_directory)
                cmdline[i++] = "-M";

        if (arg_force)
                cmdline[i++] = "-f";

        /* mark index for -C arg */
        fd_arg_index = i++;
        cmdline[i++] = device;
        cmdline[i++] = NULL;

        pid = fork();
        if (pid < 0) {
                r = log_error_errno(errno, "fork(): %m");
                goto finish;
        } else if (pid == 0) {
                /* Child */

                /* create and connect systemd-fsckd socket to fsck fd.
                   only log a warning if progress couldn't be reported
                   but don't stop. */
                fsck_fd = make_progress_fd();
                if (fsck_fd >= 0) {
                        xsprintf(dash_c, "-C%i", fsck_fd);
                        cmdline[fd_arg_index] = dash_c;
                } else
                        /* put in a harmless and redundant option */
                        cmdline[fd_arg_index] = "-T";

<<<<<<< HEAD
        if (progress_pipe[0] >= 0) {
                progress_rc = process_progress(progress_pipe[0], pid, st.st_rdev);
                progress_pipe[0] = -1;
=======
                execv(cmdline[0], (char**) cmdline);
                _exit(8); /* Operational error */
>>>>>>> 282ef211
        }
        safe_close(fsck_fd);

        r = wait_for_terminate(pid, &status);
        if (r < 0) {
                log_error_errno(r, "waitid(): %m");
                goto finish;
        }

        if (status.si_code != CLD_EXITED || (status.si_status & ~1) || progress_rc != 0) {

                /* cancel will kill fsck (but process_progress returns 0) */
                if ((progress_rc != 0 && status.si_code == CLD_KILLED) || status.si_code == CLD_DUMPED)
                        log_error("fsck terminated by signal %s.", signal_to_string(status.si_status));
                else if (status.si_code == CLD_EXITED)
                        log_error("fsck failed with error code %i.", status.si_status);
                else if (progress_rc != 0)
                        log_error("fsck failed due to unknown reason.");

                r = -EINVAL;

                if (status.si_code == CLD_EXITED && (status.si_status & 2) && root_directory)
                        /* System should be rebooted. */
                        start_target(SPECIAL_REBOOT_TARGET);
                else if (status.si_code == CLD_EXITED && (status.si_status & 6))
                        /* Some other problem */
                        start_target(SPECIAL_EMERGENCY_TARGET);
<<<<<<< HEAD
                else {
                        r = EXIT_SUCCESS;
                        if (progress_rc != 0)
                                log_warning("Ignoring error.");
=======
                else if (status.si_status == 15) {
                        r = 0;
                        log_warning("Ignoring error.");
>>>>>>> 282ef211
                }

        } else
                r = 0;

        if (status.si_code == CLD_EXITED && (status.si_status & 1))
                touch("/run/systemd/quotacheck");

finish:
        return r < 0 ? EXIT_FAILURE : EXIT_SUCCESS;
}<|MERGE_RESOLUTION|>--- conflicted
+++ resolved
@@ -27,10 +27,7 @@
 #include <fcntl.h>
 #include <sys/file.h>
 #include <sys/stat.h>
-<<<<<<< HEAD
-=======
 #include <sys/socket.h>
->>>>>>> 282ef211
 
 #include "sd-bus.h"
 #include "libudev.h"
@@ -134,72 +131,13 @@
 
 }
 
-<<<<<<< HEAD
-static int process_progress(int fd, pid_t fsck_pid, dev_t device_num) {
-        _cleanup_fclose_ FILE *f = NULL;
-        usec_t last = 0;
-        _cleanup_close_ int fsckd_fd = -1;
-=======
 static int make_progress_fd(void) {
->>>>>>> 282ef211
         static const union sockaddr_union sa = {
                 .un.sun_family = AF_UNIX,
                 .un.sun_path = FSCKD_SOCKET_PATH,
         };
         int fsck_fd;
 
-<<<<<<< HEAD
-        fsckd_fd = socket(AF_UNIX, SOCK_STREAM | SOCK_CLOEXEC, 0);
-        if (fsckd_fd < 0)
-                return log_warning_errno(errno, "Cannot open fsckd socket, we won't report fsck progress: %m");
-        if (connect(fsckd_fd, &sa.sa, offsetof(struct sockaddr_un, sun_path) + strlen(sa.un.sun_path)) < 0)
-                return log_warning_errno(errno, "Cannot connect to fsckd socket, we won't report fsck progress: %m");
-
-        f = fdopen(fd, "r");
-        if (!f)
-                return log_warning_errno(errno, "Cannot connect to fsck, we won't report fsck progress: %m");
-
-        while (!feof(f)) {
-                int pass;
-                size_t buflen;
-                size_t cur, max;
-                ssize_t r;
-                usec_t t;
-                _cleanup_free_ char *device = NULL;
-                FsckProgress progress;
-                FsckdMessage fsckd_message;
-
-                if (fscanf(f, "%i %lu %lu %ms", &pass, &cur, &max, &device) != 4)
-                        break;
-
-                /* Only update once every 50ms */
-                t = now(CLOCK_MONOTONIC);
-                if (last + 50 * USEC_PER_MSEC > t)
-                        continue;
-
-                last = t;
-
-                /* send progress to fsckd */
-                progress.devnum = device_num;
-                progress.cur = cur;
-                progress.max = max;
-                progress.pass = pass;
-
-                r = send(fsckd_fd, &progress, sizeof(FsckProgress), 0);
-                if (r < 0 || (size_t) r < sizeof(FsckProgress))
-                        log_warning_errno(errno, "Cannot communicate fsck progress to fsckd: %m");
-
-                /* get fsckd requests, only read when we have coherent size data */
-                r = ioctl(fsckd_fd, FIONREAD, &buflen);
-                if (r == 0 && (size_t) buflen >= sizeof(FsckdMessage)) {
-                        r = recv(fsckd_fd, &fsckd_message, sizeof(FsckdMessage), 0);
-                        if (r > 0 && fsckd_message.cancel == 1) {
-                                log_info("Request to cancel fsck from fsckd");
-                                kill(fsck_pid, SIGTERM);
-                        }
-                }
-        }
-=======
         fsck_fd = socket(AF_UNIX, SOCK_STREAM, 0);
         if (fsck_fd < 0)
                 return log_warning_errno(errno, "Cannot crate fsck socket, we won't report fsck progress: %m");
@@ -209,7 +147,6 @@
 
         if (connect(fsck_fd, &sa.sa, offsetof(struct sockaddr_un, sun_path) + strlen(sa.un.sun_path)) < 0)
                 return log_warning_errno(errno, "Cannot connect to fsckd socket, we won't report fsck progress: %m");
->>>>>>> 282ef211
 
         return fsck_fd;
 }
@@ -218,7 +155,6 @@
         const char *cmdline[9];
         int i = 0, r = EXIT_FAILURE, q;
         pid_t pid;
-        int progress_rc;
         siginfo_t status;
         _cleanup_udev_unref_ struct udev *udev = NULL;
         _cleanup_udev_device_unref_ struct udev_device *udev_device = NULL;
@@ -324,14 +260,6 @@
                         log_warning_errno(r, "fsck.%s cannot be used for %s: %m", type, device);
         }
 
-<<<<<<< HEAD
-        if (pipe(progress_pipe) < 0) {
-                log_error_errno(errno, "pipe(): %m");
-                return EXIT_FAILURE;
-        }
-
-=======
->>>>>>> 282ef211
         cmdline[i++] = "/sbin/fsck";
         cmdline[i++] =  arg_repair;
         cmdline[i++] = "-T";
@@ -372,14 +300,8 @@
                         /* put in a harmless and redundant option */
                         cmdline[fd_arg_index] = "-T";
 
-<<<<<<< HEAD
-        if (progress_pipe[0] >= 0) {
-                progress_rc = process_progress(progress_pipe[0], pid, st.st_rdev);
-                progress_pipe[0] = -1;
-=======
                 execv(cmdline[0], (char**) cmdline);
                 _exit(8); /* Operational error */
->>>>>>> 282ef211
         }
         safe_close(fsck_fd);
 
@@ -389,14 +311,13 @@
                 goto finish;
         }
 
-        if (status.si_code != CLD_EXITED || (status.si_status & ~1) || progress_rc != 0) {
-
-                /* cancel will kill fsck (but process_progress returns 0) */
-                if ((progress_rc != 0 && status.si_code == CLD_KILLED) || status.si_code == CLD_DUMPED)
+        if (status.si_code != CLD_EXITED || (status.si_status & ~1)) {
+
+                if (status.si_code == CLD_KILLED || status.si_code == CLD_DUMPED)
                         log_error("fsck terminated by signal %s.", signal_to_string(status.si_status));
                 else if (status.si_code == CLD_EXITED)
                         log_error("fsck failed with error code %i.", status.si_status);
-                else if (progress_rc != 0)
+                else
                         log_error("fsck failed due to unknown reason.");
 
                 r = -EINVAL;
@@ -407,16 +328,9 @@
                 else if (status.si_code == CLD_EXITED && (status.si_status & 6))
                         /* Some other problem */
                         start_target(SPECIAL_EMERGENCY_TARGET);
-<<<<<<< HEAD
-                else {
-                        r = EXIT_SUCCESS;
-                        if (progress_rc != 0)
-                                log_warning("Ignoring error.");
-=======
                 else if (status.si_status == 15) {
                         r = 0;
                         log_warning("Ignoring error.");
->>>>>>> 282ef211
                 }
 
         } else
