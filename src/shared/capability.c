/*-*- Mode: C; c-basic-offset: 8; indent-tabs-mode: nil -*-*/

/***
  This file is part of systemd.

  Copyright 2010 Lennart Poettering

  systemd is free software; you can redistribute it and/or modify it
  under the terms of the GNU Lesser General Public License as published by
  the Free Software Foundation; either version 2.1 of the License, or
  (at your option) any later version.

  systemd is distributed in the hope that it will be useful, but
  WITHOUT ANY WARRANTY; without even the implied warranty of
  MERCHANTABILITY or FITNESS FOR A PARTICULAR PURPOSE. See the GNU
  Lesser General Public License for more details.

  You should have received a copy of the GNU Lesser General Public License
  along with systemd; If not, see <http://www.gnu.org/licenses/>.
***/

#include <assert.h>
#include <string.h>
#include <unistd.h>
#include <errno.h>
#include <stdio.h>
#include <sys/types.h>
#include <stdarg.h>
#include <ctype.h>
#include <sys/capability.h>
#include <sys/prctl.h>
#include "grp.h"

#include "macro.h"
#include "util.h"
#include "log.h"
#include "fileio.h"
#include "capability.h"

int have_effective_cap(int value) {
        _cleanup_cap_free_ cap_t cap;
        cap_flag_value_t fv;

        cap = cap_get_proc();
        if (!cap)
                return -errno;

        if (cap_get_flag(cap, value, CAP_EFFECTIVE, &fv) < 0)
                return -errno;
        else
                return fv == CAP_SET;
}

unsigned long cap_last_cap(void) {
        static thread_local unsigned long saved;
        static thread_local bool valid = false;
        unsigned long p;

        if (valid)
                return saved;

        p = (unsigned long) CAP_LAST_CAP;

        if (prctl(PR_CAPBSET_READ, p) < 0) {

                /* Hmm, look downwards, until we find one that
                 * works */
                for (p--; p > 0; p --)
                        if (prctl(PR_CAPBSET_READ, p) >= 0)
                                break;

        } else {

                /* Hmm, look upwards, until we find one that doesn't
                 * work */
                for (;; p++)
                        if (prctl(PR_CAPBSET_READ, p+1) < 0)
                                break;
        }

        saved = p;
        valid = true;

        return p;
}

int capability_bounding_set_drop(uint64_t drop, bool right_now) {
        _cleanup_cap_free_ cap_t after_cap = NULL;
        cap_flag_value_t fv;
        unsigned long i;
        int r;

        /* If we are run as PID 1 we will lack CAP_SETPCAP by default
         * in the effective set (yes, the kernel drops that when
         * executing init!), so get it back temporarily so that we can
         * call PR_CAPBSET_DROP. */

        after_cap = cap_get_proc();
        if (!after_cap)
                return -errno;

        if (cap_get_flag(after_cap, CAP_SETPCAP, CAP_EFFECTIVE, &fv) < 0)
                return -errno;

        if (fv != CAP_SET) {
                _cleanup_cap_free_ cap_t temp_cap = NULL;
                static const cap_value_t v = CAP_SETPCAP;

                temp_cap = cap_dup(after_cap);
                if (!temp_cap) {
                        r = -errno;
                        goto finish;
                }

                if (cap_set_flag(temp_cap, CAP_EFFECTIVE, 1, &v, CAP_SET) < 0) {
                        r = -errno;
                        goto finish;
                }

                if (cap_set_proc(temp_cap) < 0) {
                        r = -errno;
                        goto finish;
                }
        }

        for (i = 0; i <= cap_last_cap(); i++) {

                if (drop & ((uint64_t) 1ULL << (uint64_t) i)) {
                        cap_value_t v;

                        /* Drop it from the bounding set */
                        if (prctl(PR_CAPBSET_DROP, i) < 0) {
                                r = -errno;
                                goto finish;
                        }
                        v = (cap_value_t) i;

                        /* Also drop it from the inheritable set, so
                         * that anything we exec() loses the
                         * capability for good. */
                        if (cap_set_flag(after_cap, CAP_INHERITABLE, 1, &v, CAP_CLEAR) < 0) {
                                r = -errno;
                                goto finish;
                        }

                        /* If we shall apply this right now drop it
                         * also from our own capability sets. */
                        if (right_now) {
                                if (cap_set_flag(after_cap, CAP_PERMITTED, 1, &v, CAP_CLEAR) < 0 ||
                                    cap_set_flag(after_cap, CAP_EFFECTIVE, 1, &v, CAP_CLEAR) < 0) {
                                        r = -errno;
                                        goto finish;
                                }
                        }
                }
        }

        r = 0;

finish:
        if (cap_set_proc(after_cap) < 0)
                return -errno;

        return r;
}

static int drop_from_file(const char *fn, uint64_t drop) {
        int r, k;
        uint32_t hi, lo;
        uint64_t current, after;
        char *p;

        r = read_one_line_file(fn, &p);
        if (r < 0)
                return r;

        assert_cc(sizeof(hi) == sizeof(unsigned));
        assert_cc(sizeof(lo) == sizeof(unsigned));

        k = sscanf(p, "%u %u", &lo, &hi);
        free(p);

        if (k != 2)
                return -EIO;

        current = (uint64_t) lo | ((uint64_t) hi << 32ULL);
        after = current & ~drop;

        if (current == after)
                return 0;

        lo = (unsigned) (after & 0xFFFFFFFFULL);
        hi = (unsigned) ((after >> 32ULL) & 0xFFFFFFFFULL);

        if (asprintf(&p, "%u %u", lo, hi) < 0)
                return -ENOMEM;

        r = write_string_file(fn, p);
        free(p);

        return r;
}

int capability_bounding_set_drop_usermode(uint64_t drop) {
        int r;

        r = drop_from_file("/proc/sys/kernel/usermodehelper/inheritable", drop);
        if (r < 0)
                return r;

        r = drop_from_file("/proc/sys/kernel/usermodehelper/bset", drop);
        if (r < 0)
                return r;

        return r;
}

int drop_privileges(uid_t uid, gid_t gid, uint64_t keep_capabilities) {

        _cleanup_cap_free_ cap_t d = NULL;
        int r;

        /* Unfortunately we cannot leave privilege dropping to PID 1
         * here, since we want to run as user but want to keep some
         * capabilities. Since file capabilities have been introduced
         * this cannot be done across exec() anymore, unless our
         * binary has the capability configured in the file system,
         * which we want to avoid. */

<<<<<<< HEAD
        if (setresgid(gid, gid, gid) < 0) {
                log_error("Failed to change group ID: %m");
                return -errno;
        }
=======
        if (setresgid(gid, gid, gid) < 0)
                return log_error_errno(errno, "Failed to change group ID: %m");
>>>>>>> 52388b2a

        if (setgroups(0, NULL) < 0)
                return log_error_errno(errno, "Failed to drop auxiliary groups list: %m");

        if (prctl(PR_SET_KEEPCAPS, 1) < 0)
                return log_error_errno(errno, "Failed to enable keep capabilities flag: %m");

        r = setresuid(uid, uid, uid);
<<<<<<< HEAD
        if (r < 0) {
                log_error("Failed to change user ID: %m");
                return -errno;
        }
=======
        if (r < 0)
                return log_error_errno(errno, "Failed to change user ID: %m");
>>>>>>> 52388b2a

        if (prctl(PR_SET_KEEPCAPS, 0) < 0)
                return log_error_errno(errno, "Failed to disable keep capabilities flag: %m");

        r = capability_bounding_set_drop(~keep_capabilities, true);
        if (r < 0)
                return log_error_errno(r, "Failed to drop capabilities: %m");

        d = cap_init();
        if (!d)
                return log_oom();

        if (keep_capabilities) {
                cap_value_t bits[sizeof(keep_capabilities)*8];
                unsigned i, j = 0;

                for (i = 0; i < sizeof(keep_capabilities)*8; i++)
                        if (keep_capabilities & (1ULL << i))
                                bits[j++] = i;

                if (cap_set_flag(d, CAP_EFFECTIVE, j, bits, CAP_SET) < 0 ||
                    cap_set_flag(d, CAP_PERMITTED, j, bits, CAP_SET) < 0) {
                        log_error_errno(errno, "Failed to enable capabilities bits: %m");
                        return -errno;
                }
        }

        if (cap_set_proc(d) < 0)
                return log_error_errno(errno, "Failed to increase capabilities: %m");

        return 0;
}

int drop_capability(cap_value_t cv) {
        _cleanup_cap_free_ cap_t tmp_cap = NULL;

        tmp_cap = cap_get_proc();
        if (!tmp_cap)
                return -errno;

        if ((cap_set_flag(tmp_cap, CAP_INHERITABLE, 1, &cv, CAP_CLEAR) < 0) ||
            (cap_set_flag(tmp_cap, CAP_PERMITTED, 1, &cv, CAP_CLEAR) < 0) ||
            (cap_set_flag(tmp_cap, CAP_EFFECTIVE, 1, &cv, CAP_CLEAR) < 0))
                return -errno;

        if (cap_set_proc(tmp_cap) < 0)
                return -errno;

        return 0;
}<|MERGE_RESOLUTION|>--- conflicted
+++ resolved
@@ -227,15 +227,8 @@
          * binary has the capability configured in the file system,
          * which we want to avoid. */
 
-<<<<<<< HEAD
-        if (setresgid(gid, gid, gid) < 0) {
-                log_error("Failed to change group ID: %m");
-                return -errno;
-        }
-=======
         if (setresgid(gid, gid, gid) < 0)
                 return log_error_errno(errno, "Failed to change group ID: %m");
->>>>>>> 52388b2a
 
         if (setgroups(0, NULL) < 0)
                 return log_error_errno(errno, "Failed to drop auxiliary groups list: %m");
@@ -244,15 +237,8 @@
                 return log_error_errno(errno, "Failed to enable keep capabilities flag: %m");
 
         r = setresuid(uid, uid, uid);
-<<<<<<< HEAD
-        if (r < 0) {
-                log_error("Failed to change user ID: %m");
-                return -errno;
-        }
-=======
         if (r < 0)
                 return log_error_errno(errno, "Failed to change user ID: %m");
->>>>>>> 52388b2a
 
         if (prctl(PR_SET_KEEPCAPS, 0) < 0)
                 return log_error_errno(errno, "Failed to disable keep capabilities flag: %m");
