--- conflicted
+++ resolved
@@ -41,8 +41,6 @@
 #include <unistd.h>
 #include <locale.h>
 #include <mntent.h>
-<<<<<<< HEAD
-=======
 #include <sys/socket.h>
 
 #if SIZEOF_PID_T == 4
@@ -84,7 +82,6 @@
 #else
 #  error Unknown rlim_t size
 #endif
->>>>>>> a8f3477d
 
 #include "macro.h"
 #include "time-util.h"
@@ -170,10 +167,7 @@
 
 int close_nointr(int fd);
 int safe_close(int fd);
-<<<<<<< HEAD
-=======
 void safe_close_pair(int p[]);
->>>>>>> a8f3477d
 
 void close_many(const int fds[], unsigned n_fd);
 
@@ -651,13 +645,10 @@
         umask(*u);
 }
 
-<<<<<<< HEAD
-=======
 static inline void close_pairp(int (*p)[2]) {
         safe_close_pair(*p);
 }
 
->>>>>>> a8f3477d
 DEFINE_TRIVIAL_CLEANUP_FUNC(FILE*, fclose);
 DEFINE_TRIVIAL_CLEANUP_FUNC(FILE*, pclose);
 DEFINE_TRIVIAL_CLEANUP_FUNC(DIR*, closedir);
@@ -671,10 +662,7 @@
 #define _cleanup_pclose_ _cleanup_(pclosep)
 #define _cleanup_closedir_ _cleanup_(closedirp)
 #define _cleanup_endmntent_ _cleanup_(endmntentp)
-<<<<<<< HEAD
-=======
 #define _cleanup_close_pair_ _cleanup_(close_pairp)
->>>>>>> a8f3477d
 
 _malloc_  _alloc_(1, 2) static inline void *malloc_multiply(size_t a, size_t b) {
         if (_unlikely_(b == 0 || a > ((size_t) -1) / b))
@@ -730,10 +718,6 @@
 
 int search_and_fopen(const char *path, const char *mode, const char *root, const char **search, FILE **_f);
 int search_and_fopen_nulstr(const char *path, const char *mode, const char *root, const char *search, FILE **_f);
-<<<<<<< HEAD
-int create_tmp_dir(char template[], char** dir_name);
-=======
->>>>>>> a8f3477d
 
 #define FOREACH_LINE(line, f, on_error)                         \
         for (;;)                                                \
@@ -907,11 +891,8 @@
 
 int split_pair(const char *s, const char *sep, char **l, char **r);
 
-<<<<<<< HEAD
-=======
 int shall_restore_state(void);
 
->>>>>>> a8f3477d
 /**
  * Normal qsort requires base to be nonnull. Here were require
  * that only if nmemb > 0.
@@ -924,12 +905,6 @@
         }
 }
 
-<<<<<<< HEAD
-union file_handle_union {
-  struct file_handle handle;
-  char padding[sizeof(struct file_handle) + MAX_HANDLE_SZ];
-};
-=======
 int proc_cmdline(char **ret);
 int parse_proc_cmdline(int (*parse_word)(const char *key, const char *value));
 
@@ -969,5 +944,4 @@
 
 int umount_recursive(const char *target, int flags);
 
-int bind_remount_recursive(const char *prefix, bool ro);
->>>>>>> a8f3477d
+int bind_remount_recursive(const char *prefix, bool ro);