/*-*- Mode: C; c-basic-offset: 8; indent-tabs-mode: nil -*-*/

/***
  This file is part of systemd.

  Copyright 2010 Lennart Poettering

  systemd is free software; you can redistribute it and/or modify it
  under the terms of the GNU Lesser General Public License as published by
  the Free Software Foundation; either version 2.1 of the License, or
  (at your option) any later version.

  systemd is distributed in the hope that it will be useful, but
  WITHOUT ANY WARRANTY; without even the implied warranty of
  MERCHANTABILITY or FITNESS FOR A PARTICULAR PURPOSE. See the GNU
  Lesser General Public License for more details.

  You should have received a copy of the GNU Lesser General Public License
  along with systemd; If not, see <http://www.gnu.org/licenses/>.
***/

#include <stdlib.h>
#include <sys/wait.h>

#include "exit-status.h"
#include "set.h"
#include "macro.h"

const char* exit_status_to_string(ExitStatus status, ExitStatusLevel level) {

        /* We cast to int here, so that -Wenum doesn't complain that
         * EXIT_SUCCESS/EXIT_FAILURE aren't in the enum */

        switch ((int) status) {

        case EXIT_SUCCESS:
                return "SUCCESS";

        case EXIT_FAILURE:
                return "FAILURE";
        }


        if (level == EXIT_STATUS_SYSTEMD || level == EXIT_STATUS_LSB) {
                switch ((int) status) {

                case EXIT_CHDIR:
                        return "CHDIR";

                case EXIT_NICE:
                        return "NICE";

                case EXIT_FDS:
                        return "FDS";

                case EXIT_EXEC:
                        return "EXEC";

                case EXIT_MEMORY:
                        return "MEMORY";

                case EXIT_LIMITS:
                        return "LIMITS";

                case EXIT_OOM_ADJUST:
                        return "OOM_ADJUST";

                case EXIT_SIGNAL_MASK:
                        return "SIGNAL_MASK";

                case EXIT_STDIN:
                        return "STDIN";

                case EXIT_STDOUT:
                        return "STDOUT";

                case EXIT_CHROOT:
                        return "CHROOT";

                case EXIT_IOPRIO:
                        return "IOPRIO";

                case EXIT_TIMERSLACK:
                        return "TIMERSLACK";

                case EXIT_SECUREBITS:
                        return "SECUREBITS";

                case EXIT_SETSCHEDULER:
                        return "SETSCHEDULER";

                case EXIT_CPUAFFINITY:
                        return "CPUAFFINITY";

                case EXIT_GROUP:
                        return "GROUP";

                case EXIT_USER:
                        return "USER";

                case EXIT_CAPABILITIES:
                        return "CAPABILITIES";

                case EXIT_CGROUP:
                        return "CGROUP";

                case EXIT_SETSID:
                        return "SETSID";

                case EXIT_CONFIRM:
                        return "CONFIRM";

                case EXIT_STDERR:
                        return "STDERR";

                case EXIT_PAM:
                        return "PAM";

                case EXIT_NETWORK:
                        return "NETWORK";

                case EXIT_NAMESPACE:
                        return "NAMESPACE";

                case EXIT_NO_NEW_PRIVILEGES:
                        return "NO_NEW_PRIVILEGES";

                case EXIT_SECCOMP:
                        return "SECCOMP";

<<<<<<< HEAD
                case EXIT_CHOWN:
                        return "CHOWN";
=======
                case EXIT_SELINUX_CONTEXT:
                        return "SELINUX_CONTEXT";

                case EXIT_PERSONALITY:
                        return "PERSONALITY";

                case EXIT_APPARMOR_PROFILE:
                        return "APPARMOR";

                case EXIT_ADDRESS_FAMILIES:
                        return "ADDRESS_FAMILIES";

                case EXIT_RUNTIME_DIRECTORY:
                        return "RUNTIME_DIRECTORY";

                case EXIT_CHOWN:
                        return "CHOWN";

                case EXIT_MAKE_STARTER:
                        return "MAKE_STARTER";
>>>>>>> c17d7fc6
                }
        }

        if (level == EXIT_STATUS_LSB) {
                switch ((int) status) {

                case EXIT_INVALIDARGUMENT:
                        return "INVALIDARGUMENT";

                case EXIT_NOTIMPLEMENTED:
                        return "NOTIMPLEMENTED";

                case EXIT_NOPERMISSION:
                        return "NOPERMISSION";

                case EXIT_NOTINSTALLED:
                        return "NOTINSSTALLED";

                case EXIT_NOTCONFIGURED:
                        return "NOTCONFIGURED";

                case EXIT_NOTRUNNING:
                        return "NOTRUNNING";
                }
        }

        return NULL;
}


bool is_clean_exit(int code, int status, ExitStatusSet *success_status) {

        if (code == CLD_EXITED)
                return status == 0 ||
                       (success_status &&
                       set_contains(success_status->code, INT_TO_PTR(status)));

        /* If a daemon does not implement handlers for some of the
         * signals that's not considered an unclean shutdown */
        if (code == CLD_KILLED)
                return
                        status == SIGHUP ||
                        status == SIGINT ||
                        status == SIGTERM ||
                        status == SIGPIPE ||
                        (success_status &&
                        set_contains(success_status->signal, INT_TO_PTR(status)));

        return false;
}

bool is_clean_exit_lsb(int code, int status, ExitStatusSet *success_status) {

        if (is_clean_exit(code, status, success_status))
                return true;

        return
                code == CLD_EXITED &&
                (status == EXIT_NOTINSTALLED || status == EXIT_NOTCONFIGURED);
}<|MERGE_RESOLUTION|>--- conflicted
+++ resolved
@@ -128,31 +128,26 @@
                 case EXIT_SECCOMP:
                         return "SECCOMP";
 
-<<<<<<< HEAD
+                case EXIT_SELINUX_CONTEXT:
+                        return "SELINUX_CONTEXT";
+
+                case EXIT_PERSONALITY:
+                        return "PERSONALITY";
+
+                case EXIT_APPARMOR_PROFILE:
+                        return "APPARMOR";
+
+                case EXIT_ADDRESS_FAMILIES:
+                        return "ADDRESS_FAMILIES";
+
+                case EXIT_RUNTIME_DIRECTORY:
+                        return "RUNTIME_DIRECTORY";
+
                 case EXIT_CHOWN:
                         return "CHOWN";
-=======
-                case EXIT_SELINUX_CONTEXT:
-                        return "SELINUX_CONTEXT";
-
-                case EXIT_PERSONALITY:
-                        return "PERSONALITY";
-
-                case EXIT_APPARMOR_PROFILE:
-                        return "APPARMOR";
-
-                case EXIT_ADDRESS_FAMILIES:
-                        return "ADDRESS_FAMILIES";
-
-                case EXIT_RUNTIME_DIRECTORY:
-                        return "RUNTIME_DIRECTORY";
-
-                case EXIT_CHOWN:
-                        return "CHOWN";
 
                 case EXIT_MAKE_STARTER:
                         return "MAKE_STARTER";
->>>>>>> c17d7fc6
                 }
         }
 
