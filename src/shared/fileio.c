--- conflicted
+++ resolved
@@ -537,7 +537,6 @@
 
         const char *k;
         va_list aq, *ap = userdata;
-<<<<<<< HEAD
 
         if (!utf8_is_valid(key)) {
                 _cleanup_free_ char *p = utf8_escape_invalid(key);
@@ -560,30 +559,6 @@
         while ((k = va_arg(aq, const char *))) {
                 char **v;
 
-=======
-
-        if (!utf8_is_valid(key)) {
-                _cleanup_free_ char *p = utf8_escape_invalid(key);
-
-                log_error("%s:%u: invalid UTF-8 in key '%s', ignoring.",
-                          filename, line, p);
-                return -EINVAL;
-        }
-
-        if (value && !utf8_is_valid(value)) {
-                _cleanup_free_ char *p = utf8_escape_invalid(value);
-
-                log_error("%s:%u: invalid UTF-8 value for key %s: '%s', ignoring.",
-                          filename, line, key, p);
-                return -EINVAL;
-        }
-
-        va_copy(aq, *ap);
-
-        while ((k = va_arg(aq, const char *))) {
-                char **v;
-
->>>>>>> c17d7fc6
                 v = va_arg(aq, char **);
 
                 if (streq(key, k)) {
@@ -636,19 +611,6 @@
                 log_error("%s:%u: invalid UTF-8 value for key %s: '%s', ignoring.",
                           filename, line, key, t);
                 return -EINVAL;
-<<<<<<< HEAD
-        }
-
-        p = strjoin(key, "=", strempty(value), NULL);
-        if (!p)
-                return -ENOMEM;
-
-        r = strv_push(m, p);
-        if (r < 0) {
-                free(p);
-                return r;
-=======
->>>>>>> c17d7fc6
         }
 
         p = strjoin(key, "=", strempty(value), NULL);
