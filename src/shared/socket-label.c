/*-*- Mode: C; c-basic-offset: 8; indent-tabs-mode: nil -*-*/

/***
  This file is part of systemd.

  Copyright 2010 Lennart Poettering

  systemd is free software; you can redistribute it and/or modify it
  under the terms of the GNU Lesser General Public License as published by
  the Free Software Foundation; either version 2.1 of the License, or
  (at your option) any later version.

  systemd is distributed in the hope that it will be useful, but
  WITHOUT ANY WARRANTY; without even the implied warranty of
  MERCHANTABILITY or FITNESS FOR A PARTICULAR PURPOSE. See the GNU
  Lesser General Public License for more details.

  You should have received a copy of the GNU Lesser General Public License
  along with systemd; If not, see <http://www.gnu.org/licenses/>.
***/

#include <assert.h>
#include <string.h>
#include <unistd.h>
#include <errno.h>
#include <stdlib.h>
#include <arpa/inet.h>
#include <stdio.h>
#include <net/if.h>
#include <sys/types.h>
#include <sys/stat.h>
#include <stddef.h>
#include <sys/ioctl.h>

#include "macro.h"
#include "util.h"
#include "mkdir.h"
#include "socket-util.h"
#include "missing.h"
#include "label.h"

int socket_address_listen(
                const SocketAddress *a,
                int flags,
                int backlog,
                SocketAddressBindIPv6Only only,
                const char *bind_to_device,
                bool free_bind,
                bool transparent,
                mode_t directory_mode,
                mode_t socket_mode,
                const char *label) {

        _cleanup_close_ int fd = -1;
        int r, one;

        assert(a);

        r = socket_address_verify(a);
        if (r < 0)
                return r;

        if (socket_address_family(a) == AF_INET6 && !socket_ipv6_is_supported())
                return -EAFNOSUPPORT;

        if (label) {
                r = label_socket_set(label);
                if (r < 0)
                        return r;
        }

        fd = socket(socket_address_family(a), a->type | flags, a->protocol);
        r = fd < 0 ? -errno : 0;

        if (label)
                label_socket_clear();

        if (r < 0)
                return r;

        if (socket_address_family(a) == AF_INET6 && only != SOCKET_ADDRESS_DEFAULT) {
                int flag = only == SOCKET_ADDRESS_IPV6_ONLY;

                if (setsockopt(fd, IPPROTO_IPV6, IPV6_V6ONLY, &flag, sizeof(flag)) < 0)
                        return -errno;
        }

        if (socket_address_family(a) == AF_INET || socket_address_family(a) == AF_INET6) {
                if (bind_to_device)
                        if (setsockopt(fd, SOL_SOCKET, SO_BINDTODEVICE, bind_to_device, strlen(bind_to_device)+1) < 0)
                                return -errno;

                if (free_bind) {
                        one = 1;
                        if (setsockopt(fd, IPPROTO_IP, IP_FREEBIND, &one, sizeof(one)) < 0)
                                log_warning("IP_FREEBIND failed: %m");
                }

                if (transparent) {
                        one = 1;
                        if (setsockopt(fd, IPPROTO_IP, IP_TRANSPARENT, &one, sizeof(one)) < 0)
                                log_warning("IP_TRANSPARENT failed: %m");
                }
        }

        one = 1;
        if (setsockopt(fd, SOL_SOCKET, SO_REUSEADDR, &one, sizeof(one)) < 0)
                return -errno;

        if (socket_address_family(a) == AF_UNIX && a->sockaddr.un.sun_path[0] != 0) {
                mode_t old_mask;

                /* Create parents */
                mkdir_parents_label(a->sockaddr.un.sun_path, directory_mode);

                /* Enforce the right access mode for the socket */
                old_mask = umask(~ socket_mode);

                /* Include the original umask in our mask */
                umask(~socket_mode | old_mask);

                r = label_bind(fd, &a->sockaddr.sa, a->size);

                if (r < 0 && errno == EADDRINUSE) {
                        /* Unlink and try again */
                        unlink(a->sockaddr.un.sun_path);
                        r = bind(fd, &a->sockaddr.sa, a->size);
                }

                umask(old_mask);
        } else
                r = bind(fd, &a->sockaddr.sa, a->size);

        if (r < 0)
                return -errno;

        if (socket_address_can_accept(a))
                if (listen(fd, backlog) < 0)
                        return -errno;

        r = fd;
        fd = -1;

<<<<<<< HEAD
fail:
        r = -errno;
        safe_close(fd);
=======
>>>>>>> c17d7fc6
        return r;
}

int make_socket_fd(int log_level, const char* address, int flags) {
        SocketAddress a;
        int fd, r;

        r = socket_address_parse(&a, address);
        if (r < 0) {
                log_error("Failed to parse socket: %s", strerror(-r));
                return r;
        }

        fd = socket_address_listen(&a, flags, SOMAXCONN, SOCKET_ADDRESS_DEFAULT,
                                   NULL, false, false, 0755, 0644, NULL);
        if (fd < 0 || log_get_max_level() >= log_level) {
                char _cleanup_free_ *p = NULL;

                r = socket_address_print(&a, &p);
                if (r < 0) {
                        log_error("socket_address_print(): %s", strerror(-r));
                        return r;
                }

                if (fd < 0)
                        log_error("Failed to listen on %s: %s", p, strerror(-r));
                else
                        log_full(log_level, "Listening on %s", p);
        }

        return fd;
}<|MERGE_RESOLUTION|>--- conflicted
+++ resolved
@@ -141,12 +141,6 @@
         r = fd;
         fd = -1;
 
-<<<<<<< HEAD
-fail:
-        r = -errno;
-        safe_close(fd);
-=======
->>>>>>> c17d7fc6
         return r;
 }
 
