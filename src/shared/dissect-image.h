--- conflicted
+++ resolved
@@ -188,17 +188,6 @@
         DISSECT_IMAGE_MOUNT_NON_ROOT_ONLY = 1 << 7,  /* Mount only the non-root and non-/usr partitions */
         DISSECT_IMAGE_VALIDATE_OS         = 1 << 8,  /* Refuse mounting images that aren't identifiable as OS images */
         DISSECT_IMAGE_VALIDATE_OS_EXT     = 1 << 9,  /* Refuse mounting images that aren't identifiable as OS extension images */
-<<<<<<< HEAD
-        DISSECT_IMAGE_NO_UDEV             = 1 << 10, /* Don't wait for udev initializing things */
-        DISSECT_IMAGE_RELAX_VAR_CHECK     = 1 << 11, /* Don't insist that the UUID of /var is hashed from /etc/machine-id */
-        DISSECT_IMAGE_FSCK                = 1 << 12, /* File system check the partition before mounting (no effect when combined with DISSECT_IMAGE_READ_ONLY) */
-        DISSECT_IMAGE_NO_PARTITION_TABLE  = 1 << 13, /* Only recognize single file system images */
-        DISSECT_IMAGE_VERITY_SHARE        = 1 << 14, /* When activating a verity device, reuse existing one if already open */
-        DISSECT_IMAGE_MKDIR               = 1 << 15, /* Make top-level directory to mount right before mounting, if missing */
-        DISSECT_IMAGE_USR_NO_ROOT         = 1 << 16, /* If no root fs is in the image, but /usr is, then allow this (so that we can mount the rootfs as tmpfs or so */
-        DISSECT_IMAGE_REQUIRE_ROOT        = 1 << 17, /* Don't accept disks without root partition (or at least /usr partition if DISSECT_IMAGE_USR_NO_ROOT is set) */
-        DISSECT_IMAGE_MOUNT_READ_ONLY     = 1 << 18, /* Make mounts read-only */
-=======
         DISSECT_IMAGE_RELAX_VAR_CHECK     = 1 << 10, /* Don't insist that the UUID of /var is hashed from /etc/machine-id */
         DISSECT_IMAGE_FSCK                = 1 << 11, /* File system check the partition before mounting (no effect when combined with DISSECT_IMAGE_READ_ONLY) */
         DISSECT_IMAGE_NO_PARTITION_TABLE  = 1 << 12, /* Only recognize single file system images */
@@ -207,11 +196,10 @@
         DISSECT_IMAGE_USR_NO_ROOT         = 1 << 15, /* If no root fs is in the image, but /usr is, then allow this (so that we can mount the rootfs as tmpfs or so */
         DISSECT_IMAGE_REQUIRE_ROOT        = 1 << 16, /* Don't accept disks without root partition (or at least /usr partition if DISSECT_IMAGE_USR_NO_ROOT is set) */
         DISSECT_IMAGE_MOUNT_READ_ONLY     = 1 << 17, /* Make mounts read-only */
->>>>>>> 04025fa6
         DISSECT_IMAGE_READ_ONLY           = DISSECT_IMAGE_DEVICE_READ_ONLY |
                                             DISSECT_IMAGE_MOUNT_READ_ONLY,
-        DISSECT_IMAGE_GROWFS              = 1 << 19, /* Grow file systems in partitions marked for that to the size of the partitions after mount */
-        DISSECT_IMAGE_MOUNT_IDMAPPED      = 1 << 20, /* Mount mounts with kernel 5.12-style userns ID mapping, if file system type doesn't support uid=/gid= */
+        DISSECT_IMAGE_GROWFS              = 1 << 18, /* Grow file systems in partitions marked for that to the size of the partitions after mount */
+        DISSECT_IMAGE_MOUNT_IDMAPPED      = 1 << 19, /* Mount mounts with kernel 5.12-style userns ID mapping, if file system type doesn't support uid=/gid= */
 } DissectImageFlags;
 
 struct DissectedImage {
