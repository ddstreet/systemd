--- conflicted
+++ resolved
@@ -70,15 +70,12 @@
         EXIT_NAMESPACE,
         EXIT_NO_NEW_PRIVILEGES,
         EXIT_SECCOMP,
-<<<<<<< HEAD
-=======
         EXIT_SELINUX_CONTEXT,
         EXIT_PERSONALITY,  /* 230 */
         EXIT_APPARMOR_PROFILE,
         EXIT_ADDRESS_FAMILIES,
         EXIT_RUNTIME_DIRECTORY,
         EXIT_MAKE_STARTER,
->>>>>>> a8f3477d
         EXIT_CHOWN,
 } ExitStatus;
 
