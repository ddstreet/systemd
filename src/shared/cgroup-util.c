--- conflicted
+++ resolved
@@ -1162,11 +1162,7 @@
         char *p;
         int r;
 
-<<<<<<< HEAD
-        char **children;
-=======
         char **children = NULL;
->>>>>>> c844c568
         char *p1;
         int i = 0;
 
