/*-*- Mode: C; c-basic-offset: 8; indent-tabs-mode: nil -*-*/

/***
  This file is part of systemd.

  Copyright 2010 Lennart Poettering

  systemd is free software; you can redistribute it and/or modify it
  under the terms of the GNU Lesser General Public License as published by
  the Free Software Foundation; either version 2.1 of the License, or
  (at your option) any later version.

  systemd is distributed in the hope that it will be useful, but
  WITHOUT ANY WARRANTY; without even the implied warranty of
  MERCHANTABILITY or FITNESS FOR A PARTICULAR PURPOSE. See the GNU
  Lesser General Public License for more details.

  You should have received a copy of the GNU Lesser General Public License
  along with systemd; If not, see <http://www.gnu.org/licenses/>.
***/

#include <errno.h>
#include <unistd.h>
#include <signal.h>
#include <string.h>
#include <stdlib.h>
#include <dirent.h>
#include <sys/stat.h>
#include <sys/types.h>
#include <ftw.h>

#include "cgmanager.h"
#include "cgroup-util.h"
#include "log.h"
#include "set.h"
#include "macro.h"
#include "util.h"
#include "path-util.h"
#include "strv.h"
#include "unit-name.h"
#include "fileio.h"

int cg_enumerate_processes(const char *controller, const char *path, FILE **_f) {
        _cleanup_free_ char *fs = NULL;
        FILE *f;
        int r;
<<<<<<< HEAD
        char *value = NULL;
=======
        _cleanup_free_ char *value = NULL;
>>>>>>> 5ec3ec92
        char *template = NULL;
        int fd;

        assert(_f);

        #ifdef HAVE_CGMANAGER
        /* CGManager support */
        if (cgm_dbus_connect()) {
                if (!controller) {
                    cgm_dbus_disconnect();
                    return -1;
                }

                value = cgm_get(normalize_controller(controller),
                                path, "cgroup.procs");

                cgm_dbus_disconnect();

                if (!value)
                        return -1;

                template = strdup("/tmp/.cgmanager-logind.XXXXXX");
                if (!template)
                        return -1;

                fd = mkstemp(template);

                if (fd < 0) {
                        free(template);
                        return -1;
                }

                f = fdopen(fd, "w+");
                if (!f) {
                        close(fd);
                        free(template);
                        return -1;
                }

                unlink(template);
                free(template);
                write(fd, value, strlen(value));
                fflush(f);
                rewind(f);

                *_f = f;
                return 0;
        }
        #endif

        r = cg_get_path(controller, path, "cgroup.procs", &fs);
        if (r < 0)
                return r;

        f = fopen(fs, "re");
        if (!f)
                return -errno;

        *_f = f;
        return 0;
}

int cg_enumerate_tasks(const char *controller, const char *path, FILE **_f) {
        _cleanup_free_ char *fs = NULL;
        FILE *f;
        int r;
<<<<<<< HEAD
        char *value = NULL;
=======
        _cleanup_free_ char *value = NULL;
>>>>>>> 5ec3ec92
        char *template = NULL;
        int fd;

        assert(_f);

        #ifdef HAVE_CGMANAGER
        /* CGManager support */
        if (cgm_dbus_connect()) {
                if (!controller) {
                    cgm_dbus_disconnect();
                    return -1;
                }

                value = cgm_get(normalize_controller(controller),
                                path, "tasks");

                cgm_dbus_disconnect();

                if (!value)
                        return -1;

                template = strdup("/tmp/.cgmanager-logind.XXXXXX");
                if (!template)
                        return -1;

                fd = mkstemp(template);
                if (fd < 0) {
                        free(template);
                        return -1;
                }

                f = fdopen(fd, "w+");
                if (!f) {
                        close(fd);
                        free(template);
                        return -1;
                }

                unlink(template);
                free(template);
                write(fd, value, strlen(value));
                fflush(f);
                rewind(f);

                *_f = f;
                return 0;
        }
        #endif

        r = cg_get_path(controller, path, "tasks", &fs);
        if (r < 0)
                return r;

        f = fopen(fs, "re");
        if (!f)
                return -errno;

        *_f = f;
        return 0;
}

int cg_read_pid(FILE *f, pid_t *_pid) {
        unsigned long ul;

        /* Note that the cgroup.procs might contain duplicates! See
         * cgroups.txt for details. */

        assert(f);
        assert(_pid);

        errno = 0;
        if (fscanf(f, "%lu", &ul) != 1) {

                if (feof(f))
                        return 0;

                return errno ? -errno : -EIO;
        }

        if (ul <= 0)
                return -EIO;

        *_pid = (pid_t) ul;
        return 1;
}

int cg_enumerate_subgroups(const char *controller, const char *path, DIR **_d) {
        _cleanup_free_ char *fs = NULL;
        int r;
        DIR *d;

        assert(_d);

        /* This is not recursive! */

        r = cg_get_path(controller, path, NULL, &fs);
        if (r < 0)
                return r;

        d = opendir(fs);
        if (!d)
                return -errno;

        *_d = d;
        return 0;
}

int cg_read_subgroup(DIR *d, char **fn) {
        struct dirent *de;

        assert(d);
        assert(fn);

        FOREACH_DIRENT(de, d, return -errno) {
                char *b;

                if (de->d_type != DT_DIR)
                        continue;

                if (streq(de->d_name, ".") ||
                    streq(de->d_name, ".."))
                        continue;

                b = strdup(de->d_name);
                if (!b)
                        return -ENOMEM;

                *fn = b;
                return 1;
        }

        return 0;
}

int cg_rmdir(const char *controller, const char *path, bool honour_sticky) {
        _cleanup_free_ char *p = NULL;
        int r;

        #ifdef HAVE_CGMANAGER
        /* CGManager support */
        if (cgm_dbus_connect()) {
                if (!controller) {
                    cgm_dbus_disconnect();
                    return -1;
                }

                r = cgm_remove(normalize_controller(controller),
                                         path, 0);

                cgm_dbus_disconnect();

                if (!r)
                        return -1;

                return 0;
        }
        #endif

        r = cg_get_path(controller, path, NULL, &p);
        if (r < 0)
                return r;

        if (honour_sticky) {
                char *tasks;

                /* If the sticky bit is set don't remove the directory */

                tasks = strappend(p, "/tasks");
                if (!tasks)
                        return -ENOMEM;

                r = file_is_priv_sticky(tasks);
                free(tasks);

                if (r > 0)
                        return 0;
        }

        r = rmdir(p);
        if (r < 0 && errno != ENOENT)
                return -errno;

        return 0;
}

int cg_kill(const char *controller, const char *path, int sig, bool sigcont, bool ignore_self, Set *s) {
        _cleanup_set_free_ Set *allocated_set = NULL;
        bool done = false;
        int r, ret = 0;
        pid_t my_pid;

        assert(sig >= 0);

        /* This goes through the tasks list and kills them all. This
         * is repeated until no further processes are added to the
         * tasks list, to properly handle forking processes */

        if (!s) {
                s = allocated_set = set_new(trivial_hash_func, trivial_compare_func);
                if (!s)
                        return -ENOMEM;
        }

        my_pid = getpid();

        do {
                _cleanup_fclose_ FILE *f = NULL;
                pid_t pid = 0;
                done = true;

                r = cg_enumerate_processes(controller, path, &f);
                if (r < 0) {
                        if (ret >= 0 && r != -ENOENT)
                                return r;

                        return ret;
                }

                while ((r = cg_read_pid(f, &pid)) > 0) {

                        if (ignore_self && pid == my_pid)
                                continue;

                        if (set_get(s, LONG_TO_PTR(pid)) == LONG_TO_PTR(pid))
                                continue;

                        /* If we haven't killed this process yet, kill
                         * it */
                        if (kill(pid, sig) < 0) {
                                if (ret >= 0 && errno != ESRCH)
                                        ret = -errno;
                        } else if (ret == 0) {

                                if (sigcont)
                                        kill(pid, SIGCONT);

                                ret = 1;
                        }

                        done = false;

                        r = set_put(s, LONG_TO_PTR(pid));
                        if (r < 0) {
                                if (ret >= 0)
                                        return r;

                                return ret;
                        }
                }

                if (r < 0) {
                        if (ret >= 0)
                                return r;

                        return ret;
                }

                /* To avoid racing against processes which fork
                 * quicker than we can kill them we repeat this until
                 * no new pids need to be killed. */

        } while (!done);

        return ret;
}

int cg_kill_recursive(const char *controller, const char *path, int sig, bool sigcont, bool ignore_self, bool rem, Set *s) {
        _cleanup_set_free_ Set *allocated_set = NULL;
        _cleanup_closedir_ DIR *d = NULL;
        int r, ret = 0;
        char *fn;

        assert(path);
        assert(sig >= 0);

        if (!s) {
                s = allocated_set = set_new(trivial_hash_func, trivial_compare_func);
                if (!s)
                        return -ENOMEM;
        }

        ret = cg_kill(controller, path, sig, sigcont, ignore_self, s);

        r = cg_enumerate_subgroups(controller, path, &d);
        if (r < 0) {
                if (ret >= 0 && r != -ENOENT)
                        return r;

                return ret;
        }

        while ((r = cg_read_subgroup(d, &fn)) > 0) {
                _cleanup_free_ char *p = NULL;

                p = strjoin(path, "/", fn, NULL);
                free(fn);
                if (!p)
                        return -ENOMEM;

                r = cg_kill_recursive(controller, p, sig, sigcont, ignore_self, rem, s);
                if (ret >= 0 && r != 0)
                        ret = r;
        }

        if (ret >= 0 && r < 0)
                ret = r;

        if (rem) {
                r = cg_rmdir(controller, path, true);
                if (r < 0 && ret >= 0 && r != -ENOENT && r != -EBUSY)
                        return r;
        }

        return ret;
}

int cg_kill_recursive_and_wait(const char *controller, const char *path, bool rem) {
        unsigned i;

        assert(path);

        /* This safely kills all processes; first it sends a SIGTERM,
         * then checks 8 times after 200ms whether the group is now
         * empty, then kills everything that is left with SIGKILL and
         * finally checks 5 times after 200ms each whether the group
         * is finally empty. */

        for (i = 0; i < 15; i++) {
                int sig, r;

                if (i <= 0)
                        sig = SIGTERM;
                else if (i == 9)
                        sig = SIGKILL;
                else
                        sig = 0;

                r = cg_kill_recursive(controller, path, sig, true, true, rem, NULL);
                if (r <= 0)
                        return r;

                usleep(200 * USEC_PER_MSEC);
        }

        return 0;
}

int cg_migrate(const char *cfrom, const char *pfrom, const char *cto, const char *pto, bool ignore_self) {
        bool done = false;
        _cleanup_set_free_ Set *s = NULL;
        int r, ret = 0;
        pid_t my_pid;

        assert(cfrom);
        assert(pfrom);
        assert(cto);
        assert(pto);

        s = set_new(trivial_hash_func, trivial_compare_func);
        if (!s)
                return -ENOMEM;

        my_pid = getpid();

        do {
                _cleanup_fclose_ FILE *f = NULL;
                pid_t pid = 0;
                done = true;

                r = cg_enumerate_tasks(cfrom, pfrom, &f);
                if (r < 0) {
                        if (ret >= 0 && r != -ENOENT)
                                return r;

                        return ret;
                }

                while ((r = cg_read_pid(f, &pid)) > 0) {

                        /* This might do weird stuff if we aren't a
                         * single-threaded program. However, we
                         * luckily know we are not */
                        if (ignore_self && pid == my_pid)
                                continue;

                        if (set_get(s, LONG_TO_PTR(pid)) == LONG_TO_PTR(pid))
                                continue;

                        r = cg_attach(cto, pto, pid);
                        if (r < 0) {
                                if (ret >= 0 && r != -ESRCH)
                                        ret = r;
                        } else if (ret == 0)
                                ret = 1;

                        done = false;

                        r = set_put(s, LONG_TO_PTR(pid));
                        if (r < 0) {
                                if (ret >= 0)
                                        return r;

                                return ret;
                        }
                }

                if (r < 0) {
                        if (ret >= 0)
                                return r;

                        return ret;
                }
        } while (!done);

        return ret;
}

int cg_migrate_recursive(const char *cfrom, const char *pfrom, const char *cto, const char *pto, bool ignore_self, bool rem) {
        _cleanup_closedir_ DIR *d = NULL;
        int r, ret = 0;
        char *fn;

        assert(cfrom);
        assert(pfrom);
        assert(cto);
        assert(pto);

        ret = cg_migrate(cfrom, pfrom, cto, pto, ignore_self);

        r = cg_enumerate_subgroups(cfrom, pfrom, &d);
        if (r < 0) {
                if (ret >= 0 && r != -ENOENT)
                        return r;

                return ret;
        }

        while ((r = cg_read_subgroup(d, &fn)) > 0) {
                _cleanup_free_ char *p = NULL;

                p = strjoin(pfrom, "/", fn, NULL);
                free(fn);
                if (!p) {
                        if (ret >= 0)
                                return -ENOMEM;

                        return ret;
                }

                r = cg_migrate_recursive(cfrom, p, cto, pto, ignore_self, rem);
                if (r != 0 && ret >= 0)
                        ret = r;
        }

        if (r < 0 && ret >= 0)
                ret = r;

        if (rem) {
                r = cg_rmdir(cfrom, pfrom, true);
                if (r < 0 && ret >= 0 && r != -ENOENT && r != -EBUSY)
                        return r;
        }

        return ret;
}

const char *normalize_controller(const char *controller) {

        assert(controller);

        if (streq(controller, SYSTEMD_CGROUP_CONTROLLER))
#ifdef HAVE_DEPUTY
                return "dsystemd";
#else
                return "systemd";
#endif
        else if (startswith(controller, "name="))
                return controller + 5;
        else
                return controller;
}

static int join_path(const char *controller, const char *path, const char *suffix, char **fs) {
        char *t = NULL;

        if (controller) {
                if (path && suffix)
                        t = strjoin("/sys/fs/cgroup/", controller, "/", path, "/", suffix, NULL);
                else if (path)
                        t = strjoin("/sys/fs/cgroup/", controller, "/", path, NULL);
                else if (suffix)
                        t = strjoin("/sys/fs/cgroup/", controller, "/", suffix, NULL);
                else
                        t = strappend("/sys/fs/cgroup/", controller);
        } else {
                if (path && suffix)
                        t = strjoin(path, "/", suffix, NULL);
                else if (path)
                        t = strdup(path);
                else
                        return -EINVAL;
        }

        if (!t)
                return -ENOMEM;

        path_kill_slashes(t);

        *fs = t;
        return 0;
}

int cg_get_path(const char *controller, const char *path, const char *suffix, char **fs) {
        const char *p;
        static __thread bool good = false;

        assert(fs);

        if (controller && !cg_controller_is_valid(controller, true))
                return -EINVAL;

        if (_unlikely_(!good)) {
                int r;

                r = path_is_mount_point("/sys/fs/cgroup", false);
                if (r <= 0)
                        return r < 0 ? r : -ENOENT;

                /* Cache this to save a few stat()s */
                good = true;
        }

        p = controller ? normalize_controller(controller) : NULL;

        return join_path(p, path, suffix, fs);
}

static int check_hierarchy(const char *p) {
        char *cc;
        int r;

        assert(p);

        #ifdef HAVE_CGMANAGER
        /* CGManager support */
        if (cgm_dbus_connect()) {
                r = cgm_controller_exists(p);

                cgm_dbus_disconnect();

                if (!r)
                        return -1;

                return 0;
        }
        #endif

        /* Check if this controller actually really exists */
        cc = alloca(sizeof("/sys/fs/cgroup/") + strlen(p));
        strcpy(stpcpy(cc, "/sys/fs/cgroup/"), p);
        if (access(cc, F_OK) < 0)
                return -errno;

        return 0;
}

int cg_get_path_and_check(const char *controller, const char *path, const char *suffix, char **fs) {
        const char *p;
        int r;

        assert(fs);

        if (!cg_controller_is_valid(controller, true))
                return -EINVAL;

        /* Normalize the controller syntax */
        p = normalize_controller(controller);

        /* Check if this controller actually really exists */
        r = check_hierarchy(p);
        if (r < 0)
                return r;

        return join_path(p, path, suffix, fs);
}

static int trim_cb(const char *path, const struct stat *sb, int typeflag, struct FTW *ftwbuf) {
        char *p;
        bool is_sticky;

        if (typeflag != FTW_DP)
                return 0;

        if (ftwbuf->level < 1)
                return 0;

        p = strappend(path, "/tasks");
        if (!p) {
                errno = ENOMEM;
                return 1;
        }

        is_sticky = file_is_priv_sticky(p) > 0;
        free(p);

        if (is_sticky)
                return 0;

        rmdir(path);
        return 0;
}

int cg_trim(const char *controller, const char *path, bool delete_root) {
        _cleanup_free_ char *fs = NULL;
        int r = 0;
        char **children = NULL;
        int i = 0;
        char *p1 = NULL;

        assert(path);

        #ifdef HAVE_CGMANAGER
        /* CGManager support */
        if (cgm_dbus_connect()) {
                if (!controller) {
                    cgm_dbus_disconnect();
                    return -1;
                }

                if (delete_root) {
                        r = cgm_remove(normalize_controller(controller),
                                       path, 1);

                        if (!r) {
                                cgm_dbus_disconnect();
                                return -1;
                        }
                }
                else {
                        r = cgm_list_children(normalize_controller(controller),
                                              path, &children);

                        if (!r) {
                                cgm_dbus_disconnect();
                                return -1;
                        }

                        if (children) {
                                while (children[i]) {
                                        p1 = strjoin(path, "/", children[i], NULL);

                                        r = cgm_remove(normalize_controller(controller),
                                                       p1, 1);

                                        free(p1);
                                        i++;
                                }
                                nih_free(children);
                        }
                }

                cgm_dbus_disconnect();

                return 0;
        }
        #endif

        r = cg_get_path(controller, path, NULL, &fs);
        if (r < 0)
                return r;

        errno = 0;
        if (nftw(fs, trim_cb, 64, FTW_DEPTH|FTW_MOUNT|FTW_PHYS) != 0)
                r = errno ? -errno : -EIO;

        if (delete_root) {
                bool is_sticky;
                char *p;

                p = strappend(fs, "/tasks");
                if (!p)
                        return -ENOMEM;

                is_sticky = file_is_priv_sticky(p) > 0;
                free(p);

                if (!is_sticky)
                        if (rmdir(fs) < 0 && errno != ENOENT && r == 0)
                                return -errno;
        }

        return r;
}

int cg_delete(const char *controller, const char *path) {
        _cleanup_free_ char *parent = NULL;
        int r;

        assert(path);

        r = path_get_parent(path, &parent);
        if (r < 0)
                return r;

        r = cg_migrate_recursive(controller, path, controller, parent, false, true);
        return r == -ENOENT ? 0 : r;
}

int cg_attach(const char *controller, const char *path, pid_t pid) {
        _cleanup_free_ char *fs = NULL;
        char c[DECIMAL_STR_MAX(pid_t) + 2];
        int r;

        assert(path);
        assert(pid >= 0);

        #ifdef HAVE_CGMANAGER
        /* CGManager support */
        if (cgm_dbus_connect()) {
                if (!controller) {
                    cgm_dbus_disconnect();
                    return -1;
                }

                r = cgm_enter(normalize_controller(controller),
                              path, pid);

                cgm_dbus_disconnect();

                if (!r)
                        return -1;

                return 0;
        }
        #endif

        r = cg_get_path_and_check(controller, path, "tasks", &fs);
        if (r < 0)
                return r;

        if (pid == 0)
                pid = getpid();

        snprintf(c, sizeof(c), "%lu\n", (unsigned long) pid);

        return write_string_file(fs, c);
}

int cg_set_group_access(
                const char *controller,
                const char *path,
                mode_t mode,
                uid_t uid,
                gid_t gid) {

        _cleanup_free_ char *fs = NULL;
        int r, r1;

        assert(path);

        #ifdef HAVE_CGMANAGER
        /* CGManager support */
        if (cgm_dbus_connect()) {
                if (!controller) {
                    cgm_dbus_disconnect();
                    return -1;
                }

                r = cgm_chmod(normalize_controller(controller),
                                         path, mode);

                r1 = cgm_chown(normalize_controller(controller),
                                         path, uid, gid);

                cgm_dbus_disconnect();

                if (!r && !r1)
                        return -1;

                return 0;
        }
        #endif

        if (mode != (mode_t) -1)
                mode &= 0777;

        r = cg_get_path(controller, path, NULL, &fs);
        if (r < 0)
                return r;

        return chmod_and_chown(fs, mode, uid, gid);
}

int cg_set_task_access(
                const char *controller,
                const char *path,
                mode_t mode,
                uid_t uid,
                gid_t gid,
                int sticky) {

        _cleanup_free_ char *fs = NULL, *procs = NULL;
        int r;

        assert(path);

        if (mode == (mode_t) -1 && uid == (uid_t) -1 && gid == (gid_t) -1 && sticky < 0)
                return 0;

        if (mode != (mode_t) -1)
                mode &= 0666;

        #ifdef HAVE_CGMANAGER
        /* CGManager support */
        if (cgm_dbus_connect()) {
                if (!controller) {
                    cgm_dbus_disconnect();
                    return -1;
                }

                r = cgm_chmod(normalize_controller(controller),
                              path, mode);

                if (!r) {
                        cgm_dbus_disconnect();
                        return -1;
                    }

                r = cgm_chown(normalize_controller(controller),
                              path, uid, gid);

                if (!r) {
                        cgm_dbus_disconnect();
                        return -1;
                }

                cgm_dbus_disconnect();
                return 0;
        }
        #endif


        r = cg_get_path(controller, path, "tasks", &fs);
        if (r < 0)
                return r;

        if (sticky >= 0 && mode != (mode_t) -1)
                /* Both mode and sticky param are passed */
                mode |= (sticky ? S_ISVTX : 0);
        else if ((sticky >= 0 && mode == (mode_t) -1) ||
                 (mode != (mode_t) -1 && sticky < 0)) {
                struct stat st;

                /* Only one param is passed, hence read the current
                 * mode from the file itself */

                r = lstat(fs, &st);
                if (r < 0)
                        return -errno;

                if (mode == (mode_t) -1)
                        /* No mode set, we just shall set the sticky bit */
                        mode = (st.st_mode & ~S_ISVTX) | (sticky ? S_ISVTX : 0);
                else
                        /* Only mode set, leave sticky bit untouched */
                        mode = (st.st_mode & ~0777) | mode;
        }

        r = chmod_and_chown(fs, mode, uid, gid);
        if (r < 0)
                return r;

        /* Always keep values for "cgroup.procs" in sync with "tasks" */
        r = cg_get_path(controller, path, "cgroup.procs", &procs);
        if (r < 0)
                return r;

        return chmod_and_chown(procs, mode, uid, gid);
}

int cg_pid_get_path(const char *controller, pid_t pid, char **path) {
        _cleanup_fclose_ FILE *f = NULL;
        char line[LINE_MAX];
        const char *fs;
        size_t cs;

        assert(path);
        assert(pid >= 0);

        if (controller) {
                if (!cg_controller_is_valid(controller, true))
                        return -EINVAL;

                controller = normalize_controller(controller);
        } else
                controller = SYSTEMD_CGROUP_CONTROLLER;

        if (pid == 0)
                fs = "/proc/self/cgroup";
        else
                fs = procfs_file_alloca(pid, "cgroup");

        f = fopen(fs, "re");
        if (!f)
                return errno == ENOENT ? -ESRCH : -errno;

        cs = strlen(controller);

        FOREACH_LINE(line, f, return -errno) {
                char *l, *p, *w, *e;
                size_t k;
                char *state;
                bool found = false;

                truncate_nl(line);

                l = strchr(line, ':');
                if (!l)
                        continue;

                l++;
                e = strchr(l, ':');
                if (!e)
                        continue;

                *e = 0;

                FOREACH_WORD_SEPARATOR(w, k, l, ",", state) {

                        if (k == cs && memcmp(w, controller, cs) == 0) {
                                found = true;
                                break;
                        }

                        if (k == 5 + cs &&
                            memcmp(w, "name=", 5) == 0 &&
                            memcmp(w+5, controller, cs) == 0) {
                                found = true;
                                break;
                        }
                }

                if (!found)
                        continue;

                p = strdup(e + 1);
                if (!p)
                        return -ENOMEM;

                *path = p;
                return 0;
        }

        return -ENOENT;
}

int cg_install_release_agent(const char *controller, const char *agent) {
        _cleanup_free_ char *fs = NULL, *contents = NULL;
        char *sc;
        int r;

        assert(agent);

        r = cg_get_path(controller, NULL, "release_agent", &fs);
        if (r < 0)
                return r;

        r = read_one_line_file(fs, &contents);
        if (r < 0)
                return r;

        sc = strstrip(contents);
        if (sc[0] == 0) {
                r = write_string_file(fs, agent);
                if (r < 0)
                        return r;
        } else if (!streq(sc, agent))
                return -EEXIST;

        free(fs);
        fs = NULL;
        r = cg_get_path(controller, NULL, "notify_on_release", &fs);
        if (r < 0)
                return r;

        free(contents);
        contents = NULL;
        r = read_one_line_file(fs, &contents);
        if (r < 0)
                return r;

        sc = strstrip(contents);
        if (streq(sc, "0")) {
                r = write_string_file(fs, "1");
                if (r < 0)
                        return r;

                return 1;
        }

        if (!streq(sc, "1"))
                return -EIO;

        return 0;
}

int cg_is_empty(const char *controller, const char *path, bool ignore_self) {
        _cleanup_fclose_ FILE *f = NULL;
        pid_t pid = 0, self_pid;
        bool found = false;
        int r;

        assert(path);

        r = cg_enumerate_tasks(controller, path, &f);
        if (r < 0)
                return r == -ENOENT ? 1 : r;

        self_pid = getpid();

        while ((r = cg_read_pid(f, &pid)) > 0) {

                if (ignore_self && pid == self_pid)
                        continue;

                found = true;
                break;
        }

        if (r < 0)
                return r;

        return !found;
}

int cg_is_empty_by_spec(const char *spec, bool ignore_self) {
        _cleanup_free_ char *controller = NULL, *path = NULL;
        int r;

        assert(spec);

        r = cg_split_spec(spec, &controller, &path);
        if (r < 0)
                return r;

        return cg_is_empty(controller, path, ignore_self);
}

int cg_is_empty_recursive(const char *controller, const char *path, bool ignore_self) {
        _cleanup_closedir_ DIR *d = NULL;
        char *fn;
        char *p;
        int r;

        char **children = NULL;
        char *p1;
        int i = 0;

        assert(path);

        r = cg_is_empty(controller, path, ignore_self);
        if (r <= 0)
                return r;

        #ifdef HAVE_CGMANAGER
        /* CGManager support */
        if (cgm_dbus_connect()) {
                if (!controller) {
                    cgm_dbus_disconnect();
                    return -1;
                }

                r = cgm_list_children(normalize_controller(controller),
                                      path, &children);

                cgm_dbus_disconnect();

                if (!r)
                        return -1;

                if (children) {
                        r = 0;
                        while (children[i]) {
                                p1 = strjoin(path, "/", children[i], NULL);

                                if (cg_is_empty_recursive(controller,  p1, ignore_self) != 0) {
                                        r = -1;
                                        free(p1);
                                        break;
                                }

                                free(p1);
                                i++;
                        }
                        nih_free(children);

                        if (r < 0)
                                return r;
                }

                return 1;
        }
        #endif

        r = cg_enumerate_subgroups(controller, path, &d);
        if (r < 0)
                return r == -ENOENT ? 1 : r;

        while ((r = cg_read_subgroup(d, &fn)) > 0) {
                _cleanup_free_ char *p = NULL;

                p = strjoin(path, "/", fn, NULL);
                free(fn);
                if (!p)
                        return -ENOMEM;

                r = cg_is_empty_recursive(controller, p, ignore_self);
                if (r <= 0)
                        return r;
        }

        if (r < 0)
                return r;

        return 1;
}

int cg_split_spec(const char *spec, char **controller, char **path) {
        const char *e;
        char *t = NULL, *u = NULL;
        _cleanup_free_ char *v = NULL;

        assert(spec);

        if (*spec == '/') {
                if (!path_is_safe(spec))
                        return -EINVAL;

                if (path) {
                        t = strdup(spec);
                        if (!t)
                                return -ENOMEM;

                        path_kill_slashes(t);
                        *path = t;
                }

                if (controller)
                        *controller = NULL;

                return 0;
        }

        e = strchr(spec, ':');
        if (!e) {
                if (!cg_controller_is_valid(spec, true))
                        return -EINVAL;

                if (controller) {
                        t = strdup(normalize_controller(spec));
                        if (!t)
                                return -ENOMEM;

                        *controller = t;
                }

                if (path)
                        *path = NULL;

                return 0;
        }

        v = strndup(spec, e-spec);
        if (!v)
                return -ENOMEM;
        t = strdup(normalize_controller(v));
        if (!t)
                return -ENOMEM;
        if (!cg_controller_is_valid(t, true)) {
                free(t);
                return -EINVAL;
        }

        u = strdup(e+1);
        if (!u) {
                free(t);
                return -ENOMEM;
        }
        if (!path_is_safe(u) ||
            !path_is_absolute(u)) {
                free(t);
                free(u);
                return -EINVAL;
        }

        path_kill_slashes(u);

        if (controller)
                *controller = t;
        else
                free(t);

        if (path)
                *path = u;
        else
                free(u);

        return 0;
}

int cg_join_spec(const char *controller, const char *path, char **spec) {
        char *s;

        assert(path);

        if (!controller)
#ifdef HAVE_DEPUTY
                controller = "dsystemd";
#else
                controller = "systemd";
#endif
        else {
                if (!cg_controller_is_valid(controller, true))
                        return -EINVAL;

                controller = normalize_controller(controller);
        }

        if (!path_is_absolute(path))
                return -EINVAL;

        s = strjoin(controller, ":", path, NULL);
        if (!s)
                return -ENOMEM;

        path_kill_slashes(s + strlen(controller) + 1);

        *spec = s;
        return 0;
}

int cg_mangle_path(const char *path, char **result) {
        _cleanup_free_ char *c = NULL, *p = NULL;
        char *t;
        int r;

        assert(path);
        assert(result);

        /* First check if it already is a filesystem path */
        if (path_startswith(path, "/sys/fs/cgroup")) {

                t = strdup(path);
                if (!t)
                        return -ENOMEM;

                path_kill_slashes(t);
                *result = t;
                return 0;
        }

        /* Otherwise treat it as cg spec */
        r = cg_split_spec(path, &c, &p);
        if (r < 0)
                return r;

        return cg_get_path(c ? c : SYSTEMD_CGROUP_CONTROLLER, p ? p : "/", NULL, result);
}

int cg_get_system_path(char **path) {
        char *p;
        int r;

        assert(path);

        r = cg_pid_get_path(SYSTEMD_CGROUP_CONTROLLER, 1, &p);
        if (r < 0) {
                p = strdup("/system");
                if (!p)
                        return -ENOMEM;
        }

        if (endswith(p, "/system"))
                *path = p;
        else {
                char *q;

                q = strappend(p, "/system");
                free(p);
                if (!q)
                        return -ENOMEM;

                *path = q;
        }

        return 0;
}

int cg_get_root_path(char **path) {
        char *root, *e;
        int r;

        assert(path);

        r = cg_pid_get_path(SYSTEMD_CGROUP_CONTROLLER, 1, &root);
        if (r < 0)
                return r;

        e = endswith(root, "/system");
        if (e == root)
                e[1] = 0;
        else if (e)
                *e = 0;

        *path = root;
        return 0;
}

int cg_get_user_path(char **path) {
        _cleanup_free_ char *root = NULL;
        char *p;

        assert(path);

        /* Figure out the place to put user cgroups below. We use the
         * same as PID 1 has but with the "/system" suffix replaced by
         * "/user" */

        if (cg_get_root_path(&root) < 0 || streq(root, "/"))
                p = strdup("/user");
        else
                p = strappend(root, "/user");

        if (!p)
                return -ENOMEM;

        *path = p;
        return 0;
}

int cg_get_machine_path(const char *machine, char **path) {
        _cleanup_free_ char *root = NULL, *escaped = NULL;
        char *p;

        assert(path);

        if (machine) {
                const char *name = strappenda(machine, ".nspawn");

                escaped = cg_escape(name);
                if (!escaped)
                        return -ENOMEM;
        }

        p = strjoin(cg_get_root_path(&root) >= 0 && !streq(root, "/") ? root : "",
                    "/machine", machine ? "/" : "", machine ? escaped : "", NULL);
        if (!p)
                return -ENOMEM;

        *path = p;
        return 0;
}

char **cg_shorten_controllers(char **controllers) {
        char **f, **t;

        if (!controllers)
                return controllers;

        for (f = controllers, t = controllers; *f; f++) {
                const char *p;
                int r;

                p = normalize_controller(*f);

#ifdef HAVE_DEPUTY
                if (streq(p, "dsystemd")) {
#else
                if (streq(p, "systemd")) {
#endif
                        free(*f);
                        continue;
                }

                if (!cg_controller_is_valid(p, true)) {
                        log_warning("Controller %s is not valid, removing from controllers list.", p);
                        free(*f);
                        continue;
                }

                r = check_hierarchy(p);
                if (r < 0) {
                        log_debug("Controller %s is not available, removing from controllers list.", p);
                        free(*f);
                        continue;
                }

                *(t++) = *f;
        }

        *t = NULL;
        return strv_uniq(controllers);
}

int cg_pid_get_path_shifted(pid_t pid, char **root, char **cgroup) {
        _cleanup_free_ char *cg_root = NULL;
        char *cg_process, *p;
        int r;

        r = cg_get_root_path(&cg_root);
        if (r < 0)
                return r;

        r = cg_pid_get_path(SYSTEMD_CGROUP_CONTROLLER, pid, &cg_process);
        if (r < 0)
                return r;

        p = path_startswith(cg_process, cg_root);
        if (p)
                p--;
        else
                p = cg_process;

        if (cgroup) {
                char* c;

                c = strdup(p);
                if (!c) {
                        free(cg_process);
                        return -ENOMEM;
                }

                *cgroup = c;
        }

        if (root) {
                cg_process[p-cg_process] = 0;
                *root = cg_process;
        } else
                free(cg_process);

        return 0;
}

int cg_path_decode_unit(const char *cgroup, char **unit){
        char *p, *e, *c, *s, *k;

        assert(cgroup);
        assert(unit);

        e = strchrnul(cgroup, '/');
        c = strndupa(cgroup, e - cgroup);
        c = cg_unescape(c);

        /* Could this be a valid unit name? */
        if (!unit_name_is_valid(c, true))
                return -EINVAL;

        if (!unit_name_is_template(c))
                s = strdup(c);
        else {
                if (*e != '/')
                        return -EINVAL;

                e += strspn(e, "/");

                p = strchrnul(e, '/');
                k = strndupa(e, p - e);
                k = cg_unescape(k);

                if (!unit_name_is_valid(k, false))
                        return -EINVAL;

                s = strdup(k);
        }

        if (!s)
                return -ENOMEM;

        *unit = s;
        return 0;
}

int cg_path_get_unit(const char *path, char **unit) {
        const char *e;

        assert(path);
        assert(unit);

        e = path_startswith(path, "/system/");
        if (!e)
                return -ENOENT;

        return cg_path_decode_unit(e, unit);
}

int cg_pid_get_unit(pid_t pid, char **unit) {
        _cleanup_free_ char *cgroup = NULL;
        int r;

        assert(unit);

        r = cg_pid_get_path_shifted(pid, NULL, &cgroup);
        if (r < 0)
                return r;

        return cg_path_get_unit(cgroup, unit);
}

_pure_ static const char *skip_label(const char *e) {
        assert(e);

        e = strchr(e, '/');
        if (!e)
                return NULL;

        e += strspn(e, "/");
        return e;
}

int cg_path_get_user_unit(const char *path, char **unit) {
        const char *e;

        assert(path);
        assert(unit);

        /* We always have to parse the path from the beginning as unit
         * cgroups might have arbitrary child cgroups and we shouldn't get
         * confused by those */

        e = path_startswith(path, "/user/");
        if (!e)
                return -ENOENT;

        /* Skip the user name */
        e = skip_label(e);
        if (!e)
                return -ENOENT;

        /* Skip the session ID */
        e = skip_label(e);
        if (!e)
                return -ENOENT;

        /* Skip the systemd cgroup */
        e = skip_label(e);
        if (!e)
                return -ENOENT;

        return cg_path_decode_unit(e, unit);
}

int cg_pid_get_user_unit(pid_t pid, char **unit) {
        _cleanup_free_ char *cgroup = NULL;
        int r;

        assert(unit);

        r = cg_pid_get_path_shifted(pid, NULL, &cgroup);
        if (r < 0)
                return r;

        return cg_path_get_user_unit(cgroup, unit);
}

int cg_path_get_machine_name(const char *path, char **machine) {
        const char *e, *n;
        char *s, *r;

        assert(path);
        assert(machine);

        e = path_startswith(path, "/machine/");
        if (!e)
                return -ENOENT;

        n = strchrnul(e, '/');
        if (e == n)
                return -ENOENT;

        s = strndupa(e, n - e);

        r = strdup(cg_unescape(s));
        if (!r)
                return -ENOMEM;

        *machine = r;
        return 0;
}

int cg_pid_get_machine_name(pid_t pid, char **machine) {
        _cleanup_free_ char *cgroup = NULL;
        int r;

        assert(machine);

        r = cg_pid_get_path_shifted(pid, NULL, &cgroup);
        if (r < 0)
                return r;

        return cg_path_get_machine_name(cgroup, machine);
}

int cg_path_get_session(const char *path, char **session) {
        const char *e, *n;
        char *s;

        assert(path);
        assert(session);

        e = path_startswith(path, "/user/");
        if (!e)
                return -ENOENT;

        /* Skip the user name */
        e = skip_label(e);
        if (!e)
                return -ENOENT;

        n = strchrnul(e, '/');
        if (n - e < 8)
                return -ENOENT;
        if (memcmp(n - 8, ".session", 8) != 0)
                return -ENOENT;

        s = strndup(e, n - e - 8);
        if (!s)
                return -ENOMEM;

        *session = s;
        return 0;
}

int cg_pid_get_session(pid_t pid, char **session) {
        _cleanup_free_ char *cgroup = NULL;
        int r;

        assert(session);

        r = cg_pid_get_path_shifted(pid, NULL, &cgroup);
        if (r < 0)
                return r;

        return cg_path_get_session(cgroup, session);
}

int cg_path_get_owner_uid(const char *path, uid_t *uid) {
        const char *e, *n;
        char *s;

        assert(path);
        assert(uid);

        e = path_startswith(path, "/user/");
        if (!e)
                return -ENOENT;

        n = strchrnul(e, '/');
        if (n - e < 5)
                return -ENOENT;
        if (memcmp(n - 5, ".user", 5) != 0)
                return -ENOENT;

        s = strndupa(e, n - e - 5);
        if (!s)
                return -ENOMEM;

        return parse_uid(s, uid);
}

int cg_pid_get_owner_uid(pid_t pid, uid_t *uid) {
        _cleanup_free_ char *cgroup = NULL;
        int r;

        assert(uid);

        r = cg_pid_get_path_shifted(pid, NULL, &cgroup);
        if (r < 0)
                return r;

        return cg_path_get_owner_uid(cgroup, uid);
}

int cg_controller_from_attr(const char *attr, char **controller) {
        const char *dot;
        char *c;

        assert(attr);
        assert(controller);

        if (!filename_is_safe(attr))
                return -EINVAL;

        dot = strchr(attr, '.');
        if (!dot) {
                *controller = NULL;
                return 0;
        }

        c = strndup(attr, dot - attr);
        if (!c)
                return -ENOMEM;

        if (!cg_controller_is_valid(c, false)) {
                free(c);
                return -EINVAL;
        }

        *controller = c;
        return 1;
}

char *cg_escape(const char *p) {
        bool need_prefix = false;

        /* This implements very minimal escaping for names to be used
         * as file names in the cgroup tree: any name which might
         * conflict with a kernel name or is prefixed with '_' is
         * prefixed with a '_'. That way, when reading cgroup names it
         * is sufficient to remove a single prefixing underscore if
         * there is one. */

        /* The return value of this function (unlike cg_unescape())
         * needs free()! */

        if (p[0] == 0 ||
            p[0] == '_' ||
            p[0] == '.' ||
            streq(p, "notify_on_release") ||
            streq(p, "release_agent") ||
            streq(p, "tasks"))
                need_prefix = true;
        else {
                const char *dot;

                dot = strrchr(p, '.');
                if (dot) {

                        if (dot - p == 6 && memcmp(p, "cgroup", 6) == 0)
                                need_prefix = true;
                        else {
                                char *n;

                                n = strndupa(p, dot - p);

                                if (check_hierarchy(n) >= 0)
                                        need_prefix = true;
                        }
                }
        }

        if (need_prefix)
                return strappend("_", p);
        else
                return strdup(p);
}

char *cg_unescape(const char *p) {
        assert(p);

        /* The return value of this function (unlike cg_escape())
         * doesn't need free()! */

        if (p[0] == '_')
                return (char*) p+1;

        return (char*) p;
}

#define CONTROLLER_VALID                        \
        "0123456789"                            \
        "abcdefghijklmnopqrstuvwxyz"            \
        "ABCDEFGHIJKLMNOPQRSTUVWXYZ"            \
        "_"

bool cg_controller_is_valid(const char *p, bool allow_named) {
        const char *t, *s;

        if (!p)
                return false;

        if (allow_named) {
                s = startswith(p, "name=");
                if (s)
                        p = s;
        }

        if (*p == 0 || *p == '_')
                return false;

        for (t = p; *t; t++)
                if (!strchr(CONTROLLER_VALID, *t))
                        return false;

        if (t - p > FILENAME_MAX)
                return false;

        return true;
}<|MERGE_RESOLUTION|>--- conflicted
+++ resolved
@@ -44,11 +44,7 @@
         _cleanup_free_ char *fs = NULL;
         FILE *f;
         int r;
-<<<<<<< HEAD
-        char *value = NULL;
-=======
         _cleanup_free_ char *value = NULL;
->>>>>>> 5ec3ec92
         char *template = NULL;
         int fd;
 
@@ -115,11 +111,7 @@
         _cleanup_free_ char *fs = NULL;
         FILE *f;
         int r;
-<<<<<<< HEAD
-        char *value = NULL;
-=======
         _cleanup_free_ char *value = NULL;
->>>>>>> 5ec3ec92
         char *template = NULL;
         int fd;
 
