--- conflicted
+++ resolved
@@ -1164,11 +1164,7 @@
 
         char **children;
         char *p1;
-<<<<<<< HEAD
-        int i;
-=======
         int i = 0;
->>>>>>> 7ba1ee49
 
         assert(path);
 
