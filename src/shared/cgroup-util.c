/*-*- Mode: C; c-basic-offset: 8; indent-tabs-mode: nil -*-*/

/***
  This file is part of systemd.

  Copyright 2010 Lennart Poettering

  systemd is free software; you can redistribute it and/or modify it
  under the terms of the GNU Lesser General Public License as published by
  the Free Software Foundation; either version 2.1 of the License, or
  (at your option) any later version.

  systemd is distributed in the hope that it will be useful, but
  WITHOUT ANY WARRANTY; without even the implied warranty of
  MERCHANTABILITY or FITNESS FOR A PARTICULAR PURPOSE. See the GNU
  Lesser General Public License for more details.

  You should have received a copy of the GNU Lesser General Public License
  along with systemd; If not, see <http://www.gnu.org/licenses/>.
***/

#include <errno.h>
#include <unistd.h>
#include <signal.h>
#include <string.h>
#include <stdlib.h>
#include <dirent.h>
#include <sys/stat.h>
#include <sys/types.h>
#include <ftw.h>

#include "cgroup-util.h"
#include "set.h"
#include "macro.h"
#include "util.h"
#include "formats-util.h"
#include "process-util.h"
#include "path-util.h"
#include "unit-name.h"
#include "fileio.h"
#include "special.h"
#include "mkdir.h"
#include "login-shared.h"

int cg_enumerate_processes(const char *controller, const char *path, FILE **_f) {
        _cleanup_free_ char *fs = NULL;
        FILE *f;
        int r;

        assert(_f);

        r = cg_get_path(controller, path, "cgroup.procs", &fs);
        if (r < 0)
                return r;

        f = fopen(fs, "re");
        if (!f)
                return -errno;

        *_f = f;
        return 0;
}

int cg_read_pid(FILE *f, pid_t *_pid) {
        unsigned long ul;

        /* Note that the cgroup.procs might contain duplicates! See
         * cgroups.txt for details. */

        assert(f);
        assert(_pid);

        errno = 0;
        if (fscanf(f, "%lu", &ul) != 1) {

                if (feof(f))
                        return 0;

                return errno ? -errno : -EIO;
        }

        if (ul <= 0)
                return -EIO;

        *_pid = (pid_t) ul;
        return 1;
}

int cg_enumerate_subgroups(const char *controller, const char *path, DIR **_d) {
        _cleanup_free_ char *fs = NULL;
        int r;
        DIR *d;

        assert(_d);

        /* This is not recursive! */

        r = cg_get_path(controller, path, NULL, &fs);
        if (r < 0)
                return r;

        d = opendir(fs);
        if (!d)
                return -errno;

        *_d = d;
        return 0;
}

int cg_read_subgroup(DIR *d, char **fn) {
        struct dirent *de;

        assert(d);
        assert(fn);

        FOREACH_DIRENT(de, d, return -errno) {
                char *b;

                if (de->d_type != DT_DIR)
                        continue;

                if (streq(de->d_name, ".") ||
                    streq(de->d_name, ".."))
                        continue;

                b = strdup(de->d_name);
                if (!b)
                        return -ENOMEM;

                *fn = b;
                return 1;
        }

        return 0;
}

int cg_rmdir(const char *controller, const char *path) {
        _cleanup_free_ char *p = NULL;
        int r;

        r = cg_get_path(controller, path, NULL, &p);
        if (r < 0)
                return r;

        r = rmdir(p);
        if (r < 0 && errno != ENOENT)
                return -errno;

        return 0;
}

int cg_kill(const char *controller, const char *path, int sig, bool sigcont, bool ignore_self, Set *s) {
        _cleanup_set_free_ Set *allocated_set = NULL;
        bool done = false;
        int r, ret = 0;
        pid_t my_pid;

        assert(sig >= 0);

        /* This goes through the tasks list and kills them all. This
         * is repeated until no further processes are added to the
         * tasks list, to properly handle forking processes */

        if (!s) {
                s = allocated_set = set_new(NULL);
                if (!s)
                        return -ENOMEM;
        }

        my_pid = getpid();

        do {
                _cleanup_fclose_ FILE *f = NULL;
                pid_t pid = 0;
                done = true;

                r = cg_enumerate_processes(controller, path, &f);
                if (r < 0) {
                        if (ret >= 0 && r != -ENOENT)
                                return r;

                        return ret;
                }

                while ((r = cg_read_pid(f, &pid)) > 0) {

                        if (ignore_self && pid == my_pid)
                                continue;

                        if (set_get(s, LONG_TO_PTR(pid)) == LONG_TO_PTR(pid))
                                continue;

                        /* If we haven't killed this process yet, kill
                         * it */
                        if (kill(pid, sig) < 0) {
                                if (ret >= 0 && errno != ESRCH)
                                        ret = -errno;
                        } else {
                                if (sigcont && sig != SIGKILL)
                                        kill(pid, SIGCONT);

                                if (ret == 0)
                                        ret = 1;
                        }

                        done = false;

                        r = set_put(s, LONG_TO_PTR(pid));
                        if (r < 0) {
                                if (ret >= 0)
                                        return r;

                                return ret;
                        }
                }

                if (r < 0) {
                        if (ret >= 0)
                                return r;

                        return ret;
                }

                /* To avoid racing against processes which fork
                 * quicker than we can kill them we repeat this until
                 * no new pids need to be killed. */

        } while (!done);

        return ret;
}

int cg_kill_recursive(const char *controller, const char *path, int sig, bool sigcont, bool ignore_self, bool rem, Set *s) {
        _cleanup_set_free_ Set *allocated_set = NULL;
        _cleanup_closedir_ DIR *d = NULL;
        int r, ret = 0;
        char *fn;

        assert(path);
        assert(sig >= 0);

        if (!s) {
                s = allocated_set = set_new(NULL);
                if (!s)
                        return -ENOMEM;
        }

        ret = cg_kill(controller, path, sig, sigcont, ignore_self, s);

        r = cg_enumerate_subgroups(controller, path, &d);
        if (r < 0) {
                if (ret >= 0 && r != -ENOENT)
                        return r;

                return ret;
        }

        while ((r = cg_read_subgroup(d, &fn)) > 0) {
                _cleanup_free_ char *p = NULL;

                p = strjoin(path, "/", fn, NULL);
                free(fn);
                if (!p)
                        return -ENOMEM;

                r = cg_kill_recursive(controller, p, sig, sigcont, ignore_self, rem, s);
                if (ret >= 0 && r != 0)
                        ret = r;
        }

        if (ret >= 0 && r < 0)
                ret = r;

        if (rem) {
                r = cg_rmdir(controller, path);
                if (r < 0 && ret >= 0 && r != -ENOENT && r != -EBUSY)
                        return r;
        }

        return ret;
}

int cg_migrate(const char *cfrom, const char *pfrom, const char *cto, const char *pto, bool ignore_self) {
        bool done = false;
        _cleanup_set_free_ Set *s = NULL;
        int r, ret = 0;
        pid_t my_pid;

        assert(cfrom);
        assert(pfrom);
        assert(cto);
        assert(pto);

        s = set_new(NULL);
        if (!s)
                return -ENOMEM;

        my_pid = getpid();

        do {
                _cleanup_fclose_ FILE *f = NULL;
                pid_t pid = 0;
                done = true;

                r = cg_enumerate_processes(cfrom, pfrom, &f);
                if (r < 0) {
                        if (ret >= 0 && r != -ENOENT)
                                return r;

                        return ret;
                }

                while ((r = cg_read_pid(f, &pid)) > 0) {

                        /* This might do weird stuff if we aren't a
                         * single-threaded program. However, we
                         * luckily know we are not */
                        if (ignore_self && pid == my_pid)
                                continue;

                        if (set_get(s, LONG_TO_PTR(pid)) == LONG_TO_PTR(pid))
                                continue;

                        r = cg_attach(cto, pto, pid);
                        if (r < 0) {
                                if (ret >= 0 && r != -ESRCH)
                                        ret = r;
                        } else if (ret == 0)
                                ret = 1;

                        done = false;

                        r = set_put(s, LONG_TO_PTR(pid));
                        if (r < 0) {
                                if (ret >= 0)
                                        return r;

                                return ret;
                        }
                }

                if (r < 0) {
                        if (ret >= 0)
                                return r;

                        return ret;
                }
        } while (!done);

        return ret;
}

int cg_migrate_recursive(
                const char *cfrom,
                const char *pfrom,
                const char *cto,
                const char *pto,
                bool ignore_self,
                bool rem) {

        _cleanup_closedir_ DIR *d = NULL;
        int r, ret = 0;
        char *fn;

        assert(cfrom);
        assert(pfrom);
        assert(cto);
        assert(pto);

        ret = cg_migrate(cfrom, pfrom, cto, pto, ignore_self);

        r = cg_enumerate_subgroups(cfrom, pfrom, &d);
        if (r < 0) {
                if (ret >= 0 && r != -ENOENT)
                        return r;

                return ret;
        }

        while ((r = cg_read_subgroup(d, &fn)) > 0) {
                _cleanup_free_ char *p = NULL;

                p = strjoin(pfrom, "/", fn, NULL);
                free(fn);
                if (!p) {
                        if (ret >= 0)
                                return -ENOMEM;

                        return ret;
                }

                r = cg_migrate_recursive(cfrom, p, cto, pto, ignore_self, rem);
                if (r != 0 && ret >= 0)
                        ret = r;
        }

        if (r < 0 && ret >= 0)
                ret = r;

        if (rem) {
                r = cg_rmdir(cfrom, pfrom);
                if (r < 0 && ret >= 0 && r != -ENOENT && r != -EBUSY)
                        return r;
        }

        return ret;
}

int cg_migrate_recursive_fallback(
                const char *cfrom,
                const char *pfrom,
                const char *cto,
                const char *pto,
                bool ignore_self,
                bool rem) {

        int r;

        assert(cfrom);
        assert(pfrom);
        assert(cto);
        assert(pto);

        r = cg_migrate_recursive(cfrom, pfrom, cto, pto, ignore_self, rem);
        if (r < 0) {
                char prefix[strlen(pto) + 1];

                /* This didn't work? Then let's try all prefixes of the destination */

                PATH_FOREACH_PREFIX(prefix, pto) {
                        r = cg_migrate_recursive(cfrom, pfrom, cto, prefix, ignore_self, rem);
                        if (r >= 0)
                                break;
                }
        }

        return 0;
}

static const char *normalize_controller(const char *controller) {

        assert(controller);

        if (streq(controller, SYSTEMD_CGROUP_CONTROLLER))
                return "systemd";
        else if (startswith(controller, "name="))
                return controller + 5;
        else
                return controller;
}

static int join_path(const char *controller, const char *path, const char *suffix, char **fs) {
        char *t = NULL;

        if (!isempty(controller)) {
                if (!isempty(path) && !isempty(suffix))
                        t = strjoin("/sys/fs/cgroup/", controller, "/", path, "/", suffix, NULL);
                else if (!isempty(path))
                        t = strjoin("/sys/fs/cgroup/", controller, "/", path, NULL);
                else if (!isempty(suffix))
                        t = strjoin("/sys/fs/cgroup/", controller, "/", suffix, NULL);
                else
                        t = strappend("/sys/fs/cgroup/", controller);
        } else {
                if (!isempty(path) && !isempty(suffix))
                        t = strjoin(path, "/", suffix, NULL);
                else if (!isempty(path))
                        t = strdup(path);
                else
                        return -EINVAL;
        }

        if (!t)
                return -ENOMEM;

        *fs = path_kill_slashes(t);
        return 0;
}

int cg_get_path(const char *controller, const char *path, const char *suffix, char **fs) {
        const char *p;
        static thread_local bool good = false;

        assert(fs);

        if (controller && !cg_controller_is_valid(controller, true))
                return -EINVAL;

        if (_unlikely_(!good)) {
                int r;

                r = path_is_mount_point("/sys/fs/cgroup", false);
                if (r < 0)
                        return r;
                if (r == 0)
                        return -ENOENT;

                /* Cache this to save a few stat()s */
                good = true;
        }

        p = controller ? normalize_controller(controller) : NULL;

        return join_path(p, path, suffix, fs);
}

static int check_hierarchy(const char *p) {
        const char *cc;

        assert(p);

        if (!filename_is_valid(p))
                return 0;

        /* Check if this controller actually really exists */
        cc = strjoina("/sys/fs/cgroup/", p);
        if (laccess(cc, F_OK) < 0)
                return -errno;

        return 0;
}

int cg_get_path_and_check(const char *controller, const char *path, const char *suffix, char **fs) {
        const char *p;
        int r;

        assert(fs);

        if (!cg_controller_is_valid(controller, true))
                return -EINVAL;

        /* Normalize the controller syntax */
        p = normalize_controller(controller);

        /* Check if this controller actually really exists */
        r = check_hierarchy(p);
        if (r < 0)
                return r;

        return join_path(p, path, suffix, fs);
}

static int trim_cb(const char *path, const struct stat *sb, int typeflag, struct FTW *ftwbuf) {
        assert(path);
        assert(sb);
        assert(ftwbuf);

        if (typeflag != FTW_DP)
                return 0;

        if (ftwbuf->level < 1)
                return 0;

        rmdir(path);
        return 0;
}

int cg_trim(const char *controller, const char *path, bool delete_root) {
        _cleanup_free_ char *fs = NULL;
        int r = 0;

        assert(path);

        r = cg_get_path(controller, path, NULL, &fs);
        if (r < 0)
                return r;

        errno = 0;
        if (nftw(fs, trim_cb, 64, FTW_DEPTH|FTW_MOUNT|FTW_PHYS) != 0)
                r = errno ? -errno : -EIO;

        if (delete_root) {
                if (rmdir(fs) < 0 && errno != ENOENT)
                        return -errno;
        }

        return r;
}

int cg_delete(const char *controller, const char *path) {
        _cleanup_free_ char *parent = NULL;
        int r;

        assert(path);

        r = path_get_parent(path, &parent);
        if (r < 0)
                return r;

        r = cg_migrate_recursive(controller, path, controller, parent, false, true);
        return r == -ENOENT ? 0 : r;
}

int cg_create(const char *controller, const char *path) {
        _cleanup_free_ char *fs = NULL;
        int r;

        r = cg_get_path_and_check(controller, path, NULL, &fs);
        if (r < 0)
                return r;

        r = mkdir_parents(fs, 0755);
        if (r < 0)
                return r;

        if (mkdir(fs, 0755) < 0) {

                if (errno == EEXIST)
                        return 0;

                return -errno;
        }

        return 1;
}

int cg_create_uid(const char *controller, const char *path, uid_t uid) {
        _cleanup_free_ char *fs = NULL;
        int r;

        r = cg_get_path_and_check(controller, path, NULL, &fs);
        if (r < 0)
                return r;

        r = mkdir_parents(fs, 0755);
        if (r < 0)
                return r;

        if (mkdir(fs, 0755) < 0 && errno != EEXIST)
                return -errno;

        if (chown(fs, uid, (gid_t) -1) < 0)
                return -errno;

        return 1;
}

int cg_create_and_attach(const char *controller, const char *path, pid_t pid) {
        int r, q;

        assert(pid >= 0);

        r = cg_create(controller, path);
        if (r < 0)
                return r;

        q = cg_attach(controller, path, pid);
        if (q < 0)
                return q;

        /* This does not remove the cgroup on failure */
        return r;
}

int cg_attach(const char *controller, const char *path, pid_t pid) {
        _cleanup_free_ char *fs = NULL;
        char c[DECIMAL_STR_MAX(pid_t) + 2];
        int r;

        assert(path);
        assert(pid >= 0);

        r = cg_get_path_and_check(controller, path, "cgroup.procs", &fs);
        if (r < 0)
                return r;

        if (pid == 0)
                pid = getpid();

        snprintf(c, sizeof(c), PID_FMT"\n", pid);

        return write_string_file_no_create(fs, c);
}

int cg_attach_fallback(const char *controller, const char *path, pid_t pid) {
        int r;

        assert(controller);
        assert(path);
        assert(pid >= 0);

        r = cg_attach(controller, path, pid);
        if (r < 0) {
                char prefix[strlen(path) + 1];

                /* This didn't work? Then let's try all prefixes of
                 * the destination */

                PATH_FOREACH_PREFIX(prefix, path) {
                        r = cg_attach(controller, prefix, pid);
                        if (r >= 0)
                                break;
                }
        }

        return 0;
}

int cg_set_group_access(
                const char *controller,
                const char *path,
                mode_t mode,
                uid_t uid,
                gid_t gid) {

        _cleanup_free_ char *fs = NULL;
        int r;

        assert(path);

        if (mode != MODE_INVALID)
                mode &= 0777;

        r = cg_get_path(controller, path, NULL, &fs);
        if (r < 0)
                return r;

        return chmod_and_chown(fs, mode, uid, gid);
}

int cg_set_task_access(
                const char *controller,
                const char *path,
                mode_t mode,
                uid_t uid,
                gid_t gid) {

        _cleanup_free_ char *fs = NULL, *procs = NULL;
        int r;

        assert(path);

        if (mode == MODE_INVALID && uid == UID_INVALID && gid == GID_INVALID)
                return 0;

        if (mode != MODE_INVALID)
                mode &= 0666;

        r = cg_get_path(controller, path, "cgroup.procs", &fs);
        if (r < 0)
                return r;

        r = chmod_and_chown(fs, mode, uid, gid);
        if (r < 0)
                return r;

        /* Compatibility, Always keep values for "tasks" in sync with
         * "cgroup.procs" */
        r = cg_get_path(controller, path, "tasks", &procs);
        if (r < 0)
                return r;

        return chmod_and_chown(procs, mode, uid, gid);
}

int cg_pid_get_path(const char *controller, pid_t pid, char **path) {
        _cleanup_fclose_ FILE *f = NULL;
        char line[LINE_MAX];
        const char *fs;
        size_t cs;

        assert(path);
        assert(pid >= 0);

        if (controller) {
                if (!cg_controller_is_valid(controller, true))
                        return -EINVAL;

                controller = normalize_controller(controller);
        } else
                controller = SYSTEMD_CGROUP_CONTROLLER;

        fs = procfs_file_alloca(pid, "cgroup");

        f = fopen(fs, "re");
        if (!f)
                return errno == ENOENT ? -ESRCH : -errno;

        cs = strlen(controller);

        FOREACH_LINE(line, f, return -errno) {
                char *l, *p, *e;
                size_t k;
                const char *word, *state;
                bool found = false;

                truncate_nl(line);

                l = strchr(line, ':');
                if (!l)
                        continue;

                l++;
                e = strchr(l, ':');
                if (!e)
                        continue;

                *e = 0;

                FOREACH_WORD_SEPARATOR(word, k, l, ",", state) {

                        if (k == cs && memcmp(word, controller, cs) == 0) {
                                found = true;
                                break;
                        }

                        if (k == 5 + cs &&
                            memcmp(word, "name=", 5) == 0 &&
                            memcmp(word+5, controller, cs) == 0) {
                                found = true;
                                break;
                        }
                }

                if (!found)
                        continue;

                p = strdup(e + 1);
                if (!p)
                        return -ENOMEM;

                *path = p;
                return 0;
        }

        return -ENOENT;
}

int cg_install_release_agent(const char *controller, const char *agent) {
        _cleanup_free_ char *fs = NULL, *contents = NULL;
        char *sc;
        int r;

        assert(agent);

        r = cg_get_path(controller, NULL, "release_agent", &fs);
        if (r < 0)
                return r;

        r = read_one_line_file(fs, &contents);
        if (r < 0)
                return r;

        sc = strstrip(contents);
        if (sc[0] == 0) {
                r = write_string_file_no_create(fs, agent);
                if (r < 0)
                        return r;
        } else if (!streq(sc, agent))
                return -EEXIST;

        free(fs);
        fs = NULL;
        r = cg_get_path(controller, NULL, "notify_on_release", &fs);
        if (r < 0)
                return r;

        free(contents);
        contents = NULL;
        r = read_one_line_file(fs, &contents);
        if (r < 0)
                return r;

        sc = strstrip(contents);
        if (streq(sc, "0")) {
                r = write_string_file_no_create(fs, "1");
                if (r < 0)
                        return r;

                return 1;
        }

        if (!streq(sc, "1"))
                return -EIO;

        return 0;
}

int cg_uninstall_release_agent(const char *controller) {
        _cleanup_free_ char *fs = NULL;
        int r;

        r = cg_get_path(controller, NULL, "notify_on_release", &fs);
        if (r < 0)
                return r;

        r = write_string_file_no_create(fs, "0");
        if (r < 0)
                return r;

        free(fs);
        fs = NULL;

        r = cg_get_path(controller, NULL, "release_agent", &fs);
        if (r < 0)
                return r;

        r = write_string_file_no_create(fs, "");
        if (r < 0)
                return r;

        return 0;
}

int cg_is_empty(const char *controller, const char *path, bool ignore_self) {
        _cleanup_fclose_ FILE *f = NULL;
        pid_t pid = 0, self_pid;
        bool found = false;
        int r;

        assert(path);

        r = cg_enumerate_processes(controller, path, &f);
        if (r < 0)
                return r == -ENOENT ? 1 : r;

        self_pid = getpid();

        while ((r = cg_read_pid(f, &pid)) > 0) {

                if (ignore_self && pid == self_pid)
                        continue;

                found = true;
                break;
        }

        if (r < 0)
                return r;

        return !found;
}

int cg_is_empty_recursive(const char *controller, const char *path, bool ignore_self) {
        _cleanup_closedir_ DIR *d = NULL;
        char *fn;
        int r;

        assert(path);

        r = cg_is_empty(controller, path, ignore_self);
        if (r <= 0)
                return r;

        r = cg_enumerate_subgroups(controller, path, &d);
        if (r < 0)
                return r == -ENOENT ? 1 : r;

        while ((r = cg_read_subgroup(d, &fn)) > 0) {
                _cleanup_free_ char *p = NULL;

                p = strjoin(path, "/", fn, NULL);
                free(fn);
                if (!p)
                        return -ENOMEM;

                r = cg_is_empty_recursive(controller, p, ignore_self);
                if (r <= 0)
                        return r;
        }

        if (r < 0)
                return r;

        return 1;
}

int cg_split_spec(const char *spec, char **controller, char **path) {
        const char *e;
        char *t = NULL, *u = NULL;
        _cleanup_free_ char *v = NULL;

        assert(spec);

        if (*spec == '/') {
                if (!path_is_safe(spec))
                        return -EINVAL;

                if (path) {
                        t = strdup(spec);
                        if (!t)
                                return -ENOMEM;

                        *path = path_kill_slashes(t);
                }

                if (controller)
                        *controller = NULL;

                return 0;
        }

        e = strchr(spec, ':');
        if (!e) {
                if (!cg_controller_is_valid(spec, true))
                        return -EINVAL;

                if (controller) {
                        t = strdup(normalize_controller(spec));
                        if (!t)
                                return -ENOMEM;

                        *controller = t;
                }

                if (path)
                        *path = NULL;

                return 0;
        }

        v = strndup(spec, e-spec);
        if (!v)
                return -ENOMEM;
        t = strdup(normalize_controller(v));
        if (!t)
                return -ENOMEM;
        if (!cg_controller_is_valid(t, true)) {
                free(t);
                return -EINVAL;
        }

        if (streq(e+1, "")) {
                u = strdup("/");
                if (!u) {
                        free(t);
                        return -ENOMEM;
                }
        } else {
                u = strdup(e+1);
                if (!u) {
                        free(t);
                        return -ENOMEM;
                }

                if (!path_is_safe(u) ||
                    !path_is_absolute(u)) {
                        free(t);
                        free(u);
                        return -EINVAL;
                }

                path_kill_slashes(u);
        }

        if (controller)
                *controller = t;
        else
                free(t);

        if (path)
                *path = u;
        else
                free(u);

        return 0;
}

int cg_mangle_path(const char *path, char **result) {
        _cleanup_free_ char *c = NULL, *p = NULL;
        char *t;
        int r;

        assert(path);
        assert(result);

        /* First, check if it already is a filesystem path */
        if (path_startswith(path, "/sys/fs/cgroup")) {

                t = strdup(path);
                if (!t)
                        return -ENOMEM;

                *result = path_kill_slashes(t);
                return 0;
        }

        /* Otherwise, treat it as cg spec */
        r = cg_split_spec(path, &c, &p);
        if (r < 0)
                return r;

        return cg_get_path(c ? c : SYSTEMD_CGROUP_CONTROLLER, p ? p : "/", NULL, result);
}

int cg_get_root_path(char **path) {
        char *p, *e;
        int r;

        assert(path);

        r = cg_pid_get_path(SYSTEMD_CGROUP_CONTROLLER, 1, &p);
        if (r < 0)
                return r;

        e = endswith(p, "/" SPECIAL_SYSTEM_SLICE);
        if (e)
                *e = 0;

        *path = p;
        return 0;
}

int cg_shift_path(const char *cgroup, const char *root, const char **shifted) {
        _cleanup_free_ char *rt = NULL;
        char *p;
        int r;

        assert(cgroup);
        assert(shifted);

        if (!root) {
                /* If the root was specified let's use that, otherwise
                 * let's determine it from PID 1 */

                r = cg_get_root_path(&rt);
                if (r < 0)
                        return r;

                root = rt;
        }

        p = path_startswith(cgroup, root);
        if (p)
                *shifted = p - 1;
        else
                *shifted = cgroup;

        return 0;
}

int cg_pid_get_path_shifted(pid_t pid, const char *root, char **cgroup) {
        _cleanup_free_ char *raw = NULL;
        const char *c;
        int r;

        assert(pid >= 0);
        assert(cgroup);

        r = cg_pid_get_path(SYSTEMD_CGROUP_CONTROLLER, pid, &raw);
        if (r < 0)
                return r;

        r = cg_shift_path(raw, root, &c);
        if (r < 0)
                return r;

        if (c == raw) {
                *cgroup = raw;
                raw = NULL;
        } else {
                char *n;

                n = strdup(c);
                if (!n)
                        return -ENOMEM;

                *cgroup = n;
        }

        return 0;
}

int cg_path_decode_unit(const char *cgroup, char **unit){
        char *c, *s;
        size_t n;

        assert(cgroup);
        assert(unit);

        n = strcspn(cgroup, "/");
        if (n < 3)
                return -ENXIO;

        c = strndupa(cgroup, n);
        c = cg_unescape(c);

        if (!unit_name_is_valid(c, UNIT_NAME_PLAIN|UNIT_NAME_INSTANCE))
                return -ENXIO;

        s = strdup(c);
        if (!s)
                return -ENOMEM;

        *unit = s;
        return 0;
}

static bool valid_slice_name(const char *p, size_t n) {

        if (!p)
                return false;

        if (n < strlen("x.slice"))
                return false;

        if (memcmp(p + n - 6, ".slice", 6) == 0) {
                char buf[n+1], *c;

                memcpy(buf, p, n);
                buf[n] = 0;

                c = cg_unescape(buf);

                return unit_name_is_valid(c, UNIT_NAME_PLAIN);
        }

        return false;
}

static const char *skip_slices(const char *p) {
        assert(p);

        /* Skips over all slice assignments */

        for (;;) {
                size_t n;

                p += strspn(p, "/");

                n = strcspn(p, "/");
                if (!valid_slice_name(p, n))
                        return p;

                p += n;
        }
}

int cg_path_get_unit(const char *path, char **ret) {
        const char *e;
        char *unit;
        int r;

        assert(path);
        assert(ret);

        e = skip_slices(path);

        r = cg_path_decode_unit(e, &unit);
        if (r < 0)
                return r;

        /* We skipped over the slices, don't accept any now */
        if (endswith(unit, ".slice")) {
                free(unit);
                return -ENXIO;
        }

        *ret = unit;
        return 0;
}

int cg_pid_get_unit(pid_t pid, char **unit) {
        _cleanup_free_ char *cgroup = NULL;
        int r;

        assert(unit);

        r = cg_pid_get_path_shifted(pid, NULL, &cgroup);
        if (r < 0)
                return r;

        return cg_path_get_unit(cgroup, unit);
}

/**
 * Skip session-*.scope, but require it to be there.
 */
static const char *skip_session(const char *p) {
        size_t n;

        if (isempty(p))
                return NULL;

        p += strspn(p, "/");

        n = strcspn(p, "/");
        if (n < strlen("session-x.scope"))
                return NULL;

        if (memcmp(p, "session-", 8) == 0 && memcmp(p + n - 6, ".scope", 6) == 0) {
                char buf[n - 8 - 6 + 1];

                memcpy(buf, p + 8, n - 8 - 6);
                buf[n - 8 - 6] = 0;

                /* Note that session scopes never need unescaping,
                 * since they cannot conflict with the kernel's own
                 * names, hence we don't need to call cg_unescape()
                 * here. */

                if (!session_id_valid(buf))
                        return false;

                p += n;
                p += strspn(p, "/");
                return p;
        }

        return NULL;
}

/**
 * Skip user@*.service, but require it to be there.
 */
static const char *skip_user_manager(const char *p) {
        size_t n;

        if (isempty(p))
                return NULL;

        p += strspn(p, "/");

        n = strcspn(p, "/");
        if (n < strlen("user@x.service"))
                return NULL;

        if (memcmp(p, "user@", 5) == 0 && memcmp(p + n - 8, ".service", 8) == 0) {
                char buf[n - 5 - 8 + 1];

                memcpy(buf, p + 5, n - 5 - 8);
                buf[n - 5 - 8] = 0;

                /* Note that user manager services never need unescaping,
                 * since they cannot conflict with the kernel's own
                 * names, hence we don't need to call cg_unescape()
                 * here. */

                if (parse_uid(buf, NULL) < 0)
                        return NULL;

                p += n;
                p += strspn(p, "/");

                return p;
        }

        return NULL;
}

static const char *skip_user_prefix(const char *path) {
        const char *e, *t;

        assert(path);

        /* Skip slices, if there are any */
        e = skip_slices(path);

        /* Skip the user manager, if it's in the path now... */
        t = skip_user_manager(e);
        if (t)
                return t;

        /* Alternatively skip the user session if it is in the path... */
        return skip_session(e);
}

int cg_path_get_user_unit(const char *path, char **ret) {
        const char *t;

        assert(path);
        assert(ret);

        t = skip_user_prefix(path);
        if (!t)
                return -ENXIO;

        /* And from here on it looks pretty much the same as for a
         * system unit, hence let's use the same parser from here
         * on. */
        return cg_path_get_unit(t, ret);
}

int cg_pid_get_user_unit(pid_t pid, char **unit) {
        _cleanup_free_ char *cgroup = NULL;
        int r;

        assert(unit);

        r = cg_pid_get_path_shifted(pid, NULL, &cgroup);
        if (r < 0)
                return r;

        return cg_path_get_user_unit(cgroup, unit);
}

int cg_path_get_machine_name(const char *path, char **machine) {
        _cleanup_free_ char *u = NULL, *sl = NULL;
        int r;

        r = cg_path_get_unit(path, &u);
        if (r < 0)
                return r;

        sl = strjoin("/run/systemd/machines/unit:", u, NULL);
        if (!sl)
                return -ENOMEM;

        return readlink_malloc(sl, machine);
}

int cg_pid_get_machine_name(pid_t pid, char **machine) {
        _cleanup_free_ char *cgroup = NULL;
        int r;

        assert(machine);

        r = cg_pid_get_path_shifted(pid, NULL, &cgroup);
        if (r < 0)
                return r;

        return cg_path_get_machine_name(cgroup, machine);
}

int cg_path_get_session(const char *path, char **session) {
        _cleanup_free_ char *unit = NULL;
        char *start, *end;
        int r;

        assert(path);

        r = cg_path_get_unit(path, &unit);
        if (r < 0)
                return r;

        start = startswith(unit, "session-");
        if (!start)
                return -ENXIO;
        end = endswith(start, ".scope");
        if (!end)
                return -ENXIO;

        *end = 0;
        if (!session_id_valid(start))
                return -ENXIO;

        if (session) {
                char *rr;

                rr = strdup(start);
                if (!rr)
                        return -ENOMEM;

                *session = rr;
        }

        return 0;
}

int cg_pid_get_session(pid_t pid, char **session) {
        _cleanup_free_ char *cgroup = NULL;
        int r;

        r = cg_pid_get_path_shifted(pid, NULL, &cgroup);
        if (r < 0)
                return r;

        return cg_path_get_session(cgroup, session);
}

int cg_path_get_owner_uid(const char *path, uid_t *uid) {
        _cleanup_free_ char *slice = NULL;
        char *start, *end;
        int r;

        assert(path);

        r = cg_path_get_slice(path, &slice);
        if (r < 0)
                return r;

        start = startswith(slice, "user-");
        if (!start)
                return -ENXIO;
        end = endswith(start, ".slice");
        if (!end)
                return -ENXIO;

        *end = 0;
        if (parse_uid(start, uid) < 0)
                return -ENXIO;

        return 0;
}

int cg_pid_get_owner_uid(pid_t pid, uid_t *uid) {
        _cleanup_free_ char *cgroup = NULL;
        int r;

        r = cg_pid_get_path_shifted(pid, NULL, &cgroup);
        if (r < 0)
                return r;

        return cg_path_get_owner_uid(cgroup, uid);
}

int cg_path_get_slice(const char *p, char **slice) {
        const char *e = NULL;

        assert(p);
        assert(slice);

        /* Finds the right-most slice unit from the beginning, but
         * stops before we come to the first non-slice unit. */

        for (;;) {
                size_t n;

                p += strspn(p, "/");

                n = strcspn(p, "/");
                if (!valid_slice_name(p, n)) {

                        if (!e) {
                                char *s;

                                s = strdup("-.slice");
                                if (!s)
                                        return -ENOMEM;

                                *slice = s;
                                return 0;
                        }

                        return cg_path_decode_unit(e, slice);
                }

                e = p;
                p += n;
        }
}

int cg_pid_get_slice(pid_t pid, char **slice) {
        _cleanup_free_ char *cgroup = NULL;
        int r;

        assert(slice);

        r = cg_pid_get_path_shifted(pid, NULL, &cgroup);
        if (r < 0)
                return r;

        return cg_path_get_slice(cgroup, slice);
}

int cg_path_get_user_slice(const char *p, char **slice) {
        const char *t;
        assert(p);
        assert(slice);

        t = skip_user_prefix(p);
        if (!t)
                return -ENXIO;

        /* And now it looks pretty much the same as for a system
         * slice, so let's just use the same parser from here on. */
        return cg_path_get_slice(t, slice);
}

int cg_pid_get_user_slice(pid_t pid, char **slice) {
        _cleanup_free_ char *cgroup = NULL;
        int r;

        assert(slice);

        r = cg_pid_get_path_shifted(pid, NULL, &cgroup);
        if (r < 0)
                return r;

        return cg_path_get_user_slice(cgroup, slice);
}

char *cg_escape(const char *p) {
        bool need_prefix = false;

        /* This implements very minimal escaping for names to be used
         * as file names in the cgroup tree: any name which might
         * conflict with a kernel name or is prefixed with '_' is
         * prefixed with a '_'. That way, when reading cgroup names it
         * is sufficient to remove a single prefixing underscore if
         * there is one. */

        /* The return value of this function (unlike cg_unescape())
         * needs free()! */

        if (p[0] == 0 ||
            p[0] == '_' ||
            p[0] == '.' ||
            streq(p, "notify_on_release") ||
            streq(p, "release_agent") ||
            streq(p, "tasks"))
                need_prefix = true;
        else {
                const char *dot;

                dot = strrchr(p, '.');
                if (dot) {

                        if (dot - p == 6 && memcmp(p, "cgroup", 6) == 0)
                                need_prefix = true;
                        else {
                                char *n;

                                n = strndupa(p, dot - p);

                                if (check_hierarchy(n) >= 0)
                                        need_prefix = true;
                        }
                }
        }

        if (need_prefix)
                return strappend("_", p);
        else
                return strdup(p);
}

char *cg_unescape(const char *p) {
        assert(p);

        /* The return value of this function (unlike cg_escape())
         * doesn't need free()! */

        if (p[0] == '_')
                return (char*) p+1;

        return (char*) p;
}

#define CONTROLLER_VALID                        \
        DIGITS LETTERS                          \
        "_"

bool cg_controller_is_valid(const char *p, bool allow_named) {
        const char *t, *s;

        if (!p)
                return false;

        if (allow_named) {
                s = startswith(p, "name=");
                if (s)
                        p = s;
        }

        if (*p == 0 || *p == '_')
                return false;

        for (t = p; *t; t++)
                if (!strchr(CONTROLLER_VALID, *t))
                        return false;

        if (t - p > FILENAME_MAX)
                return false;

        return true;
}

int cg_slice_to_path(const char *unit, char **ret) {
        _cleanup_free_ char *p = NULL, *s = NULL, *e = NULL;
        const char *dash;
        int r;

        assert(unit);
        assert(ret);

        if (streq(unit, "-.slice")) {
                char *x;

                x = strdup("");
                if (!x)
                        return -ENOMEM;
                *ret = x;
                return 0;
        }

        if (!unit_name_is_valid(unit, UNIT_NAME_PLAIN))
                return -EINVAL;

        if (!endswith(unit, ".slice"))
                return -EINVAL;

        r = unit_name_to_prefix(unit, &p);
        if (r < 0)
                return r;

        dash = strchr(p, '-');

        /* Don't allow initial dashes */
        if (dash == p)
                return -EINVAL;

        while (dash) {
                _cleanup_free_ char *escaped = NULL;
                char n[dash - p + sizeof(".slice")];

                /* Don't allow trailing or double dashes */
                if (dash[1] == 0 || dash[1] == '-')
                        return -EINVAL;

                strcpy(stpncpy(n, p, dash - p), ".slice");
                if (!unit_name_is_valid(n, UNIT_NAME_PLAIN))
                        return -EINVAL;

                escaped = cg_escape(n);
                if (!escaped)
                        return -ENOMEM;

                if (!strextend(&s, escaped, "/", NULL))
                        return -ENOMEM;

                dash = strchr(dash+1, '-');
        }

        e = cg_escape(unit);
        if (!e)
                return -ENOMEM;

        if (!strextend(&s, e, NULL))
                return -ENOMEM;

        *ret = s;
        s = NULL;

        return 0;
}

int cg_set_attribute(const char *controller, const char *path, const char *attribute, const char *value) {
        _cleanup_free_ char *p = NULL;
        int r;

        r = cg_get_path(controller, path, attribute, &p);
        if (r < 0)
                return r;

        return write_string_file_no_create(p, value);
}

int cg_get_attribute(const char *controller, const char *path, const char *attribute, char **ret) {
        _cleanup_free_ char *p = NULL;
        int r;

        r = cg_get_path(controller, path, attribute, &p);
        if (r < 0)
                return r;

        return read_one_line_file(p, ret);
}

static const char mask_names[] =
        "cpu\0"
        "cpuacct\0"
        "blkio\0"
        "memory\0"
        "devices\0"
        "hugetlb\0"
        "cpuset\0"
        "net_cls\0"
        "net_prio\0"
        "freezer\0"
        "perf_event\0";

int cg_create_everywhere(CGroupControllerMask supported, CGroupControllerMask mask, const char *path) {
        CGroupControllerMask bit = 1;
        const char *n;
        int r;

        /* This one will create a cgroup in our private tree, but also
         * duplicate it in the trees specified in mask, and remove it
         * in all others */

        /* First create the cgroup in our own hierarchy. */
        r = cg_create(SYSTEMD_CGROUP_CONTROLLER, path);
        if (r < 0)
                return r;

        /* Then, do the same in the other hierarchies */
        NULSTR_FOREACH(n, mask_names) {
                if (mask & bit)
                        cg_create(n, path);
<<<<<<< HEAD
=======

                bit <<= 1;
        }

        return 0;
}

int cg_create_everywhere_uid(CGroupControllerMask supported, CGroupControllerMask mask, const char *path, uid_t uid) {
        CGroupControllerMask bit = 1;
        const char *n;
        int r;

        /* This one will create a cgroup in our private tree, but also
         * duplicate it in the trees specified in mask, and remove it
         * in all others */

        /* First create the cgroup in our own hierarchy. */
        r = cg_create_uid(SYSTEMD_CGROUP_CONTROLLER, path, uid);
        if (r < 0)
                return r;

        /* Then, do the same in the other hierarchies */
        NULSTR_FOREACH(n, mask_names) {
                if (mask & bit)
                        cg_create_uid(n, path, uid);
                else if (supported & bit)
                        cg_trim(n, path, true);
>>>>>>> 64fe5712

                bit <<= 1;
        }

        return 0;
}

int cg_attach_everywhere(CGroupControllerMask supported, const char *path, pid_t pid, cg_migrate_callback_t path_callback, void *userdata) {
        CGroupControllerMask bit = 1;
        const char *n;
        int r;

        r = cg_attach(SYSTEMD_CGROUP_CONTROLLER, path, pid);
        if (r < 0)
                return r;

        NULSTR_FOREACH(n, mask_names) {

                if (supported & bit) {
                        const char *p = NULL;

                        if (path_callback)
                                p = path_callback(bit, userdata);

                        if (!p)
                                p = path;

                        cg_attach_fallback(n, path, pid);
                }

                bit <<= 1;
        }

        return 0;
}

int cg_attach_many_everywhere(CGroupControllerMask supported, const char *path, Set* pids, cg_migrate_callback_t path_callback, void *userdata) {
        Iterator i;
        void *pidp;
        int r = 0;

        SET_FOREACH(pidp, pids, i) {
                pid_t pid = PTR_TO_LONG(pidp);
                int q;

                q = cg_attach_everywhere(supported, path, pid, path_callback, userdata);
                if (q < 0)
                        r = q;
        }

        return r;
}

int cg_migrate_everywhere(CGroupControllerMask supported, const char *from, const char *to, cg_migrate_callback_t to_callback, void *userdata) {
        CGroupControllerMask bit = 1;
        const char *n;
        int r;

        if (!path_equal(from, to))  {
                r = cg_migrate_recursive(SYSTEMD_CGROUP_CONTROLLER, from, SYSTEMD_CGROUP_CONTROLLER, to, false, true);
                if (r < 0)
                        return r;
        }

        NULSTR_FOREACH(n, mask_names) {
                if (supported & bit) {
                        const char *p = NULL;

                        if (to_callback)
                                p = to_callback(bit, userdata);

                        if (!p)
                                p = to;

                        cg_migrate_recursive_fallback(SYSTEMD_CGROUP_CONTROLLER, to, n, p, false, false);
                }

                bit <<= 1;
        }

        return 0;
}

int cg_trim_everywhere(CGroupControllerMask supported, const char *path, bool delete_root) {
        CGroupControllerMask bit = 1;
        const char *n;
        int r;

        r = cg_trim(SYSTEMD_CGROUP_CONTROLLER, path, delete_root);
        if (r < 0)
                return r;

        NULSTR_FOREACH(n, mask_names) {
                if (supported & bit)
                        cg_trim(n, path, delete_root);

                bit <<= 1;
        }

        return 0;
}

CGroupControllerMask cg_mask_supported(void) {
        CGroupControllerMask bit = 1, mask = 0;
        const char *n;

        NULSTR_FOREACH(n, mask_names) {
                if (check_hierarchy(n) >= 0)
                        mask |= bit;

                bit <<= 1;
        }

        return mask;
}

int cg_kernel_controllers(Set *controllers) {
        _cleanup_fclose_ FILE *f = NULL;
        char buf[LINE_MAX];
        int r;

        assert(controllers);

        f = fopen("/proc/cgroups", "re");
        if (!f) {
                if (errno == ENOENT)
                        return 0;
                return -errno;
        }

        /* Ignore the header line */
        (void) fgets(buf, sizeof(buf), f);

        for (;;) {
                char *controller;
                int enabled = 0;

                errno = 0;
                if (fscanf(f, "%ms %*i %*i %i", &controller, &enabled) != 2) {

                        if (feof(f))
                                break;

                        if (ferror(f) && errno)
                                return -errno;

                        return -EBADMSG;
                }

                if (!enabled) {
                        free(controller);
                        continue;
                }

                if (!filename_is_valid(controller)) {
                        free(controller);
                        return -EBADMSG;
                }

                r = set_consume(controllers, controller);
                if (r < 0)
                        return r;
        }

        return 0;
}<|MERGE_RESOLUTION|>--- conflicted
+++ resolved
@@ -1778,8 +1778,6 @@
         NULSTR_FOREACH(n, mask_names) {
                 if (mask & bit)
                         cg_create(n, path);
-<<<<<<< HEAD
-=======
 
                 bit <<= 1;
         }
@@ -1807,7 +1805,6 @@
                         cg_create_uid(n, path, uid);
                 else if (supported & bit)
                         cg_trim(n, path, true);
->>>>>>> 64fe5712
 
                 bit <<= 1;
         }
