--- conflicted
+++ resolved
@@ -32,51 +32,6 @@
 
         locale_context_clear(c);
 
-<<<<<<< HEAD
-        if (FLAGS_SET(flag, LOCALE_LOAD_LOCALE_CONF)) {
-                const char *path = "/etc/locale.conf";
-                struct stat st;
-                usec_t t;
-
-                r = stat(path, &st);
-                if (r < 0 && errno == ENOENT) {
-                        path = "/etc/default/locale";
-                        r = stat(path, &st);
-                }
-                if (r < 0 && errno != ENOENT)
-                        return log_debug_errno(errno, "Failed to stat %s: %m", path);
-
-                if (r >= 0) {
-
-                        /* If mtime is not changed, then we do not need to re-read the file. */
-                        t = timespec_load(&st.st_mtim);
-                        if (c->mtime != USEC_INFINITY && t == c->mtime)
-                                return 0;
-
-                        locale_context_clear(c);
-                        c->mtime = t;
-
-                        r = parse_env_file(NULL, path,
-                                           "LANG",              &c->locale[VARIABLE_LANG],
-                                           "LANGUAGE",          &c->locale[VARIABLE_LANGUAGE],
-                                           "LC_CTYPE",          &c->locale[VARIABLE_LC_CTYPE],
-                                           "LC_NUMERIC",        &c->locale[VARIABLE_LC_NUMERIC],
-                                           "LC_TIME",           &c->locale[VARIABLE_LC_TIME],
-                                           "LC_COLLATE",        &c->locale[VARIABLE_LC_COLLATE],
-                                           "LC_MONETARY",       &c->locale[VARIABLE_LC_MONETARY],
-                                           "LC_MESSAGES",       &c->locale[VARIABLE_LC_MESSAGES],
-                                           "LC_PAPER",          &c->locale[VARIABLE_LC_PAPER],
-                                           "LC_NAME",           &c->locale[VARIABLE_LC_NAME],
-                                           "LC_ADDRESS",        &c->locale[VARIABLE_LC_ADDRESS],
-                                           "LC_TELEPHONE",      &c->locale[VARIABLE_LC_TELEPHONE],
-                                           "LC_MEASUREMENT",    &c->locale[VARIABLE_LC_MEASUREMENT],
-                                           "LC_IDENTIFICATION", &c->locale[VARIABLE_LC_IDENTIFICATION]);
-                        if (r < 0)
-                                return log_debug_errno(r, "Failed to read %s: %m", path);
-
-                        goto finalize;
-                }
-=======
         r = proc_cmdline_get_key_many(PROC_CMDLINE_STRIP_RD_PREFIX,
                                       "locale.LANG",              &c->locale[VARIABLE_LANG],
                                       "locale.LANGUAGE",          &c->locale[VARIABLE_LANGUAGE],
@@ -163,7 +118,6 @@
                 r = free_and_strdup(&c->locale[p], empty_to_null(getenv(name)));
                 if (r < 0)
                         return log_oom_debug();
->>>>>>> a427cfe8
         }
 
         return 1; /* loaded */
@@ -232,21 +186,17 @@
 int locale_context_save(LocaleContext *c, char ***ret_set, char ***ret_unset) {
         _cleanup_strv_free_ char **set = NULL, **unset = NULL;
         int r;
-        const char *path = "/etc/locale.conf";
 
         assert(c);
 
         /* Set values will be returned as strv in *ret on success. */
 
-        if (access(path, F_OK) < 0 && errno == ENOENT)
-                path = "/etc/default/locale";
-
         r = locale_context_build_env(c, &set, ret_unset ? &unset : NULL);
         if (r < 0)
                 return r;
 
         if (strv_isempty(set)) {
-                if (unlink(path) < 0)
+                if (unlink("/etc/locale.conf") < 0)
                         return errno == ENOENT ? 0 : -errno;
 
                 c->st = (struct stat) {};
@@ -258,17 +208,12 @@
                 return 0;
         }
 
-        r = write_env_file_label(path, set);
-        if (r < 0)
-                return r;
-
-<<<<<<< HEAD
-        if (stat(path, &st) >= 0)
-                c->mtime = timespec_load(&st.st_mtim);
-=======
+        r = write_env_file_label("/etc/locale.conf", set);
+        if (r < 0)
+                return r;
+
         if (stat("/etc/locale.conf", &c->st) < 0)
                 return -errno;
->>>>>>> a427cfe8
 
         if (ret_set)
                 *ret_set = TAKE_PTR(set);
