/***
  This file is part of systemd.

  Copyright 2014 Lennart Poettering

  systemd is free software; you can redistribute it and/or modify it
  under the terms of the GNU Lesser General Public License as published by
  the Free Software Foundation; either version 2.1 of the License, or
  (at your option) any later version.

  systemd is distributed in the hope that it will be useful, but
  WITHOUT ANY WARRANTY; without even the implied warranty of
  MERCHANTABILITY or FITNESS FOR A PARTICULAR PURPOSE. See the GNU
  Lesser General Public License for more details.

  You should have received a copy of the GNU Lesser General Public License
  along with systemd; If not, see <http://www.gnu.org/licenses/>.
***/

#include <errno.h>
#include <seccomp.h>
#include <stddef.h>
#include <sys/prctl.h>
#include <linux/seccomp.h>

#include "macro.h"
#include "seccomp-util.h"
#include "string-util.h"
#include "util.h"

const char* seccomp_arch_to_string(uint32_t c) {
        /* Maintain order used in <seccomp.h>.
         *
         * Names used here should be the same as those used for ConditionArchitecture=,
         * except for "subarchitectures" like x32. */

        switch(c) {
        case SCMP_ARCH_NATIVE:
                return "native";
        case SCMP_ARCH_X86:
                return "x86";
        case SCMP_ARCH_X86_64:
                return "x86-64";
        case SCMP_ARCH_X32:
                return "x32";
        case SCMP_ARCH_ARM:
                return "arm";
        case SCMP_ARCH_AARCH64:
                return "arm64";
        case SCMP_ARCH_MIPS:
                return "mips";
        case SCMP_ARCH_MIPS64:
                return "mips64";
        case SCMP_ARCH_MIPS64N32:
                return "mips64-n32";
        case SCMP_ARCH_MIPSEL:
                return "mips-le";
        case SCMP_ARCH_MIPSEL64:
                return "mips64-le";
        case SCMP_ARCH_MIPSEL64N32:
                return "mips64-le-n32";
        case SCMP_ARCH_PPC:
                return "ppc";
        case SCMP_ARCH_PPC64:
                return "ppc64";
        case SCMP_ARCH_PPC64LE:
                return "ppc64-le";
        case SCMP_ARCH_S390:
                return "s390";
        case SCMP_ARCH_S390X:
                return "s390x";
        default:
                return NULL;
        }
}

int seccomp_arch_from_string(const char *n, uint32_t *ret) {
        if (!n)
                return -EINVAL;

        assert(ret);

        if (streq(n, "native"))
                *ret = SCMP_ARCH_NATIVE;
        else if (streq(n, "x86"))
                *ret = SCMP_ARCH_X86;
        else if (streq(n, "x86-64"))
                *ret = SCMP_ARCH_X86_64;
        else if (streq(n, "x32"))
                *ret = SCMP_ARCH_X32;
        else if (streq(n, "arm"))
                *ret = SCMP_ARCH_ARM;
        else if (streq(n, "arm64"))
                *ret = SCMP_ARCH_AARCH64;
        else if (streq(n, "mips"))
                *ret = SCMP_ARCH_MIPS;
        else if (streq(n, "mips64"))
                *ret = SCMP_ARCH_MIPS64;
        else if (streq(n, "mips64-n32"))
                *ret = SCMP_ARCH_MIPS64N32;
        else if (streq(n, "mips-le"))
                *ret = SCMP_ARCH_MIPSEL;
        else if (streq(n, "mips64-le"))
                *ret = SCMP_ARCH_MIPSEL64;
        else if (streq(n, "mips64-le-n32"))
                *ret = SCMP_ARCH_MIPSEL64N32;
        else if (streq(n, "ppc"))
                *ret = SCMP_ARCH_PPC;
        else if (streq(n, "ppc64"))
                *ret = SCMP_ARCH_PPC64;
        else if (streq(n, "ppc64-le"))
                *ret = SCMP_ARCH_PPC64LE;
        else if (streq(n, "s390"))
                *ret = SCMP_ARCH_S390;
        else if (streq(n, "s390x"))
                *ret = SCMP_ARCH_S390X;
        else
                return -EINVAL;

        return 0;
}

int seccomp_init_conservative(scmp_filter_ctx *ret, uint32_t default_action) {
        scmp_filter_ctx seccomp;
        int r;

        /* Much like seccomp_init(), but tries to be a bit more conservative in its defaults: all secondary archs are
         * added by default, and NNP is turned off. */

        seccomp = seccomp_init(default_action);
        if (!seccomp)
                return -ENOMEM;

        r = seccomp_add_secondary_archs(seccomp);
        if (r < 0)
                goto finish;

        r = seccomp_attr_set(seccomp, SCMP_FLTATR_CTL_NNP, 0);
        if (r < 0)
                goto finish;

        *ret = seccomp;
        return 0;

finish:
        seccomp_release(seccomp);
        return r;
}

int seccomp_add_secondary_archs(scmp_filter_ctx ctx) {

        /* Add in all possible secondary archs we are aware of that
         * this kernel might support. */

        static const int seccomp_arches[] = {
#if defined(__i386__) || defined(__x86_64__)
                SCMP_ARCH_X86,
                SCMP_ARCH_X86_64,
                SCMP_ARCH_X32,

#elif defined(__arm__) || defined(__aarch64__)
                SCMP_ARCH_ARM,
                SCMP_ARCH_AARCH64,

#elif defined(__arm__) || defined(__aarch64__)
                SCMP_ARCH_ARM,
                SCMP_ARCH_AARCH64,

#elif defined(__mips__) || defined(__mips64__)
                SCMP_ARCH_MIPS,
                SCMP_ARCH_MIPS64,
                SCMP_ARCH_MIPS64N32,
                SCMP_ARCH_MIPSEL,
                SCMP_ARCH_MIPSEL64,
                SCMP_ARCH_MIPSEL64N32,

#elif defined(__powerpc__) || defined(__powerpc64__)
                SCMP_ARCH_PPC,
                SCMP_ARCH_PPC64,
                SCMP_ARCH_PPC64LE,

#elif defined(__s390__) || defined(__s390x__)
                SCMP_ARCH_S390,
                SCMP_ARCH_S390X,
#endif
        };

        unsigned i;
        int r;

        for (i = 0; i < ELEMENTSOF(seccomp_arches); i++) {
                r = seccomp_arch_add(ctx, seccomp_arches[i]);
                if (r < 0 && r != -EEXIST)
                        return r;
        }

        return 0;
}

static bool is_basic_seccomp_available(void) {
        int r;
        r = prctl(PR_GET_SECCOMP, 0, 0, 0, 0);
        return r >= 0;
}

static bool is_seccomp_filter_available(void) {
        int r;
        r = prctl(PR_SET_SECCOMP, SECCOMP_MODE_FILTER, NULL, 0, 0);
        return r < 0 && errno == EFAULT;
}

<<<<<<< HEAD
static bool is_basic_seccomp_available(void) {
        int r;
        r = prctl(PR_GET_SECCOMP, 0, 0, 0, 0);
        return r >= 0;
}

static bool is_seccomp_filter_available(void) {
        int r;
        r = prctl(PR_SET_SECCOMP, SECCOMP_MODE_FILTER, NULL, 0, 0);
        return r < 0 && errno == EFAULT;
}

=======
>>>>>>> c928914d
bool is_seccomp_available(void) {
        static int cached_enabled = -1;
        if (cached_enabled < 0)
                cached_enabled = is_basic_seccomp_available() && is_seccomp_filter_available();
        return cached_enabled;
}

<<<<<<< HEAD
const SystemCallFilterSet syscall_filter_sets[] = {
        {
=======
const SyscallFilterSet syscall_filter_sets[_SYSCALL_FILTER_SET_MAX] = {
        [SYSCALL_FILTER_SET_BASIC_IO] = {
                /* Basic IO */
                .name = "@basic-io",
                .value =
                "close\0"
                "dup2\0"
                "dup3\0"
                "dup\0"
                "lseek\0"
                "pread64\0"
                "preadv\0"
                "pwrite64\0"
                "pwritev\0"
                "read\0"
                "readv\0"
                "write\0"
                "writev\0"
        },
        [SYSCALL_FILTER_SET_CLOCK] = {
>>>>>>> c928914d
                /* Clock */
                .name = "@clock",
                .value =
                "adjtimex\0"
                "clock_adjtime\0"
                "clock_settime\0"
                "settimeofday\0"
                "stime\0"
        },
        [SYSCALL_FILTER_SET_CPU_EMULATION] = {
                /* CPU emulation calls */
                .name = "@cpu-emulation",
                .value =
                "modify_ldt\0"
                "subpage_prot\0"
                "switch_endian\0"
                "vm86\0"
                "vm86old\0"
        },
        [SYSCALL_FILTER_SET_DEBUG] = {
                /* Debugging/Performance Monitoring/Tracing */
                .name = "@debug",
                .value =
                "lookup_dcookie\0"
                "perf_event_open\0"
                "process_vm_readv\0"
                "process_vm_writev\0"
                "ptrace\0"
                "rtas\0"
#ifdef __NR_s390_runtime_instr
                "s390_runtime_instr\0"
#endif
                "sys_debug_setcontext\0"
        },
        [SYSCALL_FILTER_SET_DEFAULT] = {
                /* Default list: the most basic of operations */
                .name = "@default",
                .value =
                "clock_getres\0"
                "clock_gettime\0"
                "clock_nanosleep\0"
                "execve\0"
                "exit\0"
                "exit_group\0"
                "getrlimit\0"      /* make sure processes can query stack size and such */
                "gettimeofday\0"
                "nanosleep\0"
                "pause\0"
                "rt_sigreturn\0"
                "sigreturn\0"
                "time\0"
        },
        [SYSCALL_FILTER_SET_IO_EVENT] = {
                /* Event loop use */
                .name = "@io-event",
                .value =
                "_newselect\0"
                "epoll_create1\0"
                "epoll_create\0"
                "epoll_ctl\0"
                "epoll_ctl_old\0"
                "epoll_pwait\0"
                "epoll_wait\0"
                "epoll_wait_old\0"
                "eventfd2\0"
                "eventfd\0"
                "poll\0"
                "ppoll\0"
                "pselect6\0"
                "select\0"
        },
        [SYSCALL_FILTER_SET_IPC] = {
                /* Message queues, SYSV IPC or other IPC */
                .name = "@ipc",
                .value = "ipc\0"
                "memfd_create\0"
                "mq_getsetattr\0"
                "mq_notify\0"
                "mq_open\0"
                "mq_timedreceive\0"
                "mq_timedsend\0"
                "mq_unlink\0"
                "msgctl\0"
                "msgget\0"
                "msgrcv\0"
                "msgsnd\0"
                "pipe2\0"
                "pipe\0"
                "process_vm_readv\0"
                "process_vm_writev\0"
                "semctl\0"
                "semget\0"
                "semop\0"
                "semtimedop\0"
                "shmat\0"
                "shmctl\0"
                "shmdt\0"
                "shmget\0"
        },
        [SYSCALL_FILTER_SET_KEYRING] = {
                /* Keyring */
                .name = "@keyring",
                .value =
                "add_key\0"
                "keyctl\0"
                "request_key\0"
        },
        [SYSCALL_FILTER_SET_MODULE] = {
                /* Kernel module control */
                .name = "@module",
                .value =
                "delete_module\0"
                "finit_module\0"
                "init_module\0"
        },
        [SYSCALL_FILTER_SET_MOUNT] = {
                /* Mounting */
                .name = "@mount",
                .value =
                "chroot\0"
                "mount\0"
                "pivot_root\0"
                "umount2\0"
                "umount\0"
        },
        [SYSCALL_FILTER_SET_NETWORK_IO] = {
                /* Network or Unix socket IO, should not be needed if not network facing */
                .name = "@network-io",
                .value =
                "accept4\0"
                "accept\0"
                "bind\0"
                "connect\0"
                "getpeername\0"
                "getsockname\0"
                "getsockopt\0"
                "listen\0"
                "recv\0"
                "recvfrom\0"
                "recvmmsg\0"
                "recvmsg\0"
                "send\0"
                "sendmmsg\0"
                "sendmsg\0"
                "sendto\0"
                "setsockopt\0"
                "shutdown\0"
                "socket\0"
                "socketcall\0"
                "socketpair\0"
        },
        [SYSCALL_FILTER_SET_OBSOLETE] = {
                /* Unusual, obsolete or unimplemented, some unknown even to libseccomp */
                .name = "@obsolete",
                .value =
                "_sysctl\0"
                "afs_syscall\0"
                "break\0"
                "create_module\0"
                "ftime\0"
                "get_kernel_syms\0"
                "getpmsg\0"
                "gtty\0"
                "lock\0"
                "mpx\0"
                "prof\0"
                "profil\0"
                "putpmsg\0"
                "query_module\0"
                "security\0"
                "sgetmask\0"
                "ssetmask\0"
                "stty\0"
                "sysfs\0"
                "tuxcall\0"
                "ulimit\0"
                "uselib\0"
                "ustat\0"
                "vserver\0"
        },
        [SYSCALL_FILTER_SET_PRIVILEGED] = {
                /* Nice grab-bag of all system calls which need superuser capabilities */
                .name = "@privileged",
                .value =
                "@clock\0"
                "@module\0"
                "@raw-io\0"
                "acct\0"
                "bdflush\0"
                "bpf\0"
                "capset\0"
                "chown32\0"
                "chown\0"
                "chroot\0"
                "fchown32\0"
                "fchown\0"
                "fchownat\0"
                "kexec_file_load\0"
                "kexec_load\0"
                "lchown32\0"
                "lchown\0"
                "nfsservctl\0"
                "pivot_root\0"
                "quotactl\0"
                "reboot\0"
                "setdomainname\0"
                "setfsuid32\0"
                "setfsuid\0"
                "setgroups32\0"
                "setgroups\0"
                "sethostname\0"
                "setresuid32\0"
                "setresuid\0"
                "setreuid32\0"
                "setreuid\0"
                "setuid32\0"
                "setuid\0"
                "swapoff\0"
                "swapon\0"
                "_sysctl\0"
                "vhangup\0"
        },
        [SYSCALL_FILTER_SET_PROCESS] = {
                /* Process control, execution, namespaces */
                .name = "@process",
                .value =
                "arch_prctl\0"
                "clone\0"
                "execveat\0"
                "fork\0"
                "kill\0"
                "prctl\0"
                "setns\0"
                "tgkill\0"
                "tkill\0"
                "unshare\0"
                "vfork\0"
        },
        [SYSCALL_FILTER_SET_RAW_IO] = {
                /* Raw I/O ports */
                .name = "@raw-io",
                .value =
                "ioperm\0"
                "iopl\0"
                "pciconfig_iobase\0"
                "pciconfig_read\0"
                "pciconfig_write\0"
#ifdef __NR_s390_pci_mmio_read
                "s390_pci_mmio_read\0"
#endif
#ifdef __NR_s390_pci_mmio_write
                "s390_pci_mmio_write\0"
#endif
        },
        [SYSCALL_FILTER_SET_RESOURCES] = {
                /* Alter resource settings */
                .name = "@resources",
                .value =
                "sched_setparam\0"
                "sched_setscheduler\0"
                "sched_setaffinity\0"
                "setpriority\0"
                "setrlimit\0"
                "set_mempolicy\0"
                "migrate_pages\0"
                "move_pages\0"
                "mbind\0"
                "sched_setattr\0"
                "prlimit64\0"
        },
};

const SyscallFilterSet *syscall_filter_set_find(const char *name) {
        unsigned i;

        if (isempty(name) || name[0] != '@')
                return NULL;

        for (i = 0; i < _SYSCALL_FILTER_SET_MAX; i++)
                if (streq(syscall_filter_sets[i].name, name))
                        return syscall_filter_sets + i;

        return NULL;
}

int seccomp_add_syscall_filter_set(scmp_filter_ctx seccomp, const SyscallFilterSet *set, uint32_t action) {
        const char *sys;
        int r;

        assert(seccomp);
        assert(set);

        NULSTR_FOREACH(sys, set->value) {
                int id;

                if (sys[0] == '@') {
                        const SyscallFilterSet *other;

                        other = syscall_filter_set_find(sys);
                        if (!other)
                                return -EINVAL;

                        r = seccomp_add_syscall_filter_set(seccomp, other, action);
                } else {
                        id = seccomp_syscall_resolve_name(sys);
                        if (id == __NR_SCMP_ERROR)
                                return -EINVAL;

                        r = seccomp_rule_add(seccomp, action, id, 0);
                }
                if (r < 0)
                        return r;
        }

        return 0;
}

int seccomp_load_filter_set(uint32_t default_action, const SyscallFilterSet *set, uint32_t action) {
        scmp_filter_ctx seccomp;
        int r;

        assert(set);

        /* The one-stop solution: allocate a seccomp object, add a filter to it, and apply it */

        r = seccomp_init_conservative(&seccomp, default_action);
        if (r < 0)
                return r;

        r = seccomp_add_syscall_filter_set(seccomp, set, action);
        if (r < 0)
                goto finish;

        r = seccomp_load(seccomp);

finish:
        seccomp_release(seccomp);
        return r;

}<|MERGE_RESOLUTION|>--- conflicted
+++ resolved
@@ -209,21 +209,6 @@
         return r < 0 && errno == EFAULT;
 }
 
-<<<<<<< HEAD
-static bool is_basic_seccomp_available(void) {
-        int r;
-        r = prctl(PR_GET_SECCOMP, 0, 0, 0, 0);
-        return r >= 0;
-}
-
-static bool is_seccomp_filter_available(void) {
-        int r;
-        r = prctl(PR_SET_SECCOMP, SECCOMP_MODE_FILTER, NULL, 0, 0);
-        return r < 0 && errno == EFAULT;
-}
-
-=======
->>>>>>> c928914d
 bool is_seccomp_available(void) {
         static int cached_enabled = -1;
         if (cached_enabled < 0)
@@ -231,10 +216,6 @@
         return cached_enabled;
 }
 
-<<<<<<< HEAD
-const SystemCallFilterSet syscall_filter_sets[] = {
-        {
-=======
 const SyscallFilterSet syscall_filter_sets[_SYSCALL_FILTER_SET_MAX] = {
         [SYSCALL_FILTER_SET_BASIC_IO] = {
                 /* Basic IO */
@@ -255,7 +236,6 @@
                 "writev\0"
         },
         [SYSCALL_FILTER_SET_CLOCK] = {
->>>>>>> c928914d
                 /* Clock */
                 .name = "@clock",
                 .value =
