--- conflicted
+++ resolved
@@ -36,33 +36,6 @@
 
 const uint32_t seccomp_local_archs[] = {
 
-<<<<<<< HEAD
-#if defined(__i386__) || defined(__x86_64__)
-                SCMP_ARCH_X86,
-                SCMP_ARCH_X86_64,
-                SCMP_ARCH_X32,
-
-#elif defined(__arm__) || defined(__aarch64__)
-                SCMP_ARCH_ARM,
-                SCMP_ARCH_AARCH64,
-
-#elif defined(__mips__) || defined(__mips64__)
-                SCMP_ARCH_MIPS,
-                SCMP_ARCH_MIPS64,
-                SCMP_ARCH_MIPS64N32,
-                SCMP_ARCH_MIPSEL,
-                SCMP_ARCH_MIPSEL64,
-                SCMP_ARCH_MIPSEL64N32,
-
-#elif defined(__powerpc__) || defined(__powerpc64__)
-                SCMP_ARCH_PPC,
-                SCMP_ARCH_PPC64,
-                SCMP_ARCH_PPC64LE,
-
-#elif defined(__s390__) || defined(__s390x__)
-                SCMP_ARCH_S390,
-                SCMP_ARCH_S390X,
-=======
         /* Note: always list the native arch we are compiled as last, so that users can blacklist seccomp(), but our own calls to it still succeed */
 
 #if defined(__x86_64__) && defined(__ILP32__)
@@ -129,7 +102,6 @@
                 SCMP_ARCH_S390X,      /* native */
 #elif defined(__s390__)
                 SCMP_ARCH_S390,
->>>>>>> 7ca1869c
 #endif
                 (uint32_t) -1
         };
@@ -885,26 +857,16 @@
 }
 
 int seccomp_restrict_address_families(Set *address_families, bool whitelist) {
-<<<<<<< HEAD
-
-#if !SECCOMP_RESTRICT_ADDRESS_FAMILIES_BROKEN
-=======
->>>>>>> 7ca1869c
         uint32_t arch;
         int r;
 
         SECCOMP_FOREACH_LOCAL_ARCH(arch) {
                 _cleanup_(seccomp_releasep) scmp_filter_ctx seccomp = NULL;
-<<<<<<< HEAD
-=======
                 bool supported;
->>>>>>> 7ca1869c
                 Iterator i;
 
                 log_debug("Operating on architecture: %s", seccomp_arch_to_string(arch));
 
-<<<<<<< HEAD
-=======
                 switch (arch) {
 
                 case SCMP_ARCH_X86_64:
@@ -931,7 +893,6 @@
                 if (!supported)
                         continue;
 
->>>>>>> 7ca1869c
                 r = seccomp_init_for_arch(&seccomp, arch, SCMP_ACT_ALLOW);
                 if (r < 0)
                         return r;
@@ -1051,10 +1012,6 @@
                 if (r < 0)
                         log_debug_errno(r, "Failed to install socket family rules for architecture %s, skipping: %m", seccomp_arch_to_string(arch));
         }
-<<<<<<< HEAD
-#endif
-=======
->>>>>>> 7ca1869c
 
         return 0;
 }
