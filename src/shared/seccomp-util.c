--- conflicted
+++ resolved
@@ -171,19 +171,11 @@
         if (arch != SCMP_ARCH_NATIVE &&
             arch != seccomp_arch_native()) {
 
-<<<<<<< HEAD
+                r = seccomp_arch_remove(seccomp, seccomp_arch_native());
+                if (r < 0)
+                        goto finish;
+
                 r = seccomp_arch_add(seccomp, arch);
-                if (r < 0)
-                        goto finish;
-
-                r = seccomp_arch_remove(seccomp, seccomp_arch_native());
-=======
-                r = seccomp_arch_remove(seccomp, seccomp_arch_native());
-                if (r < 0)
-                        goto finish;
-
-                r = seccomp_arch_add(seccomp, arch);
->>>>>>> 2fcc5f41
                 if (r < 0)
                         goto finish;
 
@@ -668,16 +660,11 @@
 
         SECCOMP_FOREACH_LOCAL_ARCH(arch) {
                 _cleanup_(seccomp_releasep) scmp_filter_ctx seccomp = NULL;
-<<<<<<< HEAD
-=======
                 int clone_reversed_order = -1;
->>>>>>> 2fcc5f41
                 unsigned i;
 
                 log_debug("Operating on architecture: %s", seccomp_arch_to_string(arch));
 
-<<<<<<< HEAD
-=======
                 switch (arch) {
 
                 case SCMP_ARCH_X86_64:
@@ -702,7 +689,6 @@
                 if (clone_reversed_order < 0) /* we don't know the right order, let's ignore this arch... */
                         continue;
 
->>>>>>> 2fcc5f41
                 r = seccomp_init_for_arch(&seccomp, arch, SCMP_ACT_ALLOW);
                 if (r < 0)
                         return r;
@@ -751,14 +737,6 @@
                                 break;
                         }
 
-<<<<<<< HEAD
-                        r = seccomp_rule_add_exact(
-                                        seccomp,
-                                        SCMP_ACT_ERRNO(EPERM),
-                                        SCMP_SYS(clone),
-                                        1,
-                                        SCMP_A0(SCMP_CMP_MASKED_EQ, f, f));
-=======
                         if (clone_reversed_order == 0)
                                 r = seccomp_rule_add_exact(
                                                 seccomp,
@@ -773,7 +751,6 @@
                                                 SCMP_SYS(clone),
                                                 1,
                                                 SCMP_A1(SCMP_CMP_MASKED_EQ, f, f));
->>>>>>> 2fcc5f41
                         if (r < 0) {
                                 log_debug_errno(r, "Failed to add clone() rule for architecture %s, skipping: %m", seccomp_arch_to_string(arch));
                                 break;
@@ -839,11 +816,8 @@
 }
 
 int seccomp_restrict_address_families(Set *address_families, bool whitelist) {
-<<<<<<< HEAD
-=======
 
 #if !SECCOMP_RESTRICT_ADDRESS_FAMILIES_BROKEN
->>>>>>> 2fcc5f41
         uint32_t arch;
         int r;
 
@@ -972,10 +946,7 @@
                 if (r < 0)
                         log_debug_errno(r, "Failed to install socket family rules for architecture %s, skipping: %m", seccomp_arch_to_string(arch));
         }
-<<<<<<< HEAD
-=======
 #endif
->>>>>>> 2fcc5f41
 
         return 0;
 }
@@ -1058,20 +1029,12 @@
 }
 
 int seccomp_memory_deny_write_execute(void) {
-<<<<<<< HEAD
-=======
-
->>>>>>> 2fcc5f41
+
         uint32_t arch;
         int r;
 
         SECCOMP_FOREACH_LOCAL_ARCH(arch) {
                 _cleanup_(seccomp_releasep) scmp_filter_ctx seccomp = NULL;
-<<<<<<< HEAD
-
-                log_debug("Operating on architecture: %s", seccomp_arch_to_string(arch));
-
-=======
                 int filter_syscall = 0, block_syscall = 0, shmat_syscall = 0;
 
                 log_debug("Operating on architecture: %s", seccomp_arch_to_string(arch));
@@ -1104,22 +1067,10 @@
                 if (filter_syscall == 0)
                         continue;
 
->>>>>>> 2fcc5f41
                 r = seccomp_init_for_arch(&seccomp, arch, SCMP_ACT_ALLOW);
                 if (r < 0)
                         return r;
 
-<<<<<<< HEAD
-                r = seccomp_rule_add_exact(
-                                seccomp,
-                                SCMP_ACT_ERRNO(EPERM),
-                                SCMP_SYS(mmap),
-                                1,
-                                SCMP_A2(SCMP_CMP_MASKED_EQ, PROT_EXEC|PROT_WRITE, PROT_EXEC|PROT_WRITE));
-                if (r < 0) {
-                        log_debug_errno(r, "Failed to add mmap() rule for architecture %s, skipping: %m", seccomp_arch_to_string(arch));
-                        continue;
-=======
                 if (filter_syscall != 0)  {
                         r = seccomp_rule_add_exact(
                                         seccomp,
@@ -1153,7 +1104,6 @@
                                                 seccomp_arch_to_string(arch));
                                 continue;
                         }
->>>>>>> 2fcc5f41
                 }
 
                 r = seccomp_rule_add_exact(
@@ -1167,17 +1117,6 @@
                         continue;
                 }
 
-<<<<<<< HEAD
-                r = seccomp_rule_add_exact(
-                                seccomp,
-                                SCMP_ACT_ERRNO(EPERM),
-                                SCMP_SYS(shmat),
-                                1,
-                                SCMP_A2(SCMP_CMP_MASKED_EQ, SHM_EXEC, SHM_EXEC));
-                if (r < 0) {
-                        log_debug_errno(r, "Failed to add shmat() rule for architecture %s, skipping: %m", seccomp_arch_to_string(arch));
-                        continue;
-=======
                 if (shmat_syscall != 0) {
                         r = seccomp_rule_add_exact(
                                         seccomp,
@@ -1189,7 +1128,6 @@
                                 log_debug_errno(r, "Failed to add shmat() rule for architecture %s, skipping: %m", seccomp_arch_to_string(arch));
                                 continue;
                         }
->>>>>>> 2fcc5f41
                 }
 
                 r = seccomp_load(seccomp);
