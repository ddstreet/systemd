--- conflicted
+++ resolved
@@ -302,11 +302,7 @@
                 /* can have only one of those */
                 return true;
         case ACL_USER: {
-<<<<<<< HEAD
-                _cleanup_(acl_free_uid_tpp) uid_t *uid_a, *uid_b;
-=======
                 _cleanup_(acl_free_uid_tpp) uid_t *uid_a = NULL, *uid_b = NULL;
->>>>>>> 0c1f4fc0
 
                 uid_a = acl_get_qualifier(a);
                 if (!uid_a)
@@ -319,11 +315,7 @@
                 return *uid_a == *uid_b;
         }
         case ACL_GROUP: {
-<<<<<<< HEAD
-                _cleanup_(acl_free_gid_tpp) gid_t *gid_a, *gid_b;
-=======
                 _cleanup_(acl_free_gid_tpp) gid_t *gid_a = NULL, *gid_b = NULL;
->>>>>>> 0c1f4fc0
 
                 gid_a = acl_get_qualifier(a);
                 if (!gid_a)
