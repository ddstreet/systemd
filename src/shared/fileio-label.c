--- conflicted
+++ resolved
@@ -30,11 +30,7 @@
 int write_string_file_atomic_label(const char *fn, const char *line) {
         int r;
 
-<<<<<<< HEAD
-        r = label_context_set(fn, S_IFREG);
-=======
         r = mac_selinux_create_file_prepare(fn, S_IFREG);
->>>>>>> 7f308575
         if (r < 0)
                 return r;
 
@@ -48,11 +44,7 @@
 int write_env_file_label(const char *fname, char **l) {
         int r;
 
-<<<<<<< HEAD
-        r = label_context_set(fname, S_IFREG);
-=======
         r = mac_selinux_create_file_prepare(fname, S_IFREG);
->>>>>>> 7f308575
         if (r < 0)
                 return r;
 
@@ -76,19 +68,4 @@
         mac_selinux_create_file_clear();
 
         return r;
-}
-
-int fopen_temporary_label(const char *target,
-                          const char *path, FILE **f, char **temp_path) {
-        int r;
-
-        r = label_context_set(target, S_IFREG);
-        if (r < 0)
-                return r;
-
-        r = fopen_temporary(path, f, temp_path);
-
-        label_context_clear();
-
-        return r;
 }