--- conflicted
+++ resolved
@@ -5,12 +5,9 @@
 #include "in-addr-util.h"
 #include "macro.h"
 
-<<<<<<< HEAD
-=======
 /* 127.0.0.53 in native endian */
 #define INADDR_DNS_STUB ((in_addr_t) 0x7f000035U)
 
->>>>>>> b98efd22
 typedef enum DnsCacheMode DnsCacheMode;
 
 enum DnsCacheMode {
@@ -80,10 +77,7 @@
 const char* dns_over_tls_mode_to_string(DnsOverTlsMode p) _const_;
 DnsOverTlsMode dns_over_tls_mode_from_string(const char *s) _pure_;
 
-<<<<<<< HEAD
-=======
 bool dns_server_address_valid(int family, const union in_addr_union *sa);
 
->>>>>>> b98efd22
 const char* dns_cache_mode_to_string(DnsCacheMode p) _const_;
 DnsCacheMode dns_cache_mode_from_string(const char *s) _pure_;