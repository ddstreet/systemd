/*-*- Mode: C; c-basic-offset: 8; indent-tabs-mode: nil -*-*/

#pragma once

/***
  This file is part of systemd.

  Copyright 2010 Lennart Poettering

  systemd is free software; you can redistribute it and/or modify it
  under the terms of the GNU Lesser General Public License as published by
  the Free Software Foundation; either version 2.1 of the License, or
  (at your option) any later version.

  systemd is distributed in the hope that it will be useful, but
  WITHOUT ANY WARRANTY; without even the implied warranty of
  MERCHANTABILITY or FITNESS FOR A PARTICULAR PURPOSE. See the GNU
  Lesser General Public License for more details.

  You should have received a copy of the GNU Lesser General Public License
  along with systemd; If not, see <http://www.gnu.org/licenses/>.
***/

#include <assert.h>
#include <sys/param.h>
#include <sys/types.h>
#include <sys/uio.h>
#include <inttypes.h>

#define _printf_(a,b) __attribute__ ((format (printf, a, b)))
#define _alloc_(...) __attribute__ ((alloc_size(__VA_ARGS__)))
#define _sentinel_ __attribute__ ((sentinel))
#define _unused_ __attribute__ ((unused))
#define _destructor_ __attribute__ ((destructor))
#define _pure_ __attribute__ ((pure))
#define _const_ __attribute__ ((const))
#define _deprecated_ __attribute__ ((deprecated))
#define _packed_ __attribute__ ((packed))
#define _malloc_ __attribute__ ((malloc))
#define _weak_ __attribute__ ((weak))
#define _likely_(x) (__builtin_expect(!!(x),1))
#define _unlikely_(x) (__builtin_expect(!!(x),0))
#define _public_ __attribute__ ((visibility("default")))
#define _hidden_ __attribute__ ((visibility("hidden")))
#define _weakref_(x) __attribute__((weakref(#x)))
#define _alignas_(x) __attribute__((aligned(__alignof(x))))
#define _cleanup_(x) __attribute__((cleanup(x)))

/* Temporarily disable some warnings */
#define DISABLE_WARNING_DECLARATION_AFTER_STATEMENT                     \
        _Pragma("GCC diagnostic push");                                 \
        _Pragma("GCC diagnostic ignored \"-Wdeclaration-after-statement\"")

#define DISABLE_WARNING_FORMAT_NONLITERAL                               \
        _Pragma("GCC diagnostic push");                                 \
        _Pragma("GCC diagnostic ignored \"-Wformat-nonliteral\"")

#define DISABLE_WARNING_MISSING_PROTOTYPES                              \
        _Pragma("GCC diagnostic push");                                 \
        _Pragma("GCC diagnostic ignored \"-Wmissing-prototypes\"")

#define DISABLE_WARNING_NONNULL                                         \
        _Pragma("GCC diagnostic push");                                 \
        _Pragma("GCC diagnostic ignored \"-Wnonnull\"")

#define REENABLE_WARNING                                                \
        _Pragma("GCC diagnostic pop")

/* automake test harness */
#define EXIT_TEST_SKIP 77

#define XSTRINGIFY(x) #x
#define STRINGIFY(x) XSTRINGIFY(x)

#define XCONCATENATE(x, y) x ## y
#define CONCATENATE(x, y) XCONCATENATE(x, y)

#define UNIQUE(prefix) CONCATENATE(prefix, __LINE__)

/* Rounds up */

#define ALIGN4(l) (((l) + 3) & ~3)
#define ALIGN8(l) (((l) + 7) & ~7)

#if __SIZEOF_POINTER__ == 8
#define ALIGN(l) ALIGN8(l)
#elif __SIZEOF_POINTER__ == 4
#define ALIGN(l) ALIGN4(l)
#else
#error "Wut? Pointers are neither 4 nor 8 bytes long?"
#endif

#define ALIGN_PTR(p) ((void*) ALIGN((unsigned long) p))
#define ALIGN4_PTR(p) ((void*) ALIGN4((unsigned long) p))
#define ALIGN8_PTR(p) ((void*) ALIGN8((unsigned long) p))

static inline size_t ALIGN_TO(size_t l, size_t ali) {
        return ((l + ali - 1) & ~(ali - 1));
}

#define ALIGN_TO_PTR(p, ali) ((void*) ALIGN_TO((unsigned long) p, ali))

/* align to next higher power-of-2 (except for: 0 => 0, overflow => 0) */
static inline unsigned long ALIGN_POWER2(unsigned long u) {
        /* clz(0) is undefined */
        if (u == 1)
                return 1;

        /* left-shift overflow is undefined */
        if (__builtin_clzl(u - 1UL) < 1)
                return 0;

        return 1UL << (sizeof(u) * 8 - __builtin_clzl(u - 1UL));
}

#define ELEMENTSOF(x) (sizeof(x)/sizeof((x)[0]))

/*
 * container_of - cast a member of a structure out to the containing structure
 * @ptr: the pointer to the member.
 * @type: the type of the container struct this is embedded in.
 * @member: the name of the member within the struct.
 *
 */
#define container_of(ptr, type, member)                                 \
        __extension__ ({                                                \
                        const typeof( ((type *)0)->member ) *__mptr = (ptr); \
                        (type *)( (char *)__mptr - offsetof(type,member) ); \
                })

#undef MAX
#define MAX(a,b)                                 \
        __extension__ ({                         \
                        typeof(a) _a = (a);      \
                        typeof(b) _b = (b);      \
                        _a > _b ? _a : _b;       \
                })

#define MAX3(x,y,z)                              \
        __extension__ ({                         \
                        typeof(x) _c = MAX(x,y); \
                        MAX(_c, z);              \
                })

#undef MIN
#define MIN(a,b)                                \
        __extension__ ({                        \
                        typeof(a) _a = (a);     \
                        typeof(b) _b = (b);     \
                        _a < _b ? _a : _b;      \
                })

#define LESS_BY(A,B)                            \
        __extension__ ({                        \
                        typeof(A) _A = (A);     \
                        typeof(B) _B = (B);     \
                        _A > _B ? _A - _B : 0;  \
                })

#ifndef CLAMP
#define CLAMP(x, low, high)                                             \
        __extension__ ({                                                \
                        typeof(x) _x = (x);                             \
                        typeof(low) _low = (low);                       \
                        typeof(high) _high = (high);                    \
                        ((_x > _high) ? _high : ((_x < _low) ? _low : _x)); \
                })
#endif

#define assert_se(expr)                                                 \
        do {                                                            \
                if (_unlikely_(!(expr)))                                \
                        log_assert_failed(#expr, __FILE__, __LINE__, __PRETTY_FUNCTION__); \
        } while (false)                                                 \

/* We override the glibc assert() here. */
#undef assert
#ifdef NDEBUG
#define assert(expr) do {} while(false)
#else
#define assert(expr) assert_se(expr)
#endif

#define assert_not_reached(t)                                           \
        do {                                                            \
                log_assert_failed_unreachable(t, __FILE__, __LINE__, __PRETTY_FUNCTION__); \
        } while (false)

#if defined(static_assert)
/* static_assert() is sometimes defined in a way that trips up
 * -Wdeclaration-after-statement, hence let's temporarily turn off
 * this warning around it. */
#define assert_cc(expr)                                                 \
        DISABLE_WARNING_DECLARATION_AFTER_STATEMENT;                    \
        static_assert(expr, #expr);                                     \
        REENABLE_WARNING
#else
#define assert_cc(expr)                                                 \
        DISABLE_WARNING_DECLARATION_AFTER_STATEMENT;                    \
        struct UNIQUE(_assert_struct_) {                                \
                char x[(expr) ? 0 : -1];                                \
        };                                                              \
        REENABLE_WARNING
#endif

#define assert_return(expr, r)                                          \
        do {                                                            \
                if (_unlikely_(!(expr))) {                              \
                        log_assert_failed_return(#expr, __FILE__, __LINE__, __PRETTY_FUNCTION__); \
                        return (r);                                     \
                }                                                       \
        } while (false)

#define PTR_TO_INT(p) ((int) ((intptr_t) (p)))
#define INT_TO_PTR(u) ((void *) ((intptr_t) (u)))
#define PTR_TO_UINT(p) ((unsigned int) ((uintptr_t) (p)))
#define UINT_TO_PTR(u) ((void *) ((uintptr_t) (u)))

#define PTR_TO_LONG(p) ((long) ((intptr_t) (p)))
#define LONG_TO_PTR(u) ((void *) ((intptr_t) (u)))
#define PTR_TO_ULONG(p) ((unsigned long) ((uintptr_t) (p)))
#define ULONG_TO_PTR(u) ((void *) ((uintptr_t) (u)))

#define PTR_TO_INT32(p) ((int32_t) ((intptr_t) (p)))
#define INT32_TO_PTR(u) ((void *) ((intptr_t) (u)))
#define PTR_TO_UINT32(p) ((uint32_t) ((uintptr_t) (p)))
#define UINT32_TO_PTR(u) ((void *) ((uintptr_t) (u)))

#define PTR_TO_INT64(p) ((int64_t) ((intptr_t) (p)))
#define INT64_TO_PTR(u) ((void *) ((intptr_t) (u)))
#define PTR_TO_UINT64(p) ((uint64_t) ((uintptr_t) (p)))
#define UINT64_TO_PTR(u) ((void *) ((uintptr_t) (u)))

#define memzero(x,l) (memset((x), 0, (l)))
#define zero(x) (memzero(&(x), sizeof(x)))

#define CHAR_TO_STR(x) ((char[2]) { x, 0 })

#define char_array_0(x) x[sizeof(x)-1] = 0;

#define IOVEC_SET_STRING(i, s)                  \
        do {                                    \
                struct iovec *_i = &(i);        \
                char *_s = (char *)(s);         \
                _i->iov_base = _s;              \
                _i->iov_len = strlen(_s);       \
        } while(false)

static inline size_t IOVEC_TOTAL_SIZE(const struct iovec *i, unsigned n) {
        unsigned j;
        size_t r = 0;

        for (j = 0; j < n; j++)
                r += i[j].iov_len;

        return r;
}

static inline size_t IOVEC_INCREMENT(struct iovec *i, unsigned n, size_t k) {
        unsigned j;

        for (j = 0; j < n; j++) {
                size_t sub;

                if (_unlikely_(k <= 0))
                        break;

                sub = MIN(i[j].iov_len, k);
                i[j].iov_len -= sub;
                i[j].iov_base = (uint8_t*) i[j].iov_base + sub;
                k -= sub;
        }

        return k;
}

#define VA_FORMAT_ADVANCE(format, ap)                                   \
do {                                                                    \
        int _argtypes[128];                                             \
        size_t _i, _k;                                                  \
        _k = parse_printf_format((format), ELEMENTSOF(_argtypes), _argtypes); \
        assert(_k < ELEMENTSOF(_argtypes));                             \
        for (_i = 0; _i < _k; _i++) {                                   \
                if (_argtypes[_i] & PA_FLAG_PTR)  {                     \
                        (void) va_arg(ap, void*);                       \
                        continue;                                       \
                }                                                       \
                                                                        \
                switch (_argtypes[_i]) {                                \
                case PA_INT:                                            \
                case PA_INT|PA_FLAG_SHORT:                              \
                case PA_CHAR:                                           \
                        (void) va_arg(ap, int);                         \
                        break;                                          \
                case PA_INT|PA_FLAG_LONG:                               \
                        (void) va_arg(ap, long int);                    \
                        break;                                          \
                case PA_INT|PA_FLAG_LONG_LONG:                          \
                        (void) va_arg(ap, long long int);               \
                        break;                                          \
                case PA_WCHAR:                                          \
                        (void) va_arg(ap, wchar_t);                     \
                        break;                                          \
                case PA_WSTRING:                                        \
                case PA_STRING:                                         \
                case PA_POINTER:                                        \
                        (void) va_arg(ap, void*);                       \
                        break;                                          \
                case PA_FLOAT:                                          \
                case PA_DOUBLE:                                         \
                        (void) va_arg(ap, double);                      \
                        break;                                          \
                case PA_DOUBLE|PA_FLAG_LONG_DOUBLE:                     \
                        (void) va_arg(ap, long double);                 \
                        break;                                          \
                default:                                                \
                        assert_not_reached("Unknown format string argument."); \
                }                                                       \
        }                                                               \
} while(false)

 /* Because statfs.t_type can be int on some architectures, we have to cast
  * the const magic to the type, otherwise the compiler warns about
  * signed/unsigned comparison, because the magic can be 32 bit unsigned.
 */
#define F_TYPE_EQUAL(a, b) (a == (typeof(a)) b)

/* Returns the number of chars needed to format variables of the
 * specified type as a decimal string. Adds in extra space for a
 * negative '-' prefix. */
#define DECIMAL_STR_MAX(type)                                           \
        (2+(sizeof(type) <= 1 ? 3 :                                     \
            sizeof(type) <= 2 ? 5 :                                     \
            sizeof(type) <= 4 ? 10 :                                    \
            sizeof(type) <= 8 ? 20 : sizeof(int[-2*(sizeof(type) > 8)])))

#define SET_FLAG(v, flag, b) \
        (v) = (b) ? ((v) | (flag)) : ((v) & ~(flag))

<<<<<<< HEAD
#define IN_SET(x, ...) ({                                               \
        typeof(x) _x = (x);                                             \
        unsigned _i;                                                    \
        bool _found = false;                                            \
        for (_i = 0; _i < sizeof((typeof(_x)[]) { __VA_ARGS__ })/sizeof(typeof(_x)); _i++) \
                if (((typeof(_x)[]) { __VA_ARGS__ })[_i] == _x) {       \
                        _found = true;                                  \
                        break;                                          \
                }                                                       \
        _found;                                                         \
        })

=======
#define IN_SET(x, y, ...)                                               \
        ({                                                              \
                const typeof(y) _y = (y);                               \
                const typeof(_y) _x = (x);                              \
                unsigned _i;                                            \
                bool _found = false;                                    \
                for (_i = 0; _i < 1 + sizeof((const typeof(_x)[]) { __VA_ARGS__ })/sizeof(const typeof(_x)); _i++) \
                        if (((const typeof(_x)[]) { _y, __VA_ARGS__ })[_i] == _x) { \
                                _found = true;                          \
                                break;                                  \
                        }                                               \
                _found;                                                 \
        })

/* Define C11 thread_local attribute even on older gcc compiler
 * version */
#ifndef thread_local
/*
 * Don't break on glibc < 2.16 that doesn't define __STDC_NO_THREADS__
 * see http://gcc.gnu.org/bugzilla/show_bug.cgi?id=53769
 */
#if __STDC_VERSION__ >= 201112L && !(defined(__STDC_NO_THREADS__) || (defined(__GNU_LIBRARY__) && __GLIBC__ == 2 && __GLIBC_MINOR__ < 16))
#define thread_local _Thread_local
#else
#define thread_local __thread
#endif
#endif

/* Define C11 noreturn without <stdnoreturn.h> and even on older gcc
 * compiler versions */
#ifndef noreturn
#if __STDC_VERSION__ >= 201112L
#define noreturn _Noreturn
#else
#define noreturn __attribute__((noreturn))
#endif
#endif
>>>>>>> c17d7fc6

#include "log.h"<|MERGE_RESOLUTION|>--- conflicted
+++ resolved
@@ -337,20 +337,6 @@
 #define SET_FLAG(v, flag, b) \
         (v) = (b) ? ((v) | (flag)) : ((v) & ~(flag))
 
-<<<<<<< HEAD
-#define IN_SET(x, ...) ({                                               \
-        typeof(x) _x = (x);                                             \
-        unsigned _i;                                                    \
-        bool _found = false;                                            \
-        for (_i = 0; _i < sizeof((typeof(_x)[]) { __VA_ARGS__ })/sizeof(typeof(_x)); _i++) \
-                if (((typeof(_x)[]) { __VA_ARGS__ })[_i] == _x) {       \
-                        _found = true;                                  \
-                        break;                                          \
-                }                                                       \
-        _found;                                                         \
-        })
-
-=======
 #define IN_SET(x, y, ...)                                               \
         ({                                                              \
                 const typeof(y) _y = (y);                               \
@@ -388,6 +374,5 @@
 #define noreturn __attribute__((noreturn))
 #endif
 #endif
->>>>>>> c17d7fc6
 
 #include "log.h"