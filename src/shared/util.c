/*-*- Mode: C; c-basic-offset: 8; indent-tabs-mode: nil -*-*/

/***
  This file is part of systemd.

  Copyright 2010 Lennart Poettering

  systemd is free software; you can redistribute it and/or modify it
  under the terms of the GNU Lesser General Public License as published by
  the Free Software Foundation; either version 2.1 of the License, or
  (at your option) any later version.

  systemd is distributed in the hope that it will be useful, but
  WITHOUT ANY WARRANTY; without even the implied warranty of
  MERCHANTABILITY or FITNESS FOR A PARTICULAR PURPOSE. See the GNU
  Lesser General Public License for more details.

  You should have received a copy of the GNU Lesser General Public License
  along with systemd; If not, see <http://www.gnu.org/licenses/>.
***/

#include <assert.h>
#include <string.h>
#include <unistd.h>
#include <errno.h>
#include <stdlib.h>
#include <signal.h>
#include <stdio.h>
#include <syslog.h>
#include <sched.h>
#include <sys/resource.h>
#include <linux/sched.h>
#include <sys/types.h>
#include <sys/stat.h>
#include <fcntl.h>
#include <dirent.h>
#include <sys/ioctl.h>
#include <linux/vt.h>
#include <linux/tiocl.h>
#include <termios.h>
#include <stdarg.h>
#include <sys/inotify.h>
#include <sys/poll.h>
#include <ctype.h>
#include <sys/prctl.h>
#include <sys/utsname.h>
#include <pwd.h>
#include <netinet/ip.h>
#include <linux/kd.h>
#include <dlfcn.h>
#include <sys/wait.h>
#include <sys/time.h>
#include <glob.h>
#include <grp.h>
#include <sys/mman.h>
#include <sys/vfs.h>
#include <sys/mount.h>
#include <linux/magic.h>
#include <limits.h>
#include <langinfo.h>
#include <locale.h>
#include <sys/personality.h>
#include <libgen.h>
#undef basename

#ifdef HAVE_SYS_AUXV_H
#include <sys/auxv.h>
#endif

#include "macro.h"
#include "util.h"
#include "ioprio.h"
#include "missing.h"
#include "log.h"
#include "strv.h"
#include "label.h"
#include "mkdir.h"
#include "path-util.h"
#include "exit-status.h"
#include "hashmap.h"
#include "env-util.h"
#include "fileio.h"
#include "device-nodes.h"
#include "utf8.h"
#include "gunicode.h"
#include "virt.h"
#include "def.h"

int saved_argc = 0;
char **saved_argv = NULL;

static volatile unsigned cached_columns = 0;
static volatile unsigned cached_lines = 0;

size_t page_size(void) {
        static thread_local size_t pgsz = 0;
        long r;

        if (_likely_(pgsz > 0))
                return pgsz;

        r = sysconf(_SC_PAGESIZE);
        assert(r > 0);

        pgsz = (size_t) r;
        return pgsz;
}

bool streq_ptr(const char *a, const char *b) {

        /* Like streq(), but tries to make sense of NULL pointers */

        if (a && b)
                return streq(a, b);

        if (!a && !b)
                return true;

        return false;
}

char* endswith(const char *s, const char *postfix) {
        size_t sl, pl;

        assert(s);
        assert(postfix);

        sl = strlen(s);
        pl = strlen(postfix);

        if (pl == 0)
                return (char*) s + sl;

        if (sl < pl)
                return NULL;

        if (memcmp(s + sl - pl, postfix, pl) != 0)
                return NULL;

        return (char*) s + sl - pl;
}

bool first_word(const char *s, const char *word) {
        size_t sl, wl;

        assert(s);
        assert(word);

        sl = strlen(s);
        wl = strlen(word);

        if (sl < wl)
                return false;

        if (wl == 0)
                return true;

        if (memcmp(s, word, wl) != 0)
                return false;

        return s[wl] == 0 ||
                strchr(WHITESPACE, s[wl]);
}

int close_nointr(int fd) {
        int r;

        assert(fd >= 0);
        r = close(fd);
        if (r >= 0)
                return r;
        else if (errno == EINTR)
                /*
                 * Just ignore EINTR; a retry loop is the wrong
                 * thing to do on Linux.
                 *
                 * http://lkml.indiana.edu/hypermail/linux/kernel/0509.1/0877.html
                 * https://bugzilla.gnome.org/show_bug.cgi?id=682819
                 * http://utcc.utoronto.ca/~cks/space/blog/unix/CloseEINTR
                 * https://sites.google.com/site/michaelsafyan/software-engineering/checkforeintrwheninvokingclosethinkagain
                 */
                return 0;
        else
                return -errno;
}

int safe_close(int fd) {

        /*
         * Like close_nointr() but cannot fail. Guarantees errno is
         * unchanged. Is a NOP with negative fds passed, and returns
         * -1, so that it can be used in this syntax:
         *
         * fd = safe_close(fd);
         */
<<<<<<< HEAD

        if (fd >= 0) {
                PROTECT_ERRNO;
                assert_se(close_nointr(fd) == 0);
=======

        if (fd >= 0) {
                PROTECT_ERRNO;

                /* The kernel might return pretty much any error code
                 * via close(), but the fd will be closed anyway. The
                 * only condition we want to check for here is whether
                 * the fd was invalid at all... */

                assert_se(close_nointr(fd) != -EBADF);
>>>>>>> a8f3477d
        }

        return -1;
}

void close_many(const int fds[], unsigned n_fd) {
        unsigned i;

        assert(fds || n_fd <= 0);

        for (i = 0; i < n_fd; i++)
                safe_close(fds[i]);
}

int unlink_noerrno(const char *path) {
        PROTECT_ERRNO;
        int r;

        r = unlink(path);
        if (r < 0)
                return -errno;

        return 0;
}

int parse_boolean(const char *v) {
        assert(v);

        if (streq(v, "1") || v[0] == 'y' || v[0] == 'Y' || v[0] == 't' || v[0] == 'T' || strcaseeq(v, "on"))
                return 1;
        else if (streq(v, "0") || v[0] == 'n' || v[0] == 'N' || v[0] == 'f' || v[0] == 'F' || strcaseeq(v, "off"))
                return 0;

        return -EINVAL;
}

int parse_pid(const char *s, pid_t* ret_pid) {
        unsigned long ul = 0;
        pid_t pid;
        int r;

        assert(s);
        assert(ret_pid);

        r = safe_atolu(s, &ul);
        if (r < 0)
                return r;

        pid = (pid_t) ul;

        if ((unsigned long) pid != ul)
                return -ERANGE;

        if (pid <= 0)
                return -ERANGE;

        *ret_pid = pid;
        return 0;
}

int parse_uid(const char *s, uid_t* ret_uid) {
        unsigned long ul = 0;
        uid_t uid;
        int r;

        assert(s);
        assert(ret_uid);

        r = safe_atolu(s, &ul);
        if (r < 0)
                return r;

        uid = (uid_t) ul;

        if ((unsigned long) uid != ul)
                return -ERANGE;

        *ret_uid = uid;
        return 0;
}

int safe_atou(const char *s, unsigned *ret_u) {
        char *x = NULL;
        unsigned long l;

        assert(s);
        assert(ret_u);

        errno = 0;
        l = strtoul(s, &x, 0);

        if (!x || x == s || *x || errno)
                return errno > 0 ? -errno : -EINVAL;

        if ((unsigned long) (unsigned) l != l)
                return -ERANGE;

        *ret_u = (unsigned) l;
        return 0;
}

int safe_atoi(const char *s, int *ret_i) {
        char *x = NULL;
        long l;

        assert(s);
        assert(ret_i);

        errno = 0;
        l = strtol(s, &x, 0);

        if (!x || x == s || *x || errno)
                return errno > 0 ? -errno : -EINVAL;

        if ((long) (int) l != l)
                return -ERANGE;

        *ret_i = (int) l;
        return 0;
}

int safe_atollu(const char *s, long long unsigned *ret_llu) {
        char *x = NULL;
        unsigned long long l;

        assert(s);
        assert(ret_llu);

        errno = 0;
        l = strtoull(s, &x, 0);

        if (!x || x == s || *x || errno)
                return errno ? -errno : -EINVAL;

        *ret_llu = l;
        return 0;
}

int safe_atolli(const char *s, long long int *ret_lli) {
        char *x = NULL;
        long long l;

        assert(s);
        assert(ret_lli);

        errno = 0;
        l = strtoll(s, &x, 0);

        if (!x || x == s || *x || errno)
                return errno ? -errno : -EINVAL;

        *ret_lli = l;
        return 0;
}

int safe_atod(const char *s, double *ret_d) {
        char *x = NULL;
        double d = 0;

        assert(s);
        assert(ret_d);

        RUN_WITH_LOCALE(LC_NUMERIC_MASK, "C") {
                errno = 0;
                d = strtod(s, &x);
        }

        if (!x || x == s || *x || errno)
                return errno ? -errno : -EINVAL;

        *ret_d = (double) d;
        return 0;
}

static size_t strcspn_escaped(const char *s, const char *reject) {
        bool escaped = false;
        size_t n;

        for (n=0; s[n]; n++) {
                if (escaped)
                        escaped = false;
                else if (s[n] == '\\')
                        escaped = true;
                else if (strchr(reject, s[n]))
                        return n;
        }
        return n;
}

/* Split a string into words. */
char *split(const char *c, size_t *l, const char *separator, bool quoted, char **state) {
        char *current;

        current = *state ? *state : (char*) c;

        if (!*current || *c == 0)
                return NULL;

        current += strspn(current, separator);
<<<<<<< HEAD
        *l = strcspn(current, separator);
        *state = current+*l;

        return (char*) current;
}

/* Split a string into words, but consider strings enclosed in '' and
 * "" as words even if they include spaces. */
char *split_quoted(const char *c, size_t *l, char **state) {
        const char *current, *e;
        bool escaped = false;

        assert(c);
        assert(l);
        assert(state);

        current = *state ? *state : c;

        current += strspn(current, WHITESPACE);

        if (*current == 0)
                return NULL;

        else if (*current == '\'') {
                current ++;

                for (e = current; *e; e++) {
                        if (escaped)
                                escaped = false;
                        else if (*e == '\\')
                                escaped = true;
                        else if (*e == '\'')
                                break;
                }

                *l = e-current;
                *state = (char*) (*e == 0 ? e : e+1);

        } else if (*current == '\"') {
                current ++;

                for (e = current; *e; e++) {
                        if (escaped)
                                escaped = false;
                        else if (*e == '\\')
                                escaped = true;
                        else if (*e == '\"')
                                break;
                }

                *l = e-current;
                *state = (char*) (*e == 0 ? e : e+1);

        } else {
                for (e = current; *e; e++) {
                        if (escaped)
                                escaped = false;
                        else if (*e == '\\')
                                escaped = true;
                        else if (strchr(WHITESPACE, *e))
                                break;
                }
                *l = e-current;
                *state = (char*) e;
=======
        if (!*current)
                return NULL;

        if (quoted && strchr("\'\"", *current)) {
                char quotechar = *(current++);
                *l = strcspn_escaped(current, (char[]){quotechar, '\0'});
                *state = current+*l+1;
        } else if (quoted) {
                *l = strcspn_escaped(current, separator);
                *state = current+*l;
        } else {
                *l = strcspn(current, separator);
                *state = current+*l;
>>>>>>> a8f3477d
        }

        return (char *) current;
}

int get_parent_of_pid(pid_t pid, pid_t *_ppid) {
        int r;
        _cleanup_free_ char *line = NULL;
        long unsigned ppid;
        const char *p;

        assert(pid >= 0);
        assert(_ppid);

        if (pid == 0) {
                *_ppid = getppid();
                return 0;
        }

        p = procfs_file_alloca(pid, "stat");
        r = read_one_line_file(p, &line);
        if (r < 0)
                return r;

        /* Let's skip the pid and comm fields. The latter is enclosed
         * in () but does not escape any () in its value, so let's
         * skip over it manually */

        p = strrchr(line, ')');
        if (!p)
                return -EIO;

        p++;

        if (sscanf(p, " "
                   "%*c "  /* state */
                   "%lu ", /* ppid */
                   &ppid) != 1)
                return -EIO;

        if ((long unsigned) (pid_t) ppid != ppid)
                return -ERANGE;

        *_ppid = (pid_t) ppid;

        return 0;
}

int get_starttime_of_pid(pid_t pid, unsigned long long *st) {
        int r;
        _cleanup_free_ char *line = NULL;
        const char *p;

        assert(pid >= 0);
        assert(st);

        p = procfs_file_alloca(pid, "stat");
        r = read_one_line_file(p, &line);
        if (r < 0)
                return r;

        /* Let's skip the pid and comm fields. The latter is enclosed
         * in () but does not escape any () in its value, so let's
         * skip over it manually */

        p = strrchr(line, ')');
        if (!p)
                return -EIO;

        p++;

        if (sscanf(p, " "
                   "%*c "  /* state */
                   "%*d "  /* ppid */
                   "%*d "  /* pgrp */
                   "%*d "  /* session */
                   "%*d "  /* tty_nr */
                   "%*d "  /* tpgid */
                   "%*u "  /* flags */
                   "%*u "  /* minflt */
                   "%*u "  /* cminflt */
                   "%*u "  /* majflt */
                   "%*u "  /* cmajflt */
                   "%*u "  /* utime */
                   "%*u "  /* stime */
                   "%*d "  /* cutime */
                   "%*d "  /* cstime */
                   "%*d "  /* priority */
                   "%*d "  /* nice */
                   "%*d "  /* num_threads */
                   "%*d "  /* itrealvalue */
                   "%llu "  /* starttime */,
                   st) != 1)
                return -EIO;

        return 0;
}

int fchmod_umask(int fd, mode_t m) {
        mode_t u;
        int r;

        u = umask(0777);
        r = fchmod(fd, m & (~u)) < 0 ? -errno : 0;
        umask(u);

        return r;
}

char *truncate_nl(char *s) {
        assert(s);

        s[strcspn(s, NEWLINE)] = 0;
        return s;
}

int get_process_state(pid_t pid) {
        const char *p;
        char state;
        int r;
        _cleanup_free_ char *line = NULL;

        assert(pid >= 0);

        p = procfs_file_alloca(pid, "stat");
        r = read_one_line_file(p, &line);
        if (r < 0)
                return r;

        p = strrchr(line, ')');
        if (!p)
                return -EIO;

        p++;

        if (sscanf(p, " %c", &state) != 1)
                return -EIO;

        return (unsigned char) state;
}

int get_process_comm(pid_t pid, char **name) {
        const char *p;
        int r;

        assert(name);
        assert(pid >= 0);

        p = procfs_file_alloca(pid, "comm");

        r = read_one_line_file(p, name);
        if (r == -ENOENT)
                return -ESRCH;

        return r;
}

int get_process_cmdline(pid_t pid, size_t max_length, bool comm_fallback, char **line) {
        _cleanup_fclose_ FILE *f = NULL;
        char *r = NULL, *k;
        const char *p;
        int c;

        assert(line);
        assert(pid >= 0);

        p = procfs_file_alloca(pid, "cmdline");

        f = fopen(p, "re");
        if (!f)
                return -errno;

        if (max_length == 0) {
                size_t len = 0, allocated = 0;

                while ((c = getc(f)) != EOF) {

                        if (!GREEDY_REALLOC(r, allocated, len+2)) {
                                free(r);
                                return -ENOMEM;
                        }

                        r[len++] = isprint(c) ? c : ' ';
                }

                if (len > 0)
                        r[len-1] = 0;

        } else {
                bool space = false;
                size_t left;

                r = new(char, max_length);
                if (!r)
                        return -ENOMEM;

                k = r;
                left = max_length;
                while ((c = getc(f)) != EOF) {

                        if (isprint(c)) {
                                if (space) {
                                        if (left <= 4)
                                                break;

                                        *(k++) = ' ';
                                        left--;
                                        space = false;
                                }

                                if (left <= 4)
                                        break;

                                *(k++) = (char) c;
                                left--;
                        }  else
                                space = true;
                }

                if (left <= 4) {
                        size_t n = MIN(left-1, 3U);
                        memcpy(k, "...", n);
                        k[n] = 0;
                } else
                        *k = 0;
        }

        /* Kernel threads have no argv[] */
        if (r == NULL || r[0] == 0) {
                _cleanup_free_ char *t = NULL;
                int h;

                free(r);

                if (!comm_fallback)
                        return -ENOENT;

                h = get_process_comm(pid, &t);
                if (h < 0)
                        return h;

                r = strjoin("[", t, "]", NULL);
                if (!r)
                        return -ENOMEM;
        }

        *line = r;
        return 0;
}

int is_kernel_thread(pid_t pid) {
        const char *p;
        size_t count;
        char c;
        bool eof;
        FILE *f;

        if (pid == 0)
                return 0;

        assert(pid > 0);

        p = procfs_file_alloca(pid, "cmdline");
        f = fopen(p, "re");
        if (!f)
                return -errno;

        count = fread(&c, 1, 1, f);
        eof = feof(f);
        fclose(f);

        /* Kernel threads have an empty cmdline */

        if (count <= 0)
                return eof ? 1 : -errno;

        return 0;
}

int get_process_capeff(pid_t pid, char **capeff) {
        const char *p;

        assert(capeff);
        assert(pid >= 0);

        p = procfs_file_alloca(pid, "status");

        return get_status_field(p, "\nCapEff:", capeff);
}

int get_process_exe(pid_t pid, char **name) {
        const char *p;
        char *d;
        int r;

        assert(pid >= 0);
        assert(name);

        p = procfs_file_alloca(pid, "exe");

        r = readlink_malloc(p, name);
        if (r < 0)
                return r == -ENOENT ? -ESRCH : r;

        d = endswith(*name, " (deleted)");
        if (d)
                *d = '\0';

        return 0;
}

static int get_process_id(pid_t pid, const char *field, uid_t *uid) {
        _cleanup_fclose_ FILE *f = NULL;
        char line[LINE_MAX];
        const char *p;

        assert(field);
        assert(uid);

        if (pid == 0)
                return getuid();

        p = procfs_file_alloca(pid, "status");
        f = fopen(p, "re");
        if (!f)
                return -errno;

        FOREACH_LINE(line, f, return -errno) {
                char *l;

                l = strstrip(line);

                if (startswith(l, field)) {
                        l += strlen(field);
                        l += strspn(l, WHITESPACE);

                        l[strcspn(l, WHITESPACE)] = 0;

                        return parse_uid(l, uid);
                }
        }

        return -EIO;
}

int get_process_uid(pid_t pid, uid_t *uid) {
        return get_process_id(pid, "Uid:", uid);
}

int get_process_gid(pid_t pid, gid_t *gid) {
        assert_cc(sizeof(uid_t) == sizeof(gid_t));
        return get_process_id(pid, "Gid:", gid);
}

char *strnappend(const char *s, const char *suffix, size_t b) {
        size_t a;
        char *r;

        if (!s && !suffix)
                return strdup("");

        if (!s)
                return strndup(suffix, b);

        if (!suffix)
                return strdup(s);

        assert(s);
        assert(suffix);

        a = strlen(s);
        if (b > ((size_t) -1) - a)
                return NULL;

        r = new(char, a+b+1);
        if (!r)
                return NULL;

        memcpy(r, s, a);
        memcpy(r+a, suffix, b);
        r[a+b] = 0;

        return r;
}

char *strappend(const char *s, const char *suffix) {
        return strnappend(s, suffix, suffix ? strlen(suffix) : 0);
}

int readlinkat_malloc(int fd, const char *p, char **ret) {
        size_t l = 100;
        int r;

        assert(p);
        assert(ret);

        for (;;) {
                char *c;
                ssize_t n;

                c = new(char, l);
                if (!c)
                        return -ENOMEM;

                n = readlinkat(fd, p, c, l-1);
                if (n < 0) {
                        r = -errno;
                        free(c);
                        return r;
                }

                if ((size_t) n < l-1) {
                        c[n] = 0;
                        *ret = c;
                        return 0;
                }

                free(c);
                l *= 2;
        }
}

int readlink_malloc(const char *p, char **ret) {
        return readlinkat_malloc(AT_FDCWD, p, ret);
}

int readlink_and_make_absolute(const char *p, char **r) {
        _cleanup_free_ char *target = NULL;
        char *k;
        int j;

        assert(p);
        assert(r);

        j = readlink_malloc(p, &target);
        if (j < 0)
                return j;

        k = file_in_same_dir(p, target);
        if (!k)
                return -ENOMEM;

        *r = k;
        return 0;
}

int readlink_and_canonicalize(const char *p, char **r) {
        char *t, *s;
        int j;

        assert(p);
        assert(r);

        j = readlink_and_make_absolute(p, &t);
        if (j < 0)
                return j;

        s = canonicalize_file_name(t);
        if (s) {
                free(t);
                *r = s;
        } else
                *r = t;

        path_kill_slashes(*r);

        return 0;
}

int reset_all_signal_handlers(void) {
        int sig;

        for (sig = 1; sig < _NSIG; sig++) {
                struct sigaction sa = {
                        .sa_handler = SIG_DFL,
                        .sa_flags = SA_RESTART,
                };

                if (sig == SIGKILL || sig == SIGSTOP)
                        continue;

                /* On Linux the first two RT signals are reserved by
                 * glibc, and sigaction() will return EINVAL for them. */
                if ((sigaction(sig, &sa, NULL) < 0))
                        if (errno != EINVAL)
                                return -errno;
        }

        return 0;
}

char *strstrip(char *s) {
        char *e;

        /* Drops trailing whitespace. Modifies the string in
         * place. Returns pointer to first non-space character */

        s += strspn(s, WHITESPACE);

        for (e = strchr(s, 0); e > s; e --)
                if (!strchr(WHITESPACE, e[-1]))
                        break;

        *e = 0;

        return s;
}

char *delete_chars(char *s, const char *bad) {
        char *f, *t;

        /* Drops all whitespace, regardless where in the string */

        for (f = s, t = s; *f; f++) {
                if (strchr(bad, *f))
                        continue;

                *(t++) = *f;
        }

        *t = 0;

        return s;
}

char *file_in_same_dir(const char *path, const char *filename) {
        char *e, *r;
        size_t k;

        assert(path);
        assert(filename);

        /* This removes the last component of path and appends
         * filename, unless the latter is absolute anyway or the
         * former isn't */

        if (path_is_absolute(filename))
                return strdup(filename);

        if (!(e = strrchr(path, '/')))
                return strdup(filename);

        k = strlen(filename);
        if (!(r = new(char, e-path+1+k+1)))
                return NULL;

        memcpy(r, path, e-path+1);
        memcpy(r+(e-path)+1, filename, k+1);

        return r;
}

int rmdir_parents(const char *path, const char *stop) {
        size_t l;
        int r = 0;

        assert(path);
        assert(stop);

        l = strlen(path);

        /* Skip trailing slashes */
        while (l > 0 && path[l-1] == '/')
                l--;

        while (l > 0) {
                char *t;

                /* Skip last component */
                while (l > 0 && path[l-1] != '/')
                        l--;

                /* Skip trailing slashes */
                while (l > 0 && path[l-1] == '/')
                        l--;

                if (l <= 0)
                        break;

                if (!(t = strndup(path, l)))
                        return -ENOMEM;

                if (path_startswith(stop, t)) {
                        free(t);
                        return 0;
                }

                r = rmdir(t);
                free(t);

                if (r < 0)
                        if (errno != ENOENT)
                                return -errno;
        }

        return 0;
}

char hexchar(int x) {
        static const char table[16] = "0123456789abcdef";

        return table[x & 15];
}

int unhexchar(char c) {

        if (c >= '0' && c <= '9')
                return c - '0';

        if (c >= 'a' && c <= 'f')
                return c - 'a' + 10;

        if (c >= 'A' && c <= 'F')
                return c - 'A' + 10;

        return -1;
}

char *hexmem(const void *p, size_t l) {
        char *r, *z;
        const uint8_t *x;

        z = r = malloc(l * 2 + 1);
        if (!r)
                return NULL;

        for (x = p; x < (const uint8_t*) p + l; x++) {
                *(z++) = hexchar(*x >> 4);
                *(z++) = hexchar(*x & 15);
        }

        *z = 0;
        return r;
}

void *unhexmem(const char *p, size_t l) {
        uint8_t *r, *z;
        const char *x;

        assert(p);

        z = r = malloc((l + 1) / 2 + 1);
        if (!r)
                return NULL;

        for (x = p; x < p + l; x += 2) {
                int a, b;

                a = unhexchar(x[0]);
                if (x+1 < p + l)
                        b = unhexchar(x[1]);
                else
                        b = 0;

                *(z++) = (uint8_t) a << 4 | (uint8_t) b;
        }

        *z = 0;
        return r;
}

char octchar(int x) {
        return '0' + (x & 7);
}

int unoctchar(char c) {

        if (c >= '0' && c <= '7')
                return c - '0';

        return -1;
}

char decchar(int x) {
        return '0' + (x % 10);
}

int undecchar(char c) {

        if (c >= '0' && c <= '9')
                return c - '0';

        return -1;
}

char *cescape(const char *s) {
        char *r, *t;
        const char *f;

        assert(s);

        /* Does C style string escaping. */

        r = new(char, strlen(s)*4 + 1);
        if (!r)
                return NULL;

        for (f = s, t = r; *f; f++)

                switch (*f) {

                case '\a':
                        *(t++) = '\\';
                        *(t++) = 'a';
                        break;
                case '\b':
                        *(t++) = '\\';
                        *(t++) = 'b';
                        break;
                case '\f':
                        *(t++) = '\\';
                        *(t++) = 'f';
                        break;
                case '\n':
                        *(t++) = '\\';
                        *(t++) = 'n';
                        break;
                case '\r':
                        *(t++) = '\\';
                        *(t++) = 'r';
                        break;
                case '\t':
                        *(t++) = '\\';
                        *(t++) = 't';
                        break;
                case '\v':
                        *(t++) = '\\';
                        *(t++) = 'v';
                        break;
                case '\\':
                        *(t++) = '\\';
                        *(t++) = '\\';
                        break;
                case '"':
                        *(t++) = '\\';
                        *(t++) = '"';
                        break;
                case '\'':
                        *(t++) = '\\';
                        *(t++) = '\'';
                        break;

                default:
                        /* For special chars we prefer octal over
                         * hexadecimal encoding, simply because glib's
                         * g_strescape() does the same */
                        if ((*f < ' ') || (*f >= 127)) {
                                *(t++) = '\\';
                                *(t++) = octchar((unsigned char) *f >> 6);
                                *(t++) = octchar((unsigned char) *f >> 3);
                                *(t++) = octchar((unsigned char) *f);
                        } else
                                *(t++) = *f;
                        break;
                }

        *t = 0;

        return r;
}

char *cunescape_length_with_prefix(const char *s, size_t length, const char *prefix) {
        char *r, *t;
        const char *f;
        size_t pl;

        assert(s);

        /* Undoes C style string escaping, and optionally prefixes it. */

        pl = prefix ? strlen(prefix) : 0;

        r = new(char, pl+length+1);
        if (!r)
                return r;

        if (prefix)
                memcpy(r, prefix, pl);

        for (f = s, t = r + pl; f < s + length; f++) {

                if (*f != '\\') {
                        *(t++) = *f;
                        continue;
                }

                f++;

                switch (*f) {

                case 'a':
                        *(t++) = '\a';
                        break;
                case 'b':
                        *(t++) = '\b';
                        break;
                case 'f':
                        *(t++) = '\f';
                        break;
                case 'n':
                        *(t++) = '\n';
                        break;
                case 'r':
                        *(t++) = '\r';
                        break;
                case 't':
                        *(t++) = '\t';
                        break;
                case 'v':
                        *(t++) = '\v';
                        break;
                case '\\':
                        *(t++) = '\\';
                        break;
                case '"':
                        *(t++) = '"';
                        break;
                case '\'':
                        *(t++) = '\'';
                        break;

                case 's':
                        /* This is an extension of the XDG syntax files */
                        *(t++) = ' ';
                        break;

                case 'x': {
                        /* hexadecimal encoding */
                        int a, b;

                        a = unhexchar(f[1]);
                        b = unhexchar(f[2]);

                        if (a < 0 || b < 0) {
                                /* Invalid escape code, let's take it literal then */
                                *(t++) = '\\';
                                *(t++) = 'x';
                        } else {
                                *(t++) = (char) ((a << 4) | b);
                                f += 2;
                        }

                        break;
                }

                case '0':
                case '1':
                case '2':
                case '3':
                case '4':
                case '5':
                case '6':
                case '7': {
                        /* octal encoding */
                        int a, b, c;

                        a = unoctchar(f[0]);
                        b = unoctchar(f[1]);
                        c = unoctchar(f[2]);

                        if (a < 0 || b < 0 || c < 0) {
                                /* Invalid escape code, let's take it literal then */
                                *(t++) = '\\';
                                *(t++) = f[0];
                        } else {
                                *(t++) = (char) ((a << 6) | (b << 3) | c);
                                f += 2;
                        }

                        break;
                }

                case 0:
                        /* premature end of string.*/
                        *(t++) = '\\';
                        goto finish;

                default:
                        /* Invalid escape code, let's take it literal then */
                        *(t++) = '\\';
                        *(t++) = *f;
                        break;
                }
        }

finish:
        *t = 0;
        return r;
}

char *cunescape_length(const char *s, size_t length) {
        return cunescape_length_with_prefix(s, length, NULL);
}

char *cunescape(const char *s) {
        assert(s);

        return cunescape_length(s, strlen(s));
}

char *xescape(const char *s, const char *bad) {
        char *r, *t;
        const char *f;

        /* Escapes all chars in bad, in addition to \ and all special
         * chars, in \xFF style escaping. May be reversed with
         * cunescape. */

        r = new(char, strlen(s) * 4 + 1);
        if (!r)
                return NULL;

        for (f = s, t = r; *f; f++) {

                if ((*f < ' ') || (*f >= 127) ||
                    (*f == '\\') || strchr(bad, *f)) {
                        *(t++) = '\\';
                        *(t++) = 'x';
                        *(t++) = hexchar(*f >> 4);
                        *(t++) = hexchar(*f);
                } else
                        *(t++) = *f;
        }

        *t = 0;

        return r;
}

char *ascii_strlower(char *t) {
        char *p;

        assert(t);

        for (p = t; *p; p++)
                if (*p >= 'A' && *p <= 'Z')
                        *p = *p - 'A' + 'a';

        return t;
}

_pure_ static bool ignore_file_allow_backup(const char *filename) {
        assert(filename);

        return
                filename[0] == '.' ||
                streq(filename, "lost+found") ||
                streq(filename, "aquota.user") ||
                streq(filename, "aquota.group") ||
                endswith(filename, ".rpmnew") ||
                endswith(filename, ".rpmsave") ||
                endswith(filename, ".rpmorig") ||
                endswith(filename, ".dpkg-old") ||
                endswith(filename, ".dpkg-new") ||
                endswith(filename, ".dpkg-tmp") ||
                endswith(filename, ".swp");
}

bool ignore_file(const char *filename) {
        assert(filename);

        if (endswith(filename, "~"))
                return true;

        return ignore_file_allow_backup(filename);
}

int fd_nonblock(int fd, bool nonblock) {
        int flags, nflags;

        assert(fd >= 0);

        flags = fcntl(fd, F_GETFL, 0);
        if (flags < 0)
                return -errno;

        if (nonblock)
                nflags = flags | O_NONBLOCK;
        else
                nflags = flags & ~O_NONBLOCK;

        if (nflags == flags)
                return 0;

        if (fcntl(fd, F_SETFL, nflags) < 0)
                return -errno;

        return 0;
}

int fd_cloexec(int fd, bool cloexec) {
        int flags, nflags;

        assert(fd >= 0);

        flags = fcntl(fd, F_GETFD, 0);
        if (flags < 0)
                return -errno;

        if (cloexec)
                nflags = flags | FD_CLOEXEC;
        else
                nflags = flags & ~FD_CLOEXEC;

        if (nflags == flags)
                return 0;

        if (fcntl(fd, F_SETFD, nflags) < 0)
                return -errno;

        return 0;
}

_pure_ static bool fd_in_set(int fd, const int fdset[], unsigned n_fdset) {
        unsigned i;

        assert(n_fdset == 0 || fdset);

        for (i = 0; i < n_fdset; i++)
                if (fdset[i] == fd)
                        return true;

        return false;
}

int close_all_fds(const int except[], unsigned n_except) {
        DIR *d;
        struct dirent *de;
        int r = 0;

        assert(n_except == 0 || except);

        d = opendir("/proc/self/fd");
        if (!d) {
                int fd;
                struct rlimit rl;

                /* When /proc isn't available (for example in chroots)
                 * the fallback is brute forcing through the fd
                 * table */

                assert_se(getrlimit(RLIMIT_NOFILE, &rl) >= 0);
                for (fd = 3; fd < (int) rl.rlim_max; fd ++) {

                        if (fd_in_set(fd, except, n_except))
                                continue;

                        if (close_nointr(fd) < 0)
                                if (errno != EBADF && r == 0)
                                        r = -errno;
                }

                return r;
        }

        while ((de = readdir(d))) {
                int fd = -1;

                if (ignore_file(de->d_name))
                        continue;

                if (safe_atoi(de->d_name, &fd) < 0)
                        /* Let's better ignore this, just in case */
                        continue;

                if (fd < 3)
                        continue;

                if (fd == dirfd(d))
                        continue;

                if (fd_in_set(fd, except, n_except))
                        continue;

                if (close_nointr(fd) < 0) {
                        /* Valgrind has its own FD and doesn't want to have it closed */
                        if (errno != EBADF && r == 0)
                                r = -errno;
                }
        }

        closedir(d);
        return r;
}

bool chars_intersect(const char *a, const char *b) {
        const char *p;

        /* Returns true if any of the chars in a are in b. */
        for (p = a; *p; p++)
                if (strchr(b, *p))
                        return true;

        return false;
}

bool fstype_is_network(const char *fstype) {
        static const char table[] =
                "cifs\0"
                "smbfs\0"
                "sshfs\0"
                "ncpfs\0"
                "ncp\0"
                "nfs\0"
                "nfs4\0"
                "gfs\0"
                "gfs2\0"
                "glusterfs\0";

        const char *x;

        x = startswith(fstype, "fuse.");
        if (x)
                fstype = x;

        return nulstr_contains(table, fstype);
}

int chvt(int vt) {
        _cleanup_close_ int fd;

        fd = open_terminal("/dev/tty0", O_RDWR|O_NOCTTY|O_CLOEXEC);
        if (fd < 0)
                return -errno;

        if (vt < 0) {
                int tiocl[2] = {
                        TIOCL_GETKMSGREDIRECT,
                        0
                };

                if (ioctl(fd, TIOCLINUX, tiocl) < 0)
                        return -errno;

                vt = tiocl[0] <= 0 ? 1 : tiocl[0];
        }

        if (ioctl(fd, VT_ACTIVATE, vt) < 0)
                return -errno;

        return 0;
}

int read_one_char(FILE *f, char *ret, usec_t t, bool *need_nl) {
        struct termios old_termios, new_termios;
        char c;
        char line[LINE_MAX];

        assert(f);
        assert(ret);

        if (tcgetattr(fileno(f), &old_termios) >= 0) {
                new_termios = old_termios;

                new_termios.c_lflag &= ~ICANON;
                new_termios.c_cc[VMIN] = 1;
                new_termios.c_cc[VTIME] = 0;

                if (tcsetattr(fileno(f), TCSADRAIN, &new_termios) >= 0) {
                        size_t k;

                        if (t != (usec_t) -1) {
                                if (fd_wait_for_event(fileno(f), POLLIN, t) <= 0) {
                                        tcsetattr(fileno(f), TCSADRAIN, &old_termios);
                                        return -ETIMEDOUT;
                                }
                        }

                        k = fread(&c, 1, 1, f);

                        tcsetattr(fileno(f), TCSADRAIN, &old_termios);

                        if (k <= 0)
                                return -EIO;

                        if (need_nl)
                                *need_nl = c != '\n';

                        *ret = c;
                        return 0;
                }
        }

        if (t != (usec_t) -1)
                if (fd_wait_for_event(fileno(f), POLLIN, t) <= 0)
                        return -ETIMEDOUT;

        errno = 0;
        if (!fgets(line, sizeof(line), f))
                return errno ? -errno : -EIO;

        truncate_nl(line);

        if (strlen(line) != 1)
                return -EBADMSG;

        if (need_nl)
                *need_nl = false;

        *ret = line[0];
        return 0;
}

int ask(char *ret, const char *replies, const char *text, ...) {

        assert(ret);
        assert(replies);
        assert(text);

        for (;;) {
                va_list ap;
                char c;
                int r;
                bool need_nl = true;

                if (on_tty())
                        fputs(ANSI_HIGHLIGHT_ON, stdout);

                va_start(ap, text);
                vprintf(text, ap);
                va_end(ap);

                if (on_tty())
                        fputs(ANSI_HIGHLIGHT_OFF, stdout);

                fflush(stdout);

                r = read_one_char(stdin, &c, (usec_t) -1, &need_nl);
                if (r < 0) {

                        if (r == -EBADMSG) {
                                puts("Bad input, please try again.");
                                continue;
                        }

                        putchar('\n');
                        return r;
                }

                if (need_nl)
                        putchar('\n');

                if (strchr(replies, c)) {
                        *ret = c;
                        return 0;
                }

                puts("Read unexpected character, please try again.");
        }
}

int reset_terminal_fd(int fd, bool switch_to_text) {
        struct termios termios;
        int r = 0;

        /* Set terminal to some sane defaults */

        assert(fd >= 0);

        /* We leave locked terminal attributes untouched, so that
         * Plymouth may set whatever it wants to set, and we don't
         * interfere with that. */

        /* Disable exclusive mode, just in case */
        ioctl(fd, TIOCNXCL);

        /* Switch to text mode */
        if (switch_to_text)
                ioctl(fd, KDSETMODE, KD_TEXT);

        /* Enable console unicode mode */
        ioctl(fd, KDSKBMODE, K_UNICODE);

        if (tcgetattr(fd, &termios) < 0) {
                r = -errno;
                goto finish;
        }

        /* We only reset the stuff that matters to the software. How
         * hardware is set up we don't touch assuming that somebody
         * else will do that for us */

        termios.c_iflag &= ~(IGNBRK | BRKINT | ISTRIP | INLCR | IGNCR | IUCLC);
        termios.c_iflag |= ICRNL | IMAXBEL | IUTF8;
        termios.c_oflag |= ONLCR;
        termios.c_cflag |= CREAD;
        termios.c_lflag = ISIG | ICANON | IEXTEN | ECHO | ECHOE | ECHOK | ECHOCTL | ECHOPRT | ECHOKE;

        termios.c_cc[VINTR]    =   03;  /* ^C */
        termios.c_cc[VQUIT]    =  034;  /* ^\ */
        termios.c_cc[VERASE]   = 0177;
        termios.c_cc[VKILL]    =  025;  /* ^X */
        termios.c_cc[VEOF]     =   04;  /* ^D */
        termios.c_cc[VSTART]   =  021;  /* ^Q */
        termios.c_cc[VSTOP]    =  023;  /* ^S */
        termios.c_cc[VSUSP]    =  032;  /* ^Z */
        termios.c_cc[VLNEXT]   =  026;  /* ^V */
        termios.c_cc[VWERASE]  =  027;  /* ^W */
        termios.c_cc[VREPRINT] =  022;  /* ^R */
        termios.c_cc[VEOL]     =    0;
        termios.c_cc[VEOL2]    =    0;

        termios.c_cc[VTIME]  = 0;
        termios.c_cc[VMIN]   = 1;

        if (tcsetattr(fd, TCSANOW, &termios) < 0)
                r = -errno;

finish:
        /* Just in case, flush all crap out */
        tcflush(fd, TCIOFLUSH);

        return r;
}

int reset_terminal(const char *name) {
        _cleanup_close_ int fd = -1;

        fd = open_terminal(name, O_RDWR|O_NOCTTY|O_CLOEXEC);
        if (fd < 0)
                return fd;

        return reset_terminal_fd(fd, true);
}

int open_terminal(const char *name, int mode) {
        int fd, r;
        unsigned c = 0;

        /*
         * If a TTY is in the process of being closed opening it might
         * cause EIO. This is horribly awful, but unlikely to be
         * changed in the kernel. Hence we work around this problem by
         * retrying a couple of times.
         *
         * https://bugs.launchpad.net/ubuntu/+source/linux/+bug/554172/comments/245
         */

        assert(!(mode & O_CREAT));

        for (;;) {
                fd = open(name, mode, 0);
                if (fd >= 0)
                        break;

                if (errno != EIO)
                        return -errno;

                /* Max 1s in total */
                if (c >= 20)
                        return -errno;

                usleep(50 * USEC_PER_MSEC);
                c++;
        }

        if (fd < 0)
                return -errno;

        r = isatty(fd);
        if (r < 0) {
                safe_close(fd);
                return -errno;
        }

        if (!r) {
                safe_close(fd);
                return -ENOTTY;
        }

        return fd;
}

int flush_fd(int fd) {
        struct pollfd pollfd = {
                .fd = fd,
                .events = POLLIN,
        };

        for (;;) {
                char buf[LINE_MAX];
                ssize_t l;
                int r;

                r = poll(&pollfd, 1, 0);
                if (r < 0) {
                        if (errno == EINTR)
                                continue;

                        return -errno;

                } else if (r == 0)
                        return 0;

                l = read(fd, buf, sizeof(buf));
                if (l < 0) {

                        if (errno == EINTR)
                                continue;

                        if (errno == EAGAIN)
                                return 0;

                        return -errno;
                } else if (l == 0)
                        return 0;
        }
}

int acquire_terminal(
                const char *name,
                bool fail,
                bool force,
                bool ignore_tiocstty_eperm,
                usec_t timeout) {

        int fd = -1, notify = -1, r = 0, wd = -1;
        usec_t ts = 0;

        assert(name);

        /* We use inotify to be notified when the tty is closed. We
         * create the watch before checking if we can actually acquire
         * it, so that we don't lose any event.
         *
         * Note: strictly speaking this actually watches for the
         * device being closed, it does *not* really watch whether a
         * tty loses its controlling process. However, unless some
         * rogue process uses TIOCNOTTY on /dev/tty *after* closing
         * its tty otherwise this will not become a problem. As long
         * as the administrator makes sure not configure any service
         * on the same tty as an untrusted user this should not be a
         * problem. (Which he probably should not do anyway.) */

        if (timeout != (usec_t) -1)
                ts = now(CLOCK_MONOTONIC);

        if (!fail && !force) {
                notify = inotify_init1(IN_CLOEXEC | (timeout != (usec_t) -1 ? IN_NONBLOCK : 0));
                if (notify < 0) {
                        r = -errno;
                        goto fail;
                }

                wd = inotify_add_watch(notify, name, IN_CLOSE);
                if (wd < 0) {
                        r = -errno;
                        goto fail;
                }
        }

        for (;;) {
                struct sigaction sa_old, sa_new = {
                        .sa_handler = SIG_IGN,
                        .sa_flags = SA_RESTART,
                };

                if (notify >= 0) {
                        r = flush_fd(notify);
                        if (r < 0)
                                goto fail;
                }

                /* We pass here O_NOCTTY only so that we can check the return
                 * value TIOCSCTTY and have a reliable way to figure out if we
                 * successfully became the controlling process of the tty */
                fd = open_terminal(name, O_RDWR|O_NOCTTY|O_CLOEXEC);
                if (fd < 0)
                        return fd;

                /* Temporarily ignore SIGHUP, so that we don't get SIGHUP'ed
                 * if we already own the tty. */
                assert_se(sigaction(SIGHUP, &sa_new, &sa_old) == 0);

                /* First, try to get the tty */
                if (ioctl(fd, TIOCSCTTY, force) < 0)
                        r = -errno;

                assert_se(sigaction(SIGHUP, &sa_old, NULL) == 0);

                /* Sometimes it makes sense to ignore TIOCSCTTY
                 * returning EPERM, i.e. when very likely we already
                 * are have this controlling terminal. */
                if (r < 0 && r == -EPERM && ignore_tiocstty_eperm)
                        r = 0;

                if (r < 0 && (force || fail || r != -EPERM)) {
                        goto fail;
                }

                if (r >= 0)
                        break;

                assert(!fail);
                assert(!force);
                assert(notify >= 0);

                for (;;) {
                        uint8_t inotify_buffer[sizeof(struct inotify_event) + FILENAME_MAX];
                        ssize_t l;
                        struct inotify_event *e;

                        if (timeout != (usec_t) -1) {
                                usec_t n;

                                n = now(CLOCK_MONOTONIC);
                                if (ts + timeout < n) {
                                        r = -ETIMEDOUT;
                                        goto fail;
                                }

                                r = fd_wait_for_event(fd, POLLIN, ts + timeout - n);
                                if (r < 0)
                                        goto fail;

                                if (r == 0) {
                                        r = -ETIMEDOUT;
                                        goto fail;
                                }
                        }

                        l = read(notify, inotify_buffer, sizeof(inotify_buffer));
                        if (l < 0) {

                                if (errno == EINTR || errno == EAGAIN)
                                        continue;

                                r = -errno;
                                goto fail;
                        }

                        e = (struct inotify_event*) inotify_buffer;

                        while (l > 0) {
                                size_t step;

                                if (e->wd != wd || !(e->mask & IN_CLOSE)) {
                                        r = -EIO;
                                        goto fail;
                                }

                                step = sizeof(struct inotify_event) + e->len;
                                assert(step <= (size_t) l);

                                e = (struct inotify_event*) ((uint8_t*) e + step);
                                l -= step;
                        }

                        break;
                }

                /* We close the tty fd here since if the old session
                 * ended our handle will be dead. It's important that
                 * we do this after sleeping, so that we don't enter
                 * an endless loop. */
                safe_close(fd);
        }

        safe_close(notify);

        r = reset_terminal_fd(fd, true);
        if (r < 0)
                log_warning("Failed to reset terminal: %s", strerror(-r));

        return fd;

fail:
        safe_close(fd);
        safe_close(notify);

        return r;
}

int release_terminal(void) {
        int r = 0;
        struct sigaction sa_old, sa_new = {
                .sa_handler = SIG_IGN,
                .sa_flags = SA_RESTART,
        };
        _cleanup_close_ int fd;

        fd = open("/dev/tty", O_RDWR|O_NOCTTY|O_NDELAY|O_CLOEXEC);
        if (fd < 0)
                return -errno;

        /* Temporarily ignore SIGHUP, so that we don't get SIGHUP'ed
         * by our own TIOCNOTTY */
        assert_se(sigaction(SIGHUP, &sa_new, &sa_old) == 0);

        if (ioctl(fd, TIOCNOTTY) < 0)
                r = -errno;

        assert_se(sigaction(SIGHUP, &sa_old, NULL) == 0);

        return r;
}

int sigaction_many(const struct sigaction *sa, ...) {
        va_list ap;
        int r = 0, sig;

        va_start(ap, sa);
        while ((sig = va_arg(ap, int)) > 0)
                if (sigaction(sig, sa, NULL) < 0)
                        r = -errno;
        va_end(ap);

        return r;
}

int ignore_signals(int sig, ...) {
        struct sigaction sa = {
                .sa_handler = SIG_IGN,
                .sa_flags = SA_RESTART,
        };
        va_list ap;
        int r = 0;

        if (sigaction(sig, &sa, NULL) < 0)
                r = -errno;

        va_start(ap, sig);
        while ((sig = va_arg(ap, int)) > 0)
                if (sigaction(sig, &sa, NULL) < 0)
                        r = -errno;
        va_end(ap);

        return r;
}

int default_signals(int sig, ...) {
        struct sigaction sa = {
                .sa_handler = SIG_DFL,
                .sa_flags = SA_RESTART,
        };
        va_list ap;
        int r = 0;

        if (sigaction(sig, &sa, NULL) < 0)
                r = -errno;

        va_start(ap, sig);
        while ((sig = va_arg(ap, int)) > 0)
                if (sigaction(sig, &sa, NULL) < 0)
                        r = -errno;
        va_end(ap);

        return r;
}

void safe_close_pair(int p[]) {
        assert(p);

        if (p[0] == p[1]) {
                /* Special case pairs which use the same fd in both
                 * directions... */
                p[0] = p[1] = safe_close(p[0]);
                return;
        }

        p[0] = safe_close(p[0]);
        p[1] = safe_close(p[1]);
}

ssize_t loop_read(int fd, void *buf, size_t nbytes, bool do_poll) {
        uint8_t *p = buf;
        ssize_t n = 0;

        assert(fd >= 0);
        assert(buf);

        while (nbytes > 0) {
                ssize_t k;

                k = read(fd, p, nbytes);
                if (k < 0 && errno == EINTR)
                        continue;

                if (k < 0 && errno == EAGAIN && do_poll) {

                        /* We knowingly ignore any return value here,
                         * and expect that any error/EOF is reported
                         * via read() */

                        fd_wait_for_event(fd, POLLIN, (usec_t) -1);
                        continue;
                }

                if (k <= 0)
                        return n > 0 ? n : (k < 0 ? -errno : 0);

                p += k;
                nbytes -= k;
                n += k;
        }

        return n;
}

ssize_t loop_write(int fd, const void *buf, size_t nbytes, bool do_poll) {
        const uint8_t *p = buf;
        ssize_t n = 0;

        assert(fd >= 0);
        assert(buf);

        while (nbytes > 0) {
                ssize_t k;

                k = write(fd, p, nbytes);
                if (k < 0 && errno == EINTR)
                        continue;

                if (k < 0 && errno == EAGAIN && do_poll) {

                        /* We knowingly ignore any return value here,
                         * and expect that any error/EOF is reported
                         * via write() */

                        fd_wait_for_event(fd, POLLOUT, (usec_t) -1);
                        continue;
                }

                if (k <= 0)
                        return n > 0 ? n : (k < 0 ? -errno : 0);

                p += k;
                nbytes -= k;
                n += k;
        }

        return n;
}

int parse_size(const char *t, off_t base, off_t *size) {

        /* Soo, sometimes we want to parse IEC binary suffxies, and
         * sometimes SI decimal suffixes. This function can parse
         * both. Which one is the right way depends on the
         * context. Wikipedia suggests that SI is customary for
         * hardrware metrics and network speeds, while IEC is
         * customary for most data sizes used by software and volatile
         * (RAM) memory. Hence be careful which one you pick!
         *
         * In either case we use just K, M, G as suffix, and not Ki,
         * Mi, Gi or so (as IEC would suggest). That's because that's
         * frickin' ugly. But this means you really need to make sure
         * to document which base you are parsing when you use this
         * call. */

        struct table {
                const char *suffix;
                unsigned long long factor;
        };

        static const struct table iec[] = {
                { "E", 1024ULL*1024ULL*1024ULL*1024ULL*1024ULL*1024ULL },
                { "P", 1024ULL*1024ULL*1024ULL*1024ULL*1024ULL },
                { "T", 1024ULL*1024ULL*1024ULL*1024ULL },
                { "G", 1024ULL*1024ULL*1024ULL },
                { "M", 1024ULL*1024ULL },
                { "K", 1024ULL },
                { "B", 1 },
                { "", 1 },
        };

        static const struct table si[] = {
                { "E", 1000ULL*1000ULL*1000ULL*1000ULL*1000ULL*1000ULL },
                { "P", 1000ULL*1000ULL*1000ULL*1000ULL*1000ULL },
                { "T", 1000ULL*1000ULL*1000ULL*1000ULL },
                { "G", 1000ULL*1000ULL*1000ULL },
                { "M", 1000ULL*1000ULL },
                { "K", 1000ULL },
                { "B", 1 },
                { "", 1 },
        };

        const struct table *table;
        const char *p;
        unsigned long long r = 0;
        unsigned n_entries, start_pos = 0;

        assert(t);
        assert(base == 1000 || base == 1024);
        assert(size);

        if (base == 1000) {
                table = si;
                n_entries = ELEMENTSOF(si);
        } else {
                table = iec;
                n_entries = ELEMENTSOF(iec);
        }

        p = t;
        do {
                long long l;
                unsigned long long l2;
                double frac = 0;
                char *e;
                unsigned i;

                errno = 0;
                l = strtoll(p, &e, 10);

                if (errno > 0)
                        return -errno;

                if (l < 0)
                        return -ERANGE;

                if (e == p)
                        return -EINVAL;

                if (*e == '.') {
                        e++;
                        if (*e >= '0' && *e <= '9') {
                                char *e2;

                                /* strotoull itself would accept space/+/- */
                                l2 = strtoull(e, &e2, 10);

                                if (errno == ERANGE)
                                        return -errno;

                                /* Ignore failure. E.g. 10.M is valid */
                                frac = l2;
                                for (; e < e2; e++)
                                        frac /= 10;
                        }
                }

                e += strspn(e, WHITESPACE);

                for (i = start_pos; i < n_entries; i++)
                        if (startswith(e, table[i].suffix)) {
                                unsigned long long tmp;
                                if ((unsigned long long) l + (frac > 0) > ULLONG_MAX / table[i].factor)
                                        return -ERANGE;
                                tmp = l * table[i].factor + (unsigned long long) (frac * table[i].factor);
                                if (tmp > ULLONG_MAX - r)
                                        return -ERANGE;

                                r += tmp;
                                if ((unsigned long long) (off_t) r != r)
                                        return -ERANGE;

                                p = e + strlen(table[i].suffix);

                                start_pos = i + 1;
                                break;
                        }

                if (i >= n_entries)
                        return -EINVAL;

        } while (*p);

        *size = r;

        return 0;
}

int make_stdio(int fd) {
        int r, s, t;

        assert(fd >= 0);

        r = dup3(fd, STDIN_FILENO, 0);
        s = dup3(fd, STDOUT_FILENO, 0);
        t = dup3(fd, STDERR_FILENO, 0);

        if (fd >= 3)
                safe_close(fd);

        if (r < 0 || s < 0 || t < 0)
                return -errno;

        /* We rely here that the new fd has O_CLOEXEC not set */

        return 0;
}

int make_null_stdio(void) {
        int null_fd;

        null_fd = open("/dev/null", O_RDWR|O_NOCTTY);
        if (null_fd < 0)
                return -errno;

        return make_stdio(null_fd);
}

bool is_device_path(const char *path) {

        /* Returns true on paths that refer to a device, either in
         * sysfs or in /dev */

        return
                path_startswith(path, "/dev/") ||
                path_startswith(path, "/sys/");
}

int dir_is_empty(const char *path) {
        _cleanup_closedir_ DIR *d;

        d = opendir(path);
        if (!d)
                return -errno;

        for (;;) {
                struct dirent *de;

                errno = 0;
                de = readdir(d);
                if (!de && errno != 0)
                        return -errno;

                if (!de)
                        return 1;

                if (!ignore_file(de->d_name))
                        return 0;
        }
}

char* dirname_malloc(const char *path) {
        char *d, *dir, *dir2;

        d = strdup(path);
        if (!d)
                return NULL;
        dir = dirname(d);
        assert(dir);

        if (dir != d) {
                dir2 = strdup(dir);
                free(d);
                return dir2;
        }

        return dir;
}

int dev_urandom(void *p, size_t n) {
        _cleanup_close_ int fd;
        ssize_t k;

        fd = open("/dev/urandom", O_RDONLY|O_CLOEXEC|O_NOCTTY);
        if (fd < 0)
                return errno == ENOENT ? -ENOSYS : -errno;

        k = loop_read(fd, p, n, true);
        if (k < 0)
                return (int) k;
        if ((size_t) k != n)
                return -EIO;

        return 0;
}

void random_bytes(void *p, size_t n) {
        static bool srand_called = false;
        uint8_t *q;
        int r;

        r = dev_urandom(p, n);
        if (r >= 0)
                return;

        /* If some idiot made /dev/urandom unavailable to us, he'll
         * get a PRNG instead. */

        if (!srand_called) {
                unsigned x = 0;

#ifdef HAVE_SYS_AUXV_H
                /* The kernel provides us with a bit of entropy in
                 * auxv, so let's try to make use of that to seed the
                 * pseudo-random generator. It's better than
                 * nothing... */

                void *auxv;

                auxv = (void*) getauxval(AT_RANDOM);
                if (auxv)
                        x ^= *(unsigned*) auxv;
#endif

                x ^= (unsigned) now(CLOCK_REALTIME);
                x ^= (unsigned) gettid();

                srand(x);
                srand_called = true;
        }

        for (q = p; q < (uint8_t*) p + n; q ++)
                *q = rand();
}

void rename_process(const char name[8]) {
        assert(name);

        /* This is a like a poor man's setproctitle(). It changes the
         * comm field, argv[0], and also the glibc's internally used
         * name of the process. For the first one a limit of 16 chars
         * applies, to the second one usually one of 10 (i.e. length
         * of "/sbin/init"), to the third one one of 7 (i.e. length of
         * "systemd"). If you pass a longer string it will be
         * truncated */

        prctl(PR_SET_NAME, name);

        if (program_invocation_name)
                strncpy(program_invocation_name, name, strlen(program_invocation_name));

        if (saved_argc > 0) {
                int i;

                if (saved_argv[0])
                        strncpy(saved_argv[0], name, strlen(saved_argv[0]));

                for (i = 1; i < saved_argc; i++) {
                        if (!saved_argv[i])
                                break;

                        memzero(saved_argv[i], strlen(saved_argv[i]));
                }
        }
}

void sigset_add_many(sigset_t *ss, ...) {
        va_list ap;
        int sig;

        assert(ss);

        va_start(ap, ss);
        while ((sig = va_arg(ap, int)) > 0)
                assert_se(sigaddset(ss, sig) == 0);
        va_end(ap);
}

int sigprocmask_many(int how, ...) {
        va_list ap;
        sigset_t ss;
        int sig;

        assert_se(sigemptyset(&ss) == 0);

        va_start(ap, how);
        while ((sig = va_arg(ap, int)) > 0)
                assert_se(sigaddset(&ss, sig) == 0);
        va_end(ap);

        if (sigprocmask(how, &ss, NULL) < 0)
                return -errno;

        return 0;
}

char* gethostname_malloc(void) {
        struct utsname u;

        assert_se(uname(&u) >= 0);

        if (!isempty(u.nodename) && !streq(u.nodename, "(none)"))
                return strdup(u.nodename);

        return strdup(u.sysname);
}

bool hostname_is_set(void) {
        struct utsname u;

        assert_se(uname(&u) >= 0);

        return !isempty(u.nodename) && !streq(u.nodename, "(none)");
}

static char *lookup_uid(uid_t uid) {
        long bufsize;
        char *name;
        _cleanup_free_ char *buf = NULL;
        struct passwd pwbuf, *pw = NULL;

        /* Shortcut things to avoid NSS lookups */
        if (uid == 0)
                return strdup("root");

        bufsize = sysconf(_SC_GETPW_R_SIZE_MAX);
        if (bufsize <= 0)
                bufsize = 4096;

        buf = malloc(bufsize);
        if (!buf)
                return NULL;

        if (getpwuid_r(uid, &pwbuf, buf, bufsize, &pw) == 0 && pw)
                return strdup(pw->pw_name);

        if (asprintf(&name, UID_FMT, uid) < 0)
                return NULL;

        return name;
}

char* getlogname_malloc(void) {
        uid_t uid;
        struct stat st;

        if (isatty(STDIN_FILENO) && fstat(STDIN_FILENO, &st) >= 0)
                uid = st.st_uid;
        else
                uid = getuid();

        return lookup_uid(uid);
}

char *getusername_malloc(void) {
        const char *e;

        e = getenv("USER");
        if (e)
                return strdup(e);

        return lookup_uid(getuid());
}

int getttyname_malloc(int fd, char **r) {
        char path[PATH_MAX], *c;
        int k;

        assert(r);

        k = ttyname_r(fd, path, sizeof(path));
        if (k > 0)
                return -k;

        char_array_0(path);

        c = strdup(startswith(path, "/dev/") ? path + 5 : path);
        if (!c)
                return -ENOMEM;

        *r = c;
        return 0;
}

int getttyname_harder(int fd, char **r) {
        int k;
        char *s;

        k = getttyname_malloc(fd, &s);
        if (k < 0)
                return k;

        if (streq(s, "tty")) {
                free(s);
                return get_ctty(0, NULL, r);
        }

        *r = s;
        return 0;
}

int get_ctty_devnr(pid_t pid, dev_t *d) {
        int r;
        _cleanup_free_ char *line = NULL;
        const char *p;
        unsigned long ttynr;

        assert(pid >= 0);

        p = procfs_file_alloca(pid, "stat");
        r = read_one_line_file(p, &line);
        if (r < 0)
                return r;

        p = strrchr(line, ')');
        if (!p)
                return -EIO;

        p++;

        if (sscanf(p, " "
                   "%*c "  /* state */
                   "%*d "  /* ppid */
                   "%*d "  /* pgrp */
                   "%*d "  /* session */
                   "%lu ", /* ttynr */
                   &ttynr) != 1)
                return -EIO;

        if (major(ttynr) == 0 && minor(ttynr) == 0)
                return -ENOENT;

        if (d)
                *d = (dev_t) ttynr;

        return 0;
}

int get_ctty(pid_t pid, dev_t *_devnr, char **r) {
        char fn[sizeof("/dev/char/")-1 + 2*DECIMAL_STR_MAX(unsigned) + 1 + 1], *b = NULL;
        _cleanup_free_ char *s = NULL;
        const char *p;
        dev_t devnr;
        int k;

        assert(r);

        k = get_ctty_devnr(pid, &devnr);
        if (k < 0)
                return k;

        snprintf(fn, sizeof(fn), "/dev/char/%u:%u", major(devnr), minor(devnr));

        k = readlink_malloc(fn, &s);
        if (k < 0) {

                if (k != -ENOENT)
                        return k;

                /* This is an ugly hack */
                if (major(devnr) == 136) {
                        asprintf(&b, "pts/%u", minor(devnr));
                        goto finish;
                }

                /* Probably something like the ptys which have no
                 * symlink in /dev/char. Let's return something
                 * vaguely useful. */

                b = strdup(fn + 5);
                goto finish;
        }

        if (startswith(s, "/dev/"))
                p = s + 5;
        else if (startswith(s, "../"))
                p = s + 3;
        else
                p = s;

        b = strdup(p);

finish:
        if (!b)
                return -ENOMEM;

        *r = b;
        if (_devnr)
                *_devnr = devnr;

        return 0;
}

int rm_rf_children_dangerous(int fd, bool only_dirs, bool honour_sticky, struct stat *root_dev) {
        DIR *d;
        int ret = 0;

        assert(fd >= 0);

        /* This returns the first error we run into, but nevertheless
         * tries to go on. This closes the passed fd. */

        d = fdopendir(fd);
        if (!d) {
                safe_close(fd);

                return errno == ENOENT ? 0 : -errno;
        }

        for (;;) {
                struct dirent *de;
                bool is_dir, keep_around;
                struct stat st;
                int r;

                errno = 0;
                de = readdir(d);
                if (!de && errno != 0) {
                        if (ret == 0)
                                ret = -errno;
                        break;
                }

                if (!de)
                        break;

                if (streq(de->d_name, ".") || streq(de->d_name, ".."))
                        continue;

                if (de->d_type == DT_UNKNOWN ||
                    honour_sticky ||
                    (de->d_type == DT_DIR && root_dev)) {
                        if (fstatat(fd, de->d_name, &st, AT_SYMLINK_NOFOLLOW) < 0) {
                                if (ret == 0 && errno != ENOENT)
                                        ret = -errno;
                                continue;
                        }

                        is_dir = S_ISDIR(st.st_mode);
                        keep_around =
                                honour_sticky &&
                                (st.st_uid == 0 || st.st_uid == getuid()) &&
                                (st.st_mode & S_ISVTX);
                } else {
                        is_dir = de->d_type == DT_DIR;
                        keep_around = false;
                }

                if (is_dir) {
                        int subdir_fd;

                        /* if root_dev is set, remove subdirectories only, if device is same as dir */
                        if (root_dev && st.st_dev != root_dev->st_dev)
                                continue;

                        subdir_fd = openat(fd, de->d_name,
                                           O_RDONLY|O_NONBLOCK|O_DIRECTORY|O_CLOEXEC|O_NOFOLLOW|O_NOATIME);
                        if (subdir_fd < 0) {
                                if (ret == 0 && errno != ENOENT)
                                        ret = -errno;
                                continue;
                        }

                        r = rm_rf_children_dangerous(subdir_fd, only_dirs, honour_sticky, root_dev);
                        if (r < 0 && ret == 0)
                                ret = r;

                        if (!keep_around)
                                if (unlinkat(fd, de->d_name, AT_REMOVEDIR) < 0) {
                                        if (ret == 0 && errno != ENOENT)
                                                ret = -errno;
                                }

                } else if (!only_dirs && !keep_around) {

                        if (unlinkat(fd, de->d_name, 0) < 0) {
                                if (ret == 0 && errno != ENOENT)
                                        ret = -errno;
                        }
                }
        }

        closedir(d);

        return ret;
}

_pure_ static int is_temporary_fs(struct statfs *s) {
        assert(s);

        return F_TYPE_EQUAL(s->f_type, TMPFS_MAGIC) ||
               F_TYPE_EQUAL(s->f_type, RAMFS_MAGIC);
}

int rm_rf_children(int fd, bool only_dirs, bool honour_sticky, struct stat *root_dev) {
        struct statfs s;

        assert(fd >= 0);

        if (fstatfs(fd, &s) < 0) {
                safe_close(fd);
                return -errno;
        }

        /* We refuse to clean disk file systems with this call. This
         * is extra paranoia just to be sure we never ever remove
         * non-state data */
        if (!is_temporary_fs(&s)) {
                log_error("Attempted to remove disk file system, and we can't allow that.");
                safe_close(fd);
                return -EPERM;
        }

        return rm_rf_children_dangerous(fd, only_dirs, honour_sticky, root_dev);
}

static int rm_rf_internal(const char *path, bool only_dirs, bool delete_root, bool honour_sticky, bool dangerous) {
        int fd, r;
        struct statfs s;

        assert(path);

        /* We refuse to clean the root file system with this
         * call. This is extra paranoia to never cause a really
         * seriously broken system. */
        if (path_equal(path, "/")) {
                log_error("Attempted to remove entire root file system, and we can't allow that.");
                return -EPERM;
        }

        fd = open(path, O_RDONLY|O_NONBLOCK|O_DIRECTORY|O_CLOEXEC|O_NOFOLLOW|O_NOATIME);
        if (fd < 0) {

                if (errno != ENOTDIR)
                        return -errno;

                if (!dangerous) {
                        if (statfs(path, &s) < 0)
                                return -errno;

                        if (!is_temporary_fs(&s)) {
                                log_error("Attempted to remove disk file system, and we can't allow that.");
                                return -EPERM;
                        }
                }

                if (delete_root && !only_dirs)
                        if (unlink(path) < 0 && errno != ENOENT)
                                return -errno;

                return 0;
        }

        if (!dangerous) {
                if (fstatfs(fd, &s) < 0) {
                        safe_close(fd);
                        return -errno;
                }

                if (!is_temporary_fs(&s)) {
                        log_error("Attempted to remove disk file system, and we can't allow that.");
                        safe_close(fd);
                        return -EPERM;
                }
        }

        r = rm_rf_children_dangerous(fd, only_dirs, honour_sticky, NULL);
        if (delete_root) {

                if (honour_sticky && file_is_priv_sticky(path) > 0)
                        return r;

                if (rmdir(path) < 0 && errno != ENOENT) {
                        if (r == 0)
                                r = -errno;
                }
        }

        return r;
}

int rm_rf(const char *path, bool only_dirs, bool delete_root, bool honour_sticky) {
        return rm_rf_internal(path, only_dirs, delete_root, honour_sticky, false);
}

int rm_rf_dangerous(const char *path, bool only_dirs, bool delete_root, bool honour_sticky) {
        return rm_rf_internal(path, only_dirs, delete_root, honour_sticky, true);
}

int chmod_and_chown(const char *path, mode_t mode, uid_t uid, gid_t gid) {
        assert(path);

        /* Under the assumption that we are running privileged we
         * first change the access mode and only then hand out
         * ownership to avoid a window where access is too open. */

        if (mode != (mode_t) -1)
                if (chmod(path, mode) < 0)
                        return -errno;

        if (uid != (uid_t) -1 || gid != (gid_t) -1)
                if (chown(path, uid, gid) < 0)
                        return -errno;

        return 0;
}

int fchmod_and_fchown(int fd, mode_t mode, uid_t uid, gid_t gid) {
        assert(fd >= 0);

        /* Under the assumption that we are running privileged we
         * first change the access mode and only then hand out
         * ownership to avoid a window where access is too open. */

        if (mode != (mode_t) -1)
                if (fchmod(fd, mode) < 0)
                        return -errno;

        if (uid != (uid_t) -1 || gid != (gid_t) -1)
                if (fchown(fd, uid, gid) < 0)
                        return -errno;

        return 0;
}

cpu_set_t* cpu_set_malloc(unsigned *ncpus) {
        cpu_set_t *r;
        unsigned n = 1024;

        /* Allocates the cpuset in the right size */

        for (;;) {
                if (!(r = CPU_ALLOC(n)))
                        return NULL;

                if (sched_getaffinity(0, CPU_ALLOC_SIZE(n), r) >= 0) {
                        CPU_ZERO_S(CPU_ALLOC_SIZE(n), r);

                        if (ncpus)
                                *ncpus = n;

                        return r;
                }

                CPU_FREE(r);

                if (errno != EINVAL)
                        return NULL;

                n *= 2;
        }
}

int status_vprintf(const char *status, bool ellipse, bool ephemeral, const char *format, va_list ap) {
        static const char status_indent[] = "         "; /* "[" STATUS "] " */
        _cleanup_free_ char *s = NULL;
        _cleanup_close_ int fd = -1;
        struct iovec iovec[6] = {};
        int n = 0;
        static bool prev_ephemeral;

        assert(format);

        /* This is independent of logging, as status messages are
         * optional and go exclusively to the console. */

        if (vasprintf(&s, format, ap) < 0)
                return log_oom();

        fd = open_terminal("/dev/console", O_WRONLY|O_NOCTTY|O_CLOEXEC);
        if (fd < 0)
                return fd;

        if (ellipse) {
                char *e;
                size_t emax, sl;
                int c;

                c = fd_columns(fd);
                if (c <= 0)
                        c = 80;

                sl = status ? sizeof(status_indent)-1 : 0;

                emax = c - sl - 1;
                if (emax < 3)
                        emax = 3;

                e = ellipsize(s, emax, 75);
                if (e) {
                        free(s);
                        s = e;
                }
        }

        if (prev_ephemeral)
                IOVEC_SET_STRING(iovec[n++], "\r" ANSI_ERASE_TO_END_OF_LINE);
        prev_ephemeral = ephemeral;

        if (status) {
                if (!isempty(status)) {
                        IOVEC_SET_STRING(iovec[n++], "[");
                        IOVEC_SET_STRING(iovec[n++], status);
                        IOVEC_SET_STRING(iovec[n++], "] ");
                } else
                        IOVEC_SET_STRING(iovec[n++], status_indent);
        }

        IOVEC_SET_STRING(iovec[n++], s);
        if (!ephemeral)
                IOVEC_SET_STRING(iovec[n++], "\n");

        if (writev(fd, iovec, n) < 0)
                return -errno;

        return 0;
}

int status_printf(const char *status, bool ellipse, bool ephemeral, const char *format, ...) {
        va_list ap;
        int r;

        assert(format);

        va_start(ap, format);
        r = status_vprintf(status, ellipse, ephemeral, format, ap);
        va_end(ap);

        return r;
}

char *replace_env(const char *format, char **env) {
        enum {
                WORD,
                CURLY,
                VARIABLE
        } state = WORD;

        const char *e, *word = format;
        char *r = NULL, *k;

        assert(format);

        for (e = format; *e; e ++) {

                switch (state) {

                case WORD:
                        if (*e == '$')
                                state = CURLY;
                        break;

                case CURLY:
                        if (*e == '{') {
                                if (!(k = strnappend(r, word, e-word-1)))
                                        goto fail;

                                free(r);
                                r = k;

                                word = e-1;
                                state = VARIABLE;

                        } else if (*e == '$') {
                                if (!(k = strnappend(r, word, e-word)))
                                        goto fail;

                                free(r);
                                r = k;

                                word = e+1;
                                state = WORD;
                        } else
                                state = WORD;
                        break;

                case VARIABLE:
                        if (*e == '}') {
                                const char *t;

                                t = strempty(strv_env_get_n(env, word+2, e-word-2));

                                k = strappend(r, t);
                                if (!k)
                                        goto fail;

                                free(r);
                                r = k;

                                word = e+1;
                                state = WORD;
                        }
                        break;
                }
        }

        if (!(k = strnappend(r, word, e-word)))
                goto fail;

        free(r);
        return k;

fail:
        free(r);
        return NULL;
}

char **replace_env_argv(char **argv, char **env) {
        char **r, **i;
        unsigned k = 0, l = 0;

        l = strv_length(argv);

        if (!(r = new(char*, l+1)))
                return NULL;

        STRV_FOREACH(i, argv) {

                /* If $FOO appears as single word, replace it by the split up variable */
                if ((*i)[0] == '$' && (*i)[1] != '{') {
                        char *e;
                        char **w, **m;
                        unsigned q;

                        e = strv_env_get(env, *i+1);
                        if (e) {

                                if (!(m = strv_split_quoted(e))) {
                                        r[k] = NULL;
                                        strv_free(r);
                                        return NULL;
                                }
                        } else
                                m = NULL;

                        q = strv_length(m);
                        l = l + q - 1;

                        if (!(w = realloc(r, sizeof(char*) * (l+1)))) {
                                r[k] = NULL;
                                strv_free(r);
                                strv_free(m);
                                return NULL;
                        }

                        r = w;
                        if (m) {
                                memcpy(r + k, m, q * sizeof(char*));
                                free(m);
                        }

                        k += q;
                        continue;
                }

                /* If ${FOO} appears as part of a word, replace it by the variable as-is */
                if (!(r[k++] = replace_env(*i, env))) {
                        strv_free(r);
                        return NULL;
                }
        }

        r[k] = NULL;
        return r;
}

int fd_columns(int fd) {
        struct winsize ws = {};

        if (ioctl(fd, TIOCGWINSZ, &ws) < 0)
                return -errno;

        if (ws.ws_col <= 0)
                return -EIO;

        return ws.ws_col;
}

unsigned columns(void) {
        const char *e;
        int c;

        if (_likely_(cached_columns > 0))
                return cached_columns;

        c = 0;
        e = getenv("COLUMNS");
        if (e)
                safe_atoi(e, &c);

        if (c <= 0)
                c = fd_columns(STDOUT_FILENO);

        if (c <= 0)
                c = 80;

        cached_columns = c;
        return c;
}

int fd_lines(int fd) {
        struct winsize ws = {};

        if (ioctl(fd, TIOCGWINSZ, &ws) < 0)
                return -errno;

        if (ws.ws_row <= 0)
                return -EIO;

        return ws.ws_row;
}

unsigned lines(void) {
        const char *e;
        unsigned l;

        if (_likely_(cached_lines > 0))
                return cached_lines;

        l = 0;
        e = getenv("LINES");
        if (e)
                safe_atou(e, &l);

        if (l <= 0)
                l = fd_lines(STDOUT_FILENO);

        if (l <= 0)
                l = 24;

        cached_lines = l;
        return cached_lines;
}

/* intended to be used as a SIGWINCH sighandler */
void columns_lines_cache_reset(int signum) {
        cached_columns = 0;
        cached_lines = 0;
}

bool on_tty(void) {
        static int cached_on_tty = -1;

        if (_unlikely_(cached_on_tty < 0))
                cached_on_tty = isatty(STDOUT_FILENO) > 0;

        return cached_on_tty;
}

int files_same(const char *filea, const char *fileb) {
        struct stat a, b;

        if (stat(filea, &a) < 0)
                return -errno;

        if (stat(fileb, &b) < 0)
                return -errno;

        return a.st_dev == b.st_dev &&
               a.st_ino == b.st_ino;
<<<<<<< HEAD
}

int running_in_chroot(void) {
        int ret;

        ret = files_same("/proc/1/root", "/");
        if (ret < 0)
                return ret;

        return ret == 0;
=======
>>>>>>> a8f3477d
}

int running_in_chroot(void) {
        int ret;

        ret = files_same("/proc/1/root", "/");
        if (ret < 0)
                return ret;

        return ret == 0;
}

static char *ascii_ellipsize_mem(const char *s, size_t old_length, size_t new_length, unsigned percent) {
        size_t x;
        char *r;

        assert(s);
        assert(percent <= 100);
        assert(new_length >= 3);

        if (old_length <= 3 || old_length <= new_length)
                return strndup(s, old_length);

        r = new0(char, new_length+1);
        if (!r)
                return NULL;

        x = (new_length * percent) / 100;

        if (x > new_length - 3)
                x = new_length - 3;

        memcpy(r, s, x);
        r[x] = '.';
        r[x+1] = '.';
        r[x+2] = '.';
        memcpy(r + x + 3,
               s + old_length - (new_length - x - 3),
               new_length - x - 3);

        return r;
}

char *ellipsize_mem(const char *s, size_t old_length, size_t new_length, unsigned percent) {
        size_t x;
        char *e;
        const char *i, *j;
        unsigned k, len, len2;

        assert(s);
        assert(percent <= 100);
        assert(new_length >= 3);

        /* if no multibyte characters use ascii_ellipsize_mem for speed */
        if (ascii_is_valid(s))
                return ascii_ellipsize_mem(s, old_length, new_length, percent);

        if (old_length <= 3 || old_length <= new_length)
                return strndup(s, old_length);

        x = (new_length * percent) / 100;

        if (x > new_length - 3)
                x = new_length - 3;

        k = 0;
        for (i = s; k < x && i < s + old_length; i = utf8_next_char(i)) {
                int c;

                c = utf8_encoded_to_unichar(i);
                if (c < 0)
                        return NULL;
                k += unichar_iswide(c) ? 2 : 1;
        }

        if (k > x) /* last character was wide and went over quota */
                x ++;

        for (j = s + old_length; k < new_length && j > i; ) {
                int c;

                j = utf8_prev_char(j);
                c = utf8_encoded_to_unichar(j);
                if (c < 0)
                        return NULL;
                k += unichar_iswide(c) ? 2 : 1;
        }
        assert(i <= j);

        /* we don't actually need to ellipsize */
        if (i == j)
                return memdup(s, old_length + 1);

        /* make space for ellipsis */
        j = utf8_next_char(j);

        len = i - s;
        len2 = s + old_length - j;
        e = new(char, len + 3 + len2 + 1);
        if (!e)
                return NULL;

        /*
        printf("old_length=%zu new_length=%zu x=%zu len=%u len2=%u k=%u\n",
               old_length, new_length, x, len, len2, k);
        */

        memcpy(e, s, len);
        e[len]   = 0xe2; /* tri-dot ellipsis: … */
        e[len + 1] = 0x80;
        e[len + 2] = 0xa6;

        memcpy(e + len + 3, j, len2 + 1);

        return e;
}

char *ellipsize(const char *s, size_t length, unsigned percent) {
        return ellipsize_mem(s, strlen(s), length, percent);
}

<<<<<<< HEAD
int touch(const char *path) {
        _cleanup_close_ int fd;
=======
int touch_file(const char *path, bool parents, usec_t stamp, uid_t uid, gid_t gid, mode_t mode) {
        _cleanup_close_ int fd;
        int r;
>>>>>>> a8f3477d

        assert(path);

        if (parents)
                mkdir_parents(path, 0755);

        fd = open(path, O_WRONLY|O_CREAT|O_CLOEXEC|O_NOCTTY, mode > 0 ? mode : 0644);
        if (fd < 0)
                return -errno;

<<<<<<< HEAD
=======
        if (mode > 0) {
                r = fchmod(fd, mode);
                if (r < 0)
                        return -errno;
        }

        if (uid != (uid_t) -1 || gid != (gid_t) -1) {
                r = fchown(fd, uid, gid);
                if (r < 0)
                        return -errno;
        }

        if (stamp != (usec_t) -1) {
                struct timespec ts[2];

                timespec_store(&ts[0], stamp);
                ts[1] = ts[0];
                r = futimens(fd, ts);
        } else
                r = futimens(fd, NULL);
        if (r < 0)
                return -errno;

>>>>>>> a8f3477d
        return 0;
}

int touch(const char *path) {
        return touch_file(path, false, (usec_t) -1, (uid_t) -1, (gid_t) -1, 0);
}

char *unquote(const char *s, const char* quotes) {
        size_t l;
        assert(s);

        /* This is rather stupid, simply removes the heading and
         * trailing quotes if there is one. Doesn't care about
         * escaping or anything. We should make this smarter one
         * day...*/

        l = strlen(s);
        if (l < 2)
                return strdup(s);

        if (strchr(quotes, s[0]) && s[l-1] == s[0])
                return strndup(s+1, l-2);

        return strdup(s);
}

char *normalize_env_assignment(const char *s) {
        _cleanup_free_ char *name = NULL, *value = NULL, *p = NULL;
        char *eq, *r;

        eq = strchr(s, '=');
        if (!eq) {
                char *t;

                r = strdup(s);
                if (!r)
                        return NULL;

                t = strstrip(r);
                if (t == r)
                        return r;

                memmove(r, t, strlen(t) + 1);
                return r;
        }

        name = strndup(s, eq - s);
        if (!name)
                return NULL;

        p = strdup(eq + 1);
        if (!p)
                return NULL;

        value = unquote(strstrip(p), QUOTES);
        if (!value)
                return NULL;

        if (asprintf(&r, "%s=%s", strstrip(name), value) < 0)
                r = NULL;

        return r;
}

int wait_for_terminate(pid_t pid, siginfo_t *status) {
        siginfo_t dummy;

        assert(pid >= 1);

        if (!status)
                status = &dummy;

        for (;;) {
                zero(*status);

                if (waitid(P_PID, pid, status, WEXITED) < 0) {

                        if (errno == EINTR)
                                continue;

                        return -errno;
                }

                return 0;
        }
}

int wait_for_terminate_and_warn(const char *name, pid_t pid) {
        int r;
        siginfo_t status;

        assert(name);
        assert(pid > 1);

        r = wait_for_terminate(pid, &status);
        if (r < 0) {
                log_warning("Failed to wait for %s: %s", name, strerror(-r));
                return r;
        }

        if (status.si_code == CLD_EXITED) {
                if (status.si_status != 0) {
                        log_warning("%s failed with error code %i.", name, status.si_status);
                        return status.si_status;
                }

                log_debug("%s succeeded.", name);
                return 0;

        } else if (status.si_code == CLD_KILLED ||
                   status.si_code == CLD_DUMPED) {

                log_warning("%s terminated by signal %s.", name, signal_to_string(status.si_status));
                return -EPROTO;
        }

        log_warning("%s failed due to unknown reason.", name);
        return -EPROTO;
}

noreturn void freeze(void) {

        /* Make sure nobody waits for us on a socket anymore */
        close_all_fds(NULL, 0);

        sync();

        for (;;)
                pause();
}

bool null_or_empty(struct stat *st) {
        assert(st);

        if (S_ISREG(st->st_mode) && st->st_size <= 0)
                return true;

        if (S_ISCHR(st->st_mode) || S_ISBLK(st->st_mode))
                return true;

        return false;
}

int null_or_empty_path(const char *fn) {
        struct stat st;

        assert(fn);

        if (stat(fn, &st) < 0)
                return -errno;

        return null_or_empty(&st);
}

DIR *xopendirat(int fd, const char *name, int flags) {
        int nfd;
        DIR *d;

        assert(!(flags & O_CREAT));

        nfd = openat(fd, name, O_RDONLY|O_NONBLOCK|O_DIRECTORY|O_CLOEXEC|flags, 0);
        if (nfd < 0)
                return NULL;

        d = fdopendir(nfd);
        if (!d) {
                safe_close(nfd);
                return NULL;
        }

        return d;
}

int signal_from_string_try_harder(const char *s) {
        int signo;
        assert(s);

        signo = signal_from_string(s);
        if (signo <= 0)
                if (startswith(s, "SIG"))
                        return signal_from_string(s+3);

        return signo;
}

static char *tag_to_udev_node(const char *tagvalue, const char *by) {
        _cleanup_free_ char *t = NULL, *u = NULL;
        size_t enc_len;

        u = unquote(tagvalue, "\"\'");
        if (!u)
                return NULL;

        enc_len = strlen(u) * 4 + 1;
        t = new(char, enc_len);
        if (!t)
                return NULL;

        if (encode_devnode_name(u, t, enc_len) < 0)
                return NULL;

        return strjoin("/dev/disk/by-", by, "/", t, NULL);
}

char *fstab_node_to_udev_node(const char *p) {
        assert(p);

        if (startswith(p, "LABEL="))
                return tag_to_udev_node(p+6, "label");

        if (startswith(p, "UUID="))
                return tag_to_udev_node(p+5, "uuid");

        if (startswith(p, "PARTUUID="))
                return tag_to_udev_node(p+9, "partuuid");

        if (startswith(p, "PARTLABEL="))
                return tag_to_udev_node(p+10, "partlabel");

        return strdup(p);
}

bool tty_is_vc(const char *tty) {
        assert(tty);

        return vtnr_from_tty(tty) >= 0;
}

bool tty_is_console(const char *tty) {
        assert(tty);

        if (startswith(tty, "/dev/"))
                tty += 5;

        return streq(tty, "console");
}

int vtnr_from_tty(const char *tty) {
        int i, r;

        assert(tty);

        if (startswith(tty, "/dev/"))
                tty += 5;

        if (!startswith(tty, "tty") )
                return -EINVAL;

        if (tty[3] < '0' || tty[3] > '9')
                return -EINVAL;

        r = safe_atoi(tty+3, &i);
        if (r < 0)
                return r;

        if (i < 0 || i > 63)
                return -EINVAL;

        return i;
}

char *resolve_dev_console(char **active) {
        char *tty;

        /* Resolve where /dev/console is pointing to, if /sys is actually ours
         * (i.e. not read-only-mounted which is a sign for container setups) */

        if (path_is_read_only_fs("/sys") > 0)
                return NULL;

        if (read_one_line_file("/sys/class/tty/console/active", active) < 0)
                return NULL;

        /* If multiple log outputs are configured the last one is what
         * /dev/console points to */
        tty = strrchr(*active, ' ');
        if (tty)
                tty++;
        else
                tty = *active;

        if (streq(tty, "tty0")) {
                char *tmp;

                /* Get the active VC (e.g. tty1) */
                if (read_one_line_file("/sys/class/tty/tty0/active", &tmp) >= 0) {
                        free(*active);
                        tty = *active = tmp;
                }
        }

        return tty;
}

bool tty_is_vc_resolve(const char *tty) {
        _cleanup_free_ char *active = NULL;

        assert(tty);

        if (startswith(tty, "/dev/"))
                tty += 5;

        if (streq(tty, "console")) {
                tty = resolve_dev_console(&active);
                if (!tty)
                        return false;
        }

        return tty_is_vc(tty);
}

const char *default_term_for_tty(const char *tty) {
        assert(tty);

        return tty_is_vc_resolve(tty) ? "TERM=linux" : "TERM=vt102";
}

bool dirent_is_file(const struct dirent *de) {
        assert(de);

        if (ignore_file(de->d_name))
                return false;

        if (de->d_type != DT_REG &&
            de->d_type != DT_LNK &&
            de->d_type != DT_UNKNOWN)
                return false;

        return true;
}

bool dirent_is_file_with_suffix(const struct dirent *de, const char *suffix) {
        assert(de);

        if (de->d_type != DT_REG &&
            de->d_type != DT_LNK &&
            de->d_type != DT_UNKNOWN)
                return false;

        if (ignore_file_allow_backup(de->d_name))
                return false;

        return endswith(de->d_name, suffix);
}

void execute_directory(const char *directory, DIR *d, usec_t timeout, char *argv[]) {
        pid_t executor_pid;
        int r;

        assert(directory);

        /* Executes all binaries in a directory in parallel and waits
         * for them to finish. Optionally a timeout is applied. */

        executor_pid = fork();
        if (executor_pid < 0) {
                log_error("Failed to fork: %m");
                return;

        } else if (executor_pid == 0) {
                _cleanup_hashmap_free_free_ Hashmap *pids = NULL;
                _cleanup_closedir_ DIR *_d = NULL;
                struct dirent *de;
                sigset_t ss;

                /* We fork this all off from a child process so that
                 * we can somewhat cleanly make use of SIGALRM to set
                 * a time limit */

                reset_all_signal_handlers();

                assert_se(sigemptyset(&ss) == 0);
                assert_se(sigprocmask(SIG_SETMASK, &ss, NULL) == 0);

                assert_se(prctl(PR_SET_PDEATHSIG, SIGTERM) == 0);

                if (!d) {
                        d = _d = opendir(directory);
                        if (!d) {
                                if (errno == ENOENT)
                                        _exit(EXIT_SUCCESS);

                                log_error("Failed to enumerate directory %s: %m", directory);
                                _exit(EXIT_FAILURE);
                        }
                }

                pids = hashmap_new(NULL, NULL);
                if (!pids) {
                        log_oom();
                        _exit(EXIT_FAILURE);
                }

                FOREACH_DIRENT(de, d, break) {
                        _cleanup_free_ char *path = NULL;
                        pid_t pid;

                        if (!dirent_is_file(de))
                                continue;

                        if (asprintf(&path, "%s/%s", directory, de->d_name) < 0) {
                                log_oom();
                                _exit(EXIT_FAILURE);
                        }

                        pid = fork();
                        if (pid < 0) {
                                log_error("Failed to fork: %m");
                                continue;
                        } else if (pid == 0) {
                                char *_argv[2];

                                assert_se(prctl(PR_SET_PDEATHSIG, SIGTERM) == 0);

                                if (!argv) {
                                        _argv[0] = path;
                                        _argv[1] = NULL;
                                        argv = _argv;
                                } else
                                        argv[0] = path;
<<<<<<< HEAD

                                execv(path, argv);
                                log_error("Failed to execute %s: %m", path);
                                _exit(EXIT_FAILURE);
                        }


                        log_debug("Spawned %s as %lu.", path, (long unsigned) pid);

                        r = hashmap_put(pids, UINT_TO_PTR(pid), path);
                        if (r < 0) {
                                log_oom();
                                _exit(EXIT_FAILURE);
                        }

=======

                                execv(path, argv);
                                log_error("Failed to execute %s: %m", path);
                                _exit(EXIT_FAILURE);
                        }


                        log_debug("Spawned %s as " PID_FMT ".", path, pid);

                        r = hashmap_put(pids, UINT_TO_PTR(pid), path);
                        if (r < 0) {
                                log_oom();
                                _exit(EXIT_FAILURE);
                        }

>>>>>>> a8f3477d
                        path = NULL;
                }

                /* Abort execution of this process after the
                 * timout. We simply rely on SIGALRM as default action
                 * terminating the process, and turn on alarm(). */

                if (timeout != (usec_t) -1)
                        alarm((timeout + USEC_PER_SEC - 1) / USEC_PER_SEC);
<<<<<<< HEAD

                while (!hashmap_isempty(pids)) {
                        _cleanup_free_ char *path = NULL;
                        pid_t pid;

                        pid = PTR_TO_UINT(hashmap_first_key(pids));
                        assert(pid > 0);

                        path = hashmap_remove(pids, UINT_TO_PTR(pid));
                        assert(path);

=======

                while (!hashmap_isempty(pids)) {
                        _cleanup_free_ char *path = NULL;
                        pid_t pid;

                        pid = PTR_TO_UINT(hashmap_first_key(pids));
                        assert(pid > 0);

                        path = hashmap_remove(pids, UINT_TO_PTR(pid));
                        assert(path);

>>>>>>> a8f3477d
                        wait_for_terminate_and_warn(path, pid);
                }

                _exit(EXIT_SUCCESS);
        }

        wait_for_terminate_and_warn(directory, executor_pid);
}

int kill_and_sigcont(pid_t pid, int sig) {
        int r;

        r = kill(pid, sig) < 0 ? -errno : 0;

        if (r >= 0)
                kill(pid, SIGCONT);

        return r;
}

bool nulstr_contains(const char*nulstr, const char *needle) {
        const char *i;

        if (!nulstr)
                return false;

        NULSTR_FOREACH(i, nulstr)
                if (streq(i, needle))
                        return true;

        return false;
}

bool plymouth_running(void) {
        return access("/run/plymouth/pid", F_OK) >= 0;
}

char* strshorten(char *s, size_t l) {
        assert(s);

        if (l < strlen(s))
                s[l] = 0;

        return s;
}

static bool hostname_valid_char(char c) {
        return
                (c >= 'a' && c <= 'z') ||
                (c >= 'A' && c <= 'Z') ||
                (c >= '0' && c <= '9') ||
                c == '-' ||
                c == '_' ||
                c == '.';
}

bool hostname_is_valid(const char *s) {
        const char *p;
        bool dot;

        if (isempty(s))
                return false;

        for (p = s, dot = true; *p; p++) {
                if (*p == '.') {
                        if (dot)
                                return false;

                        dot = true;
                } else {
                        if (!hostname_valid_char(*p))
                                return false;

                        dot = false;
                }
        }

        if (dot)
                return false;

        if (p-s > HOST_NAME_MAX)
                return false;

        return true;
}

char* hostname_cleanup(char *s, bool lowercase) {
        char *p, *d;
        bool dot;

        for (p = s, d = s, dot = true; *p; p++) {
                if (*p == '.') {
                        if (dot)
                                continue;

                        *(d++) = '.';
                        dot = true;
                } else if (hostname_valid_char(*p)) {
                        *(d++) = lowercase ? tolower(*p) : *p;
                        dot = false;
                }

        }

        if (dot && d > s)
                d[-1] = 0;
        else
                *d = 0;

        strshorten(s, HOST_NAME_MAX);

        return s;
}

int pipe_eof(int fd) {
        struct pollfd pollfd = {
                .fd = fd,
                .events = POLLIN|POLLHUP,
        };

        int r;

        r = poll(&pollfd, 1, 0);
        if (r < 0)
                return -errno;

        if (r == 0)
                return 0;

        return pollfd.revents & POLLHUP;
}

int fd_wait_for_event(int fd, int event, usec_t t) {

        struct pollfd pollfd = {
                .fd = fd,
                .events = event,
        };

        struct timespec ts;
        int r;

        r = ppoll(&pollfd, 1, t == (usec_t) -1 ? NULL : timespec_store(&ts, t), NULL);
        if (r < 0)
                return -errno;

        if (r == 0)
                return 0;

        return pollfd.revents;
}

int fopen_temporary(const char *path, FILE **_f, char **_temp_path) {
        FILE *f;
        char *t;
        const char *fn;
        size_t k;
        int fd;

        assert(path);
        assert(_f);
        assert(_temp_path);

        t = new(char, strlen(path) + 1 + 6 + 1);
        if (!t)
                return -ENOMEM;

        fn = basename(path);
        k = fn - path;
        memcpy(t, path, k);
        t[k] = '.';
        stpcpy(stpcpy(t+k+1, fn), "XXXXXX");

        fd = mkostemp_safe(t, O_WRONLY|O_CLOEXEC);
        if (fd < 0) {
                free(t);
                return -errno;
        }

        f = fdopen(fd, "we");
        if (!f) {
                unlink(t);
                free(t);
                return -errno;
        }

        *_f = f;
        *_temp_path = t;

        return 0;
}

int terminal_vhangup_fd(int fd) {
        assert(fd >= 0);

        if (ioctl(fd, TIOCVHANGUP) < 0)
                return -errno;

        return 0;
}

int terminal_vhangup(const char *name) {
        _cleanup_close_ int fd;

        fd = open_terminal(name, O_RDWR|O_NOCTTY|O_CLOEXEC);
        if (fd < 0)
                return fd;

        return terminal_vhangup_fd(fd);
}

int vt_disallocate(const char *name) {
        int fd, r;
        unsigned u;

        /* Deallocate the VT if possible. If not possible
         * (i.e. because it is the active one), at least clear it
         * entirely (including the scrollback buffer) */

        if (!startswith(name, "/dev/"))
                return -EINVAL;

        if (!tty_is_vc(name)) {
                /* So this is not a VT. I guess we cannot deallocate
                 * it then. But let's at least clear the screen */

                fd = open_terminal(name, O_RDWR|O_NOCTTY|O_CLOEXEC);
                if (fd < 0)
                        return fd;

                loop_write(fd,
                           "\033[r"    /* clear scrolling region */
                           "\033[H"    /* move home */
                           "\033[2J",  /* clear screen */
                           10, false);
                safe_close(fd);

                return 0;
        }

        if (!startswith(name, "/dev/tty"))
                return -EINVAL;

        r = safe_atou(name+8, &u);
        if (r < 0)
                return r;

        if (u <= 0)
                return -EINVAL;

        /* Try to deallocate */
        fd = open_terminal("/dev/tty0", O_RDWR|O_NOCTTY|O_CLOEXEC);
        if (fd < 0)
                return fd;

        r = ioctl(fd, VT_DISALLOCATE, u);
        safe_close(fd);

        if (r >= 0)
                return 0;

        if (errno != EBUSY)
                return -errno;

        /* Couldn't deallocate, so let's clear it fully with
         * scrollback */
        fd = open_terminal(name, O_RDWR|O_NOCTTY|O_CLOEXEC);
        if (fd < 0)
                return fd;

        loop_write(fd,
                   "\033[r"   /* clear scrolling region */
                   "\033[H"   /* move home */
                   "\033[3J", /* clear screen including scrollback, requires Linux 2.6.40 */
                   10, false);
        safe_close(fd);
<<<<<<< HEAD

        return 0;
}

int copy_file(const char *from, const char *to) {
        int r, fdf, fdt;

        assert(from);
        assert(to);

        fdf = open(from, O_RDONLY|O_CLOEXEC|O_NOCTTY);
        if (fdf < 0)
                return -errno;

        fdt = open(to, O_WRONLY|O_CREAT|O_EXCL|O_CLOEXEC|O_NOCTTY, 0644);
        if (fdt < 0) {
                safe_close(fdf);
                return -errno;
        }

        for (;;) {
                char buf[PIPE_BUF];
                ssize_t n, k;

                n = read(fdf, buf, sizeof(buf));
                if (n < 0) {
                        r = -errno;

                        safe_close(fdf);
                        close_nointr(fdt);
                        unlink(to);

                        return r;
                }

                if (n == 0)
                        break;

                errno = 0;
                k = loop_write(fdt, buf, n, false);
                if (n != k) {
                        r = k < 0 ? k : (errno ? -errno : -EIO);

                        safe_close(fdf);
                        close_nointr(fdt);

                        unlink(to);
                        return r;
                }
        }

        safe_close(fdf);
        r = close_nointr(fdt);

        if (r < 0) {
                unlink(to);
                return r;
        }
=======
>>>>>>> a8f3477d

        return 0;
}

int symlink_atomic(const char *from, const char *to) {
        char *x;
        _cleanup_free_ char *t;
        const char *fn;
        size_t k;
        uint64_t u;
        unsigned i;
        int r;

        assert(from);
        assert(to);

        t = new(char, strlen(to) + 1 + 16 + 1);
        if (!t)
                return -ENOMEM;

        fn = basename(to);
        k = fn-to;
        memcpy(t, to, k);
        t[k] = '.';
        x = stpcpy(t+k+1, fn);

        u = random_u64();
        for (i = 0; i < 16; i++) {
                *(x++) = hexchar(u & 0xF);
                u >>= 4;
        }

        *x = 0;

        if (symlink(from, t) < 0)
                return -errno;

        if (rename(t, to) < 0) {
                r = -errno;
                unlink(t);
                return r;
        }

        return 0;
}

bool display_is_local(const char *display) {
        assert(display);

        return
                display[0] == ':' &&
                display[1] >= '0' &&
                display[1] <= '9';
}

int socket_from_display(const char *display, char **path) {
        size_t k;
        char *f, *c;

        assert(display);
        assert(path);

        if (!display_is_local(display))
                return -EINVAL;

        k = strspn(display+1, "0123456789");

        f = new(char, strlen("/tmp/.X11-unix/X") + k + 1);
        if (!f)
                return -ENOMEM;

        c = stpcpy(f, "/tmp/.X11-unix/X");
        memcpy(c, display+1, k);
        c[k] = 0;

        *path = f;

        return 0;
}

int get_user_creds(
                const char **username,
                uid_t *uid, gid_t *gid,
                const char **home,
                const char **shell) {

        struct passwd *p;
        uid_t u;

        assert(username);
        assert(*username);

        /* We enforce some special rules for uid=0: in order to avoid
         * NSS lookups for root we hardcode its data. */

        if (streq(*username, "root") || streq(*username, "0")) {
                *username = "root";

                if (uid)
                        *uid = 0;

                if (gid)
                        *gid = 0;

                if (home)
                        *home = "/root";

                if (shell)
                        *shell = "/bin/sh";

                return 0;
        }

        if (parse_uid(*username, &u) >= 0) {
                errno = 0;
                p = getpwuid(u);

                /* If there are multiple users with the same id, make
                 * sure to leave $USER to the configured value instead
                 * of the first occurrence in the database. However if
                 * the uid was configured by a numeric uid, then let's
                 * pick the real username from /etc/passwd. */
                if (p)
                        *username = p->pw_name;
        } else {
                errno = 0;
                p = getpwnam(*username);
        }

        if (!p)
                return errno > 0 ? -errno : -ESRCH;

        if (uid)
                *uid = p->pw_uid;

        if (gid)
                *gid = p->pw_gid;

        if (home)
                *home = p->pw_dir;

        if (shell)
                *shell = p->pw_shell;

        return 0;
}

char* uid_to_name(uid_t uid) {
        struct passwd *p;
        char *r;

        if (uid == 0)
                return strdup("root");

        p = getpwuid(uid);
        if (p)
                return strdup(p->pw_name);

        if (asprintf(&r, UID_FMT, uid) < 0)
                return NULL;

        return r;
}

char* gid_to_name(gid_t gid) {
        struct group *p;
        char *r;

        if (gid == 0)
                return strdup("root");

        p = getgrgid(gid);
        if (p)
                return strdup(p->gr_name);

        if (asprintf(&r, GID_FMT, gid) < 0)
                return NULL;

        return r;
}

int get_group_creds(const char **groupname, gid_t *gid) {
        struct group *g;
        gid_t id;

        assert(groupname);

        /* We enforce some special rules for gid=0: in order to avoid
         * NSS lookups for root we hardcode its data. */

        if (streq(*groupname, "root") || streq(*groupname, "0")) {
                *groupname = "root";

                if (gid)
                        *gid = 0;

                return 0;
        }

        if (parse_gid(*groupname, &id) >= 0) {
                errno = 0;
                g = getgrgid(id);

                if (g)
                        *groupname = g->gr_name;
        } else {
                errno = 0;
                g = getgrnam(*groupname);
        }

        if (!g)
                return errno > 0 ? -errno : -ESRCH;

        if (gid)
                *gid = g->gr_gid;

        return 0;
}

int in_gid(gid_t gid) {
        gid_t *gids;
        int ngroups_max, r, i;

        if (getgid() == gid)
                return 1;

        if (getegid() == gid)
                return 1;

        ngroups_max = sysconf(_SC_NGROUPS_MAX);
        assert(ngroups_max > 0);

        gids = alloca(sizeof(gid_t) * ngroups_max);

        r = getgroups(ngroups_max, gids);
        if (r < 0)
                return -errno;

        for (i = 0; i < r; i++)
                if (gids[i] == gid)
                        return 1;

        return 0;
}

int in_group(const char *name) {
        int r;
        gid_t gid;

        r = get_group_creds(&name, &gid);
        if (r < 0)
                return r;

        return in_gid(gid);
}

int glob_exists(const char *path) {
        _cleanup_globfree_ glob_t g = {};
        int k;

        assert(path);

        errno = 0;
        k = glob(path, GLOB_NOSORT|GLOB_BRACE, NULL, &g);

        if (k == GLOB_NOMATCH)
                return 0;
        else if (k == GLOB_NOSPACE)
                return -ENOMEM;
        else if (k == 0)
                return !strv_isempty(g.gl_pathv);
        else
                return errno ? -errno : -EIO;
}

int glob_extend(char ***strv, const char *path) {
        _cleanup_globfree_ glob_t g = {};
        int k;
        char **p;

        errno = 0;
        k = glob(path, GLOB_NOSORT|GLOB_BRACE, NULL, &g);

        if (k == GLOB_NOMATCH)
                return -ENOENT;
        else if (k == GLOB_NOSPACE)
                return -ENOMEM;
        else if (k != 0 || strv_isempty(g.gl_pathv))
                return errno ? -errno : -EIO;

        STRV_FOREACH(p, g.gl_pathv) {
                k = strv_extend(strv, *p);
                if (k < 0)
                        break;
        }

        return k;
}

int dirent_ensure_type(DIR *d, struct dirent *de) {
        struct stat st;

        assert(d);
        assert(de);

        if (de->d_type != DT_UNKNOWN)
                return 0;

        if (fstatat(dirfd(d), de->d_name, &st, AT_SYMLINK_NOFOLLOW) < 0)
                return -errno;

        de->d_type =
                S_ISREG(st.st_mode)  ? DT_REG  :
                S_ISDIR(st.st_mode)  ? DT_DIR  :
                S_ISLNK(st.st_mode)  ? DT_LNK  :
                S_ISFIFO(st.st_mode) ? DT_FIFO :
                S_ISSOCK(st.st_mode) ? DT_SOCK :
                S_ISCHR(st.st_mode)  ? DT_CHR  :
                S_ISBLK(st.st_mode)  ? DT_BLK  :
                                       DT_UNKNOWN;

        return 0;
}

int get_files_in_directory(const char *path, char ***list) {
        _cleanup_closedir_ DIR *d = NULL;
        size_t bufsize = 0, n = 0;
        _cleanup_strv_free_ char **l = NULL;

        assert(path);

        /* Returns all files in a directory in *list, and the number
         * of files as return value. If list is NULL returns only the
         * number. */

        d = opendir(path);
        if (!d)
                return -errno;

        for (;;) {
                struct dirent *de;

                errno = 0;
                de = readdir(d);
                if (!de && errno != 0)
                        return -errno;
                if (!de)
                        break;

                dirent_ensure_type(d, de);

                if (!dirent_is_file(de))
                        continue;

                if (list) {
                        /* one extra slot is needed for the terminating NULL */
                        if (!GREEDY_REALLOC(l, bufsize, n + 2))
                                return -ENOMEM;

                        l[n] = strdup(de->d_name);
                        if (!l[n])
                                return -ENOMEM;

                        l[++n] = NULL;
                } else
                        n++;
        }

        if (list) {
                *list = l;
                l = NULL; /* avoid freeing */
        }

        return n;
}

char *strjoin(const char *x, ...) {
        va_list ap;
        size_t l;
        char *r, *p;

        va_start(ap, x);

        if (x) {
                l = strlen(x);

                for (;;) {
                        const char *t;
                        size_t n;

                        t = va_arg(ap, const char *);
                        if (!t)
                                break;

                        n = strlen(t);
                        if (n > ((size_t) -1) - l) {
                                va_end(ap);
                                return NULL;
                        }

                        l += n;
                }
        } else
                l = 0;

        va_end(ap);

        r = new(char, l+1);
        if (!r)
                return NULL;

        if (x) {
                p = stpcpy(r, x);

                va_start(ap, x);

                for (;;) {
                        const char *t;

                        t = va_arg(ap, const char *);
                        if (!t)
                                break;

                        p = stpcpy(p, t);
                }

                va_end(ap);
        } else
                r[0] = 0;

        return r;
}

bool is_main_thread(void) {
        static thread_local int cached = 0;

        if (_unlikely_(cached == 0))
                cached = getpid() == gettid() ? 1 : -1;

        return cached > 0;
}

int block_get_whole_disk(dev_t d, dev_t *ret) {
        char *p, *s;
        int r;
        unsigned n, m;

        assert(ret);

        /* If it has a queue this is good enough for us */
        if (asprintf(&p, "/sys/dev/block/%u:%u/queue", major(d), minor(d)) < 0)
                return -ENOMEM;

        r = access(p, F_OK);
        free(p);

        if (r >= 0) {
                *ret = d;
                return 0;
        }

        /* If it is a partition find the originating device */
        if (asprintf(&p, "/sys/dev/block/%u:%u/partition", major(d), minor(d)) < 0)
                return -ENOMEM;

        r = access(p, F_OK);
        free(p);

        if (r < 0)
                return -ENOENT;

        /* Get parent dev_t */
        if (asprintf(&p, "/sys/dev/block/%u:%u/../dev", major(d), minor(d)) < 0)
                return -ENOMEM;

        r = read_one_line_file(p, &s);
        free(p);

        if (r < 0)
                return r;

        r = sscanf(s, "%u:%u", &m, &n);
        free(s);

        if (r != 2)
                return -EINVAL;

        /* Only return this if it is really good enough for us. */
        if (asprintf(&p, "/sys/dev/block/%u:%u/queue", m, n) < 0)
                return -ENOMEM;

        r = access(p, F_OK);
        free(p);

        if (r >= 0) {
                *ret = makedev(m, n);
                return 0;
        }

        return -ENOENT;
}

int file_is_priv_sticky(const char *p) {
        struct stat st;

        assert(p);

        if (lstat(p, &st) < 0)
                return -errno;

        return
                (st.st_uid == 0 || st.st_uid == getuid()) &&
                (st.st_mode & S_ISVTX);
}

static const char *const ioprio_class_table[] = {
        [IOPRIO_CLASS_NONE] = "none",
        [IOPRIO_CLASS_RT] = "realtime",
        [IOPRIO_CLASS_BE] = "best-effort",
        [IOPRIO_CLASS_IDLE] = "idle"
};

DEFINE_STRING_TABLE_LOOKUP_WITH_FALLBACK(ioprio_class, int, INT_MAX);

static const char *const sigchld_code_table[] = {
        [CLD_EXITED] = "exited",
        [CLD_KILLED] = "killed",
        [CLD_DUMPED] = "dumped",
        [CLD_TRAPPED] = "trapped",
        [CLD_STOPPED] = "stopped",
        [CLD_CONTINUED] = "continued",
};

DEFINE_STRING_TABLE_LOOKUP(sigchld_code, int);

static const char *const log_facility_unshifted_table[LOG_NFACILITIES] = {
        [LOG_FAC(LOG_KERN)] = "kern",
        [LOG_FAC(LOG_USER)] = "user",
        [LOG_FAC(LOG_MAIL)] = "mail",
        [LOG_FAC(LOG_DAEMON)] = "daemon",
        [LOG_FAC(LOG_AUTH)] = "auth",
        [LOG_FAC(LOG_SYSLOG)] = "syslog",
        [LOG_FAC(LOG_LPR)] = "lpr",
        [LOG_FAC(LOG_NEWS)] = "news",
        [LOG_FAC(LOG_UUCP)] = "uucp",
        [LOG_FAC(LOG_CRON)] = "cron",
        [LOG_FAC(LOG_AUTHPRIV)] = "authpriv",
        [LOG_FAC(LOG_FTP)] = "ftp",
        [LOG_FAC(LOG_LOCAL0)] = "local0",
        [LOG_FAC(LOG_LOCAL1)] = "local1",
        [LOG_FAC(LOG_LOCAL2)] = "local2",
        [LOG_FAC(LOG_LOCAL3)] = "local3",
        [LOG_FAC(LOG_LOCAL4)] = "local4",
        [LOG_FAC(LOG_LOCAL5)] = "local5",
        [LOG_FAC(LOG_LOCAL6)] = "local6",
        [LOG_FAC(LOG_LOCAL7)] = "local7"
};

DEFINE_STRING_TABLE_LOOKUP_WITH_FALLBACK(log_facility_unshifted, int, LOG_FAC(~0));

static const char *const log_level_table[] = {
        [LOG_EMERG] = "emerg",
        [LOG_ALERT] = "alert",
        [LOG_CRIT] = "crit",
        [LOG_ERR] = "err",
        [LOG_WARNING] = "warning",
        [LOG_NOTICE] = "notice",
        [LOG_INFO] = "info",
        [LOG_DEBUG] = "debug"
};

DEFINE_STRING_TABLE_LOOKUP_WITH_FALLBACK(log_level, int, LOG_DEBUG);

static const char* const sched_policy_table[] = {
        [SCHED_OTHER] = "other",
        [SCHED_BATCH] = "batch",
        [SCHED_IDLE] = "idle",
        [SCHED_FIFO] = "fifo",
        [SCHED_RR] = "rr"
};

DEFINE_STRING_TABLE_LOOKUP_WITH_FALLBACK(sched_policy, int, INT_MAX);

static const char* const rlimit_table[_RLIMIT_MAX] = {
        [RLIMIT_CPU] = "LimitCPU",
        [RLIMIT_FSIZE] = "LimitFSIZE",
        [RLIMIT_DATA] = "LimitDATA",
        [RLIMIT_STACK] = "LimitSTACK",
        [RLIMIT_CORE] = "LimitCORE",
        [RLIMIT_RSS] = "LimitRSS",
        [RLIMIT_NOFILE] = "LimitNOFILE",
        [RLIMIT_AS] = "LimitAS",
        [RLIMIT_NPROC] = "LimitNPROC",
        [RLIMIT_MEMLOCK] = "LimitMEMLOCK",
        [RLIMIT_LOCKS] = "LimitLOCKS",
        [RLIMIT_SIGPENDING] = "LimitSIGPENDING",
        [RLIMIT_MSGQUEUE] = "LimitMSGQUEUE",
        [RLIMIT_NICE] = "LimitNICE",
        [RLIMIT_RTPRIO] = "LimitRTPRIO",
        [RLIMIT_RTTIME] = "LimitRTTIME"
};

DEFINE_STRING_TABLE_LOOKUP(rlimit, int);

static const char* const ip_tos_table[] = {
        [IPTOS_LOWDELAY] = "low-delay",
        [IPTOS_THROUGHPUT] = "throughput",
        [IPTOS_RELIABILITY] = "reliability",
        [IPTOS_LOWCOST] = "low-cost",
};

DEFINE_STRING_TABLE_LOOKUP_WITH_FALLBACK(ip_tos, int, 0xff);

static const char *const __signal_table[] = {
        [SIGHUP] = "HUP",
        [SIGINT] = "INT",
        [SIGQUIT] = "QUIT",
        [SIGILL] = "ILL",
        [SIGTRAP] = "TRAP",
        [SIGABRT] = "ABRT",
        [SIGBUS] = "BUS",
        [SIGFPE] = "FPE",
        [SIGKILL] = "KILL",
        [SIGUSR1] = "USR1",
        [SIGSEGV] = "SEGV",
        [SIGUSR2] = "USR2",
        [SIGPIPE] = "PIPE",
        [SIGALRM] = "ALRM",
        [SIGTERM] = "TERM",
#ifdef SIGSTKFLT
        [SIGSTKFLT] = "STKFLT",  /* Linux on SPARC doesn't know SIGSTKFLT */
#endif
        [SIGCHLD] = "CHLD",
        [SIGCONT] = "CONT",
        [SIGSTOP] = "STOP",
        [SIGTSTP] = "TSTP",
        [SIGTTIN] = "TTIN",
        [SIGTTOU] = "TTOU",
        [SIGURG] = "URG",
        [SIGXCPU] = "XCPU",
        [SIGXFSZ] = "XFSZ",
        [SIGVTALRM] = "VTALRM",
        [SIGPROF] = "PROF",
        [SIGWINCH] = "WINCH",
        [SIGIO] = "IO",
        [SIGPWR] = "PWR",
        [SIGSYS] = "SYS"
};

DEFINE_PRIVATE_STRING_TABLE_LOOKUP(__signal, int);

const char *signal_to_string(int signo) {
        static thread_local char buf[sizeof("RTMIN+")-1 + DECIMAL_STR_MAX(int) + 1];
        const char *name;

        name = __signal_to_string(signo);
        if (name)
                return name;

        if (signo >= SIGRTMIN && signo <= SIGRTMAX)
                snprintf(buf, sizeof(buf), "RTMIN+%d", signo - SIGRTMIN);
        else
                snprintf(buf, sizeof(buf), "%d", signo);

        return buf;
}

int signal_from_string(const char *s) {
        int signo;
        int offset = 0;
        unsigned u;

        signo = __signal_from_string(s);
        if (signo > 0)
                return signo;

        if (startswith(s, "RTMIN+")) {
                s += 6;
                offset = SIGRTMIN;
        }
        if (safe_atou(s, &u) >= 0) {
                signo = (int) u + offset;
                if (signo > 0 && signo < _NSIG)
                        return signo;
        }
        return -1;
}

bool kexec_loaded(void) {
       bool loaded = false;
       char *s;

       if (read_one_line_file("/sys/kernel/kexec_loaded", &s) >= 0) {
               if (s[0] == '1')
                       loaded = true;
               free(s);
       }
       return loaded;
}

int strdup_or_null(const char *a, char **b) {
        char *c;

        assert(b);

        if (!a) {
                *b = NULL;
                return 0;
        }

        c = strdup(a);
        if (!c)
                return -ENOMEM;

        *b = c;
        return 0;
}

int prot_from_flags(int flags) {

        switch (flags & O_ACCMODE) {

        case O_RDONLY:
                return PROT_READ;

        case O_WRONLY:
                return PROT_WRITE;

        case O_RDWR:
                return PROT_READ|PROT_WRITE;

        default:
                return -EINVAL;
        }
}

char *format_bytes(char *buf, size_t l, off_t t) {
        unsigned i;

        static const struct {
                const char *suffix;
                off_t factor;
        } table[] = {
                { "E", 1024ULL*1024ULL*1024ULL*1024ULL*1024ULL*1024ULL },
                { "P", 1024ULL*1024ULL*1024ULL*1024ULL*1024ULL },
                { "T", 1024ULL*1024ULL*1024ULL*1024ULL },
                { "G", 1024ULL*1024ULL*1024ULL },
                { "M", 1024ULL*1024ULL },
                { "K", 1024ULL },
        };

        for (i = 0; i < ELEMENTSOF(table); i++) {

                if (t >= table[i].factor) {
                        snprintf(buf, l,
                                 "%llu.%llu%s",
                                 (unsigned long long) (t / table[i].factor),
                                 (unsigned long long) (((t*10ULL) / table[i].factor) % 10ULL),
                                 table[i].suffix);

                        goto finish;
                }
        }

        snprintf(buf, l, "%lluB", (unsigned long long) t);

finish:
        buf[l-1] = 0;
        return buf;

}

void* memdup(const void *p, size_t l) {
        void *r;

        assert(p);

        r = malloc(l);
        if (!r)
                return NULL;

        memcpy(r, p, l);
        return r;
}

int fd_inc_sndbuf(int fd, size_t n) {
        int r, value;
        socklen_t l = sizeof(value);

        r = getsockopt(fd, SOL_SOCKET, SO_SNDBUF, &value, &l);
        if (r >= 0 && l == sizeof(value) && (size_t) value >= n*2)
                return 0;

        /* If we have the privileges we will ignore the kernel limit. */

        value = (int) n;
        if (setsockopt(fd, SOL_SOCKET, SO_SNDBUFFORCE, &value, sizeof(value)) < 0)
                if (setsockopt(fd, SOL_SOCKET, SO_SNDBUF, &value, sizeof(value)) < 0)
                        return -errno;

        return 1;
}

int fd_inc_rcvbuf(int fd, size_t n) {
        int r, value;
        socklen_t l = sizeof(value);

        r = getsockopt(fd, SOL_SOCKET, SO_RCVBUF, &value, &l);
        if (r >= 0 && l == sizeof(value) && (size_t) value >= n*2)
                return 0;

        /* If we have the privileges we will ignore the kernel limit. */

        value = (int) n;
        if (setsockopt(fd, SOL_SOCKET, SO_RCVBUFFORCE, &value, sizeof(value)) < 0)
                if (setsockopt(fd, SOL_SOCKET, SO_RCVBUF, &value, sizeof(value)) < 0)
                        return -errno;
        return 1;
}

int fork_agent(pid_t *pid, const int except[], unsigned n_except, const char *path, ...) {
        pid_t parent_pid, agent_pid;
        int fd;
        bool stdout_is_tty, stderr_is_tty;
        unsigned n, i;
        va_list ap;
        char **l;

        assert(pid);
        assert(path);

        parent_pid = getpid();

        /* Spawns a temporary TTY agent, making sure it goes away when
         * we go away */

        agent_pid = fork();
        if (agent_pid < 0)
                return -errno;

        if (agent_pid != 0) {
                *pid = agent_pid;
                return 0;
        }

        /* In the child:
         *
         * Make sure the agent goes away when the parent dies */
        if (prctl(PR_SET_PDEATHSIG, SIGTERM) < 0)
                _exit(EXIT_FAILURE);

        /* Check whether our parent died before we were able
         * to set the death signal */
        if (getppid() != parent_pid)
                _exit(EXIT_SUCCESS);

        /* Don't leak fds to the agent */
        close_all_fds(except, n_except);

        stdout_is_tty = isatty(STDOUT_FILENO);
        stderr_is_tty = isatty(STDERR_FILENO);

        if (!stdout_is_tty || !stderr_is_tty) {
                /* Detach from stdout/stderr. and reopen
                 * /dev/tty for them. This is important to
                 * ensure that when systemctl is started via
                 * popen() or a similar call that expects to
                 * read EOF we actually do generate EOF and
                 * not delay this indefinitely by because we
                 * keep an unused copy of stdin around. */
                fd = open("/dev/tty", O_WRONLY);
                if (fd < 0) {
                        log_error("Failed to open /dev/tty: %m");
                        _exit(EXIT_FAILURE);
                }

                if (!stdout_is_tty)
                        dup2(fd, STDOUT_FILENO);

                if (!stderr_is_tty)
                        dup2(fd, STDERR_FILENO);

                if (fd > 2)
                        close(fd);
        }

        /* Count arguments */
        va_start(ap, path);
        for (n = 0; va_arg(ap, char*); n++)
                ;
        va_end(ap);

        /* Allocate strv */
        l = alloca(sizeof(char *) * (n + 1));

        /* Fill in arguments */
        va_start(ap, path);
        for (i = 0; i <= n; i++)
                l[i] = va_arg(ap, char*);
        va_end(ap);

        execv(path, l);
        _exit(EXIT_FAILURE);
}

int setrlimit_closest(int resource, const struct rlimit *rlim) {
        struct rlimit highest, fixed;

        assert(rlim);

        if (setrlimit(resource, rlim) >= 0)
                return 0;

        if (errno != EPERM)
                return -errno;

        /* So we failed to set the desired setrlimit, then let's try
         * to get as close as we can */
        assert_se(getrlimit(resource, &highest) == 0);

        fixed.rlim_cur = MIN(rlim->rlim_cur, highest.rlim_max);
        fixed.rlim_max = MIN(rlim->rlim_max, highest.rlim_max);

        if (setrlimit(resource, &fixed) < 0)
                return -errno;

        return 0;
}

int getenv_for_pid(pid_t pid, const char *field, char **_value) {
        _cleanup_fclose_ FILE *f = NULL;
        char *value = NULL;
        int r;
        bool done = false;
        size_t l;
        const char *path;

        assert(pid >= 0);
        assert(field);
        assert(_value);

        path = procfs_file_alloca(pid, "environ");

        f = fopen(path, "re");
        if (!f)
                return -errno;

        l = strlen(field);
        r = 0;

        do {
                char line[LINE_MAX];
                unsigned i;

                for (i = 0; i < sizeof(line)-1; i++) {
                        int c;

                        c = getc(f);
                        if (_unlikely_(c == EOF)) {
                                done = true;
                                break;
                        } else if (c == 0)
                                break;

                        line[i] = c;
                }
                line[i] = 0;

                if (memcmp(line, field, l) == 0 && line[l] == '=') {
                        value = strdup(line + l + 1);
                        if (!value)
                                return -ENOMEM;

                        r = 1;
                        break;
                }

        } while (!done);

        *_value = value;
        return r;
}

bool is_valid_documentation_url(const char *url) {
        assert(url);

        if (startswith(url, "http://") && url[7])
                return true;

        if (startswith(url, "https://") && url[8])
                return true;

        if (startswith(url, "file:") && url[5])
                return true;

        if (startswith(url, "info:") && url[5])
                return true;

        if (startswith(url, "man:") && url[4])
                return true;

        return false;
}

bool in_initrd(void) {
        static int saved = -1;
        struct statfs s;

        if (saved >= 0)
                return saved;

        /* We make two checks here:
         *
         * 1. the flag file /etc/initrd-release must exist
         * 2. the root file system must be a memory file system
         *
         * The second check is extra paranoia, since misdetecting an
         * initrd can have bad bad consequences due the initrd
         * emptying when transititioning to the main systemd.
         */

        saved = access("/etc/initrd-release", F_OK) >= 0 &&
                statfs("/", &s) >= 0 &&
                is_temporary_fs(&s);

        return saved;
}

void warn_melody(void) {
        _cleanup_close_ int fd = -1;

        fd = open("/dev/console", O_WRONLY|O_CLOEXEC|O_NOCTTY);
        if (fd < 0)
                return;

        /* Yeah, this is synchronous. Kinda sucks. But well... */

        ioctl(fd, KIOCSOUND, (int)(1193180/440));
        usleep(125*USEC_PER_MSEC);

        ioctl(fd, KIOCSOUND, (int)(1193180/220));
        usleep(125*USEC_PER_MSEC);

        ioctl(fd, KIOCSOUND, (int)(1193180/220));
        usleep(125*USEC_PER_MSEC);

        ioctl(fd, KIOCSOUND, 0);
}

int make_console_stdio(void) {
        int fd, r;

        /* Make /dev/console the controlling terminal and stdin/stdout/stderr */

        fd = acquire_terminal("/dev/console", false, true, true, (usec_t) -1);
        if (fd < 0) {
                log_error("Failed to acquire terminal: %s", strerror(-fd));
                return fd;
        }

        r = make_stdio(fd);
        if (r < 0) {
                log_error("Failed to duplicate terminal fd: %s", strerror(-r));
                return r;
        }

        return 0;
}

int get_home_dir(char **_h) {
        struct passwd *p;
        const char *e;
        char *h;
        uid_t u;

        assert(_h);

        /* Take the user specified one */
        e = getenv("HOME");
        if (e) {
                h = strdup(e);
                if (!h)
                        return -ENOMEM;

                *_h = h;
                return 0;
        }

        /* Hardcode home directory for root to avoid NSS */
        u = getuid();
        if (u == 0) {
                h = strdup("/root");
                if (!h)
                        return -ENOMEM;

                *_h = h;
                return 0;
        }

        /* Check the database... */
        errno = 0;
        p = getpwuid(u);
        if (!p)
                return errno > 0 ? -errno : -ESRCH;

        if (!path_is_absolute(p->pw_dir))
                return -EINVAL;

        h = strdup(p->pw_dir);
        if (!h)
                return -ENOMEM;

        *_h = h;
        return 0;
}

int get_shell(char **_s) {
        struct passwd *p;
        const char *e;
        char *s;
        uid_t u;

        assert(_s);

        /* Take the user specified one */
        e = getenv("SHELL");
        if (e) {
                s = strdup(e);
                if (!s)
                        return -ENOMEM;

                *_s = s;
                return 0;
        }

        /* Hardcode home directory for root to avoid NSS */
        u = getuid();
        if (u == 0) {
                s = strdup("/bin/sh");
                if (!s)
                        return -ENOMEM;

                *_s = s;
                return 0;
        }

        /* Check the database... */
        errno = 0;
        p = getpwuid(u);
        if (!p)
                return errno > 0 ? -errno : -ESRCH;

        if (!path_is_absolute(p->pw_shell))
                return -EINVAL;

        s = strdup(p->pw_shell);
        if (!s)
                return -ENOMEM;

        *_s = s;
        return 0;
}

bool filename_is_safe(const char *p) {

        if (isempty(p))
                return false;

        if (strchr(p, '/'))
                return false;

        if (streq(p, "."))
                return false;

        if (streq(p, ".."))
                return false;

        if (strlen(p) > FILENAME_MAX)
                return false;

        return true;
}

bool string_is_safe(const char *p) {
        const char *t;

        assert(p);

        for (t = p; *t; t++) {
                if (*t > 0 && *t < ' ')
                        return false;

                if (*t == 127)
                        return false;

                if (strchr("\\\"\'", *t))
                        return false;
        }

        return true;
}

/**
 * Check if a string contains control characters.
 * Spaces and tabs are not considered control characters.
 */
bool string_has_cc(const char *p) {
        const char *t;

        assert(p);

        for (t = p; *t; t++) {
                if (*t > 0 && *t < ' ' && *t != '\t')
                        return true;

                if (*t == 127)
                        return true;
        }

        return false;
}

bool path_is_safe(const char *p) {

        if (isempty(p))
                return false;

        if (streq(p, "..") || startswith(p, "../") || endswith(p, "/..") || strstr(p, "/../"))
                return false;

        if (strlen(p) > PATH_MAX)
                return false;

        /* The following two checks are not really dangerous, but hey, they still are confusing */
        if (streq(p, ".") || startswith(p, "./") || endswith(p, "/.") || strstr(p, "/./"))
                return false;

        if (strstr(p, "//"))
                return false;

        return true;
}

/* hey glibc, APIs with callbacks without a user pointer are so useless */
void *xbsearch_r(const void *key, const void *base, size_t nmemb, size_t size,
                 int (*compar) (const void *, const void *, void *), void *arg) {
        size_t l, u, idx;
        const void *p;
        int comparison;

        l = 0;
        u = nmemb;
        while (l < u) {
                idx = (l + u) / 2;
                p = (void *)(((const char *) base) + (idx * size));
                comparison = compar(key, p, arg);
                if (comparison < 0)
                        u = idx;
                else if (comparison > 0)
                        l = idx + 1;
                else
                        return (void *)p;
        }
        return NULL;
}

bool is_locale_utf8(void) {
        const char *set;
        static int cached_answer = -1;

        if (cached_answer >= 0)
                goto out;

        if (!setlocale(LC_ALL, "")) {
                cached_answer = true;
                goto out;
        }

        set = nl_langinfo(CODESET);
        if (!set) {
                cached_answer = true;
                goto out;
        }

        if (streq(set, "UTF-8")) {
                cached_answer = true;
                goto out;
        }

        /* For LC_CTYPE=="C" return true, because CTYPE is effectly
         * unset and everything can do to UTF-8 nowadays. */
        set = setlocale(LC_CTYPE, NULL);
        if (!set) {
                cached_answer = true;
                goto out;
        }

        /* Check result, but ignore the result if C was set
         * explicitly. */
        cached_answer =
                streq(set, "C") &&
                !getenv("LC_ALL") &&
                !getenv("LC_CTYPE") &&
                !getenv("LANG");

out:
        return (bool) cached_answer;
}

const char *draw_special_char(DrawSpecialChar ch) {
        static const char *draw_table[2][_DRAW_SPECIAL_CHAR_MAX] = {

                /* UTF-8 */ {
                        [DRAW_TREE_VERTICAL]      = "\342\224\202 ",            /* │  */
                        [DRAW_TREE_BRANCH]        = "\342\224\234\342\224\200", /* ├─ */
                        [DRAW_TREE_RIGHT]         = "\342\224\224\342\224\200", /* └─ */
                        [DRAW_TREE_SPACE]         = "  ",                       /*    */
                        [DRAW_TRIANGULAR_BULLET]  = "\342\200\243",             /* ‣ */
                        [DRAW_BLACK_CIRCLE]       = "\342\227\217",             /* ● */
                        [DRAW_ARROW]              = "\342\206\222",             /* → */
                        [DRAW_DASH]               = "\342\200\223",             /* – */
                },

                /* ASCII fallback */ {
                        [DRAW_TREE_VERTICAL]      = "| ",
                        [DRAW_TREE_BRANCH]        = "|-",
                        [DRAW_TREE_RIGHT]         = "`-",
                        [DRAW_TREE_SPACE]         = "  ",
                        [DRAW_TRIANGULAR_BULLET]  = ">",
                        [DRAW_BLACK_CIRCLE]       = "*",
                        [DRAW_ARROW]              = "->",
                        [DRAW_DASH]               = "-",
                }
        };

        return draw_table[!is_locale_utf8()][ch];
}

char *strreplace(const char *text, const char *old_string, const char *new_string) {
        const char *f;
        char *t, *r;
        size_t l, old_len, new_len;

        assert(text);
        assert(old_string);
        assert(new_string);

        old_len = strlen(old_string);
        new_len = strlen(new_string);

        l = strlen(text);
        r = new(char, l+1);
        if (!r)
                return NULL;

        f = text;
        t = r;
        while (*f) {
                char *a;
                size_t d, nl;

                if (!startswith(f, old_string)) {
                        *(t++) = *(f++);
                        continue;
                }

                d = t - r;
                nl = l - old_len + new_len;
                a = realloc(r, nl + 1);
                if (!a)
                        goto oom;

                l = nl;
                r = a;
                t = r + d;

                t = stpcpy(t, new_string);
                f += old_len;
        }

        *t = 0;
        return r;

oom:
        free(r);
        return NULL;
}

char *strip_tab_ansi(char **ibuf, size_t *_isz) {
        const char *i, *begin = NULL;
        enum {
                STATE_OTHER,
                STATE_ESCAPE,
                STATE_BRACKET
        } state = STATE_OTHER;
        char *obuf = NULL;
        size_t osz = 0, isz;
        FILE *f;

        assert(ibuf);
        assert(*ibuf);

        /* Strips ANSI color and replaces TABs by 8 spaces */

        isz = _isz ? *_isz : strlen(*ibuf);

        f = open_memstream(&obuf, &osz);
        if (!f)
                return NULL;

        for (i = *ibuf; i < *ibuf + isz + 1; i++) {

                switch (state) {

                case STATE_OTHER:
                        if (i >= *ibuf + isz) /* EOT */
                                break;
                        else if (*i == '\x1B')
                                state = STATE_ESCAPE;
                        else if (*i == '\t')
                                fputs("        ", f);
                        else
                                fputc(*i, f);
                        break;

                case STATE_ESCAPE:
                        if (i >= *ibuf + isz) { /* EOT */
                                fputc('\x1B', f);
                                break;
                        } else if (*i == '[') {
                                state = STATE_BRACKET;
                                begin = i + 1;
                        } else {
                                fputc('\x1B', f);
                                fputc(*i, f);
                                state = STATE_OTHER;
                        }

                        break;

                case STATE_BRACKET:

                        if (i >= *ibuf + isz || /* EOT */
                            (!(*i >= '0' && *i <= '9') && *i != ';' && *i != 'm')) {
                                fputc('\x1B', f);
                                fputc('[', f);
                                state = STATE_OTHER;
                                i = begin-1;
                        } else if (*i == 'm')
                                state = STATE_OTHER;
                        break;
                }
        }

        if (ferror(f)) {
                fclose(f);
                free(obuf);
                return NULL;
        }

        fclose(f);

        free(*ibuf);
        *ibuf = obuf;

        if (_isz)
                *_isz = osz;

        return obuf;
}

int on_ac_power(void) {
        bool found_offline = false, found_online = false;
        _cleanup_closedir_ DIR *d = NULL;

        d = opendir("/sys/class/power_supply");
        if (!d)
                return -errno;

        for (;;) {
                struct dirent *de;
                _cleanup_close_ int fd = -1, device = -1;
                char contents[6];
                ssize_t n;

                errno = 0;
                de = readdir(d);
                if (!de && errno != 0)
                        return -errno;

                if (!de)
                        break;

                if (ignore_file(de->d_name))
                        continue;

                device = openat(dirfd(d), de->d_name, O_DIRECTORY|O_RDONLY|O_CLOEXEC|O_NOCTTY);
                if (device < 0) {
                        if (errno == ENOENT || errno == ENOTDIR)
                                continue;

                        return -errno;
                }

                fd = openat(device, "type", O_RDONLY|O_CLOEXEC|O_NOCTTY);
                if (fd < 0) {
                        if (errno == ENOENT)
                                continue;

                        return -errno;
                }

                n = read(fd, contents, sizeof(contents));
                if (n < 0)
                        return -errno;

                if (n != 6 || memcmp(contents, "Mains\n", 6))
                        continue;

                safe_close(fd);
                fd = openat(device, "online", O_RDONLY|O_CLOEXEC|O_NOCTTY);
                if (fd < 0) {
                        if (errno == ENOENT)
                                continue;

                        return -errno;
                }

                n = read(fd, contents, sizeof(contents));
                if (n < 0)
                        return -errno;

                if (n != 2 || contents[1] != '\n')
                        return -EIO;

                if (contents[0] == '1') {
                        found_online = true;
                        break;
                } else if (contents[0] == '0')
                        found_offline = true;
                else
                        return -EIO;
        }

        return found_online || !found_offline;
}

static int search_and_fopen_internal(const char *path, const char *mode, const char *root, char **search, FILE **_f) {
        char **i;

        assert(path);
        assert(mode);
        assert(_f);

<<<<<<< HEAD
        if (!path_strv_canonicalize_absolute_uniq(search, root))
=======
        if (!path_strv_resolve_uniq(search, root))
>>>>>>> a8f3477d
                return -ENOMEM;

        STRV_FOREACH(i, search) {
                _cleanup_free_ char *p = NULL;
                FILE *f;

                if (root)
                        p = strjoin(root, *i, "/", path, NULL);
                else
                        p = strjoin(*i, "/", path, NULL);
                if (!p)
                        return -ENOMEM;

                f = fopen(p, mode);
                if (f) {
                        *_f = f;
                        return 0;
                }

                if (errno != ENOENT)
                        return -errno;
        }

        return -ENOENT;
}

int search_and_fopen(const char *path, const char *mode, const char *root, const char **search, FILE **_f) {
        _cleanup_strv_free_ char **copy = NULL;

        assert(path);
        assert(mode);
        assert(_f);

        if (path_is_absolute(path)) {
                FILE *f;

                f = fopen(path, mode);
                if (f) {
                        *_f = f;
                        return 0;
                }

                return -errno;
        }

        copy = strv_copy((char**) search);
        if (!copy)
                return -ENOMEM;

        return search_and_fopen_internal(path, mode, root, copy, _f);
}

int search_and_fopen_nulstr(const char *path, const char *mode, const char *root, const char *search, FILE **_f) {
        _cleanup_strv_free_ char **s = NULL;

        if (path_is_absolute(path)) {
                FILE *f;

                f = fopen(path, mode);
                if (f) {
                        *_f = f;
                        return 0;
                }

                return -errno;
        }

        s = strv_split_nulstr(search);
        if (!s)
                return -ENOMEM;

        return search_and_fopen_internal(path, mode, root, s, _f);
<<<<<<< HEAD
}

int create_tmp_dir(char template[], char** dir_name) {
        int r = 0;
        char *d = NULL, *dt;

        assert(dir_name);

        RUN_WITH_UMASK(0077) {
                d = mkdtemp(template);
        }
        if (!d) {
                log_error("Can't create directory %s: %m", template);
                return -errno;
        }

        dt = strjoin(d, "/tmp", NULL);
        if (!dt) {
                r = log_oom();
                goto fail3;
        }

        RUN_WITH_UMASK(0000) {
                r = mkdir(dt, 0777);
        }
        if (r < 0) {
                log_error("Can't create directory %s: %m", dt);
                r = -errno;
                goto fail2;
        }
        log_debug("Created temporary directory %s", dt);

        r = chmod(dt, 0777 | S_ISVTX);
        if (r < 0) {
                log_error("Failed to chmod %s: %m", dt);
                r = -errno;
                goto fail1;
        }
        log_debug("Set sticky bit on %s", dt);

        *dir_name = dt;

        return 0;
fail1:
        rmdir(dt);
fail2:
        free(dt);
fail3:
        rmdir(template);
        return r;
=======
>>>>>>> a8f3477d
}

char *strextend(char **x, ...) {
        va_list ap;
        size_t f, l;
        char *r, *p;

        assert(x);

        l = f = *x ? strlen(*x) : 0;

        va_start(ap, x);
        for (;;) {
                const char *t;
                size_t n;

                t = va_arg(ap, const char *);
                if (!t)
                        break;

                n = strlen(t);
                if (n > ((size_t) -1) - l) {
                        va_end(ap);
                        return NULL;
                }

                l += n;
        }
        va_end(ap);

        r = realloc(*x, l+1);
        if (!r)
                return NULL;

        p = r + f;

        va_start(ap, x);
        for (;;) {
                const char *t;

                t = va_arg(ap, const char *);
                if (!t)
                        break;

                p = stpcpy(p, t);
        }
        va_end(ap);

        *p = 0;
        *x = r;

        return r + l;
}

char *strrep(const char *s, unsigned n) {
        size_t l;
        char *r, *p;
        unsigned i;

        assert(s);

        l = strlen(s);
        p = r = malloc(l * n + 1);
        if (!r)
                return NULL;

        for (i = 0; i < n; i++)
                p = stpcpy(p, s);

        *p = 0;
        return r;
}

void* greedy_realloc(void **p, size_t *allocated, size_t need, size_t size) {
        size_t a, newalloc;
        void *q;

        assert(p);
        assert(allocated);

        if (*allocated >= need)
                return *p;

<<<<<<< HEAD
        a = MAX(64u, need * 2);

        /* check for overflows */
        if (a < need)
=======
        newalloc = MAX(need * 2, 64u / size);
        a = newalloc * size;

        /* check for overflows */
        if (a < size * need)
>>>>>>> a8f3477d
                return NULL;

        q = realloc(*p, a);
        if (!q)
                return NULL;

        *p = q;
        *allocated = newalloc;
        return q;
}

void* greedy_realloc0(void **p, size_t *allocated, size_t need, size_t size) {
        size_t prev;
        uint8_t *q;

        assert(p);
        assert(allocated);

        prev = *allocated;

        q = greedy_realloc(p, allocated, need, size);
        if (!q)
                return NULL;

        if (*allocated > prev)
                memzero(q + prev * size, (*allocated - prev) * size);

        return q;
}

bool id128_is_valid(const char *s) {
        size_t i, l;

        l = strlen(s);
        if (l == 32) {

                /* Simple formatted 128bit hex string */

                for (i = 0; i < l; i++) {
                        char c = s[i];

                        if (!(c >= '0' && c <= '9') &&
                            !(c >= 'a' && c <= 'z') &&
                            !(c >= 'A' && c <= 'Z'))
                                return false;
                }

        } else if (l == 36) {

                /* Formatted UUID */

                for (i = 0; i < l; i++) {
                        char c = s[i];

                        if ((i == 8 || i == 13 || i == 18 || i == 23)) {
                                if (c != '-')
                                        return false;
                        } else {
                                if (!(c >= '0' && c <= '9') &&
                                    !(c >= 'a' && c <= 'z') &&
                                    !(c >= 'A' && c <= 'Z'))
                                        return false;
                        }
                }

        } else
                return false;

        return true;
}

int split_pair(const char *s, const char *sep, char **l, char **r) {
        char *x, *a, *b;

        assert(s);
        assert(sep);
        assert(l);
        assert(r);

        if (isempty(sep))
                return -EINVAL;

        x = strstr(s, sep);
        if (!x)
                return -EINVAL;

        a = strndup(s, x - s);
        if (!a)
                return -ENOMEM;

        b = strdup(x + strlen(sep));
        if (!b) {
                free(a);
                return -ENOMEM;
        }

        *l = a;
        *r = b;

        return 0;
}

int shall_restore_state(void) {
        _cleanup_free_ char *line = NULL;
        char *w, *state;
        size_t l;
        int r;

        r = proc_cmdline(&line);
        if (r < 0)
                return r;
        if (r == 0) /* Container ... */
                return 1;

        r = 1;

        FOREACH_WORD_QUOTED(w, l, line, state) {
                const char *e;
                char n[l+1];
                int k;

                memcpy(n, w, l);
                n[l] = 0;

                e = startswith(n, "systemd.restore_state=");
                if (!e)
                        continue;

                k = parse_boolean(e);
                if (k >= 0)
                        r = k;
        }

        return r;
}

int proc_cmdline(char **ret) {
        int r;

        if (detect_container(NULL) > 0) {
                char *buf = NULL, *p;
                size_t sz = 0;

                r = read_full_file("/proc/1/cmdline", &buf, &sz);
                if (r < 0)
                        return r;

                for (p = buf; p + 1 < buf + sz; p++)
                        if (*p == 0)
                                *p = ' ';

                *p = 0;
                *ret = buf;
                return 1;
        }

        r = read_one_line_file("/proc/cmdline", ret);
        if (r < 0)
                return r;

        return 1;
}

int parse_proc_cmdline(int (*parse_item)(const char *key, const char *value)) {
        _cleanup_free_ char *line = NULL;
        char *w, *state;
        size_t l;
        int r;

        assert(parse_item);

        r = proc_cmdline(&line);
        if (r < 0)
                log_warning("Failed to read /proc/cmdline, ignoring: %s", strerror(-r));
        if (r <= 0)
                return 0;

        FOREACH_WORD_QUOTED(w, l, line, state) {
                char word[l+1], *value;

                memcpy(word, w, l);
                word[l] = 0;

                /* Filter out arguments that are intended only for the
                 * initrd */
                if (!in_initrd() && startswith(word, "rd."))
                        continue;

                value = strchr(word, '=');
                if (value)
                        *(value++) = 0;

                r = parse_item(word, value);
                if (r < 0)
                        return r;
        }

        return 0;
}

int container_get_leader(const char *machine, pid_t *pid) {
        _cleanup_free_ char *s = NULL, *class = NULL;
        const char *p;
        pid_t leader;
        int r;

        assert(machine);
        assert(pid);

        p = strappenda("/run/systemd/machines/", machine);
        r = parse_env_file(p, NEWLINE, "LEADER", &s, "CLASS", &class, NULL);
        if (r == -ENOENT)
                return -EHOSTDOWN;
        if (r < 0)
                return r;
        if (!s)
                return -EIO;

        if (!streq_ptr(class, "container"))
                return -EIO;

        r = parse_pid(s, &leader);
        if (r < 0)
                return r;
        if (leader <= 1)
                return -EIO;

        *pid = leader;
        return 0;
}

int namespace_open(pid_t pid, int *pidns_fd, int *mntns_fd, int *netns_fd, int *root_fd) {
        _cleanup_close_ int pidnsfd = -1, mntnsfd = -1, netnsfd = -1;
        int rfd = -1;

        assert(pid >= 0);

        if (mntns_fd) {
                const char *mntns;

                mntns = procfs_file_alloca(pid, "ns/mnt");
                mntnsfd = open(mntns, O_RDONLY|O_NOCTTY|O_CLOEXEC);
                if (mntnsfd < 0)
                        return -errno;
        }

        if (pidns_fd) {
                const char *pidns;

                pidns = procfs_file_alloca(pid, "ns/pid");
                pidnsfd = open(pidns, O_RDONLY|O_NOCTTY|O_CLOEXEC);
                if (pidnsfd < 0)
                        return -errno;
        }

        if (netns_fd) {
                const char *netns;

                netns = procfs_file_alloca(pid, "ns/net");
                netnsfd = open(netns, O_RDONLY|O_NOCTTY|O_CLOEXEC);
                if (netnsfd < 0)
                        return -errno;
        }

        if (root_fd) {
                const char *root;

                root = procfs_file_alloca(pid, "root");
                rfd = open(root, O_RDONLY|O_NOCTTY|O_CLOEXEC|O_DIRECTORY);
                if (rfd < 0)
                        return -errno;
        }

        if (pidns_fd)
                *pidns_fd = pidnsfd;

        if (mntns_fd)
                *mntns_fd = mntnsfd;

        if (netns_fd)
                *netns_fd = netnsfd;

        if (root_fd)
                *root_fd = rfd;

        pidnsfd = mntnsfd = netnsfd = -1;

        return 0;
}

int namespace_enter(int pidns_fd, int mntns_fd, int netns_fd, int root_fd) {

        if (pidns_fd >= 0)
                if (setns(pidns_fd, CLONE_NEWPID) < 0)
                        return -errno;

        if (mntns_fd >= 0)
                if (setns(mntns_fd, CLONE_NEWNS) < 0)
                        return -errno;

        if (netns_fd >= 0)
                if (setns(netns_fd, CLONE_NEWNET) < 0)
                        return -errno;

        if (root_fd >= 0) {
                if (fchdir(root_fd) < 0)
                        return -errno;

                if (chroot(".") < 0)
                        return -errno;
        }

        if (setresgid(0, 0, 0) < 0)
                return -errno;

        if (setgroups(0, NULL) < 0)
                return -errno;

        if (setresuid(0, 0, 0) < 0)
                return -errno;

        return 0;
}

bool pid_is_unwaited(pid_t pid) {
        /* Checks whether a PID is still valid at all, including a zombie */

        if (pid <= 0)
                return false;

        if (kill(pid, 0) >= 0)
                return true;

        return errno != ESRCH;
}

bool pid_is_alive(pid_t pid) {
        int r;

        /* Checks whether a PID is still valid and not a zombie */

        if (pid <= 0)
                return false;

        r = get_process_state(pid);
        if (r == -ENOENT || r == 'Z')
                return false;

        return true;
}

int getpeercred(int fd, struct ucred *ucred) {
        socklen_t n = sizeof(struct ucred);
        struct ucred u;
        int r;

        assert(fd >= 0);
        assert(ucred);

        r = getsockopt(fd, SOL_SOCKET, SO_PEERCRED, &u, &n);
        if (r < 0)
                return -errno;

        if (n != sizeof(struct ucred))
                return -EIO;

        /* Check if the data is actually useful and not suppressed due
         * to namespacing issues */
        if (u.pid <= 0)
                return -ENODATA;

        *ucred = u;
        return 0;
}

int getpeersec(int fd, char **ret) {
        socklen_t n = 64;
        char *s;
        int r;

        assert(fd >= 0);
        assert(ret);

        s = new0(char, n);
        if (!s)
                return -ENOMEM;

        r = getsockopt(fd, SOL_SOCKET, SO_PEERSEC, s, &n);
        if (r < 0) {
                free(s);

                if (errno != ERANGE)
                        return -errno;

                s = new0(char, n);
                if (!s)
                        return -ENOMEM;

                r = getsockopt(fd, SOL_SOCKET, SO_PEERSEC, s, &n);
                if (r < 0) {
                        free(s);
                        return -errno;
                }
        }

        if (isempty(s)) {
                free(s);
                return -ENOTSUP;
        }

        *ret = s;
        return 0;
}

/* This is much like like mkostemp() but is subject to umask(). */
int mkostemp_safe(char *pattern, int flags) {
        _cleanup_umask_ mode_t u;
        int fd;

        assert(pattern);

        u = umask(077);

        fd = mkostemp(pattern, flags);
        if (fd < 0)
                return -errno;

        return fd;
}

int open_tmpfile(const char *path, int flags) {
        char *p;
        int fd;

        assert(path);

#ifdef O_TMPFILE
        /* Try O_TMPFILE first, if it is supported */
        fd = open(path, flags|O_TMPFILE, S_IRUSR|S_IWUSR);
        if (fd >= 0)
                return fd;
#endif

        /* Fall back to unguessable name + unlinking */
        p = strappenda(path, "/systemd-tmp-XXXXXX");

        fd = mkostemp_safe(p, flags);
        if (fd < 0)
                return fd;

        unlink(p);
        return fd;
}

int fd_warn_permissions(const char *path, int fd) {
        struct stat st;

        if (fstat(fd, &st) < 0)
                return -errno;

        if (st.st_mode & 0111)
                log_warning("Configuration file %s is marked executable. Please remove executable permission bits. Proceeding anyway.", path);

        if (st.st_mode & 0002)
                log_warning("Configuration file %s is marked world-writable. Please remove world writability permission bits. Proceeding anyway.", path);

        if (getpid() == 1 && (st.st_mode & 0044) != 0044)
                log_warning("Configuration file %s is marked world-inaccessible. This has no effect as configuration data is accessible via APIs without restrictions. Proceeding anyway.", path);

        return 0;
}

unsigned long personality_from_string(const char *p) {

        /* Parse a personality specifier. We introduce our own
         * identifiers that indicate specific ABIs, rather than just
         * hints regarding the register size, since we want to keep
         * things open for multiple locally supported ABIs for the
         * same register size. We try to reuse the ABI identifiers
         * used by libseccomp. */

#if defined(__x86_64__)

        if (streq(p, "x86"))
                return PER_LINUX32;

        if (streq(p, "x86-64"))
                return PER_LINUX;

#elif defined(__i386__)

        if (streq(p, "x86"))
                return PER_LINUX;
#endif

        /* personality(7) documents that 0xffffffffUL is used for
         * querying the current personality, hence let's use that here
         * as error indicator. */
        return 0xffffffffUL;
}

const char* personality_to_string(unsigned long p) {

#if defined(__x86_64__)

        if (p == PER_LINUX32)
                return "x86";

        if (p == PER_LINUX)
                return "x86-64";

#elif defined(__i386__)

        if (p == PER_LINUX)
                return "x86";
#endif

        return NULL;
}

uint64_t physical_memory(void) {
        long mem;

        /* We return this as uint64_t in case we are running as 32bit
         * process on a 64bit kernel with huge amounts of memory */

        mem = sysconf(_SC_PHYS_PAGES);
        assert(mem > 0);

        return (uint64_t) mem * (uint64_t) page_size();
}

char* mount_test_option(const char *haystack, const char *needle) {

        struct mntent me = {
                .mnt_opts = (char*) haystack
        };

        assert(needle);

        /* Like glibc's hasmntopt(), but works on a string, not a
         * struct mntent */

        if (!haystack)
                return NULL;

        return hasmntopt(&me, needle);
}

void hexdump(FILE *f, const void *p, size_t s) {
        const uint8_t *b = p;
        unsigned n = 0;

        assert(s == 0 || b);

        while (s > 0) {
                size_t i;

                fprintf(f, "%04x  ", n);

                for (i = 0; i < 16; i++) {

                        if (i >= s)
                                fputs("   ", f);
                        else
                                fprintf(f, "%02x ", b[i]);

                        if (i == 7)
                                fputc(' ', f);
                }

                fputc(' ', f);

                for (i = 0; i < 16; i++) {

                        if (i >= s)
                                fputc(' ', f);
                        else
                                fputc(isprint(b[i]) ? (char) b[i] : '.', f);
                }

                fputc('\n', f);

                if (s < 16)
                        break;

                n += 16;
                b += 16;
                s -= 16;
        }
}

int update_reboot_param_file(const char *param) {
        int r = 0;

        if (param) {

                r = write_string_file(REBOOT_PARAM_FILE, param);
                if (r < 0)
                        log_error("Failed to write reboot param to "
                                  REBOOT_PARAM_FILE": %s", strerror(-r));
        } else
                unlink(REBOOT_PARAM_FILE);

        return r;
}

int umount_recursive(const char *prefix, int flags) {
        bool again;
        int n = 0, r;

        /* Try to umount everything recursively below a
         * directory. Also, take care of stacked mounts, and keep
         * unmounting them until they are gone. */

        do {
                _cleanup_fclose_ FILE *proc_self_mountinfo = NULL;

                again = false;
                r = 0;

                proc_self_mountinfo = fopen("/proc/self/mountinfo", "re");
                if (!proc_self_mountinfo)
                        return -errno;

                for (;;) {
                        _cleanup_free_ char *path = NULL, *p = NULL;
                        int k;

                        k = fscanf(proc_self_mountinfo,
                                   "%*s "       /* (1) mount id */
                                   "%*s "       /* (2) parent id */
                                   "%*s "       /* (3) major:minor */
                                   "%*s "       /* (4) root */
                                   "%ms "       /* (5) mount point */
                                   "%*s"        /* (6) mount options */
                                   "%*[^-]"     /* (7) optional fields */
                                   "- "         /* (8) separator */
                                   "%*s "       /* (9) file system type */
                                   "%*s"        /* (10) mount source */
                                   "%*s"        /* (11) mount options 2 */
                                   "%*[^\n]",   /* some rubbish at the end */
                                   &path);
                        if (k != 1) {
                                if (k == EOF)
                                        break;

                                continue;
                        }

                        p = cunescape(path);
                        if (!p)
                                return -ENOMEM;

                        if (!path_startswith(p, prefix))
                                continue;

                        if (umount2(p, flags) < 0) {
                                r = -errno;
                                continue;
                        }

                        again = true;
                        n++;

                        break;
                }

        } while (again);

        return r ? r : n;
}

int bind_remount_recursive(const char *prefix, bool ro) {
        _cleanup_set_free_free_ Set *done = NULL;
        _cleanup_free_ char *cleaned = NULL;
        int r;

        /* Recursively remount a directory (and all its submounts)
         * read-only or read-write. If the directory is already
         * mounted, we reuse the mount and simply mark it
         * MS_BIND|MS_RDONLY (or remove the MS_RDONLY for read-write
         * operation). If it isn't we first make it one. Afterwards we
         * apply MS_BIND|MS_RDONLY (or remove MS_RDONLY) to all
         * submounts we can access, too. When mounts are stacked on
         * the same mount point we only care for each individual
         * "top-level" mount on each point, as we cannot
         * influence/access the underlying mounts anyway. We do not
         * have any effect on future submounts that might get
         * propagated, they migt be writable. This includes future
         * submounts that have been triggered via autofs. */

        cleaned = strdup(prefix);
        if (!cleaned)
                return -ENOMEM;

        path_kill_slashes(cleaned);

        done = set_new(string_hash_func, string_compare_func);
        if (!done)
                return -ENOMEM;

        for (;;) {
                _cleanup_fclose_ FILE *proc_self_mountinfo = NULL;
                _cleanup_set_free_free_ Set *todo = NULL;
                bool top_autofs = false;
                char *x;

                todo = set_new(string_hash_func, string_compare_func);
                if (!todo)
                        return -ENOMEM;

                proc_self_mountinfo = fopen("/proc/self/mountinfo", "re");
                if (!proc_self_mountinfo)
                        return -errno;

                for (;;) {
                        _cleanup_free_ char *path = NULL, *p = NULL, *type = NULL;
                        int k;

                        k = fscanf(proc_self_mountinfo,
                                   "%*s "       /* (1) mount id */
                                   "%*s "       /* (2) parent id */
                                   "%*s "       /* (3) major:minor */
                                   "%*s "       /* (4) root */
                                   "%ms "       /* (5) mount point */
                                   "%*s"        /* (6) mount options (superblock) */
                                   "%*[^-]"     /* (7) optional fields */
                                   "- "         /* (8) separator */
                                   "%ms "       /* (9) file system type */
                                   "%*s"        /* (10) mount source */
                                   "%*s"        /* (11) mount options (bind mount) */
                                   "%*[^\n]",   /* some rubbish at the end */
                                   &path,
                                   &type);
                        if (k != 2) {
                                if (k == EOF)
                                        break;

                                continue;
                        }

                        p = cunescape(path);
                        if (!p)
                                return -ENOMEM;

                        /* Let's ignore autofs mounts.  If they aren't
                         * triggered yet, we want to avoid triggering
                         * them, as we don't make any guarantees for
                         * future submounts anyway.  If they are
                         * already triggered, then we will find
                         * another entry for this. */
                        if (streq(type, "autofs")) {
                                top_autofs = top_autofs || path_equal(cleaned, p);
                                continue;
                        }

                        if (path_startswith(p, cleaned) &&
                            !set_contains(done, p)) {

                                r = set_consume(todo, p);
                                p = NULL;

                                if (r == -EEXIST)
                                        continue;
                                if (r < 0)
                                        return r;
                        }
                }

                /* If we have no submounts to process anymore and if
                 * the root is either already done, or an autofs, we
                 * are done */
                if (set_isempty(todo) &&
                    (top_autofs || set_contains(done, cleaned)))
                        return 0;

                if (!set_contains(done, cleaned) &&
                    !set_contains(todo, cleaned)) {
                        /* The prefix directory itself is not yet a
                         * mount, make it one. */
                        if (mount(cleaned, cleaned, NULL, MS_BIND|MS_REC, NULL) < 0)
                                return -errno;

                        if (mount(NULL, prefix, NULL, MS_BIND|MS_REMOUNT|(ro ? MS_RDONLY : 0), NULL) < 0)
                                return -errno;

                        x = strdup(cleaned);
                        if (!x)
                                return -ENOMEM;

                        r = set_consume(done, x);
                        if (r < 0)
                                return r;
                }

                while ((x = set_steal_first(todo))) {

                        r = set_consume(done, x);
                        if (r == -EEXIST)
                                continue;
                        if (r < 0)
                                return r;

                        if (mount(NULL, x, NULL, MS_BIND|MS_REMOUNT|(ro ? MS_RDONLY : 0), NULL) < 0) {

                                /* Deal with mount points that are
                                 * obstructed by a later mount */

                                if (errno != ENOENT)
                                        return -errno;
                        }

                }
        }
}<|MERGE_RESOLUTION|>--- conflicted
+++ resolved
@@ -193,12 +193,6 @@
          *
          * fd = safe_close(fd);
          */
-<<<<<<< HEAD
-
-        if (fd >= 0) {
-                PROTECT_ERRNO;
-                assert_se(close_nointr(fd) == 0);
-=======
 
         if (fd >= 0) {
                 PROTECT_ERRNO;
@@ -209,7 +203,6 @@
                  * the fd was invalid at all... */
 
                 assert_se(close_nointr(fd) != -EBADF);
->>>>>>> a8f3477d
         }
 
         return -1;
@@ -409,72 +402,6 @@
                 return NULL;
 
         current += strspn(current, separator);
-<<<<<<< HEAD
-        *l = strcspn(current, separator);
-        *state = current+*l;
-
-        return (char*) current;
-}
-
-/* Split a string into words, but consider strings enclosed in '' and
- * "" as words even if they include spaces. */
-char *split_quoted(const char *c, size_t *l, char **state) {
-        const char *current, *e;
-        bool escaped = false;
-
-        assert(c);
-        assert(l);
-        assert(state);
-
-        current = *state ? *state : c;
-
-        current += strspn(current, WHITESPACE);
-
-        if (*current == 0)
-                return NULL;
-
-        else if (*current == '\'') {
-                current ++;
-
-                for (e = current; *e; e++) {
-                        if (escaped)
-                                escaped = false;
-                        else if (*e == '\\')
-                                escaped = true;
-                        else if (*e == '\'')
-                                break;
-                }
-
-                *l = e-current;
-                *state = (char*) (*e == 0 ? e : e+1);
-
-        } else if (*current == '\"') {
-                current ++;
-
-                for (e = current; *e; e++) {
-                        if (escaped)
-                                escaped = false;
-                        else if (*e == '\\')
-                                escaped = true;
-                        else if (*e == '\"')
-                                break;
-                }
-
-                *l = e-current;
-                *state = (char*) (*e == 0 ? e : e+1);
-
-        } else {
-                for (e = current; *e; e++) {
-                        if (escaped)
-                                escaped = false;
-                        else if (*e == '\\')
-                                escaped = true;
-                        else if (strchr(WHITESPACE, *e))
-                                break;
-                }
-                *l = e-current;
-                *state = (char*) e;
-=======
         if (!*current)
                 return NULL;
 
@@ -488,10 +415,9 @@
         } else {
                 *l = strcspn(current, separator);
                 *state = current+*l;
->>>>>>> a8f3477d
-        }
-
-        return (char *) current;
+        }
+
+        return (char*) current;
 }
 
 int get_parent_of_pid(pid_t pid, pid_t *_ppid) {
@@ -1443,7 +1369,6 @@
                 endswith(filename, ".rpmorig") ||
                 endswith(filename, ".dpkg-old") ||
                 endswith(filename, ".dpkg-new") ||
-                endswith(filename, ".dpkg-tmp") ||
                 endswith(filename, ".swp");
 }
 
@@ -1676,9 +1601,8 @@
                 if (fd_wait_for_event(fileno(f), POLLIN, t) <= 0)
                         return -ETIMEDOUT;
 
-        errno = 0;
         if (!fgets(line, sizeof(line), f))
-                return errno ? -errno : -EIO;
+                return -EIO;
 
         truncate_nl(line);
 
@@ -3314,19 +3238,6 @@
 
         return a.st_dev == b.st_dev &&
                a.st_ino == b.st_ino;
-<<<<<<< HEAD
-}
-
-int running_in_chroot(void) {
-        int ret;
-
-        ret = files_same("/proc/1/root", "/");
-        if (ret < 0)
-                return ret;
-
-        return ret == 0;
-=======
->>>>>>> a8f3477d
 }
 
 int running_in_chroot(void) {
@@ -3448,14 +3359,9 @@
         return ellipsize_mem(s, strlen(s), length, percent);
 }
 
-<<<<<<< HEAD
-int touch(const char *path) {
-        _cleanup_close_ int fd;
-=======
 int touch_file(const char *path, bool parents, usec_t stamp, uid_t uid, gid_t gid, mode_t mode) {
         _cleanup_close_ int fd;
         int r;
->>>>>>> a8f3477d
 
         assert(path);
 
@@ -3466,8 +3372,6 @@
         if (fd < 0)
                 return -errno;
 
-<<<<<<< HEAD
-=======
         if (mode > 0) {
                 r = fchmod(fd, mode);
                 if (r < 0)
@@ -3491,7 +3395,6 @@
         if (r < 0)
                 return -errno;
 
->>>>>>> a8f3477d
         return 0;
 }
 
@@ -3912,7 +3815,6 @@
                                         argv = _argv;
                                 } else
                                         argv[0] = path;
-<<<<<<< HEAD
 
                                 execv(path, argv);
                                 log_error("Failed to execute %s: %m", path);
@@ -3920,7 +3822,7 @@
                         }
 
 
-                        log_debug("Spawned %s as %lu.", path, (long unsigned) pid);
+                        log_debug("Spawned %s as " PID_FMT ".", path, pid);
 
                         r = hashmap_put(pids, UINT_TO_PTR(pid), path);
                         if (r < 0) {
@@ -3928,23 +3830,6 @@
                                 _exit(EXIT_FAILURE);
                         }
 
-=======
-
-                                execv(path, argv);
-                                log_error("Failed to execute %s: %m", path);
-                                _exit(EXIT_FAILURE);
-                        }
-
-
-                        log_debug("Spawned %s as " PID_FMT ".", path, pid);
-
-                        r = hashmap_put(pids, UINT_TO_PTR(pid), path);
-                        if (r < 0) {
-                                log_oom();
-                                _exit(EXIT_FAILURE);
-                        }
-
->>>>>>> a8f3477d
                         path = NULL;
                 }
 
@@ -3954,7 +3839,6 @@
 
                 if (timeout != (usec_t) -1)
                         alarm((timeout + USEC_PER_SEC - 1) / USEC_PER_SEC);
-<<<<<<< HEAD
 
                 while (!hashmap_isempty(pids)) {
                         _cleanup_free_ char *path = NULL;
@@ -3966,19 +3850,6 @@
                         path = hashmap_remove(pids, UINT_TO_PTR(pid));
                         assert(path);
 
-=======
-
-                while (!hashmap_isempty(pids)) {
-                        _cleanup_free_ char *path = NULL;
-                        pid_t pid;
-
-                        pid = PTR_TO_UINT(hashmap_first_key(pids));
-                        assert(pid > 0);
-
-                        path = hashmap_remove(pids, UINT_TO_PTR(pid));
-                        assert(path);
-
->>>>>>> a8f3477d
                         wait_for_terminate_and_warn(path, pid);
                 }
 
@@ -4255,67 +4126,6 @@
                    "\033[3J", /* clear screen including scrollback, requires Linux 2.6.40 */
                    10, false);
         safe_close(fd);
-<<<<<<< HEAD
-
-        return 0;
-}
-
-int copy_file(const char *from, const char *to) {
-        int r, fdf, fdt;
-
-        assert(from);
-        assert(to);
-
-        fdf = open(from, O_RDONLY|O_CLOEXEC|O_NOCTTY);
-        if (fdf < 0)
-                return -errno;
-
-        fdt = open(to, O_WRONLY|O_CREAT|O_EXCL|O_CLOEXEC|O_NOCTTY, 0644);
-        if (fdt < 0) {
-                safe_close(fdf);
-                return -errno;
-        }
-
-        for (;;) {
-                char buf[PIPE_BUF];
-                ssize_t n, k;
-
-                n = read(fdf, buf, sizeof(buf));
-                if (n < 0) {
-                        r = -errno;
-
-                        safe_close(fdf);
-                        close_nointr(fdt);
-                        unlink(to);
-
-                        return r;
-                }
-
-                if (n == 0)
-                        break;
-
-                errno = 0;
-                k = loop_write(fdt, buf, n, false);
-                if (n != k) {
-                        r = k < 0 ? k : (errno ? -errno : -EIO);
-
-                        safe_close(fdf);
-                        close_nointr(fdt);
-
-                        unlink(to);
-                        return r;
-                }
-        }
-
-        safe_close(fdf);
-        r = close_nointr(fdt);
-
-        if (r < 0) {
-                unlink(to);
-                return r;
-        }
-=======
->>>>>>> a8f3477d
 
         return 0;
 }
@@ -5508,9 +5318,6 @@
                 if (*t > 0 && *t < ' ')
                         return false;
 
-                if (*t == 127)
-                        return false;
-
                 if (strchr("\\\"\'", *t))
                         return false;
         }
@@ -5527,13 +5334,9 @@
 
         assert(p);
 
-        for (t = p; *t; t++) {
+        for (t = p; *t; t++)
                 if (*t > 0 && *t < ' ' && *t != '\t')
                         return true;
-
-                if (*t == 127)
-                        return true;
-        }
 
         return false;
 }
@@ -5870,11 +5673,7 @@
         assert(mode);
         assert(_f);
 
-<<<<<<< HEAD
-        if (!path_strv_canonicalize_absolute_uniq(search, root))
-=======
         if (!path_strv_resolve_uniq(search, root))
->>>>>>> a8f3477d
                 return -ENOMEM;
 
         STRV_FOREACH(i, search) {
@@ -5947,59 +5746,6 @@
                 return -ENOMEM;
 
         return search_and_fopen_internal(path, mode, root, s, _f);
-<<<<<<< HEAD
-}
-
-int create_tmp_dir(char template[], char** dir_name) {
-        int r = 0;
-        char *d = NULL, *dt;
-
-        assert(dir_name);
-
-        RUN_WITH_UMASK(0077) {
-                d = mkdtemp(template);
-        }
-        if (!d) {
-                log_error("Can't create directory %s: %m", template);
-                return -errno;
-        }
-
-        dt = strjoin(d, "/tmp", NULL);
-        if (!dt) {
-                r = log_oom();
-                goto fail3;
-        }
-
-        RUN_WITH_UMASK(0000) {
-                r = mkdir(dt, 0777);
-        }
-        if (r < 0) {
-                log_error("Can't create directory %s: %m", dt);
-                r = -errno;
-                goto fail2;
-        }
-        log_debug("Created temporary directory %s", dt);
-
-        r = chmod(dt, 0777 | S_ISVTX);
-        if (r < 0) {
-                log_error("Failed to chmod %s: %m", dt);
-                r = -errno;
-                goto fail1;
-        }
-        log_debug("Set sticky bit on %s", dt);
-
-        *dir_name = dt;
-
-        return 0;
-fail1:
-        rmdir(dt);
-fail2:
-        free(dt);
-fail3:
-        rmdir(template);
-        return r;
-=======
->>>>>>> a8f3477d
 }
 
 char *strextend(char **x, ...) {
@@ -6083,18 +5829,11 @@
         if (*allocated >= need)
                 return *p;
 
-<<<<<<< HEAD
-        a = MAX(64u, need * 2);
-
-        /* check for overflows */
-        if (a < need)
-=======
         newalloc = MAX(need * 2, 64u / size);
         a = newalloc * size;
 
         /* check for overflows */
         if (a < size * need)
->>>>>>> a8f3477d
                 return NULL;
 
         q = realloc(*p, a);
