/*-*- Mode: C; c-basic-offset: 8; indent-tabs-mode: nil -*-*/

/***
  This file is part of systemd.

  Copyright 2010 Lennart Poettering

  systemd is free software; you can redistribute it and/or modify it
  under the terms of the GNU Lesser General Public License as published by
  the Free Software Foundation; either version 2.1 of the License, or
  (at your option) any later version.

  systemd is distributed in the hope that it will be useful, but
  WITHOUT ANY WARRANTY; without even the implied warranty of
  MERCHANTABILITY or FITNESS FOR A PARTICULAR PURPOSE. See the GNU
  Lesser General Public License for more details.

  You should have received a copy of the GNU Lesser General Public License
  along with systemd; If not, see <http://www.gnu.org/licenses/>.
***/

#include <assert.h>
#include <string.h>
#include <unistd.h>
#include <errno.h>
#include <stdlib.h>
#include <signal.h>
#include <stdio.h>
#include <syslog.h>
#include <sched.h>
#include <sys/resource.h>
#include <linux/sched.h>
#include <sys/types.h>
#include <sys/stat.h>
#include <fcntl.h>
#include <dirent.h>
#include <sys/ioctl.h>
#include <linux/vt.h>
#include <linux/tiocl.h>
#include <termios.h>
#include <stdarg.h>
#include <sys/inotify.h>
#include <sys/poll.h>
#include <libgen.h>
#include <ctype.h>
#include <sys/prctl.h>
#include <sys/utsname.h>
#include <pwd.h>
#include <netinet/ip.h>
#include <linux/kd.h>
#include <dlfcn.h>
#include <sys/wait.h>
#include <sys/time.h>
#include <glob.h>
#include <grp.h>
#include <sys/mman.h>
#include <sys/vfs.h>
#include <linux/magic.h>
#include <limits.h>
#include <langinfo.h>
#include <locale.h>
#include <libgen.h>

#include "macro.h"
#include "util.h"
#include "ioprio.h"
#include "missing.h"
#include "log.h"
#include "strv.h"
#include "label.h"
#include "path-util.h"
#include "exit-status.h"
#include "hashmap.h"
#include "env-util.h"
#include "fileio.h"
#include "device-nodes.h"

int saved_argc = 0;
char **saved_argv = NULL;

static volatile unsigned cached_columns = 0;
static volatile unsigned cached_lines = 0;

size_t page_size(void) {
        static __thread size_t pgsz = 0;
        long r;

        if (_likely_(pgsz > 0))
                return pgsz;

        r = sysconf(_SC_PAGESIZE);
        assert(r > 0);

        pgsz = (size_t) r;
        return pgsz;
}

bool streq_ptr(const char *a, const char *b) {

        /* Like streq(), but tries to make sense of NULL pointers */

        if (a && b)
                return streq(a, b);

        if (!a && !b)
                return true;

        return false;
}

char* endswith(const char *s, const char *postfix) {
        size_t sl, pl;

        assert(s);
        assert(postfix);

        sl = strlen(s);
        pl = strlen(postfix);

        if (pl == 0)
                return (char*) s + sl;

        if (sl < pl)
                return NULL;

        if (memcmp(s + sl - pl, postfix, pl) != 0)
                return NULL;

        return (char*) s + sl - pl;
}

bool first_word(const char *s, const char *word) {
        size_t sl, wl;

        assert(s);
        assert(word);

        sl = strlen(s);
        wl = strlen(word);

        if (sl < wl)
                return false;

        if (wl == 0)
                return true;

        if (memcmp(s, word, wl) != 0)
                return false;

        return s[wl] == 0 ||
                strchr(WHITESPACE, s[wl]);
}

int close_nointr(int fd) {
        int r;

        assert(fd >= 0);
        r = close(fd);

        /* Just ignore EINTR; a retry loop is the wrong
         * thing to do on Linux.
         *
         * http://lkml.indiana.edu/hypermail/linux/kernel/0509.1/0877.html
         * https://bugzilla.gnome.org/show_bug.cgi?id=682819
         * http://utcc.utoronto.ca/~cks/space/blog/unix/CloseEINTR
         * https://sites.google.com/site/michaelsafyan/software-engineering/checkforeintrwheninvokingclosethinkagain
         */
        if (_unlikely_(r < 0 && errno == EINTR))
                return 0;
        else if (r >= 0)
                return r;
        else
                return -errno;
}

int safe_close(int fd) {
<<<<<<< HEAD

        /*
         * Like close_nointr() but cannot fail. Guarantees errno is
         * unchanged. Is a NOP with negative fds passed, and returns
         * -1, so that it can be used in this syntax:
         *
         * fd = safe_close(fd);
         */

        if (fd >= 0) {
                PROTECT_ERRNO;
                assert_se(close_nointr(fd) == 0);
        }

=======

        /*
         * Like close_nointr() but cannot fail. Guarantees errno is
         * unchanged. Is a NOP with negative fds passed, and returns
         * -1, so that it can be used in this syntax:
         *
         * fd = safe_close(fd);
         */

        if (fd >= 0) {
                PROTECT_ERRNO;
                assert_se(close_nointr(fd) == 0);
        }

>>>>>>> bae6de7f
        return -1;
}

void close_many(const int fds[], unsigned n_fd) {
        unsigned i;

        assert(fds || n_fd <= 0);

        for (i = 0; i < n_fd; i++)
                safe_close(fds[i]);
}

int unlink_noerrno(const char *path) {
        PROTECT_ERRNO;
        int r;

        r = unlink(path);
        if (r < 0)
                return -errno;

        return 0;
}

int parse_boolean(const char *v) {
        assert(v);

        if (streq(v, "1") || v[0] == 'y' || v[0] == 'Y' || v[0] == 't' || v[0] == 'T' || strcaseeq(v, "on"))
                return 1;
        else if (streq(v, "0") || v[0] == 'n' || v[0] == 'N' || v[0] == 'f' || v[0] == 'F' || strcaseeq(v, "off"))
                return 0;

        return -EINVAL;
}

int parse_pid(const char *s, pid_t* ret_pid) {
        unsigned long ul = 0;
        pid_t pid;
        int r;

        assert(s);
        assert(ret_pid);

        r = safe_atolu(s, &ul);
        if (r < 0)
                return r;

        pid = (pid_t) ul;

        if ((unsigned long) pid != ul)
                return -ERANGE;

        if (pid <= 0)
                return -ERANGE;

        *ret_pid = pid;
        return 0;
}

int parse_uid(const char *s, uid_t* ret_uid) {
        unsigned long ul = 0;
        uid_t uid;
        int r;

        assert(s);
        assert(ret_uid);

        r = safe_atolu(s, &ul);
        if (r < 0)
                return r;

        uid = (uid_t) ul;

        if ((unsigned long) uid != ul)
                return -ERANGE;

        *ret_uid = uid;
        return 0;
}

int safe_atou(const char *s, unsigned *ret_u) {
        char *x = NULL;
        unsigned long l;

        assert(s);
        assert(ret_u);

        errno = 0;
        l = strtoul(s, &x, 0);

        if (!x || x == s || *x || errno)
                return errno > 0 ? -errno : -EINVAL;

        if ((unsigned long) (unsigned) l != l)
                return -ERANGE;

        *ret_u = (unsigned) l;
        return 0;
}

int safe_atoi(const char *s, int *ret_i) {
        char *x = NULL;
        long l;

        assert(s);
        assert(ret_i);

        errno = 0;
        l = strtol(s, &x, 0);

        if (!x || x == s || *x || errno)
                return errno > 0 ? -errno : -EINVAL;

        if ((long) (int) l != l)
                return -ERANGE;

        *ret_i = (int) l;
        return 0;
}

int safe_atollu(const char *s, long long unsigned *ret_llu) {
        char *x = NULL;
        unsigned long long l;

        assert(s);
        assert(ret_llu);

        errno = 0;
        l = strtoull(s, &x, 0);

        if (!x || x == s || *x || errno)
                return errno ? -errno : -EINVAL;

        *ret_llu = l;
        return 0;
}

int safe_atolli(const char *s, long long int *ret_lli) {
        char *x = NULL;
        long long l;

        assert(s);
        assert(ret_lli);

        errno = 0;
        l = strtoll(s, &x, 0);

        if (!x || x == s || *x || errno)
                return errno ? -errno : -EINVAL;

        *ret_lli = l;
        return 0;
}

int safe_atod(const char *s, double *ret_d) {
        char *x = NULL;
        double d = 0;

        assert(s);
        assert(ret_d);

        RUN_WITH_LOCALE(LC_NUMERIC_MASK, "C") {
                errno = 0;
                d = strtod(s, &x);
        }

        if (!x || x == s || *x || errno)
                return errno ? -errno : -EINVAL;

        *ret_d = (double) d;
        return 0;
}

/* Split a string into words. */
char *split(const char *c, size_t *l, const char *separator, char **state) {
        char *current;

        current = *state ? *state : (char*) c;

        if (!*current || *c == 0)
                return NULL;

        current += strspn(current, separator);
        *l = strcspn(current, separator);
        *state = current+*l;

        return (char*) current;
}

/* Split a string into words, but consider strings enclosed in '' and
 * "" as words even if they include spaces. */
char *split_quoted(const char *c, size_t *l, char **state) {
        const char *current, *e;
        bool escaped = false;

        assert(c);
        assert(l);
        assert(state);

        current = *state ? *state : c;

        current += strspn(current, WHITESPACE);

        if (*current == 0)
                return NULL;

        else if (*current == '\'') {
                current ++;

                for (e = current; *e; e++) {
                        if (escaped)
                                escaped = false;
                        else if (*e == '\\')
                                escaped = true;
                        else if (*e == '\'')
                                break;
                }

                *l = e-current;
                *state = (char*) (*e == 0 ? e : e+1);

        } else if (*current == '\"') {
                current ++;

                for (e = current; *e; e++) {
                        if (escaped)
                                escaped = false;
                        else if (*e == '\\')
                                escaped = true;
                        else if (*e == '\"')
                                break;
                }

                *l = e-current;
                *state = (char*) (*e == 0 ? e : e+1);

        } else {
                for (e = current; *e; e++) {
                        if (escaped)
                                escaped = false;
                        else if (*e == '\\')
                                escaped = true;
                        else if (strchr(WHITESPACE, *e))
                                break;
                }
                *l = e-current;
                *state = (char*) e;
        }

        return (char *) current;
}

int get_parent_of_pid(pid_t pid, pid_t *_ppid) {
        int r;
        _cleanup_fclose_ FILE *f = NULL;
        char line[LINE_MAX];
        long unsigned ppid;
        const char *p;

        assert(pid >= 0);
        assert(_ppid);

        if (pid == 0) {
                *_ppid = getppid();
                return 0;
        }

        p = procfs_file_alloca(pid, "stat");
        f = fopen(p, "re");
        if (!f)
                return -errno;

        if (!fgets(line, sizeof(line), f)) {
                r = feof(f) ? -EIO : -errno;
                return r;
        }

        /* Let's skip the pid and comm fields. The latter is enclosed
         * in () but does not escape any () in its value, so let's
         * skip over it manually */

        p = strrchr(line, ')');
        if (!p)
                return -EIO;

        p++;

        if (sscanf(p, " "
                   "%*c "  /* state */
                   "%lu ", /* ppid */
                   &ppid) != 1)
                return -EIO;

        if ((long unsigned) (pid_t) ppid != ppid)
                return -ERANGE;

        *_ppid = (pid_t) ppid;

        return 0;
}

int get_starttime_of_pid(pid_t pid, unsigned long long *st) {
        _cleanup_fclose_ FILE *f = NULL;
        char line[LINE_MAX];
        const char *p;

        assert(pid >= 0);
        assert(st);

        if (pid == 0)
                p = "/proc/self/stat";
        else
                p = procfs_file_alloca(pid, "stat");

        f = fopen(p, "re");
        if (!f)
                return -errno;

        if (!fgets(line, sizeof(line), f)) {
                if (ferror(f))
                        return -errno;

                return -EIO;
        }

        /* Let's skip the pid and comm fields. The latter is enclosed
         * in () but does not escape any () in its value, so let's
         * skip over it manually */

        p = strrchr(line, ')');
        if (!p)
                return -EIO;

        p++;

        if (sscanf(p, " "
                   "%*c "  /* state */
                   "%*d "  /* ppid */
                   "%*d "  /* pgrp */
                   "%*d "  /* session */
                   "%*d "  /* tty_nr */
                   "%*d "  /* tpgid */
                   "%*u "  /* flags */
                   "%*u "  /* minflt */
                   "%*u "  /* cminflt */
                   "%*u "  /* majflt */
                   "%*u "  /* cmajflt */
                   "%*u "  /* utime */
                   "%*u "  /* stime */
                   "%*d "  /* cutime */
                   "%*d "  /* cstime */
                   "%*d "  /* priority */
                   "%*d "  /* nice */
                   "%*d "  /* num_threads */
                   "%*d "  /* itrealvalue */
                   "%llu "  /* starttime */,
                   st) != 1)
                return -EIO;

        return 0;
}

int fchmod_umask(int fd, mode_t m) {
        mode_t u;
        int r;

        u = umask(0777);
        r = fchmod(fd, m & (~u)) < 0 ? -errno : 0;
        umask(u);

        return r;
}

char *truncate_nl(char *s) {
        assert(s);

        s[strcspn(s, NEWLINE)] = 0;
        return s;
}

int get_process_state(pid_t pid) {
        const char *p;
        char state;
        int r;
        _cleanup_free_ char *line = NULL;

        assert(pid >= 0);

        p = procfs_file_alloca(pid, "stat");
        r = read_one_line_file(p, &line);
        if (r < 0)
                return r;

        p = strrchr(line, ')');
        if (!p)
                return -EIO;

        p++;

        if (sscanf(p, " %c", &state) != 1)
                return -EIO;

        return (unsigned char) state;
}

int get_process_comm(pid_t pid, char **name) {
        const char *p;

        assert(name);
        assert(pid >= 0);

        if (pid == 0)
                p = "/proc/self/comm";
        else
                p = procfs_file_alloca(pid, "comm");

        return read_one_line_file(p, name);
}

int get_process_cmdline(pid_t pid, size_t max_length, bool comm_fallback, char **line) {
        _cleanup_fclose_ FILE *f = NULL;
        char *r = NULL, *k;
        const char *p;
        int c;

        assert(line);
        assert(pid >= 0);

        if (pid == 0)
                p = "/proc/self/cmdline";
        else
                p = procfs_file_alloca(pid, "cmdline");

        f = fopen(p, "re");
        if (!f)
                return -errno;

        if (max_length == 0) {
                size_t len = 0, allocated = 0;

                while ((c = getc(f)) != EOF) {

                        if (!GREEDY_REALLOC(r, allocated, len+2)) {
                                free(r);
                                return -ENOMEM;
                        }

                        r[len++] = isprint(c) ? c : ' ';
                }

                if (len > 0)
                        r[len-1] = 0;

        } else {
                bool space = false;
                size_t left;

                r = new(char, max_length);
                if (!r)
                        return -ENOMEM;

                k = r;
                left = max_length;
                while ((c = getc(f)) != EOF) {

                        if (isprint(c)) {
                                if (space) {
                                        if (left <= 4)
                                                break;

                                        *(k++) = ' ';
                                        left--;
                                        space = false;
                                }

                                if (left <= 4)
                                        break;

                                *(k++) = (char) c;
                                left--;
                        }  else
                                space = true;
                }

                if (left <= 4) {
                        size_t n = MIN(left-1, 3U);
                        memcpy(k, "...", n);
                        k[n] = 0;
                } else
                        *k = 0;
        }

        /* Kernel threads have no argv[] */
        if (r == NULL || r[0] == 0) {
                char *t;
                int h;

                free(r);

                if (!comm_fallback)
                        return -ENOENT;

                h = get_process_comm(pid, &t);
                if (h < 0)
                        return h;

                r = strjoin("[", t, "]", NULL);
                free(t);

                if (!r)
                        return -ENOMEM;
        }

        *line = r;
        return 0;
}

int is_kernel_thread(pid_t pid) {
        const char *p;
        size_t count;
        char c;
        bool eof;
        FILE *f;

        if (pid == 0)
                return 0;

        assert(pid > 0);

        p = procfs_file_alloca(pid, "cmdline");
        f = fopen(p, "re");
        if (!f)
                return -errno;

        count = fread(&c, 1, 1, f);
        eof = feof(f);
        fclose(f);

        /* Kernel threads have an empty cmdline */

        if (count <= 0)
                return eof ? 1 : -errno;

        return 0;
}

int get_process_capeff(pid_t pid, char **capeff) {
        const char *p;

        assert(capeff);
        assert(pid >= 0);

        if (pid == 0)
                p = "/proc/self/status";
        else
                p = procfs_file_alloca(pid, "status");

        return get_status_field(p, "\nCapEff:", capeff);
}

int get_process_exe(pid_t pid, char **name) {
        const char *p;
        char *d;
        int r;

        assert(pid >= 0);
        assert(name);

        if (pid == 0)
                p = "/proc/self/exe";
        else
                p = procfs_file_alloca(pid, "exe");

        r = readlink_malloc(p, name);
        if (r < 0)
                return r;

        d = endswith(*name, " (deleted)");
        if (d)
                *d = '\0';

        return 0;
}

static int get_process_id(pid_t pid, const char *field, uid_t *uid) {
        _cleanup_fclose_ FILE *f = NULL;
        char line[LINE_MAX];
        const char *p;

        assert(field);
        assert(uid);

        if (pid == 0)
                return getuid();

        p = procfs_file_alloca(pid, "status");
        f = fopen(p, "re");
        if (!f)
                return -errno;

        FOREACH_LINE(line, f, return -errno) {
                char *l;

                l = strstrip(line);

                if (startswith(l, field)) {
                        l += strlen(field);
                        l += strspn(l, WHITESPACE);

                        l[strcspn(l, WHITESPACE)] = 0;

                        return parse_uid(l, uid);
                }
        }

        return -EIO;
}

int get_process_uid(pid_t pid, uid_t *uid) {
        return get_process_id(pid, "Uid:", uid);
}

int get_process_gid(pid_t pid, gid_t *gid) {
        assert_cc(sizeof(uid_t) == sizeof(gid_t));
        return get_process_id(pid, "Gid:", gid);
}

char *strnappend(const char *s, const char *suffix, size_t b) {
        size_t a;
        char *r;

        if (!s && !suffix)
                return strdup("");

        if (!s)
                return strndup(suffix, b);

        if (!suffix)
                return strdup(s);

        assert(s);
        assert(suffix);

        a = strlen(s);
        if (b > ((size_t) -1) - a)
                return NULL;

        r = new(char, a+b+1);
        if (!r)
                return NULL;

        memcpy(r, s, a);
        memcpy(r+a, suffix, b);
        r[a+b] = 0;

        return r;
}

char *strappend(const char *s, const char *suffix) {
        return strnappend(s, suffix, suffix ? strlen(suffix) : 0);
}

int readlink_malloc(const char *p, char **r) {
        size_t l = 100;

        assert(p);
        assert(r);

        for (;;) {
                char *c;
                ssize_t n;

                if (!(c = new(char, l)))
                        return -ENOMEM;

                if ((n = readlink(p, c, l-1)) < 0) {
                        int ret = -errno;
                        free(c);
                        return ret;
                }

                if ((size_t) n < l-1) {
                        c[n] = 0;
                        *r = c;
                        return 0;
                }

                free(c);
                l *= 2;
        }
}

int readlink_and_make_absolute(const char *p, char **r) {
        _cleanup_free_ char *target = NULL;
        char *k;
        int j;

        assert(p);
        assert(r);

        j = readlink_malloc(p, &target);
        if (j < 0)
                return j;

        k = file_in_same_dir(p, target);
        if (!k)
                return -ENOMEM;

        *r = k;
        return 0;
}

int readlink_and_canonicalize(const char *p, char **r) {
        char *t, *s;
        int j;

        assert(p);
        assert(r);

        j = readlink_and_make_absolute(p, &t);
        if (j < 0)
                return j;

        s = canonicalize_file_name(t);
        if (s) {
                free(t);
                *r = s;
        } else
                *r = t;

        path_kill_slashes(*r);

        return 0;
}

int reset_all_signal_handlers(void) {
        int sig;

        for (sig = 1; sig < _NSIG; sig++) {
                struct sigaction sa = {
                        .sa_handler = SIG_DFL,
                        .sa_flags = SA_RESTART,
                };

                if (sig == SIGKILL || sig == SIGSTOP)
                        continue;

                /* On Linux the first two RT signals are reserved by
                 * glibc, and sigaction() will return EINVAL for them. */
                if ((sigaction(sig, &sa, NULL) < 0))
                        if (errno != EINVAL)
                                return -errno;
        }

        return 0;
}

char *strstrip(char *s) {
        char *e;

        /* Drops trailing whitespace. Modifies the string in
         * place. Returns pointer to first non-space character */

        s += strspn(s, WHITESPACE);

        for (e = strchr(s, 0); e > s; e --)
                if (!strchr(WHITESPACE, e[-1]))
                        break;

        *e = 0;

        return s;
}

char *delete_chars(char *s, const char *bad) {
        char *f, *t;

        /* Drops all whitespace, regardless where in the string */

        for (f = s, t = s; *f; f++) {
                if (strchr(bad, *f))
                        continue;

                *(t++) = *f;
        }

        *t = 0;

        return s;
}

bool in_charset(const char *s, const char* charset) {
        const char *i;

        assert(s);
        assert(charset);

        for (i = s; *i; i++)
                if (!strchr(charset, *i))
                        return false;

        return true;
}

char *file_in_same_dir(const char *path, const char *filename) {
        char *e, *r;
        size_t k;

        assert(path);
        assert(filename);

        /* This removes the last component of path and appends
         * filename, unless the latter is absolute anyway or the
         * former isn't */

        if (path_is_absolute(filename))
                return strdup(filename);

        if (!(e = strrchr(path, '/')))
                return strdup(filename);

        k = strlen(filename);
        if (!(r = new(char, e-path+1+k+1)))
                return NULL;

        memcpy(r, path, e-path+1);
        memcpy(r+(e-path)+1, filename, k+1);

        return r;
}

int rmdir_parents(const char *path, const char *stop) {
        size_t l;
        int r = 0;

        assert(path);
        assert(stop);

        l = strlen(path);

        /* Skip trailing slashes */
        while (l > 0 && path[l-1] == '/')
                l--;

        while (l > 0) {
                char *t;

                /* Skip last component */
                while (l > 0 && path[l-1] != '/')
                        l--;

                /* Skip trailing slashes */
                while (l > 0 && path[l-1] == '/')
                        l--;

                if (l <= 0)
                        break;

                if (!(t = strndup(path, l)))
                        return -ENOMEM;

                if (path_startswith(stop, t)) {
                        free(t);
                        return 0;
                }

                r = rmdir(t);
                free(t);

                if (r < 0)
                        if (errno != ENOENT)
                                return -errno;
        }

        return 0;
}

char hexchar(int x) {
        static const char table[16] = "0123456789abcdef";

        return table[x & 15];
}

int unhexchar(char c) {

        if (c >= '0' && c <= '9')
                return c - '0';

        if (c >= 'a' && c <= 'f')
                return c - 'a' + 10;

        if (c >= 'A' && c <= 'F')
                return c - 'A' + 10;

        return -1;
}

char *hexmem(const void *p, size_t l) {
        char *r, *z;
        const uint8_t *x;

        z = r = malloc(l * 2 + 1);
        if (!r)
                return NULL;

        for (x = p; x < (const uint8_t*) p + l; x++) {
                *(z++) = hexchar(*x >> 4);
                *(z++) = hexchar(*x & 15);
        }

        *z = 0;
        return r;
}

void *unhexmem(const char *p, size_t l) {
        uint8_t *r, *z;
        const char *x;

        assert(p);

        z = r = malloc((l + 1) / 2 + 1);
        if (!r)
                return NULL;

        for (x = p; x < p + l; x += 2) {
                int a, b;

                a = unhexchar(x[0]);
                if (x+1 < p + l)
                        b = unhexchar(x[1]);
                else
                        b = 0;

                *(z++) = (uint8_t) a << 4 | (uint8_t) b;
        }

        *z = 0;
        return r;
}

char octchar(int x) {
        return '0' + (x & 7);
}

int unoctchar(char c) {

        if (c >= '0' && c <= '7')
                return c - '0';

        return -1;
}

char decchar(int x) {
        return '0' + (x % 10);
}

int undecchar(char c) {

        if (c >= '0' && c <= '9')
                return c - '0';

        return -1;
}

char *cescape(const char *s) {
        char *r, *t;
        const char *f;

        assert(s);

        /* Does C style string escaping. */

        r = new(char, strlen(s)*4 + 1);
        if (!r)
                return NULL;

        for (f = s, t = r; *f; f++)

                switch (*f) {

                case '\a':
                        *(t++) = '\\';
                        *(t++) = 'a';
                        break;
                case '\b':
                        *(t++) = '\\';
                        *(t++) = 'b';
                        break;
                case '\f':
                        *(t++) = '\\';
                        *(t++) = 'f';
                        break;
                case '\n':
                        *(t++) = '\\';
                        *(t++) = 'n';
                        break;
                case '\r':
                        *(t++) = '\\';
                        *(t++) = 'r';
                        break;
                case '\t':
                        *(t++) = '\\';
                        *(t++) = 't';
                        break;
                case '\v':
                        *(t++) = '\\';
                        *(t++) = 'v';
                        break;
                case '\\':
                        *(t++) = '\\';
                        *(t++) = '\\';
                        break;
                case '"':
                        *(t++) = '\\';
                        *(t++) = '"';
                        break;
                case '\'':
                        *(t++) = '\\';
                        *(t++) = '\'';
                        break;

                default:
                        /* For special chars we prefer octal over
                         * hexadecimal encoding, simply because glib's
                         * g_strescape() does the same */
                        if ((*f < ' ') || (*f >= 127)) {
                                *(t++) = '\\';
                                *(t++) = octchar((unsigned char) *f >> 6);
                                *(t++) = octchar((unsigned char) *f >> 3);
                                *(t++) = octchar((unsigned char) *f);
                        } else
                                *(t++) = *f;
                        break;
                }

        *t = 0;

        return r;
}

char *cunescape_length_with_prefix(const char *s, size_t length, const char *prefix) {
        char *r, *t;
        const char *f;
        size_t pl;

        assert(s);

        /* Undoes C style string escaping, and optionally prefixes it. */

        pl = prefix ? strlen(prefix) : 0;

        r = new(char, pl+length+1);
        if (!r)
                return r;

        if (prefix)
                memcpy(r, prefix, pl);

        for (f = s, t = r + pl; f < s + length; f++) {

                if (*f != '\\') {
                        *(t++) = *f;
                        continue;
                }

                f++;

                switch (*f) {

                case 'a':
                        *(t++) = '\a';
                        break;
                case 'b':
                        *(t++) = '\b';
                        break;
                case 'f':
                        *(t++) = '\f';
                        break;
                case 'n':
                        *(t++) = '\n';
                        break;
                case 'r':
                        *(t++) = '\r';
                        break;
                case 't':
                        *(t++) = '\t';
                        break;
                case 'v':
                        *(t++) = '\v';
                        break;
                case '\\':
                        *(t++) = '\\';
                        break;
                case '"':
                        *(t++) = '"';
                        break;
                case '\'':
                        *(t++) = '\'';
                        break;

                case 's':
                        /* This is an extension of the XDG syntax files */
                        *(t++) = ' ';
                        break;

                case 'x': {
                        /* hexadecimal encoding */
                        int a, b;

                        a = unhexchar(f[1]);
                        b = unhexchar(f[2]);

                        if (a < 0 || b < 0) {
                                /* Invalid escape code, let's take it literal then */
                                *(t++) = '\\';
                                *(t++) = 'x';
                        } else {
                                *(t++) = (char) ((a << 4) | b);
                                f += 2;
                        }

                        break;
                }

                case '0':
                case '1':
                case '2':
                case '3':
                case '4':
                case '5':
                case '6':
                case '7': {
                        /* octal encoding */
                        int a, b, c;

                        a = unoctchar(f[0]);
                        b = unoctchar(f[1]);
                        c = unoctchar(f[2]);

                        if (a < 0 || b < 0 || c < 0) {
                                /* Invalid escape code, let's take it literal then */
                                *(t++) = '\\';
                                *(t++) = f[0];
                        } else {
                                *(t++) = (char) ((a << 6) | (b << 3) | c);
                                f += 2;
                        }

                        break;
                }

                case 0:
                        /* premature end of string.*/
                        *(t++) = '\\';
                        goto finish;

                default:
                        /* Invalid escape code, let's take it literal then */
                        *(t++) = '\\';
                        *(t++) = *f;
                        break;
                }
        }

finish:
        *t = 0;
        return r;
}

char *cunescape_length(const char *s, size_t length) {
        return cunescape_length_with_prefix(s, length, NULL);
}

char *cunescape(const char *s) {
        assert(s);

        return cunescape_length(s, strlen(s));
}

char *xescape(const char *s, const char *bad) {
        char *r, *t;
        const char *f;

        /* Escapes all chars in bad, in addition to \ and all special
         * chars, in \xFF style escaping. May be reversed with
         * cunescape. */

        r = new(char, strlen(s) * 4 + 1);
        if (!r)
                return NULL;

        for (f = s, t = r; *f; f++) {

                if ((*f < ' ') || (*f >= 127) ||
                    (*f == '\\') || strchr(bad, *f)) {
                        *(t++) = '\\';
                        *(t++) = 'x';
                        *(t++) = hexchar(*f >> 4);
                        *(t++) = hexchar(*f);
                } else
                        *(t++) = *f;
        }

        *t = 0;

        return r;
}

char *bus_path_escape(const char *s) {
        char *r, *t;
        const char *f;

        assert(s);

        /* Escapes all chars that D-Bus' object path cannot deal
         * with. Can be reverse with bus_path_unescape(). We special
         * case the empty string. */

        if (*s == 0)
                return strdup("_");

        r = new(char, strlen(s)*3 + 1);
        if (!r)
                return NULL;

        for (f = s, t = r; *f; f++) {

                /* Escape everything that is not a-zA-Z0-9. We also
                 * escape 0-9 if it's the first character */

                if (!(*f >= 'A' && *f <= 'Z') &&
                    !(*f >= 'a' && *f <= 'z') &&
                    !(f > s && *f >= '0' && *f <= '9')) {
                        *(t++) = '_';
                        *(t++) = hexchar(*f >> 4);
                        *(t++) = hexchar(*f);
                } else
                        *(t++) = *f;
        }

        *t = 0;

        return r;
}

char *bus_path_unescape(const char *f) {
        char *r, *t;

        assert(f);

        /* Special case for the empty string */
        if (streq(f, "_"))
                return strdup("");

        r = new(char, strlen(f) + 1);
        if (!r)
                return NULL;

        for (t = r; *f; f++) {

                if (*f == '_') {
                        int a, b;

                        if ((a = unhexchar(f[1])) < 0 ||
                            (b = unhexchar(f[2])) < 0) {
                                /* Invalid escape code, let's take it literal then */
                                *(t++) = '_';
                        } else {
                                *(t++) = (char) ((a << 4) | b);
                                f += 2;
                        }
                } else
                        *(t++) = *f;
        }

        *t = 0;

        return r;
}

char *ascii_strlower(char *t) {
        char *p;

        assert(t);

        for (p = t; *p; p++)
                if (*p >= 'A' && *p <= 'Z')
                        *p = *p - 'A' + 'a';

        return t;
}

_pure_ static bool ignore_file_allow_backup(const char *filename) {
        assert(filename);

        return
                filename[0] == '.' ||
                streq(filename, "lost+found") ||
                streq(filename, "aquota.user") ||
                streq(filename, "aquota.group") ||
                endswith(filename, ".rpmnew") ||
                endswith(filename, ".rpmsave") ||
                endswith(filename, ".rpmorig") ||
                endswith(filename, ".dpkg-old") ||
                endswith(filename, ".dpkg-new") ||
                endswith(filename, ".dpkg-tmp") ||
                endswith(filename, ".swp");
}

bool ignore_file(const char *filename) {
        assert(filename);

        if (endswith(filename, "~"))
                return true;

        return ignore_file_allow_backup(filename);
}

int fd_nonblock(int fd, bool nonblock) {
        int flags;

        assert(fd >= 0);

        if ((flags = fcntl(fd, F_GETFL, 0)) < 0)
                return -errno;

        if (nonblock)
                flags |= O_NONBLOCK;
        else
                flags &= ~O_NONBLOCK;

        if (fcntl(fd, F_SETFL, flags) < 0)
                return -errno;

        return 0;
}

int fd_cloexec(int fd, bool cloexec) {
        int flags;

        assert(fd >= 0);

        if ((flags = fcntl(fd, F_GETFD, 0)) < 0)
                return -errno;

        if (cloexec)
                flags |= FD_CLOEXEC;
        else
                flags &= ~FD_CLOEXEC;

        if (fcntl(fd, F_SETFD, flags) < 0)
                return -errno;

        return 0;
}

_pure_ static bool fd_in_set(int fd, const int fdset[], unsigned n_fdset) {
        unsigned i;

        assert(n_fdset == 0 || fdset);

        for (i = 0; i < n_fdset; i++)
                if (fdset[i] == fd)
                        return true;

        return false;
}

int close_all_fds(const int except[], unsigned n_except) {
        DIR *d;
        struct dirent *de;
        int r = 0;

        assert(n_except == 0 || except);

        d = opendir("/proc/self/fd");
        if (!d) {
                int fd;
                struct rlimit rl;

                /* When /proc isn't available (for example in chroots)
                 * the fallback is brute forcing through the fd
                 * table */

                assert_se(getrlimit(RLIMIT_NOFILE, &rl) >= 0);
                for (fd = 3; fd < (int) rl.rlim_max; fd ++) {

                        if (fd_in_set(fd, except, n_except))
                                continue;

                        if (close_nointr(fd) < 0)
                                if (errno != EBADF && r == 0)
                                        r = -errno;
                }

                return r;
        }

        while ((de = readdir(d))) {
                int fd = -1;

                if (ignore_file(de->d_name))
                        continue;

                if (safe_atoi(de->d_name, &fd) < 0)
                        /* Let's better ignore this, just in case */
                        continue;

                if (fd < 3)
                        continue;

                if (fd == dirfd(d))
                        continue;

                if (fd_in_set(fd, except, n_except))
                        continue;

                if (close_nointr(fd) < 0) {
                        /* Valgrind has its own FD and doesn't want to have it closed */
                        if (errno != EBADF && r == 0)
                                r = -errno;
                }
        }

        closedir(d);
        return r;
}

bool chars_intersect(const char *a, const char *b) {
        const char *p;

        /* Returns true if any of the chars in a are in b. */
        for (p = a; *p; p++)
                if (strchr(b, *p))
                        return true;

        return false;
}

bool fstype_is_network(const char *fstype) {
        static const char table[] =
                "cifs\0"
                "smbfs\0"
                "sshfs\0"
                "ncpfs\0"
                "ncp\0"
                "nfs\0"
                "nfs4\0"
                "gfs\0"
                "gfs2\0"
                "glusterfs\0";

        const char *x;

        x = startswith(fstype, "fuse.");
        if (x)
                fstype = x;

        return nulstr_contains(table, fstype);
}

int chvt(int vt) {
        _cleanup_close_ int fd;

        fd = open_terminal("/dev/tty0", O_RDWR|O_NOCTTY|O_CLOEXEC);
        if (fd < 0)
                return -errno;

        if (vt < 0) {
                int tiocl[2] = {
                        TIOCL_GETKMSGREDIRECT,
                        0
                };

                if (ioctl(fd, TIOCLINUX, tiocl) < 0)
                        return -errno;

                vt = tiocl[0] <= 0 ? 1 : tiocl[0];
        }

        if (ioctl(fd, VT_ACTIVATE, vt) < 0)
                return -errno;

        return 0;
}

int read_one_char(FILE *f, char *ret, usec_t t, bool *need_nl) {
        struct termios old_termios, new_termios;
        char c;
        char line[LINE_MAX];

        assert(f);
        assert(ret);

        if (tcgetattr(fileno(f), &old_termios) >= 0) {
                new_termios = old_termios;

                new_termios.c_lflag &= ~ICANON;
                new_termios.c_cc[VMIN] = 1;
                new_termios.c_cc[VTIME] = 0;

                if (tcsetattr(fileno(f), TCSADRAIN, &new_termios) >= 0) {
                        size_t k;

                        if (t != (usec_t) -1) {
                                if (fd_wait_for_event(fileno(f), POLLIN, t) <= 0) {
                                        tcsetattr(fileno(f), TCSADRAIN, &old_termios);
                                        return -ETIMEDOUT;
                                }
                        }

                        k = fread(&c, 1, 1, f);

                        tcsetattr(fileno(f), TCSADRAIN, &old_termios);

                        if (k <= 0)
                                return -EIO;

                        if (need_nl)
                                *need_nl = c != '\n';

                        *ret = c;
                        return 0;
                }
        }

        if (t != (usec_t) -1)
                if (fd_wait_for_event(fileno(f), POLLIN, t) <= 0)
                        return -ETIMEDOUT;

        errno = 0;
        if (!fgets(line, sizeof(line), f))
                return errno ? -errno : -EIO;

        truncate_nl(line);

        if (strlen(line) != 1)
                return -EBADMSG;

        if (need_nl)
                *need_nl = false;

        *ret = line[0];
        return 0;
}

int ask(char *ret, const char *replies, const char *text, ...) {

        assert(ret);
        assert(replies);
        assert(text);

        for (;;) {
                va_list ap;
                char c;
                int r;
                bool need_nl = true;

                if (on_tty())
                        fputs(ANSI_HIGHLIGHT_ON, stdout);

                va_start(ap, text);
                vprintf(text, ap);
                va_end(ap);

                if (on_tty())
                        fputs(ANSI_HIGHLIGHT_OFF, stdout);

                fflush(stdout);

                r = read_one_char(stdin, &c, (usec_t) -1, &need_nl);
                if (r < 0) {

                        if (r == -EBADMSG) {
                                puts("Bad input, please try again.");
                                continue;
                        }

                        putchar('\n');
                        return r;
                }

                if (need_nl)
                        putchar('\n');

                if (strchr(replies, c)) {
                        *ret = c;
                        return 0;
                }

                puts("Read unexpected character, please try again.");
        }
}

int reset_terminal_fd(int fd, bool switch_to_text) {
        struct termios termios;
        int r = 0;

        /* Set terminal to some sane defaults */

        assert(fd >= 0);

        /* We leave locked terminal attributes untouched, so that
         * Plymouth may set whatever it wants to set, and we don't
         * interfere with that. */

        /* Disable exclusive mode, just in case */
        ioctl(fd, TIOCNXCL);

        /* Switch to text mode */
        if (switch_to_text)
                ioctl(fd, KDSETMODE, KD_TEXT);

        /* Enable console unicode mode */
        ioctl(fd, KDSKBMODE, K_UNICODE);

        if (tcgetattr(fd, &termios) < 0) {
                r = -errno;
                goto finish;
        }

        /* We only reset the stuff that matters to the software. How
         * hardware is set up we don't touch assuming that somebody
         * else will do that for us */

        termios.c_iflag &= ~(IGNBRK | BRKINT | ISTRIP | INLCR | IGNCR | IUCLC);
        termios.c_iflag |= ICRNL | IMAXBEL | IUTF8;
        termios.c_oflag |= ONLCR;
        termios.c_cflag |= CREAD;
        termios.c_lflag = ISIG | ICANON | IEXTEN | ECHO | ECHOE | ECHOK | ECHOCTL | ECHOPRT | ECHOKE;

        termios.c_cc[VINTR]    =   03;  /* ^C */
        termios.c_cc[VQUIT]    =  034;  /* ^\ */
        termios.c_cc[VERASE]   = 0177;
        termios.c_cc[VKILL]    =  025;  /* ^X */
        termios.c_cc[VEOF]     =   04;  /* ^D */
        termios.c_cc[VSTART]   =  021;  /* ^Q */
        termios.c_cc[VSTOP]    =  023;  /* ^S */
        termios.c_cc[VSUSP]    =  032;  /* ^Z */
        termios.c_cc[VLNEXT]   =  026;  /* ^V */
        termios.c_cc[VWERASE]  =  027;  /* ^W */
        termios.c_cc[VREPRINT] =  022;  /* ^R */
        termios.c_cc[VEOL]     =    0;
        termios.c_cc[VEOL2]    =    0;

        termios.c_cc[VTIME]  = 0;
        termios.c_cc[VMIN]   = 1;

        if (tcsetattr(fd, TCSANOW, &termios) < 0)
                r = -errno;

finish:
        /* Just in case, flush all crap out */
        tcflush(fd, TCIOFLUSH);

        return r;
}

int reset_terminal(const char *name) {
        _cleanup_close_ int fd = -1;

        fd = open_terminal(name, O_RDWR|O_NOCTTY|O_CLOEXEC);
        if (fd < 0)
                return fd;

        return reset_terminal_fd(fd, true);
}

int open_terminal(const char *name, int mode) {
        int fd, r;
        unsigned c = 0;

        /*
         * If a TTY is in the process of being closed opening it might
         * cause EIO. This is horribly awful, but unlikely to be
         * changed in the kernel. Hence we work around this problem by
         * retrying a couple of times.
         *
         * https://bugs.launchpad.net/ubuntu/+source/linux/+bug/554172/comments/245
         */

        assert(!(mode & O_CREAT));

        for (;;) {
                fd = open(name, mode, 0);
                if (fd >= 0)
                        break;

                if (errno != EIO)
                        return -errno;

                /* Max 1s in total */
                if (c >= 20)
                        return -errno;

                usleep(50 * USEC_PER_MSEC);
                c++;
        }

        if (fd < 0)
                return -errno;

        r = isatty(fd);
        if (r < 0) {
                safe_close(fd);
                return -errno;
        }

        if (!r) {
                safe_close(fd);
                return -ENOTTY;
        }

        return fd;
}

int flush_fd(int fd) {
        struct pollfd pollfd = {
                .fd = fd,
                .events = POLLIN,
        };

        for (;;) {
                char buf[LINE_MAX];
                ssize_t l;
                int r;

                r = poll(&pollfd, 1, 0);
                if (r < 0) {
                        if (errno == EINTR)
                                continue;

                        return -errno;

                } else if (r == 0)
                        return 0;

                l = read(fd, buf, sizeof(buf));
                if (l < 0) {

                        if (errno == EINTR)
                                continue;

                        if (errno == EAGAIN)
                                return 0;

                        return -errno;
                } else if (l == 0)
                        return 0;
        }
}

int acquire_terminal(
                const char *name,
                bool fail,
                bool force,
                bool ignore_tiocstty_eperm,
                usec_t timeout) {

        int fd = -1, notify = -1, r = 0, wd = -1;
        usec_t ts = 0;

        assert(name);

        /* We use inotify to be notified when the tty is closed. We
         * create the watch before checking if we can actually acquire
         * it, so that we don't lose any event.
         *
         * Note: strictly speaking this actually watches for the
         * device being closed, it does *not* really watch whether a
         * tty loses its controlling process. However, unless some
         * rogue process uses TIOCNOTTY on /dev/tty *after* closing
         * its tty otherwise this will not become a problem. As long
         * as the administrator makes sure not configure any service
         * on the same tty as an untrusted user this should not be a
         * problem. (Which he probably should not do anyway.) */

        if (timeout != (usec_t) -1)
                ts = now(CLOCK_MONOTONIC);

        if (!fail && !force) {
                notify = inotify_init1(IN_CLOEXEC | (timeout != (usec_t) -1 ? IN_NONBLOCK : 0));
                if (notify < 0) {
                        r = -errno;
                        goto fail;
                }

                wd = inotify_add_watch(notify, name, IN_CLOSE);
                if (wd < 0) {
                        r = -errno;
                        goto fail;
                }
        }

        for (;;) {
                struct sigaction sa_old, sa_new = {
                        .sa_handler = SIG_IGN,
                        .sa_flags = SA_RESTART,
                };

                if (notify >= 0) {
                        r = flush_fd(notify);
                        if (r < 0)
                                goto fail;
                }

                /* We pass here O_NOCTTY only so that we can check the return
                 * value TIOCSCTTY and have a reliable way to figure out if we
                 * successfully became the controlling process of the tty */
                fd = open_terminal(name, O_RDWR|O_NOCTTY|O_CLOEXEC);
                if (fd < 0)
                        return fd;

                /* Temporarily ignore SIGHUP, so that we don't get SIGHUP'ed
                 * if we already own the tty. */
                assert_se(sigaction(SIGHUP, &sa_new, &sa_old) == 0);

                /* First, try to get the tty */
                if (ioctl(fd, TIOCSCTTY, force) < 0)
                        r = -errno;

                assert_se(sigaction(SIGHUP, &sa_old, NULL) == 0);

                /* Sometimes it makes sense to ignore TIOCSCTTY
                 * returning EPERM, i.e. when very likely we already
                 * are have this controlling terminal. */
                if (r < 0 && r == -EPERM && ignore_tiocstty_eperm)
                        r = 0;

                if (r < 0 && (force || fail || r != -EPERM)) {
                        goto fail;
                }

                if (r >= 0)
                        break;

                assert(!fail);
                assert(!force);
                assert(notify >= 0);

                for (;;) {
                        uint8_t inotify_buffer[sizeof(struct inotify_event) + FILENAME_MAX];
                        ssize_t l;
                        struct inotify_event *e;

                        if (timeout != (usec_t) -1) {
                                usec_t n;

                                n = now(CLOCK_MONOTONIC);
                                if (ts + timeout < n) {
                                        r = -ETIMEDOUT;
                                        goto fail;
                                }

                                r = fd_wait_for_event(fd, POLLIN, ts + timeout - n);
                                if (r < 0)
                                        goto fail;

                                if (r == 0) {
                                        r = -ETIMEDOUT;
                                        goto fail;
                                }
                        }

                        l = read(notify, inotify_buffer, sizeof(inotify_buffer));
                        if (l < 0) {

                                if (errno == EINTR || errno == EAGAIN)
                                        continue;

                                r = -errno;
                                goto fail;
                        }

                        e = (struct inotify_event*) inotify_buffer;

                        while (l > 0) {
                                size_t step;

                                if (e->wd != wd || !(e->mask & IN_CLOSE)) {
                                        r = -EIO;
                                        goto fail;
                                }

                                step = sizeof(struct inotify_event) + e->len;
                                assert(step <= (size_t) l);

                                e = (struct inotify_event*) ((uint8_t*) e + step);
                                l -= step;
                        }

                        break;
                }

                /* We close the tty fd here since if the old session
                 * ended our handle will be dead. It's important that
                 * we do this after sleeping, so that we don't enter
                 * an endless loop. */
                safe_close(fd);
        }

        safe_close(notify);

        r = reset_terminal_fd(fd, true);
        if (r < 0)
                log_warning("Failed to reset terminal: %s", strerror(-r));

        return fd;

fail:
        safe_close(fd);
        safe_close(notify);

        return r;
}

int release_terminal(void) {
        int r = 0;
        struct sigaction sa_old, sa_new = {
                .sa_handler = SIG_IGN,
                .sa_flags = SA_RESTART,
        };
        _cleanup_close_ int fd;

        fd = open("/dev/tty", O_RDWR|O_NOCTTY|O_NDELAY|O_CLOEXEC);
        if (fd < 0)
                return -errno;

        /* Temporarily ignore SIGHUP, so that we don't get SIGHUP'ed
         * by our own TIOCNOTTY */
        assert_se(sigaction(SIGHUP, &sa_new, &sa_old) == 0);

        if (ioctl(fd, TIOCNOTTY) < 0)
                r = -errno;

        assert_se(sigaction(SIGHUP, &sa_old, NULL) == 0);

        return r;
}

int sigaction_many(const struct sigaction *sa, ...) {
        va_list ap;
        int r = 0, sig;

        va_start(ap, sa);
        while ((sig = va_arg(ap, int)) > 0)
                if (sigaction(sig, sa, NULL) < 0)
                        r = -errno;
        va_end(ap);

        return r;
}

int ignore_signals(int sig, ...) {
        struct sigaction sa = {
                .sa_handler = SIG_IGN,
                .sa_flags = SA_RESTART,
        };
        va_list ap;
        int r = 0;


        if (sigaction(sig, &sa, NULL) < 0)
                r = -errno;

        va_start(ap, sig);
        while ((sig = va_arg(ap, int)) > 0)
                if (sigaction(sig, &sa, NULL) < 0)
                        r = -errno;
        va_end(ap);

        return r;
}

int default_signals(int sig, ...) {
        struct sigaction sa = {
                .sa_handler = SIG_DFL,
                .sa_flags = SA_RESTART,
        };
        va_list ap;
        int r = 0;

        if (sigaction(sig, &sa, NULL) < 0)
                r = -errno;

        va_start(ap, sig);
        while ((sig = va_arg(ap, int)) > 0)
                if (sigaction(sig, &sa, NULL) < 0)
                        r = -errno;
        va_end(ap);

        return r;
}

int close_pipe(int p[]) {
        int a = 0, b = 0;

        assert(p);

        if (p[0] >= 0) {
                a = close_nointr(p[0]);
                p[0] = -1;
        }

        if (p[1] >= 0) {
                b = close_nointr(p[1]);
                p[1] = -1;
        }

        return a < 0 ? a : b;
}

ssize_t loop_read(int fd, void *buf, size_t nbytes, bool do_poll) {
        uint8_t *p;
        ssize_t n = 0;

        assert(fd >= 0);
        assert(buf);

        p = buf;

        while (nbytes > 0) {
                ssize_t k;

                if ((k = read(fd, p, nbytes)) <= 0) {

                        if (k < 0 && errno == EINTR)
                                continue;

                        if (k < 0 && errno == EAGAIN && do_poll) {
                                struct pollfd pollfd = {
                                        .fd = fd,
                                        .events = POLLIN,
                                };

                                if (poll(&pollfd, 1, -1) < 0) {
                                        if (errno == EINTR)
                                                continue;

                                        return n > 0 ? n : -errno;
                                }

                                /* We knowingly ignore the revents value here,
                                 * and expect that any error/EOF is reported
                                 * via read()/write()
                                 */

                                continue;
                        }

                        return n > 0 ? n : (k < 0 ? -errno : 0);
                }

                p += k;
                nbytes -= k;
                n += k;
        }

        return n;
}

ssize_t loop_write(int fd, const void *buf, size_t nbytes, bool do_poll) {
        const uint8_t *p;
        ssize_t n = 0;

        assert(fd >= 0);
        assert(buf);

        p = buf;

        while (nbytes > 0) {
                ssize_t k;

                k = write(fd, p, nbytes);
                if (k <= 0) {

                        if (k < 0 && errno == EINTR)
                                continue;

                        if (k < 0 && errno == EAGAIN && do_poll) {
                                struct pollfd pollfd = {
                                        .fd = fd,
                                        .events = POLLOUT,
                                };

                                if (poll(&pollfd, 1, -1) < 0) {
                                        if (errno == EINTR)
                                                continue;

                                        return n > 0 ? n : -errno;
                                }

                                /* We knowingly ignore the revents value here,
                                 * and expect that any error/EOF is reported
                                 * via read()/write()
                                 */

                                continue;
                        }

                        return n > 0 ? n : (k < 0 ? -errno : 0);
                }

                p += k;
                nbytes -= k;
                n += k;
        }

        return n;
}

int parse_bytes(const char *t, off_t *bytes) {
        static const struct {
                const char *suffix;
                unsigned long long factor;
        } table[] = {
                { "B", 1 },
                { "K", 1024ULL },
                { "M", 1024ULL*1024ULL },
                { "G", 1024ULL*1024ULL*1024ULL },
                { "T", 1024ULL*1024ULL*1024ULL*1024ULL },
                { "P", 1024ULL*1024ULL*1024ULL*1024ULL*1024ULL },
                { "E", 1024ULL*1024ULL*1024ULL*1024ULL*1024ULL*1024ULL },
                { "", 1 },
        };

        const char *p;
        unsigned long long r = 0;

        assert(t);
        assert(bytes);

        p = t;
        do {
                long long l;
                unsigned long long l2;
                double frac = 0;
                char *e;
                unsigned i;

                errno = 0;
                l = strtoll(p, &e, 10);

                if (errno > 0)
                        return -errno;

                if (l < 0)
                        return -ERANGE;

                if (e == p)
                        return -EINVAL;

                if (*e == '.') {
                        e++;
                        if (*e >= '0' && *e <= '9') {
                                char *e2;

                                /* strotoull itself would accept space/+/- */
                                l2 = strtoull(e, &e2, 10);

                                if (errno == ERANGE)
                                        return -errno;

                                /* Ignore failure. E.g. 10.M is valid */
                                frac = l2;
                                for (; e < e2; e++)
                                        frac /= 10;
                        }
                }

                e += strspn(e, WHITESPACE);

                for (i = 0; i < ELEMENTSOF(table); i++)
                        if (startswith(e, table[i].suffix)) {
                                unsigned long long tmp;
                                if ((unsigned long long) l + (frac > 0) > ULLONG_MAX / table[i].factor)
                                        return -ERANGE;
                                tmp = l * table[i].factor + (unsigned long long) (frac * table[i].factor);
                                if (tmp > ULLONG_MAX - r)
                                        return -ERANGE;

                                r += tmp;
                                if ((unsigned long long) (off_t) r != r)
                                        return -ERANGE;

                                p = e + strlen(table[i].suffix);
                                break;
                        }

                if (i >= ELEMENTSOF(table))
                        return -EINVAL;

        } while (*p);

        *bytes = r;

        return 0;
}

int make_stdio(int fd) {
        int r, s, t;

        assert(fd >= 0);

        r = dup3(fd, STDIN_FILENO, 0);
        s = dup3(fd, STDOUT_FILENO, 0);
        t = dup3(fd, STDERR_FILENO, 0);

        if (fd >= 3)
                safe_close(fd);

        if (r < 0 || s < 0 || t < 0)
                return -errno;

        /* We rely here that the new fd has O_CLOEXEC not set */

        return 0;
}

int make_null_stdio(void) {
        int null_fd;

        null_fd = open("/dev/null", O_RDWR|O_NOCTTY);
        if (null_fd < 0)
                return -errno;

        return make_stdio(null_fd);
}

bool is_device_path(const char *path) {

        /* Returns true on paths that refer to a device, either in
         * sysfs or in /dev */

        return
                path_startswith(path, "/dev/") ||
                path_startswith(path, "/sys/");
}

int dir_is_empty(const char *path) {
        _cleanup_closedir_ DIR *d;
        int r;

        d = opendir(path);
        if (!d)
                return -errno;

        for (;;) {
                struct dirent *de;
                union dirent_storage buf;

                r = readdir_r(d, &buf.de, &de);
                if (r > 0)
                        return -r;

                if (!de)
                        return 1;

                if (!ignore_file(de->d_name))
                        return 0;
        }
}

char* dirname_malloc(const char *path) {
        char *d, *dir, *dir2;

        d = strdup(path);
        if (!d)
                return NULL;
        dir = dirname(d);
        assert(dir);

        if (dir != d) {
                dir2 = strdup(dir);
                free(d);
                return dir2;
        }

        return dir;
}

unsigned long long random_ull(void) {
        _cleanup_close_ int fd;
        uint64_t ull;
        ssize_t r;

        fd = open("/dev/urandom", O_RDONLY|O_CLOEXEC|O_NOCTTY);
        if (fd < 0)
                goto fallback;

        r = loop_read(fd, &ull, sizeof(ull), true);
        if (r != sizeof(ull))
                goto fallback;

        return ull;

fallback:
        return random() * RAND_MAX + random();
}

unsigned random_u(void) {
        _cleanup_close_ int fd;
        unsigned u;
        ssize_t r;

        fd = open("/dev/urandom", O_RDONLY|O_CLOEXEC|O_NOCTTY);
        if (fd < 0)
                goto fallback;

        r = loop_read(fd, &u, sizeof(u), true);
        if (r != sizeof(u))
                goto fallback;

        return u;

fallback:
        return random() * RAND_MAX + random();
}

void rename_process(const char name[8]) {
        assert(name);

        /* This is a like a poor man's setproctitle(). It changes the
         * comm field, argv[0], and also the glibc's internally used
         * name of the process. For the first one a limit of 16 chars
         * applies, to the second one usually one of 10 (i.e. length
         * of "/sbin/init"), to the third one one of 7 (i.e. length of
         * "systemd"). If you pass a longer string it will be
         * truncated */

        prctl(PR_SET_NAME, name);

        if (program_invocation_name)
                strncpy(program_invocation_name, name, strlen(program_invocation_name));

        if (saved_argc > 0) {
                int i;

                if (saved_argv[0])
                        strncpy(saved_argv[0], name, strlen(saved_argv[0]));

                for (i = 1; i < saved_argc; i++) {
                        if (!saved_argv[i])
                                break;

                        memset(saved_argv[i], 0, strlen(saved_argv[i]));
                }
        }
}

void sigset_add_many(sigset_t *ss, ...) {
        va_list ap;
        int sig;

        assert(ss);

        va_start(ap, ss);
        while ((sig = va_arg(ap, int)) > 0)
                assert_se(sigaddset(ss, sig) == 0);
        va_end(ap);
}

char* gethostname_malloc(void) {
        struct utsname u;

        assert_se(uname(&u) >= 0);

        if (!isempty(u.nodename) && !streq(u.nodename, "(none)"))
                return strdup(u.nodename);

        return strdup(u.sysname);
}

bool hostname_is_set(void) {
        struct utsname u;

        assert_se(uname(&u) >= 0);

        return !isempty(u.nodename) && !streq(u.nodename, "(none)");
}

static char *lookup_uid(uid_t uid) {
        long bufsize;
        char *name;
        _cleanup_free_ char *buf = NULL;
        struct passwd pwbuf, *pw = NULL;

        /* Shortcut things to avoid NSS lookups */
        if (uid == 0)
                return strdup("root");

        bufsize = sysconf(_SC_GETPW_R_SIZE_MAX);
        if (bufsize <= 0)
                bufsize = 4096;

        buf = malloc(bufsize);
        if (!buf)
                return NULL;

        if (getpwuid_r(uid, &pwbuf, buf, bufsize, &pw) == 0 && pw)
                return strdup(pw->pw_name);

        if (asprintf(&name, "%lu", (unsigned long) uid) < 0)
                return NULL;

        return name;
}

char* getlogname_malloc(void) {
        uid_t uid;
        struct stat st;

        if (isatty(STDIN_FILENO) && fstat(STDIN_FILENO, &st) >= 0)
                uid = st.st_uid;
        else
                uid = getuid();

        return lookup_uid(uid);
}

char *getusername_malloc(void) {
        const char *e;

        e = getenv("USER");
        if (e)
                return strdup(e);

        return lookup_uid(getuid());
}

int getttyname_malloc(int fd, char **r) {
        char path[PATH_MAX], *c;
        int k;

        assert(r);

        k = ttyname_r(fd, path, sizeof(path));
        if (k > 0)
                return -k;

        char_array_0(path);

        c = strdup(startswith(path, "/dev/") ? path + 5 : path);
        if (!c)
                return -ENOMEM;

        *r = c;
        return 0;
}

int getttyname_harder(int fd, char **r) {
        int k;
        char *s;

        k = getttyname_malloc(fd, &s);
        if (k < 0)
                return k;

        if (streq(s, "tty")) {
                free(s);
                return get_ctty(0, NULL, r);
        }

        *r = s;
        return 0;
}

int get_ctty_devnr(pid_t pid, dev_t *d) {
        _cleanup_fclose_ FILE *f = NULL;
        char line[LINE_MAX], *p;
        unsigned long ttynr;
        const char *fn;
        int k;

        assert(pid >= 0);
        assert(d);

        if (pid == 0)
                fn = "/proc/self/stat";
        else
                fn = procfs_file_alloca(pid, "stat");

        f = fopen(fn, "re");
        if (!f)
                return -errno;

        if (!fgets(line, sizeof(line), f)) {
                k = feof(f) ? -EIO : -errno;
                return k;
        }

        p = strrchr(line, ')');
        if (!p)
                return -EIO;

        p++;

        if (sscanf(p, " "
                   "%*c "  /* state */
                   "%*d "  /* ppid */
                   "%*d "  /* pgrp */
                   "%*d "  /* session */
                   "%lu ", /* ttynr */
                   &ttynr) != 1)
                return -EIO;

        if (major(ttynr) == 0 && minor(ttynr) == 0)
                return -ENOENT;

        *d = (dev_t) ttynr;
        return 0;
}

int get_ctty(pid_t pid, dev_t *_devnr, char **r) {
        int k;
        char fn[sizeof("/dev/char/")-1 + 2*DECIMAL_STR_MAX(unsigned) + 1 + 1], *s, *b, *p;
        dev_t devnr;

        assert(r);

        k = get_ctty_devnr(pid, &devnr);
        if (k < 0)
                return k;

        snprintf(fn, sizeof(fn), "/dev/char/%u:%u", major(devnr), minor(devnr));

        k = readlink_malloc(fn, &s);
        if (k < 0) {

                if (k != -ENOENT)
                        return k;

                /* This is an ugly hack */
                if (major(devnr) == 136) {
                        if (asprintf(&b, "pts/%lu", (unsigned long) minor(devnr)) < 0)
                                return -ENOMEM;

                        *r = b;
                        if (_devnr)
                                *_devnr = devnr;

                        return 0;
                }

                /* Probably something like the ptys which have no
                 * symlink in /dev/char. Let's return something
                 * vaguely useful. */

                b = strdup(fn + 5);
                if (!b)
                        return -ENOMEM;

                *r = b;
                if (_devnr)
                        *_devnr = devnr;

                return 0;
        }

        if (startswith(s, "/dev/"))
                p = s + 5;
        else if (startswith(s, "../"))
                p = s + 3;
        else
                p = s;

        b = strdup(p);
        free(s);

        if (!b)
                return -ENOMEM;

        *r = b;
        if (_devnr)
                *_devnr = devnr;

        return 0;
}

int rm_rf_children_dangerous(int fd, bool only_dirs, bool honour_sticky, struct stat *root_dev) {
        DIR *d;
        int ret = 0;

        assert(fd >= 0);

        /* This returns the first error we run into, but nevertheless
         * tries to go on. This closes the passed fd. */

        d = fdopendir(fd);
        if (!d) {
                safe_close(fd);

                return errno == ENOENT ? 0 : -errno;
        }

        for (;;) {
                struct dirent *de;
                union dirent_storage buf;
                bool is_dir, keep_around;
                struct stat st;
                int r;

                r = readdir_r(d, &buf.de, &de);
                if (r != 0 && ret == 0) {
                        ret = -r;
                        break;
                }

                if (!de)
                        break;

                if (streq(de->d_name, ".") || streq(de->d_name, ".."))
                        continue;

                if (de->d_type == DT_UNKNOWN ||
                    honour_sticky ||
                    (de->d_type == DT_DIR && root_dev)) {
                        if (fstatat(fd, de->d_name, &st, AT_SYMLINK_NOFOLLOW) < 0) {
                                if (ret == 0 && errno != ENOENT)
                                        ret = -errno;
                                continue;
                        }

                        is_dir = S_ISDIR(st.st_mode);
                        keep_around =
                                honour_sticky &&
                                (st.st_uid == 0 || st.st_uid == getuid()) &&
                                (st.st_mode & S_ISVTX);
                } else {
                        is_dir = de->d_type == DT_DIR;
                        keep_around = false;
                }

                if (is_dir) {
                        int subdir_fd;

                        /* if root_dev is set, remove subdirectories only, if device is same as dir */
                        if (root_dev && st.st_dev != root_dev->st_dev)
                                continue;

                        subdir_fd = openat(fd, de->d_name,
                                           O_RDONLY|O_NONBLOCK|O_DIRECTORY|O_CLOEXEC|O_NOFOLLOW|O_NOATIME);
                        if (subdir_fd < 0) {
                                if (ret == 0 && errno != ENOENT)
                                        ret = -errno;
                                continue;
                        }

                        r = rm_rf_children_dangerous(subdir_fd, only_dirs, honour_sticky, root_dev);
                        if (r < 0 && ret == 0)
                                ret = r;

                        if (!keep_around)
                                if (unlinkat(fd, de->d_name, AT_REMOVEDIR) < 0) {
                                        if (ret == 0 && errno != ENOENT)
                                                ret = -errno;
                                }

                } else if (!only_dirs && !keep_around) {

                        if (unlinkat(fd, de->d_name, 0) < 0) {
                                if (ret == 0 && errno != ENOENT)
                                        ret = -errno;
                        }
                }
        }

        closedir(d);

        return ret;
}

_pure_ static int is_temporary_fs(struct statfs *s) {
        assert(s);
        return
                F_TYPE_EQUAL(s->f_type, TMPFS_MAGIC) ||
                F_TYPE_EQUAL(s->f_type, RAMFS_MAGIC);
}

int rm_rf_children(int fd, bool only_dirs, bool honour_sticky, struct stat *root_dev) {
        struct statfs s;

        assert(fd >= 0);

        if (fstatfs(fd, &s) < 0) {
                safe_close(fd);
                return -errno;
        }

        /* We refuse to clean disk file systems with this call. This
         * is extra paranoia just to be sure we never ever remove
         * non-state data */
        if (!is_temporary_fs(&s)) {
                log_error("Attempted to remove disk file system, and we can't allow that.");
                safe_close(fd);
                return -EPERM;
        }

        return rm_rf_children_dangerous(fd, only_dirs, honour_sticky, root_dev);
}

static int rm_rf_internal(const char *path, bool only_dirs, bool delete_root, bool honour_sticky, bool dangerous) {
        int fd, r;
        struct statfs s;

        assert(path);

        /* We refuse to clean the root file system with this
         * call. This is extra paranoia to never cause a really
         * seriously broken system. */
        if (path_equal(path, "/")) {
                log_error("Attempted to remove entire root file system, and we can't allow that.");
                return -EPERM;
        }

        fd = open(path, O_RDONLY|O_NONBLOCK|O_DIRECTORY|O_CLOEXEC|O_NOFOLLOW|O_NOATIME);
        if (fd < 0) {

                if (errno != ENOTDIR)
                        return -errno;

                if (!dangerous) {
                        if (statfs(path, &s) < 0)
                                return -errno;

                        if (!is_temporary_fs(&s)) {
                                log_error("Attempted to remove disk file system, and we can't allow that.");
                                return -EPERM;
                        }
                }

                if (delete_root && !only_dirs)
                        if (unlink(path) < 0 && errno != ENOENT)
                                return -errno;

                return 0;
        }

        if (!dangerous) {
                if (fstatfs(fd, &s) < 0) {
                        safe_close(fd);
                        return -errno;
                }

                if (!is_temporary_fs(&s)) {
                        log_error("Attempted to remove disk file system, and we can't allow that.");
                        safe_close(fd);
                        return -EPERM;
                }
        }

        r = rm_rf_children_dangerous(fd, only_dirs, honour_sticky, NULL);
        if (delete_root) {

                if (honour_sticky && file_is_priv_sticky(path) > 0)
                        return r;

                if (rmdir(path) < 0 && errno != ENOENT) {
                        if (r == 0)
                                r = -errno;
                }
        }

        return r;
}

int rm_rf(const char *path, bool only_dirs, bool delete_root, bool honour_sticky) {
        return rm_rf_internal(path, only_dirs, delete_root, honour_sticky, false);
}

int rm_rf_dangerous(const char *path, bool only_dirs, bool delete_root, bool honour_sticky) {
        return rm_rf_internal(path, only_dirs, delete_root, honour_sticky, true);
}

int chmod_and_chown(const char *path, mode_t mode, uid_t uid, gid_t gid) {
        assert(path);

        /* Under the assumption that we are running privileged we
         * first change the access mode and only then hand out
         * ownership to avoid a window where access is too open. */

        if (mode != (mode_t) -1)
                if (chmod(path, mode) < 0)
                        return -errno;

        if (uid != (uid_t) -1 || gid != (gid_t) -1)
                if (chown(path, uid, gid) < 0)
                        return -errno;

        return 0;
}

int fchmod_and_fchown(int fd, mode_t mode, uid_t uid, gid_t gid) {
        assert(fd >= 0);

        /* Under the assumption that we are running privileged we
         * first change the access mode and only then hand out
         * ownership to avoid a window where access is too open. */

        if (fchmod(fd, mode) < 0)
                return -errno;

        if (fchown(fd, uid, gid) < 0)
                return -errno;

        return 0;
}

cpu_set_t* cpu_set_malloc(unsigned *ncpus) {
        cpu_set_t *r;
        unsigned n = 1024;

        /* Allocates the cpuset in the right size */

        for (;;) {
                if (!(r = CPU_ALLOC(n)))
                        return NULL;

                if (sched_getaffinity(0, CPU_ALLOC_SIZE(n), r) >= 0) {
                        CPU_ZERO_S(CPU_ALLOC_SIZE(n), r);

                        if (ncpus)
                                *ncpus = n;

                        return r;
                }

                CPU_FREE(r);

                if (errno != EINVAL)
                        return NULL;

                n *= 2;
        }
}

int status_vprintf(const char *status, bool ellipse, bool ephemeral, const char *format, va_list ap) {
        static const char status_indent[] = "         "; /* "[" STATUS "] " */
        _cleanup_free_ char *s = NULL;
        _cleanup_close_ int fd = -1;
        struct iovec iovec[6] = {};
        int n = 0;
        static bool prev_ephemeral;

        assert(format);

        /* This is independent of logging, as status messages are
         * optional and go exclusively to the console. */

        if (vasprintf(&s, format, ap) < 0)
                return log_oom();

        fd = open_terminal("/dev/console", O_WRONLY|O_NOCTTY|O_CLOEXEC);
        if (fd < 0)
                return fd;

        if (ellipse) {
                char *e;
                size_t emax, sl;
                int c;

                c = fd_columns(fd);
                if (c <= 0)
                        c = 80;

                sl = status ? sizeof(status_indent)-1 : 0;

                emax = c - sl - 1;
                if (emax < 3)
                        emax = 3;

                e = ellipsize(s, emax, 75);
                if (e) {
                        free(s);
                        s = e;
                }
        }

        if (prev_ephemeral)
                IOVEC_SET_STRING(iovec[n++], "\r" ANSI_ERASE_TO_END_OF_LINE);
        prev_ephemeral = ephemeral;

        if (status) {
                if (!isempty(status)) {
                        IOVEC_SET_STRING(iovec[n++], "[");
                        IOVEC_SET_STRING(iovec[n++], status);
                        IOVEC_SET_STRING(iovec[n++], "] ");
                } else
                        IOVEC_SET_STRING(iovec[n++], status_indent);
        }

        IOVEC_SET_STRING(iovec[n++], s);
        if (!ephemeral)
                IOVEC_SET_STRING(iovec[n++], "\n");

        if (writev(fd, iovec, n) < 0)
                return -errno;

        return 0;
}

int status_printf(const char *status, bool ellipse, bool ephemeral, const char *format, ...) {
        va_list ap;
        int r;

        assert(format);

        va_start(ap, format);
        r = status_vprintf(status, ellipse, ephemeral, format, ap);
        va_end(ap);

        return r;
}

int status_welcome(void) {
        int r;
        _cleanup_free_ char *pretty_name = NULL, *ansi_color = NULL;

        r = parse_env_file("/etc/os-release", NEWLINE,
                           "PRETTY_NAME", &pretty_name,
                           "ANSI_COLOR", &ansi_color,
                           NULL);
        if (r < 0 && r != -ENOENT)
                log_warning("Failed to read /etc/os-release: %s", strerror(-r));

        return status_printf(NULL, false, false,
                             "\nWelcome to \x1B[%sm%s\x1B[0m!\n",
                             isempty(ansi_color) ? "1" : ansi_color,
                             isempty(pretty_name) ? "Linux" : pretty_name);
}

char *replace_env(const char *format, char **env) {
        enum {
                WORD,
                CURLY,
                VARIABLE
        } state = WORD;

        const char *e, *word = format;
        char *r = NULL, *k;

        assert(format);

        for (e = format; *e; e ++) {

                switch (state) {

                case WORD:
                        if (*e == '$')
                                state = CURLY;
                        break;

                case CURLY:
                        if (*e == '{') {
                                if (!(k = strnappend(r, word, e-word-1)))
                                        goto fail;

                                free(r);
                                r = k;

                                word = e-1;
                                state = VARIABLE;

                        } else if (*e == '$') {
                                if (!(k = strnappend(r, word, e-word)))
                                        goto fail;

                                free(r);
                                r = k;

                                word = e+1;
                                state = WORD;
                        } else
                                state = WORD;
                        break;

                case VARIABLE:
                        if (*e == '}') {
                                const char *t;

                                t = strempty(strv_env_get_n(env, word+2, e-word-2));

                                k = strappend(r, t);
                                if (!k)
                                        goto fail;

                                free(r);
                                r = k;

                                word = e+1;
                                state = WORD;
                        }
                        break;
                }
        }

        if (!(k = strnappend(r, word, e-word)))
                goto fail;

        free(r);
        return k;

fail:
        free(r);
        return NULL;
}

char **replace_env_argv(char **argv, char **env) {
        char **r, **i;
        unsigned k = 0, l = 0;

        l = strv_length(argv);

        if (!(r = new(char*, l+1)))
                return NULL;

        STRV_FOREACH(i, argv) {

                /* If $FOO appears as single word, replace it by the split up variable */
                if ((*i)[0] == '$' && (*i)[1] != '{') {
                        char *e;
                        char **w, **m;
                        unsigned q;

                        e = strv_env_get(env, *i+1);
                        if (e) {

                                if (!(m = strv_split_quoted(e))) {
                                        r[k] = NULL;
                                        strv_free(r);
                                        return NULL;
                                }
                        } else
                                m = NULL;

                        q = strv_length(m);
                        l = l + q - 1;

                        if (!(w = realloc(r, sizeof(char*) * (l+1)))) {
                                r[k] = NULL;
                                strv_free(r);
                                strv_free(m);
                                return NULL;
                        }

                        r = w;
                        if (m) {
                                memcpy(r + k, m, q * sizeof(char*));
                                free(m);
                        }

                        k += q;
                        continue;
                }

                /* If ${FOO} appears as part of a word, replace it by the variable as-is */
                if (!(r[k++] = replace_env(*i, env))) {
                        strv_free(r);
                        return NULL;
                }
        }

        r[k] = NULL;
        return r;
}

int fd_columns(int fd) {
        struct winsize ws = {};

        if (ioctl(fd, TIOCGWINSZ, &ws) < 0)
                return -errno;

        if (ws.ws_col <= 0)
                return -EIO;

        return ws.ws_col;
}

unsigned columns(void) {
        const char *e;
        int c;

        if (_likely_(cached_columns > 0))
                return cached_columns;

        c = 0;
        e = getenv("COLUMNS");
        if (e)
                safe_atoi(e, &c);

        if (c <= 0)
                c = fd_columns(STDOUT_FILENO);

        if (c <= 0)
                c = 80;

        cached_columns = c;
        return c;
}

int fd_lines(int fd) {
        struct winsize ws = {};

        if (ioctl(fd, TIOCGWINSZ, &ws) < 0)
                return -errno;

        if (ws.ws_row <= 0)
                return -EIO;

        return ws.ws_row;
}

unsigned lines(void) {
        const char *e;
        unsigned l;

        if (_likely_(cached_lines > 0))
                return cached_lines;

        l = 0;
        e = getenv("LINES");
        if (e)
                safe_atou(e, &l);

        if (l <= 0)
                l = fd_lines(STDOUT_FILENO);

        if (l <= 0)
                l = 24;

        cached_lines = l;
        return cached_lines;
}

/* intended to be used as a SIGWINCH sighandler */
void columns_lines_cache_reset(int signum) {
        cached_columns = 0;
        cached_lines = 0;
}

bool on_tty(void) {
        static int cached_on_tty = -1;

        if (_unlikely_(cached_on_tty < 0))
                cached_on_tty = isatty(STDOUT_FILENO) > 0;

        return cached_on_tty;
}

int files_same(const char *filea, const char *fileb) {
        struct stat a, b;

        if (stat(filea, &a) < 0)
                return -errno;

        if (stat(fileb, &b) < 0)
                return -errno;

        return a.st_dev == b.st_dev &&
               a.st_ino == b.st_ino;
}

int running_in_chroot(void) {
        int ret;

        ret = files_same("/proc/1/root", "/");
        if (ret < 0)
                return ret;

        return ret == 0;
}

char *ellipsize_mem(const char *s, size_t old_length, size_t new_length, unsigned percent) {
        size_t x;
        char *r;

        assert(s);
        assert(percent <= 100);
        assert(new_length >= 3);

        if (old_length <= 3 || old_length <= new_length)
                return strndup(s, old_length);

        r = new0(char, new_length+1);
        if (!r)
                return NULL;

        x = (new_length * percent) / 100;

        if (x > new_length - 3)
                x = new_length - 3;

        memcpy(r, s, x);
        r[x] = '.';
        r[x+1] = '.';
        r[x+2] = '.';
        memcpy(r + x + 3,
               s + old_length - (new_length - x - 3),
               new_length - x - 3);

        return r;
}

char *ellipsize(const char *s, size_t length, unsigned percent) {
        return ellipsize_mem(s, strlen(s), length, percent);
}

int touch(const char *path) {
        _cleanup_close_ int fd;

        assert(path);

        /* This just opens the file for writing, ensuring it
         * exists. It doesn't call utimensat() the way /usr/bin/touch
         * does it. */

        fd = open(path, O_WRONLY|O_CREAT|O_CLOEXEC|O_NOCTTY, 0644);
        if (fd < 0)
                return -errno;

        return 0;
}

char *unquote(const char *s, const char* quotes) {
        size_t l;
        assert(s);

        /* This is rather stupid, simply removes the heading and
         * trailing quotes if there is one. Doesn't care about
         * escaping or anything. We should make this smarter one
         * day...*/

        l = strlen(s);
        if (l < 2)
                return strdup(s);

        if (strchr(quotes, s[0]) && s[l-1] == s[0])
                return strndup(s+1, l-2);

        return strdup(s);
}

char *normalize_env_assignment(const char *s) {
        _cleanup_free_ char *name = NULL, *value = NULL, *p = NULL;
        char *eq, *r;

        eq = strchr(s, '=');
        if (!eq) {
                char *t;

                r = strdup(s);
                if (!r)
                        return NULL;

                t = strstrip(r);
                if (t == r)
                        return r;

                memmove(r, t, strlen(t) + 1);
                return r;
        }

        name = strndup(s, eq - s);
        if (!name)
                return NULL;

        p = strdup(eq + 1);
        if (!p)
                return NULL;

        value = unquote(strstrip(p), QUOTES);
        if (!value)
                return NULL;

        if (asprintf(&r, "%s=%s", strstrip(name), value) < 0)
                r = NULL;

        return r;
}

int wait_for_terminate(pid_t pid, siginfo_t *status) {
        siginfo_t dummy;

        assert(pid >= 1);

        if (!status)
                status = &dummy;

        for (;;) {
                zero(*status);

                if (waitid(P_PID, pid, status, WEXITED) < 0) {

                        if (errno == EINTR)
                                continue;

                        return -errno;
                }

                return 0;
        }
}

int wait_for_terminate_and_warn(const char *name, pid_t pid) {
        int r;
        siginfo_t status;

        assert(name);
        assert(pid > 1);

        r = wait_for_terminate(pid, &status);
        if (r < 0) {
                log_warning("Failed to wait for %s: %s", name, strerror(-r));
                return r;
        }

        if (status.si_code == CLD_EXITED) {
                if (status.si_status != 0) {
                        log_warning("%s failed with error code %i.", name, status.si_status);
                        return status.si_status;
                }

                log_debug("%s succeeded.", name);
                return 0;

        } else if (status.si_code == CLD_KILLED ||
                   status.si_code == CLD_DUMPED) {

                log_warning("%s terminated by signal %s.", name, signal_to_string(status.si_status));
                return -EPROTO;
        }

        log_warning("%s failed due to unknown reason.", name);
        return -EPROTO;
}

_noreturn_ void freeze(void) {

        /* Make sure nobody waits for us on a socket anymore */
        close_all_fds(NULL, 0);

        sync();

        for (;;)
                pause();
}

bool null_or_empty(struct stat *st) {
        assert(st);

        if (S_ISREG(st->st_mode) && st->st_size <= 0)
                return true;

        if (S_ISCHR(st->st_mode) || S_ISBLK(st->st_mode))
                return true;

        return false;
}

int null_or_empty_path(const char *fn) {
        struct stat st;

        assert(fn);

        if (stat(fn, &st) < 0)
                return -errno;

        return null_or_empty(&st);
}

DIR *xopendirat(int fd, const char *name, int flags) {
        int nfd;
        DIR *d;

        assert(!(flags & O_CREAT));

        nfd = openat(fd, name, O_RDONLY|O_NONBLOCK|O_DIRECTORY|O_CLOEXEC|flags, 0);
        if (nfd < 0)
                return NULL;

        d = fdopendir(nfd);
        if (!d) {
                safe_close(nfd);
                return NULL;
        }

        return d;
}

int signal_from_string_try_harder(const char *s) {
        int signo;
        assert(s);

        signo = signal_from_string(s);
        if (signo <= 0)
                if (startswith(s, "SIG"))
                        return signal_from_string(s+3);

        return signo;
}

static char *tag_to_udev_node(const char *tagvalue, const char *by) {
        _cleanup_free_ char *t = NULL, *u = NULL;
        char *dn;
        size_t enc_len;

        u = unquote(tagvalue, "\"\'");
        if (u == NULL)
                return NULL;

        enc_len = strlen(u) * 4 + 1;
        t = new(char, enc_len);
        if (t == NULL)
                return NULL;

        if (encode_devnode_name(u, t, enc_len) < 0)
                return NULL;

        if (asprintf(&dn, "/dev/disk/by-%s/%s", by, t) < 0)
                return NULL;

        return dn;
}

char *fstab_node_to_udev_node(const char *p) {
        assert(p);

        if (startswith(p, "LABEL="))
                return tag_to_udev_node(p+6, "label");

        if (startswith(p, "UUID="))
                return tag_to_udev_node(p+5, "uuid");

        if (startswith(p, "PARTUUID="))
                return tag_to_udev_node(p+9, "partuuid");

        if (startswith(p, "PARTLABEL="))
                return tag_to_udev_node(p+10, "partlabel");

        return strdup(p);
}

bool tty_is_vc(const char *tty) {
        assert(tty);

        return vtnr_from_tty(tty) >= 0;
}

bool tty_is_console(const char *tty) {
        assert(tty);

        if (startswith(tty, "/dev/"))
                tty += 5;

        return streq(tty, "console");
}

int vtnr_from_tty(const char *tty) {
        int i, r;

        assert(tty);

        if (startswith(tty, "/dev/"))
                tty += 5;

        if (!startswith(tty, "tty") )
                return -EINVAL;

        if (tty[3] < '0' || tty[3] > '9')
                return -EINVAL;

        r = safe_atoi(tty+3, &i);
        if (r < 0)
                return r;

        if (i < 0 || i > 63)
                return -EINVAL;

        return i;
}

char *resolve_dev_console(char **active) {
        char *tty;

        /* Resolve where /dev/console is pointing to, if /sys is actually ours
         * (i.e. not read-only-mounted which is a sign for container setups) */

        if (path_is_read_only_fs("/sys") > 0)
                return NULL;

        if (read_one_line_file("/sys/class/tty/console/active", active) < 0)
                return NULL;

        /* If multiple log outputs are configured the last one is what
         * /dev/console points to */
        tty = strrchr(*active, ' ');
        if (tty)
                tty++;
        else
                tty = *active;

        if (streq(tty, "tty0")) {
                char *tmp;

                /* Get the active VC (e.g. tty1) */
                if (read_one_line_file("/sys/class/tty/tty0/active", &tmp) >= 0) {
                        free(*active);
                        tty = *active = tmp;
                }
        }

        return tty;
}

bool tty_is_vc_resolve(const char *tty) {
        char *active = NULL;
        bool b;

        assert(tty);

        if (startswith(tty, "/dev/"))
                tty += 5;

        if (streq(tty, "console")) {
                tty = resolve_dev_console(&active);
                if (!tty)
                        return false;
        }

        b = tty_is_vc(tty);
        free(active);

        return b;
}

const char *default_term_for_tty(const char *tty) {
        assert(tty);

        return tty_is_vc_resolve(tty) ? "TERM=linux" : "TERM=vt102";
}

bool dirent_is_file(const struct dirent *de) {
        assert(de);

        if (ignore_file(de->d_name))
                return false;

        if (de->d_type != DT_REG &&
            de->d_type != DT_LNK &&
            de->d_type != DT_UNKNOWN)
                return false;

        return true;
}

bool dirent_is_file_with_suffix(const struct dirent *de, const char *suffix) {
        assert(de);

        if (de->d_type != DT_REG &&
            de->d_type != DT_LNK &&
            de->d_type != DT_UNKNOWN)
                return false;

        if (ignore_file_allow_backup(de->d_name))
                return false;

        return endswith(de->d_name, suffix);
}

void execute_directory(const char *directory, DIR *d, usec_t timeout, char *argv[]) {
        pid_t executor_pid;
        int r;

        assert(directory);

        /* Executes all binaries in a directory in parallel and waits
         * for them to finish. Optionally a timeout is applied. */

        executor_pid = fork();
        if (executor_pid < 0) {
                log_error("Failed to fork: %m");
                return;

        } else if (executor_pid == 0) {
                _cleanup_hashmap_free_free_ Hashmap *pids = NULL;
                _cleanup_closedir_ DIR *_d = NULL;
                struct dirent *de;
                sigset_t ss;

                /* We fork this all off from a child process so that
                 * we can somewhat cleanly make use of SIGALRM to set
                 * a time limit */

                reset_all_signal_handlers();

                assert_se(sigemptyset(&ss) == 0);
                assert_se(sigprocmask(SIG_SETMASK, &ss, NULL) == 0);

                assert_se(prctl(PR_SET_PDEATHSIG, SIGTERM) == 0);

                if (!d) {
                        d = _d = opendir(directory);
                        if (!d) {
                                if (errno == ENOENT)
                                        _exit(EXIT_SUCCESS);

                                log_error("Failed to enumerate directory %s: %m", directory);
                                _exit(EXIT_FAILURE);
                        }
                }

                pids = hashmap_new(NULL, NULL);
                if (!pids) {
                        log_oom();
                        _exit(EXIT_FAILURE);
                }

                FOREACH_DIRENT(de, d, break) {
                        _cleanup_free_ char *path = NULL;
                        pid_t pid;

                        if (!dirent_is_file(de))
                                continue;

                        if (asprintf(&path, "%s/%s", directory, de->d_name) < 0) {
                                log_oom();
                                _exit(EXIT_FAILURE);
                        }

                        pid = fork();
                        if (pid < 0) {
                                log_error("Failed to fork: %m");
                                continue;
                        } else if (pid == 0) {
                                char *_argv[2];

                                assert_se(prctl(PR_SET_PDEATHSIG, SIGTERM) == 0);

                                if (!argv) {
                                        _argv[0] = path;
                                        _argv[1] = NULL;
                                        argv = _argv;
                                } else
                                        argv[0] = path;
<<<<<<< HEAD

                                execv(path, argv);
                                log_error("Failed to execute %s: %m", path);
                                _exit(EXIT_FAILURE);
                        }


                        log_debug("Spawned %s as %lu.", path, (long unsigned) pid);

                        r = hashmap_put(pids, UINT_TO_PTR(pid), path);
                        if (r < 0) {
                                log_oom();
                                _exit(EXIT_FAILURE);
                        }

=======

                                execv(path, argv);
                                log_error("Failed to execute %s: %m", path);
                                _exit(EXIT_FAILURE);
                        }


                        log_debug("Spawned %s as %lu.", path, (long unsigned) pid);

                        r = hashmap_put(pids, UINT_TO_PTR(pid), path);
                        if (r < 0) {
                                log_oom();
                                _exit(EXIT_FAILURE);
                        }

>>>>>>> bae6de7f
                        path = NULL;
                }

                /* Abort execution of this process after the
                 * timout. We simply rely on SIGALRM as default action
                 * terminating the process, and turn on alarm(). */

                if (timeout != (usec_t) -1)
                        alarm((timeout + USEC_PER_SEC - 1) / USEC_PER_SEC);
<<<<<<< HEAD

                while (!hashmap_isempty(pids)) {
                        _cleanup_free_ char *path = NULL;
                        pid_t pid;

                        pid = PTR_TO_UINT(hashmap_first_key(pids));
                        assert(pid > 0);

                        path = hashmap_remove(pids, UINT_TO_PTR(pid));
                        assert(path);

=======

                while (!hashmap_isempty(pids)) {
                        _cleanup_free_ char *path = NULL;
                        pid_t pid;

                        pid = PTR_TO_UINT(hashmap_first_key(pids));
                        assert(pid > 0);

                        path = hashmap_remove(pids, UINT_TO_PTR(pid));
                        assert(path);

>>>>>>> bae6de7f
                        wait_for_terminate_and_warn(path, pid);
                }

                _exit(EXIT_SUCCESS);
        }

        wait_for_terminate_and_warn(directory, executor_pid);
}

int kill_and_sigcont(pid_t pid, int sig) {
        int r;

        r = kill(pid, sig) < 0 ? -errno : 0;

        if (r >= 0)
                kill(pid, SIGCONT);

        return r;
}

bool nulstr_contains(const char*nulstr, const char *needle) {
        const char *i;

        if (!nulstr)
                return false;

        NULSTR_FOREACH(i, nulstr)
                if (streq(i, needle))
                        return true;

        return false;
}

bool plymouth_running(void) {
        return access("/run/plymouth/pid", F_OK) >= 0;
}

char* strshorten(char *s, size_t l) {
        assert(s);

        if (l < strlen(s))
                s[l] = 0;

        return s;
}

static bool hostname_valid_char(char c) {
        return
                (c >= 'a' && c <= 'z') ||
                (c >= 'A' && c <= 'Z') ||
                (c >= '0' && c <= '9') ||
                c == '-' ||
                c == '_' ||
                c == '.';
}

bool hostname_is_valid(const char *s) {
        const char *p;
        bool dot;

        if (isempty(s))
                return false;

        for (p = s, dot = true; *p; p++) {
                if (*p == '.') {
                        if (dot)
                                return false;

                        dot = true;
                } else {
                        if (!hostname_valid_char(*p))
                                return false;

                        dot = false;
                }
        }

        if (dot)
                return false;

        if (p-s > HOST_NAME_MAX)
                return false;

        return true;
}

char* hostname_cleanup(char *s, bool lowercase) {
        char *p, *d;
        bool dot;

        for (p = s, d = s, dot = true; *p; p++) {
                if (*p == '.') {
                        if (dot)
                                continue;

                        *(d++) = '.';
                        dot = true;
                } else if (hostname_valid_char(*p)) {
                        *(d++) = lowercase ? tolower(*p) : *p;
                        dot = false;
                }

        }

        if (dot && d > s)
                d[-1] = 0;
        else
                *d = 0;

        strshorten(s, HOST_NAME_MAX);

        return s;
}

int pipe_eof(int fd) {
        int r;
        struct pollfd pollfd = {
                .fd = fd,
                .events = POLLIN|POLLHUP,
        };

        r = poll(&pollfd, 1, 0);
        if (r < 0)
                return -errno;

        if (r == 0)
                return 0;

        return pollfd.revents & POLLHUP;
}

int fd_wait_for_event(int fd, int event, usec_t t) {
        int r;
        struct pollfd pollfd = {
                .fd = fd,
                .events = event,
        };

        r = poll(&pollfd, 1, t == (usec_t) -1 ? -1 : (int) (t / USEC_PER_MSEC));
        if (r < 0)
                return -errno;

        if (r == 0)
                return 0;

        return pollfd.revents;
}

int fopen_temporary(const char *path, FILE **_f, char **_temp_path) {
        FILE *f;
        char *t;
        const char *fn;
        size_t k;
        int fd;

        assert(path);
        assert(_f);
        assert(_temp_path);

        t = new(char, strlen(path) + 1 + 6 + 1);
        if (!t)
                return -ENOMEM;

        fn = path_get_file_name(path);
        k = fn-path;
        memcpy(t, path, k);
        t[k] = '.';
        stpcpy(stpcpy(t+k+1, fn), "XXXXXX");

        fd = mkostemp(t, O_WRONLY|O_CLOEXEC);
        if (fd < 0) {
                free(t);
                return -errno;
        }

        f = fdopen(fd, "we");
        if (!f) {
                unlink(t);
                free(t);
                return -errno;
        }

        *_f = f;
        *_temp_path = t;

        return 0;
}

int terminal_vhangup_fd(int fd) {
        assert(fd >= 0);

        if (ioctl(fd, TIOCVHANGUP) < 0)
                return -errno;

        return 0;
}

int terminal_vhangup(const char *name) {
        _cleanup_close_ int fd;

        fd = open_terminal(name, O_RDWR|O_NOCTTY|O_CLOEXEC);
        if (fd < 0)
                return fd;

        return terminal_vhangup_fd(fd);
}

int vt_disallocate(const char *name) {
        int fd, r;
        unsigned u;

        /* Deallocate the VT if possible. If not possible
         * (i.e. because it is the active one), at least clear it
         * entirely (including the scrollback buffer) */

        if (!startswith(name, "/dev/"))
                return -EINVAL;

        if (!tty_is_vc(name)) {
                /* So this is not a VT. I guess we cannot deallocate
                 * it then. But let's at least clear the screen */

                fd = open_terminal(name, O_RDWR|O_NOCTTY|O_CLOEXEC);
                if (fd < 0)
                        return fd;

                loop_write(fd,
                           "\033[r"    /* clear scrolling region */
                           "\033[H"    /* move home */
                           "\033[2J",  /* clear screen */
                           10, false);
                safe_close(fd);

                return 0;
        }

        if (!startswith(name, "/dev/tty"))
                return -EINVAL;

        r = safe_atou(name+8, &u);
        if (r < 0)
                return r;

        if (u <= 0)
                return -EINVAL;

        /* Try to deallocate */
        fd = open_terminal("/dev/tty0", O_RDWR|O_NOCTTY|O_CLOEXEC);
        if (fd < 0)
                return fd;

        r = ioctl(fd, VT_DISALLOCATE, u);
        safe_close(fd);

        if (r >= 0)
                return 0;

        if (errno != EBUSY)
                return -errno;

        /* Couldn't deallocate, so let's clear it fully with
         * scrollback */
        fd = open_terminal(name, O_RDWR|O_NOCTTY|O_CLOEXEC);
        if (fd < 0)
                return fd;

        loop_write(fd,
                   "\033[r"   /* clear scrolling region */
                   "\033[H"   /* move home */
                   "\033[3J", /* clear screen including scrollback, requires Linux 2.6.40 */
                   10, false);
        safe_close(fd);

        return 0;
}

int copy_file(const char *from, const char *to) {
        int r, fdf, fdt;

        assert(from);
        assert(to);

        fdf = open(from, O_RDONLY|O_CLOEXEC|O_NOCTTY);
        if (fdf < 0)
                return -errno;

        fdt = open(to, O_WRONLY|O_CREAT|O_EXCL|O_CLOEXEC|O_NOCTTY, 0644);
        if (fdt < 0) {
                safe_close(fdf);
                return -errno;
        }

        for (;;) {
                char buf[PIPE_BUF];
                ssize_t n, k;

                n = read(fdf, buf, sizeof(buf));
                if (n < 0) {
                        r = -errno;

                        safe_close(fdf);
                        close_nointr(fdt);
                        unlink(to);

                        return r;
                }

                if (n == 0)
                        break;

                errno = 0;
                k = loop_write(fdt, buf, n, false);
                if (n != k) {
                        r = k < 0 ? k : (errno ? -errno : -EIO);

                        safe_close(fdf);
                        close_nointr(fdt);

                        unlink(to);
                        return r;
                }
        }

        safe_close(fdf);
        r = close_nointr(fdt);

        if (r < 0) {
                unlink(to);
                return r;
        }

        return 0;
}

int symlink_atomic(const char *from, const char *to) {
        char *x;
        _cleanup_free_ char *t;
        const char *fn;
        size_t k;
        unsigned long long ull;
        unsigned i;
        int r;

        assert(from);
        assert(to);

        t = new(char, strlen(to) + 1 + 16 + 1);
        if (!t)
                return -ENOMEM;

        fn = path_get_file_name(to);
        k = fn-to;
        memcpy(t, to, k);
        t[k] = '.';
        x = stpcpy(t+k+1, fn);

        ull = random_ull();
        for (i = 0; i < 16; i++) {
                *(x++) = hexchar(ull & 0xF);
                ull >>= 4;
        }

        *x = 0;

        if (symlink(from, t) < 0)
                return -errno;

        if (rename(t, to) < 0) {
                r = -errno;
                unlink(t);
                return r;
        }

        return 0;
}

bool display_is_local(const char *display) {
        assert(display);

        return
                display[0] == ':' &&
                display[1] >= '0' &&
                display[1] <= '9';
}

int socket_from_display(const char *display, char **path) {
        size_t k;
        char *f, *c;

        assert(display);
        assert(path);

        if (!display_is_local(display))
                return -EINVAL;

        k = strspn(display+1, "0123456789");

        f = new(char, sizeof("/tmp/.X11-unix/X") + k);
        if (!f)
                return -ENOMEM;

        c = stpcpy(f, "/tmp/.X11-unix/X");
        memcpy(c, display+1, k);
        c[k] = 0;

        *path = f;

        return 0;
}

int get_user_creds(
                const char **username,
                uid_t *uid, gid_t *gid,
                const char **home,
                const char **shell) {

        struct passwd *p;
        uid_t u;

        assert(username);
        assert(*username);

        /* We enforce some special rules for uid=0: in order to avoid
         * NSS lookups for root we hardcode its data. */

        if (streq(*username, "root") || streq(*username, "0")) {
                *username = "root";

                if (uid)
                        *uid = 0;

                if (gid)
                        *gid = 0;

                if (home)
                        *home = "/root";

                if (shell)
                        *shell = "/bin/sh";

                return 0;
        }

        if (parse_uid(*username, &u) >= 0) {
                errno = 0;
                p = getpwuid(u);

                /* If there are multiple users with the same id, make
                 * sure to leave $USER to the configured value instead
                 * of the first occurrence in the database. However if
                 * the uid was configured by a numeric uid, then let's
                 * pick the real username from /etc/passwd. */
                if (p)
                        *username = p->pw_name;
        } else {
                errno = 0;
                p = getpwnam(*username);
        }

        if (!p)
                return errno > 0 ? -errno : -ESRCH;

        if (uid)
                *uid = p->pw_uid;

        if (gid)
                *gid = p->pw_gid;

        if (home)
                *home = p->pw_dir;

        if (shell)
                *shell = p->pw_shell;

        return 0;
}

char* uid_to_name(uid_t uid) {
        struct passwd *p;
        char *r;

        if (uid == 0)
                return strdup("root");

        p = getpwuid(uid);
        if (p)
                return strdup(p->pw_name);

        if (asprintf(&r, "%lu", (unsigned long) uid) < 0)
                return NULL;

        return r;
}

char* gid_to_name(gid_t gid) {
        struct group *p;
        char *r;

        if (gid == 0)
                return strdup("root");

        p = getgrgid(gid);
        if (p)
                return strdup(p->gr_name);

        if (asprintf(&r, "%lu", (unsigned long) gid) < 0)
                return NULL;

        return r;
}

int get_group_creds(const char **groupname, gid_t *gid) {
        struct group *g;
        gid_t id;

        assert(groupname);

        /* We enforce some special rules for gid=0: in order to avoid
         * NSS lookups for root we hardcode its data. */

        if (streq(*groupname, "root") || streq(*groupname, "0")) {
                *groupname = "root";

                if (gid)
                        *gid = 0;

                return 0;
        }

        if (parse_gid(*groupname, &id) >= 0) {
                errno = 0;
                g = getgrgid(id);

                if (g)
                        *groupname = g->gr_name;
        } else {
                errno = 0;
                g = getgrnam(*groupname);
        }

        if (!g)
                return errno > 0 ? -errno : -ESRCH;

        if (gid)
                *gid = g->gr_gid;

        return 0;
}

int in_gid(gid_t gid) {
        gid_t *gids;
        int ngroups_max, r, i;

        if (getgid() == gid)
                return 1;

        if (getegid() == gid)
                return 1;

        ngroups_max = sysconf(_SC_NGROUPS_MAX);
        assert(ngroups_max > 0);

        gids = alloca(sizeof(gid_t) * ngroups_max);

        r = getgroups(ngroups_max, gids);
        if (r < 0)
                return -errno;

        for (i = 0; i < r; i++)
                if (gids[i] == gid)
                        return 1;

        return 0;
}

int in_group(const char *name) {
        int r;
        gid_t gid;

        r = get_group_creds(&name, &gid);
        if (r < 0)
                return r;

        return in_gid(gid);
}

int glob_exists(const char *path) {
        _cleanup_globfree_ glob_t g = {};
        int k;

        assert(path);

        errno = 0;
        k = glob(path, GLOB_NOSORT|GLOB_BRACE, NULL, &g);

        if (k == GLOB_NOMATCH)
                return 0;
        else if (k == GLOB_NOSPACE)
                return -ENOMEM;
        else if (k == 0)
                return !strv_isempty(g.gl_pathv);
        else
                return errno ? -errno : -EIO;
}

int glob_extend(char ***strv, const char *path) {
        _cleanup_globfree_ glob_t g = {};
        int k;
        char **p;

        errno = 0;
        k = glob(path, GLOB_NOSORT|GLOB_BRACE, NULL, &g);

        if (k == GLOB_NOMATCH)
                return -ENOENT;
        else if (k == GLOB_NOSPACE)
                return -ENOMEM;
        else if (k != 0 || strv_isempty(g.gl_pathv))
                return errno ? -errno : -EIO;

        STRV_FOREACH(p, g.gl_pathv) {
                k = strv_extend(strv, *p);
                if (k < 0)
                        break;
        }

        return k;
}

int dirent_ensure_type(DIR *d, struct dirent *de) {
        struct stat st;

        assert(d);
        assert(de);

        if (de->d_type != DT_UNKNOWN)
                return 0;

        if (fstatat(dirfd(d), de->d_name, &st, AT_SYMLINK_NOFOLLOW) < 0)
                return -errno;

        de->d_type =
                S_ISREG(st.st_mode)  ? DT_REG  :
                S_ISDIR(st.st_mode)  ? DT_DIR  :
                S_ISLNK(st.st_mode)  ? DT_LNK  :
                S_ISFIFO(st.st_mode) ? DT_FIFO :
                S_ISSOCK(st.st_mode) ? DT_SOCK :
                S_ISCHR(st.st_mode)  ? DT_CHR  :
                S_ISBLK(st.st_mode)  ? DT_BLK  :
                                       DT_UNKNOWN;

        return 0;
}

int get_files_in_directory(const char *path, char ***list) {
        _cleanup_closedir_ DIR *d = NULL;
        size_t bufsize = 0, n = 0;
        _cleanup_strv_free_ char **l = NULL;

        assert(path);

        /* Returns all files in a directory in *list, and the number
         * of files as return value. If list is NULL returns only the
         * number. */

        d = opendir(path);
        if (!d)
                return -errno;

        for (;;) {
                struct dirent *de;
                union dirent_storage buf;
                int k;

                k = readdir_r(d, &buf.de, &de);
                assert(k >= 0);
                if (k > 0)
                        return -k;
                if (!de)
                        break;

                dirent_ensure_type(d, de);

                if (!dirent_is_file(de))
                        continue;

                if (list) {
                        /* one extra slot is needed for the terminating NULL */
                        if (!GREEDY_REALLOC(l, bufsize, n + 2))
                                return -ENOMEM;

                        l[n] = strdup(de->d_name);
                        if (!l[n])
                                return -ENOMEM;

                        l[++n] = NULL;
                } else
                        n++;
        }

        if (list) {
                *list = l;
                l = NULL; /* avoid freeing */
        }

        return n;
}

char *strjoin(const char *x, ...) {
        va_list ap;
        size_t l;
        char *r, *p;

        va_start(ap, x);

        if (x) {
                l = strlen(x);

                for (;;) {
                        const char *t;
                        size_t n;

                        t = va_arg(ap, const char *);
                        if (!t)
                                break;

                        n = strlen(t);
                        if (n > ((size_t) -1) - l) {
                                va_end(ap);
                                return NULL;
                        }

                        l += n;
                }
        } else
                l = 0;

        va_end(ap);

        r = new(char, l+1);
        if (!r)
                return NULL;

        if (x) {
                p = stpcpy(r, x);

                va_start(ap, x);

                for (;;) {
                        const char *t;

                        t = va_arg(ap, const char *);
                        if (!t)
                                break;

                        p = stpcpy(p, t);
                }

                va_end(ap);
        } else
                r[0] = 0;

        return r;
}

bool is_main_thread(void) {
        static __thread int cached = 0;

        if (_unlikely_(cached == 0))
                cached = getpid() == gettid() ? 1 : -1;

        return cached > 0;
}

int block_get_whole_disk(dev_t d, dev_t *ret) {
        char *p, *s;
        int r;
        unsigned n, m;

        assert(ret);

        /* If it has a queue this is good enough for us */
        if (asprintf(&p, "/sys/dev/block/%u:%u/queue", major(d), minor(d)) < 0)
                return -ENOMEM;

        r = access(p, F_OK);
        free(p);

        if (r >= 0) {
                *ret = d;
                return 0;
        }

        /* If it is a partition find the originating device */
        if (asprintf(&p, "/sys/dev/block/%u:%u/partition", major(d), minor(d)) < 0)
                return -ENOMEM;

        r = access(p, F_OK);
        free(p);

        if (r < 0)
                return -ENOENT;

        /* Get parent dev_t */
        if (asprintf(&p, "/sys/dev/block/%u:%u/../dev", major(d), minor(d)) < 0)
                return -ENOMEM;

        r = read_one_line_file(p, &s);
        free(p);

        if (r < 0)
                return r;

        r = sscanf(s, "%u:%u", &m, &n);
        free(s);

        if (r != 2)
                return -EINVAL;

        /* Only return this if it is really good enough for us. */
        if (asprintf(&p, "/sys/dev/block/%u:%u/queue", m, n) < 0)
                return -ENOMEM;

        r = access(p, F_OK);
        free(p);

        if (r >= 0) {
                *ret = makedev(m, n);
                return 0;
        }

        return -ENOENT;
}

int file_is_priv_sticky(const char *p) {
        struct stat st;

        assert(p);

        if (lstat(p, &st) < 0)
                return -errno;

        return
                (st.st_uid == 0 || st.st_uid == getuid()) &&
                (st.st_mode & S_ISVTX);
}

static const char *const ioprio_class_table[] = {
        [IOPRIO_CLASS_NONE] = "none",
        [IOPRIO_CLASS_RT] = "realtime",
        [IOPRIO_CLASS_BE] = "best-effort",
        [IOPRIO_CLASS_IDLE] = "idle"
};

DEFINE_STRING_TABLE_LOOKUP_WITH_FALLBACK(ioprio_class, int, INT_MAX);

static const char *const sigchld_code_table[] = {
        [CLD_EXITED] = "exited",
        [CLD_KILLED] = "killed",
        [CLD_DUMPED] = "dumped",
        [CLD_TRAPPED] = "trapped",
        [CLD_STOPPED] = "stopped",
        [CLD_CONTINUED] = "continued",
};

DEFINE_STRING_TABLE_LOOKUP(sigchld_code, int);

static const char *const log_facility_unshifted_table[LOG_NFACILITIES] = {
        [LOG_FAC(LOG_KERN)] = "kern",
        [LOG_FAC(LOG_USER)] = "user",
        [LOG_FAC(LOG_MAIL)] = "mail",
        [LOG_FAC(LOG_DAEMON)] = "daemon",
        [LOG_FAC(LOG_AUTH)] = "auth",
        [LOG_FAC(LOG_SYSLOG)] = "syslog",
        [LOG_FAC(LOG_LPR)] = "lpr",
        [LOG_FAC(LOG_NEWS)] = "news",
        [LOG_FAC(LOG_UUCP)] = "uucp",
        [LOG_FAC(LOG_CRON)] = "cron",
        [LOG_FAC(LOG_AUTHPRIV)] = "authpriv",
        [LOG_FAC(LOG_FTP)] = "ftp",
        [LOG_FAC(LOG_LOCAL0)] = "local0",
        [LOG_FAC(LOG_LOCAL1)] = "local1",
        [LOG_FAC(LOG_LOCAL2)] = "local2",
        [LOG_FAC(LOG_LOCAL3)] = "local3",
        [LOG_FAC(LOG_LOCAL4)] = "local4",
        [LOG_FAC(LOG_LOCAL5)] = "local5",
        [LOG_FAC(LOG_LOCAL6)] = "local6",
        [LOG_FAC(LOG_LOCAL7)] = "local7"
};

DEFINE_STRING_TABLE_LOOKUP_WITH_FALLBACK(log_facility_unshifted, int, LOG_FAC(~0));

static const char *const log_level_table[] = {
        [LOG_EMERG] = "emerg",
        [LOG_ALERT] = "alert",
        [LOG_CRIT] = "crit",
        [LOG_ERR] = "err",
        [LOG_WARNING] = "warning",
        [LOG_NOTICE] = "notice",
        [LOG_INFO] = "info",
        [LOG_DEBUG] = "debug"
};

DEFINE_STRING_TABLE_LOOKUP_WITH_FALLBACK(log_level, int, LOG_DEBUG);

static const char* const sched_policy_table[] = {
        [SCHED_OTHER] = "other",
        [SCHED_BATCH] = "batch",
        [SCHED_IDLE] = "idle",
        [SCHED_FIFO] = "fifo",
        [SCHED_RR] = "rr"
};

DEFINE_STRING_TABLE_LOOKUP_WITH_FALLBACK(sched_policy, int, INT_MAX);

static const char* const rlimit_table[] = {
        [RLIMIT_CPU] = "LimitCPU",
        [RLIMIT_FSIZE] = "LimitFSIZE",
        [RLIMIT_DATA] = "LimitDATA",
        [RLIMIT_STACK] = "LimitSTACK",
        [RLIMIT_CORE] = "LimitCORE",
        [RLIMIT_RSS] = "LimitRSS",
        [RLIMIT_NOFILE] = "LimitNOFILE",
        [RLIMIT_AS] = "LimitAS",
        [RLIMIT_NPROC] = "LimitNPROC",
        [RLIMIT_MEMLOCK] = "LimitMEMLOCK",
        [RLIMIT_LOCKS] = "LimitLOCKS",
        [RLIMIT_SIGPENDING] = "LimitSIGPENDING",
        [RLIMIT_MSGQUEUE] = "LimitMSGQUEUE",
        [RLIMIT_NICE] = "LimitNICE",
        [RLIMIT_RTPRIO] = "LimitRTPRIO",
        [RLIMIT_RTTIME] = "LimitRTTIME"
};

DEFINE_STRING_TABLE_LOOKUP(rlimit, int);

static const char* const ip_tos_table[] = {
        [IPTOS_LOWDELAY] = "low-delay",
        [IPTOS_THROUGHPUT] = "throughput",
        [IPTOS_RELIABILITY] = "reliability",
        [IPTOS_LOWCOST] = "low-cost",
};

DEFINE_STRING_TABLE_LOOKUP_WITH_FALLBACK(ip_tos, int, 0xff);

static const char *const __signal_table[] = {
        [SIGHUP] = "HUP",
        [SIGINT] = "INT",
        [SIGQUIT] = "QUIT",
        [SIGILL] = "ILL",
        [SIGTRAP] = "TRAP",
        [SIGABRT] = "ABRT",
        [SIGBUS] = "BUS",
        [SIGFPE] = "FPE",
        [SIGKILL] = "KILL",
        [SIGUSR1] = "USR1",
        [SIGSEGV] = "SEGV",
        [SIGUSR2] = "USR2",
        [SIGPIPE] = "PIPE",
        [SIGALRM] = "ALRM",
        [SIGTERM] = "TERM",
#ifdef SIGSTKFLT
        [SIGSTKFLT] = "STKFLT",  /* Linux on SPARC doesn't know SIGSTKFLT */
#endif
        [SIGCHLD] = "CHLD",
        [SIGCONT] = "CONT",
        [SIGSTOP] = "STOP",
        [SIGTSTP] = "TSTP",
        [SIGTTIN] = "TTIN",
        [SIGTTOU] = "TTOU",
        [SIGURG] = "URG",
        [SIGXCPU] = "XCPU",
        [SIGXFSZ] = "XFSZ",
        [SIGVTALRM] = "VTALRM",
        [SIGPROF] = "PROF",
        [SIGWINCH] = "WINCH",
        [SIGIO] = "IO",
        [SIGPWR] = "PWR",
        [SIGSYS] = "SYS"
};

DEFINE_PRIVATE_STRING_TABLE_LOOKUP(__signal, int);

const char *signal_to_string(int signo) {
        static __thread char buf[sizeof("RTMIN+")-1 + DECIMAL_STR_MAX(int) + 1];
        const char *name;

        name = __signal_to_string(signo);
        if (name)
                return name;

        if (signo >= SIGRTMIN && signo <= SIGRTMAX)
                snprintf(buf, sizeof(buf), "RTMIN+%d", signo - SIGRTMIN);
        else
                snprintf(buf, sizeof(buf), "%d", signo);

        return buf;
}

int signal_from_string(const char *s) {
        int signo;
        int offset = 0;
        unsigned u;

        signo = __signal_from_string(s);
        if (signo > 0)
                return signo;

        if (startswith(s, "RTMIN+")) {
                s += 6;
                offset = SIGRTMIN;
        }
        if (safe_atou(s, &u) >= 0) {
                signo = (int) u + offset;
                if (signo > 0 && signo < _NSIG)
                        return signo;
        }
        return -1;
}

bool kexec_loaded(void) {
       bool loaded = false;
       char *s;

       if (read_one_line_file("/sys/kernel/kexec_loaded", &s) >= 0) {
               if (s[0] == '1')
                       loaded = true;
               free(s);
       }
       return loaded;
}

int strdup_or_null(const char *a, char **b) {
        char *c;

        assert(b);

        if (!a) {
                *b = NULL;
                return 0;
        }

        c = strdup(a);
        if (!c)
                return -ENOMEM;

        *b = c;
        return 0;
}

int prot_from_flags(int flags) {

        switch (flags & O_ACCMODE) {

        case O_RDONLY:
                return PROT_READ;

        case O_WRONLY:
                return PROT_WRITE;

        case O_RDWR:
                return PROT_READ|PROT_WRITE;

        default:
                return -EINVAL;
        }
}

char *format_bytes(char *buf, size_t l, off_t t) {
        unsigned i;

        static const struct {
                const char *suffix;
                off_t factor;
        } table[] = {
                { "E", 1024ULL*1024ULL*1024ULL*1024ULL*1024ULL*1024ULL },
                { "P", 1024ULL*1024ULL*1024ULL*1024ULL*1024ULL },
                { "T", 1024ULL*1024ULL*1024ULL*1024ULL },
                { "G", 1024ULL*1024ULL*1024ULL },
                { "M", 1024ULL*1024ULL },
                { "K", 1024ULL },
        };

        for (i = 0; i < ELEMENTSOF(table); i++) {

                if (t >= table[i].factor) {
                        snprintf(buf, l,
                                 "%llu.%llu%s",
                                 (unsigned long long) (t / table[i].factor),
                                 (unsigned long long) (((t*10ULL) / table[i].factor) % 10ULL),
                                 table[i].suffix);

                        goto finish;
                }
        }

        snprintf(buf, l, "%lluB", (unsigned long long) t);

finish:
        buf[l-1] = 0;
        return buf;

}

void* memdup(const void *p, size_t l) {
        void *r;

        assert(p);

        r = malloc(l);
        if (!r)
                return NULL;

        memcpy(r, p, l);
        return r;
}

int fd_inc_sndbuf(int fd, size_t n) {
        int r, value;
        socklen_t l = sizeof(value);

        r = getsockopt(fd, SOL_SOCKET, SO_SNDBUF, &value, &l);
        if (r >= 0 && l == sizeof(value) && (size_t) value >= n*2)
                return 0;

        /* If we have the privileges we will ignore the kernel limit. */

        value = (int) n;
        if (setsockopt(fd, SOL_SOCKET, SO_SNDBUFFORCE, &value, sizeof(value)) < 0)
                if (setsockopt(fd, SOL_SOCKET, SO_SNDBUF, &value, sizeof(value)) < 0)
                        return -errno;

        return 1;
}

int fd_inc_rcvbuf(int fd, size_t n) {
        int r, value;
        socklen_t l = sizeof(value);

        r = getsockopt(fd, SOL_SOCKET, SO_RCVBUF, &value, &l);
        if (r >= 0 && l == sizeof(value) && (size_t) value >= n*2)
                return 0;

        /* If we have the privileges we will ignore the kernel limit. */

        value = (int) n;
        if (setsockopt(fd, SOL_SOCKET, SO_RCVBUFFORCE, &value, sizeof(value)) < 0)
                if (setsockopt(fd, SOL_SOCKET, SO_RCVBUF, &value, sizeof(value)) < 0)
                        return -errno;
        return 1;
}

int fork_agent(pid_t *pid, const int except[], unsigned n_except, const char *path, ...) {
        pid_t parent_pid, agent_pid;
        int fd;
        bool stdout_is_tty, stderr_is_tty;
        unsigned n, i;
        va_list ap;
        char **l;

        assert(pid);
        assert(path);

        parent_pid = getpid();

        /* Spawns a temporary TTY agent, making sure it goes away when
         * we go away */

        agent_pid = fork();
        if (agent_pid < 0)
                return -errno;

        if (agent_pid != 0) {
                *pid = agent_pid;
                return 0;
        }

        /* In the child:
         *
         * Make sure the agent goes away when the parent dies */
        if (prctl(PR_SET_PDEATHSIG, SIGTERM) < 0)
                _exit(EXIT_FAILURE);

        /* Check whether our parent died before we were able
         * to set the death signal */
        if (getppid() != parent_pid)
                _exit(EXIT_SUCCESS);

        /* Don't leak fds to the agent */
        close_all_fds(except, n_except);

        stdout_is_tty = isatty(STDOUT_FILENO);
        stderr_is_tty = isatty(STDERR_FILENO);

        if (!stdout_is_tty || !stderr_is_tty) {
                /* Detach from stdout/stderr. and reopen
                 * /dev/tty for them. This is important to
                 * ensure that when systemctl is started via
                 * popen() or a similar call that expects to
                 * read EOF we actually do generate EOF and
                 * not delay this indefinitely by because we
                 * keep an unused copy of stdin around. */
                fd = open("/dev/tty", O_WRONLY);
                if (fd < 0) {
                        log_error("Failed to open /dev/tty: %m");
                        _exit(EXIT_FAILURE);
                }

                if (!stdout_is_tty)
                        dup2(fd, STDOUT_FILENO);

                if (!stderr_is_tty)
                        dup2(fd, STDERR_FILENO);

                if (fd > 2)
                        close(fd);
        }

        /* Count arguments */
        va_start(ap, path);
        for (n = 0; va_arg(ap, char*); n++)
                ;
        va_end(ap);

        /* Allocate strv */
        l = alloca(sizeof(char *) * (n + 1));

        /* Fill in arguments */
        va_start(ap, path);
        for (i = 0; i <= n; i++)
                l[i] = va_arg(ap, char*);
        va_end(ap);

        execv(path, l);
        _exit(EXIT_FAILURE);
}

int setrlimit_closest(int resource, const struct rlimit *rlim) {
        struct rlimit highest, fixed;

        assert(rlim);

        if (setrlimit(resource, rlim) >= 0)
                return 0;

        if (errno != EPERM)
                return -errno;

        /* So we failed to set the desired setrlimit, then let's try
         * to get as close as we can */
        assert_se(getrlimit(resource, &highest) == 0);

        fixed.rlim_cur = MIN(rlim->rlim_cur, highest.rlim_max);
        fixed.rlim_max = MIN(rlim->rlim_max, highest.rlim_max);

        if (setrlimit(resource, &fixed) < 0)
                return -errno;

        return 0;
}

int getenv_for_pid(pid_t pid, const char *field, char **_value) {
        _cleanup_fclose_ FILE *f = NULL;
        char *value = NULL;
        int r;
        bool done = false;
        size_t l;
        const char *path;

        assert(pid >= 0);
        assert(field);
        assert(_value);

        if (pid == 0)
                path = "/proc/self/environ";
        else
                path = procfs_file_alloca(pid, "environ");

        f = fopen(path, "re");
        if (!f)
                return -errno;

        l = strlen(field);
        r = 0;

        do {
                char line[LINE_MAX];
                unsigned i;

                for (i = 0; i < sizeof(line)-1; i++) {
                        int c;

                        c = getc(f);
                        if (_unlikely_(c == EOF)) {
                                done = true;
                                break;
                        } else if (c == 0)
                                break;

                        line[i] = c;
                }
                line[i] = 0;

                if (memcmp(line, field, l) == 0 && line[l] == '=') {
                        value = strdup(line + l + 1);
                        if (!value)
                                return -ENOMEM;

                        r = 1;
                        break;
                }

        } while (!done);

        *_value = value;
        return r;
}

bool is_valid_documentation_url(const char *url) {
        assert(url);

        if (startswith(url, "http://") && url[7])
                return true;

        if (startswith(url, "https://") && url[8])
                return true;

        if (startswith(url, "file:") && url[5])
                return true;

        if (startswith(url, "info:") && url[5])
                return true;

        if (startswith(url, "man:") && url[4])
                return true;

        return false;
}

bool in_initrd(void) {
        static __thread int saved = -1;
        struct statfs s;

        if (saved >= 0)
                return saved;

        /* We make two checks here:
         *
         * 1. the flag file /etc/initrd-release must exist
         * 2. the root file system must be a memory file system
         *
         * The second check is extra paranoia, since misdetecting an
         * initrd can have bad bad consequences due the initrd
         * emptying when transititioning to the main systemd.
         */

        saved = access("/etc/initrd-release", F_OK) >= 0 &&
                statfs("/", &s) >= 0 &&
                is_temporary_fs(&s);

        return saved;
}

void warn_melody(void) {
        _cleanup_close_ int fd = -1;

        fd = open("/dev/console", O_WRONLY|O_CLOEXEC|O_NOCTTY);
        if (fd < 0)
                return;

        /* Yeah, this is synchronous. Kinda sucks. But well... */

        ioctl(fd, KIOCSOUND, (int)(1193180/440));
        usleep(125*USEC_PER_MSEC);

        ioctl(fd, KIOCSOUND, (int)(1193180/220));
        usleep(125*USEC_PER_MSEC);

        ioctl(fd, KIOCSOUND, (int)(1193180/220));
        usleep(125*USEC_PER_MSEC);

        ioctl(fd, KIOCSOUND, 0);
}

int make_console_stdio(void) {
        int fd, r;

        /* Make /dev/console the controlling terminal and stdin/stdout/stderr */

        fd = acquire_terminal("/dev/console", false, true, true, (usec_t) -1);
        if (fd < 0) {
                log_error("Failed to acquire terminal: %s", strerror(-fd));
                return fd;
        }

        r = make_stdio(fd);
        if (r < 0) {
                log_error("Failed to duplicate terminal fd: %s", strerror(-r));
                return r;
        }

        return 0;
}

int get_home_dir(char **_h) {
        char *h;
        const char *e;
        uid_t u;
        struct passwd *p;

        assert(_h);

        /* Take the user specified one */
        e = getenv("HOME");
        if (e) {
                h = strdup(e);
                if (!h)
                        return -ENOMEM;

                *_h = h;
                return 0;
        }

        /* Hardcode home directory for root to avoid NSS */
        u = getuid();
        if (u == 0) {
                h = strdup("/root");
                if (!h)
                        return -ENOMEM;

                *_h = h;
                return 0;
        }

        /* Check the database... */
        errno = 0;
        p = getpwuid(u);
        if (!p)
                return errno > 0 ? -errno : -ESRCH;

        if (!path_is_absolute(p->pw_dir))
                return -EINVAL;

        h = strdup(p->pw_dir);
        if (!h)
                return -ENOMEM;

        *_h = h;
        return 0;
}

bool filename_is_safe(const char *p) {

        if (isempty(p))
                return false;

        if (strchr(p, '/'))
                return false;

        if (streq(p, "."))
                return false;

        if (streq(p, ".."))
                return false;

        if (strlen(p) > FILENAME_MAX)
                return false;

        return true;
}

bool string_is_safe(const char *p) {
        const char *t;

        assert(p);

        for (t = p; *t; t++) {
                if (*t > 0 && *t < ' ')
                        return false;

                if (*t == 127)
                        return false;

                if (strchr("\\\"\'", *t))
                        return false;
        }

        return true;
}

/**
 * Check if a string contains control characters.
 * Spaces and tabs are not considered control characters.
 */
bool string_has_cc(const char *p) {
        const char *t;

        assert(p);

        for (t = p; *t; t++) {
                if (*t > 0 && *t < ' ' && *t != '\t')
                        return true;

                if (*t == 127)
                        return true;
        }

        return false;
}

bool path_is_safe(const char *p) {

        if (isempty(p))
                return false;

        if (streq(p, "..") || startswith(p, "../") || endswith(p, "/..") || strstr(p, "/../"))
                return false;

        if (strlen(p) > PATH_MAX)
                return false;

        /* The following two checks are not really dangerous, but hey, they still are confusing */
        if (streq(p, ".") || startswith(p, "./") || endswith(p, "/.") || strstr(p, "/./"))
                return false;

        if (strstr(p, "//"))
                return false;

        return true;
}

/* hey glibc, APIs with callbacks without a user pointer are so useless */
void *xbsearch_r(const void *key, const void *base, size_t nmemb, size_t size,
                 int (*compar) (const void *, const void *, void *), void *arg) {
        size_t l, u, idx;
        const void *p;
        int comparison;

        l = 0;
        u = nmemb;
        while (l < u) {
                idx = (l + u) / 2;
                p = (void *)(((const char *) base) + (idx * size));
                comparison = compar(key, p, arg);
                if (comparison < 0)
                        u = idx;
                else if (comparison > 0)
                        l = idx + 1;
                else
                        return (void *)p;
        }
        return NULL;
}

bool is_locale_utf8(void) {
        const char *set;
        static int cached_answer = -1;

        if (cached_answer >= 0)
                goto out;

        if (!setlocale(LC_ALL, "")) {
                cached_answer = true;
                goto out;
        }

        set = nl_langinfo(CODESET);
        if (!set) {
                cached_answer = true;
                goto out;
        }

        if(streq(set, "UTF-8")) {
                cached_answer = true;
                goto out;
        }

        /* For LC_CTYPE=="C" return true, because CTYPE is effectly
         * unset and everything can do to UTF-8 nowadays. */
        set = setlocale(LC_CTYPE, NULL);
        if (!set) {
                cached_answer = true;
                goto out;
        }

        /* Check result, but ignore the result if C was set
         * explicitly. */
        cached_answer =
                streq(set, "C") &&
                !getenv("LC_ALL") &&
                !getenv("LC_CTYPE") &&
                !getenv("LANG");

out:
        return (bool) cached_answer;
}

const char *draw_special_char(DrawSpecialChar ch) {
        static const char *draw_table[2][_DRAW_SPECIAL_CHAR_MAX] = {
                /* UTF-8 */ {
                        [DRAW_TREE_VERT]          = "\342\224\202 ",            /* │  */
                        [DRAW_TREE_BRANCH]        = "\342\224\234\342\224\200", /* ├─ */
                        [DRAW_TREE_RIGHT]         = "\342\224\224\342\224\200", /* └─ */
                        [DRAW_TREE_SPACE]         = "  ",                       /*    */
                        [DRAW_TRIANGULAR_BULLET]  = "\342\200\243 ",            /* ‣  */
                },
                /* ASCII fallback */ {
                        [DRAW_TREE_VERT]          = "| ",
                        [DRAW_TREE_BRANCH]        = "|-",
                        [DRAW_TREE_RIGHT]         = "`-",
                        [DRAW_TREE_SPACE]         = "  ",
                        [DRAW_TRIANGULAR_BULLET]  = "> ",
                }
        };

        return draw_table[!is_locale_utf8()][ch];
}

char *strreplace(const char *text, const char *old_string, const char *new_string) {
        const char *f;
        char *t, *r;
        size_t l, old_len, new_len;

        assert(text);
        assert(old_string);
        assert(new_string);

        old_len = strlen(old_string);
        new_len = strlen(new_string);

        l = strlen(text);
        r = new(char, l+1);
        if (!r)
                return NULL;

        f = text;
        t = r;
        while (*f) {
                char *a;
                size_t d, nl;

                if (!startswith(f, old_string)) {
                        *(t++) = *(f++);
                        continue;
                }

                d = t - r;
                nl = l - old_len + new_len;
                a = realloc(r, nl + 1);
                if (!a)
                        goto oom;

                l = nl;
                r = a;
                t = r + d;

                t = stpcpy(t, new_string);
                f += old_len;
        }

        *t = 0;
        return r;

oom:
        free(r);
        return NULL;
}

char *strip_tab_ansi(char **ibuf, size_t *_isz) {
        const char *i, *begin = NULL;
        enum {
                STATE_OTHER,
                STATE_ESCAPE,
                STATE_BRACKET
        } state = STATE_OTHER;
        char *obuf = NULL;
        size_t osz = 0, isz;
        FILE *f;

        assert(ibuf);
        assert(*ibuf);

        /* Strips ANSI color and replaces TABs by 8 spaces */

        isz = _isz ? *_isz : strlen(*ibuf);

        f = open_memstream(&obuf, &osz);
        if (!f)
                return NULL;

        for (i = *ibuf; i < *ibuf + isz + 1; i++) {

                switch (state) {

                case STATE_OTHER:
                        if (i >= *ibuf + isz) /* EOT */
                                break;
                        else if (*i == '\x1B')
                                state = STATE_ESCAPE;
                        else if (*i == '\t')
                                fputs("        ", f);
                        else
                                fputc(*i, f);
                        break;

                case STATE_ESCAPE:
                        if (i >= *ibuf + isz) { /* EOT */
                                fputc('\x1B', f);
                                break;
                        } else if (*i == '[') {
                                state = STATE_BRACKET;
                                begin = i + 1;
                        } else {
                                fputc('\x1B', f);
                                fputc(*i, f);
                                state = STATE_OTHER;
                        }

                        break;

                case STATE_BRACKET:

                        if (i >= *ibuf + isz || /* EOT */
                            (!(*i >= '0' && *i <= '9') && *i != ';' && *i != 'm')) {
                                fputc('\x1B', f);
                                fputc('[', f);
                                state = STATE_OTHER;
                                i = begin-1;
                        } else if (*i == 'm')
                                state = STATE_OTHER;
                        break;
                }
        }

        if (ferror(f)) {
                fclose(f);
                free(obuf);
                return NULL;
        }

        fclose(f);

        free(*ibuf);
        *ibuf = obuf;

        if (_isz)
                *_isz = osz;

        return obuf;
}

int on_ac_power(void) {
        bool found_offline = false, found_online = false;
        _cleanup_closedir_ DIR *d = NULL;

        d = opendir("/sys/class/power_supply");
        if (!d)
                return -errno;

        for (;;) {
                struct dirent *de;
                union dirent_storage buf;
                _cleanup_close_ int fd = -1, device = -1;
                char contents[6];
                ssize_t n;
                int k;

                k = readdir_r(d, &buf.de, &de);
                if (k != 0)
                        return -k;

                if (!de)
                        break;

                if (ignore_file(de->d_name))
                        continue;

                device = openat(dirfd(d), de->d_name, O_DIRECTORY|O_RDONLY|O_CLOEXEC|O_NOCTTY);
                if (device < 0) {
                        if (errno == ENOENT || errno == ENOTDIR)
                                continue;

                        return -errno;
                }

                fd = openat(device, "type", O_RDONLY|O_CLOEXEC|O_NOCTTY);
                if (fd < 0) {
                        if (errno == ENOENT)
                                continue;

                        return -errno;
                }

                n = read(fd, contents, sizeof(contents));
                if (n < 0)
                        return -errno;

                if (n != 6 || memcmp(contents, "Mains\n", 6))
                        continue;

                safe_close(fd);
                fd = openat(device, "online", O_RDONLY|O_CLOEXEC|O_NOCTTY);
                if (fd < 0) {
                        if (errno == ENOENT)
                                continue;

                        return -errno;
                }

                n = read(fd, contents, sizeof(contents));
                if (n < 0)
                        return -errno;

                if (n != 2 || contents[1] != '\n')
                        return -EIO;

                if (contents[0] == '1') {
                        found_online = true;
                        break;
                } else if (contents[0] == '0')
                        found_offline = true;
                else
                        return -EIO;
        }

        return found_online || !found_offline;
}

static int search_and_fopen_internal(const char *path, const char *mode, const char *root, char **search, FILE **_f) {
        char **i;

        assert(path);
        assert(mode);
        assert(_f);

        if (!path_strv_canonicalize_absolute_uniq(search, root))
                return -ENOMEM;

        STRV_FOREACH(i, search) {
                _cleanup_free_ char *p = NULL;
                FILE *f;

                if (root)
                        p = strjoin(root, *i, "/", path, NULL);
                else
                        p = strjoin(*i, "/", path, NULL);
                if (!p)
                        return -ENOMEM;

                f = fopen(p, mode);
                if (f) {
                        *_f = f;
                        return 0;
                }

                if (errno != ENOENT)
                        return -errno;
        }

        return -ENOENT;
}

int search_and_fopen(const char *path, const char *mode, const char *root, const char **search, FILE **_f) {
        _cleanup_strv_free_ char **copy = NULL;

        assert(path);
        assert(mode);
        assert(_f);

        if (path_is_absolute(path)) {
                FILE *f;

                f = fopen(path, mode);
                if (f) {
                        *_f = f;
                        return 0;
                }

                return -errno;
        }

        copy = strv_copy((char**) search);
        if (!copy)
                return -ENOMEM;

        return search_and_fopen_internal(path, mode, root, copy, _f);
}

int search_and_fopen_nulstr(const char *path, const char *mode, const char *root, const char *search, FILE **_f) {
        _cleanup_strv_free_ char **s = NULL;

        if (path_is_absolute(path)) {
                FILE *f;

                f = fopen(path, mode);
                if (f) {
                        *_f = f;
                        return 0;
                }

                return -errno;
        }

        s = strv_split_nulstr(search);
        if (!s)
                return -ENOMEM;

        return search_and_fopen_internal(path, mode, root, s, _f);
}

int create_tmp_dir(char template[], char** dir_name) {
        int r = 0;
        char *d = NULL, *dt;

        assert(dir_name);

        RUN_WITH_UMASK(0077) {
                d = mkdtemp(template);
        }
        if (!d) {
                log_error("Can't create directory %s: %m", template);
                return -errno;
        }

        dt = strjoin(d, "/tmp", NULL);
        if (!dt) {
                r = log_oom();
                goto fail3;
        }

        RUN_WITH_UMASK(0000) {
                r = mkdir(dt, 0777);
        }
        if (r < 0) {
                log_error("Can't create directory %s: %m", dt);
                r = -errno;
                goto fail2;
        }
        log_debug("Created temporary directory %s", dt);

        r = chmod(dt, 0777 | S_ISVTX);
        if (r < 0) {
                log_error("Failed to chmod %s: %m", dt);
                r = -errno;
                goto fail1;
        }
        log_debug("Set sticky bit on %s", dt);

        *dir_name = dt;

        return 0;
fail1:
        rmdir(dt);
fail2:
        free(dt);
fail3:
        rmdir(template);
        return r;
}

char *strextend(char **x, ...) {
        va_list ap;
        size_t f, l;
        char *r, *p;

        assert(x);

        l = f = *x ? strlen(*x) : 0;

        va_start(ap, x);
        for (;;) {
                const char *t;
                size_t n;

                t = va_arg(ap, const char *);
                if (!t)
                        break;

                n = strlen(t);
                if (n > ((size_t) -1) - l) {
                        va_end(ap);
                        return NULL;
                }

                l += n;
        }
        va_end(ap);

        r = realloc(*x, l+1);
        if (!r)
                return NULL;

        p = r + f;

        va_start(ap, x);
        for (;;) {
                const char *t;

                t = va_arg(ap, const char *);
                if (!t)
                        break;

                p = stpcpy(p, t);
        }
        va_end(ap);

        *p = 0;
        *x = r;

        return r + l;
}

char *strrep(const char *s, unsigned n) {
        size_t l;
        char *r, *p;
        unsigned i;

        assert(s);

        l = strlen(s);
        p = r = malloc(l * n + 1);
        if (!r)
                return NULL;

        for (i = 0; i < n; i++)
                p = stpcpy(p, s);

        *p = 0;
        return r;
}

void* greedy_realloc(void **p, size_t *allocated, size_t need) {
        size_t a;
        void *q;

        assert(p);
        assert(allocated);

        if (*allocated >= need)
                return *p;

        a = MAX(64u, need * 2);

        /* check for overflows */
        if (a < need)
                return NULL;

        q = realloc(*p, a);
        if (!q)
                return NULL;

        *p = q;
        *allocated = a;
        return q;
}

bool id128_is_valid(const char *s) {
        size_t i, l;

        l = strlen(s);
        if (l == 32) {

                /* Simple formatted 128bit hex string */

                for (i = 0; i < l; i++) {
                        char c = s[i];

                        if (!(c >= '0' && c <= '9') &&
                            !(c >= 'a' && c <= 'z') &&
                            !(c >= 'A' && c <= 'Z'))
                                return false;
                }

        } else if (l == 36) {

                /* Formatted UUID */

                for (i = 0; i < l; i++) {
                        char c = s[i];

                        if ((i == 8 || i == 13 || i == 18 || i == 23)) {
                                if (c != '-')
                                        return false;
                        } else {
                                if (!(c >= '0' && c <= '9') &&
                                    !(c >= 'a' && c <= 'z') &&
                                    !(c >= 'A' && c <= 'Z'))
                                        return false;
                        }
                }

        } else
                return false;

        return true;
}

void parse_user_at_host(char *arg, char **user, char **host) {
        assert(arg);
        assert(user);
        assert(host);

        *host = strchr(arg, '@');
        if (*host == NULL)
                *host = arg;
        else {
                *host[0]++ = '\0';
                *user = arg;
        }
}

int split_pair(const char *s, const char *sep, char **l, char **r) {
        char *x, *a, *b;

        assert(s);
        assert(sep);
        assert(l);
        assert(r);

        if (isempty(sep))
                return -EINVAL;

        x = strstr(s, sep);
        if (!x)
                return -EINVAL;

        a = strndup(s, x - s);
        if (!a)
                return -ENOMEM;

        b = strdup(x + strlen(sep));
        if (!b) {
                free(a);
                return -ENOMEM;
        }

        *l = a;
        *r = b;

        return 0;
}<|MERGE_RESOLUTION|>--- conflicted
+++ resolved
@@ -174,7 +174,6 @@
 }
 
 int safe_close(int fd) {
-<<<<<<< HEAD
 
         /*
          * Like close_nointr() but cannot fail. Guarantees errno is
@@ -189,22 +188,6 @@
                 assert_se(close_nointr(fd) == 0);
         }
 
-=======
-
-        /*
-         * Like close_nointr() but cannot fail. Guarantees errno is
-         * unchanged. Is a NOP with negative fds passed, and returns
-         * -1, so that it can be used in this syntax:
-         *
-         * fd = safe_close(fd);
-         */
-
-        if (fd >= 0) {
-                PROTECT_ERRNO;
-                assert_se(close_nointr(fd) == 0);
-        }
-
->>>>>>> bae6de7f
         return -1;
 }
 
@@ -3848,7 +3831,6 @@
                                         argv = _argv;
                                 } else
                                         argv[0] = path;
-<<<<<<< HEAD
 
                                 execv(path, argv);
                                 log_error("Failed to execute %s: %m", path);
@@ -3864,23 +3846,6 @@
                                 _exit(EXIT_FAILURE);
                         }
 
-=======
-
-                                execv(path, argv);
-                                log_error("Failed to execute %s: %m", path);
-                                _exit(EXIT_FAILURE);
-                        }
-
-
-                        log_debug("Spawned %s as %lu.", path, (long unsigned) pid);
-
-                        r = hashmap_put(pids, UINT_TO_PTR(pid), path);
-                        if (r < 0) {
-                                log_oom();
-                                _exit(EXIT_FAILURE);
-                        }
-
->>>>>>> bae6de7f
                         path = NULL;
                 }
 
@@ -3890,7 +3855,6 @@
 
                 if (timeout != (usec_t) -1)
                         alarm((timeout + USEC_PER_SEC - 1) / USEC_PER_SEC);
-<<<<<<< HEAD
 
                 while (!hashmap_isempty(pids)) {
                         _cleanup_free_ char *path = NULL;
@@ -3902,19 +3866,6 @@
                         path = hashmap_remove(pids, UINT_TO_PTR(pid));
                         assert(path);
 
-=======
-
-                while (!hashmap_isempty(pids)) {
-                        _cleanup_free_ char *path = NULL;
-                        pid_t pid;
-
-                        pid = PTR_TO_UINT(hashmap_first_key(pids));
-                        assert(pid > 0);
-
-                        path = hashmap_remove(pids, UINT_TO_PTR(pid));
-                        assert(path);
-
->>>>>>> bae6de7f
                         wait_for_terminate_and_warn(path, pid);
                 }
 
