--- conflicted
+++ resolved
@@ -371,8 +371,6 @@
 #define LOOP_CTL_GET_FREE 0x4C82
 #endif
 
-<<<<<<< HEAD
-=======
 #if !HAVE_DECL_IFLA_MACVLAN_FLAGS
 #define IFLA_MACVLAN_UNSPEC 0
 #define IFLA_MACVLAN_MODE 1
@@ -394,7 +392,6 @@
 #define IFLA_VTI_MAX (__IFLA_VTI_MAX - 1)
 #endif
 
->>>>>>> def01b67
 #if !HAVE_DECL_IFLA_PHYS_PORT_ID
 #undef IFLA_PROMISCUITY
 #define IFLA_PROMISCUITY 30
