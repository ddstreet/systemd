--- conflicted
+++ resolved
@@ -7,10 +7,6 @@
 #include <sys/wait.h>
 #include <util.h>
 
-<<<<<<< HEAD
-#include "alloc-util.h"
-#include "fileio.h"
-=======
 /* When we include libgen.h because we need dirname() we immediately
  * undefine basename() since libgen.h defines it as a macro to the POSIX
  * version which is really broken. We prefer GNU basename(). */
@@ -22,7 +18,6 @@
 #include "env-util.h"
 #include "fs-util.h"
 #include "log.h"
->>>>>>> 6147c38e
 #include "path-util.h"
 #include "strv.h"
 #include "tests.h"
@@ -51,13 +46,8 @@
         assert_se(readlink_and_make_absolute("/proc/self/exe", &s) >= 0);
         dirname(s);
 
-<<<<<<< HEAD
-        envpath = path_join(NULL, s, "systemd-runtest.env");
-        if (load_env_file_pairs(NULL, envpath, NULL, &pairs) < 0)
-=======
         envpath = path_join(s, "systemd-runtest.env");
         if (load_env_file_pairs(NULL, envpath, &pairs) < 0)
->>>>>>> 6147c38e
                 return;
 
         STRV_FOREACH_PAIR(k, v, pairs)
@@ -76,8 +66,6 @@
         if (access(env, F_OK) < 0) {
                 fprintf(stderr, "ERROR: $SYSTEMD_TEST_DATA directory [%s] does not exist\n", env);
                 exit(EXIT_FAILURE);
-<<<<<<< HEAD
-=======
         }
 
         return env;
@@ -95,7 +83,6 @@
         if (access(env, F_OK) < 0) {
                 fprintf(stderr, "ERROR: $SYSTEMD_CATALOG_DIR directory [%s] does not exist\n", env);
                 exit(EXIT_FAILURE);
->>>>>>> 6147c38e
         }
         return env;
 }
@@ -160,25 +147,5 @@
         if (si.si_status == EXIT_FAILURE)
                 return false;
 
-<<<<<<< HEAD
-        return env;
-}
-
-const char* get_catalog_dir(void) {
-        const char *env;
-
-        load_testdata_env();
-
-        /* if the env var is set, use that */
-        env = getenv("SYSTEMD_CATALOG_DIR");
-        if (!env)
-                env = SYSTEMD_CATALOG_DIR;
-        if (access(env, F_OK) < 0) {
-                fprintf(stderr, "ERROR: $SYSTEMD_CATALOG_DIR directory [%s] does not exist\n", env);
-                exit(EXIT_FAILURE);
-        }
-        return env;
-=======
         assert_not_reached("unexpected exit code");
->>>>>>> 6147c38e
 }