--- conflicted
+++ resolved
@@ -24,10 +24,7 @@
 #include <stdbool.h>
 #include <sys/types.h>
 
-<<<<<<< HEAD
-=======
 int copy_file_fd(const char *from, int to);
->>>>>>> ec266923
 int copy_file(const char *from, const char *to, int flags, mode_t mode);
 int copy_tree(const char *from, const char *to, bool merge);
 int copy_bytes(int fdf, int fdt, off_t max_bytes);