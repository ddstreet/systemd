/* SPDX-License-Identifier: LGPL-2.1-or-later */

#if HAVE_VALGRIND_MEMCHECK_H
#include <valgrind/memcheck.h>
#endif

#include <linux/blkpg.h>
#include <linux/dm-ioctl.h>
#include <linux/loop.h>
#include <sys/mount.h>
#include <sys/prctl.h>
#include <sys/wait.h>
#include <sysexits.h>

#if HAVE_OPENSSL
#include <openssl/err.h>
#include <openssl/pem.h>
#include <openssl/x509.h>
#endif

#include "sd-device.h"
#include "sd-id128.h"

#include "architecture.h"
#include "ask-password-api.h"
#include "blkid-util.h"
#include "blockdev-util.h"
#include "chase-symlinks.h"
#include "conf-files.h"
#include "copy.h"
#include "cryptsetup-util.h"
#include "def.h"
#include "device-nodes.h"
#include "device-util.h"
#include "discover-image.h"
#include "dissect-image.h"
#include "dm-util.h"
#include "env-file.h"
#include "env-util.h"
#include "extension-release.h"
#include "fd-util.h"
#include "fileio.h"
#include "fs-util.h"
#include "fsck-util.h"
#include "gpt.h"
#include "hexdecoct.h"
#include "hostname-setup.h"
#include "id128-util.h"
#include "import-util.h"
#include "io-util.h"
#include "mkdir-label.h"
#include "mount-util.h"
#include "mountpoint-util.h"
#include "namespace-util.h"
#include "nulstr-util.h"
#include "openssl-util.h"
#include "os-util.h"
#include "path-util.h"
#include "process-util.h"
#include "raw-clone.h"
#include "resize-fs.h"
#include "signal-util.h"
#include "stat-util.h"
#include "stdio-util.h"
#include "string-table.h"
#include "string-util.h"
#include "strv.h"
#include "tmpfile-util.h"
#include "udev-util.h"
#include "user-util.h"
#include "xattr-util.h"

/* how many times to wait for the device nodes to appear */
#define N_DEVICE_NODE_LIST_ATTEMPTS 10

int probe_filesystem(const char *node, char **ret_fstype) {
        /* Try to find device content type and return it in *ret_fstype. If nothing is found,
         * 0/NULL will be returned. -EUCLEAN will be returned for ambiguous results, and an
         * different error otherwise. */

#if HAVE_BLKID
        _cleanup_(blkid_free_probep) blkid_probe b = NULL;
        const char *fstype;
        int r;

        errno = 0;
        b = blkid_new_probe_from_filename(node);
        if (!b)
                return errno_or_else(ENOMEM);

        blkid_probe_enable_superblocks(b, 1);
        blkid_probe_set_superblocks_flags(b, BLKID_SUBLKS_TYPE);

        errno = 0;
        r = blkid_do_safeprobe(b);
        if (r == 1)
                goto not_found;
        if (r == -2)
                return log_debug_errno(SYNTHETIC_ERRNO(EUCLEAN),
                                       "Results ambiguous for partition %s", node);
        if (r != 0)
                return log_debug_errno(errno_or_else(EIO), "Failed to probe partition %s: %m", node);

        (void) blkid_probe_lookup_value(b, "TYPE", &fstype, NULL);

        if (fstype) {
                char *t;

                log_debug("Probed fstype '%s' on partition %s.", fstype, node);

                t = strdup(fstype);
                if (!t)
                        return -ENOMEM;

                *ret_fstype = t;
                return 1;
        }

not_found:
        log_debug("No type detected on partition %s", node);
        *ret_fstype = NULL;
        return 0;
#else
        return -EOPNOTSUPP;
#endif
}

#if HAVE_BLKID
static void check_partition_flags(
                const char *node,
                unsigned long long pflags,
                unsigned long long supported) {

        assert(node);

        /* Mask away all flags supported by this partition's type and the three flags the UEFI spec defines generically */
        pflags &= ~(supported | GPT_FLAG_REQUIRED_PARTITION | GPT_FLAG_NO_BLOCK_IO_PROTOCOL | GPT_FLAG_LEGACY_BIOS_BOOTABLE);

        if (pflags == 0)
                return;

        /* If there are other bits set, then log about it, to make things discoverable */
        for (unsigned i = 0; i < sizeof(pflags) * 8; i++) {
                unsigned long long bit = 1ULL << i;
                if (!FLAGS_SET(pflags, bit))
                        continue;

                log_debug("Unexpected partition flag %llu set on %s!", bit, node);
        }
}
#endif

static void dissected_partition_done(DissectedPartition *p) {
        assert(p);

        free(p->fstype);
        free(p->node);
        free(p->label);
        free(p->decrypted_fstype);
        free(p->decrypted_node);
        free(p->mount_options);

        *p = (DissectedPartition) {
                .partno = -1,
                .architecture = _ARCHITECTURE_INVALID,
        };
}

#if HAVE_BLKID
static int ioctl_partition_add(
                int fd,
                const char *name,
                int nr,
                uint64_t start,
                uint64_t size) {

        assert(fd >= 0);
        assert(name);
        assert(nr > 0);

        struct blkpg_partition bp = {
                .pno = nr,
                .start = start,
                .length = size,
        };

        struct blkpg_ioctl_arg ba = {
                .op = BLKPG_ADD_PARTITION,
                .data = &bp,
                .datalen = sizeof(bp),
        };

        if (strlen(name) >= sizeof(bp.devname))
                return -EINVAL;

        strcpy(bp.devname, name);

        return RET_NERRNO(ioctl(fd, BLKPG, &ba));
}

static int make_partition_devname(
                const char *whole_devname,
                int nr,
                char **ret) {

        bool need_p;

        assert(whole_devname);
        assert(nr > 0);

        /* Given a whole block device node name (e.g. /dev/sda or /dev/loop7) generate a partition device
         * name (e.g. /dev/sda7 or /dev/loop7p5). The rule the kernel uses is simple: if whole block device
         * node name ends in a digit, then suffix a 'p', followed by the partition number. Otherwise, just
         * suffix the partition number without any 'p'. */

        if (isempty(whole_devname)) /* Make sure there *is* a last char */
                return -EINVAL;

        need_p = strchr(DIGITS, whole_devname[strlen(whole_devname)-1]); /* Last char a digit? */

        return asprintf(ret, "%s%s%i", whole_devname, need_p ? "p" : "", nr);
}
#endif

int dissect_image(
                int fd,
                const VeritySettings *verity,
                const MountOptions *mount_options,
                uint64_t diskseq,
                uint64_t uevent_seqnum_not_before,
                usec_t timestamp_not_before,
                DissectImageFlags flags,
                DissectedImage **ret) {

#if HAVE_BLKID
        sd_id128_t root_uuid = SD_ID128_NULL, root_verity_uuid = SD_ID128_NULL;
        sd_id128_t usr_uuid = SD_ID128_NULL, usr_verity_uuid = SD_ID128_NULL;
        bool is_gpt, is_mbr, multiple_generic = false,
                generic_rw = false,  /* initialize to appease gcc */
                generic_growfs = false;
        _cleanup_(sd_device_unrefp) sd_device *d = NULL;
        _cleanup_(dissected_image_unrefp) DissectedImage *m = NULL;
        _cleanup_(blkid_free_probep) blkid_probe b = NULL;
        _cleanup_free_ char *generic_node = NULL;
        sd_id128_t generic_uuid = SD_ID128_NULL;
        const char *pttype = NULL, *sysname = NULL, *devname = NULL;
        blkid_partlist pl;
        int r, generic_nr = -1, n_partitions;
        struct stat st;

        assert(fd >= 0);
        assert(ret);
        assert(!verity || verity->designator < 0 || IN_SET(verity->designator, PARTITION_ROOT, PARTITION_USR));
        assert(!verity || verity->root_hash || verity->root_hash_size == 0);
        assert(!verity || verity->root_hash_sig || verity->root_hash_sig_size == 0);
        assert(!verity || (verity->root_hash || !verity->root_hash_sig));
        assert(!((flags & DISSECT_IMAGE_GPT_ONLY) && (flags & DISSECT_IMAGE_NO_PARTITION_TABLE)));

        /* Probes a disk image, and returns information about what it found in *ret.
         *
         * Returns -ENOPKG if no suitable partition table or file system could be found.
         * Returns -EADDRNOTAVAIL if a root hash was specified but no matching root/verity partitions found.
         * Returns -ENXIO if we couldn't find any partition suitable as root or /usr partition
         * Returns -ENOTUNIQ if we only found multiple generic partitions and thus don't know what to do with that */

        if (verity && verity->root_hash) {
                sd_id128_t fsuuid, vuuid;

                /* If a root hash is supplied, then we use the root partition that has a UUID that match the
                 * first 128bit of the root hash. And we use the verity partition that has a UUID that match
                 * the final 128bit. */

                if (verity->root_hash_size < sizeof(sd_id128_t))
                        return -EINVAL;

                memcpy(&fsuuid, verity->root_hash, sizeof(sd_id128_t));
                memcpy(&vuuid, (const uint8_t*) verity->root_hash + verity->root_hash_size - sizeof(sd_id128_t), sizeof(sd_id128_t));

                if (sd_id128_is_null(fsuuid))
                        return -EINVAL;
                if (sd_id128_is_null(vuuid))
                        return -EINVAL;

                /* If the verity data declares it's for the /usr partition, then search for that, in all
                 * other cases assume it's for the root partition. */
                if (verity->designator == PARTITION_USR) {
                        usr_uuid = fsuuid;
                        usr_verity_uuid = vuuid;
                } else {
                        root_uuid = fsuuid;
                        root_verity_uuid = vuuid;
                }
        }

        if (fstat(fd, &st) < 0)
                return -errno;

        if (!S_ISBLK(st.st_mode))
                return -ENOTBLK;

        r = sd_device_new_from_stat_rdev(&d, &st);
        if (r < 0)
                return r;

        b = blkid_new_probe();
        if (!b)
                return -ENOMEM;

        errno = 0;
        r = blkid_probe_set_device(b, fd, 0, 0);
        if (r != 0)
                return errno_or_else(ENOMEM);

        if ((flags & DISSECT_IMAGE_GPT_ONLY) == 0) {
                /* Look for file system superblocks, unless we only shall look for GPT partition tables */
                blkid_probe_enable_superblocks(b, 1);
                blkid_probe_set_superblocks_flags(b, BLKID_SUBLKS_TYPE|BLKID_SUBLKS_USAGE);
        }

        blkid_probe_enable_partitions(b, 1);
        blkid_probe_set_partitions_flags(b, BLKID_PARTS_ENTRY_DETAILS);

        errno = 0;
        r = blkid_do_safeprobe(b);
        if (IN_SET(r, -2, 1))
                return log_debug_errno(SYNTHETIC_ERRNO(ENOPKG), "Failed to identify any partition table.");
        if (r != 0)
                return errno_or_else(EIO);

        m = new(DissectedImage, 1);
        if (!m)
                return -ENOMEM;

        *m = (DissectedImage) {
                .has_init_system = -1,
        };

        r = sd_device_get_sysname(d, &sysname);
        if (r < 0)
                return log_debug_errno(r, "Failed to get device sysname: %m");
        if (startswith(sysname, "loop")) {
                _cleanup_free_ char *name_stripped = NULL;
                const char *full_path;

                r = sd_device_get_sysattr_value(d, "loop/backing_file", &full_path);
                if (r < 0)
                        log_debug_errno(r, "Failed to lookup image name via loop device backing file sysattr, ignoring: %m");
                else {
                        r = raw_strip_suffixes(basename(full_path), &name_stripped);
                        if (r < 0)
                                return r;
                }

                free_and_replace(m->image_name, name_stripped);
        } else {
                r = free_and_strdup(&m->image_name, sysname);
                if (r < 0)
                        return r;
        }
        r = sd_device_get_devname(d, &devname);
        if (r < 0)
                return log_debug_errno(r, "Failed to get device devname: %m");

        if (!image_name_is_valid(m->image_name)) {
                log_debug("Image name %s is not valid, ignoring", strempty(m->image_name));
                m->image_name = mfree(m->image_name);
        }

        if ((!(flags & DISSECT_IMAGE_GPT_ONLY) &&
            (flags & DISSECT_IMAGE_GENERIC_ROOT)) ||
            (flags & DISSECT_IMAGE_NO_PARTITION_TABLE)) {
                const char *usage = NULL;

                /* If flags permit this, also allow using non-partitioned single-filesystem images */

                (void) blkid_probe_lookup_value(b, "USAGE", &usage, NULL);
                if (STRPTR_IN_SET(usage, "filesystem", "crypto")) {
                        _cleanup_free_ char *t = NULL, *n = NULL, *o = NULL;
                        const char *fstype = NULL, *options = NULL;

                        /* OK, we have found a file system, that's our root partition then. */
                        (void) blkid_probe_lookup_value(b, "TYPE", &fstype, NULL);

                        if (fstype) {
                                t = strdup(fstype);
                                if (!t)
                                        return -ENOMEM;
                        }

                        n = strdup(devname);
                        if (!n)
                                return -ENOMEM;

                        m->single_file_system = true;
                        m->encrypted = streq_ptr(fstype, "crypto_LUKS");

                        m->has_verity = verity && verity->data_path;
                        m->verity_ready = m->has_verity &&
                                verity->root_hash &&
                                (verity->designator < 0 || verity->designator == PARTITION_ROOT);

                        m->has_verity_sig = false; /* signature not embedded, must be specified */
                        m->verity_sig_ready = m->verity_ready &&
                                verity->root_hash_sig;

                        options = mount_options_from_designator(mount_options, PARTITION_ROOT);
                        if (options) {
                                o = strdup(options);
                                if (!o)
                                        return -ENOMEM;
                        }

                        m->partitions[PARTITION_ROOT] = (DissectedPartition) {
                                .found = true,
                                .rw = !m->verity_ready && !fstype_is_ro(fstype),
                                .partno = -1,
                                .architecture = _ARCHITECTURE_INVALID,
                                .fstype = TAKE_PTR(t),
                                .node = TAKE_PTR(n),
                                .mount_options = TAKE_PTR(o),
                                .offset = 0,
                                .size = UINT64_MAX,
                        };

                        *ret = TAKE_PTR(m);
                        return 0;
                }
        }

        (void) blkid_probe_lookup_value(b, "PTTYPE", &pttype, NULL);
        if (!pttype)
                return -ENOPKG;

        is_gpt = streq_ptr(pttype, "gpt");
        is_mbr = streq_ptr(pttype, "dos");

        if (!is_gpt && ((flags & DISSECT_IMAGE_GPT_ONLY) || !is_mbr))
                return -ENOPKG;

        /* We support external verity data partitions only if the image has no partition table */
        if (verity && verity->data_path)
                return -EBADR;

        /* Safety check: refuse block devices that carry a partition table but for which the kernel doesn't
         * do partition scanning. */
        r = blockdev_partscan_enabled(fd);
        if (r < 0)
                return r;
        if (r == 0)
                return -EPROTONOSUPPORT;

        errno = 0;
        pl = blkid_probe_get_partitions(b);
        if (!pl)
                return errno_or_else(ENOMEM);

        errno = 0;
        n_partitions = blkid_partlist_numof_partitions(pl);
        if (n_partitions < 0)
                return errno_or_else(EIO);

        for (int i = 0; i < n_partitions; i++) {
                _cleanup_free_ char *node = NULL;
                unsigned long long pflags;
                blkid_loff_t start, size;
                blkid_partition pp;
                int nr;

                errno = 0;
                pp = blkid_partlist_get_partition(pl, i);
                if (!pp)
                        return errno_or_else(EIO);

                pflags = blkid_partition_get_flags(pp);

                errno = 0;
                nr = blkid_partition_get_partno(pp);
                if (nr < 0)
                        return errno_or_else(EIO);

                errno = 0;
                start = blkid_partition_get_start(pp);
                if (start < 0)
                        return errno_or_else(EIO);

                assert((uint64_t) start < UINT64_MAX/512);

                errno = 0;
                size = blkid_partition_get_size(pp);
                if (size < 0)
                        return errno_or_else(EIO);

                assert((uint64_t) size < UINT64_MAX/512);

                r = make_partition_devname(devname, nr, &node);
                if (r < 0)
                        return r;

                /* So here's the thing: after the main ("whole") block device popped up it might take a while
                 * before the kernel fully probed the partition table. Waiting for that to finish is icky in
                 * userspace. So here's what we do instead. We issue the BLKPG_ADD_PARTITION ioctl to add the
                 * partition ourselves, racing against the kernel. Good thing is: if this call fails with
                 * EBUSY then the kernel was quicker than us, and that's totally OK, the outcome is good for
                 * us: the device node will exist. If OTOH our call was successful we won the race. Which is
                 * also good as the outcome is the same: the partition block device exists, and we can use
                 * it.
                 *
                 * Kernel returns EBUSY if there's already a partition by that number or an overlapping
                 * partition already existent. */

                r = ioctl_partition_add(fd, node, nr, (uint64_t) start * 512, (uint64_t) size * 512);
                if (r < 0) {
                        if (r != -EBUSY)
                                return log_debug_errno(r, "BLKPG_ADD_PARTITION failed: %m");

                        log_debug_errno(r, "Kernel was quicker than us in adding partition %i.", nr);
                } else
                        log_debug("We were quicker than kernel in adding partition %i.", nr);

                if (is_gpt) {
                        PartitionDesignator designator = _PARTITION_DESIGNATOR_INVALID;
                        Architecture architecture = _ARCHITECTURE_INVALID;
                        const char *stype, *sid, *fstype = NULL, *label;
                        sd_id128_t type_id, id;
                        bool rw = true, growfs = false;

                        sid = blkid_partition_get_uuid(pp);
                        if (!sid)
                                continue;
                        if (sd_id128_from_string(sid, &id) < 0)
                                continue;

                        stype = blkid_partition_get_type_string(pp);
                        if (!stype)
                                continue;
                        if (sd_id128_from_string(stype, &type_id) < 0)
                                continue;

                        label = blkid_partition_get_name(pp); /* libblkid returns NULL here if empty */

                        if (sd_id128_equal(type_id, GPT_HOME)) {

                                check_partition_flags(node, pflags, GPT_FLAG_NO_AUTO|GPT_FLAG_READ_ONLY|GPT_FLAG_GROWFS);

                                if (pflags & GPT_FLAG_NO_AUTO)
                                        continue;

                                designator = PARTITION_HOME;
                                rw = !(pflags & GPT_FLAG_READ_ONLY);
                                growfs = FLAGS_SET(pflags, GPT_FLAG_GROWFS);

                        } else if (sd_id128_equal(type_id, GPT_SRV)) {

                                check_partition_flags(node, pflags, GPT_FLAG_NO_AUTO|GPT_FLAG_READ_ONLY|GPT_FLAG_GROWFS);

                                if (pflags & GPT_FLAG_NO_AUTO)
                                        continue;

                                designator = PARTITION_SRV;
                                rw = !(pflags & GPT_FLAG_READ_ONLY);
                                growfs = FLAGS_SET(pflags, GPT_FLAG_GROWFS);

                        } else if (sd_id128_equal(type_id, GPT_ESP)) {

                                /* Note that we don't check the GPT_FLAG_NO_AUTO flag for the ESP, as it is
                                 * not defined there. We instead check the GPT_FLAG_NO_BLOCK_IO_PROTOCOL, as
                                 * recommended by the UEFI spec (See "12.3.3 Number and Location of System
                                 * Partitions"). */

                                if (pflags & GPT_FLAG_NO_BLOCK_IO_PROTOCOL)
                                        continue;

                                designator = PARTITION_ESP;
                                fstype = "vfat";

                        } else if (sd_id128_equal(type_id, GPT_XBOOTLDR)) {

                                check_partition_flags(node, pflags, GPT_FLAG_NO_AUTO|GPT_FLAG_READ_ONLY|GPT_FLAG_GROWFS);

                                if (pflags & GPT_FLAG_NO_AUTO)
                                        continue;

                                designator = PARTITION_XBOOTLDR;
                                rw = !(pflags & GPT_FLAG_READ_ONLY);
                                growfs = FLAGS_SET(pflags, GPT_FLAG_GROWFS);

                        } else if (gpt_partition_type_is_root(type_id)) {

                                check_partition_flags(node, pflags, GPT_FLAG_NO_AUTO|GPT_FLAG_READ_ONLY|GPT_FLAG_GROWFS);

                                if (pflags & GPT_FLAG_NO_AUTO)
                                        continue;

                                /* If a root ID is specified, ignore everything but the root id */
                                if (!sd_id128_is_null(root_uuid) && !sd_id128_equal(root_uuid, id))
                                        continue;

                                assert_se((architecture = gpt_partition_type_uuid_to_arch(type_id)) >= 0);
                                designator = PARTITION_ROOT_OF_ARCH(architecture);
                                rw = !(pflags & GPT_FLAG_READ_ONLY);
                                growfs = FLAGS_SET(pflags, GPT_FLAG_GROWFS);

                        } else if (gpt_partition_type_is_root_verity(type_id)) {

                                check_partition_flags(node, pflags, GPT_FLAG_NO_AUTO|GPT_FLAG_READ_ONLY);

                                if (pflags & GPT_FLAG_NO_AUTO)
                                        continue;

                                m->has_verity = true;

                                /* If no verity configuration is specified, then don't do verity */
                                if (!verity)
                                        continue;
                                if (verity->designator >= 0 && verity->designator != PARTITION_ROOT)
                                        continue;

                                /* If root hash is specified, then ignore everything but the root id */
                                if (!sd_id128_is_null(root_verity_uuid) && !sd_id128_equal(root_verity_uuid, id))
                                        continue;

                                assert_se((architecture = gpt_partition_type_uuid_to_arch(type_id)) >= 0);
                                designator = PARTITION_VERITY_OF(PARTITION_ROOT_OF_ARCH(architecture));
                                fstype = "DM_verity_hash";
                                rw = false;

                        } else if (gpt_partition_type_is_root_verity_sig(type_id)) {

                                check_partition_flags(node, pflags, GPT_FLAG_NO_AUTO|GPT_FLAG_READ_ONLY);

                                if (pflags & GPT_FLAG_NO_AUTO)
                                        continue;

                                m->has_verity_sig = true;

                                /* If root hash is specified explicitly, then ignore any embedded signature */
                                if (!verity)
                                        continue;
                                if (verity->designator >= 0 && verity->designator != PARTITION_ROOT)
                                        continue;
                                if (verity->root_hash)
                                        continue;

                                assert_se((architecture = gpt_partition_type_uuid_to_arch(type_id)) >= 0);
                                designator = PARTITION_VERITY_SIG_OF(PARTITION_ROOT_OF_ARCH(architecture));
                                fstype = "verity_hash_signature";
                                rw = false;

                        } else if (gpt_partition_type_is_usr(type_id)) {

                                check_partition_flags(node, pflags, GPT_FLAG_NO_AUTO|GPT_FLAG_READ_ONLY|GPT_FLAG_GROWFS);

                                if (pflags & GPT_FLAG_NO_AUTO)
                                        continue;

                                /* If a usr ID is specified, ignore everything but the usr id */
                                if (!sd_id128_is_null(usr_uuid) && !sd_id128_equal(usr_uuid, id))
                                        continue;

                                assert_se((architecture = gpt_partition_type_uuid_to_arch(type_id)) >= 0);
                                designator = PARTITION_USR_OF_ARCH(architecture);
                                rw = !(pflags & GPT_FLAG_READ_ONLY);
                                growfs = FLAGS_SET(pflags, GPT_FLAG_GROWFS);

                        } else if (gpt_partition_type_is_usr_verity(type_id)) {

                                check_partition_flags(node, pflags, GPT_FLAG_NO_AUTO|GPT_FLAG_READ_ONLY);

                                if (pflags & GPT_FLAG_NO_AUTO)
                                        continue;

                                m->has_verity = true;

                                if (!verity)
                                        continue;
                                if (verity->designator >= 0 && verity->designator != PARTITION_USR)
                                        continue;

                                /* If usr hash is specified, then ignore everything but the usr id */
                                if (!sd_id128_is_null(usr_verity_uuid) && !sd_id128_equal(usr_verity_uuid, id))
                                        continue;

                                assert_se((architecture = gpt_partition_type_uuid_to_arch(type_id)) >= 0);
                                designator = PARTITION_VERITY_OF(PARTITION_USR_OF_ARCH(architecture));
                                fstype = "DM_verity_hash";
                                rw = false;

                        } else if (gpt_partition_type_is_usr_verity_sig(type_id)) {

                                check_partition_flags(node, pflags, GPT_FLAG_NO_AUTO|GPT_FLAG_READ_ONLY);

                                if (pflags & GPT_FLAG_NO_AUTO)
                                        continue;

                                m->has_verity_sig = true;

                                /* If usr hash is specified explicitly, then ignore any embedded signature */
                                if (!verity)
                                        continue;
                                if (verity->designator >= 0 && verity->designator != PARTITION_USR)
                                        continue;
                                if (verity->root_hash)
                                        continue;

                                assert_se((architecture = gpt_partition_type_uuid_to_arch(type_id)) >= 0);
                                designator = PARTITION_VERITY_SIG_OF(PARTITION_USR_OF_ARCH(architecture));
                                fstype = "verity_hash_signature";
                                rw = false;

                        } else if (sd_id128_equal(type_id, GPT_SWAP)) {

                                check_partition_flags(node, pflags, GPT_FLAG_NO_AUTO);

                                if (pflags & GPT_FLAG_NO_AUTO)
                                        continue;

                                designator = PARTITION_SWAP;

                        } else if (sd_id128_equal(type_id, GPT_LINUX_GENERIC)) {

                                check_partition_flags(node, pflags, GPT_FLAG_NO_AUTO|GPT_FLAG_READ_ONLY|GPT_FLAG_GROWFS);

                                if (pflags & GPT_FLAG_NO_AUTO)
                                        continue;

                                if (generic_node)
                                        multiple_generic = true;
                                else {
                                        generic_nr = nr;
                                        generic_rw = !(pflags & GPT_FLAG_READ_ONLY);
                                        generic_growfs = FLAGS_SET(pflags, GPT_FLAG_GROWFS);
                                        generic_uuid = id;
                                        generic_node = strdup(node);
                                        if (!generic_node)
                                                return -ENOMEM;
                                }

                        } else if (sd_id128_equal(type_id, GPT_TMP)) {

                                check_partition_flags(node, pflags, GPT_FLAG_NO_AUTO|GPT_FLAG_READ_ONLY|GPT_FLAG_GROWFS);

                                if (pflags & GPT_FLAG_NO_AUTO)
                                        continue;

                                designator = PARTITION_TMP;
                                rw = !(pflags & GPT_FLAG_READ_ONLY);
                                growfs = FLAGS_SET(pflags, GPT_FLAG_GROWFS);

                        } else if (sd_id128_equal(type_id, GPT_VAR)) {

                                check_partition_flags(node, pflags, GPT_FLAG_NO_AUTO|GPT_FLAG_READ_ONLY|GPT_FLAG_GROWFS);

                                if (pflags & GPT_FLAG_NO_AUTO)
                                        continue;

                                if (!FLAGS_SET(flags, DISSECT_IMAGE_RELAX_VAR_CHECK)) {
                                        sd_id128_t var_uuid;

                                        /* For /var we insist that the uuid of the partition matches the
                                         * HMAC-SHA256 of the /var GPT partition type uuid, keyed by machine
                                         * ID. Why? Unlike the other partitions /var is inherently
                                         * installation specific, hence we need to be careful not to mount it
                                         * in the wrong installation. By hashing the partition UUID from
                                         * /etc/machine-id we can securely bind the partition to the
                                         * installation. */

                                        r = sd_id128_get_machine_app_specific(GPT_VAR, &var_uuid);
                                        if (r < 0)
                                                return r;

                                        if (!sd_id128_equal(var_uuid, id)) {
                                                log_debug("Found a /var/ partition, but its UUID didn't match our expectations, ignoring.");
                                                continue;
                                        }
                                }

                                designator = PARTITION_VAR;
                                rw = !(pflags & GPT_FLAG_READ_ONLY);
                                growfs = FLAGS_SET(pflags, GPT_FLAG_GROWFS);
                        }

                        if (designator != _PARTITION_DESIGNATOR_INVALID) {
                                _cleanup_free_ char *t = NULL, *n = NULL, *o = NULL, *l = NULL;
                                const char *options = NULL;

                                if (m->partitions[designator].found) {
                                        /* For most partition types the first one we see wins. Except for the
                                         * rootfs and /usr, where we do a version compare of the label, and
                                         * let the newest version win. This permits a simple A/B versioning
                                         * scheme in OS images. */

                                        if (!PARTITION_DESIGNATOR_VERSIONED(designator) ||
                                            strverscmp_improved(m->partitions[designator].label, label) >= 0)
                                                continue;

                                        dissected_partition_done(m->partitions + designator);
                                }

                                if (fstype) {
                                        t = strdup(fstype);
                                        if (!t)
                                                return -ENOMEM;
                                }

                                n = strdup(node);
                                if (!n)
                                        return -ENOMEM;

                                if (label) {
                                        l = strdup(label);
                                        if (!l)
                                                return -ENOMEM;
                                }

                                options = mount_options_from_designator(mount_options, designator);
                                if (options) {
                                        o = strdup(options);
                                        if (!o)
                                                return -ENOMEM;
                                }

                                m->partitions[designator] = (DissectedPartition) {
                                        .found = true,
                                        .partno = nr,
                                        .rw = rw,
                                        .growfs = growfs,
                                        .architecture = architecture,
                                        .node = TAKE_PTR(n),
                                        .fstype = TAKE_PTR(t),
                                        .label = TAKE_PTR(l),
                                        .uuid = id,
                                        .mount_options = TAKE_PTR(o),
                                        .offset = (uint64_t) start * 512,
                                        .size = (uint64_t) size * 512,
                                };
                        }

                } else if (is_mbr) {

                        switch (blkid_partition_get_type(pp)) {

                        case 0x83: /* Linux partition */

                                if (pflags != 0x80) /* Bootable flag */
                                        continue;

                                if (generic_node)
                                        multiple_generic = true;
                                else {
                                        generic_nr = nr;
                                        generic_rw = true;
                                        generic_growfs = false;
                                        generic_node = strdup(node);
                                        if (!generic_node)
                                                return -ENOMEM;
                                }

                                break;

                        case 0xEA: { /* Boot Loader Spec extended $BOOT partition */
                                _cleanup_free_ char *n = NULL, *o = NULL;
                                sd_id128_t id = SD_ID128_NULL;
                                const char *sid, *options = NULL;

                                /* First one wins */
                                if (m->partitions[PARTITION_XBOOTLDR].found)
                                        continue;

                                sid = blkid_partition_get_uuid(pp);
                                if (sid)
                                        (void) sd_id128_from_string(sid, &id);

                                n = strdup(node);
                                if (!n)
                                        return -ENOMEM;

                                options = mount_options_from_designator(mount_options, PARTITION_XBOOTLDR);
                                if (options) {
                                        o = strdup(options);
                                        if (!o)
                                                return -ENOMEM;
                                }

                                m->partitions[PARTITION_XBOOTLDR] = (DissectedPartition) {
                                        .found = true,
                                        .partno = nr,
                                        .rw = true,
                                        .growfs = false,
                                        .architecture = _ARCHITECTURE_INVALID,
                                        .node = TAKE_PTR(n),
                                        .uuid = id,
                                        .mount_options = TAKE_PTR(o),
                                        .offset = (uint64_t) start * 512,
                                        .size = (uint64_t) size * 512,
                                };

                                break;
                        }}
                }
        }

        if (m->partitions[PARTITION_ROOT].found) {
                /* If we found the primary arch, then invalidate the secondary and other arch to avoid any
                 * ambiguities, since we never want to mount the secondary or other arch in this case. */
                m->partitions[PARTITION_ROOT_SECONDARY].found = false;
                m->partitions[PARTITION_ROOT_SECONDARY_VERITY].found = false;
                m->partitions[PARTITION_ROOT_SECONDARY_VERITY_SIG].found = false;
                m->partitions[PARTITION_USR_SECONDARY].found = false;
                m->partitions[PARTITION_USR_SECONDARY_VERITY].found = false;
                m->partitions[PARTITION_USR_SECONDARY_VERITY_SIG].found = false;

                m->partitions[PARTITION_ROOT_OTHER].found = false;
                m->partitions[PARTITION_ROOT_OTHER_VERITY].found = false;
                m->partitions[PARTITION_ROOT_OTHER_VERITY_SIG].found = false;
                m->partitions[PARTITION_USR_OTHER].found = false;
                m->partitions[PARTITION_USR_OTHER_VERITY].found = false;
                m->partitions[PARTITION_USR_OTHER_VERITY_SIG].found = false;

        } else if (m->partitions[PARTITION_ROOT_VERITY].found ||
                   m->partitions[PARTITION_ROOT_VERITY_SIG].found)
                return -EADDRNOTAVAIL; /* Verity found but no matching rootfs? Something is off, refuse. */

        else if (m->partitions[PARTITION_ROOT_SECONDARY].found) {

                /* No root partition found but there's one for the secondary architecture? Then upgrade
                 * secondary arch to first and invalidate the other arch. */

                log_debug("No root partition found of the native architecture, falling back to a root "
                          "partition of the secondary architecture.");

                m->partitions[PARTITION_ROOT] = m->partitions[PARTITION_ROOT_SECONDARY];
                zero(m->partitions[PARTITION_ROOT_SECONDARY]);
                m->partitions[PARTITION_ROOT_VERITY] = m->partitions[PARTITION_ROOT_SECONDARY_VERITY];
                zero(m->partitions[PARTITION_ROOT_SECONDARY_VERITY]);
                m->partitions[PARTITION_ROOT_VERITY_SIG] = m->partitions[PARTITION_ROOT_SECONDARY_VERITY_SIG];
                zero(m->partitions[PARTITION_ROOT_SECONDARY_VERITY_SIG]);

                m->partitions[PARTITION_USR] = m->partitions[PARTITION_USR_SECONDARY];
                zero(m->partitions[PARTITION_USR_SECONDARY]);
                m->partitions[PARTITION_USR_VERITY] = m->partitions[PARTITION_USR_SECONDARY_VERITY];
                zero(m->partitions[PARTITION_USR_SECONDARY_VERITY]);
                m->partitions[PARTITION_USR_VERITY_SIG] = m->partitions[PARTITION_USR_SECONDARY_VERITY_SIG];
                zero(m->partitions[PARTITION_USR_SECONDARY_VERITY_SIG]);

                m->partitions[PARTITION_ROOT_OTHER].found = false;
                m->partitions[PARTITION_ROOT_OTHER_VERITY].found = false;
                m->partitions[PARTITION_ROOT_OTHER_VERITY_SIG].found = false;
                m->partitions[PARTITION_USR_OTHER].found = false;
                m->partitions[PARTITION_USR_OTHER_VERITY].found = false;
                m->partitions[PARTITION_USR_OTHER_VERITY_SIG].found = false;

        } else if (m->partitions[PARTITION_ROOT_SECONDARY_VERITY].found ||
                   m->partitions[PARTITION_ROOT_SECONDARY_VERITY_SIG].found)
                return -EADDRNOTAVAIL; /* as above */

        else if (m->partitions[PARTITION_ROOT_OTHER].found) {

                /* No root or secondary partition found but there's one for another architecture? Then
                 * upgrade the other architecture to first. */

                log_debug("No root partition found of the native architecture or the secondary architecture, "
                          "falling back to a root partition of a non-native architecture (%s).",
                          architecture_to_string(m->partitions[PARTITION_ROOT_OTHER].architecture));

                m->partitions[PARTITION_ROOT] = m->partitions[PARTITION_ROOT_OTHER];
                zero(m->partitions[PARTITION_ROOT_OTHER]);
                m->partitions[PARTITION_ROOT_VERITY] = m->partitions[PARTITION_ROOT_OTHER_VERITY];
                zero(m->partitions[PARTITION_ROOT_OTHER_VERITY]);
                m->partitions[PARTITION_ROOT_VERITY_SIG] = m->partitions[PARTITION_ROOT_OTHER_VERITY_SIG];
                zero(m->partitions[PARTITION_ROOT_OTHER_VERITY_SIG]);

                m->partitions[PARTITION_USR] = m->partitions[PARTITION_USR_OTHER];
                zero(m->partitions[PARTITION_USR_OTHER]);
                m->partitions[PARTITION_USR_VERITY] = m->partitions[PARTITION_USR_OTHER_VERITY];
                zero(m->partitions[PARTITION_USR_OTHER_VERITY]);
                m->partitions[PARTITION_USR_VERITY_SIG] = m->partitions[PARTITION_USR_OTHER_VERITY_SIG];
                zero(m->partitions[PARTITION_USR_OTHER_VERITY_SIG]);
        }

        /* Hmm, we found a signature partition but no Verity data? Something is off. */
        if (m->partitions[PARTITION_ROOT_VERITY_SIG].found && !m->partitions[PARTITION_ROOT_VERITY].found)
                return -EADDRNOTAVAIL;

        if (m->partitions[PARTITION_USR].found) {
                /* Invalidate secondary and other arch /usr/ if we found the primary arch */
                m->partitions[PARTITION_USR_SECONDARY].found = false;
                m->partitions[PARTITION_USR_SECONDARY_VERITY].found = false;
                m->partitions[PARTITION_USR_SECONDARY_VERITY_SIG].found = false;

                m->partitions[PARTITION_USR_OTHER].found = false;
                m->partitions[PARTITION_USR_OTHER_VERITY].found = false;
                m->partitions[PARTITION_USR_OTHER_VERITY_SIG].found = false;

        } else if (m->partitions[PARTITION_USR_VERITY].found ||
                   m->partitions[PARTITION_USR_VERITY_SIG].found)
                return -EADDRNOTAVAIL; /* as above */

        else if (m->partitions[PARTITION_USR_SECONDARY].found) {

                log_debug("No usr partition found of the native architecture, falling back to a usr "
                          "partition of the secondary architecture.");

                /* Upgrade secondary arch to primary */
                m->partitions[PARTITION_USR] = m->partitions[PARTITION_USR_SECONDARY];
                zero(m->partitions[PARTITION_USR_SECONDARY]);
                m->partitions[PARTITION_USR_VERITY] = m->partitions[PARTITION_USR_SECONDARY_VERITY];
                zero(m->partitions[PARTITION_USR_SECONDARY_VERITY]);
                m->partitions[PARTITION_USR_VERITY_SIG] = m->partitions[PARTITION_USR_SECONDARY_VERITY_SIG];
                zero(m->partitions[PARTITION_USR_SECONDARY_VERITY_SIG]);

                m->partitions[PARTITION_USR_OTHER].found = false;
                m->partitions[PARTITION_USR_OTHER_VERITY].found = false;
                m->partitions[PARTITION_USR_OTHER_VERITY_SIG].found = false;

        } else if (m->partitions[PARTITION_USR_SECONDARY_VERITY].found ||
                   m->partitions[PARTITION_USR_SECONDARY_VERITY_SIG].found)
                return -EADDRNOTAVAIL; /* as above */

        else if (m->partitions[PARTITION_USR_OTHER].found) {

                log_debug("No usr partition found of the native architecture or the secondary architecture, "
                          "falling back to a usr partition of a non-native architecture (%s).",
                          architecture_to_string(m->partitions[PARTITION_ROOT_OTHER].architecture));

                /* Upgrade other arch to primary */
                m->partitions[PARTITION_USR] = m->partitions[PARTITION_USR_OTHER];
                zero(m->partitions[PARTITION_USR_OTHER]);
                m->partitions[PARTITION_USR_VERITY] = m->partitions[PARTITION_USR_OTHER_VERITY];
                zero(m->partitions[PARTITION_USR_OTHER_VERITY]);
                m->partitions[PARTITION_USR_VERITY_SIG] = m->partitions[PARTITION_USR_OTHER_VERITY_SIG];
                zero(m->partitions[PARTITION_USR_OTHER_VERITY_SIG]);
        }

        /* Hmm, we found a signature partition but no Verity data? Something is off. */
        if (m->partitions[PARTITION_USR_VERITY_SIG].found && !m->partitions[PARTITION_USR_VERITY].found)
                return -EADDRNOTAVAIL;

        /* If root and /usr are combined then insist that the architecture matches */
        if (m->partitions[PARTITION_ROOT].found &&
            m->partitions[PARTITION_USR].found &&
            (m->partitions[PARTITION_ROOT].architecture >= 0 &&
             m->partitions[PARTITION_USR].architecture >= 0 &&
             m->partitions[PARTITION_ROOT].architecture != m->partitions[PARTITION_USR].architecture))
                return -EADDRNOTAVAIL;

        if (!m->partitions[PARTITION_ROOT].found &&
            !m->partitions[PARTITION_USR].found &&
            (flags & DISSECT_IMAGE_GENERIC_ROOT) &&
            (!verity || !verity->root_hash || verity->designator != PARTITION_USR)) {

                /* OK, we found nothing usable, then check if there's a single generic partition, and use
                 * that. If the root hash was set however, then we won't fall back to a generic node, because
                 * the root hash decides. */

                /* If we didn't find a properly marked root partition, but we did find a single suitable
                 * generic Linux partition, then use this as root partition, if the caller asked for it. */
                if (multiple_generic)
                        return -ENOTUNIQ;

                /* If we didn't find a generic node, then we can't fix this up either */
                if (generic_node) {
                        _cleanup_free_ char *o = NULL;
                        const char *options;

                        options = mount_options_from_designator(mount_options, PARTITION_ROOT);
                        if (options) {
                                o = strdup(options);
                                if (!o)
                                        return -ENOMEM;
                        }

                        assert(generic_nr >= 0);
                        m->partitions[PARTITION_ROOT] = (DissectedPartition) {
                                .found = true,
                                .rw = generic_rw,
                                .growfs = generic_growfs,
                                .partno = generic_nr,
                                .architecture = _ARCHITECTURE_INVALID,
                                .node = TAKE_PTR(generic_node),
                                .uuid = generic_uuid,
                                .mount_options = TAKE_PTR(o),
                                .offset = UINT64_MAX,
                                .size = UINT64_MAX,
                        };
                }
        }

        /* Check if we have a root fs if we are told to do check. /usr alone is fine too, but only if appropriate flag for that is set too */
        if (FLAGS_SET(flags, DISSECT_IMAGE_REQUIRE_ROOT) &&
            !(m->partitions[PARTITION_ROOT].found || (m->partitions[PARTITION_USR].found && FLAGS_SET(flags, DISSECT_IMAGE_USR_NO_ROOT))))
                return -ENXIO;

        if (m->partitions[PARTITION_ROOT_VERITY].found) {
                /* We only support one verity partition per image, i.e. can't do for both /usr and root fs */
                if (m->partitions[PARTITION_USR_VERITY].found)
                        return -ENOTUNIQ;

                /* We don't support verity enabled root with a split out /usr. Neither with nor without
                 * verity there. (Note that we do support verity-less root with verity-full /usr, though.) */
                if (m->partitions[PARTITION_USR].found)
                        return -EADDRNOTAVAIL;
        }

        if (verity) {
                /* If a verity designator is specified, then insist that the matching partition exists */
                if (verity->designator >= 0 && !m->partitions[verity->designator].found)
                        return -EADDRNOTAVAIL;

                if (verity->root_hash) {
                        /* If we have an explicit root hash and found the partitions for it, then we are ready to use
                         * Verity, set things up for it */

                        if (verity->designator < 0 || verity->designator == PARTITION_ROOT) {
                                if (!m->partitions[PARTITION_ROOT_VERITY].found || !m->partitions[PARTITION_ROOT].found)
                                        return -EADDRNOTAVAIL;

                                /* If we found a verity setup, then the root partition is necessarily read-only. */
                                m->partitions[PARTITION_ROOT].rw = false;
                                m->verity_ready = true;

                        } else {
                                assert(verity->designator == PARTITION_USR);

                                if (!m->partitions[PARTITION_USR_VERITY].found || !m->partitions[PARTITION_USR].found)
                                        return -EADDRNOTAVAIL;

                                m->partitions[PARTITION_USR].rw = false;
                                m->verity_ready = true;
                        }

                        if (m->verity_ready)
                                m->verity_sig_ready = verity->root_hash_sig;

                } else if (m->partitions[verity->designator == PARTITION_USR ? PARTITION_USR_VERITY_SIG : PARTITION_ROOT_VERITY_SIG].found) {

                        /* If we found an embedded signature partition, we are ready, too. */

                        m->verity_ready = m->verity_sig_ready = true;
                        m->partitions[verity->designator == PARTITION_USR ? PARTITION_USR : PARTITION_ROOT].rw = false;
                }
        }

        blkid_free_probe(b);
        b = NULL;

        /* Fill in file system types if we don't know them yet. */
        for (PartitionDesignator i = 0; i < _PARTITION_DESIGNATOR_MAX; i++) {
                DissectedPartition *p = m->partitions + i;

                if (!p->found)
                        continue;

                if (!p->fstype && p->node) {
                        r = probe_filesystem(p->node, &p->fstype);
                        if (r < 0 && r != -EUCLEAN)
                                return r;
                }

                if (streq_ptr(p->fstype, "crypto_LUKS"))
                        m->encrypted = true;

                if (p->fstype && fstype_is_ro(p->fstype))
                        p->rw = false;

                if (!p->rw)
                        p->growfs = false;
        }

        *ret = TAKE_PTR(m);
        return 0;
#else
        return -EOPNOTSUPP;
#endif
}

DissectedImage* dissected_image_unref(DissectedImage *m) {
        if (!m)
                return NULL;

        for (PartitionDesignator i = 0; i < _PARTITION_DESIGNATOR_MAX; i++)
                dissected_partition_done(m->partitions + i);

        free(m->image_name);
        free(m->hostname);
        strv_free(m->machine_info);
        strv_free(m->os_release);
        strv_free(m->extension_release);

        return mfree(m);
}

static int is_loop_device(const char *path) {
        char s[SYS_BLOCK_PATH_MAX("/../loop/")];
        struct stat st;

        assert(path);

        if (stat(path, &st) < 0)
                return -errno;

        if (!S_ISBLK(st.st_mode))
                return -ENOTBLK;

        xsprintf_sys_block_path(s, "/loop/", st.st_dev);
        if (access(s, F_OK) < 0) {
                if (errno != ENOENT)
                        return -errno;

                /* The device itself isn't a loop device, but maybe it's a partition and its parent is? */
                xsprintf_sys_block_path(s, "/../loop/", st.st_dev);
                if (access(s, F_OK) < 0)
                        return errno == ENOENT ? false : -errno;
        }

        return true;
}

static int run_fsck(const char *node, const char *fstype) {
        int r, exit_status;
        pid_t pid;

        assert(node);
        assert(fstype);

        r = fsck_exists(fstype);
        if (r < 0) {
                log_debug_errno(r, "Couldn't determine whether fsck for %s exists, proceeding anyway.", fstype);
                return 0;
        }
        if (r == 0) {
                log_debug("Not checking partition %s, as fsck for %s does not exist.", node, fstype);
                return 0;
        }

        r = safe_fork("(fsck)", FORK_RESET_SIGNALS|FORK_CLOSE_ALL_FDS|FORK_RLIMIT_NOFILE_SAFE|FORK_DEATHSIG|FORK_NULL_STDIO, &pid);
        if (r < 0)
                return log_debug_errno(r, "Failed to fork off fsck: %m");
        if (r == 0) {
                /* Child */
                execl("/sbin/fsck", "/sbin/fsck", "-aT", node, NULL);
                log_open();
                log_debug_errno(errno, "Failed to execl() fsck: %m");
                _exit(FSCK_OPERATIONAL_ERROR);
        }

        exit_status = wait_for_terminate_and_check("fsck", pid, 0);
        if (exit_status < 0)
                return log_debug_errno(exit_status, "Failed to fork off /sbin/fsck: %m");

        if ((exit_status & ~FSCK_ERROR_CORRECTED) != FSCK_SUCCESS) {
                log_debug("fsck failed with exit status %i.", exit_status);

                if ((exit_status & (FSCK_SYSTEM_SHOULD_REBOOT|FSCK_ERRORS_LEFT_UNCORRECTED)) != 0)
                        return log_debug_errno(SYNTHETIC_ERRNO(EUCLEAN), "File system is corrupted, refusing.");

                log_debug("Ignoring fsck error.");
        }

        return 0;
}

static int fs_grow(const char *node_path, const char *mount_path) {
        _cleanup_close_ int mount_fd = -1, node_fd = -1;
        uint64_t size, newsize;
        int r;

        node_fd = open(node_path, O_RDONLY|O_CLOEXEC|O_NONBLOCK|O_NOCTTY);
        if (node_fd < 0)
                return log_debug_errno(errno, "Failed to open node device %s: %m", node_path);

        if (ioctl(node_fd, BLKGETSIZE64, &size) != 0)
                return log_debug_errno(errno, "Failed to get block device size of %s: %m", node_path);

        mount_fd = open(mount_path, O_RDONLY|O_DIRECTORY|O_CLOEXEC);
        if (mount_fd < 0)
                return log_debug_errno(errno, "Failed to open mountd file system %s: %m", mount_path);

        log_debug("Resizing \"%s\" to %"PRIu64" bytes...", mount_path, size);
        r = resize_fs(mount_fd, size, &newsize);
        if (r < 0)
                return log_debug_errno(r, "Failed to resize \"%s\" to %"PRIu64" bytes: %m", mount_path, size);

        if (newsize == size)
                log_debug("Successfully resized \"%s\" to %s bytes.",
                          mount_path, FORMAT_BYTES(newsize));
        else {
                assert(newsize < size);
                log_debug("Successfully resized \"%s\" to %s bytes (%"PRIu64" bytes lost due to blocksize).",
                          mount_path, FORMAT_BYTES(newsize), size - newsize);
        }

        return 0;
}

static int mount_partition(
                DissectedPartition *m,
                const char *where,
                const char *directory,
                uid_t uid_shift,
                uid_t uid_range,
                DissectImageFlags flags) {

        _cleanup_free_ char *chased = NULL, *options = NULL;
        const char *p, *node, *fstype;
        bool rw, remap_uid_gid = false;
        int r;

        assert(m);
        assert(where);

        /* Use decrypted node and matching fstype if available, otherwise use the original device */
        node = m->decrypted_node ?: m->node;
        fstype = m->decrypted_node ? m->decrypted_fstype: m->fstype;

        if (!m->found || !node)
                return 0;
        if (!fstype)
                return -EAFNOSUPPORT;

        /* We are looking at an encrypted partition? This either means stacked encryption, or the caller
         * didn't call dissected_image_decrypt() beforehand. Let's return a recognizable error for this
         * case. */
        if (streq(fstype, "crypto_LUKS"))
                return -EUNATCH;

        rw = m->rw && !(flags & DISSECT_IMAGE_MOUNT_READ_ONLY);

        if (FLAGS_SET(flags, DISSECT_IMAGE_FSCK) && rw) {
                r = run_fsck(node, fstype);
                if (r < 0)
                        return r;
        }

        if (directory) {
                /* Automatically create missing mount points inside the image, if necessary. */
                r = mkdir_p_root(where, directory, uid_shift, (gid_t) uid_shift, 0755);
                if (r < 0 && r != -EROFS)
                        return r;

                r = chase_symlinks(directory, where, CHASE_PREFIX_ROOT, &chased, NULL);
                if (r < 0)
                        return r;

                p = chased;
        } else {
                /* Create top-level mount if missing – but only if this is asked for. This won't modify the
                 * image (as the branch above does) but the host hierarchy, and the created directory might
                 * survive our mount in the host hierarchy hence. */
                if (FLAGS_SET(flags, DISSECT_IMAGE_MKDIR)) {
                        r = mkdir_p(where, 0755);
                        if (r < 0)
                                return r;
                }

                p = where;
        }

        /* If requested, turn on discard support. */
        if (fstype_can_discard(fstype) &&
            ((flags & DISSECT_IMAGE_DISCARD) ||
             ((flags & DISSECT_IMAGE_DISCARD_ON_LOOP) && is_loop_device(m->node) > 0))) {
                options = strdup("discard");
                if (!options)
                        return -ENOMEM;
        }

        if (uid_is_valid(uid_shift) && uid_shift != 0) {

                if (fstype_can_uid_gid(fstype)) {
                        _cleanup_free_ char *uid_option = NULL;

                        if (asprintf(&uid_option, "uid=" UID_FMT ",gid=" GID_FMT, uid_shift, (gid_t) uid_shift) < 0)
                                return -ENOMEM;

                        if (!strextend_with_separator(&options, ",", uid_option))
                                return -ENOMEM;
                } else if (FLAGS_SET(flags, DISSECT_IMAGE_MOUNT_IDMAPPED))
                        remap_uid_gid = true;
        }

        if (!isempty(m->mount_options))
                if (!strextend_with_separator(&options, ",", m->mount_options))
                        return -ENOMEM;

        /* So, when you request MS_RDONLY from ext4, then this means nothing. It happily still writes to the
         * backing storage. What's worse, the BLKRO[GS]ET flag and (in case of loopback devices)
         * LO_FLAGS_READ_ONLY don't mean anything, they affect userspace accesses only, and write accesses
         * from the upper file system still get propagated through to the underlying file system,
         * unrestricted. To actually get ext4/xfs/btrfs to stop writing to the device we need to specify
         * "norecovery" as mount option, in addition to MS_RDONLY. Yes, this sucks, since it means we need to
         * carry a per file system table here.
         *
         * Note that this means that we might not be able to mount corrupted file systems as read-only
         * anymore (since in some cases the kernel implementations will refuse mounting when corrupted,
         * read-only and "norecovery" is specified). But I think for the case of automatically determined
         * mount options for loopback devices this is the right choice, since otherwise using the same
         * loopback file twice even in read-only mode, is going to fail badly sooner or later. The usecase of
         * making reuse of the immutable images "just work" is more relevant to us than having read-only
         * access that actually modifies stuff work on such image files. Or to say this differently: if
         * people want their file systems to be fixed up they should just open them in writable mode, where
         * all these problems don't exist. */
        if (!rw && STRPTR_IN_SET(fstype, "ext3", "ext4", "xfs", "btrfs"))
                if (!strextend_with_separator(&options, ",", "norecovery"))
                        return -ENOMEM;

        r = mount_nofollow_verbose(LOG_DEBUG, node, p, fstype, MS_NODEV|(rw ? 0 : MS_RDONLY), options);
        if (r < 0)
                return r;

        if (rw && m->growfs && FLAGS_SET(flags, DISSECT_IMAGE_GROWFS))
                (void) fs_grow(node, p);

        if (remap_uid_gid) {
                r = remount_idmap(p, uid_shift, uid_range, REMOUNT_IDMAP_HOST_ROOT);
                if (r < 0)
                        return r;
        }

        return 1;
}

static int mount_root_tmpfs(const char *where, uid_t uid_shift, DissectImageFlags flags) {
        _cleanup_free_ char *options = NULL;
        int r;

        assert(where);

        /* For images that contain /usr/ but no rootfs, let's mount rootfs as tmpfs */

        if (FLAGS_SET(flags, DISSECT_IMAGE_MKDIR)) {
                r = mkdir_p(where, 0755);
                if (r < 0)
                        return r;
        }

        if (uid_is_valid(uid_shift)) {
                if (asprintf(&options, "uid=" UID_FMT ",gid=" GID_FMT, uid_shift, (gid_t) uid_shift) < 0)
                        return -ENOMEM;
        }

        r = mount_nofollow_verbose(LOG_DEBUG, "rootfs", where, "tmpfs", MS_NODEV, options);
        if (r < 0)
                return r;

        return 1;
}

int dissected_image_mount(
                DissectedImage *m,
                const char *where,
                uid_t uid_shift,
                uid_t uid_range,
                DissectImageFlags flags) {

        int r, xbootldr_mounted;

        assert(m);
        assert(where);

        /* Returns:
         *
         *  -ENXIO        → No root partition found
         *  -EMEDIUMTYPE  → DISSECT_IMAGE_VALIDATE_OS set but no os-release/extension-release file found
         *  -EUNATCH      → Encrypted partition found for which no dm-crypt was set up yet
         *  -EUCLEAN      → fsck for file system failed
         *  -EBUSY        → File system already mounted/used elsewhere (kernel)
         *  -EAFNOSUPPORT → File system type not supported or not known
         */

        if (!(m->partitions[PARTITION_ROOT].found ||
              (m->partitions[PARTITION_USR].found && FLAGS_SET(flags, DISSECT_IMAGE_USR_NO_ROOT))))
                return -ENXIO; /* Require a root fs or at least a /usr/ fs (the latter is subject to a flag of its own) */

        if ((flags & DISSECT_IMAGE_MOUNT_NON_ROOT_ONLY) == 0) {

                /* First mount the root fs. If there's none we use a tmpfs. */
                if (m->partitions[PARTITION_ROOT].found)
                        r = mount_partition(m->partitions + PARTITION_ROOT, where, NULL, uid_shift, uid_range, flags);
                else
                        r = mount_root_tmpfs(where, uid_shift, flags);
                if (r < 0)
                        return r;

                /* For us mounting root always means mounting /usr as well */
                r = mount_partition(m->partitions + PARTITION_USR, where, "/usr", uid_shift, uid_range, flags);
                if (r < 0)
                        return r;

                if ((flags & (DISSECT_IMAGE_VALIDATE_OS|DISSECT_IMAGE_VALIDATE_OS_EXT)) != 0) {
                        /* If either one of the validation flags are set, ensure that the image qualifies
                         * as one or the other (or both). */
                        bool ok = false;

                        if (FLAGS_SET(flags, DISSECT_IMAGE_VALIDATE_OS)) {
                                r = path_is_os_tree(where);
                                if (r < 0)
                                        return r;
                                if (r > 0)
                                        ok = true;
                        }
                        if (!ok && FLAGS_SET(flags, DISSECT_IMAGE_VALIDATE_OS_EXT)) {
                                r = path_is_extension_tree(where, m->image_name);
                                if (r < 0)
                                        return r;
                                if (r > 0)
                                        ok = true;
                        }

                        if (!ok)
                                return -ENOMEDIUM;
                }
        }

        if (flags & DISSECT_IMAGE_MOUNT_ROOT_ONLY)
                return 0;

        r = mount_partition(m->partitions + PARTITION_HOME, where, "/home", uid_shift, uid_range, flags);
        if (r < 0)
                return r;

        r = mount_partition(m->partitions + PARTITION_SRV, where, "/srv", uid_shift, uid_range, flags);
        if (r < 0)
                return r;

        r = mount_partition(m->partitions + PARTITION_VAR, where, "/var", uid_shift, uid_range, flags);
        if (r < 0)
                return r;

        r = mount_partition(m->partitions + PARTITION_TMP, where, "/var/tmp", uid_shift, uid_range, flags);
        if (r < 0)
                return r;

        xbootldr_mounted = mount_partition(m->partitions + PARTITION_XBOOTLDR, where, "/boot", uid_shift, uid_range, flags);
        if (xbootldr_mounted < 0)
                return xbootldr_mounted;

        if (m->partitions[PARTITION_ESP].found) {
                int esp_done = false;

                /* Mount the ESP to /efi if it exists. If it doesn't exist, use /boot instead, but only if it
                 * exists and is empty, and we didn't already mount the XBOOTLDR partition into it. */

                r = chase_symlinks("/efi", where, CHASE_PREFIX_ROOT, NULL, NULL);
                if (r < 0) {
                        if (r != -ENOENT)
                                return r;

                        /* /efi doesn't exist. Let's see if /boot is suitable then */

                        if (!xbootldr_mounted) {
                                _cleanup_free_ char *p = NULL;

                                r = chase_symlinks("/boot", where, CHASE_PREFIX_ROOT, &p, NULL);
                                if (r < 0) {
                                        if (r != -ENOENT)
                                                return r;
                                } else if (dir_is_empty(p, /* ignore_hidden_or_backup= */ false) > 0) {
                                        /* It exists and is an empty directory. Let's mount the ESP there. */
                                        r = mount_partition(m->partitions + PARTITION_ESP, where, "/boot", uid_shift, uid_range, flags);
                                        if (r < 0)
                                                return r;

                                        esp_done = true;
                                }
                        }
                }

                if (!esp_done) {
                        /* OK, let's mount the ESP now to /efi (possibly creating the dir if missing) */

                        r = mount_partition(m->partitions + PARTITION_ESP, where, "/efi", uid_shift, uid_range, flags);
                        if (r < 0)
                                return r;
                }
        }

        return 0;
}

int dissected_image_mount_and_warn(
                DissectedImage *m,
                const char *where,
                uid_t uid_shift,
                uid_t uid_range,
                DissectImageFlags flags) {

        int r;

        assert(m);
        assert(where);

        r = dissected_image_mount(m, where, uid_shift, uid_range, flags);
        if (r == -ENXIO)
                return log_error_errno(r, "Not root file system found in image.");
        if (r == -EMEDIUMTYPE)
                return log_error_errno(r, "No suitable os-release/extension-release file in image found.");
        if (r == -EUNATCH)
                return log_error_errno(r, "Encrypted file system discovered, but decryption not requested.");
        if (r == -EUCLEAN)
                return log_error_errno(r, "File system check on image failed.");
        if (r == -EBUSY)
                return log_error_errno(r, "File system already mounted elsewhere.");
        if (r == -EAFNOSUPPORT)
                return log_error_errno(r, "File system type not supported or not known.");
        if (r < 0)
                return log_error_errno(r, "Failed to mount image: %m");

        return r;
}

#if HAVE_LIBCRYPTSETUP
typedef struct DecryptedPartition {
        struct crypt_device *device;
        char *name;
        bool relinquished;
} DecryptedPartition;

struct DecryptedImage {
        DecryptedPartition *decrypted;
        size_t n_decrypted;
};
#endif

DecryptedImage* decrypted_image_unref(DecryptedImage* d) {
#if HAVE_LIBCRYPTSETUP
        int r;

        if (!d)
                return NULL;

        for (size_t i = 0; i < d->n_decrypted; i++) {
                DecryptedPartition *p = d->decrypted + i;

                if (p->device && p->name && !p->relinquished) {
                        r = sym_crypt_deactivate_by_name(p->device, p->name, 0);
                        if (r < 0)
                                log_debug_errno(r, "Failed to deactivate encrypted partition %s", p->name);
                }

                if (p->device)
                        sym_crypt_free(p->device);
                free(p->name);
        }

        free(d->decrypted);
        free(d);
#endif
        return NULL;
}

#if HAVE_LIBCRYPTSETUP

static int make_dm_name_and_node(const void *original_node, const char *suffix, char **ret_name, char **ret_node) {
        _cleanup_free_ char *name = NULL, *node = NULL;
        const char *base;

        assert(original_node);
        assert(suffix);
        assert(ret_name);
        assert(ret_node);

        base = strrchr(original_node, '/');
        if (!base)
                base = original_node;
        else
                base++;
        if (isempty(base))
                return -EINVAL;

        name = strjoin(base, suffix);
        if (!name)
                return -ENOMEM;
        if (!filename_is_valid(name))
                return -EINVAL;

        node = path_join(sym_crypt_get_dir(), name);
        if (!node)
                return -ENOMEM;

        *ret_name = TAKE_PTR(name);
        *ret_node = TAKE_PTR(node);

        return 0;
}

static int decrypt_partition(
                DissectedPartition *m,
                const char *passphrase,
                DissectImageFlags flags,
                DecryptedImage *d) {

        _cleanup_free_ char *node = NULL, *name = NULL;
        _cleanup_(sym_crypt_freep) struct crypt_device *cd = NULL;
        int r;

        assert(m);
        assert(d);

        if (!m->found || !m->node || !m->fstype)
                return 0;

        if (!streq(m->fstype, "crypto_LUKS"))
                return 0;

        if (!passphrase)
                return -ENOKEY;

        r = dlopen_cryptsetup();
        if (r < 0)
                return r;

        r = make_dm_name_and_node(m->node, "-decrypted", &name, &node);
        if (r < 0)
                return r;

        if (!GREEDY_REALLOC0(d->decrypted, d->n_decrypted + 1))
                return -ENOMEM;

        r = sym_crypt_init(&cd, m->node);
        if (r < 0)
                return log_debug_errno(r, "Failed to initialize dm-crypt: %m");

        cryptsetup_enable_logging(cd);

        r = sym_crypt_load(cd, CRYPT_LUKS, NULL);
        if (r < 0)
                return log_debug_errno(r, "Failed to load LUKS metadata: %m");

        r = sym_crypt_activate_by_passphrase(cd, name, CRYPT_ANY_SLOT, passphrase, strlen(passphrase),
                                             ((flags & DISSECT_IMAGE_DEVICE_READ_ONLY) ? CRYPT_ACTIVATE_READONLY : 0) |
                                             ((flags & DISSECT_IMAGE_DISCARD_ON_CRYPTO) ? CRYPT_ACTIVATE_ALLOW_DISCARDS : 0));
        if (r < 0) {
                log_debug_errno(r, "Failed to activate LUKS device: %m");
                return r == -EPERM ? -EKEYREJECTED : r;
        }

        d->decrypted[d->n_decrypted++] = (DecryptedPartition) {
                .name = TAKE_PTR(name),
                .device = TAKE_PTR(cd),
        };

        m->decrypted_node = TAKE_PTR(node);

        return 0;
}

static int verity_can_reuse(
                const VeritySettings *verity,
                const char *name,
                struct crypt_device **ret_cd) {

        /* If the same volume was already open, check that the root hashes match, and reuse it if they do */
        _cleanup_free_ char *root_hash_existing = NULL;
        _cleanup_(sym_crypt_freep) struct crypt_device *cd = NULL;
        struct crypt_params_verity crypt_params = {};
        size_t root_hash_existing_size;
        int r;

        assert(verity);
        assert(name);
        assert(ret_cd);

        r = sym_crypt_init_by_name(&cd, name);
        if (r < 0)
                return log_debug_errno(r, "Error opening verity device, crypt_init_by_name failed: %m");

        cryptsetup_enable_logging(cd);

        r = sym_crypt_get_verity_info(cd, &crypt_params);
        if (r < 0)
                return log_debug_errno(r, "Error opening verity device, crypt_get_verity_info failed: %m");

        root_hash_existing_size = verity->root_hash_size;
        root_hash_existing = malloc0(root_hash_existing_size);
        if (!root_hash_existing)
                return -ENOMEM;

        r = sym_crypt_volume_key_get(cd, CRYPT_ANY_SLOT, root_hash_existing, &root_hash_existing_size, NULL, 0);
        if (r < 0)
                return log_debug_errno(r, "Error opening verity device, crypt_volume_key_get failed: %m");
        if (verity->root_hash_size != root_hash_existing_size ||
            memcmp(root_hash_existing, verity->root_hash, verity->root_hash_size) != 0)
                return log_debug_errno(SYNTHETIC_ERRNO(EINVAL), "Error opening verity device, it already exists but root hashes are different.");

#if HAVE_CRYPT_ACTIVATE_BY_SIGNED_KEY
        /* Ensure that, if signatures are supported, we only reuse the device if the previous mount used the
         * same settings, so that a previous unsigned mount will not be reused if the user asks to use
         * signing for the new one, and vice versa. */
        if (!!verity->root_hash_sig != !!(crypt_params.flags & CRYPT_VERITY_ROOT_HASH_SIGNATURE))
                return log_debug_errno(SYNTHETIC_ERRNO(EINVAL), "Error opening verity device, it already exists but signature settings are not the same.");
#endif

        *ret_cd = TAKE_PTR(cd);
        return 0;
}

static inline char* dm_deferred_remove_clean(char *name) {
        if (!name)
                return NULL;

        (void) sym_crypt_deactivate_by_name(NULL, name, CRYPT_DEACTIVATE_DEFERRED);
        return mfree(name);
}
DEFINE_TRIVIAL_CLEANUP_FUNC(char *, dm_deferred_remove_clean);

static int validate_signature_userspace(const VeritySettings *verity) {
#if HAVE_OPENSSL
        _cleanup_(sk_X509_free_allp) STACK_OF(X509) *sk = NULL;
        _cleanup_strv_free_ char **certs = NULL;
        _cleanup_(PKCS7_freep) PKCS7 *p7 = NULL;
        _cleanup_free_ char *s = NULL;
        _cleanup_(BIO_freep) BIO *bio = NULL; /* 'bio' must be freed first, 's' second, hence keep this order
                                               * of declaration in place, please */
        const unsigned char *d;
        int r;

        assert(verity);
        assert(verity->root_hash);
        assert(verity->root_hash_sig);

        /* Because installing a signature certificate into the kernel chain is so messy, let's optionally do
         * userspace validation. */

        r = conf_files_list_nulstr(&certs, ".crt", NULL, CONF_FILES_REGULAR|CONF_FILES_FILTER_MASKED, CONF_PATHS_NULSTR("verity.d"));
        if (r < 0)
                return log_debug_errno(r, "Failed to enumerate certificates: %m");
        if (strv_isempty(certs)) {
                log_debug("No userspace dm-verity certificates found.");
                return 0;
        }

        d = verity->root_hash_sig;
        p7 = d2i_PKCS7(NULL, &d, (long) verity->root_hash_sig_size);
        if (!p7)
                return log_debug_errno(SYNTHETIC_ERRNO(EINVAL), "Failed to parse PKCS7 DER signature data.");

        s = hexmem(verity->root_hash, verity->root_hash_size);
        if (!s)
                return log_oom_debug();

        bio = BIO_new_mem_buf(s, strlen(s));
        if (!bio)
                return log_oom_debug();

        sk = sk_X509_new_null();
        if (!sk)
                return log_oom_debug();

        STRV_FOREACH(i, certs) {
                _cleanup_(X509_freep) X509 *c = NULL;
                _cleanup_fclose_ FILE *f = NULL;

                f = fopen(*i, "re");
                if (!f) {
                        log_debug_errno(errno, "Failed to open '%s', ignoring: %m", *i);
                        continue;
                }

                c = PEM_read_X509(f, NULL, NULL, NULL);
                if (!c) {
                        log_debug("Failed to load X509 certificate '%s', ignoring.", *i);
                        continue;
                }

                if (sk_X509_push(sk, c) == 0)
                        return log_oom_debug();

                TAKE_PTR(c);
        }

        r = PKCS7_verify(p7, sk, NULL, bio, NULL, PKCS7_NOINTERN|PKCS7_NOVERIFY);
        if (r)
                log_debug("Userspace PKCS#7 validation succeeded.");
        else
                log_debug("Userspace PKCS#7 validation failed: %s", ERR_error_string(ERR_get_error(), NULL));

        return r;
#else
        log_debug("Not doing client-side validation of dm-verity root hash signatures, OpenSSL support disabled.");
        return 0;
#endif
}

static int do_crypt_activate_verity(
                struct crypt_device *cd,
                const char *name,
                const VeritySettings *verity) {

        bool check_signature;
        int r;

        assert(cd);
        assert(name);
        assert(verity);

        if (verity->root_hash_sig) {
                r = getenv_bool_secure("SYSTEMD_DISSECT_VERITY_SIGNATURE");
                if (r < 0 && r != -ENXIO)
                        log_debug_errno(r, "Failed to parse $SYSTEMD_DISSECT_VERITY_SIGNATURE");

                check_signature = r != 0;
        } else
                check_signature = false;

        if (check_signature) {

#if HAVE_CRYPT_ACTIVATE_BY_SIGNED_KEY
                /* First, if we have support for signed keys in the kernel, then try that first. */
                r = sym_crypt_activate_by_signed_key(
                                cd,
                                name,
                                verity->root_hash,
                                verity->root_hash_size,
                                verity->root_hash_sig,
                                verity->root_hash_sig_size,
                                CRYPT_ACTIVATE_READONLY);
                if (r >= 0)
                        return r;

                log_debug("Validation of dm-verity signature failed via the kernel, trying userspace validation instead.");
#else
                log_debug("Activation of verity device with signature requested, but not supported via the kernel by %s due to missing crypt_activate_by_signed_key(), trying userspace validation instead.",
                          program_invocation_short_name);
#endif

                /* So this didn't work via the kernel, then let's try userspace validation instead. If that
                 * works we'll try to activate without telling the kernel the signature. */

                r = validate_signature_userspace(verity);
                if (r < 0)
                        return r;
                if (r == 0)
                        return log_debug_errno(SYNTHETIC_ERRNO(ENOKEY),
                                               "Activation of signed Verity volume worked neither via the kernel nor in userspace, can't activate.");
        }

        return sym_crypt_activate_by_volume_key(
                        cd,
                        name,
                        verity->root_hash,
                        verity->root_hash_size,
                        CRYPT_ACTIVATE_READONLY);
}

static int verity_partition(
                PartitionDesignator designator,
                DissectedPartition *m,
                DissectedPartition *v,
                const VeritySettings *verity,
                DissectImageFlags flags,
                DecryptedImage *d) {

        _cleanup_(sym_crypt_freep) struct crypt_device *cd = NULL;
        _cleanup_(dm_deferred_remove_cleanp) char *restore_deferred_remove = NULL;
        _cleanup_free_ char *node = NULL, *name = NULL;
        int r;

        assert(m);
        assert(v || (verity && verity->data_path));

        if (!verity || !verity->root_hash)
                return 0;
        if (!((verity->designator < 0 && designator == PARTITION_ROOT) ||
              (verity->designator == designator)))
                return 0;

        if (!m->found || !m->node || !m->fstype)
                return 0;
        if (!verity->data_path) {
                if (!v->found || !v->node || !v->fstype)
                        return 0;

                if (!streq(v->fstype, "DM_verity_hash"))
                        return 0;
        }

        r = dlopen_cryptsetup();
        if (r < 0)
                return r;

        if (FLAGS_SET(flags, DISSECT_IMAGE_VERITY_SHARE)) {
                /* Use the roothash, which is unique per volume, as the device node name, so that it can be reused */
                _cleanup_free_ char *root_hash_encoded = NULL;

                root_hash_encoded = hexmem(verity->root_hash, verity->root_hash_size);
                if (!root_hash_encoded)
                        return -ENOMEM;

                r = make_dm_name_and_node(root_hash_encoded, "-verity", &name, &node);
        } else
                r = make_dm_name_and_node(m->node, "-verity", &name, &node);
        if (r < 0)
                return r;

        r = sym_crypt_init(&cd, verity->data_path ?: v->node);
        if (r < 0)
                return r;

        cryptsetup_enable_logging(cd);

        r = sym_crypt_load(cd, CRYPT_VERITY, NULL);
        if (r < 0)
                return r;

        r = sym_crypt_set_data_device(cd, m->node);
        if (r < 0)
                return r;

        if (!GREEDY_REALLOC0(d->decrypted, d->n_decrypted + 1))
                return -ENOMEM;

        /* If activating fails because the device already exists, check the metadata and reuse it if it matches.
         * In case of ENODEV/ENOENT, which can happen if another process is activating at the exact same time,
         * retry a few times before giving up. */
        for (unsigned i = 0; i < N_DEVICE_NODE_LIST_ATTEMPTS; i++) {

                r = do_crypt_activate_verity(cd, name, verity);
                /* libdevmapper can return EINVAL when the device is already in the activation stage.
                 * There's no way to distinguish this situation from a genuine error due to invalid
                 * parameters, so immediately fall back to activating the device with a unique name.
                 * Improvements in libcrypsetup can ensure this never happens:
                 * https://gitlab.com/cryptsetup/cryptsetup/-/merge_requests/96 */
                if (r == -EINVAL && FLAGS_SET(flags, DISSECT_IMAGE_VERITY_SHARE))
                        return verity_partition(designator, m, v, verity, flags & ~DISSECT_IMAGE_VERITY_SHARE, d);
                if (!IN_SET(r,
                            0,       /* Success */
                            -EEXIST, /* Volume is already open and ready to be used */
                            -EBUSY,  /* Volume is being opened but not ready, crypt_init_by_name can fetch details */
                            -ENODEV  /* Volume is being opened but not ready, crypt_init_by_name would fail, try to open again */))
                        return r;
                if (IN_SET(r, -EEXIST, -EBUSY)) {
                        struct crypt_device *existing_cd = NULL;

                        if (!restore_deferred_remove){
                                /* To avoid races, disable automatic removal on umount while setting up the new device. Restore it on failure. */
                                r = dm_deferred_remove_cancel(name);
                                /* If activation returns EBUSY there might be no deferred removal to cancel, that's fine */
                                if (r < 0 && r != -ENXIO)
                                        return log_debug_errno(r, "Disabling automated deferred removal for verity device %s failed: %m", node);
                                if (r == 0) {
                                        restore_deferred_remove = strdup(name);
                                        if (!restore_deferred_remove)
                                                return -ENOMEM;
                                }
                        }

                        r = verity_can_reuse(verity, name, &existing_cd);
                        /* Same as above, -EINVAL can randomly happen when it actually means -EEXIST */
                        if (r == -EINVAL && FLAGS_SET(flags, DISSECT_IMAGE_VERITY_SHARE))
                                return verity_partition(designator, m, v, verity, flags & ~DISSECT_IMAGE_VERITY_SHARE, d);
                        if (!IN_SET(r, 0, -ENODEV, -ENOENT, -EBUSY))
                                return log_debug_errno(r, "Checking whether existing verity device %s can be reused failed: %m", node);
                        if (r == 0) {
                                /* devmapper might say that the device exists, but the devlink might not yet have been
                                 * created. Check and wait for the udev event in that case. */
                                r = device_wait_for_devlink(node, "block", usec_add(now(CLOCK_MONOTONIC), 100 * USEC_PER_MSEC), NULL);
                                /* Fallback to activation with a unique device if it's taking too long */
                                if (r == -ETIMEDOUT)
                                        break;
                                if (r < 0)
                                        return r;

                                if (cd)
                                        sym_crypt_free(cd);
                                cd = existing_cd;
                        }
                }
                if (r == 0)
                        break;

                /* Device is being opened by another process, but it has not finished yet, yield for 2ms */
                (void) usleep(2 * USEC_PER_MSEC);
        }

        /* An existing verity device was reported by libcryptsetup/libdevmapper, but we can't use it at this time.
         * Fall back to activating it with a unique device name. */
        if (r != 0 && FLAGS_SET(flags, DISSECT_IMAGE_VERITY_SHARE))
                return verity_partition(designator, m, v, verity, flags & ~DISSECT_IMAGE_VERITY_SHARE, d);

        /* Everything looks good and we'll be able to mount the device, so deferred remove will be re-enabled at that point. */
        restore_deferred_remove = mfree(restore_deferred_remove);

        d->decrypted[d->n_decrypted++] = (DecryptedPartition) {
                .name = TAKE_PTR(name),
                .device = TAKE_PTR(cd),
        };

        m->decrypted_node = TAKE_PTR(node);

        return 0;
}
#endif

int dissected_image_decrypt(
                DissectedImage *m,
                const char *passphrase,
                const VeritySettings *verity,
                DissectImageFlags flags,
                DecryptedImage **ret) {

#if HAVE_LIBCRYPTSETUP
        _cleanup_(decrypted_image_unrefp) DecryptedImage *d = NULL;
        int r;
#endif

        assert(m);
        assert(!verity || verity->root_hash || verity->root_hash_size == 0);

        /* Returns:
         *
         *      = 0           → There was nothing to decrypt
         *      > 0           → Decrypted successfully
         *      -ENOKEY       → There's something to decrypt but no key was supplied
         *      -EKEYREJECTED → Passed key was not correct
         */

        if (verity && verity->root_hash && verity->root_hash_size < sizeof(sd_id128_t))
                return -EINVAL;

        if (!m->encrypted && !m->verity_ready) {
                *ret = NULL;
                return 0;
        }

#if HAVE_LIBCRYPTSETUP
        d = new0(DecryptedImage, 1);
        if (!d)
                return -ENOMEM;

        for (PartitionDesignator i = 0; i < _PARTITION_DESIGNATOR_MAX; i++) {
                DissectedPartition *p = m->partitions + i;
                PartitionDesignator k;

                if (!p->found)
                        continue;

                r = decrypt_partition(p, passphrase, flags, d);
                if (r < 0)
                        return r;

                k = PARTITION_VERITY_OF(i);
                if (k >= 0) {
                        r = verity_partition(i, p, m->partitions + k, verity, flags | DISSECT_IMAGE_VERITY_SHARE, d);
                        if (r < 0)
                                return r;
                }

                if (!p->decrypted_fstype && p->decrypted_node) {
                        r = probe_filesystem(p->decrypted_node, &p->decrypted_fstype);
                        if (r < 0 && r != -EUCLEAN)
                                return r;
                }
        }

        *ret = TAKE_PTR(d);

        return 1;
#else
        return -EOPNOTSUPP;
#endif
}

int dissected_image_decrypt_interactively(
                DissectedImage *m,
                const char *passphrase,
                const VeritySettings *verity,
                DissectImageFlags flags,
                DecryptedImage **ret) {

        _cleanup_strv_free_erase_ char **z = NULL;
        int n = 3, r;

        if (passphrase)
                n--;

        for (;;) {
                r = dissected_image_decrypt(m, passphrase, verity, flags, ret);
                if (r >= 0)
                        return r;
                if (r == -EKEYREJECTED)
                        log_error_errno(r, "Incorrect passphrase, try again!");
                else if (r != -ENOKEY)
                        return log_error_errno(r, "Failed to decrypt image: %m");

                if (--n < 0)
                        return log_error_errno(SYNTHETIC_ERRNO(EKEYREJECTED),
                                               "Too many retries.");

                z = strv_free(z);

                r = ask_password_auto("Please enter image passphrase:", NULL, "dissect", "dissect", "dissect.passphrase", USEC_INFINITY, 0, &z);
                if (r < 0)
                        return log_error_errno(r, "Failed to query for passphrase: %m");

                passphrase = z[0];
        }
}

int decrypted_image_relinquish(DecryptedImage *d) {
        assert(d);

        /* Turns on automatic removal after the last use ended for all DM devices of this image, and sets a
         * boolean so that we don't clean it up ourselves either anymore */

#if HAVE_LIBCRYPTSETUP
        int r;

        for (size_t i = 0; i < d->n_decrypted; i++) {
                DecryptedPartition *p = d->decrypted + i;

                if (p->relinquished)
                        continue;

                r = sym_crypt_deactivate_by_name(NULL, p->name, CRYPT_DEACTIVATE_DEFERRED);
                if (r < 0)
                        return log_debug_errno(r, "Failed to mark %s for auto-removal: %m", p->name);

                p->relinquished = true;
        }
#endif

        return 0;
}

static char *build_auxiliary_path(const char *image, const char *suffix) {
        const char *e;
        char *n;

        assert(image);
        assert(suffix);

        e = endswith(image, ".raw");
        if (!e)
                return strjoin(e, suffix);

        n = new(char, e - image + strlen(suffix) + 1);
        if (!n)
                return NULL;

        strcpy(mempcpy(n, image, e - image), suffix);
        return n;
}

void verity_settings_done(VeritySettings *v) {
        assert(v);

        v->root_hash = mfree(v->root_hash);
        v->root_hash_size = 0;

        v->root_hash_sig = mfree(v->root_hash_sig);
        v->root_hash_sig_size = 0;

        v->data_path = mfree(v->data_path);
}

int verity_settings_load(
                VeritySettings *verity,
                const char *image,
                const char *root_hash_path,
                const char *root_hash_sig_path) {

        _cleanup_free_ void *root_hash = NULL, *root_hash_sig = NULL;
        size_t root_hash_size = 0, root_hash_sig_size = 0;
        _cleanup_free_ char *verity_data_path = NULL;
        PartitionDesignator designator;
        int r;

        assert(verity);
        assert(image);
        assert(verity->designator < 0 || IN_SET(verity->designator, PARTITION_ROOT, PARTITION_USR));

        /* If we are asked to load the root hash for a device node, exit early */
        if (is_device_path(image))
                return 0;

        r = getenv_bool_secure("SYSTEMD_DISSECT_VERITY_SIDECAR");
        if (r < 0 && r != -ENXIO)
                log_debug_errno(r, "Failed to parse $SYSTEMD_DISSECT_VERITY_SIDECAR, ignoring: %m");
        if (r == 0)
                return 0;

        designator = verity->designator;

        /* We only fill in what isn't already filled in */

        if (!verity->root_hash) {
                _cleanup_free_ char *text = NULL;

                if (root_hash_path) {
                        /* If explicitly specified it takes precedence */
                        r = read_one_line_file(root_hash_path, &text);
                        if (r < 0)
                                return r;

                        if (designator < 0)
                                designator = PARTITION_ROOT;
                } else {
                        /* Otherwise look for xattr and separate file, and first for the data for root and if
                         * that doesn't exist for /usr */

                        if (designator < 0 || designator == PARTITION_ROOT) {
                                r = getxattr_malloc(image, "user.verity.roothash", &text);
                                if (r < 0) {
                                        _cleanup_free_ char *p = NULL;

                                        if (!IN_SET(r, -ENODATA, -ENOENT) && !ERRNO_IS_NOT_SUPPORTED(r))
                                                return r;

                                        p = build_auxiliary_path(image, ".roothash");
                                        if (!p)
                                                return -ENOMEM;

                                        r = read_one_line_file(p, &text);
                                        if (r < 0 && r != -ENOENT)
                                                return r;
                                }

                                if (text)
                                        designator = PARTITION_ROOT;
                        }

                        if (!text && (designator < 0 || designator == PARTITION_USR)) {
                                /* So in the "roothash" xattr/file name above the "root" of course primarily
                                 * refers to the root of the Verity Merkle tree. But coincidentally it also
                                 * is the hash for the *root* file system, i.e. the "root" neatly refers to
                                 * two distinct concepts called "root". Taking benefit of this happy
                                 * coincidence we call the file with the root hash for the /usr/ file system
                                 * `usrhash`, because `usrroothash` or `rootusrhash` would just be too
                                 * confusing. We thus drop the reference to the root of the Merkle tree, and
                                 * just indicate which file system it's about. */
                                r = getxattr_malloc(image, "user.verity.usrhash", &text);
                                if (r < 0) {
                                        _cleanup_free_ char *p = NULL;

                                        if (!IN_SET(r, -ENODATA, -ENOENT) && !ERRNO_IS_NOT_SUPPORTED(r))
                                                return r;

                                        p = build_auxiliary_path(image, ".usrhash");
                                        if (!p)
                                                return -ENOMEM;

                                        r = read_one_line_file(p, &text);
                                        if (r < 0 && r != -ENOENT)
                                                return r;
                                }

                                if (text)
                                        designator = PARTITION_USR;
                        }
                }

                if (text) {
                        r = unhexmem(text, strlen(text), &root_hash, &root_hash_size);
                        if (r < 0)
                                return r;
                        if (root_hash_size < sizeof(sd_id128_t))
                                return -EINVAL;
                }
        }

        if ((root_hash || verity->root_hash) && !verity->root_hash_sig) {
                if (root_hash_sig_path) {
                        r = read_full_file(root_hash_sig_path, (char**) &root_hash_sig, &root_hash_sig_size);
                        if (r < 0 && r != -ENOENT)
                                return r;

                        if (designator < 0)
                                designator = PARTITION_ROOT;
                } else {
                        if (designator < 0 || designator == PARTITION_ROOT) {
                                _cleanup_free_ char *p = NULL;

                                /* Follow naming convention recommended by the relevant RFC:
                                 * https://tools.ietf.org/html/rfc5751#section-3.2.1 */
                                p = build_auxiliary_path(image, ".roothash.p7s");
                                if (!p)
                                        return -ENOMEM;

                                r = read_full_file(p, (char**) &root_hash_sig, &root_hash_sig_size);
                                if (r < 0 && r != -ENOENT)
                                        return r;
                                if (r >= 0)
                                        designator = PARTITION_ROOT;
                        }

                        if (!root_hash_sig && (designator < 0 || designator == PARTITION_USR)) {
                                _cleanup_free_ char *p = NULL;

                                p = build_auxiliary_path(image, ".usrhash.p7s");
                                if (!p)
                                        return -ENOMEM;

                                r = read_full_file(p, (char**) &root_hash_sig, &root_hash_sig_size);
                                if (r < 0 && r != -ENOENT)
                                        return r;
                                if (r >= 0)
                                        designator = PARTITION_USR;
                        }
                }

                if (root_hash_sig && root_hash_sig_size == 0) /* refuse empty size signatures */
                        return -EINVAL;
        }

        if (!verity->data_path) {
                _cleanup_free_ char *p = NULL;

                p = build_auxiliary_path(image, ".verity");
                if (!p)
                        return -ENOMEM;

                if (access(p, F_OK) < 0) {
                        if (errno != ENOENT)
                                return -errno;
                } else
                        verity_data_path = TAKE_PTR(p);
        }

        if (root_hash) {
                verity->root_hash = TAKE_PTR(root_hash);
                verity->root_hash_size = root_hash_size;
        }

        if (root_hash_sig) {
                verity->root_hash_sig = TAKE_PTR(root_hash_sig);
                verity->root_hash_sig_size = root_hash_sig_size;
        }

        if (verity_data_path)
                verity->data_path = TAKE_PTR(verity_data_path);

        if (verity->designator < 0)
                verity->designator = designator;

        return 1;
}

int dissected_image_load_verity_sig_partition(
                DissectedImage *m,
                int fd,
                VeritySettings *verity) {

        _cleanup_free_ void *root_hash = NULL, *root_hash_sig = NULL;
        _cleanup_(json_variant_unrefp) JsonVariant *v = NULL;
        size_t root_hash_size, root_hash_sig_size;
        _cleanup_free_ char *buf = NULL;
        PartitionDesignator d;
        DissectedPartition *p;
        JsonVariant *rh, *sig;
        ssize_t n;
        char *e;
        int r;

        assert(m);
        assert(fd >= 0);
        assert(verity);

        if (verity->root_hash && verity->root_hash_sig) /* Already loaded? */
                return 0;

        r = getenv_bool_secure("SYSTEMD_DISSECT_VERITY_EMBEDDED");
        if (r < 0 && r != -ENXIO)
                log_debug_errno(r, "Failed to parse $SYSTEMD_DISSECT_VERITY_EMBEDDED, ignoring: %m");
        if (r == 0)
                return 0;

        d = PARTITION_VERITY_SIG_OF(verity->designator < 0 ? PARTITION_ROOT : verity->designator);
        assert(d >= 0);

        p = m->partitions + d;
        if (!p->found)
                return 0;
        if (p->offset == UINT64_MAX || p->size == UINT64_MAX)
                return -EINVAL;

        if (p->size > 4*1024*1024) /* Signature data cannot possible be larger than 4M, refuse that */
                return -EFBIG;

        buf = new(char, p->size+1);
        if (!buf)
                return -ENOMEM;

        n = pread(fd, buf, p->size, p->offset);
        if (n < 0)
                return -ENOMEM;
        if ((uint64_t) n != p->size)
                return -EIO;

        e = memchr(buf, 0, p->size);
        if (e) {
                /* If we found a NUL byte then the rest of the data must be NUL too */
                if (!memeqzero(e, p->size - (e - buf)))
                        return log_debug_errno(SYNTHETIC_ERRNO(EINVAL), "Signature data contains embedded NUL byte.");
        } else
                buf[p->size] = 0;

        r = json_parse(buf, 0, &v, NULL, NULL);
        if (r < 0)
                return log_debug_errno(r, "Failed to parse signature JSON data: %m");

        rh = json_variant_by_key(v, "rootHash");
        if (!rh)
                return log_debug_errno(SYNTHETIC_ERRNO(EINVAL), "Signature JSON object lacks 'rootHash' field.");
        if (!json_variant_is_string(rh))
                return log_debug_errno(SYNTHETIC_ERRNO(EINVAL), "'rootHash' field of signature JSON object is not a string.");

        r = unhexmem(json_variant_string(rh), SIZE_MAX, &root_hash, &root_hash_size);
        if (r < 0)
                return log_debug_errno(r, "Failed to parse root hash field: %m");

        /* Check if specified root hash matches if it is specified */
        if (verity->root_hash &&
            memcmp_nn(verity->root_hash, verity->root_hash_size, root_hash, root_hash_size) != 0) {
                _cleanup_free_ char *a = NULL, *b = NULL;

                a = hexmem(root_hash, root_hash_size);
                b = hexmem(verity->root_hash, verity->root_hash_size);

                return log_debug_errno(r, "Root hash in signature JSON data (%s) doesn't match configured hash (%s).", strna(a), strna(b));
        }

        sig = json_variant_by_key(v, "signature");
        if (!sig)
                return log_debug_errno(SYNTHETIC_ERRNO(EINVAL), "Signature JSON object lacks 'signature' field.");
        if (!json_variant_is_string(sig))
                return log_debug_errno(SYNTHETIC_ERRNO(EINVAL), "'signature' field of signature JSON object is not a string.");

        r = unbase64mem(json_variant_string(sig), SIZE_MAX, &root_hash_sig, &root_hash_sig_size);
        if (r < 0)
                return log_debug_errno(r, "Failed to parse signature field: %m");

        free_and_replace(verity->root_hash, root_hash);
        verity->root_hash_size = root_hash_size;

        free_and_replace(verity->root_hash_sig, root_hash_sig);
        verity->root_hash_sig_size = root_hash_sig_size;

        return 1;
}

int dissected_image_acquire_metadata(DissectedImage *m, DissectImageFlags extra_flags) {

        enum {
                META_HOSTNAME,
                META_MACHINE_ID,
                META_MACHINE_INFO,
                META_OS_RELEASE,
                META_EXTENSION_RELEASE,
                META_HAS_INIT_SYSTEM,
                _META_MAX,
        };

        static const char *const paths[_META_MAX] = {
                [META_HOSTNAME]          = "/etc/hostname\0",
                [META_MACHINE_ID]        = "/etc/machine-id\0",
                [META_MACHINE_INFO]      = "/etc/machine-info\0",
                [META_OS_RELEASE]        = ("/etc/os-release\0"
                                            "/usr/lib/os-release\0"),
                [META_EXTENSION_RELEASE] = "extension-release\0",    /* Used only for logging. */
                [META_HAS_INIT_SYSTEM]   = "has-init-system\0",      /* ditto */
        };

        _cleanup_strv_free_ char **machine_info = NULL, **os_release = NULL, **extension_release = NULL;
        _cleanup_close_pair_ int error_pipe[2] = { -1, -1 };
        _cleanup_(rmdir_and_freep) char *t = NULL;
        _cleanup_(sigkill_waitp) pid_t child = 0;
        sd_id128_t machine_id = SD_ID128_NULL;
        _cleanup_free_ char *hostname = NULL;
        unsigned n_meta_initialized = 0;
        int fds[2 * _META_MAX], r, v;
        int has_init_system = -1;
        ssize_t n;

        BLOCK_SIGNALS(SIGCHLD);

        assert(m);

        for (; n_meta_initialized < _META_MAX; n_meta_initialized ++) {
                if (!paths[n_meta_initialized]) {
                        fds[2*n_meta_initialized] = fds[2*n_meta_initialized+1] = -1;
                        continue;
                }

                if (pipe2(fds + 2*n_meta_initialized, O_CLOEXEC) < 0) {
                        r = -errno;
                        goto finish;
                }
        }

        r = mkdtemp_malloc("/tmp/dissect-XXXXXX", &t);
        if (r < 0)
                goto finish;

        if (pipe2(error_pipe, O_CLOEXEC) < 0) {
                r = -errno;
                goto finish;
        }

        r = safe_fork("(sd-dissect)", FORK_RESET_SIGNALS|FORK_DEATHSIG|FORK_NEW_MOUNTNS|FORK_MOUNTNS_SLAVE, &child);
        if (r < 0)
                goto finish;
        if (r == 0) {
                /* Child in a new mount namespace */
                error_pipe[0] = safe_close(error_pipe[0]);

                r = dissected_image_mount(
                                m,
                                t,
                                UID_INVALID,
                                UID_INVALID,
<<<<<<< HEAD
                                DISSECT_IMAGE_READ_ONLY|
                                DISSECT_IMAGE_MOUNT_ROOT_ONLY|
                                DISSECT_IMAGE_VALIDATE_OS|
                                DISSECT_IMAGE_VALIDATE_OS_EXT|
=======
                                extra_flags |
                                DISSECT_IMAGE_READ_ONLY |
                                DISSECT_IMAGE_MOUNT_ROOT_ONLY |
>>>>>>> 04025fa6
                                DISSECT_IMAGE_USR_NO_ROOT);
                if (r < 0) {
                        log_debug_errno(r, "Failed to mount dissected image: %m");
                        goto inner_fail;
                }

                for (unsigned k = 0; k < _META_MAX; k++) {
                        _cleanup_close_ int fd = -ENOENT;
                        const char *p;

                        if (!paths[k])
                                continue;

                        fds[2*k] = safe_close(fds[2*k]);

                        switch (k) {

                        case META_EXTENSION_RELEASE:
                                /* As per the os-release spec, if the image is an extension it will have a file
                                 * named after the image name in extension-release.d/ - we use the image name
                                 * and try to resolve it with the extension-release helpers, as sometimes
                                 * the image names are mangled on deployment and do not match anymore.
                                 * Unlike other paths this is not fixed, and the image name
                                 * can be mangled on deployment, so by calling into the helper
                                 * we allow a fallback that matches on the first extension-release
                                 * file found in the directory, if one named after the image cannot
                                 * be found first. */
                                r = open_extension_release(t, m->image_name, NULL, &fd);
                                if (r < 0)
                                        fd = r; /* Propagate the error. */
                                break;

                        case META_HAS_INIT_SYSTEM: {
                                bool found = false;

                                FOREACH_STRING(init,
                                               "/usr/lib/systemd/systemd",  /* systemd on /usr merged system */
                                               "/lib/systemd/systemd",      /* systemd on /usr non-merged systems */
                                               "/sbin/init") {              /* traditional path the Linux kernel invokes */

                                        r = chase_symlinks(init, t, CHASE_PREFIX_ROOT, NULL, NULL);
                                        if (r < 0) {
                                                if (r != -ENOENT)
                                                        log_debug_errno(r, "Failed to resolve %s, ignoring: %m", init);
                                        } else {
                                                found = true;
                                                break;
                                        }
                                }

                                r = loop_write(fds[2*k+1], &found, sizeof(found), false);
                                if (r < 0)
                                        goto inner_fail;

                                continue;
                        }

                        default:
                                NULSTR_FOREACH(p, paths[k]) {
                                        fd = chase_symlinks_and_open(p, t, CHASE_PREFIX_ROOT, O_RDONLY|O_CLOEXEC|O_NOCTTY, NULL);
                                        if (fd >= 0)
                                                break;
                                }
                        }

                        if (fd < 0) {
                                log_debug_errno(fd, "Failed to read %s file of image, ignoring: %m", paths[k]);
                                fds[2*k+1] = safe_close(fds[2*k+1]);
                                continue;
                        }

                        r = copy_bytes(fd, fds[2*k+1], UINT64_MAX, 0);
                        if (r < 0)
                                goto inner_fail;

                        fds[2*k+1] = safe_close(fds[2*k+1]);
                }

                _exit(EXIT_SUCCESS);

        inner_fail:
                /* Let parent know the error */
                (void) write(error_pipe[1], &r, sizeof(r));
                _exit(EXIT_FAILURE);
        }

        error_pipe[1] = safe_close(error_pipe[1]);

        for (unsigned k = 0; k < _META_MAX; k++) {
                _cleanup_fclose_ FILE *f = NULL;

                if (!paths[k])
                        continue;

                fds[2*k+1] = safe_close(fds[2*k+1]);

                f = take_fdopen(&fds[2*k], "r");
                if (!f) {
                        r = -errno;
                        goto finish;
                }

                switch (k) {

                case META_HOSTNAME:
                        r = read_etc_hostname_stream(f, &hostname);
                        if (r < 0)
                                log_debug_errno(r, "Failed to read /etc/hostname of image: %m");

                        break;

                case META_MACHINE_ID: {
                        _cleanup_free_ char *line = NULL;

                        r = read_line(f, LONG_LINE_MAX, &line);
                        if (r < 0)
                                log_debug_errno(r, "Failed to read /etc/machine-id of image: %m");
                        else if (r == 33) {
                                r = sd_id128_from_string(line, &machine_id);
                                if (r < 0)
                                        log_debug_errno(r, "Image contains invalid /etc/machine-id: %s", line);
                        } else if (r == 0)
                                log_debug("/etc/machine-id file of image is empty.");
                        else if (streq(line, "uninitialized"))
                                log_debug("/etc/machine-id file of image is uninitialized (likely aborted first boot).");
                        else
                                log_debug("/etc/machine-id file of image has unexpected length %i.", r);

                        break;
                }

                case META_MACHINE_INFO:
                        r = load_env_file_pairs(f, "machine-info", &machine_info);
                        if (r < 0)
                                log_debug_errno(r, "Failed to read /etc/machine-info of image: %m");

                        break;

                case META_OS_RELEASE:
                        r = load_env_file_pairs(f, "os-release", &os_release);
                        if (r < 0)
                                log_debug_errno(r, "Failed to read OS release file of image: %m");

                        break;

                case META_EXTENSION_RELEASE:
                        r = load_env_file_pairs(f, "extension-release", &extension_release);
                        if (r < 0)
                                log_debug_errno(r, "Failed to read extension release file of image: %m");

                        break;

                case META_HAS_INIT_SYSTEM: {
                        bool b = false;
                        size_t nr;

                        errno = 0;
                        nr = fread(&b, 1, sizeof(b), f);
                        if (nr != sizeof(b))
                                log_debug_errno(errno_or_else(EIO), "Failed to read has-init-system boolean: %m");
                        else
                                has_init_system = b;

                        break;
                }}
        }

        r = wait_for_terminate_and_check("(sd-dissect)", child, 0);
        child = 0;
        if (r < 0)
                return r;

        n = read(error_pipe[0], &v, sizeof(v));
        if (n < 0)
                return -errno;
        if (n == sizeof(v))
                return v; /* propagate error sent to us from child */
        if (n != 0)
                return -EIO;

        if (r != EXIT_SUCCESS)
                return -EPROTO;

        free_and_replace(m->hostname, hostname);
        m->machine_id = machine_id;
        strv_free_and_replace(m->machine_info, machine_info);
        strv_free_and_replace(m->os_release, os_release);
        strv_free_and_replace(m->extension_release, extension_release);
        m->has_init_system = has_init_system;

finish:
        for (unsigned k = 0; k < n_meta_initialized; k++)
                safe_close_pair(fds + 2*k);

        return r;
}

int dissect_image_and_warn(
                int fd,
                const char *name,
                const VeritySettings *verity,
                const MountOptions *mount_options,
                uint64_t diskseq,
                uint64_t uevent_seqnum_not_before,
                usec_t timestamp_not_before,
                DissectImageFlags flags,
                DissectedImage **ret) {

        _cleanup_free_ char *buffer = NULL;
        int r;

        if (!name) {
                r = fd_get_path(fd, &buffer);
                if (r < 0)
                        return r;

                name = buffer;
        }

        r = dissect_image(fd, verity, mount_options, diskseq, uevent_seqnum_not_before, timestamp_not_before, flags, ret);
        switch (r) {

        case -EOPNOTSUPP:
                return log_error_errno(r, "Dissecting images is not supported, compiled without blkid support.");

        case -ENOPKG:
                return log_error_errno(r, "%s: Couldn't identify a suitable partition table or file system.", name);

        case -ENOMEDIUM:
                return log_error_errno(r, "%s: The image does not pass validation.", name);

        case -EADDRNOTAVAIL:
                return log_error_errno(r, "%s: No root partition for specified root hash found.", name);

        case -ENOTUNIQ:
                return log_error_errno(r, "%s: Multiple suitable root partitions found in image.", name);

        case -ENXIO:
                return log_error_errno(r, "%s: No suitable root partition found in image.", name);

        case -EPROTONOSUPPORT:
                return log_error_errno(r, "Device '%s' is loopback block device with partition scanning turned off, please turn it on.", name);

        case -ENOTBLK:
                return log_error_errno(r, "%s: Image is not a block device.", name);

        case -EBADR:
                return log_error_errno(r,
                                       "Combining partitioned images (such as '%s') with external Verity data (such as '%s') not supported. "
                                       "(Consider setting $SYSTEMD_DISSECT_VERITY_SIDECAR=0 to disable automatic discovery of external Verity data.)",
                                       name, strna(verity ? verity->data_path : NULL));

        default:
                if (r < 0)
                        return log_error_errno(r, "Failed to dissect image '%s': %m", name);

                return r;
        }
}

bool dissected_image_verity_candidate(const DissectedImage *image, PartitionDesignator partition_designator) {
        assert(image);

        /* Checks if this partition could theoretically do Verity. For non-partitioned images this only works
         * if there's an external verity file supplied, for which we can consult .has_verity. For partitioned
         * images we only check the partition type.
         *
         * This call is used to decide whether to suppress or show a verity column in tabular output of the
         * image. */

        if (image->single_file_system)
                return partition_designator == PARTITION_ROOT && image->has_verity;

        return PARTITION_VERITY_OF(partition_designator) >= 0;
}

bool dissected_image_verity_ready(const DissectedImage *image, PartitionDesignator partition_designator) {
        PartitionDesignator k;

        assert(image);

        /* Checks if this partition has verity data available that we can activate. For non-partitioned this
         * works for the root partition, for others only if the associated verity partition was found. */

        if (!image->verity_ready)
                return false;

        if (image->single_file_system)
                return partition_designator == PARTITION_ROOT;

        k = PARTITION_VERITY_OF(partition_designator);
        return k >= 0 && image->partitions[k].found;
}

bool dissected_image_verity_sig_ready(const DissectedImage *image, PartitionDesignator partition_designator) {
        PartitionDesignator k;

        assert(image);

        /* Checks if this partition has verity signature data available that we can use. */

        if (!image->verity_sig_ready)
                return false;

        if (image->single_file_system)
                return partition_designator == PARTITION_ROOT;

        k = PARTITION_VERITY_SIG_OF(partition_designator);
        return k >= 0 && image->partitions[k].found;
}

MountOptions* mount_options_free_all(MountOptions *options) {
        MountOptions *m;

        while ((m = options)) {
                LIST_REMOVE(mount_options, options, m);
                free(m->options);
                free(m);
        }

        return NULL;
}

const char* mount_options_from_designator(const MountOptions *options, PartitionDesignator designator) {
        LIST_FOREACH(mount_options, m, options)
                if (designator == m->partition_designator && !isempty(m->options))
                        return m->options;

        return NULL;
}

int mount_image_privately_interactively(
                const char *image,
                DissectImageFlags flags,
                char **ret_directory,
                LoopDevice **ret_loop_device,
                DecryptedImage **ret_decrypted_image) {

        _cleanup_(verity_settings_done) VeritySettings verity = VERITY_SETTINGS_DEFAULT;
        _cleanup_(loop_device_unrefp) LoopDevice *d = NULL;
        _cleanup_(decrypted_image_unrefp) DecryptedImage *decrypted_image = NULL;
        _cleanup_(dissected_image_unrefp) DissectedImage *dissected_image = NULL;
        _cleanup_(rmdir_and_freep) char *created_dir = NULL;
        _cleanup_free_ char *temp = NULL;
        int r;

        /* Mounts an OS image at a temporary place, inside a newly created mount namespace of our own. This
         * is used by tools such as systemd-tmpfiles or systemd-firstboot to operate on some disk image
         * easily. */

        assert(image);
        assert(ret_directory);
        assert(ret_loop_device);
        assert(ret_decrypted_image);

        r = verity_settings_load(&verity, image, NULL, NULL);
        if (r < 0)
                return log_error_errno(r, "Failed to load root hash data: %m");

        r = tempfn_random_child(NULL, program_invocation_short_name, &temp);
        if (r < 0)
                return log_error_errno(r, "Failed to generate temporary mount directory: %m");

        r = loop_device_make_by_path(
                        image,
                        FLAGS_SET(flags, DISSECT_IMAGE_DEVICE_READ_ONLY) ? O_RDONLY : O_RDWR,
                        FLAGS_SET(flags, DISSECT_IMAGE_NO_PARTITION_TABLE) ? 0 : LO_FLAGS_PARTSCAN,
                        &d);
        if (r < 0)
                return log_error_errno(r, "Failed to set up loopback device for %s: %m", image);

        /* Make sure udevd doesn't issue BLKRRPART behind our backs */
        r = loop_device_flock(d, LOCK_SH);
        if (r < 0)
                return r;

        r = dissect_image_and_warn(d->fd, image, &verity, NULL, d->diskseq, d->uevent_seqnum_not_before, d->timestamp_not_before, flags, &dissected_image);
        if (r < 0)
                return r;

        r = dissected_image_load_verity_sig_partition(dissected_image, d->fd, &verity);
        if (r < 0)
                return r;

        r = dissected_image_decrypt_interactively(dissected_image, NULL, &verity, flags, &decrypted_image);
        if (r < 0)
                return r;

        r = detach_mount_namespace();
        if (r < 0)
                return log_error_errno(r, "Failed to detach mount namespace: %m");

        r = mkdir_p(temp, 0700);
        if (r < 0)
                return log_error_errno(r, "Failed to create mount point: %m");

        created_dir = TAKE_PTR(temp);

        r = dissected_image_mount_and_warn(dissected_image, created_dir, UID_INVALID, UID_INVALID, flags);
        if (r < 0)
                return r;

        r = loop_device_flock(d, LOCK_UN);
        if (r < 0)
                return r;

        if (decrypted_image) {
                r = decrypted_image_relinquish(decrypted_image);
                if (r < 0)
                        return log_error_errno(r, "Failed to relinquish DM devices: %m");
        }

        loop_device_relinquish(d);

        *ret_directory = TAKE_PTR(created_dir);
        *ret_loop_device = TAKE_PTR(d);
        *ret_decrypted_image = TAKE_PTR(decrypted_image);

        return 0;
}

static const char *const partition_designator_table[] = {
        [PARTITION_ROOT]                      = "root",
        [PARTITION_ROOT_SECONDARY]            = "root-secondary",
        [PARTITION_ROOT_OTHER]                = "root-other",
        [PARTITION_USR]                       = "usr",
        [PARTITION_USR_SECONDARY]             = "usr-secondary",
        [PARTITION_USR_OTHER]                 = "usr-other",
        [PARTITION_HOME]                      = "home",
        [PARTITION_SRV]                       = "srv",
        [PARTITION_ESP]                       = "esp",
        [PARTITION_XBOOTLDR]                  = "xbootldr",
        [PARTITION_SWAP]                      = "swap",
        [PARTITION_ROOT_VERITY]               = "root-verity",
        [PARTITION_ROOT_SECONDARY_VERITY]     = "root-secondary-verity",
        [PARTITION_ROOT_OTHER_VERITY]         = "root-other-verity",
        [PARTITION_USR_VERITY]                = "usr-verity",
        [PARTITION_USR_SECONDARY_VERITY]      = "usr-secondary-verity",
        [PARTITION_USR_OTHER_VERITY]          = "usr-other-verity",
        [PARTITION_ROOT_VERITY_SIG]           = "root-verity-sig",
        [PARTITION_ROOT_SECONDARY_VERITY_SIG] = "root-secondary-verity-sig",
        [PARTITION_ROOT_OTHER_VERITY_SIG]     = "root-other-verity-sig",
        [PARTITION_USR_VERITY_SIG]            = "usr-verity-sig",
        [PARTITION_USR_SECONDARY_VERITY_SIG]  = "usr-secondary-verity-sig",
        [PARTITION_USR_OTHER_VERITY_SIG]      = "usr-other-verity-sig",
        [PARTITION_TMP]                       = "tmp",
        [PARTITION_VAR]                       = "var",
};

int verity_dissect_and_mount(
                int src_fd,
                const char *src,
                const char *dest,
                const MountOptions *options,
                const char *required_host_os_release_id,
                const char *required_host_os_release_version_id,
                const char *required_host_os_release_sysext_level,
                const char *required_sysext_scope) {

        _cleanup_(loop_device_unrefp) LoopDevice *loop_device = NULL;
        _cleanup_(decrypted_image_unrefp) DecryptedImage *decrypted_image = NULL;
        _cleanup_(dissected_image_unrefp) DissectedImage *dissected_image = NULL;
        _cleanup_(verity_settings_done) VeritySettings verity = VERITY_SETTINGS_DEFAULT;
        DissectImageFlags dissect_image_flags;
        int r;

        assert(src);
        assert(dest);

        /* We might get an FD for the image, but we use the original path to look for the dm-verity files */
        r = verity_settings_load(&verity, src, NULL, NULL);
        if (r < 0)
                return log_debug_errno(r, "Failed to load root hash: %m");

        dissect_image_flags = verity.data_path ? DISSECT_IMAGE_NO_PARTITION_TABLE : 0;

        /* Note that we don't use loop_device_make here, as the FD is most likely O_PATH which would not be
         * accepted by LOOP_CONFIGURE, so just let loop_device_make_by_path reopen it as a regular FD. */
        r = loop_device_make_by_path(
                        src_fd >= 0 ? FORMAT_PROC_FD_PATH(src_fd) : src,
                        -1,
                        verity.data_path ? 0 : LO_FLAGS_PARTSCAN,
                        &loop_device);
        if (r < 0)
                return log_debug_errno(r, "Failed to create loop device for image: %m");

        r = loop_device_flock(loop_device, LOCK_SH);
        if (r < 0)
                return log_debug_errno(r, "Failed to lock loop device: %m");

        r = dissect_image(
                        loop_device->fd,
                        &verity,
                        options,
                        loop_device->diskseq,
                        loop_device->uevent_seqnum_not_before,
                        loop_device->timestamp_not_before,
                        dissect_image_flags,
                        &dissected_image);
        /* No partition table? Might be a single-filesystem image, try again */
        if (!verity.data_path && r == -ENOPKG)
                 r = dissect_image(
                                loop_device->fd,
                                &verity,
                                options,
                                loop_device->diskseq,
                                loop_device->uevent_seqnum_not_before,
                                loop_device->timestamp_not_before,
                                dissect_image_flags | DISSECT_IMAGE_NO_PARTITION_TABLE,
                                &dissected_image);
        if (r < 0)
                return log_debug_errno(r, "Failed to dissect image: %m");

        r = dissected_image_load_verity_sig_partition(dissected_image, loop_device->fd, &verity);
        if (r < 0)
                return r;

        r = dissected_image_decrypt(
                        dissected_image,
                        NULL,
                        &verity,
                        dissect_image_flags,
                        &decrypted_image);
        if (r < 0)
                return log_debug_errno(r, "Failed to decrypt dissected image: %m");

        r = mkdir_p_label(dest, 0755);
        if (r < 0)
                return log_debug_errno(r, "Failed to create destination directory %s: %m", dest);
        r = umount_recursive(dest, 0);
        if (r < 0)
                return log_debug_errno(r, "Failed to umount under destination directory %s: %m", dest);

        r = dissected_image_mount(dissected_image, dest, UID_INVALID, UID_INVALID, dissect_image_flags);
        if (r < 0)
                return log_debug_errno(r, "Failed to mount image: %m");

        r = loop_device_flock(loop_device, LOCK_UN);
        if (r < 0)
                return log_debug_errno(r, "Failed to unlock loopback device: %m");

        /* If we got os-release values from the caller, then we need to match them with the image's
         * extension-release.d/ content. Return -EINVAL if there's any mismatch.
         * First, check the distro ID. If that matches, then check the new SYSEXT_LEVEL value if
         * available, or else fallback to VERSION_ID. If neither is present (eg: rolling release),
         * then a simple match on the ID will be performed. */
<<<<<<< HEAD
        if (required_host_os_release_id) {
=======
        if (!isempty(required_host_os_release_id)) {
>>>>>>> 04025fa6
                _cleanup_strv_free_ char **extension_release = NULL;

                r = load_extension_release_pairs(dest, dissected_image->image_name, &extension_release);
                if (r < 0)
                        return log_debug_errno(r, "Failed to parse image %s extension-release metadata: %m", dissected_image->image_name);

                r = extension_release_validate(
                                dissected_image->image_name,
                                required_host_os_release_id,
                                required_host_os_release_version_id,
                                required_host_os_release_sysext_level,
                                required_sysext_scope,
                                extension_release);
                if (r == 0)
                        return log_debug_errno(SYNTHETIC_ERRNO(ESTALE), "Image %s extension-release metadata does not match the root's", dissected_image->image_name);
                if (r < 0)
                        return log_debug_errno(r, "Failed to compare image %s extension-release metadata with the root's os-release: %m", dissected_image->image_name);
        }

        if (decrypted_image) {
                r = decrypted_image_relinquish(decrypted_image);
                if (r < 0)
                        return log_debug_errno(r, "Failed to relinquish decrypted image: %m");
        }

        loop_device_relinquish(loop_device);

        return 0;
}

DEFINE_STRING_TABLE_LOOKUP(partition_designator, PartitionDesignator);<|MERGE_RESOLUTION|>--- conflicted
+++ resolved
@@ -2608,16 +2608,9 @@
                                 t,
                                 UID_INVALID,
                                 UID_INVALID,
-<<<<<<< HEAD
-                                DISSECT_IMAGE_READ_ONLY|
-                                DISSECT_IMAGE_MOUNT_ROOT_ONLY|
-                                DISSECT_IMAGE_VALIDATE_OS|
-                                DISSECT_IMAGE_VALIDATE_OS_EXT|
-=======
                                 extra_flags |
                                 DISSECT_IMAGE_READ_ONLY |
                                 DISSECT_IMAGE_MOUNT_ROOT_ONLY |
->>>>>>> 04025fa6
                                 DISSECT_IMAGE_USR_NO_ROOT);
                 if (r < 0) {
                         log_debug_errno(r, "Failed to mount dissected image: %m");
@@ -3164,11 +3157,7 @@
          * First, check the distro ID. If that matches, then check the new SYSEXT_LEVEL value if
          * available, or else fallback to VERSION_ID. If neither is present (eg: rolling release),
          * then a simple match on the ID will be performed. */
-<<<<<<< HEAD
-        if (required_host_os_release_id) {
-=======
         if (!isempty(required_host_os_release_id)) {
->>>>>>> 04025fa6
                 _cleanup_strv_free_ char **extension_release = NULL;
 
                 r = load_extension_release_pairs(dest, dissected_image->image_name, &extension_release);
