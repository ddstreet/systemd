--- conflicted
+++ resolved
@@ -45,10 +45,6 @@
         Hashmap *have_installed;
 } InstallContext;
 
-<<<<<<< HEAD
-#define _cleanup_lookup_paths_free_ _cleanup_(lookup_paths_free)
-=======
->>>>>>> a8f3477d
 #define _cleanup_install_context_done_ _cleanup_(install_context_done)
 
 static int in_search_path(const char *path, char **search) {
@@ -278,20 +274,13 @@
                         int q;
                         bool found;
 
-<<<<<<< HEAD
-                        if (!unit_name_is_valid(de->d_name, true))
-=======
                         if (!unit_name_is_valid(de->d_name, TEMPLATE_VALID))
->>>>>>> a8f3477d
                                 continue;
 
                         if (unit_name_is_instance(de->d_name) &&
                             instance_whitelist &&
                             !strv_contains(instance_whitelist, de->d_name)) {
-<<<<<<< HEAD
-=======
-
->>>>>>> a8f3477d
+
                                 _cleanup_free_ char *w;
 
                                 /* OK, the file is not listed directly
@@ -325,9 +314,6 @@
                                 set_get(remove_symlinks_to, dest) ||
                                 set_get(remove_symlinks_to, basename(dest));
 
-<<<<<<< HEAD
-                        if (found) {
-=======
                         if (!found)
                                 continue;
 
@@ -340,38 +326,15 @@
                         path_kill_slashes(p);
                         rmdir_parents(p, config_path);
                         add_file_change(changes, n_changes, UNIT_FILE_UNLINK, p, NULL);
->>>>>>> a8f3477d
 
                         if (!set_get(remove_symlinks_to, p)) {
 
                                 q = mark_symlink_for_removal(&remove_symlinks_to, p);
                                 if (q < 0) {
                                         if (r == 0)
-<<<<<<< HEAD
-                                                r = -errno;
-                                        continue;
-                                }
-
-                                path_kill_slashes(p);
-
-                                rmdir_parents(p, config_path);
-
-                                add_file_change(changes, n_changes, UNIT_FILE_UNLINK, p, NULL);
-
-                                if (!set_get(remove_symlinks_to, p)) {
-
-                                        q = mark_symlink_for_removal(&remove_symlinks_to, p);
-                                        if (q < 0) {
-                                                if (r == 0)
-                                                        r = q;
-                                        } else
-                                                *deleted = true;
-                                }
-=======
                                                 r = q;
                                 } else
                                         *deleted = true;
->>>>>>> a8f3477d
                         }
                 }
         }
@@ -1126,7 +1089,6 @@
                  * possible to load template unit file. */
 
                 _cleanup_free_ char *template = NULL, *template_dir = NULL;
-<<<<<<< HEAD
 
                 template = unit_name_template(info->name);
                 if (!template)
@@ -1139,20 +1101,6 @@
                         if (!path)
                                 return -ENOMEM;
 
-=======
-
-                template = unit_name_template(info->name);
-                if (!template)
-                        return -ENOMEM;
-
-                STRV_FOREACH(p, paths->unit_path) {
-                        _cleanup_free_ char *path = NULL;
-
-                        path = strjoin(*p, "/", template, NULL);
-                        if (!path)
-                                return -ENOMEM;
-
->>>>>>> a8f3477d
                         r = unit_file_load(c, info, path, root_dir, allow_symlink);
                         if (r >= 0) {
                                 info->path = path;
@@ -1230,15 +1178,9 @@
         if (!force)
                 return -EEXIST;
 
-<<<<<<< HEAD
-        r = unlink(new_path);
-        if (r < 0 && errno != ENOENT)
-                return -errno;
-=======
         r = symlink_atomic(old_path, new_path);
         if (r < 0)
                 return r;
->>>>>>> a8f3477d
 
         add_file_change(changes, n_changes, UNIT_FILE_UNLINK, new_path, NULL);
         add_file_change(changes, n_changes, UNIT_FILE_SYMLINK, new_path, old_path);
