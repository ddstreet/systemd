--- conflicted
+++ resolved
@@ -825,15 +825,8 @@
         }
 
         if (!FLAGS_SET(flags, USERDB_AVOID_NSS) && !(iterator && iterator->nss_covered)) {
-<<<<<<< HEAD
-                r = userdb_nss_compat_disable();
-                if (r >= 0 || r == -EBUSY) {
-                        iterator->nss_lock = r;
-
-=======
                 r = userdb_iterator_block_nss_systemd(iterator);
                 if (r >= 0) {
->>>>>>> ea18ea56
                         r = nss_group_record_by_name(name, !FLAGS_SET(flags, USERDB_AVOID_SHADOW), ret);
                         if (r >= 0)
                                 return r;
@@ -876,15 +869,8 @@
         }
 
         if (!FLAGS_SET(flags, USERDB_AVOID_NSS) && !(iterator && iterator->nss_covered)) {
-<<<<<<< HEAD
-                r = userdb_nss_compat_disable();
-                if (r >= 0 || r == -EBUSY) {
-                        iterator->nss_lock = r;
-
-=======
                 r = userdb_iterator_block_nss_systemd(iterator);
                 if (r >= 0) {
->>>>>>> ea18ea56
                         r = nss_group_record_by_gid(gid, !FLAGS_SET(flags, USERDB_AVOID_SHADOW), ret);
                         if (r >= 0)
                                 return r;
