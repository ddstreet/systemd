--- conflicted
+++ resolved
@@ -341,20 +341,12 @@
         assert(fd >= 0);
 
 #if HAVE_SELINUX
-        char procfs_path[STRLEN("/proc/self/fd/") + DECIMAL_STR_MAX(int) + 1];
-
         if (!mac_selinux_use())
                 return 0;
 
         assert(label);
 
-<<<<<<< HEAD
-        xsprintf(procfs_path, "/proc/self/fd/%i", fd);
-
-        if (setfilecon(procfs_path, label) < 0)
-=======
         if (setfilecon(FORMAT_PROC_FD_PATH(fd), label) < 0)
->>>>>>> 04025fa6
                 return log_enforcing_errno(errno, "Failed to set SELinux security context %s on path %s: %m", label, strna(path));
 #endif
         return 0;
