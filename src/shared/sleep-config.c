--- conflicted
+++ resolved
@@ -235,11 +235,7 @@
         if (access("/sys/power/tuxonice", F_OK) == 0)
                 return true;
 
-<<<<<<< HEAD
-        r = hibernation_partition_size(&size, &used);
-=======
         r = find_hibernate_location(NULL, NULL, &size, &used);
->>>>>>> e825d51b
         if (r < 0)
                 return false;
 
