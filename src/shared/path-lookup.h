/*-*- Mode: C; c-basic-offset: 8; indent-tabs-mode: nil -*-*/

#pragma once

/***
  This file is part of systemd.

  Copyright 2010 Lennart Poettering

  systemd is free software; you can redistribute it and/or modify it
  under the terms of the GNU Lesser General Public License as published by
  the Free Software Foundation; either version 2.1 of the License, or
  (at your option) any later version.

  systemd is distributed in the hope that it will be useful, but
  WITHOUT ANY WARRANTY; without even the implied warranty of
  MERCHANTABILITY or FITNESS FOR A PARTICULAR PURPOSE. See the GNU
  Lesser General Public License for more details.

  You should have received a copy of the GNU Lesser General Public License
  along with systemd; If not, see <http://www.gnu.org/licenses/>.
***/

#include "macro.h"
<<<<<<< HEAD

typedef enum UnitFileScope UnitFileScope;
=======
>>>>>>> df30ea52

typedef struct LookupPaths {
        char **unit_path;
#ifdef HAVE_SYSV_COMPAT
        char **sysvinit_path;
        char **sysvrcnd_path;
#endif
} LookupPaths;

typedef enum ManagerRunningAs {
        MANAGER_SYSTEM,
        MANAGER_USER,
        _MANAGER_RUNNING_AS_MAX,
        _MANAGER_RUNNING_AS_INVALID = -1
} ManagerRunningAs;

int user_config_home(char **config_home);
int user_runtime_dir(char **runtime_dir);

char **generator_paths(ManagerRunningAs running_as);

int lookup_paths_init(LookupPaths *p,
                      ManagerRunningAs running_as,
                      bool personal,
                      const char *root_dir,
                      const char *generator,
                      const char *generator_early,
                      const char *generator_late);

#include "install.h"

int lookup_paths_init_from_scope(LookupPaths *paths,
                                 UnitFileScope scope,
                                 const char *root_dir);

void lookup_paths_free(LookupPaths *p);
#define _cleanup_lookup_paths_free_ _cleanup_(lookup_paths_free)<|MERGE_RESOLUTION|>--- conflicted
+++ resolved
@@ -22,11 +22,6 @@
 ***/
 
 #include "macro.h"
-<<<<<<< HEAD
-
-typedef enum UnitFileScope UnitFileScope;
-=======
->>>>>>> df30ea52
 
 typedef struct LookupPaths {
         char **unit_path;
