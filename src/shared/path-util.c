--- conflicted
+++ resolved
@@ -512,13 +512,7 @@
 int fd_is_mount_point(int fd, const char *parent) {
         union file_handle_union h = FILE_HANDLE_INIT, h_parent = FILE_HANDLE_INIT;
         int mount_id = -1, mount_id_parent = -1;
-<<<<<<< HEAD
-        _cleanup_free_ char *parent = NULL, *path = NULL;
-        _cleanup_fclose_ FILE *f = NULL;
-        bool mountpoint_found = false;
-=======
         bool nosupp = false, check_st_dev = true;
->>>>>>> 3f87dd87
         struct stat a, b;
         int r;
 
@@ -666,67 +660,7 @@
         if (fd < 0)
                 return -errno;
 
-<<<<<<< HEAD
-        /* if parent major block is 0, this can be an overlay fs,
-           fallback to reading /proc/self/mounts */
-        if (major(b.st_dev) == 0)
-                goto fallback_proc_mounts;
-
-        return a.st_dev != b.st_dev;
-
-fallback_proc_mounts:
-        if (allow_symlink) {
-                r = readlink_and_make_absolute(t, &path);
-                // this can happen on sysfs, fallback to previous behavior
-                if (r < 0)
-                        return a.st_dev != b.st_dev;
-        } else
-                path = strdup(t);
-
-        f = fopen("/proc/self/mounts", "re");
-        if (!f)
-                return a.st_dev != b.st_dev;
-
-        for (;;) {
-                _cleanup_free_ char *mountpoint = NULL, *unesc_mountpoint = NULL;
-                r = fscanf(f,
-                          "%*s "       /* (1) fs spec */
-                          "%ms "       /* (2) mount point */
-                          "%*[^\n]",   /* not interested by other values */
-                          &mountpoint);
-                if (r != 1) {
-                        if (r == EOF)
-                                break;
-                        if (ferror(f) && errno)
-                                return a.st_dev != b.st_dev;
-
-                        continue;
-                }
-
-                unesc_mountpoint = cunescape(mountpoint);
-                if (!unesc_mountpoint)
-                        return -ENOMEM;
-
-                /* check that our mount point isn't hidden by a later mount of a parent dir */
-                if (mountpoint_found) {
-                        size_t l = strlen(unesc_mountpoint);
-                        if (strlen(path) > l &&
-                            path_startswith(path, unesc_mountpoint) &&
-                            (unesc_mountpoint[l-1] == '/' || path[l] == '/'))
-                                mountpoint_found = false;
-                }
-
-                if (path_equal(path, unesc_mountpoint))
-                        mountpoint_found = true;
-        }
-
-        if (mountpoint_found)
-                return 1;
-
-        return 0;
-=======
         return fd_is_mount_point(fd, parent);
->>>>>>> 3f87dd87
 }
 
 int path_is_read_only_fs(const char *path) {
