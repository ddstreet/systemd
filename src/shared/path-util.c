/*-*- Mode: C; c-basic-offset: 8; indent-tabs-mode: nil -*-*/

/***
  This file is part of systemd.

  Copyright 2010-2012 Lennart Poettering

  systemd is free software; you can redistribute it and/or modify it
  under the terms of the GNU Lesser General Public License as published by
  the Free Software Foundation; either version 2.1 of the License, or
  (at your option) any later version.

  systemd is distributed in the hope that it will be useful, but
  WITHOUT ANY WARRANTY; without even the implied warranty of
  MERCHANTABILITY or FITNESS FOR A PARTICULAR PURPOSE. See the GNU
  Lesser General Public License for more details.

  You should have received a copy of the GNU Lesser General Public License
  along with systemd; If not, see <http://www.gnu.org/licenses/>.
***/

#include <assert.h>
#include <string.h>
#include <unistd.h>
#include <errno.h>
#include <stdlib.h>
#include <signal.h>
#include <stdio.h>
#include <fcntl.h>
#include <dirent.h>
#include <sys/statvfs.h>

#include "macro.h"
#include "util.h"
#include "log.h"
#include "strv.h"
#include "path-util.h"
#include "missing.h"

bool path_is_absolute(const char *p) {
        return p[0] == '/';
}

bool is_path(const char *p) {
        return !!strchr(p, '/');
}

int path_get_parent(const char *path, char **_r) {
        const char *e, *a = NULL, *b = NULL, *p;
        char *r;
        bool slash = false;

        assert(path);
        assert(_r);

        if (!*path)
                return -EINVAL;

        for (e = path; *e; e++) {

                if (!slash && *e == '/') {
                        a = b;
                        b = e;
                        slash = true;
                } else if (slash && *e != '/')
                        slash = false;
        }

        if (*(e-1) == '/')
                p = a;
        else
                p = b;

        if (!p)
                return -EINVAL;

        if (p == path)
                r = strdup("/");
        else
                r = strndup(path, p-path);

        if (!r)
                return -ENOMEM;

        *_r = r;
        return 0;
}

char **path_split_and_make_absolute(const char *p) {
        char **l;
        assert(p);

        l = strv_split(p, ":");
        if (!l)
                return NULL;

        if (!path_strv_make_absolute_cwd(l)) {
                strv_free(l);
                return NULL;
        }

        return l;
}

char *path_make_absolute(const char *p, const char *prefix) {
        assert(p);

        /* Makes every item in the list an absolute path by prepending
         * the prefix, if specified and necessary */

        if (path_is_absolute(p) || !prefix)
                return strdup(p);

        return strjoin(prefix, "/", p, NULL);
}

char *path_make_absolute_cwd(const char *p) {
        _cleanup_free_ char *cwd = NULL;

        assert(p);

        /* Similar to path_make_absolute(), but prefixes with the
         * current working directory. */

        if (path_is_absolute(p))
                return strdup(p);

        cwd = get_current_dir_name();
        if (!cwd)
                return NULL;

        return path_make_absolute(p, cwd);
}

int path_make_relative(const char *from_dir, const char *to_path, char **_r) {
        char *r, *p;
        unsigned n_parents;

        assert(from_dir);
        assert(to_path);
        assert(_r);

        /* Strips the common part, and adds ".." elements as necessary. */

        if (!path_is_absolute(from_dir))
                return -EINVAL;

        if (!path_is_absolute(to_path))
                return -EINVAL;

        /* Skip the common part. */
        for (;;) {
                size_t a;
                size_t b;

                from_dir += strspn(from_dir, "/");
                to_path += strspn(to_path, "/");

                if (!*from_dir) {
                        if (!*to_path)
                                /* from_dir equals to_path. */
                                r = strdup(".");
                        else
                                /* from_dir is a parent directory of to_path. */
                                r = strdup(to_path);

                        if (!r)
                                return -ENOMEM;

                        path_kill_slashes(r);

                        *_r = r;
                        return 0;
                }

                if (!*to_path)
                        break;

                a = strcspn(from_dir, "/");
                b = strcspn(to_path, "/");

                if (a != b)
                        break;

                if (memcmp(from_dir, to_path, a) != 0)
                        break;

                from_dir += a;
                to_path += b;
        }

        /* If we're here, then "from_dir" has one or more elements that need to
         * be replaced with "..". */

        /* Count the number of necessary ".." elements. */
        for (n_parents = 0;;) {
                from_dir += strspn(from_dir, "/");

                if (!*from_dir)
                        break;

                from_dir += strcspn(from_dir, "/");
                n_parents++;
        }

        r = malloc(n_parents * 3 + strlen(to_path) + 1);
        if (!r)
                return -ENOMEM;

        for (p = r; n_parents > 0; n_parents--, p += 3)
                memcpy(p, "../", 3);

        strcpy(p, to_path);
        path_kill_slashes(r);

        *_r = r;
        return 0;
}

char **path_strv_make_absolute_cwd(char **l) {
        char **s;

        /* Goes through every item in the string list and makes it
         * absolute. This works in place and won't rollback any
         * changes on failure. */

        STRV_FOREACH(s, l) {
                char *t;

                t = path_make_absolute_cwd(*s);
                if (!t)
                        return NULL;

                free(*s);
                *s = t;
        }

        return l;
}

<<<<<<< HEAD
char **path_strv_canonicalize_absolute(char **l, const char *prefix) {
=======
char **path_strv_resolve(char **l, const char *prefix) {
>>>>>>> a8f3477d
        char **s;
        unsigned k = 0;
        bool enomem = false;

        if (strv_isempty(l))
                return l;

        /* Goes through every item in the string list and canonicalize
         * the path. This works in place and won't rollback any
         * changes on failure. */

        STRV_FOREACH(s, l) {
                char *t, *u;
                _cleanup_free_ char *orig = NULL;

                if (!path_is_absolute(*s)) {
                        free(*s);
                        continue;
                }

                if (prefix) {
                        orig = *s;
                        t = strappend(prefix, orig);
                        if (!t) {
                                enomem = true;
                                continue;
                        }
                } else
                        t = *s;

                errno = 0;
                u = canonicalize_file_name(t);
                if (!u) {
                        if (errno == ENOENT) {
                                if (prefix) {
                                        u = orig;
                                        orig = NULL;
                                        free(t);
                                } else
                                        u = t;
                        } else {
                                free(t);
                                if (errno == ENOMEM || errno == 0)
                                        enomem = true;

                                continue;
                        }
                } else if (prefix) {
                        char *x;

                        free(t);
                        x = path_startswith(u, prefix);
                        if (x) {
                                /* restore the slash if it was lost */
                                if (!startswith(x, "/"))
                                        *(--x) = '/';

                                t = strdup(x);
                                free(u);
                                if (!t) {
                                        enomem = true;
                                        continue;
                                }
                                u = t;
                        } else {
                                /* canonicalized path goes outside of
                                 * prefix, keep the original path instead */
                                u = orig;
                                orig = NULL;
                        }
                } else
                        free(t);

                l[k++] = u;
        }

        l[k] = NULL;

        if (enomem)
                return NULL;

        return l;
}

<<<<<<< HEAD
char **path_strv_canonicalize_absolute_uniq(char **l, const char *prefix) {
=======
char **path_strv_resolve_uniq(char **l, const char *prefix) {
>>>>>>> a8f3477d

        if (strv_isempty(l))
                return l;

<<<<<<< HEAD
        if (!path_strv_canonicalize_absolute(l, prefix))
=======
        if (!path_strv_resolve(l, prefix))
>>>>>>> a8f3477d
                return NULL;

        return strv_uniq(l);
}

char *path_kill_slashes(char *path) {
        char *f, *t;
        bool slash = false;

        /* Removes redundant inner and trailing slashes. Modifies the
         * passed string in-place.
         *
         * ///foo///bar/ becomes /foo/bar
         */

        for (f = path, t = path; *f; f++) {

                if (*f == '/') {
                        slash = true;
                        continue;
                }

                if (slash) {
                        slash = false;
                        *(t++) = '/';
                }

                *(t++) = *f;
        }

        /* Special rule, if we are talking of the root directory, a
        trailing slash is good */

        if (t == path && slash)
                *(t++) = '/';

        *t = 0;
        return path;
}

char* path_startswith(const char *path, const char *prefix) {
        assert(path);
        assert(prefix);

        if ((path[0] == '/') != (prefix[0] == '/'))
                return NULL;

        for (;;) {
                size_t a, b;

                path += strspn(path, "/");
                prefix += strspn(prefix, "/");

                if (*prefix == 0)
                        return (char*) path;

                if (*path == 0)
                        return NULL;

                a = strcspn(path, "/");
                b = strcspn(prefix, "/");

                if (a != b)
                        return NULL;

                if (memcmp(path, prefix, a) != 0)
                        return NULL;

                path += a;
                prefix += b;
        }
}

bool path_equal(const char *a, const char *b) {
        assert(a);
        assert(b);

        if ((a[0] == '/') != (b[0] == '/'))
                return false;

        for (;;) {
                size_t j, k;

                a += strspn(a, "/");
                b += strspn(b, "/");

                if (*a == 0 && *b == 0)
                        return true;

                if (*a == 0 || *b == 0)
                        return false;

                j = strcspn(a, "/");
                k = strcspn(b, "/");

                if (j != k)
                        return false;

                if (memcmp(a, b, j) != 0)
                        return false;

                a += j;
                b += k;
        }
}

int path_is_mount_point(const char *t, bool allow_symlink) {

        union file_handle_union h = {
                .handle.handle_bytes = MAX_HANDLE_SZ
        };

        int mount_id, mount_id_parent;
        char *parent;
        struct stat a, b;
        int r;

        /* We are not actually interested in the file handles, but
         * name_to_handle_at() also passes us the mount ID, hence use
         * it but throw the handle away */

        if (path_equal(t, "/"))
                return 1;

        r = name_to_handle_at(AT_FDCWD, t, &h.handle, &mount_id, allow_symlink ? AT_SYMLINK_FOLLOW : 0);
        if (r < 0) {
                if (IN_SET(errno, ENOSYS, EOPNOTSUPP))
                        /* This kernel or file system does not support
                         * name_to_handle_at(), hence fallback to the
                         * traditional stat() logic */
                        goto fallback;

                if (errno == ENOENT)
                        return 0;

                return -errno;
        }

        r = path_get_parent(t, &parent);
        if (r < 0)
                return r;

        h.handle.handle_bytes = MAX_HANDLE_SZ;
        r = name_to_handle_at(AT_FDCWD, parent, &h.handle, &mount_id_parent, 0);
        free(parent);
        if (r < 0) {
                /* The parent can't do name_to_handle_at() but the
                 * directory we are interested in can? If so, it must
                 * be a mount point */
                if (errno == EOPNOTSUPP)
                        return 1;

                return -errno;
        }

        return mount_id != mount_id_parent;

fallback:
        if (allow_symlink)
                r = stat(t, &a);
        else
                r = lstat(t, &a);

        if (r < 0) {
                if (errno == ENOENT)
                        return 0;

                return -errno;
        }

        r = path_get_parent(t, &parent);
        if (r < 0)
                return r;

        r = lstat(parent, &b);
        free(parent);
        if (r < 0)
                return -errno;

        return a.st_dev != b.st_dev;
}

int path_is_read_only_fs(const char *path) {
        struct statvfs st;

        assert(path);

        if (statvfs(path, &st) < 0)
                return -errno;

        return !!(st.f_flag & ST_RDONLY);
}

int path_is_os_tree(const char *path) {
        char *p;
        int r;

        /* We use /etc/os-release as flag file if something is an OS */

        p = strappenda(path, "/etc/os-release");
        r = access(p, F_OK);

        return r < 0 ? 0 : 1;
}

int find_binary(const char *name, char **filename) {
        assert(name);

        if (strchr(name, '/')) {
                if (access(name, X_OK) < 0)
                        return -errno;

                if (filename) {
                        char *p;

                        p = path_make_absolute_cwd(name);
                        if (!p)
                                return -ENOMEM;

                        *filename = p;
                }

                return 0;
        } else {
                const char *path;
                char *state, *w;
                size_t l;

                /**
                 * Plain getenv, not secure_getenv, because we want
                 * to actually allow the user to pick the binary.
                 */
                path = getenv("PATH");
                if (!path)
                        path = DEFAULT_PATH;

                FOREACH_WORD_SEPARATOR(w, l, path, ":", state) {
                        _cleanup_free_ char *p = NULL;

                        if (asprintf(&p, "%.*s/%s", (int) l, w, name) < 0)
                                return -ENOMEM;

                        if (access(p, X_OK) < 0)
                                continue;

                        if (filename) {
                                *filename = path_kill_slashes(p);
                                p = NULL;
                        }

                        return 0;
                }

                return -ENOENT;
        }
}

bool paths_check_timestamp(const char* const* paths, usec_t *timestamp, bool update) {
        bool changed = false;
        const char* const* i;

        assert(timestamp);

        if (paths == NULL)
                return false;

        STRV_FOREACH(i, paths) {
                struct stat stats;
                usec_t u;

                if (stat(*i, &stats) < 0)
                        continue;

                u = timespec_load(&stats.st_mtim);

                /* first check */
                if (*timestamp >= u)
                        continue;

                log_debug("timestamp of '%s' changed", *i);

                /* update timestamp */
                if (update) {
                        *timestamp = u;
                        changed = true;
                } else
                        return true;
        }

        return changed;
}

int fsck_exists(const char *fstype) {
        const char *checker;

        checker = strappenda("fsck.", fstype);
        return find_binary(checker, NULL);
}<|MERGE_RESOLUTION|>--- conflicted
+++ resolved
@@ -238,11 +238,7 @@
         return l;
 }
 
-<<<<<<< HEAD
-char **path_strv_canonicalize_absolute(char **l, const char *prefix) {
-=======
 char **path_strv_resolve(char **l, const char *prefix) {
->>>>>>> a8f3477d
         char **s;
         unsigned k = 0;
         bool enomem = false;
@@ -327,20 +323,12 @@
         return l;
 }
 
-<<<<<<< HEAD
-char **path_strv_canonicalize_absolute_uniq(char **l, const char *prefix) {
-=======
 char **path_strv_resolve_uniq(char **l, const char *prefix) {
->>>>>>> a8f3477d
 
         if (strv_isempty(l))
                 return l;
 
-<<<<<<< HEAD
-        if (!path_strv_canonicalize_absolute(l, prefix))
-=======
         if (!path_strv_resolve(l, prefix))
->>>>>>> a8f3477d
                 return NULL;
 
         return strv_uniq(l);
