/* SPDX-License-Identifier: LGPL-2.1+ */

#include <errno.h>
#include <fcntl.h>
#include <inttypes.h>
#include <limits.h>
#include <poll.h>
#include <signal.h>
#include <stdbool.h>
#include <stddef.h>
#include <stdint.h>
#include <stdio.h>
#include <stdlib.h>
#include <string.h>
#include <sys/inotify.h>
#include <sys/signalfd.h>
#include <sys/socket.h>
#include <sys/stat.h>
#include <sys/time.h>
#include <sys/uio.h>
#include <sys/un.h>
#include <termios.h>
#include <unistd.h>

#include "alloc-util.h"
#include "ask-password-api.h"
#include "fd-util.h"
#include "fileio.h"
#include "format-util.h"
#include "fs-util.h"
#include "io-util.h"
#include "log.h"
#include "macro.h"
#include "memory-util.h"
#include "missing.h"
#include "mkdir.h"
#include "process-util.h"
#include "random-util.h"
#include "signal-util.h"
#include "socket-util.h"
#include "string-util.h"
#include "strv.h"
#include "terminal-util.h"
#include "time-util.h"
#include "tmpfile-util.h"
#include "umask-util.h"
#include "utf8.h"

#define KEYRING_TIMEOUT_USEC ((5 * USEC_PER_MINUTE) / 2)

static int lookup_key(const char *keyname, key_serial_t *ret) {
        key_serial_t serial;

        assert(keyname);
        assert(ret);

        serial = request_key("user", keyname, NULL, 0);
        if (serial == -1)
                return negative_errno();

        *ret = serial;
        return 0;
}

static int retrieve_key(key_serial_t serial, char ***ret) {
        size_t nfinal, m = 100;
        char **l;
        _cleanup_(erase_and_freep) char *pfinal = NULL;

        assert(ret);

        for (;;) {
                _cleanup_(erase_and_freep) char *p = NULL;
                long n;

                p = new(char, m);
                if (!p)
                        return -ENOMEM;

                n = keyctl(KEYCTL_READ, (unsigned long) serial, (unsigned long) p, (unsigned long) m, 0);
                if (n < 0)
                        return -errno;
                if ((size_t) n < m) {
                        nfinal = (size_t) n;
                        pfinal = TAKE_PTR(p);
                        break;
<<<<<<< HEAD

                explicit_bzero_safe(p, m);
=======
                }
>>>>>>> b98efd22

                if (m > LONG_MAX / 2) /* overflow check */
                        return -ENOMEM;

                m *= 2;
        }

        l = strv_parse_nulstr(pfinal, nfinal);
        if (!l)
                return -ENOMEM;

        *ret = l;
        return 0;
}

static int add_to_keyring(const char *keyname, AskPasswordFlags flags, char **passwords) {
        _cleanup_strv_free_erase_ char **l = NULL;
        _cleanup_(erase_and_freep) char *p = NULL;
        key_serial_t serial;
        size_t n;
        int r;

        assert(keyname);
        assert(passwords);

        if (!(flags & ASK_PASSWORD_PUSH_CACHE))
                return 0;

        r = lookup_key(keyname, &serial);
        if (r >= 0) {
                r = retrieve_key(serial, &l);
                if (r < 0)
                        return r;
        } else if (r != -ENOKEY)
                return r;

        r = strv_extend_strv(&l, passwords, true);
        if (r <= 0)
                return r;

        r = strv_make_nulstr(l, &p, &n);
        if (r < 0)
                return r;

        serial = add_key("user", keyname, p, n, KEY_SPEC_USER_KEYRING);
        if (serial == -1)
                return -errno;

        if (keyctl(KEYCTL_SET_TIMEOUT,
                   (unsigned long) serial,
                   (unsigned long) DIV_ROUND_UP(KEYRING_TIMEOUT_USEC, USEC_PER_SEC), 0, 0) < 0)
                log_debug_errno(errno, "Failed to adjust timeout: %m");

        /* Tell everyone to check the keyring */
        (void) touch("/run/systemd/ask-password");

        log_debug("Added key to keyring as %" PRIi32 ".", serial);

        return 1;
}

static int add_to_keyring_and_log(const char *keyname, AskPasswordFlags flags, char **passwords) {
        int r;

        assert(keyname);
        assert(passwords);

        r = add_to_keyring(keyname, flags, passwords);
        if (r < 0)
                return log_debug_errno(r, "Failed to add password to keyring: %m");

        return 0;
}

static int ask_password_keyring(const char *keyname, AskPasswordFlags flags, char ***ret) {

        key_serial_t serial;
        int r;

        assert(keyname);
        assert(ret);

        if (!(flags & ASK_PASSWORD_ACCEPT_CACHED))
                return -EUNATCH;

        r = lookup_key(keyname, &serial);
        if (r == -ENOSYS) /* when retrieving the distinction doesn't matter */
                return -ENOKEY;
        if (r < 0)
                return r;

        return retrieve_key(serial, ret);
}

static int backspace_chars(int ttyfd, size_t p) {
        if (ttyfd < 0)
                return 0;

        _cleanup_free_ char *buf = malloc_multiply(3, p);
        if (!buf)
                return log_oom();

        for (size_t i = 0; i < p; i++)
                memcpy(buf + 3 * i, "\b \b", 3);

        return loop_write(ttyfd, buf, 3*p, false);
}

static int backspace_string(int ttyfd, const char *str) {
        assert(str);

        /* Backspaces through enough characters to entirely undo printing of the specified string. */

        if (ttyfd < 0)
                return 0;

        size_t m = utf8_n_codepoints(str);
        if (m == (size_t) -1)
                m = strlen(str); /* Not a valid UTF-8 string? If so, let's backspace the number of bytes
                                  * output. Most likely this happened because we are not in an UTF-8 locale,
                                  * and in that case that is the correct thing to do. And even if it's not,
                                  * terminals tend to stop backspacing at the leftmost column, hence
                                  * backspacing too much should be mostly OK. */

        return backspace_chars(ttyfd, m);
}

int ask_password_tty(
                int ttyfd,
                const char *message,
                const char *keyname,
                usec_t until,
                AskPasswordFlags flags,
                const char *flag_file,
                char ***ret) {

        enum {
                POLL_TTY,
                POLL_INOTIFY,
                _POLL_MAX,
        };

        bool reset_tty = false, dirty = false, use_color = false;
        _cleanup_close_ int cttyfd = -1, notify = -1;
        struct termios old_termios, new_termios;
        char passphrase[LINE_MAX + 1] = {}, *x;
        _cleanup_strv_free_erase_ char **l = NULL;
        struct pollfd pollfd[_POLL_MAX];
        size_t p = 0, codepoint = 0;
        int r;

        assert(ret);

        if (flags & ASK_PASSWORD_NO_TTY)
                return -EUNATCH;

        if (!message)
                message = "Password:";

        if (flag_file || ((flags & ASK_PASSWORD_ACCEPT_CACHED) && keyname)) {
                notify = inotify_init1(IN_CLOEXEC|IN_NONBLOCK);
                if (notify < 0)
                        return -errno;
        }
        if (flag_file) {
                if (inotify_add_watch(notify, flag_file, IN_ATTRIB /* for the link count */) < 0)
                        return -errno;
        }
        if ((flags & ASK_PASSWORD_ACCEPT_CACHED) && keyname) {
                r = ask_password_keyring(keyname, flags, ret);
                if (r >= 0)
                        return 0;
                else if (r != -ENOKEY)
                        return r;

                if (inotify_add_watch(notify, "/run/systemd/ask-password", IN_ATTRIB /* for mtime */) < 0)
                        return -errno;
        }

        /* If the caller didn't specify a TTY, then use the controlling tty, if we can. */
        if (ttyfd < 0)
                ttyfd = cttyfd = open("/dev/tty", O_RDWR|O_NOCTTY|O_CLOEXEC);

        if (ttyfd >= 0) {
                if (tcgetattr(ttyfd, &old_termios) < 0)
                        return -errno;

                if (flags & ASK_PASSWORD_CONSOLE_COLOR)
                        use_color = dev_console_colors_enabled();
                else
                        use_color = colors_enabled();

                if (use_color)
                        (void) loop_write(ttyfd, ANSI_HIGHLIGHT, STRLEN(ANSI_HIGHLIGHT), false);

                (void) loop_write(ttyfd, message, strlen(message), false);
                (void) loop_write(ttyfd, " ", 1, false);

                if (use_color)
                        (void) loop_write(ttyfd, ANSI_NORMAL, STRLEN(ANSI_NORMAL), false);

                new_termios = old_termios;
                new_termios.c_lflag &= ~(ICANON|ECHO);
                new_termios.c_cc[VMIN] = 1;
                new_termios.c_cc[VTIME] = 0;

                if (tcsetattr(ttyfd, TCSADRAIN, &new_termios) < 0) {
                        r = -errno;
                        goto finish;
                }

                reset_tty = true;
        }

        pollfd[POLL_TTY] = (struct pollfd) {
                .fd = ttyfd >= 0 ? ttyfd : STDIN_FILENO,
                .events = POLLIN,
        };
        pollfd[POLL_INOTIFY] = (struct pollfd) {
                .fd = notify,
                .events = POLLIN,
        };

        for (;;) {
                _cleanup_(erase_char) char c;
                int sleep_for = -1, k;
                ssize_t n;

                if (until > 0) {
                        usec_t y;

                        y = now(CLOCK_MONOTONIC);

                        if (y > until) {
                                r = -ETIME;
                                goto finish;
                        }

                        sleep_for = (int) DIV_ROUND_UP(until - y, USEC_PER_MSEC);
                }

                if (flag_file)
                        if (access(flag_file, F_OK) < 0) {
                                r = -errno;
                                goto finish;
                        }

                k = poll(pollfd, notify >= 0 ? 2 : 1, sleep_for);
                if (k < 0) {
                        if (errno == EINTR)
                                continue;

                        r = -errno;
                        goto finish;
                } else if (k == 0) {
                        r = -ETIME;
                        goto finish;
                }

                if (notify >= 0 && pollfd[POLL_INOTIFY].revents != 0 && keyname) {
                        (void) flush_fd(notify);

                        r = ask_password_keyring(keyname, flags, ret);
                        if (r >= 0) {
                                r = 0;
                                goto finish;
                        } else if (r != -ENOKEY)
                                goto finish;
                }

                if (pollfd[POLL_TTY].revents == 0)
                        continue;

                n = read(ttyfd >= 0 ? ttyfd : STDIN_FILENO, &c, 1);
                if (n < 0) {
                        if (IN_SET(errno, EINTR, EAGAIN))
                                continue;

                        r = -errno;
                        goto finish;

                }

                /* We treat EOF, newline and NUL byte all as valid end markers */
                if (n == 0 || c == '\n' || c == 0)
                        break;

                if (c == 21) { /* C-u */

                        if (!(flags & ASK_PASSWORD_SILENT))
                                (void) backspace_string(ttyfd, passphrase);

                        explicit_bzero_safe(passphrase, sizeof(passphrase));
                        p = codepoint = 0;

                } else if (IN_SET(c, '\b', 127)) {

                        if (p > 0) {
                                size_t q;

                                if (!(flags & ASK_PASSWORD_SILENT))
                                        (void) backspace_chars(ttyfd, 1);

                                /* Remove a full UTF-8 codepoint from the end. For that, figure out where the
                                 * last one begins */
                                q = 0;
                                for (;;) {
                                        size_t z;

                                        z = utf8_encoded_valid_unichar(passphrase + q, (size_t) -1);
                                        if (z == 0) {
                                                q = (size_t) -1; /* Invalid UTF8! */
                                                break;
                                        }

                                        if (q + z >= p) /* This one brings us over the edge */
                                                break;

                                        q += z;
                                }

                                p = codepoint = q == (size_t) -1 ? p - 1 : q;
                                explicit_bzero_safe(passphrase + p, sizeof(passphrase) - p);

                        } else if (!dirty && !(flags & ASK_PASSWORD_SILENT)) {

                                flags |= ASK_PASSWORD_SILENT;

                                /* There are two ways to enter silent mode. Either by pressing backspace as
                                 * first key (and only as first key), or ... */

                                if (ttyfd >= 0)
                                        (void) loop_write(ttyfd, "(no echo) ", 10, false);

                        } else if (ttyfd >= 0)
                                (void) loop_write(ttyfd, "\a", 1, false);

                } else if (c == '\t' && !(flags & ASK_PASSWORD_SILENT)) {

                        (void) backspace_string(ttyfd, passphrase);
                        flags |= ASK_PASSWORD_SILENT;

                        /* ... or by pressing TAB at any time. */

                        if (ttyfd >= 0)
                                (void) loop_write(ttyfd, "(no echo) ", 10, false);

                } else if (p >= sizeof(passphrase)-1) {

                        /* Reached the size limit */
                        if (ttyfd >= 0)
                                (void) loop_write(ttyfd, "\a", 1, false);

                } else {
                        passphrase[p++] = c;

                        if (!(flags & ASK_PASSWORD_SILENT) && ttyfd >= 0) {
                                /* Check if we got a complete UTF-8 character now. If so, let's output one '*'. */
                                n = utf8_encoded_valid_unichar(passphrase + codepoint, (size_t) -1);
                                if (n >= 0) {
                                        if (flags & ASK_PASSWORD_ECHO)
                                                (void) loop_write(ttyfd, passphrase + codepoint, n, false);
                                        else
                                                (void) loop_write(ttyfd, "*", 1, false);
                                        codepoint = p;
                                }
                        }

                        dirty = true;
                }
        }

        x = strndup(passphrase, p);
        explicit_bzero_safe(passphrase, sizeof(passphrase));
        if (!x) {
                r = -ENOMEM;
                goto finish;
        }

        r = strv_consume(&l, x);
        if (r < 0)
                goto finish;

        if (keyname)
                (void) add_to_keyring_and_log(keyname, flags, l);

        *ret = TAKE_PTR(l);
        r = 0;

finish:
        if (ttyfd >= 0 && reset_tty) {
                (void) loop_write(ttyfd, "\n", 1, false);
                (void) tcsetattr(ttyfd, TCSADRAIN, &old_termios);
        }

        return r;
}

static int create_socket(char **ret) {
        _cleanup_free_ char *path = NULL;
        union sockaddr_union sa = {};
        _cleanup_close_ int fd = -1;
        int salen, r;

        assert(ret);

        fd = socket(AF_UNIX, SOCK_DGRAM|SOCK_CLOEXEC|SOCK_NONBLOCK, 0);
        if (fd < 0)
                return -errno;

        if (asprintf(&path, "/run/systemd/ask-password/sck.%" PRIx64, random_u64()) < 0)
                return -ENOMEM;

        salen = sockaddr_un_set_path(&sa.un, path);
        if (salen < 0)
                return salen;

        RUN_WITH_UMASK(0177) {
                if (bind(fd, &sa.sa, salen) < 0)
                        return -errno;
        }

        r = setsockopt_int(fd, SOL_SOCKET, SO_PASSCRED, true);
        if (r < 0)
                return r;

        *ret = TAKE_PTR(path);
        return TAKE_FD(fd);
}

int ask_password_agent(
                const char *message,
                const char *icon,
                const char *id,
                const char *keyname,
                usec_t until,
                AskPasswordFlags flags,
                char ***ret) {

        enum {
                FD_SOCKET,
                FD_SIGNAL,
                FD_INOTIFY,
                _FD_MAX
        };

        _cleanup_close_ int socket_fd = -1, signal_fd = -1, notify = -1, fd = -1;
        char temp[] = "/run/systemd/ask-password/tmp.XXXXXX";
        char final[sizeof(temp)] = "";
        _cleanup_free_ char *socket_name = NULL;
        _cleanup_strv_free_erase_ char **l = NULL;
        _cleanup_fclose_ FILE *f = NULL;
        struct pollfd pollfd[_FD_MAX];
        sigset_t mask, oldmask;
        int r;

        assert(ret);

        if (flags & ASK_PASSWORD_NO_AGENT)
                return -EUNATCH;

        assert_se(sigemptyset(&mask) >= 0);
        assert_se(sigset_add_many(&mask, SIGINT, SIGTERM, -1) >= 0);
        assert_se(sigprocmask(SIG_BLOCK, &mask, &oldmask) >= 0);

        (void) mkdir_p_label("/run/systemd/ask-password", 0755);

        if ((flags & ASK_PASSWORD_ACCEPT_CACHED) && keyname) {
                r = ask_password_keyring(keyname, flags, ret);
                if (r >= 0) {
                        r = 0;
                        goto finish;
                } else if (r != -ENOKEY)
                        goto finish;

                notify = inotify_init1(IN_CLOEXEC | IN_NONBLOCK);
                if (notify < 0) {
                        r = -errno;
                        goto finish;
                }
                if (inotify_add_watch(notify, "/run/systemd/ask-password", IN_ATTRIB /* for mtime */) < 0) {
                        r = -errno;
                        goto finish;
                }
        }

        fd = mkostemp_safe(temp);
        if (fd < 0) {
                r = fd;
                goto finish;
        }

        (void) fchmod(fd, 0644);

        f = fdopen(fd, "w");
        if (!f) {
                r = -errno;
                goto finish;
        }

        fd = -1;

        signal_fd = signalfd(-1, &mask, SFD_NONBLOCK|SFD_CLOEXEC);
        if (signal_fd < 0) {
                r = -errno;
                goto finish;
        }

        socket_fd = create_socket(&socket_name);
        if (socket_fd < 0) {
                r = socket_fd;
                goto finish;
        }

        fprintf(f,
                "[Ask]\n"
                "PID="PID_FMT"\n"
                "Socket=%s\n"
                "AcceptCached=%i\n"
                "Echo=%i\n"
                "NotAfter="USEC_FMT"\n",
                getpid_cached(),
                socket_name,
                (flags & ASK_PASSWORD_ACCEPT_CACHED) ? 1 : 0,
                (flags & ASK_PASSWORD_ECHO) ? 1 : 0,
                until);

        if (message)
                fprintf(f, "Message=%s\n", message);

        if (icon)
                fprintf(f, "Icon=%s\n", icon);

        if (id)
                fprintf(f, "Id=%s\n", id);

        r = fflush_and_check(f);
        if (r < 0)
                goto finish;

        memcpy(final, temp, sizeof(temp));

        final[sizeof(final)-11] = 'a';
        final[sizeof(final)-10] = 's';
        final[sizeof(final)-9] = 'k';

        if (rename(temp, final) < 0) {
                r = -errno;
                goto finish;
        }

        zero(pollfd);
        pollfd[FD_SOCKET].fd = socket_fd;
        pollfd[FD_SOCKET].events = POLLIN;
        pollfd[FD_SIGNAL].fd = signal_fd;
        pollfd[FD_SIGNAL].events = POLLIN;
        pollfd[FD_INOTIFY].fd = notify;
        pollfd[FD_INOTIFY].events = POLLIN;

        for (;;) {
                char passphrase[LINE_MAX+1];
                struct msghdr msghdr;
                struct iovec iovec;
                struct ucred *ucred;
                union {
                        struct cmsghdr cmsghdr;
                        uint8_t buf[CMSG_SPACE(sizeof(struct ucred))];
                } control;
                ssize_t n;
                int k;
                usec_t t;

                t = now(CLOCK_MONOTONIC);

                if (until > 0 && until <= t) {
                        r = -ETIME;
                        goto finish;
                }

                k = poll(pollfd, notify >= 0 ? _FD_MAX : _FD_MAX - 1, until > 0 ? (int) ((until-t)/USEC_PER_MSEC) : -1);
                if (k < 0) {
                        if (errno == EINTR)
                                continue;

                        r = -errno;
                        goto finish;
                }

                if (k <= 0) {
                        r = -ETIME;
                        goto finish;
                }

                if (pollfd[FD_SIGNAL].revents & POLLIN) {
                        r = -EINTR;
                        goto finish;
                }

                if (notify >= 0 && pollfd[FD_INOTIFY].revents != 0) {
                        (void) flush_fd(notify);

                        r = ask_password_keyring(keyname, flags, ret);
                        if (r >= 0) {
                                r = 0;
                                goto finish;
                        } else if (r != -ENOKEY)
                                goto finish;
                }

                if (pollfd[FD_SOCKET].revents == 0)
                        continue;

                if (pollfd[FD_SOCKET].revents != POLLIN) {
                        r = -EIO;
                        goto finish;
                }

                iovec = IOVEC_MAKE(passphrase, sizeof(passphrase));

                zero(control);
                zero(msghdr);
                msghdr.msg_iov = &iovec;
                msghdr.msg_iovlen = 1;
                msghdr.msg_control = &control;
                msghdr.msg_controllen = sizeof(control);

                n = recvmsg(socket_fd, &msghdr, 0);
                if (n < 0) {
                        if (IN_SET(errno, EAGAIN, EINTR))
                                continue;

                        r = -errno;
                        goto finish;
                }

                cmsg_close_all(&msghdr);

                if (n <= 0) {
                        log_debug("Message too short");
                        continue;
                }

                if (msghdr.msg_controllen < CMSG_LEN(sizeof(struct ucred)) ||
                    control.cmsghdr.cmsg_level != SOL_SOCKET ||
                    control.cmsghdr.cmsg_type != SCM_CREDENTIALS ||
                    control.cmsghdr.cmsg_len != CMSG_LEN(sizeof(struct ucred))) {
                        log_debug("Received message without credentials. Ignoring.");
                        continue;
                }

                ucred = (struct ucred*) CMSG_DATA(&control.cmsghdr);
                if (ucred->uid != 0) {
                        log_debug("Got request from unprivileged user. Ignoring.");
                        continue;
                }

                if (passphrase[0] == '+') {
                        /* An empty message refers to the empty password */
                        if (n == 1)
                                l = strv_new("");
                        else
                                l = strv_parse_nulstr(passphrase+1, n-1);
                        explicit_bzero_safe(passphrase, n);
                        if (!l) {
                                r = -ENOMEM;
                                goto finish;
                        }

                        if (strv_isempty(l)) {
                                l = strv_free(l);
                                log_debug("Invalid packet");
                                continue;
                        }

                        break;
                }

                if (passphrase[0] == '-') {
                        r = -ECANCELED;
                        goto finish;
                }

                log_debug("Invalid packet");
        }

        if (keyname)
                (void) add_to_keyring_and_log(keyname, flags, l);

        *ret = TAKE_PTR(l);
        r = 0;

finish:
        if (socket_name)
                (void) unlink(socket_name);

        (void) unlink(temp);

        if (final[0])
                (void) unlink(final);

        assert_se(sigprocmask(SIG_SETMASK, &oldmask, NULL) == 0);
        return r;
}

int ask_password_auto(
                const char *message,
                const char *icon,
                const char *id,
                const char *keyname,
                usec_t until,
                AskPasswordFlags flags,
                char ***ret) {

        int r;

        assert(ret);

        if ((flags & ASK_PASSWORD_ACCEPT_CACHED) &&
            keyname &&
            ((flags & ASK_PASSWORD_NO_TTY) || !isatty(STDIN_FILENO)) &&
            (flags & ASK_PASSWORD_NO_AGENT)) {
                r = ask_password_keyring(keyname, flags, ret);
                if (r != -ENOKEY)
                        return r;
        }

        if (!(flags & ASK_PASSWORD_NO_TTY) && isatty(STDIN_FILENO))
                return ask_password_tty(-1, message, keyname, until, flags, NULL, ret);

        if (!(flags & ASK_PASSWORD_NO_AGENT))
                return ask_password_agent(message, icon, id, keyname, until, flags, ret);

        return -EUNATCH;
}<|MERGE_RESOLUTION|>--- conflicted
+++ resolved
@@ -84,16 +84,10 @@
                         nfinal = (size_t) n;
                         pfinal = TAKE_PTR(p);
                         break;
-<<<<<<< HEAD
-
-                explicit_bzero_safe(p, m);
-=======
-                }
->>>>>>> b98efd22
+                }
 
                 if (m > LONG_MAX / 2) /* overflow check */
                         return -ENOMEM;
-
                 m *= 2;
         }
 
