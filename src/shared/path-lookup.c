/*-*- Mode: C; c-basic-offset: 8; indent-tabs-mode: nil -*-*/

/***
  This file is part of systemd.

  Copyright 2010 Lennart Poettering

  systemd is free software; you can redistribute it and/or modify it
  under the terms of the GNU Lesser General Public License as published by
  the Free Software Foundation; either version 2.1 of the License, or
  (at your option) any later version.

  systemd is distributed in the hope that it will be useful, but
  WITHOUT ANY WARRANTY; without even the implied warranty of
  MERCHANTABILITY or FITNESS FOR A PARTICULAR PURPOSE. See the GNU
  Lesser General Public License for more details.

  You should have received a copy of the GNU Lesser General Public License
  along with systemd; If not, see <http://www.gnu.org/licenses/>.
***/

#include <assert.h>
#include <stdlib.h>
#include <stdio.h>
#include <string.h>
#include <unistd.h>
#include <errno.h>

#include "util.h"
#include "mkdir.h"
#include "strv.h"
#include "path-util.h"
#include "path-lookup.h"

static const char* const systemd_running_as_table[_SYSTEMD_RUNNING_AS_MAX] = {
        [SYSTEMD_SYSTEM] = "system",
        [SYSTEMD_USER] = "user"
};

DEFINE_STRING_TABLE_LOOKUP(systemd_running_as, SystemdRunningAs);

int user_config_home(char **config_home) {
        const char *e;
        char *r;

        e = getenv("XDG_CONFIG_HOME");
        if (e) {
                r = strappend(e, "/systemd/user");
                if (!r)
                        return -ENOMEM;

                *config_home = r;
                return 1;
        } else {
                const char *home;

                home = getenv("HOME");
                if (home) {
                        r = strappend(home, "/.config/systemd/user");
                        if (!r)
                                return -ENOMEM;

                        *config_home = r;
                        return 1;
                }
        }

        return 0;
}

static char** user_dirs(
                const char *generator,
                const char *generator_early,
                const char *generator_late) {

        const char * const config_unit_paths[] = {
                USER_CONFIG_UNIT_PATH,
                "/etc/systemd/user",
                "/run/systemd/user",
                NULL
        };

        const char * const data_unit_paths[] = {
                "/usr/local/lib/systemd/user",
                "/usr/local/share/systemd/user",
                USER_DATA_UNIT_PATH,
                "/usr/lib/systemd/user",
                "/usr/share/systemd/user",
                NULL
        };

        const char *home, *e;
        _cleanup_free_ char *config_home = NULL, *data_home = NULL;
        _cleanup_strv_free_ char **config_dirs = NULL, **data_dirs = NULL;
        char **r = NULL;

        /* Implement the mechanisms defined in
         *
         * http://standards.freedesktop.org/basedir-spec/basedir-spec-0.6.html
         *
         * We look in both the config and the data dirs because we
         * want to encourage that distributors ship their unit files
         * as data, and allow overriding as configuration.
         */

        if (user_config_home(&config_home) < 0)
                goto fail;

        home = getenv("HOME");

        e = getenv("XDG_CONFIG_DIRS");
        if (e) {
                config_dirs = strv_split(e, ":");
                if (!config_dirs)
                        goto fail;
        }

        /* We don't treat /etc/xdg/systemd here as the spec
         * suggests because we assume that that is a link to
         * /etc/systemd/ anyway. */

        e = getenv("XDG_DATA_HOME");
        if (e) {
                if (asprintf(&data_home, "%s/systemd/user", e) < 0)
                        goto fail;

        } else if (home) {
                _cleanup_free_ char *data_home_parent = NULL;

                if (asprintf(&data_home, "%s/.local/share/systemd/user", home) < 0)
                        goto fail;

                /* There is really no need for two unit dirs in $HOME,
                 * except to be fully compliant with the XDG spec. We
                 * now try to link the two dirs, so that we can
                 * minimize disk seeks a little. Further down we'll
                 * then filter out this link, if it is actually is
                 * one. */

                if (path_get_parent(data_home, &data_home_parent) >= 0) {
                        _cleanup_free_ char *config_home_relative = NULL;

                        if (path_make_relative(data_home_parent, config_home, &config_home_relative) >= 0) {
                                mkdir_parents_label(data_home, 0777);
                                (void) symlink(config_home_relative, data_home);
                        }
                }
        }

        e = getenv("XDG_DATA_DIRS");
        if (e)
                data_dirs = strv_split(e, ":");
        else
                data_dirs = strv_new("/usr/local/share",
                                     "/usr/share",
                                     NULL);
        if (!data_dirs)
                goto fail;

        /* Now merge everything we found. */
        if (generator_early)
                if (strv_extend(&r, generator_early) < 0)
                        goto fail;

        if (config_home)
                if (strv_extend(&r, config_home) < 0)
                        goto fail;

        if (!strv_isempty(config_dirs))
                if (strv_extend_strv_concat(&r, config_dirs, "/systemd/user") < 0)
                        goto fail;

        if (strv_extend_strv(&r, (char**) config_unit_paths) < 0)
                goto fail;

        if (generator)
                if (strv_extend(&r, generator) < 0)
                        goto fail;

        if (data_home)
                if (strv_extend(&r, data_home) < 0)
                        goto fail;

        if (!strv_isempty(data_dirs))
                if (strv_extend_strv_concat(&r, data_dirs, "/systemd/user") < 0)
                        goto fail;

        if (strv_extend_strv(&r, (char**) data_unit_paths) < 0)
                goto fail;

        if (generator_late)
                if (strv_extend(&r, generator_late) < 0)
                        goto fail;

        if (!path_strv_make_absolute_cwd(r))
                goto fail;

        return r;

fail:
        strv_free(r);
        return NULL;
}

int lookup_paths_init(
                LookupPaths *p,
                SystemdRunningAs running_as,
                bool personal,
                const char *root_dir,
                const char *generator,
                const char *generator_early,
                const char *generator_late) {

        const char *e;

        assert(p);

        /* First priority is whatever has been passed to us via env
         * vars */
        e = getenv("SYSTEMD_UNIT_PATH");
        if (e) {
                p->unit_path = path_split_and_make_absolute(e);
                if (!p->unit_path)
                        return -ENOMEM;
        } else
                p->unit_path = NULL;

        if (strv_isempty(p->unit_path)) {
                /* Nothing is set, so let's figure something out. */
                strv_free(p->unit_path);

                /* For the user units we include share/ in the search
                 * path in order to comply with the XDG basedir
                 * spec. For the system stuff we avoid such
                 * nonsense. OTOH we include /lib in the search path
                 * for the system stuff but avoid it for user
                 * stuff. */

                if (running_as == SYSTEMD_USER) {

                        if (personal)
                                p->unit_path = user_dirs(generator, generator_early, generator_late);
                        else
                                p->unit_path = strv_new(
                                                /* If you modify this you also want to modify
                                                 * systemduserunitpath= in systemd.pc.in, and
                                                 * the arrays in user_dirs() above! */
                                                STRV_IFNOTNULL(generator_early),
                                                USER_CONFIG_UNIT_PATH,
                                                "/etc/systemd/user",
                                                "/run/systemd/user",
                                                STRV_IFNOTNULL(generator),
                                                "/usr/local/lib/systemd/user",
                                                "/usr/local/share/systemd/user",
                                                USER_DATA_UNIT_PATH,
                                                "/usr/lib/systemd/user",
                                                "/usr/share/systemd/user",
                                                STRV_IFNOTNULL(generator_late),
                                                NULL);

                        if (!p->unit_path)
                                return -ENOMEM;

                } else {
                        p->unit_path = strv_new(
                                        /* If you modify this you also want to modify
                                         * systemdsystemunitpath= in systemd.pc.in! */
                                        STRV_IFNOTNULL(generator_early),
                                        SYSTEM_CONFIG_UNIT_PATH,
                                        "/etc/systemd/system",
                                        "/run/systemd/system",
                                        STRV_IFNOTNULL(generator),
                                        "/usr/local/lib/systemd/system",
                                        SYSTEM_DATA_UNIT_PATH,
                                        "/usr/lib/systemd/system",
#ifdef HAVE_SPLIT_USR
                                        "/lib/systemd/system",
#endif
                                        STRV_IFNOTNULL(generator_late),
                                        NULL);

                        if (!p->unit_path)
                                return -ENOMEM;
                }
        }

<<<<<<< HEAD
        if (!path_strv_canonicalize_absolute_uniq(p->unit_path, root_dir))
=======
        if (!path_strv_resolve_uniq(p->unit_path, root_dir))
>>>>>>> a8f3477d
                return -ENOMEM;

        if (!strv_isempty(p->unit_path)) {
                _cleanup_free_ char *t = strv_join(p->unit_path, "\n\t");
                if (!t)
                        return -ENOMEM;
                log_debug("Looking for unit files in (higher priority first):\n\t%s", t);
        } else {
                log_debug("Ignoring unit files.");
                strv_free(p->unit_path);
                p->unit_path = NULL;
        }

        if (running_as == SYSTEMD_SYSTEM) {
#ifdef HAVE_SYSV_COMPAT
                /* /etc/init.d/ compatibility does not matter to users */

                e = getenv("SYSTEMD_SYSVINIT_PATH");
                if (e) {
                        p->sysvinit_path = path_split_and_make_absolute(e);
                        if (!p->sysvinit_path)
                                return -ENOMEM;
                } else
                        p->sysvinit_path = NULL;

                if (strv_isempty(p->sysvinit_path)) {
                        strv_free(p->sysvinit_path);

                        p->sysvinit_path = strv_new(
                                        SYSTEM_SYSVINIT_PATH,     /* /etc/init.d/ */
                                        NULL);
                        if (!p->sysvinit_path)
                                return -ENOMEM;
                }

                e = getenv("SYSTEMD_SYSVRCND_PATH");
                if (e) {
                        p->sysvrcnd_path = path_split_and_make_absolute(e);
                        if (!p->sysvrcnd_path)
                                return -ENOMEM;
                } else
                        p->sysvrcnd_path = NULL;

                if (strv_isempty(p->sysvrcnd_path)) {
                        strv_free(p->sysvrcnd_path);

                        p->sysvrcnd_path = strv_new(
                                        SYSTEM_SYSVRCND_PATH,     /* /etc/rcN.d/ */
                                        NULL);
                        if (!p->sysvrcnd_path)
                                return -ENOMEM;
                }

<<<<<<< HEAD
                if (!path_strv_canonicalize_absolute_uniq(p->sysvinit_path, root_dir))
                        return -ENOMEM;

                if (!path_strv_canonicalize_absolute_uniq(p->sysvrcnd_path, root_dir))
=======
                if (!path_strv_resolve_uniq(p->sysvinit_path, root_dir))
                        return -ENOMEM;

                if (!path_strv_resolve_uniq(p->sysvrcnd_path, root_dir))
>>>>>>> a8f3477d
                        return -ENOMEM;

                if (!strv_isempty(p->sysvinit_path)) {
                        _cleanup_free_ char *t = strv_join(p->sysvinit_path, "\n\t");
                        if (!t)
                                return -ENOMEM;
                        log_debug("Looking for SysV init scripts in:\n\t%s", t);
                } else {
                        log_debug("Ignoring SysV init scripts.");
                        strv_free(p->sysvinit_path);
                        p->sysvinit_path = NULL;
                }

                if (!strv_isempty(p->sysvrcnd_path)) {
                        _cleanup_free_ char *t =
                                strv_join(p->sysvrcnd_path, "\n\t");
                        if (!t)
                                return -ENOMEM;

                        log_debug("Looking for SysV rcN.d links in:\n\t%s", t);
                } else {
                        log_debug("Ignoring SysV rcN.d links.");
                        strv_free(p->sysvrcnd_path);
                        p->sysvrcnd_path = NULL;
                }
#else
                log_debug("SysV init scripts and rcN.d links support disabled");
#endif
        }

        return 0;
}

void lookup_paths_free(LookupPaths *p) {
        assert(p);

        strv_free(p->unit_path);
        p->unit_path = NULL;

#ifdef HAVE_SYSV_COMPAT
        strv_free(p->sysvinit_path);
        strv_free(p->sysvrcnd_path);
        p->sysvinit_path = p->sysvrcnd_path = NULL;
#endif
}<|MERGE_RESOLUTION|>--- conflicted
+++ resolved
@@ -284,11 +284,7 @@
                 }
         }
 
-<<<<<<< HEAD
-        if (!path_strv_canonicalize_absolute_uniq(p->unit_path, root_dir))
-=======
         if (!path_strv_resolve_uniq(p->unit_path, root_dir))
->>>>>>> a8f3477d
                 return -ENOMEM;
 
         if (!strv_isempty(p->unit_path)) {
@@ -342,17 +338,10 @@
                                 return -ENOMEM;
                 }
 
-<<<<<<< HEAD
-                if (!path_strv_canonicalize_absolute_uniq(p->sysvinit_path, root_dir))
-                        return -ENOMEM;
-
-                if (!path_strv_canonicalize_absolute_uniq(p->sysvrcnd_path, root_dir))
-=======
                 if (!path_strv_resolve_uniq(p->sysvinit_path, root_dir))
                         return -ENOMEM;
 
                 if (!path_strv_resolve_uniq(p->sysvrcnd_path, root_dir))
->>>>>>> a8f3477d
                         return -ENOMEM;
 
                 if (!strv_isempty(p->sysvinit_path)) {
