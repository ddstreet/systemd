/* SPDX-License-Identifier: LGPL-2.1+ */

#include <errno.h>
#include <fcntl.h>
#include <inttypes.h>
#include <stdio.h>
#include <stdlib.h>
#include <string.h>
#include <sys/ioctl.h>
#include <sys/resource.h>
#include <sys/socket.h>
#include <unistd.h>

#include "sd-bus-protocol.h"
#include "sd-bus.h"
#include "sd-daemon.h"
#include "sd-event.h"
#include "sd-id128.h"

#include "alloc-util.h"
#include "bus-internal.h"
#include "bus-label.h"
#include "bus-message.h"
#include "bus-util.h"
#include "cap-list.h"
#include "cgroup-util.h"
#include "def.h"
#include "escape.h"
#include "fd-util.h"
#include "missing.h"
#include "mountpoint-util.h"
#include "nsflags.h"
#include "parse-util.h"
#include "proc-cmdline.h"
#include "rlimit-util.h"
#include "stdio-util.h"
#include "strv.h"
#include "user-util.h"

static int name_owner_change_callback(sd_bus_message *m, void *userdata, sd_bus_error *ret_error) {
        sd_event *e = userdata;

        assert(m);
        assert(e);

        sd_bus_close(sd_bus_message_get_bus(m));
        sd_event_exit(e, 0);

        return 1;
}

int bus_async_unregister_and_exit(sd_event *e, sd_bus *bus, const char *name) {
        const char *match;
        const char *unique;
        int r;

        assert(e);
        assert(bus);
        assert(name);

        /* We unregister the name here and then wait for the
         * NameOwnerChanged signal for this event to arrive before we
         * quit. We do this in order to make sure that any queued
         * requests are still processed before we really exit. */

        r = sd_bus_get_unique_name(bus, &unique);
        if (r < 0)
                return r;

        match = strjoina(
                        "sender='org.freedesktop.DBus',"
                        "type='signal',"
                        "interface='org.freedesktop.DBus',"
                        "member='NameOwnerChanged',"
                        "path='/org/freedesktop/DBus',"
                        "arg0='", name, "',",
                        "arg1='", unique, "',",
                        "arg2=''");

        r = sd_bus_add_match_async(bus, NULL, match, name_owner_change_callback, NULL, e);
        if (r < 0)
                return r;

        r = sd_bus_release_name_async(bus, NULL, name, NULL, NULL);
        if (r < 0)
                return r;

        return 0;
}

int bus_event_loop_with_idle(
                sd_event *e,
                sd_bus *bus,
                const char *name,
                usec_t timeout,
                check_idle_t check_idle,
                void *userdata) {
        bool exiting = false;
        int r, code;

        assert(e);
        assert(bus);
        assert(name);

        for (;;) {
                bool idle;

                r = sd_event_get_state(e);
                if (r < 0)
                        return r;
                if (r == SD_EVENT_FINISHED)
                        break;

                if (check_idle)
                        idle = check_idle(userdata);
                else
                        idle = true;

                r = sd_event_run(e, exiting || !idle ? (uint64_t) -1 : timeout);
                if (r < 0)
                        return r;

                if (r == 0 && !exiting && idle) {

                        r = sd_bus_try_close(bus);
                        if (r == -EBUSY)
                                continue;

                        /* Fallback for dbus1 connections: we
                         * unregister the name and wait for the
                         * response to come through for it */
                        if (r == -EOPNOTSUPP) {

                                /* Inform the service manager that we
                                 * are going down, so that it will
                                 * queue all further start requests,
                                 * instead of assuming we are already
                                 * running. */
                                sd_notify(false, "STOPPING=1");

                                r = bus_async_unregister_and_exit(e, bus, name);
                                if (r < 0)
                                        return r;

                                exiting = true;
                                continue;
                        }

                        if (r < 0)
                                return r;

                        sd_event_exit(e, 0);
                        break;
                }
        }

        r = sd_event_get_exit_code(e, &code);
        if (r < 0)
                return r;

        return code;
}

int bus_name_has_owner(sd_bus *c, const char *name, sd_bus_error *error) {
        _cleanup_(sd_bus_message_unrefp) sd_bus_message *rep = NULL;
        int r, has_owner = 0;

        assert(c);
        assert(name);

        r = sd_bus_call_method(c,
                               "org.freedesktop.DBus",
                               "/org/freedesktop/dbus",
                               "org.freedesktop.DBus",
                               "NameHasOwner",
                               error,
                               &rep,
                               "s",
                               name);
        if (r < 0)
                return r;

        r = sd_bus_message_read_basic(rep, 'b', &has_owner);
        if (r < 0)
                return sd_bus_error_set_errno(error, r);

        return has_owner;
}

static int check_good_user(sd_bus_message *m, uid_t good_user) {
        _cleanup_(sd_bus_creds_unrefp) sd_bus_creds *creds = NULL;
        uid_t sender_uid;
        int r;

        assert(m);

        if (good_user == UID_INVALID)
                return 0;

        r = sd_bus_query_sender_creds(m, SD_BUS_CREDS_EUID, &creds);
        if (r < 0)
                return r;

        /* Don't trust augmented credentials for authorization */
        assert_return((sd_bus_creds_get_augmented_mask(creds) & SD_BUS_CREDS_EUID) == 0, -EPERM);

        r = sd_bus_creds_get_euid(creds, &sender_uid);
        if (r < 0)
                return r;

        return sender_uid == good_user;
}

int bus_test_polkit(
                sd_bus_message *call,
                int capability,
                const char *action,
                const char **details,
                uid_t good_user,
                bool *_challenge,
                sd_bus_error *e) {

        int r;

        assert(call);
        assert(action);

        /* Tests non-interactively! */

        r = check_good_user(call, good_user);
        if (r != 0)
                return r;

        r = sd_bus_query_sender_privilege(call, capability);
        if (r < 0)
                return r;
        else if (r > 0)
                return 1;
#if ENABLE_POLKIT
        else {
                _cleanup_(sd_bus_message_unrefp) sd_bus_message *request = NULL;
                _cleanup_(sd_bus_message_unrefp) sd_bus_message *reply = NULL;
                int authorized = false, challenge = false;
                const char *sender, **k, **v;

                sender = sd_bus_message_get_sender(call);
                if (!sender)
                        return -EBADMSG;

                r = sd_bus_message_new_method_call(
                                call->bus,
                                &request,
                                "org.freedesktop.PolicyKit1",
                                "/org/freedesktop/PolicyKit1/Authority",
                                "org.freedesktop.PolicyKit1.Authority",
                                "CheckAuthorization");
                if (r < 0)
                        return r;

                r = sd_bus_message_append(
                                request,
                                "(sa{sv})s",
                                "system-bus-name", 1, "name", "s", sender,
                                action);
                if (r < 0)
                        return r;

                r = sd_bus_message_open_container(request, 'a', "{ss}");
                if (r < 0)
                        return r;

                STRV_FOREACH_PAIR(k, v, details) {
                        r = sd_bus_message_append(request, "{ss}", *k, *v);
                        if (r < 0)
                                return r;
                }

                r = sd_bus_message_close_container(request);
                if (r < 0)
                        return r;

                r = sd_bus_message_append(request, "us", 0, NULL);
                if (r < 0)
                        return r;

                r = sd_bus_call(call->bus, request, 0, e, &reply);
                if (r < 0) {
                        /* Treat no PK available as access denied */
                        if (sd_bus_error_has_name(e, SD_BUS_ERROR_SERVICE_UNKNOWN)) {
                                sd_bus_error_free(e);
                                return -EACCES;
                        }

                        return r;
                }

                r = sd_bus_message_enter_container(reply, 'r', "bba{ss}");
                if (r < 0)
                        return r;

                r = sd_bus_message_read(reply, "bb", &authorized, &challenge);
                if (r < 0)
                        return r;

                if (authorized)
                        return 1;

                if (_challenge) {
                        *_challenge = challenge;
                        return 0;
                }
        }
#endif

        return -EACCES;
}

#if ENABLE_POLKIT

typedef struct AsyncPolkitQuery {
        sd_bus_message *request, *reply;
        sd_bus_message_handler_t callback;
        void *userdata;
        sd_bus_slot *slot;
        Hashmap *registry;
} AsyncPolkitQuery;

static void async_polkit_query_free(AsyncPolkitQuery *q) {

        if (!q)
                return;

        sd_bus_slot_unref(q->slot);

        if (q->registry && q->request)
                hashmap_remove(q->registry, q->request);

        sd_bus_message_unref(q->request);
        sd_bus_message_unref(q->reply);

        free(q);
}

static int async_polkit_callback(sd_bus_message *reply, void *userdata, sd_bus_error *error) {
        _cleanup_(sd_bus_error_free) sd_bus_error error_buffer = SD_BUS_ERROR_NULL;
        AsyncPolkitQuery *q = userdata;
        int r;

        assert(reply);
        assert(q);

        q->slot = sd_bus_slot_unref(q->slot);
        q->reply = sd_bus_message_ref(reply);

        r = sd_bus_message_rewind(q->request, true);
        if (r < 0) {
                r = sd_bus_reply_method_errno(q->request, r, NULL);
                goto finish;
        }

        r = q->callback(q->request, q->userdata, &error_buffer);
        r = bus_maybe_reply_error(q->request, r, &error_buffer);

finish:
        async_polkit_query_free(q);

        return r;
}

#endif

int bus_verify_polkit_async(
                sd_bus_message *call,
                int capability,
                const char *action,
                const char **details,
                bool interactive,
                uid_t good_user,
                Hashmap **registry,
                sd_bus_error *error) {

#if ENABLE_POLKIT
        _cleanup_(sd_bus_message_unrefp) sd_bus_message *pk = NULL;
        AsyncPolkitQuery *q;
        const char *sender, **k, **v;
        sd_bus_message_handler_t callback;
        void *userdata;
        int c;
#endif
        int r;

        assert(call);
        assert(action);
        assert(registry);

        r = check_good_user(call, good_user);
        if (r != 0)
                return r;

#if ENABLE_POLKIT
        q = hashmap_get(*registry, call);
        if (q) {
                int authorized, challenge;

                /* This is the second invocation of this function, and
                 * there's already a response from polkit, let's
                 * process it */
                assert(q->reply);

                if (sd_bus_message_is_method_error(q->reply, NULL)) {
                        const sd_bus_error *e;

                        /* Copy error from polkit reply */
                        e = sd_bus_message_get_error(q->reply);
                        sd_bus_error_copy(error, e);

                        /* Treat no PK available as access denied */
                        if (sd_bus_error_has_name(e, SD_BUS_ERROR_SERVICE_UNKNOWN))
                                return -EACCES;

                        return -sd_bus_error_get_errno(e);
                }

                r = sd_bus_message_enter_container(q->reply, 'r', "bba{ss}");
                if (r >= 0)
                        r = sd_bus_message_read(q->reply, "bb", &authorized, &challenge);

                if (r < 0)
                        return r;

                if (authorized)
                        return 1;

                if (challenge)
                        return sd_bus_error_set(error, SD_BUS_ERROR_INTERACTIVE_AUTHORIZATION_REQUIRED, "Interactive authentication required.");

                return -EACCES;
        }
#endif

        r = sd_bus_query_sender_privilege(call, capability);
        if (r < 0)
                return r;
        else if (r > 0)
                return 1;

#if ENABLE_POLKIT
        if (sd_bus_get_current_message(call->bus) != call)
                return -EINVAL;

        callback = sd_bus_get_current_handler(call->bus);
        if (!callback)
                return -EINVAL;

        userdata = sd_bus_get_current_userdata(call->bus);

        sender = sd_bus_message_get_sender(call);
        if (!sender)
                return -EBADMSG;

        c = sd_bus_message_get_allow_interactive_authorization(call);
        if (c < 0)
                return c;
        if (c > 0)
                interactive = true;

        r = hashmap_ensure_allocated(registry, NULL);
        if (r < 0)
                return r;

        r = sd_bus_message_new_method_call(
                        call->bus,
                        &pk,
                        "org.freedesktop.PolicyKit1",
                        "/org/freedesktop/PolicyKit1/Authority",
                        "org.freedesktop.PolicyKit1.Authority",
                        "CheckAuthorization");
        if (r < 0)
                return r;

        r = sd_bus_message_append(
                        pk,
                        "(sa{sv})s",
                        "system-bus-name", 1, "name", "s", sender,
                        action);
        if (r < 0)
                return r;

        r = sd_bus_message_open_container(pk, 'a', "{ss}");
        if (r < 0)
                return r;

        STRV_FOREACH_PAIR(k, v, details) {
                r = sd_bus_message_append(pk, "{ss}", *k, *v);
                if (r < 0)
                        return r;
        }

        r = sd_bus_message_close_container(pk);
        if (r < 0)
                return r;

        r = sd_bus_message_append(pk, "us", interactive, NULL);
        if (r < 0)
                return r;

        q = new0(AsyncPolkitQuery, 1);
        if (!q)
                return -ENOMEM;

        q->request = sd_bus_message_ref(call);
        q->callback = callback;
        q->userdata = userdata;

        r = hashmap_put(*registry, call, q);
        if (r < 0) {
                async_polkit_query_free(q);
                return r;
        }

        q->registry = *registry;

        r = sd_bus_call_async(call->bus, &q->slot, pk, async_polkit_callback, q, 0);
        if (r < 0) {
                async_polkit_query_free(q);
                return r;
        }

        return 0;
#endif

        return -EACCES;
}

void bus_verify_polkit_async_registry_free(Hashmap *registry) {
#if ENABLE_POLKIT
        hashmap_free_with_destructor(registry, async_polkit_query_free);
#endif
}

int bus_check_peercred(sd_bus *c) {
        struct ucred ucred;
        int fd, r;

        assert(c);

        fd = sd_bus_get_fd(c);
        if (fd < 0)
                return fd;

        r = getpeercred(fd, &ucred);
        if (r < 0)
                return r;

        if (ucred.uid != 0 && ucred.uid != geteuid())
                return -EPERM;

        return 1;
}

int bus_connect_system_systemd(sd_bus **_bus) {
        _cleanup_(sd_bus_unrefp) sd_bus *bus = NULL;
        int r;

        assert(_bus);

        if (geteuid() != 0)
                return sd_bus_default_system(_bus);

        /* If we are root then let's talk directly to the system
         * instance, instead of going via the bus */

        r = sd_bus_new(&bus);
        if (r < 0)
                return r;

        r = sd_bus_set_address(bus, "unix:path=/run/systemd/private");
        if (r < 0)
                return r;

        r = sd_bus_start(bus);
        if (r < 0)
                return sd_bus_default_system(_bus);

        r = bus_check_peercred(bus);
        if (r < 0)
                return r;

        *_bus = TAKE_PTR(bus);

        return 0;
}

int bus_connect_user_systemd(sd_bus **_bus) {
        _cleanup_(sd_bus_unrefp) sd_bus *bus = NULL;
        _cleanup_free_ char *ee = NULL;
        const char *e;
        int r;

        assert(_bus);

        e = secure_getenv("XDG_RUNTIME_DIR");
        if (!e)
                return sd_bus_default_user(_bus);

        ee = bus_address_escape(e);
        if (!ee)
                return -ENOMEM;

        r = sd_bus_new(&bus);
        if (r < 0)
                return r;

        bus->address = strjoin("unix:path=", ee, "/systemd/private");
        if (!bus->address)
                return -ENOMEM;

        r = sd_bus_start(bus);
        if (r < 0)
                return sd_bus_default_user(_bus);

        r = bus_check_peercred(bus);
        if (r < 0)
                return r;

        *_bus = TAKE_PTR(bus);

        return 0;
}

int bus_print_property_value(const char *name, const char *expected_value, bool only_value, const char *fmt, ...) {
        va_list ap;
        int r;

        assert(name);
        assert(fmt);

        if (expected_value) {
                _cleanup_free_ char *s = NULL;

                va_start(ap, fmt);
                r = vasprintf(&s, fmt, ap);
                va_end(ap);
                if (r < 0)
                        return -ENOMEM;

                if (streq_ptr(expected_value, s)) {
                        if (only_value)
                                puts(s);
                        else
                                printf("%s=%s\n", name, s);
                }

                return 0;
        }

        if (!only_value)
                printf("%s=", name);
        va_start(ap, fmt);
        vprintf(fmt, ap);
        va_end(ap);
        puts("");

        return 0;
}

static int bus_print_property(const char *name, const char *expected_value, sd_bus_message *m, bool value, bool all) {
        char type;
        const char *contents;
        int r;

        assert(name);
        assert(m);

        r = sd_bus_message_peek_type(m, &type, &contents);
        if (r < 0)
                return r;

        switch (type) {

        case SD_BUS_TYPE_STRING: {
                const char *s;

                r = sd_bus_message_read_basic(m, type, &s);
                if (r < 0)
                        return r;

                if (all || !isempty(s)) {
                        bool good;

                        /* This property has a single value, so we need to take
                         * care not to print a new line, everything else is OK. */
                        good = !strchr(s, '\n');
                        bus_print_property_value(name, expected_value, value, "%s", good ? s : "[unprintable]");
                }

                return 1;
        }

        case SD_BUS_TYPE_BOOLEAN: {
                int b;

                r = sd_bus_message_read_basic(m, type, &b);
                if (r < 0)
                        return r;

                if (expected_value && parse_boolean(expected_value) != b)
                        return 1;

                bus_print_property_value(name, NULL, value, "%s", yes_no(b));
                return 1;
        }

        case SD_BUS_TYPE_UINT64: {
                uint64_t u;

                r = sd_bus_message_read_basic(m, type, &u);
                if (r < 0)
                        return r;

                /* Yes, heuristics! But we can change this check
                 * should it turn out to not be sufficient */

                if (endswith(name, "Timestamp") ||
                    STR_IN_SET(name, "NextElapseUSecRealtime", "LastTriggerUSec", "TimeUSec", "RTCTimeUSec")) {
                        char timestamp[FORMAT_TIMESTAMP_MAX];
                        const char *t;

                        t = format_timestamp(timestamp, sizeof(timestamp), u);
                        if (t || all)
                                bus_print_property_value(name, expected_value, value, "%s", strempty(t));

                } else if (strstr(name, "USec")) {
                        char timespan[FORMAT_TIMESPAN_MAX];

                        (void) format_timespan(timespan, sizeof(timespan), u, 0);
                        bus_print_property_value(name, expected_value, value, "%s", timespan);

                } else if (streq(name, "RestrictNamespaces")) {
                        _cleanup_free_ char *s = NULL;
                        const char *result;

                        if ((u & NAMESPACE_FLAGS_ALL) == 0)
                                result = "yes";
                        else if ((u & NAMESPACE_FLAGS_ALL) == NAMESPACE_FLAGS_ALL)
                                result = "no";
                        else {
                                r = namespace_flags_to_string(u, &s);
                                if (r < 0)
                                        return r;

                                result = s;
                        }

                        bus_print_property_value(name, expected_value, value, "%s", result);

                } else if (streq(name, "MountFlags")) {
                        const char *result;

                        result = mount_propagation_flags_to_string(u);
                        if (!result)
                                return -EINVAL;

                        bus_print_property_value(name, expected_value, value, "%s", result);

                } else if (STR_IN_SET(name, "CapabilityBoundingSet", "AmbientCapabilities")) {
                        _cleanup_free_ char *s = NULL;

                        r = capability_set_to_string_alloc(u, &s);
                        if (r < 0)
                                return r;

                        bus_print_property_value(name, expected_value, value, "%s", s);

                } else if ((STR_IN_SET(name, "CPUWeight", "StartupCPUWeight", "IOWeight", "StartupIOWeight") && u == CGROUP_WEIGHT_INVALID) ||
                           (STR_IN_SET(name, "CPUShares", "StartupCPUShares") && u == CGROUP_CPU_SHARES_INVALID) ||
                           (STR_IN_SET(name, "BlockIOWeight", "StartupBlockIOWeight") && u == CGROUP_BLKIO_WEIGHT_INVALID) ||
                           (STR_IN_SET(name, "MemoryCurrent", "TasksCurrent") && u == (uint64_t) -1) ||
                           (endswith(name, "NSec") && u == (uint64_t) -1))

                        bus_print_property_value(name, expected_value, value, "%s", "[not set]");

                else if ((STR_IN_SET(name, "MemoryLow", "MemoryHigh", "MemoryMax", "MemorySwapMax", "MemoryLimit") && u == CGROUP_LIMIT_MAX) ||
                         (STR_IN_SET(name, "TasksMax", "DefaultTasksMax") && u == (uint64_t) -1) ||
                         (startswith(name, "Limit") && u == (uint64_t) -1) ||
                         (startswith(name, "DefaultLimit") && u == (uint64_t) -1))

                        bus_print_property_value(name, expected_value, value, "%s", "infinity");
                else
                        bus_print_property_value(name, expected_value, value, "%"PRIu64, u);

                return 1;
        }

        case SD_BUS_TYPE_INT64: {
                int64_t i;

                r = sd_bus_message_read_basic(m, type, &i);
                if (r < 0)
                        return r;

                bus_print_property_value(name, expected_value, value, "%"PRIi64, i);
                return 1;
        }

        case SD_BUS_TYPE_UINT32: {
                uint32_t u;

                r = sd_bus_message_read_basic(m, type, &u);
                if (r < 0)
                        return r;

                if (strstr(name, "UMask") || strstr(name, "Mode"))
                        bus_print_property_value(name, expected_value, value, "%04o", u);

                else if (streq(name, "UID")) {
                        if (u == UID_INVALID)
                                bus_print_property_value(name, expected_value, value, "%s", "[not set]");
                        else
                                bus_print_property_value(name, expected_value, value, "%"PRIu32, u);
                } else if (streq(name, "GID")) {
                        if (u == GID_INVALID)
                                bus_print_property_value(name, expected_value, value, "%s", "[not set]");
                        else
                                bus_print_property_value(name, expected_value, value, "%"PRIu32, u);
                } else
                        bus_print_property_value(name, expected_value, value, "%"PRIu32, u);

                return 1;
        }

        case SD_BUS_TYPE_INT32: {
                int32_t i;

                r = sd_bus_message_read_basic(m, type, &i);
                if (r < 0)
                        return r;

                bus_print_property_value(name, expected_value, value, "%"PRIi32, i);
                return 1;
        }

        case SD_BUS_TYPE_DOUBLE: {
                double d;

                r = sd_bus_message_read_basic(m, type, &d);
                if (r < 0)
                        return r;

                bus_print_property_value(name, expected_value, value, "%g", d);
                return 1;
        }

        case SD_BUS_TYPE_ARRAY:
                if (streq(contents, "s")) {
                        bool first = true;
                        const char *str;

                        r = sd_bus_message_enter_container(m, SD_BUS_TYPE_ARRAY, contents);
                        if (r < 0)
                                return r;

                        while ((r = sd_bus_message_read_basic(m, SD_BUS_TYPE_STRING, &str)) > 0) {
                                bool good;

                                if (first && !value)
                                        printf("%s=", name);

                                /* This property has multiple space-separated values, so
                                 * neither spaces nor newlines can be allowed in a value. */
                                good = str[strcspn(str, " \n")] == '\0';

                                printf("%s%s", first ? "" : " ", good ? str : "[unprintable]");

                                first = false;
                        }
                        if (r < 0)
                                return r;

                        if (first && all && !value)
                                printf("%s=", name);
                        if (!first || all)
                                puts("");

                        r = sd_bus_message_exit_container(m);
                        if (r < 0)
                                return r;

                        return 1;

                } else if (streq(contents, "y")) {
                        const uint8_t *u;
                        size_t n;

                        r = sd_bus_message_read_array(m, SD_BUS_TYPE_BYTE, (const void**) &u, &n);
                        if (r < 0)
                                return r;

                        if (all || n > 0) {
                                unsigned i;

                                if (!value)
                                        printf("%s=", name);

                                for (i = 0; i < n; i++)
                                        printf("%02x", u[i]);

                                puts("");
                        }

                        return 1;

                } else if (streq(contents, "u")) {
                        uint32_t *u;
                        size_t n;

                        r = sd_bus_message_read_array(m, SD_BUS_TYPE_UINT32, (const void**) &u, &n);
                        if (r < 0)
                                return r;

                        if (all || n > 0) {
                                unsigned i;

                                if (!value)
                                        printf("%s=", name);

                                for (i = 0; i < n; i++)
                                        printf("%08x", u[i]);

                                puts("");
                        }

                        return 1;
                }

                break;
        }

        return 0;
}

int bus_message_print_all_properties(
                sd_bus_message *m,
                bus_message_print_t func,
                char **filter,
                bool value,
                bool all,
                Set **found_properties) {

        int r;

        assert(m);

        r = sd_bus_message_enter_container(m, SD_BUS_TYPE_ARRAY, "{sv}");
        if (r < 0)
                return r;

        while ((r = sd_bus_message_enter_container(m, SD_BUS_TYPE_DICT_ENTRY, "sv")) > 0) {
                _cleanup_free_ char *name_with_equal = NULL;
                const char *name, *contents, *expected_value = NULL;

                r = sd_bus_message_read_basic(m, SD_BUS_TYPE_STRING, &name);
                if (r < 0)
                        return r;

                if (found_properties) {
                        r = set_ensure_allocated(found_properties, &string_hash_ops);
                        if (r < 0)
                                return log_oom();

                        r = set_put(*found_properties, name);
                        if (r < 0 && r != -EEXIST)
                                return log_oom();
                }

                name_with_equal = strappend(name, "=");
                if (!name_with_equal)
                        return log_oom();

                if (!filter || strv_find(filter, name) ||
                    (expected_value = strv_find_startswith(filter, name_with_equal))) {
                        r = sd_bus_message_peek_type(m, NULL, &contents);
                        if (r < 0)
                                return r;

                        r = sd_bus_message_enter_container(m, SD_BUS_TYPE_VARIANT, contents);
                        if (r < 0)
                                return r;

                        if (func)
                                r = func(name, expected_value, m, value, all);
                        if (!func || r == 0)
                                r = bus_print_property(name, expected_value, m, value, all);
                        if (r < 0)
                                return r;
                        if (r == 0) {
                                if (all && !expected_value)
                                        printf("%s=[unprintable]\n", name);
                                /* skip what we didn't read */
                                r = sd_bus_message_skip(m, contents);
                                if (r < 0)
                                        return r;
                        }

                        r = sd_bus_message_exit_container(m);
                        if (r < 0)
                                return r;
                } else {
                        r = sd_bus_message_skip(m, "v");
                        if (r < 0)
                                return r;
                }

                r = sd_bus_message_exit_container(m);
                if (r < 0)
                        return r;
        }
        if (r < 0)
                return r;

        r = sd_bus_message_exit_container(m);
        if (r < 0)
                return r;

        return 0;
}

int bus_print_all_properties(
                sd_bus *bus,
                const char *dest,
                const char *path,
                bus_message_print_t func,
                char **filter,
                bool value,
                bool all,
                Set **found_properties) {

        _cleanup_(sd_bus_message_unrefp) sd_bus_message *reply = NULL;
        _cleanup_(sd_bus_error_free) sd_bus_error error = SD_BUS_ERROR_NULL;
        int r;

        assert(bus);
        assert(path);

        r = sd_bus_call_method(bus,
                        dest,
                        path,
                        "org.freedesktop.DBus.Properties",
                        "GetAll",
                        &error,
                        &reply,
                        "s", "");
        if (r < 0)
                return r;

        return bus_message_print_all_properties(reply, func, filter, value, all, found_properties);
}

int bus_map_id128(sd_bus *bus, const char *member, sd_bus_message *m, sd_bus_error *error, void *userdata) {
        sd_id128_t *p = userdata;
        const void *v;
        size_t n;
        int r;

        r = sd_bus_message_read_array(m, SD_BUS_TYPE_BYTE, &v, &n);
        if (r < 0)
                return r;

        if (n == 0)
                *p = SD_ID128_NULL;
        else if (n == 16)
                memcpy((*p).bytes, v, n);
        else
                return -EINVAL;

        return 0;
}

static int map_basic(sd_bus *bus, const char *member, sd_bus_message *m, unsigned flags, sd_bus_error *error, void *userdata) {
        char type;
        int r;

        r = sd_bus_message_peek_type(m, &type, NULL);
        if (r < 0)
                return r;

        switch (type) {

        case SD_BUS_TYPE_STRING: {
                const char **p = userdata;
                const char *s;

                r = sd_bus_message_read_basic(m, type, &s);
                if (r < 0)
                        return r;

                if (isempty(s))
                        s = NULL;

                if (flags & BUS_MAP_STRDUP)
                        return free_and_strdup((char **) userdata, s);

                *p = s;
                return 0;
        }

        case SD_BUS_TYPE_ARRAY: {
                _cleanup_strv_free_ char **l = NULL;
                char ***p = userdata;

                r = bus_message_read_strv_extend(m, &l);
                if (r < 0)
                        return r;

                return strv_free_and_replace(*p, l);
        }

        case SD_BUS_TYPE_BOOLEAN: {
                int b;

                r = sd_bus_message_read_basic(m, type, &b);
                if (r < 0)
                        return r;

                if (flags & BUS_MAP_BOOLEAN_AS_BOOL)
                        *(bool*) userdata = b;
                else
                        *(int*) userdata = b;

                return 0;
        }

        case SD_BUS_TYPE_INT32:
        case SD_BUS_TYPE_UINT32: {
                uint32_t u, *p = userdata;

                r = sd_bus_message_read_basic(m, type, &u);
                if (r < 0)
                        return r;

                *p = u;
                return 0;
        }

        case SD_BUS_TYPE_INT64:
        case SD_BUS_TYPE_UINT64: {
                uint64_t t, *p = userdata;

                r = sd_bus_message_read_basic(m, type, &t);
                if (r < 0)
                        return r;

                *p = t;
                return 0;
        }

        case SD_BUS_TYPE_DOUBLE: {
                double d, *p = userdata;

                r = sd_bus_message_read_basic(m, type, &d);
                if (r < 0)
                        return r;

                *p = d;
                return 0;
        }}

        return -EOPNOTSUPP;
}

int bus_message_map_all_properties(
                sd_bus_message *m,
                const struct bus_properties_map *map,
                unsigned flags,
                sd_bus_error *error,
                void *userdata) {

        int r;

        assert(m);
        assert(map);

        r = sd_bus_message_enter_container(m, SD_BUS_TYPE_ARRAY, "{sv}");
        if (r < 0)
                return r;

        while ((r = sd_bus_message_enter_container(m, SD_BUS_TYPE_DICT_ENTRY, "sv")) > 0) {
                const struct bus_properties_map *prop;
                const char *member;
                const char *contents;
                void *v;
                unsigned i;

                r = sd_bus_message_read_basic(m, SD_BUS_TYPE_STRING, &member);
                if (r < 0)
                        return r;

                for (i = 0, prop = NULL; map[i].member; i++)
                        if (streq(map[i].member, member)) {
                                prop = &map[i];
                                break;
                        }

                if (prop) {
                        r = sd_bus_message_peek_type(m, NULL, &contents);
                        if (r < 0)
                                return r;

                        r = sd_bus_message_enter_container(m, SD_BUS_TYPE_VARIANT, contents);
                        if (r < 0)
                                return r;

                        v = (uint8_t *)userdata + prop->offset;
                        if (map[i].set)
                                r = prop->set(sd_bus_message_get_bus(m), member, m, error, v);
                        else
                                r = map_basic(sd_bus_message_get_bus(m), member, m, flags, error, v);
                        if (r < 0)
                                return r;

                        r = sd_bus_message_exit_container(m);
                        if (r < 0)
                                return r;
                } else {
                        r = sd_bus_message_skip(m, "v");
                        if (r < 0)
                                return r;
                }

                r = sd_bus_message_exit_container(m);
                if (r < 0)
                        return r;
        }
        if (r < 0)
                return r;

        return sd_bus_message_exit_container(m);
}

int bus_map_all_properties(
                sd_bus *bus,
                const char *destination,
                const char *path,
                const struct bus_properties_map *map,
                unsigned flags,
                sd_bus_error *error,
                sd_bus_message **reply,
                void *userdata) {

        _cleanup_(sd_bus_message_unrefp) sd_bus_message *m = NULL;
        int r;

        assert(bus);
        assert(destination);
        assert(path);
        assert(map);
        assert(reply || (flags & BUS_MAP_STRDUP));

        r = sd_bus_call_method(
                        bus,
                        destination,
                        path,
                        "org.freedesktop.DBus.Properties",
                        "GetAll",
                        error,
                        &m,
                        "s", "");
        if (r < 0)
                return r;

        r = bus_message_map_all_properties(m, map, flags, error, userdata);
        if (r < 0)
                return r;

        if (reply)
                *reply = sd_bus_message_ref(m);

        return r;
}

int bus_connect_transport(BusTransport transport, const char *host, bool user, sd_bus **ret) {
        _cleanup_(sd_bus_unrefp) sd_bus *bus = NULL;
        int r;

        assert(transport >= 0);
        assert(transport < _BUS_TRANSPORT_MAX);
        assert(ret);

        assert_return((transport == BUS_TRANSPORT_LOCAL) == !host, -EINVAL);
        assert_return(transport == BUS_TRANSPORT_LOCAL || !user, -EOPNOTSUPP);

        switch (transport) {

        case BUS_TRANSPORT_LOCAL:
                if (user)
                        r = sd_bus_default_user(&bus);
                else {
                        if (sd_booted() <= 0) {
                                /* Print a friendly message when the local system is actually not running systemd as PID 1. */
                                log_error("System has not been booted with systemd as init system (PID 1). Can't operate.");

                                return -EHOSTDOWN;
                        }
                        r = sd_bus_default_system(&bus);
                }
                break;

        case BUS_TRANSPORT_REMOTE:
                r = sd_bus_open_system_remote(&bus, host);
                break;

        case BUS_TRANSPORT_MACHINE:
                r = sd_bus_open_system_machine(&bus, host);
                break;

        default:
                assert_not_reached("Hmm, unknown transport type.");
        }
        if (r < 0)
                return r;

        r = sd_bus_set_exit_on_disconnect(bus, true);
        if (r < 0)
                return r;

        *ret = TAKE_PTR(bus);

        return 0;
}

int bus_connect_transport_systemd(BusTransport transport, const char *host, bool user, sd_bus **bus) {
        int r;

        assert(transport >= 0);
        assert(transport < _BUS_TRANSPORT_MAX);
        assert(bus);

        assert_return((transport == BUS_TRANSPORT_LOCAL) == !host, -EINVAL);
        assert_return(transport == BUS_TRANSPORT_LOCAL || !user, -EOPNOTSUPP);

        switch (transport) {

        case BUS_TRANSPORT_LOCAL:
                if (user)
                        r = bus_connect_user_systemd(bus);
                else {
                        if (sd_booted() <= 0)
                                /* Print a friendly message when the local system is actually not running systemd as PID 1. */
                                return log_error_errno(SYNTHETIC_ERRNO(EHOSTDOWN),
                                                       "System has not been booted with systemd as init system (PID 1). Can't operate.");
                        r = bus_connect_system_systemd(bus);
                }
                break;

        case BUS_TRANSPORT_REMOTE:
                r = sd_bus_open_system_remote(bus, host);
                break;

        case BUS_TRANSPORT_MACHINE:
                r = sd_bus_open_system_machine(bus, host);
                break;

        default:
                assert_not_reached("Hmm, unknown transport type.");
        }

        return r;
}

int bus_property_get_bool(
                sd_bus *bus,
                const char *path,
                const char *interface,
                const char *property,
                sd_bus_message *reply,
                void *userdata,
                sd_bus_error *error) {

        int b = *(bool*) userdata;

        return sd_bus_message_append_basic(reply, 'b', &b);
}

int bus_property_set_bool(
                sd_bus *bus,
                const char *path,
                const char *interface,
                const char *property,
                sd_bus_message *value,
                void *userdata,
                sd_bus_error *error) {

        int b, r;

        r = sd_bus_message_read(value, "b", &b);
        if (r < 0)
                return r;

        *(bool*) userdata = b;
        return 0;
}

int bus_property_get_id128(
                sd_bus *bus,
                const char *path,
                const char *interface,
                const char *property,
                sd_bus_message *reply,
                void *userdata,
                sd_bus_error *error) {

        sd_id128_t *id = userdata;

        if (sd_id128_is_null(*id)) /* Add an empty array if the ID is zero */
                return sd_bus_message_append(reply, "ay", 0);
        else
                return sd_bus_message_append_array(reply, 'y', id->bytes, 16);
}

#if __SIZEOF_SIZE_T__ != 8
int bus_property_get_size(
                sd_bus *bus,
                const char *path,
                const char *interface,
                const char *property,
                sd_bus_message *reply,
                void *userdata,
                sd_bus_error *error) {

        uint64_t sz = *(size_t*) userdata;

        return sd_bus_message_append_basic(reply, 't', &sz);
}
#endif

#if __SIZEOF_LONG__ != 8
int bus_property_get_long(
                sd_bus *bus,
                const char *path,
                const char *interface,
                const char *property,
                sd_bus_message *reply,
                void *userdata,
                sd_bus_error *error) {

        int64_t l = *(long*) userdata;

        return sd_bus_message_append_basic(reply, 'x', &l);
}

int bus_property_get_ulong(
                sd_bus *bus,
                const char *path,
                const char *interface,
                const char *property,
                sd_bus_message *reply,
                void *userdata,
                sd_bus_error *error) {

        uint64_t ul = *(unsigned long*) userdata;

        return sd_bus_message_append_basic(reply, 't', &ul);
}
#endif

int bus_log_parse_error(int r) {
        return log_error_errno(r, "Failed to parse bus message: %m");
}

int bus_log_create_error(int r) {
        return log_error_errno(r, "Failed to create bus message: %m");
}

/**
 * bus_path_encode_unique() - encode unique object path
 * @b: bus connection or NULL
 * @prefix: object path prefix
 * @sender_id: unique-name of client, or NULL
 * @external_id: external ID to be chosen by client, or NULL
 * @ret_path: storage for encoded object path pointer
 *
 * Whenever we provide a bus API that allows clients to create and manage
 * server-side objects, we need to provide a unique name for these objects. If
 * we let the server choose the name, we suffer from a race condition: If a
 * client creates an object asynchronously, it cannot destroy that object until
 * it received the method reply. It cannot know the name of the new object,
 * thus, it cannot destroy it. Furthermore, it enforces a round-trip.
 *
 * Therefore, many APIs allow the client to choose the unique name for newly
 * created objects. There're two problems to solve, though:
 *    1) Object names are usually defined via dbus object paths, which are
 *       usually globally namespaced. Therefore, multiple clients must be able
 *       to choose unique object names without interference.
 *    2) If multiple libraries share the same bus connection, they must be
 *       able to choose unique object names without interference.
 * The first problem is solved easily by prefixing a name with the
 * unique-bus-name of a connection. The server side must enforce this and
 * reject any other name. The second problem is solved by providing unique
 * suffixes from within sd-bus.
 *
 * This helper allows clients to create unique object-paths. It uses the
 * template '/prefix/sender_id/external_id' and returns the new path in
 * @ret_path (must be freed by the caller).
 * If @sender_id is NULL, the unique-name of @b is used. If @external_id is
 * NULL, this function allocates a unique suffix via @b (by requesting a new
 * cookie). If both @sender_id and @external_id are given, @b can be passed as
 * NULL.
 *
 * Returns: 0 on success, negative error code on failure.
 */
int bus_path_encode_unique(sd_bus *b, const char *prefix, const char *sender_id, const char *external_id, char **ret_path) {
        _cleanup_free_ char *sender_label = NULL, *external_label = NULL;
        char external_buf[DECIMAL_STR_MAX(uint64_t)], *p;
        int r;

        assert_return(b || (sender_id && external_id), -EINVAL);
        assert_return(object_path_is_valid(prefix), -EINVAL);
        assert_return(ret_path, -EINVAL);

        if (!sender_id) {
                r = sd_bus_get_unique_name(b, &sender_id);
                if (r < 0)
                        return r;
        }

        if (!external_id) {
                xsprintf(external_buf, "%"PRIu64, ++b->cookie);
                external_id = external_buf;
        }

        sender_label = bus_label_escape(sender_id);
        if (!sender_label)
                return -ENOMEM;

        external_label = bus_label_escape(external_id);
        if (!external_label)
                return -ENOMEM;

        p = strjoin(prefix, "/", sender_label, "/", external_label);
        if (!p)
                return -ENOMEM;

        *ret_path = p;
        return 0;
}

/**
 * bus_path_decode_unique() - decode unique object path
 * @path: object path to decode
 * @prefix: object path prefix
 * @ret_sender: output parameter for sender-id label
 * @ret_external: output parameter for external-id label
 *
 * This does the reverse of bus_path_encode_unique() (see its description for
 * details). Both trailing labels, sender-id and external-id, are unescaped and
 * returned in the given output parameters (the caller must free them).
 *
 * Note that this function returns 0 if the path does not match the template
 * (see bus_path_encode_unique()), 1 if it matched.
 *
 * Returns: Negative error code on failure, 0 if the given object path does not
 *          match the template (return parameters are set to NULL), 1 if it was
 *          parsed successfully (return parameters contain allocated labels).
 */
int bus_path_decode_unique(const char *path, const char *prefix, char **ret_sender, char **ret_external) {
        const char *p, *q;
        char *sender, *external;

        assert(object_path_is_valid(path));
        assert(object_path_is_valid(prefix));
        assert(ret_sender);
        assert(ret_external);

        p = object_path_startswith(path, prefix);
        if (!p) {
                *ret_sender = NULL;
                *ret_external = NULL;
                return 0;
        }

        q = strchr(p, '/');
        if (!q) {
                *ret_sender = NULL;
                *ret_external = NULL;
                return 0;
        }

        sender = bus_label_unescape_n(p, q - p);
        external = bus_label_unescape(q + 1);
        if (!sender || !external) {
                free(sender);
                free(external);
                return -ENOMEM;
        }

        *ret_sender = sender;
        *ret_external = external;
        return 1;
}

int bus_property_get_rlimit(
                sd_bus *bus,
                const char *path,
                const char *interface,
                const char *property,
                sd_bus_message *reply,
                void *userdata,
                sd_bus_error *error) {

        const char *is_soft;
        struct rlimit *rl;
        uint64_t u;
        rlim_t x;

        assert(bus);
        assert(reply);
        assert(userdata);

        is_soft = endswith(property, "Soft");

        rl = *(struct rlimit**) userdata;
        if (rl)
                x = is_soft ? rl->rlim_cur : rl->rlim_max;
        else {
                struct rlimit buf = {};
                const char *s, *p;
                int z;

                /* Chop off "Soft" suffix */
                s = is_soft ? strndupa(property, is_soft - property) : property;

                /* Skip over any prefix, such as "Default" */
                assert_se(p = strstr(s, "Limit"));

                z = rlimit_from_string(p + 5);
                assert(z >= 0);

                (void) getrlimit(z, &buf);
                x = is_soft ? buf.rlim_cur : buf.rlim_max;
        }

        /* rlim_t might have different sizes, let's map RLIMIT_INFINITY to (uint64_t) -1, so that it is the same on all
         * archs */
        u = x == RLIM_INFINITY ? (uint64_t) -1 : (uint64_t) x;

        return sd_bus_message_append(reply, "t", u);
}

int bus_track_add_name_many(sd_bus_track *t, char **l) {
        int r = 0;
        char **i;

        assert(t);

        /* Continues adding after failure, and returns the first failure. */

        STRV_FOREACH(i, l) {
                int k;

                k = sd_bus_track_add_name(t, *i);
                if (k < 0 && r >= 0)
                        r = k;
        }

        return r;
}

int bus_open_system_watch_bind_with_description(sd_bus **ret, const char *description) {
        _cleanup_(sd_bus_unrefp) sd_bus *bus = NULL;
        const char *e;
        int r;

        assert(ret);

        /* Match like sd_bus_open_system(), but with the "watch_bind" feature and the Connected() signal turned on. */

        r = sd_bus_new(&bus);
        if (r < 0)
                return r;

        if (description) {
                r = sd_bus_set_description(bus, description);
                if (r < 0)
                        return r;
        }

        e = secure_getenv("DBUS_SYSTEM_BUS_ADDRESS");
        if (!e)
                e = DEFAULT_SYSTEM_BUS_ADDRESS;

        r = sd_bus_set_address(bus, e);
        if (r < 0)
                return r;

        r = sd_bus_set_bus_client(bus, true);
        if (r < 0)
                return r;

        r = sd_bus_set_trusted(bus, true);
        if (r < 0)
                return r;

        r = sd_bus_negotiate_creds(bus, true, SD_BUS_CREDS_UID|SD_BUS_CREDS_EUID|SD_BUS_CREDS_EFFECTIVE_CAPS);
        if (r < 0)
                return r;

        r = sd_bus_set_watch_bind(bus, true);
        if (r < 0)
                return r;

        r = sd_bus_set_connected_signal(bus, true);
        if (r < 0)
                return r;

        r = sd_bus_start(bus);
        if (r < 0)
                return r;

        *ret = TAKE_PTR(bus);

        return 0;
}

<<<<<<< HEAD
struct request_name_data {
        unsigned n_ref;

        const char *name;
        uint64_t flags;
        void *userdata;
};

static void request_name_destroy_callback(void *userdata) {
        struct request_name_data *data = userdata;

        assert(data);
        assert(data->n_ref > 0);

        log_debug("%s n_ref=%u", __func__, data->n_ref);

        data->n_ref--;
        if (data->n_ref == 0)
                free(data);
}

static int reload_dbus_handler(sd_bus_message *m, void *userdata, sd_bus_error *ret_error) {
        struct request_name_data *data = userdata;
        const sd_bus_error *e;
        int r;

        assert(data);
        assert(data->name);
        assert(data->n_ref > 0);

        e = sd_bus_message_get_error(m);
        if (e) {
                log_error_errno(sd_bus_error_get_errno(e), "Failed to reload DBus configuration: %s", e->message);
                return 1;
        }

        /* Here, use the default request name handler to avoid an infinite loop of reloading and requesting. */
        r = sd_bus_request_name_async(sd_bus_message_get_bus(m), NULL, data->name, data->flags, NULL, data->userdata);
        if (r < 0)
                log_error_errno(r, "Failed to request name: %m");

        return 1;
}

static int request_name_handler_may_reload_dbus(sd_bus_message *m, void *userdata, sd_bus_error *ret_error) {
        struct request_name_data *data = userdata;
        uint32_t ret;
        int r;

        assert(m);
        assert(data);

        if (sd_bus_message_is_method_error(m, NULL)) {
                const sd_bus_error *e = sd_bus_message_get_error(m);
                _cleanup_(sd_bus_slot_unrefp) sd_bus_slot *slot = NULL;

                if (!sd_bus_error_has_name(e, SD_BUS_ERROR_ACCESS_DENIED)) {
                        log_debug_errno(sd_bus_error_get_errno(e),
                                        "Unable to request name, failing connection: %s",
                                        e->message);

                        bus_enter_closing(sd_bus_message_get_bus(m));
                        return 1;
                }

                log_debug_errno(sd_bus_error_get_errno(e),
                                "Unable to request name, will retry after reloading DBus configuration: %s",
                                e->message);

                /* If systemd-timesyncd.service enables DynamicUser= and dbus.service
                 * started before the dynamic user is realized, then the DBus policy
                 * about timesyncd has not been enabled yet. So, let's try to reload
                 * DBus configuration, and after that request the name again. Note that it
                 * seems that no privileges are necessary to call the following method. */

                r = sd_bus_call_method_async(
                                sd_bus_message_get_bus(m),
                                &slot,
                                "org.freedesktop.DBus",
                                "/org/freedesktop/DBus",
                                "org.freedesktop.DBus",
                                "ReloadConfig",
                                reload_dbus_handler,
                                data, NULL);
                if (r < 0) {
                        log_error_errno(r, "Failed to reload DBus configuration: %m");
                        bus_enter_closing(sd_bus_message_get_bus(m));
                        return 1;
                }

                data->n_ref ++;
                assert_se(sd_bus_slot_set_destroy_callback(slot, request_name_destroy_callback) >= 0);

                r = sd_bus_slot_set_floating(slot, true);
                if (r < 0)
                        return r;

                return 1;
        }

        r = sd_bus_message_read(m, "u", &ret);
        if (r < 0)
                return r;

        switch (ret) {

        case BUS_NAME_ALREADY_OWNER:
                log_debug("Already owner of requested service name, ignoring.");
                return 1;

        case BUS_NAME_IN_QUEUE:
                log_debug("In queue for requested service name.");
                return 1;

        case BUS_NAME_PRIMARY_OWNER:
                log_debug("Successfully acquired requested service name.");
                return 1;

        case BUS_NAME_EXISTS:
                log_debug("Requested service name already owned, failing connection.");
                bus_enter_closing(sd_bus_message_get_bus(m));
                return 1;
        }

        log_debug("Unexpected response from RequestName(), failing connection.");
        bus_enter_closing(sd_bus_message_get_bus(m));
        return 1;
}

int bus_request_name_async_may_reload_dbus(sd_bus *bus, sd_bus_slot **ret_slot, const char *name, uint64_t flags, void *userdata) {
        _cleanup_free_ struct request_name_data *data = NULL;
        _cleanup_(sd_bus_slot_unrefp) sd_bus_slot *slot = NULL;
        int r;

        data = new(struct request_name_data, 1);
        if (!data)
                return -ENOMEM;

        *data = (struct request_name_data) {
                .n_ref = 1,
                .name = name,
                .flags = flags,
                .userdata = userdata,
        };

        r = sd_bus_request_name_async(bus, &slot, name, flags, request_name_handler_may_reload_dbus, data);
        if (r < 0)
                return r;

        assert_se(sd_bus_slot_set_destroy_callback(slot, request_name_destroy_callback) >= 0);
        TAKE_PTR(data);

        if (ret_slot)
                *ret_slot = TAKE_PTR(slot);
        else {
                r = sd_bus_slot_set_floating(slot, true);
                if (r < 0)
                        return r;
        }

        return 0;
}

=======
>>>>>>> 9612f8cb
int bus_reply_pair_array(sd_bus_message *m, char **l) {
        _cleanup_(sd_bus_message_unrefp) sd_bus_message *reply = NULL;
        char **k, **v;
        int r;

        assert(m);

        /* Reply to the specified message with a message containing a dictionary put together from the specified
         * strv */

        r = sd_bus_message_new_method_return(m, &reply);
        if (r < 0)
                return r;

        r = sd_bus_message_open_container(reply, 'a', "{ss}");
        if (r < 0)
                return r;

        STRV_FOREACH_PAIR(k, v, l) {
                r = sd_bus_message_append(reply, "{ss}", *k, *v);
                if (r < 0)
                        return r;
        }

        r = sd_bus_message_close_container(reply);
        if (r < 0)
                return r;

        return sd_bus_send(NULL, reply, NULL);
}<|MERGE_RESOLUTION|>--- conflicted
+++ resolved
@@ -1721,172 +1721,6 @@
         return 0;
 }
 
-<<<<<<< HEAD
-struct request_name_data {
-        unsigned n_ref;
-
-        const char *name;
-        uint64_t flags;
-        void *userdata;
-};
-
-static void request_name_destroy_callback(void *userdata) {
-        struct request_name_data *data = userdata;
-
-        assert(data);
-        assert(data->n_ref > 0);
-
-        log_debug("%s n_ref=%u", __func__, data->n_ref);
-
-        data->n_ref--;
-        if (data->n_ref == 0)
-                free(data);
-}
-
-static int reload_dbus_handler(sd_bus_message *m, void *userdata, sd_bus_error *ret_error) {
-        struct request_name_data *data = userdata;
-        const sd_bus_error *e;
-        int r;
-
-        assert(data);
-        assert(data->name);
-        assert(data->n_ref > 0);
-
-        e = sd_bus_message_get_error(m);
-        if (e) {
-                log_error_errno(sd_bus_error_get_errno(e), "Failed to reload DBus configuration: %s", e->message);
-                return 1;
-        }
-
-        /* Here, use the default request name handler to avoid an infinite loop of reloading and requesting. */
-        r = sd_bus_request_name_async(sd_bus_message_get_bus(m), NULL, data->name, data->flags, NULL, data->userdata);
-        if (r < 0)
-                log_error_errno(r, "Failed to request name: %m");
-
-        return 1;
-}
-
-static int request_name_handler_may_reload_dbus(sd_bus_message *m, void *userdata, sd_bus_error *ret_error) {
-        struct request_name_data *data = userdata;
-        uint32_t ret;
-        int r;
-
-        assert(m);
-        assert(data);
-
-        if (sd_bus_message_is_method_error(m, NULL)) {
-                const sd_bus_error *e = sd_bus_message_get_error(m);
-                _cleanup_(sd_bus_slot_unrefp) sd_bus_slot *slot = NULL;
-
-                if (!sd_bus_error_has_name(e, SD_BUS_ERROR_ACCESS_DENIED)) {
-                        log_debug_errno(sd_bus_error_get_errno(e),
-                                        "Unable to request name, failing connection: %s",
-                                        e->message);
-
-                        bus_enter_closing(sd_bus_message_get_bus(m));
-                        return 1;
-                }
-
-                log_debug_errno(sd_bus_error_get_errno(e),
-                                "Unable to request name, will retry after reloading DBus configuration: %s",
-                                e->message);
-
-                /* If systemd-timesyncd.service enables DynamicUser= and dbus.service
-                 * started before the dynamic user is realized, then the DBus policy
-                 * about timesyncd has not been enabled yet. So, let's try to reload
-                 * DBus configuration, and after that request the name again. Note that it
-                 * seems that no privileges are necessary to call the following method. */
-
-                r = sd_bus_call_method_async(
-                                sd_bus_message_get_bus(m),
-                                &slot,
-                                "org.freedesktop.DBus",
-                                "/org/freedesktop/DBus",
-                                "org.freedesktop.DBus",
-                                "ReloadConfig",
-                                reload_dbus_handler,
-                                data, NULL);
-                if (r < 0) {
-                        log_error_errno(r, "Failed to reload DBus configuration: %m");
-                        bus_enter_closing(sd_bus_message_get_bus(m));
-                        return 1;
-                }
-
-                data->n_ref ++;
-                assert_se(sd_bus_slot_set_destroy_callback(slot, request_name_destroy_callback) >= 0);
-
-                r = sd_bus_slot_set_floating(slot, true);
-                if (r < 0)
-                        return r;
-
-                return 1;
-        }
-
-        r = sd_bus_message_read(m, "u", &ret);
-        if (r < 0)
-                return r;
-
-        switch (ret) {
-
-        case BUS_NAME_ALREADY_OWNER:
-                log_debug("Already owner of requested service name, ignoring.");
-                return 1;
-
-        case BUS_NAME_IN_QUEUE:
-                log_debug("In queue for requested service name.");
-                return 1;
-
-        case BUS_NAME_PRIMARY_OWNER:
-                log_debug("Successfully acquired requested service name.");
-                return 1;
-
-        case BUS_NAME_EXISTS:
-                log_debug("Requested service name already owned, failing connection.");
-                bus_enter_closing(sd_bus_message_get_bus(m));
-                return 1;
-        }
-
-        log_debug("Unexpected response from RequestName(), failing connection.");
-        bus_enter_closing(sd_bus_message_get_bus(m));
-        return 1;
-}
-
-int bus_request_name_async_may_reload_dbus(sd_bus *bus, sd_bus_slot **ret_slot, const char *name, uint64_t flags, void *userdata) {
-        _cleanup_free_ struct request_name_data *data = NULL;
-        _cleanup_(sd_bus_slot_unrefp) sd_bus_slot *slot = NULL;
-        int r;
-
-        data = new(struct request_name_data, 1);
-        if (!data)
-                return -ENOMEM;
-
-        *data = (struct request_name_data) {
-                .n_ref = 1,
-                .name = name,
-                .flags = flags,
-                .userdata = userdata,
-        };
-
-        r = sd_bus_request_name_async(bus, &slot, name, flags, request_name_handler_may_reload_dbus, data);
-        if (r < 0)
-                return r;
-
-        assert_se(sd_bus_slot_set_destroy_callback(slot, request_name_destroy_callback) >= 0);
-        TAKE_PTR(data);
-
-        if (ret_slot)
-                *ret_slot = TAKE_PTR(slot);
-        else {
-                r = sd_bus_slot_set_floating(slot, true);
-                if (r < 0)
-                        return r;
-        }
-
-        return 0;
-}
-
-=======
->>>>>>> 9612f8cb
 int bus_reply_pair_array(sd_bus_message *m, char **l) {
         _cleanup_(sd_bus_message_unrefp) sd_bus_message *reply = NULL;
         char **k, **v;
