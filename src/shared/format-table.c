--- conflicted
+++ resolved
@@ -2264,11 +2264,7 @@
 
                                                 /* Drop trailing white spaces of last column when no cosmetics is set. */
                                                 if (j == display_columns - 1 &&
-<<<<<<< HEAD
-                                                    (!colors_enabled() || !table_data_color(d)) &&
-=======
                                                     (!colors_enabled() || (!table_data_color(d) && row != t->data)) &&
->>>>>>> 5b7bcbda
                                                     (!urlify_enabled() || !d->url))
                                                         delete_trailing_chars(aligned, NULL);
 
