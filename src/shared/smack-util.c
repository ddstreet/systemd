--- conflicted
+++ resolved
@@ -86,7 +86,6 @@
 }
 
 int mac_smack_apply_fd(int fd, SmackAttr attr, const char *label) {
-        char procfs_path[STRLEN("/proc/self/fd/") + DECIMAL_STR_MAX(int) + 1];
         int r;
 
         assert(fd >= 0);
@@ -95,18 +94,10 @@
         if (!mac_smack_use())
                 return 0;
 
-        xsprintf(procfs_path, "/proc/self/fd/%i", fd);
-
         if (label)
-<<<<<<< HEAD
-                r = setxattr(procfs_path, smack_attr_to_string(attr), label, strlen(label), 0);
-        else
-                r = removexattr(procfs_path, smack_attr_to_string(attr));
-=======
                 r = setxattr(FORMAT_PROC_FD_PATH(fd), smack_attr_to_string(attr), label, strlen(label), 0);
         else
                 r = removexattr(FORMAT_PROC_FD_PATH(fd), smack_attr_to_string(attr));
->>>>>>> 04025fa6
         if (r < 0)
                 return -errno;
 
