--- conflicted
+++ resolved
@@ -254,17 +254,6 @@
 }
 
 /* Go through the file and parse each line */
-<<<<<<< HEAD
-int config_parse(const char *unit,
-                 const char *filename,
-                 FILE *f,
-                 const char *sections,
-                 ConfigItemLookup lookup,
-                 const void *table,
-                 ConfigParseFlags flags,
-                 void *userdata,
-                 usec_t *latest_mtime) {
-=======
 int config_parse(
                 const char *unit,
                 const char *filename,
@@ -275,7 +264,6 @@
                 ConfigParseFlags flags,
                 void *userdata,
                 usec_t *latest_mtime) {
->>>>>>> 5b7bcbda
 
         _cleanup_free_ char *section = NULL, *continuation = NULL;
         _cleanup_fclose_ FILE *ours = NULL;
