--- conflicted
+++ resolved
@@ -40,10 +40,7 @@
         DBusMessage *m = NULL, *reply = NULL;
         const char *system_bus_name = "system-bus-name", *name = "name", *cancel_id = "";
         uint32_t flags = interactive ? 1 : 0;
-<<<<<<< HEAD
-=======
         unsigned long long starttime_raw;
->>>>>>> fb29f3f4
         DBusMessageIter iter_msg, iter_struct, iter_array, iter_dict, iter_variant;
         int r;
         dbus_bool_t authorized = FALSE, challenge = FALSE;
