--- conflicted
+++ resolved
@@ -106,11 +106,7 @@
         assert(suffix);
 
         /* This alters the dirs string array */
-<<<<<<< HEAD
-        if (!path_strv_canonicalize_absolute_uniq(dirs, root))
-=======
         if (!path_strv_resolve_uniq(dirs, root))
->>>>>>> a8f3477d
                 return -ENOMEM;
 
         fh = hashmap_new(string_hash_func, string_compare_func);
