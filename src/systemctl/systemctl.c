/* SPDX-License-Identifier: LGPL-2.1+ */
/***
  This file is part of systemd.

  Copyright 2010 Lennart Poettering
  Copyright 2013 Marc-Antoine Perennou

  systemd is free software; you can redistribute it and/or modify it
  under the terms of the GNU Lesser General Public License as published by
  the Free Software Foundation; either version 2.1 of the License, or
  (at your option) any later version.

  systemd is distributed in the hope that it will be useful, but
  WITHOUT ANY WARRANTY; without even the implied warranty of
  MERCHANTABILITY or FITNESS FOR A PARTICULAR PURPOSE. See the GNU
  Lesser General Public License for more details.

  You should have received a copy of the GNU Lesser General Public License
  along with systemd; If not, see <http://www.gnu.org/licenses/>.
***/

#include <errno.h>
#include <fcntl.h>
#include <getopt.h>
#include <locale.h>
#include <stdbool.h>
#include <stddef.h>
#include <stdio.h>
#include <string.h>
#include <sys/prctl.h>
#include <sys/reboot.h>
#include <sys/socket.h>
#include <unistd.h>

#include "sd-bus.h"
#include "sd-daemon.h"
#include "sd-login.h"

#include "alloc-util.h"
#include "bootspec.h"
#include "bus-common-errors.h"
#include "bus-error.h"
#include "bus-message.h"
#include "bus-unit-util.h"
#include "bus-util.h"
#include "cgroup-show.h"
#include "cgroup-util.h"
#include "copy.h"
#include "dropin.h"
#include "efivars.h"
#include "env-util.h"
#include "escape.h"
#include "exit-status.h"
#include "fd-util.h"
#include "fileio.h"
#include "format-util.h"
#include "fs-util.h"
#include "glob-util.h"
#include "hexdecoct.h"
#include "hostname-util.h"
#include "initreq.h"
#include "install.h"
#include "io-util.h"
#include "list.h"
#include "locale-util.h"
#include "log.h"
#include "logs-show.h"
#include "macro.h"
#include "mkdir.h"
#include "pager.h"
#include "parse-util.h"
#include "path-lookup.h"
#include "path-util.h"
#include "process-util.h"
#include "reboot-util.h"
#include "rlimit-util.h"
#include "set.h"
#include "sigbus.h"
#include "signal-util.h"
#include "socket-util.h"
#include "spawn-ask-password-agent.h"
#include "spawn-polkit-agent.h"
#include "special.h"
#include "stat-util.h"
#include "strv.h"
#include "terminal-util.h"
#include "unit-def.h"
#include "unit-name.h"
#include "user-util.h"
#include "util.h"
#include "utmp-wtmp.h"
#include "verbs.h"
#include "virt.h"

/* The init script exit status codes
   0       program is running or service is OK
   1       program is dead and /var/run pid file exists
   2       program is dead and /var/lock lock file exists
   3       program is not running
   4       program or service status is unknown
   5-99    reserved for future LSB use
   100-149 reserved for distribution use
   150-199 reserved for application use
   200-254 reserved
*/
enum {
        EXIT_PROGRAM_RUNNING_OR_SERVICE_OK        = 0,
        EXIT_PROGRAM_DEAD_AND_PID_EXISTS          = 1,
        EXIT_PROGRAM_DEAD_AND_LOCK_FILE_EXISTS    = 2,
        EXIT_PROGRAM_NOT_RUNNING                  = 3,
        EXIT_PROGRAM_OR_SERVICES_STATUS_UNKNOWN   = 4,
};

static char **arg_types = NULL;
static char **arg_states = NULL;
static char **arg_properties = NULL;
static bool arg_all = false;
static enum dependency {
        DEPENDENCY_FORWARD,
        DEPENDENCY_REVERSE,
        DEPENDENCY_AFTER,
        DEPENDENCY_BEFORE,
        _DEPENDENCY_MAX
} arg_dependency = DEPENDENCY_FORWARD;
static const char *arg_job_mode = "replace";
static UnitFileScope arg_scope = UNIT_FILE_SYSTEM;
static bool arg_wait = false;
static bool arg_no_block = false;
static bool arg_no_legend = false;
static bool arg_no_pager = false;
static bool arg_no_wtmp = false;
static bool arg_no_sync = false;
static bool arg_no_wall = false;
static bool arg_no_reload = false;
static bool arg_value = false;
static bool arg_show_types = false;
static bool arg_ignore_inhibitors = false;
static bool arg_dry_run = false;
static bool arg_quiet = false;
static bool arg_full = false;
static bool arg_recursive = false;
static int arg_force = 0;
static bool arg_ask_password = false;
static bool arg_runtime = false;
static UnitFilePresetMode arg_preset_mode = UNIT_FILE_PRESET_FULL;
static char **arg_wall = NULL;
static const char *arg_kill_who = NULL;
static int arg_signal = SIGTERM;
static char *arg_root = NULL;
static usec_t arg_when = 0;
static char *arg_esp_path = NULL;
static char *argv_cmdline = NULL;
static enum action {
        ACTION_SYSTEMCTL,
        ACTION_HALT,
        ACTION_POWEROFF,
        ACTION_REBOOT,
        ACTION_KEXEC,
        ACTION_EXIT,
        ACTION_SUSPEND,
        ACTION_HIBERNATE,
        ACTION_HYBRID_SLEEP,
        ACTION_RUNLEVEL2,
        ACTION_RUNLEVEL3,
        ACTION_RUNLEVEL4,
        ACTION_RUNLEVEL5,
        ACTION_RESCUE,
        ACTION_EMERGENCY,
        ACTION_DEFAULT,
        ACTION_RELOAD,
        ACTION_REEXEC,
        ACTION_RUNLEVEL,
        ACTION_CANCEL_SHUTDOWN,
        _ACTION_MAX,
        _ACTION_INVALID = -1
} arg_action = ACTION_SYSTEMCTL;
static BusTransport arg_transport = BUS_TRANSPORT_LOCAL;
static const char *arg_host = NULL;
static unsigned arg_lines = 10;
static OutputMode arg_output = OUTPUT_SHORT;
static bool arg_plain = false;
static bool arg_firmware_setup = false;
static bool arg_now = false;
static bool arg_jobs_before = false;
static bool arg_jobs_after = false;

static int daemon_reload(int argc, char *argv[], void* userdata);
static int trivial_method(int argc, char *argv[], void *userdata);
static int halt_now(enum action a);
static int get_state_one_unit(sd_bus *bus, const char *name, UnitActiveState *active_state);

static bool original_stdout_is_tty;

typedef enum BusFocus {
        BUS_FULL,      /* The full bus indicated via --system or --user */
        BUS_MANAGER,   /* The manager itself, possibly directly, possibly via the bus */
        _BUS_FOCUS_MAX
} BusFocus;

static sd_bus *busses[_BUS_FOCUS_MAX] = {};

static UnitFileFlags args_to_flags(void) {
        return (arg_runtime ? UNIT_FILE_RUNTIME : 0) |
               (arg_force   ? UNIT_FILE_FORCE   : 0);
}

static int acquire_bus(BusFocus focus, sd_bus **ret) {
        int r;

        assert(focus < _BUS_FOCUS_MAX);
        assert(ret);

        /* We only go directly to the manager, if we are using a local transport */
        if (arg_transport != BUS_TRANSPORT_LOCAL)
                focus = BUS_FULL;

        if (getenv_bool("SYSTEMCTL_FORCE_BUS") > 0)
                focus = BUS_FULL;

        if (!busses[focus]) {
                bool user;

                user = arg_scope != UNIT_FILE_SYSTEM;

                if (!user && sd_booted() <= 0) {
                        /* Print a friendly message when the local system is actually not running systemd as PID 1. */
                        log_error("System has not been booted with systemd as init system (PID 1). Can't operate.");
                        return -EHOSTDOWN;
                }

                if (focus == BUS_MANAGER)
                        r = bus_connect_transport_systemd(arg_transport, arg_host, user, &busses[focus]);
                else
                        r = bus_connect_transport(arg_transport, arg_host, user, &busses[focus]);
                if (r < 0)
                        return log_error_errno(r, "Failed to connect to bus: %m");

                (void) sd_bus_set_allow_interactive_authorization(busses[focus], arg_ask_password);
        }

        *ret = busses[focus];
        return 0;
}

static void release_busses(void) {
        BusFocus w;

        for (w = 0; w < _BUS_FOCUS_MAX; w++)
                busses[w] = sd_bus_flush_close_unref(busses[w]);
}

static int map_string_no_copy(sd_bus *bus, const char *member, sd_bus_message *m, sd_bus_error *error, void *userdata) {
        char *s;
        const char **p = userdata;
        int r;

        r = sd_bus_message_read_basic(m, SD_BUS_TYPE_STRING, &s);
        if (r < 0)
                return r;

        if (!isempty(s))
                *p = s;

        return 0;
}

static void ask_password_agent_open_if_enabled(void) {

        /* Open the password agent as a child process if necessary */

        if (arg_dry_run)
                return;

        if (!arg_ask_password)
                return;

        if (arg_scope != UNIT_FILE_SYSTEM)
                return;

        if (arg_transport != BUS_TRANSPORT_LOCAL)
                return;

        ask_password_agent_open();
}

static void polkit_agent_open_maybe(void) {
        /* Open the polkit agent as a child process if necessary */

        if (arg_scope != UNIT_FILE_SYSTEM)
                return;

        polkit_agent_open_if_enabled(arg_transport, arg_ask_password);
}

static OutputFlags get_output_flags(void) {
        return
                arg_all * OUTPUT_SHOW_ALL |
                (arg_full || !on_tty() || pager_have()) * OUTPUT_FULL_WIDTH |
                colors_enabled() * OUTPUT_COLOR |
                !arg_quiet * OUTPUT_WARN_CUTOFF;
}

static int translate_bus_error_to_exit_status(int r, const sd_bus_error *error) {
        assert(error);

        if (!sd_bus_error_is_set(error))
                return r;

        if (sd_bus_error_has_name(error, SD_BUS_ERROR_ACCESS_DENIED) ||
            sd_bus_error_has_name(error, BUS_ERROR_ONLY_BY_DEPENDENCY) ||
            sd_bus_error_has_name(error, BUS_ERROR_NO_ISOLATION) ||
            sd_bus_error_has_name(error, BUS_ERROR_TRANSACTION_IS_DESTRUCTIVE))
                return EXIT_NOPERMISSION;

        if (sd_bus_error_has_name(error, BUS_ERROR_NO_SUCH_UNIT))
                return EXIT_NOTINSTALLED;

        if (sd_bus_error_has_name(error, BUS_ERROR_JOB_TYPE_NOT_APPLICABLE) ||
            sd_bus_error_has_name(error, SD_BUS_ERROR_NOT_SUPPORTED))
                return EXIT_NOTIMPLEMENTED;

        if (sd_bus_error_has_name(error, BUS_ERROR_LOAD_FAILED))
                return EXIT_NOTCONFIGURED;

        if (r != 0)
                return r;

        return EXIT_FAILURE;
}

static bool install_client_side(void) {

        /* Decides when to execute enable/disable/... operations
         * client-side rather than server-side. */

        if (running_in_chroot_or_offline())
                return true;

        if (sd_booted() <= 0)
                return true;

        if (!isempty(arg_root))
                return true;

        if (arg_scope == UNIT_FILE_GLOBAL)
                return true;

        /* Unsupported environment variable, mostly for debugging purposes */
        if (getenv_bool("SYSTEMCTL_INSTALL_CLIENT_SIDE") > 0)
                return true;

        return false;
}

static int compare_unit_info(const void *a, const void *b) {
        const UnitInfo *u = a, *v = b;
        const char *d1, *d2;
        int r;

        /* First, order by machine */
        if (!u->machine && v->machine)
                return -1;
        if (u->machine && !v->machine)
                return 1;
        if (u->machine && v->machine) {
                r = strcasecmp(u->machine, v->machine);
                if (r != 0)
                        return r;
        }

        /* Second, order by unit type */
        d1 = strrchr(u->id, '.');
        d2 = strrchr(v->id, '.');
        if (d1 && d2) {
                r = strcasecmp(d1, d2);
                if (r != 0)
                        return r;
        }

        /* Third, order by name */
        return strcasecmp(u->id, v->id);
}

static const char* unit_type_suffix(const char *name) {
        const char *dot;

        dot = strrchr(name, '.');
        if (!dot)
                return "";

        return dot + 1;
}

static bool output_show_unit(const UnitInfo *u, char **patterns) {
        assert(u);

        if (!strv_fnmatch_or_empty(patterns, u->id, FNM_NOESCAPE))
                return false;

        if (arg_types && !strv_find(arg_types, unit_type_suffix(u->id)))
                return false;

        if (arg_all)
                return true;

        /* Note that '--all' is not purely a state filter, but also a
         * filter that hides units that "follow" other units (which is
         * used for device units that appear under different names). */
        if (!isempty(u->following))
                return false;

        if (!strv_isempty(arg_states))
                return true;

        /* By default show all units except the ones in inactive
         * state and with no pending job */
        if (u->job_id > 0)
                return true;

        if (streq(u->active_state, "inactive"))
                return false;

        return true;
}

static int output_units_list(const UnitInfo *unit_infos, unsigned c) {
        unsigned circle_len = 0, id_len, max_id_len, load_len, active_len, sub_len, job_len, desc_len, max_desc_len;
        const UnitInfo *u;
        unsigned n_shown = 0;
        int job_count = 0;

        max_id_len = STRLEN("UNIT");
        load_len = STRLEN("LOAD");
        active_len = STRLEN("ACTIVE");
        sub_len = STRLEN("SUB");
        job_len = STRLEN("JOB");
        max_desc_len = STRLEN("DESCRIPTION");

        for (u = unit_infos; u < unit_infos + c; u++) {
                max_id_len = MAX(max_id_len, strlen(u->id) + (u->machine ? strlen(u->machine)+1 : 0));
                load_len = MAX(load_len, strlen(u->load_state));
                active_len = MAX(active_len, strlen(u->active_state));
                sub_len = MAX(sub_len, strlen(u->sub_state));
                max_desc_len = MAX(max_desc_len, strlen(u->description));

                if (u->job_id != 0) {
                        job_len = MAX(job_len, strlen(u->job_type));
                        job_count++;
                }

                if (!arg_no_legend &&
                    (streq(u->active_state, "failed") ||
                     STR_IN_SET(u->load_state, "error", "not-found", "masked")))
                        circle_len = 2;
        }

        if (!arg_full && original_stdout_is_tty) {
                unsigned basic_len;

                id_len = MIN(max_id_len, 25u); /* as much as it needs, but at most 25 for now */
                basic_len = circle_len + 1 + id_len + 1 + load_len + 1 + active_len + 1 + sub_len + 1;

                if (job_count)
                        basic_len += job_len + 1;

                if (basic_len < (unsigned) columns()) {
                        unsigned extra_len, incr;
                        extra_len = columns() - basic_len;

                        /* Either UNIT already got 25, or is fully satisfied.
                         * Grant up to 25 to DESC now. */
                        incr = MIN(extra_len, 25u);
                        desc_len = incr;
                        extra_len -= incr;

                        /* Of the remainder give as much as the ID needs to the ID, and give the rest to the
                         * description but not more than it needs. */
                        if (extra_len > 0) {
                                incr = MIN(max_id_len - id_len, extra_len);
                                id_len += incr;
                                desc_len += MIN(extra_len - incr, max_desc_len - desc_len);
                        }
                } else
                        desc_len = 0;
        } else {
                id_len = max_id_len;
                desc_len = max_desc_len;
        }

        for (u = unit_infos; u < unit_infos + c; u++) {
                _cleanup_free_ char *e = NULL, *j = NULL;
                const char *on_underline = "", *off_underline = "";
                const char *on_loaded = "", *off_loaded = "";
                const char *on_active = "", *off_active = "";
                const char *on_circle = "", *off_circle = "";
                const char *id;
                bool circle = false, underline = false;

                if (!n_shown && !arg_no_legend) {

                        if (circle_len > 0)
                                fputs("  ", stdout);

                        printf("%s%-*s %-*s %-*s %-*s ",
                               ansi_underline(),
                               id_len, "UNIT",
                               load_len, "LOAD",
                               active_len, "ACTIVE",
                               sub_len, "SUB");

                        if (job_count)
                                printf("%-*s ", job_len, "JOB");

                        printf("%-*.*s%s\n",
                               desc_len,
                               !arg_full && arg_no_pager ? (int) desc_len : -1,
                               "DESCRIPTION",
                               ansi_normal());
                }

                n_shown++;

                if (u + 1 < unit_infos + c &&
                    !streq(unit_type_suffix(u->id), unit_type_suffix((u + 1)->id))) {
                        on_underline = ansi_underline();
                        off_underline = ansi_normal();
                        underline = true;
                }

                if (STR_IN_SET(u->load_state, "error", "not-found", "masked") && !arg_plain) {
                        on_circle = ansi_highlight_yellow();
                        off_circle = ansi_normal();
                        circle = true;
                        on_loaded = underline ? ansi_highlight_red_underline() : ansi_highlight_red();
                        off_loaded = underline ? on_underline : ansi_normal();
                } else if (streq(u->active_state, "failed") && !arg_plain) {
                        on_circle = ansi_highlight_red();
                        off_circle = ansi_normal();
                        circle = true;
                        on_active = underline ? ansi_highlight_red_underline() : ansi_highlight_red();
                        off_active = underline ? on_underline : ansi_normal();
                }

                if (u->machine) {
                        j = strjoin(u->machine, ":", u->id);
                        if (!j)
                                return log_oom();

                        id = j;
                } else
                        id = u->id;

                if (arg_full) {
                        e = ellipsize(id, id_len, 33);
                        if (!e)
                                return log_oom();

                        id = e;
                }

                if (circle_len > 0)
                        printf("%s%s%s ", on_circle, circle ? special_glyph(BLACK_CIRCLE) : " ", off_circle);

                printf("%s%s%-*s%s %s%-*s%s %s%-*s %-*s%s %-*s",
                       on_underline,
                       on_active, id_len, id, off_active,
                       on_loaded, load_len, u->load_state, off_loaded,
                       on_active, active_len, u->active_state,
                       sub_len, u->sub_state, off_active,
                       job_count ? job_len + 1 : 0, u->job_id ? u->job_type : "");

                printf("%-*.*s%s\n",
                       desc_len,
                       !arg_full && arg_no_pager ? (int) desc_len : -1,
                       u->description,
                       off_underline);
        }

        if (!arg_no_legend) {
                const char *on, *off;

                if (n_shown) {
                        puts("\n"
                             "LOAD   = Reflects whether the unit definition was properly loaded.\n"
                             "ACTIVE = The high-level unit activation state, i.e. generalization of SUB.\n"
                             "SUB    = The low-level unit activation state, values depend on unit type.");
                        puts(job_count ? "JOB    = Pending job for the unit.\n" : "");
                        on = ansi_highlight();
                        off = ansi_normal();
                } else {
                        on = ansi_highlight_red();
                        off = ansi_normal();
                }

                if (arg_all)
                        printf("%s%u loaded units listed.%s\n"
                               "To show all installed unit files use 'systemctl list-unit-files'.\n",
                               on, n_shown, off);
                else
                        printf("%s%u loaded units listed.%s Pass --all to see loaded but inactive units, too.\n"
                               "To show all installed unit files use 'systemctl list-unit-files'.\n",
                               on, n_shown, off);
        }

        return 0;
}

static int get_unit_list(
                sd_bus *bus,
                const char *machine,
                char **patterns,
                UnitInfo **unit_infos,
                int c,
                sd_bus_message **_reply) {

        _cleanup_(sd_bus_message_unrefp) sd_bus_message *m = NULL;
        _cleanup_(sd_bus_error_free) sd_bus_error error = SD_BUS_ERROR_NULL;
        _cleanup_(sd_bus_message_unrefp) sd_bus_message *reply = NULL;
        size_t size = c;
        int r;
        UnitInfo u;
        bool fallback = false;

        assert(bus);
        assert(unit_infos);
        assert(_reply);

        r = sd_bus_message_new_method_call(
                        bus,
                        &m,
                        "org.freedesktop.systemd1",
                        "/org/freedesktop/systemd1",
                        "org.freedesktop.systemd1.Manager",
                        "ListUnitsByPatterns");
        if (r < 0)
                return bus_log_create_error(r);

        r = sd_bus_message_append_strv(m, arg_states);
        if (r < 0)
                return bus_log_create_error(r);

        r = sd_bus_message_append_strv(m, patterns);
        if (r < 0)
                return bus_log_create_error(r);

        r = sd_bus_call(bus, m, 0, &error, &reply);
        if (r < 0 && (sd_bus_error_has_name(&error, SD_BUS_ERROR_UNKNOWN_METHOD) ||
                      sd_bus_error_has_name(&error, SD_BUS_ERROR_ACCESS_DENIED))) {
                /* Fallback to legacy ListUnitsFiltered method */
                fallback = true;
                log_debug_errno(r, "Failed to list units: %s Falling back to ListUnitsFiltered method.", bus_error_message(&error, r));
                m = sd_bus_message_unref(m);
                sd_bus_error_free(&error);

                r = sd_bus_message_new_method_call(
                                bus,
                                &m,
                                "org.freedesktop.systemd1",
                                "/org/freedesktop/systemd1",
                                "org.freedesktop.systemd1.Manager",
                                "ListUnitsFiltered");
                if (r < 0)
                        return bus_log_create_error(r);

                r = sd_bus_message_append_strv(m, arg_states);
                if (r < 0)
                        return bus_log_create_error(r);

                r = sd_bus_call(bus, m, 0, &error, &reply);
        }
        if (r < 0)
                return log_error_errno(r, "Failed to list units: %s", bus_error_message(&error, r));

        r = sd_bus_message_enter_container(reply, SD_BUS_TYPE_ARRAY, "(ssssssouso)");
        if (r < 0)
                return bus_log_parse_error(r);

        while ((r = bus_parse_unit_info(reply, &u)) > 0) {
                u.machine = machine;

                if (!output_show_unit(&u, fallback ? patterns : NULL))
                        continue;

                if (!GREEDY_REALLOC(*unit_infos, size, c+1))
                        return log_oom();

                (*unit_infos)[c++] = u;
        }
        if (r < 0)
                return bus_log_parse_error(r);

        r = sd_bus_message_exit_container(reply);
        if (r < 0)
                return bus_log_parse_error(r);

        *_reply = reply;
        reply = NULL;

        return c;
}

static void message_set_freep(Set **set) {
        set_free_with_destructor(*set, sd_bus_message_unref);
}

static int get_unit_list_recursive(
                sd_bus *bus,
                char **patterns,
                UnitInfo **_unit_infos,
                Set **_replies,
                char ***_machines) {

        _cleanup_free_ UnitInfo *unit_infos = NULL;
        _cleanup_(message_set_freep) Set *replies;
        sd_bus_message *reply;
        int c, r;

        assert(bus);
        assert(_replies);
        assert(_unit_infos);
        assert(_machines);

        replies = set_new(NULL);
        if (!replies)
                return log_oom();

        c = get_unit_list(bus, NULL, patterns, &unit_infos, 0, &reply);
        if (c < 0)
                return c;

        r = set_put(replies, reply);
        if (r < 0) {
                sd_bus_message_unref(reply);
                return log_oom();
        }

        if (arg_recursive) {
                _cleanup_strv_free_ char **machines = NULL;
                char **i;

                r = sd_get_machine_names(&machines);
                if (r < 0)
                        return log_error_errno(r, "Failed to get machine names: %m");

                STRV_FOREACH(i, machines) {
                        _cleanup_(sd_bus_flush_close_unrefp) sd_bus *container = NULL;
                        int k;

                        r = sd_bus_open_system_machine(&container, *i);
                        if (r < 0) {
                                log_warning_errno(r, "Failed to connect to container %s, ignoring: %m", *i);
                                continue;
                        }

                        k = get_unit_list(container, *i, patterns, &unit_infos, c, &reply);
                        if (k < 0)
                                return k;

                        c = k;

                        r = set_put(replies, reply);
                        if (r < 0) {
                                sd_bus_message_unref(reply);
                                return log_oom();
                        }
                }

                *_machines = machines;
                machines = NULL;
        } else
                *_machines = NULL;

        *_unit_infos = unit_infos;
        unit_infos = NULL;

        *_replies = replies;
        replies = NULL;

        return c;
}

static int list_units(int argc, char *argv[], void *userdata) {
        _cleanup_free_ UnitInfo *unit_infos = NULL;
        _cleanup_(message_set_freep) Set *replies = NULL;
        _cleanup_strv_free_ char **machines = NULL;
        sd_bus *bus;
        int r;

        r = acquire_bus(BUS_MANAGER, &bus);
        if (r < 0)
                return r;

        pager_open(arg_no_pager, false);

        r = get_unit_list_recursive(bus, strv_skip(argv, 1), &unit_infos, &replies, &machines);
        if (r < 0)
                return r;

        qsort_safe(unit_infos, r, sizeof(UnitInfo), compare_unit_info);
        return output_units_list(unit_infos, r);
}

static int get_triggered_units(
                sd_bus *bus,
                const char* path,
                char*** ret) {

        _cleanup_(sd_bus_error_free) sd_bus_error error = SD_BUS_ERROR_NULL;
        int r;

        assert(bus);
        assert(path);
        assert(ret);

        r = sd_bus_get_property_strv(
                        bus,
                        "org.freedesktop.systemd1",
                        path,
                        "org.freedesktop.systemd1.Unit",
                        "Triggers",
                        &error,
                        ret);
        if (r < 0)
                return log_error_errno(r, "Failed to determine triggers: %s", bus_error_message(&error, r));

        return 0;
}

static int get_listening(
                sd_bus *bus,
                const char* unit_path,
                char*** listening) {

        _cleanup_(sd_bus_error_free) sd_bus_error error = SD_BUS_ERROR_NULL;
        _cleanup_(sd_bus_message_unrefp) sd_bus_message *reply = NULL;
        const char *type, *path;
        int r, n = 0;

        r = sd_bus_get_property(
                        bus,
                        "org.freedesktop.systemd1",
                        unit_path,
                        "org.freedesktop.systemd1.Socket",
                        "Listen",
                        &error,
                        &reply,
                        "a(ss)");
        if (r < 0)
                return log_error_errno(r, "Failed to get list of listening sockets: %s", bus_error_message(&error, r));

        r = sd_bus_message_enter_container(reply, SD_BUS_TYPE_ARRAY, "(ss)");
        if (r < 0)
                return bus_log_parse_error(r);

        while ((r = sd_bus_message_read(reply, "(ss)", &type, &path)) > 0) {

                r = strv_extend(listening, type);
                if (r < 0)
                        return log_oom();

                r = strv_extend(listening, path);
                if (r < 0)
                        return log_oom();

                n++;
        }
        if (r < 0)
                return bus_log_parse_error(r);

        r = sd_bus_message_exit_container(reply);
        if (r < 0)
                return bus_log_parse_error(r);

        return n;
}

struct socket_info {
        const char *machine;
        const char* id;

        char* type;
        char* path;

        /* Note: triggered is a list here, although it almost certainly
         * will always be one unit. Nevertheless, dbus API allows for multiple
         * values, so let's follow that. */
        char** triggered;

        /* The strv above is shared. free is set only in the first one. */
        bool own_triggered;
};

static int socket_info_compare(const struct socket_info *a, const struct socket_info *b) {
        int o;

        assert(a);
        assert(b);

        if (!a->machine && b->machine)
                return -1;
        if (a->machine && !b->machine)
                return 1;
        if (a->machine && b->machine) {
                o = strcasecmp(a->machine, b->machine);
                if (o != 0)
                        return o;
        }

        o = strcmp(a->path, b->path);
        if (o == 0)
                o = strcmp(a->type, b->type);

        return o;
}

static int output_sockets_list(struct socket_info *socket_infos, unsigned cs) {
        struct socket_info *s;
        unsigned pathlen = STRLEN("LISTEN"),
                typelen = STRLEN("TYPE") * arg_show_types,
                socklen = STRLEN("UNIT"),
                servlen = STRLEN("ACTIVATES");
        const char *on, *off;

        for (s = socket_infos; s < socket_infos + cs; s++) {
                unsigned tmp = 0;
                char **a;

                socklen = MAX(socklen, strlen(s->id));
                if (arg_show_types)
                        typelen = MAX(typelen, strlen(s->type));
                pathlen = MAX(pathlen, strlen(s->path) + (s->machine ? strlen(s->machine)+1 : 0));

                STRV_FOREACH(a, s->triggered)
                        tmp += strlen(*a) + 2*(a != s->triggered);
                servlen = MAX(servlen, tmp);
        }

        if (cs) {
                if (!arg_no_legend)
                        printf("%-*s %-*.*s%-*s %s\n",
                               pathlen, "LISTEN",
                               typelen + arg_show_types, typelen + arg_show_types, "TYPE ",
                               socklen, "UNIT",
                               "ACTIVATES");

                for (s = socket_infos; s < socket_infos + cs; s++) {
                        _cleanup_free_ char *j = NULL;
                        const char *path;
                        char **a;

                        if (s->machine) {
                                j = strjoin(s->machine, ":", s->path);
                                if (!j)
                                        return log_oom();
                                path = j;
                        } else
                                path = s->path;

                        if (arg_show_types)
                                printf("%-*s %-*s %-*s",
                                       pathlen, path, typelen, s->type, socklen, s->id);
                        else
                                printf("%-*s %-*s",
                                       pathlen, path, socklen, s->id);
                        STRV_FOREACH(a, s->triggered)
                                printf("%s %s",
                                       a == s->triggered ? "" : ",", *a);
                        printf("\n");
                }

                on = ansi_highlight();
                off = ansi_normal();
                if (!arg_no_legend)
                        printf("\n");
        } else {
                on = ansi_highlight_red();
                off = ansi_normal();
        }

        if (!arg_no_legend) {
                printf("%s%u sockets listed.%s\n", on, cs, off);
                if (!arg_all)
                        printf("Pass --all to see loaded but inactive sockets, too.\n");
        }

        return 0;
}

static int list_sockets(int argc, char *argv[], void *userdata) {
        _cleanup_(message_set_freep) Set *replies = NULL;
        _cleanup_strv_free_ char **machines = NULL;
        _cleanup_free_ UnitInfo *unit_infos = NULL;
        _cleanup_free_ struct socket_info *socket_infos = NULL;
        const UnitInfo *u;
        struct socket_info *s;
        unsigned cs = 0;
        size_t size = 0;
        int r = 0, n;
        sd_bus *bus;

        r = acquire_bus(BUS_MANAGER, &bus);
        if (r < 0)
                return r;

        pager_open(arg_no_pager, false);

        n = get_unit_list_recursive(bus, strv_skip(argv, 1), &unit_infos, &replies, &machines);
        if (n < 0)
                return n;

        for (u = unit_infos; u < unit_infos + n; u++) {
                _cleanup_strv_free_ char **listening = NULL, **triggered = NULL;
                int i, c;

                if (!endswith(u->id, ".socket"))
                        continue;

                r = get_triggered_units(bus, u->unit_path, &triggered);
                if (r < 0)
                        goto cleanup;

                c = get_listening(bus, u->unit_path, &listening);
                if (c < 0) {
                        r = c;
                        goto cleanup;
                }

                if (!GREEDY_REALLOC(socket_infos, size, cs + c)) {
                        r = log_oom();
                        goto cleanup;
                }

                for (i = 0; i < c; i++)
                        socket_infos[cs + i] = (struct socket_info) {
                                .machine = u->machine,
                                .id = u->id,
                                .type = listening[i*2],
                                .path = listening[i*2 + 1],
                                .triggered = triggered,
                                .own_triggered = i==0,
                        };

                /* from this point on we will cleanup those socket_infos */
                cs += c;
                free(listening);
                listening = triggered = NULL; /* avoid cleanup */
        }

        qsort_safe(socket_infos, cs, sizeof(struct socket_info),
                   (__compar_fn_t) socket_info_compare);

        output_sockets_list(socket_infos, cs);

 cleanup:
        assert(cs == 0 || socket_infos);
        for (s = socket_infos; s < socket_infos + cs; s++) {
                free(s->type);
                free(s->path);
                if (s->own_triggered)
                        strv_free(s->triggered);
        }

        return r;
}

static int get_next_elapse(
                sd_bus *bus,
                const char *path,
                dual_timestamp *next) {

        _cleanup_(sd_bus_error_free) sd_bus_error error = SD_BUS_ERROR_NULL;
        dual_timestamp t;
        int r;

        assert(bus);
        assert(path);
        assert(next);

        r = sd_bus_get_property_trivial(
                        bus,
                        "org.freedesktop.systemd1",
                        path,
                        "org.freedesktop.systemd1.Timer",
                        "NextElapseUSecMonotonic",
                        &error,
                        't',
                        &t.monotonic);
        if (r < 0)
                return log_error_errno(r, "Failed to get next elapse time: %s", bus_error_message(&error, r));

        r = sd_bus_get_property_trivial(
                        bus,
                        "org.freedesktop.systemd1",
                        path,
                        "org.freedesktop.systemd1.Timer",
                        "NextElapseUSecRealtime",
                        &error,
                        't',
                        &t.realtime);
        if (r < 0)
                return log_error_errno(r, "Failed to get next elapse time: %s", bus_error_message(&error, r));

        *next = t;
        return 0;
}

static int get_last_trigger(
                sd_bus *bus,
                const char *path,
                usec_t *last) {

        _cleanup_(sd_bus_error_free) sd_bus_error error = SD_BUS_ERROR_NULL;
        int r;

        assert(bus);
        assert(path);
        assert(last);

        r = sd_bus_get_property_trivial(
                        bus,
                        "org.freedesktop.systemd1",
                        path,
                        "org.freedesktop.systemd1.Timer",
                        "LastTriggerUSec",
                        &error,
                        't',
                        last);
        if (r < 0)
                return log_error_errno(r, "Failed to get last trigger time: %s", bus_error_message(&error, r));

        return 0;
}

struct timer_info {
        const char* machine;
        const char* id;
        usec_t next_elapse;
        usec_t last_trigger;
        char** triggered;
};

static int timer_info_compare(const struct timer_info *a, const struct timer_info *b) {
        int o;

        assert(a);
        assert(b);

        if (!a->machine && b->machine)
                return -1;
        if (a->machine && !b->machine)
                return 1;
        if (a->machine && b->machine) {
                o = strcasecmp(a->machine, b->machine);
                if (o != 0)
                        return o;
        }

        if (a->next_elapse < b->next_elapse)
                return -1;
        if (a->next_elapse > b->next_elapse)
                return 1;

        return strcmp(a->id, b->id);
}

static int output_timers_list(struct timer_info *timer_infos, unsigned n) {
        struct timer_info *t;
        unsigned
                nextlen = STRLEN("NEXT"),
                leftlen = STRLEN("LEFT"),
                lastlen = STRLEN("LAST"),
                passedlen = STRLEN("PASSED"),
                unitlen = STRLEN("UNIT"),
                activatelen = STRLEN("ACTIVATES");

        const char *on, *off;

        assert(timer_infos || n == 0);

        for (t = timer_infos; t < timer_infos + n; t++) {
                unsigned ul = 0;
                char **a;

                if (t->next_elapse > 0) {
                        char tstamp[FORMAT_TIMESTAMP_MAX] = "", trel[FORMAT_TIMESTAMP_RELATIVE_MAX] = "";

                        format_timestamp(tstamp, sizeof(tstamp), t->next_elapse);
                        nextlen = MAX(nextlen, strlen(tstamp) + 1);

                        format_timestamp_relative(trel, sizeof(trel), t->next_elapse);
                        leftlen = MAX(leftlen, strlen(trel));
                }

                if (t->last_trigger > 0) {
                        char tstamp[FORMAT_TIMESTAMP_MAX] = "", trel[FORMAT_TIMESTAMP_RELATIVE_MAX] = "";

                        format_timestamp(tstamp, sizeof(tstamp), t->last_trigger);
                        lastlen = MAX(lastlen, strlen(tstamp) + 1);

                        format_timestamp_relative(trel, sizeof(trel), t->last_trigger);
                        passedlen = MAX(passedlen, strlen(trel));
                }

                unitlen = MAX(unitlen, strlen(t->id) + (t->machine ? strlen(t->machine)+1 : 0));

                STRV_FOREACH(a, t->triggered)
                        ul += strlen(*a) + 2*(a != t->triggered);

                activatelen = MAX(activatelen, ul);
        }

        if (n > 0) {
                if (!arg_no_legend)
                        printf("%-*s %-*s %-*s %-*s %-*s %s\n",
                               nextlen,   "NEXT",
                               leftlen,   "LEFT",
                               lastlen,   "LAST",
                               passedlen, "PASSED",
                               unitlen,   "UNIT",
                                          "ACTIVATES");

                for (t = timer_infos; t < timer_infos + n; t++) {
                        _cleanup_free_ char *j = NULL;
                        const char *unit;
                        char tstamp1[FORMAT_TIMESTAMP_MAX] = "n/a", trel1[FORMAT_TIMESTAMP_RELATIVE_MAX] = "n/a";
                        char tstamp2[FORMAT_TIMESTAMP_MAX] = "n/a", trel2[FORMAT_TIMESTAMP_RELATIVE_MAX] = "n/a";
                        char **a;

                        format_timestamp(tstamp1, sizeof(tstamp1), t->next_elapse);
                        format_timestamp_relative(trel1, sizeof(trel1), t->next_elapse);

                        format_timestamp(tstamp2, sizeof(tstamp2), t->last_trigger);
                        format_timestamp_relative(trel2, sizeof(trel2), t->last_trigger);

                        if (t->machine) {
                                j = strjoin(t->machine, ":", t->id);
                                if (!j)
                                        return log_oom();
                                unit = j;
                        } else
                                unit = t->id;

                        printf("%-*s %-*s %-*s %-*s %-*s",
                               nextlen, tstamp1, leftlen, trel1, lastlen, tstamp2, passedlen, trel2, unitlen, unit);

                        STRV_FOREACH(a, t->triggered)
                                printf("%s %s",
                                       a == t->triggered ? "" : ",", *a);
                        printf("\n");
                }

                on = ansi_highlight();
                off = ansi_normal();
                if (!arg_no_legend)
                        printf("\n");
        } else {
                on = ansi_highlight_red();
                off = ansi_normal();
        }

        if (!arg_no_legend) {
                printf("%s%u timers listed.%s\n", on, n, off);
                if (!arg_all)
                        printf("Pass --all to see loaded but inactive timers, too.\n");
        }

        return 0;
}

static usec_t calc_next_elapse(dual_timestamp *nw, dual_timestamp *next) {
        usec_t next_elapse;

        assert(nw);
        assert(next);

        if (next->monotonic != USEC_INFINITY && next->monotonic > 0) {
                usec_t converted;

                if (next->monotonic > nw->monotonic)
                        converted = nw->realtime + (next->monotonic - nw->monotonic);
                else
                        converted = nw->realtime - (nw->monotonic - next->monotonic);

                if (next->realtime != USEC_INFINITY && next->realtime > 0)
                        next_elapse = MIN(converted, next->realtime);
                else
                        next_elapse = converted;

        } else
                next_elapse = next->realtime;

        return next_elapse;
}

static int list_timers(int argc, char *argv[], void *userdata) {
        _cleanup_(message_set_freep) Set *replies = NULL;
        _cleanup_strv_free_ char **machines = NULL;
        _cleanup_free_ struct timer_info *timer_infos = NULL;
        _cleanup_free_ UnitInfo *unit_infos = NULL;
        struct timer_info *t;
        const UnitInfo *u;
        size_t size = 0;
        int n, c = 0;
        dual_timestamp nw;
        sd_bus *bus;
        int r = 0;

        r = acquire_bus(BUS_MANAGER, &bus);
        if (r < 0)
                return r;

        pager_open(arg_no_pager, false);

        n = get_unit_list_recursive(bus, strv_skip(argv, 1), &unit_infos, &replies, &machines);
        if (n < 0)
                return n;

        dual_timestamp_get(&nw);

        for (u = unit_infos; u < unit_infos + n; u++) {
                _cleanup_strv_free_ char **triggered = NULL;
                dual_timestamp next = DUAL_TIMESTAMP_NULL;
                usec_t m, last = 0;

                if (!endswith(u->id, ".timer"))
                        continue;

                r = get_triggered_units(bus, u->unit_path, &triggered);
                if (r < 0)
                        goto cleanup;

                r = get_next_elapse(bus, u->unit_path, &next);
                if (r < 0)
                        goto cleanup;

                get_last_trigger(bus, u->unit_path, &last);

                if (!GREEDY_REALLOC(timer_infos, size, c+1)) {
                        r = log_oom();
                        goto cleanup;
                }

                m = calc_next_elapse(&nw, &next);

                timer_infos[c++] = (struct timer_info) {
                        .machine = u->machine,
                        .id = u->id,
                        .next_elapse = m,
                        .last_trigger = last,
                        .triggered = triggered,
                };

                triggered = NULL; /* avoid cleanup */
        }

        qsort_safe(timer_infos, c, sizeof(struct timer_info),
                   (__compar_fn_t) timer_info_compare);

        output_timers_list(timer_infos, c);

 cleanup:
        for (t = timer_infos; t < timer_infos + c; t++)
                strv_free(t->triggered);

        return r;
}

static int compare_unit_file_list(const void *a, const void *b) {
        const char *d1, *d2;
        const UnitFileList *u = a, *v = b;

        d1 = strrchr(u->path, '.');
        d2 = strrchr(v->path, '.');

        if (d1 && d2) {
                int r;

                r = strcasecmp(d1, d2);
                if (r != 0)
                        return r;
        }

        return strcasecmp(basename(u->path), basename(v->path));
}

static bool output_show_unit_file(const UnitFileList *u, char **states, char **patterns) {
        assert(u);

        if (!strv_fnmatch_or_empty(patterns, basename(u->path), FNM_NOESCAPE))
                return false;

        if (!strv_isempty(arg_types)) {
                const char *dot;

                dot = strrchr(u->path, '.');
                if (!dot)
                        return false;

                if (!strv_find(arg_types, dot+1))
                        return false;
        }

        if (!strv_isempty(states) &&
            !strv_find(states, unit_file_state_to_string(u->state)))
                return false;

        return true;
}

static void output_unit_file_list(const UnitFileList *units, unsigned c) {
        unsigned max_id_len, id_cols, state_cols;
        const UnitFileList *u;

        max_id_len = STRLEN("UNIT FILE");
        state_cols = STRLEN("STATE");

        for (u = units; u < units + c; u++) {
                max_id_len = MAX(max_id_len, strlen(basename(u->path)));
                state_cols = MAX(state_cols, strlen(unit_file_state_to_string(u->state)));
        }

        if (!arg_full) {
                unsigned basic_cols;

                id_cols = MIN(max_id_len, 25u);
                basic_cols = 1 + id_cols + state_cols;
                if (basic_cols < (unsigned) columns())
                        id_cols += MIN(columns() - basic_cols, max_id_len - id_cols);
        } else
                id_cols = max_id_len;

        if (!arg_no_legend && c > 0)
                printf("%s%-*s %-*s%s\n",
                       ansi_underline(),
                       id_cols, "UNIT FILE",
                       state_cols, "STATE",
                       ansi_normal());

        for (u = units; u < units + c; u++) {
                const char *on_underline = NULL, *on_color = NULL, *off = NULL, *id;
                _cleanup_free_ char *e = NULL;
                bool underline;

                underline = u + 1 < units + c &&
                        !streq(unit_type_suffix(u->path), unit_type_suffix((u + 1)->path));

                if (underline)
                        on_underline = ansi_underline();

                if (IN_SET(u->state,
                           UNIT_FILE_MASKED,
                           UNIT_FILE_MASKED_RUNTIME,
                           UNIT_FILE_DISABLED,
                           UNIT_FILE_BAD))
                        on_color = underline ? ansi_highlight_red_underline() : ansi_highlight_red();
                else if (u->state == UNIT_FILE_ENABLED)
                        on_color = underline ? ansi_highlight_green_underline() : ansi_highlight_green();

                if (on_underline || on_color)
                        off = ansi_normal();

                id = basename(u->path);

                e = arg_full ? NULL : ellipsize(id, id_cols, 33);

                printf("%s%-*s %s%-*s%s\n",
                       strempty(on_underline),
                       id_cols, e ? e : id,
                       strempty(on_color), state_cols, unit_file_state_to_string(u->state), strempty(off));
        }

        if (!arg_no_legend)
                printf("\n%u unit files listed.\n", c);
}

static int list_unit_files(int argc, char *argv[], void *userdata) {
        _cleanup_(sd_bus_message_unrefp) sd_bus_message *reply = NULL;
        _cleanup_free_ UnitFileList *units = NULL;
        UnitFileList *unit;
        size_t size = 0;
        unsigned c = 0;
        const char *state;
        char *path;
        int r;
        bool fallback = false;

        if (install_client_side()) {
                Hashmap *h;
                UnitFileList *u;
                Iterator i;
                unsigned n_units;

                h = hashmap_new(&string_hash_ops);
                if (!h)
                        return log_oom();

                r = unit_file_get_list(arg_scope, arg_root, h, arg_states, strv_skip(argv, 1));
                if (r < 0) {
                        unit_file_list_free(h);
                        return log_error_errno(r, "Failed to get unit file list: %m");
                }

                n_units = hashmap_size(h);

                units = new(UnitFileList, n_units ?: 1); /* avoid malloc(0) */
                if (!units) {
                        unit_file_list_free(h);
                        return log_oom();
                }

                HASHMAP_FOREACH(u, h, i) {
                        if (!output_show_unit_file(u, NULL, NULL))
                                continue;

                        units[c++] = *u;
                        free(u);
                }

                assert(c <= n_units);
                hashmap_free(h);

                r = 0;
        } else {
                _cleanup_(sd_bus_message_unrefp) sd_bus_message *m = NULL;
                _cleanup_(sd_bus_error_free) sd_bus_error error = SD_BUS_ERROR_NULL;
                sd_bus *bus;

                r = acquire_bus(BUS_MANAGER, &bus);
                if (r < 0)
                        return r;

                r = sd_bus_message_new_method_call(
                                bus,
                                &m,
                                "org.freedesktop.systemd1",
                                "/org/freedesktop/systemd1",
                                "org.freedesktop.systemd1.Manager",
                                "ListUnitFilesByPatterns");
                if (r < 0)
                        return bus_log_create_error(r);

                r = sd_bus_message_append_strv(m, arg_states);
                if (r < 0)
                        return bus_log_create_error(r);

                r = sd_bus_message_append_strv(m, strv_skip(argv, 1));
                if (r < 0)
                        return bus_log_create_error(r);

                r = sd_bus_call(bus, m, 0, &error, &reply);
                if (r < 0 && sd_bus_error_has_name(&error, SD_BUS_ERROR_UNKNOWN_METHOD)) {
                        /* Fallback to legacy ListUnitFiles method */
                        fallback = true;
                        log_debug_errno(r, "Failed to list unit files: %s Falling back to ListUnitsFiles method.", bus_error_message(&error, r));
                        m = sd_bus_message_unref(m);
                        sd_bus_error_free(&error);

                        r = sd_bus_message_new_method_call(
                                        bus,
                                        &m,
                                        "org.freedesktop.systemd1",
                                        "/org/freedesktop/systemd1",
                                        "org.freedesktop.systemd1.Manager",
                                        "ListUnitFiles");
                        if (r < 0)
                                return bus_log_create_error(r);

                        r = sd_bus_call(bus, m, 0, &error, &reply);
                }
                if (r < 0)
                        return log_error_errno(r, "Failed to list unit files: %s", bus_error_message(&error, r));

                r = sd_bus_message_enter_container(reply, SD_BUS_TYPE_ARRAY, "(ss)");
                if (r < 0)
                        return bus_log_parse_error(r);

                while ((r = sd_bus_message_read(reply, "(ss)", &path, &state)) > 0) {

                        if (!GREEDY_REALLOC(units, size, c + 1))
                                return log_oom();

                        units[c] = (struct UnitFileList) {
                                path,
                                unit_file_state_from_string(state)
                        };

                        if (output_show_unit_file(&units[c],
                            fallback ? arg_states : NULL,
                            fallback ? strv_skip(argv, 1) : NULL))
                                c++;

                }
                if (r < 0)
                        return bus_log_parse_error(r);

                r = sd_bus_message_exit_container(reply);
                if (r < 0)
                        return bus_log_parse_error(r);
        }

        pager_open(arg_no_pager, false);

        qsort_safe(units, c, sizeof(UnitFileList), compare_unit_file_list);
        output_unit_file_list(units, c);

        if (install_client_side())
                for (unit = units; unit < units + c; unit++)
                        free(unit->path);

        return 0;
}

static int list_dependencies_print(const char *name, int level, unsigned int branches, bool last) {
        _cleanup_free_ char *n = NULL;
        size_t max_len = MAX(columns(),20u);
        size_t len = 0;
        int i;

        if (!arg_plain) {

                for (i = level - 1; i >= 0; i--) {
                        len += 2;
                        if (len > max_len - 3 && !arg_full) {
                                printf("%s...\n",max_len % 2 ? "" : " ");
                                return 0;
                        }
                        printf("%s", special_glyph(branches & (1 << i) ? TREE_VERTICAL : TREE_SPACE));
                }
                len += 2;

                if (len > max_len - 3 && !arg_full) {
                        printf("%s...\n",max_len % 2 ? "" : " ");
                        return 0;
                }

                printf("%s", special_glyph(last ? TREE_RIGHT : TREE_BRANCH));
        }

        if (arg_full) {
                printf("%s\n", name);
                return 0;
        }

        n = ellipsize(name, max_len-len, 100);
        if (!n)
                return log_oom();

        printf("%s\n", n);
        return 0;
}

static int list_dependencies_get_dependencies(sd_bus *bus, const char *name, char ***deps) {

        static const char *dependencies[_DEPENDENCY_MAX] = {
                [DEPENDENCY_FORWARD] = "Requires\0"
                                       "Requisite\0"
                                       "Wants\0"
                                       "ConsistsOf\0"
                                       "BindsTo\0",
                [DEPENDENCY_REVERSE] = "RequiredBy\0"
                                       "RequisiteOf\0"
                                       "WantedBy\0"
                                       "PartOf\0"
                                       "BoundBy\0",
                [DEPENDENCY_AFTER]   = "After\0",
                [DEPENDENCY_BEFORE]  = "Before\0",
        };

        _cleanup_(sd_bus_error_free) sd_bus_error error = SD_BUS_ERROR_NULL;
        _cleanup_(sd_bus_message_unrefp) sd_bus_message *reply = NULL;
        _cleanup_strv_free_ char **ret = NULL;
        _cleanup_free_ char *path = NULL;
        int r;

        assert(bus);
        assert(name);
        assert(deps);
        assert_cc(ELEMENTSOF(dependencies) == _DEPENDENCY_MAX);

        path = unit_dbus_path_from_name(name);
        if (!path)
                return log_oom();

        r = sd_bus_call_method(
                        bus,
                        "org.freedesktop.systemd1",
                        path,
                        "org.freedesktop.DBus.Properties",
                        "GetAll",
                        &error,
                        &reply,
                        "s", "org.freedesktop.systemd1.Unit");
        if (r < 0)
                return log_error_errno(r, "Failed to get properties of %s: %s", name, bus_error_message(&error, r));

        r = sd_bus_message_enter_container(reply, SD_BUS_TYPE_ARRAY, "{sv}");
        if (r < 0)
                return bus_log_parse_error(r);

        while ((r = sd_bus_message_enter_container(reply, SD_BUS_TYPE_DICT_ENTRY, "sv")) > 0) {
                const char *prop;

                r = sd_bus_message_read(reply, "s", &prop);
                if (r < 0)
                        return bus_log_parse_error(r);

                if (!nulstr_contains(dependencies[arg_dependency], prop)) {
                        r = sd_bus_message_skip(reply, "v");
                        if (r < 0)
                                return bus_log_parse_error(r);
                } else {

                        r = sd_bus_message_enter_container(reply, SD_BUS_TYPE_VARIANT, "as");
                        if (r < 0)
                                return bus_log_parse_error(r);

                        r = bus_message_read_strv_extend(reply, &ret);
                        if (r < 0)
                                return bus_log_parse_error(r);

                        r = sd_bus_message_exit_container(reply);
                        if (r < 0)
                                return bus_log_parse_error(r);
                }

                r = sd_bus_message_exit_container(reply);
                if (r < 0)
                        return bus_log_parse_error(r);

        }
        if (r < 0)
                return bus_log_parse_error(r);

        r = sd_bus_message_exit_container(reply);
        if (r < 0)
                return bus_log_parse_error(r);

        *deps = strv_uniq(ret);
        ret = NULL;

        return 0;
}

static int list_dependencies_compare(const void *_a, const void *_b) {
        const char **a = (const char**) _a, **b = (const char**) _b;

        if (unit_name_to_type(*a) == UNIT_TARGET && unit_name_to_type(*b) != UNIT_TARGET)
                return 1;
        if (unit_name_to_type(*a) != UNIT_TARGET && unit_name_to_type(*b) == UNIT_TARGET)
                return -1;

        return strcasecmp(*a, *b);
}

static int list_dependencies_one(
                sd_bus *bus,
                const char *name,
                int level,
                char ***units,
                unsigned int branches) {

        _cleanup_strv_free_ char **deps = NULL;
        char **c;
        int r = 0;

        assert(bus);
        assert(name);
        assert(units);

        r = strv_extend(units, name);
        if (r < 0)
                return log_oom();

        r = list_dependencies_get_dependencies(bus, name, &deps);
        if (r < 0)
                return r;

        qsort_safe(deps, strv_length(deps), sizeof (char*), list_dependencies_compare);

        STRV_FOREACH(c, deps) {
                if (strv_contains(*units, *c)) {
                        if (!arg_plain) {
                                printf("  ");
                                r = list_dependencies_print("...", level + 1, (branches << 1) | (c[1] == NULL ? 0 : 1), 1);
                                if (r < 0)
                                        return r;
                        }
                        continue;
                }

                if (arg_plain)
                        printf("  ");
                else {
                        UnitActiveState active_state = _UNIT_ACTIVE_STATE_INVALID;
                        const char *on;

                        (void) get_state_one_unit(bus, *c, &active_state);

                        switch (active_state) {
                        case UNIT_ACTIVE:
                        case UNIT_RELOADING:
                        case UNIT_ACTIVATING:
                                on = ansi_highlight_green();
                                break;

                        case UNIT_INACTIVE:
                        case UNIT_DEACTIVATING:
                                on = ansi_normal();
                                break;

                        default:
                                on = ansi_highlight_red();
                                break;
                        }

                        printf("%s%s%s ", on, special_glyph(BLACK_CIRCLE), ansi_normal());
                }

                r = list_dependencies_print(*c, level, branches, c[1] == NULL);
                if (r < 0)
                        return r;

                if (arg_all || unit_name_to_type(*c) == UNIT_TARGET) {
                       r = list_dependencies_one(bus, *c, level + 1, units, (branches << 1) | (c[1] == NULL ? 0 : 1));
                       if (r < 0)
                               return r;
                }
        }

        if (!arg_plain)
                strv_remove(*units, name);

        return 0;
}

static int list_dependencies(int argc, char *argv[], void *userdata) {
        _cleanup_strv_free_ char **units = NULL;
        _cleanup_free_ char *unit = NULL;
        const char *u;
        sd_bus *bus;
        int r;

        if (argv[1]) {
                r = unit_name_mangle(argv[1], UNIT_NAME_NOGLOB, &unit);
                if (r < 0)
                        return log_error_errno(r, "Failed to mangle unit name: %m");

                u = unit;
        } else
                u = SPECIAL_DEFAULT_TARGET;

        r = acquire_bus(BUS_MANAGER, &bus);
        if (r < 0)
                return r;

        pager_open(arg_no_pager, false);

        puts(u);

        return list_dependencies_one(bus, u, 0, &units, 0);
}

struct machine_info {
        bool is_host;
        char *name;
        char *state;
        char *control_group;
        uint32_t n_failed_units;
        uint32_t n_jobs;
        usec_t timestamp;
};

static const struct bus_properties_map machine_info_property_map[] = {
        { "SystemState",        "s", NULL, offsetof(struct machine_info, state)          },
        { "NJobs",              "u", NULL, offsetof(struct machine_info, n_jobs)         },
        { "NFailedUnits",       "u", NULL, offsetof(struct machine_info, n_failed_units) },
        { "ControlGroup",       "s", NULL, offsetof(struct machine_info, control_group)  },
        { "UserspaceTimestamp", "t", NULL, offsetof(struct machine_info, timestamp)      },
        {}
};

static void machine_info_clear(struct machine_info *info) {
        assert(info);

        free(info->name);
        free(info->state);
        free(info->control_group);
        zero(*info);
}

static void free_machines_list(struct machine_info *machine_infos, int n) {
        int i;

        if (!machine_infos)
                return;

        for (i = 0; i < n; i++)
                machine_info_clear(&machine_infos[i]);

        free(machine_infos);
}

static int compare_machine_info(const void *a, const void *b) {
        const struct machine_info *u = a, *v = b;

        if (u->is_host != v->is_host)
                return u->is_host > v->is_host ? -1 : 1;

        return strcasecmp(u->name, v->name);
}

static int get_machine_properties(sd_bus *bus, struct machine_info *mi) {
        _cleanup_(sd_bus_flush_close_unrefp) sd_bus *container = NULL;
        int r;

        assert(mi);

        if (!bus) {
                r = sd_bus_open_system_machine(&container, mi->name);
                if (r < 0)
                        return r;

                bus = container;
        }

        r = bus_map_all_properties(bus, "org.freedesktop.systemd1", "/org/freedesktop/systemd1", machine_info_property_map, NULL, mi);
        if (r < 0)
                return r;

        return 0;
}

static bool output_show_machine(const char *name, char **patterns) {
        return strv_fnmatch_or_empty(patterns, name, FNM_NOESCAPE);
}

static int get_machine_list(
                sd_bus *bus,
                struct machine_info **_machine_infos,
                char **patterns) {

        struct machine_info *machine_infos = NULL;
        _cleanup_strv_free_ char **m = NULL;
        _cleanup_free_ char *hn = NULL;
        size_t sz = 0;
        char **i;
        int c = 0, r;

        hn = gethostname_malloc();
        if (!hn)
                return log_oom();

        if (output_show_machine(hn, patterns)) {
                if (!GREEDY_REALLOC0(machine_infos, sz, c+1))
                        return log_oom();

                machine_infos[c].is_host = true;
                machine_infos[c].name = hn;
                hn = NULL;

                (void) get_machine_properties(bus, &machine_infos[c]);
                c++;
        }

        r = sd_get_machine_names(&m);
        if (r < 0)
                return log_error_errno(r, "Failed to get machine list: %m");

        STRV_FOREACH(i, m) {
                _cleanup_free_ char *class = NULL;

                if (!output_show_machine(*i, patterns))
                        continue;

                sd_machine_get_class(*i, &class);
                if (!streq_ptr(class, "container"))
                        continue;

                if (!GREEDY_REALLOC0(machine_infos, sz, c+1)) {
                        free_machines_list(machine_infos, c);
                        return log_oom();
                }

                machine_infos[c].is_host = false;
                machine_infos[c].name = strdup(*i);
                if (!machine_infos[c].name) {
                        free_machines_list(machine_infos, c);
                        return log_oom();
                }

                (void) get_machine_properties(NULL, &machine_infos[c]);
                c++;
        }

        *_machine_infos = machine_infos;
        return c;
}

static void output_machines_list(struct machine_info *machine_infos, unsigned n) {
        struct machine_info *m;
        unsigned
                circle_len = 0,
                namelen = STRLEN("NAME"),
                statelen = STRLEN("STATE"),
                failedlen = STRLEN("FAILED"),
                jobslen = STRLEN("JOBS");

        assert(machine_infos || n == 0);

        for (m = machine_infos; m < machine_infos + n; m++) {
                namelen = MAX(namelen,
                              strlen(m->name) + (m->is_host ? STRLEN(" (host)") : 0));
                statelen = MAX(statelen, strlen_ptr(m->state));
                failedlen = MAX(failedlen, DECIMAL_STR_WIDTH(m->n_failed_units));
                jobslen = MAX(jobslen, DECIMAL_STR_WIDTH(m->n_jobs));

                if (!arg_plain && !streq_ptr(m->state, "running"))
                        circle_len = 2;
        }

        if (!arg_no_legend) {
                if (circle_len > 0)
                        fputs("  ", stdout);

                printf("%-*s %-*s %-*s %-*s\n",
                         namelen, "NAME",
                        statelen, "STATE",
                       failedlen, "FAILED",
                         jobslen, "JOBS");
        }

        for (m = machine_infos; m < machine_infos + n; m++) {
                const char *on_state = "", *off_state = "";
                const char *on_failed = "", *off_failed = "";
                bool circle = false;

                if (streq_ptr(m->state, "degraded")) {
                        on_state = ansi_highlight_red();
                        off_state = ansi_normal();
                        circle = true;
                } else if (!streq_ptr(m->state, "running")) {
                        on_state = ansi_highlight_yellow();
                        off_state = ansi_normal();
                        circle = true;
                }

                if (m->n_failed_units > 0) {
                        on_failed = ansi_highlight_red();
                        off_failed = ansi_normal();
                } else
                        on_failed = off_failed = "";

                if (circle_len > 0)
                        printf("%s%s%s ", on_state, circle ? special_glyph(BLACK_CIRCLE) : " ", off_state);

                if (m->is_host)
                        printf("%-*s (host) %s%-*s%s %s%*" PRIu32 "%s %*" PRIu32 "\n",
                               (int) (namelen - (STRLEN(" (host)"))),
                               strna(m->name),
                               on_state, statelen, strna(m->state), off_state,
                               on_failed, failedlen, m->n_failed_units, off_failed,
                               jobslen, m->n_jobs);
                else
                        printf("%-*s %s%-*s%s %s%*" PRIu32 "%s %*" PRIu32 "\n",
                               namelen, strna(m->name),
                               on_state, statelen, strna(m->state), off_state,
                               on_failed, failedlen, m->n_failed_units, off_failed,
                               jobslen, m->n_jobs);
        }

        if (!arg_no_legend)
                printf("\n%u machines listed.\n", n);
}

static int list_machines(int argc, char *argv[], void *userdata) {
        struct machine_info *machine_infos = NULL;
        sd_bus *bus;
        int r;

        r = acquire_bus(BUS_MANAGER, &bus);
        if (r < 0)
                return r;

        r = get_machine_list(bus, &machine_infos, strv_skip(argv, 1));
        if (r < 0)
                return r;

        pager_open(arg_no_pager, false);

        qsort_safe(machine_infos, r, sizeof(struct machine_info), compare_machine_info);
        output_machines_list(machine_infos, r);
        free_machines_list(machine_infos, r);

        return 0;
}

static int get_default(int argc, char *argv[], void *userdata) {
        _cleanup_(sd_bus_message_unrefp) sd_bus_message *reply = NULL;
        _cleanup_free_ char *_path = NULL;
        const char *path;
        int r;

        if (install_client_side()) {
                r = unit_file_get_default(arg_scope, arg_root, &_path);
                if (r < 0)
                        return log_error_errno(r, "Failed to get default target: %m");
                path = _path;

                r = 0;
        } else {
                _cleanup_(sd_bus_error_free) sd_bus_error error = SD_BUS_ERROR_NULL;
                sd_bus *bus;

                r = acquire_bus(BUS_MANAGER, &bus);
                if (r < 0)
                        return r;

                r = sd_bus_call_method(
                                bus,
                                "org.freedesktop.systemd1",
                                "/org/freedesktop/systemd1",
                                "org.freedesktop.systemd1.Manager",
                                "GetDefaultTarget",
                                &error,
                                &reply,
                                NULL);
                if (r < 0)
                        return log_error_errno(r, "Failed to get default target: %s", bus_error_message(&error, r));

                r = sd_bus_message_read(reply, "s", &path);
                if (r < 0)
                        return bus_log_parse_error(r);
        }

        if (path)
                printf("%s\n", path);

        return 0;
}

static int set_default(int argc, char *argv[], void *userdata) {
        _cleanup_free_ char *unit = NULL;
        UnitFileChange *changes = NULL;
        unsigned n_changes = 0;
        int r;

        assert(argc >= 2);
        assert(argv);

        r = unit_name_mangle_with_suffix(argv[1], UNIT_NAME_NOGLOB, ".target", &unit);
        if (r < 0)
                return log_error_errno(r, "Failed to mangle unit name: %m");

        if (install_client_side()) {
                r = unit_file_set_default(arg_scope, UNIT_FILE_FORCE, arg_root, unit, &changes, &n_changes);
                unit_file_dump_changes(r, "set default", changes, n_changes, arg_quiet);

                if (r > 0)
                        r = 0;
        } else {
                _cleanup_(sd_bus_error_free) sd_bus_error error = SD_BUS_ERROR_NULL;
                _cleanup_(sd_bus_message_unrefp) sd_bus_message *reply = NULL;
                sd_bus *bus;

                polkit_agent_open_maybe();

                r = acquire_bus(BUS_MANAGER, &bus);
                if (r < 0)
                        return r;

                r = sd_bus_call_method(
                                bus,
                                "org.freedesktop.systemd1",
                                "/org/freedesktop/systemd1",
                                "org.freedesktop.systemd1.Manager",
                                "SetDefaultTarget",
                                &error,
                                &reply,
                                "sb", unit, 1);
                if (r < 0)
                        return log_error_errno(r, "Failed to set default target: %s", bus_error_message(&error, r));

                r = bus_deserialize_and_dump_unit_file_changes(reply, arg_quiet, &changes, &n_changes);
                if (r < 0)
                        goto finish;

                /* Try to reload if enabled */
                if (!arg_no_reload)
                        r = daemon_reload(argc, argv, userdata);
                else
                        r = 0;
        }

finish:
        unit_file_changes_free(changes, n_changes);

        return r;
}

static int output_waiting_jobs(sd_bus *bus, uint32_t id, const char *method, const char *prefix) {
        _cleanup_(sd_bus_error_free) sd_bus_error error = SD_BUS_ERROR_NULL;
        _cleanup_(sd_bus_message_unrefp) sd_bus_message *reply = NULL;
        const char *name, *type, *state, *job_path, *unit_path;
        uint32_t other_id;
        int r;

        assert(bus);

        r = sd_bus_call_method(
                        bus,
                        "org.freedesktop.systemd1",
                        "/org/freedesktop/systemd1",
                        "org.freedesktop.systemd1.Manager",
                        method,
                        &error,
                        &reply,
                        "u", id);
        if (r < 0)
                return log_debug_errno(r, "Failed to get waiting jobs for job %" PRIu32, id);

        r = sd_bus_message_enter_container(reply, 'a', "(usssoo)");
        if (r < 0)
                return bus_log_parse_error(r);

        while ((r = sd_bus_message_read(reply, "(usssoo)", &other_id, &name, &type, &state, &job_path, &unit_path)) > 0)
                printf("%s %u (%s/%s)\n", prefix, other_id, name, type);
        if (r < 0)
                return bus_log_parse_error(r);

        r = sd_bus_message_exit_container(reply);
        if (r < 0)
                return bus_log_parse_error(r);

        return 0;
}

struct job_info {
        uint32_t id;
        const char *name, *type, *state;
};

static void output_jobs_list(sd_bus *bus, const struct job_info* jobs, unsigned n, bool skipped) {
        unsigned id_len, unit_len, type_len, state_len;
        const struct job_info *j;
        const char *on, *off;
        bool shorten = false;

        assert(n == 0 || jobs);

        if (n == 0) {
                if (!arg_no_legend) {
                        on = ansi_highlight_green();
                        off = ansi_normal();

                        printf("%sNo jobs %s.%s\n", on, skipped ? "listed" : "running", off);
                }
                return;
        }

        pager_open(arg_no_pager, false);

        id_len = STRLEN("JOB");
        unit_len = STRLEN("UNIT");
        type_len = STRLEN("TYPE");
        state_len = STRLEN("STATE");

        for (j = jobs; j < jobs + n; j++) {
                uint32_t id = j->id;
                assert(j->name && j->type && j->state);

                id_len = MAX(id_len, DECIMAL_STR_WIDTH(id));
                unit_len = MAX(unit_len, strlen(j->name));
                type_len = MAX(type_len, strlen(j->type));
                state_len = MAX(state_len, strlen(j->state));
        }

        if (!arg_full && id_len + 1 + unit_len + type_len + 1 + state_len > columns()) {
                unit_len = MAX(33u, columns() - id_len - type_len - state_len - 3);
                shorten = true;
        }

        if (!arg_no_legend)
                printf("%*s %-*s %-*s %-*s\n",
                       id_len, "JOB",
                       unit_len, "UNIT",
                       type_len, "TYPE",
                       state_len, "STATE");

        for (j = jobs; j < jobs + n; j++) {
                _cleanup_free_ char *e = NULL;

                if (streq(j->state, "running")) {
                        on = ansi_highlight();
                        off = ansi_normal();
                } else
                        on = off = "";

                e = shorten ? ellipsize(j->name, unit_len, 33) : NULL;
                printf("%*u %s%-*s%s %-*s %s%-*s%s\n",
                       id_len, j->id,
                       on, unit_len, e ? e : j->name, off,
                       type_len, j->type,
                       on, state_len, j->state, off);

                if (arg_jobs_after)
                        output_waiting_jobs(bus, j->id, "GetJobAfter", "\twaiting for job");
                if (arg_jobs_before)
                        output_waiting_jobs(bus, j->id, "GetJobBefore", "\tblocking job");
        }

        if (!arg_no_legend) {
                on = ansi_highlight();
                off = ansi_normal();

                printf("\n%s%u jobs listed%s.\n", on, n, off);
        }
}

static bool output_show_job(struct job_info *job, char **patterns) {
        return strv_fnmatch_or_empty(patterns, job->name, FNM_NOESCAPE);
}

static int list_jobs(int argc, char *argv[], void *userdata) {
        _cleanup_(sd_bus_error_free) sd_bus_error error = SD_BUS_ERROR_NULL;
        _cleanup_(sd_bus_message_unrefp) sd_bus_message *reply = NULL;
        const char *name, *type, *state, *job_path, *unit_path;
        _cleanup_free_ struct job_info *jobs = NULL;
        size_t size = 0;
        unsigned c = 0;
        sd_bus *bus;
        uint32_t id;
        int r;
        bool skipped = false;

        r = acquire_bus(BUS_MANAGER, &bus);
        if (r < 0)
                return r;

        r = sd_bus_call_method(
                        bus,
                        "org.freedesktop.systemd1",
                        "/org/freedesktop/systemd1",
                        "org.freedesktop.systemd1.Manager",
                        "ListJobs",
                        &error,
                        &reply,
                        NULL);
        if (r < 0)
                return log_error_errno(r, "Failed to list jobs: %s", bus_error_message(&error, r));

        r = sd_bus_message_enter_container(reply, 'a', "(usssoo)");
        if (r < 0)
                return bus_log_parse_error(r);

        while ((r = sd_bus_message_read(reply, "(usssoo)", &id, &name, &type, &state, &job_path, &unit_path)) > 0) {
                struct job_info job = { id, name, type, state };

                if (!output_show_job(&job, strv_skip(argv, 1))) {
                        skipped = true;
                        continue;
                }

                if (!GREEDY_REALLOC(jobs, size, c + 1))
                        return log_oom();

                jobs[c++] = job;
        }
        if (r < 0)
                return bus_log_parse_error(r);

        r = sd_bus_message_exit_container(reply);
        if (r < 0)
                return bus_log_parse_error(r);

        pager_open(arg_no_pager, false);

        output_jobs_list(bus, jobs, c, skipped);
        return 0;
}

static int cancel_job(int argc, char *argv[], void *userdata) {
        sd_bus *bus;
        char **name;
        int r = 0;

        if (argc <= 1)
                return trivial_method(argc, argv, userdata);

        r = acquire_bus(BUS_MANAGER, &bus);
        if (r < 0)
                return r;

        polkit_agent_open_maybe();

        STRV_FOREACH(name, strv_skip(argv, 1)) {
                _cleanup_(sd_bus_error_free) sd_bus_error error = SD_BUS_ERROR_NULL;
                uint32_t id;
                int q;

                q = safe_atou32(*name, &id);
                if (q < 0)
                        return log_error_errno(q, "Failed to parse job id \"%s\": %m", *name);

                q = sd_bus_call_method(
                                bus,
                                "org.freedesktop.systemd1",
                                "/org/freedesktop/systemd1",
                                "org.freedesktop.systemd1.Manager",
                                "CancelJob",
                                &error,
                                NULL,
                                "u", id);
                if (q < 0) {
                        log_error_errno(q, "Failed to cancel job %"PRIu32": %s", id, bus_error_message(&error, q));
                        if (r == 0)
                                r = q;
                }
        }

        return r;
}

static int need_daemon_reload(sd_bus *bus, const char *unit) {
        _cleanup_(sd_bus_message_unrefp) sd_bus_message *reply = NULL;
        const char *path;
        int b, r;

        /* We ignore all errors here, since this is used to show a
         * warning only */

        /* We don't use unit_dbus_path_from_name() directly since we
         * don't want to load the unit if it isn't loaded. */

        r = sd_bus_call_method(
                        bus,
                        "org.freedesktop.systemd1",
                        "/org/freedesktop/systemd1",
                        "org.freedesktop.systemd1.Manager",
                        "GetUnit",
                        NULL,
                        &reply,
                        "s", unit);
        if (r < 0)
                return r;

        r = sd_bus_message_read(reply, "o", &path);
        if (r < 0)
                return r;

        r = sd_bus_get_property_trivial(
                        bus,
                        "org.freedesktop.systemd1",
                        path,
                        "org.freedesktop.systemd1.Unit",
                        "NeedDaemonReload",
                        NULL,
                        'b', &b);
        if (r < 0)
                return r;

        return b;
}

static void warn_unit_file_changed(const char *name) {
        assert(name);

        log_warning("%sWarning:%s The unit file, source configuration file or drop-ins of %s changed on disk. Run 'systemctl%s daemon-reload' to reload units.",
                    ansi_highlight_red(),
                    ansi_normal(),
                    name,
                    arg_scope == UNIT_FILE_SYSTEM ? "" : " --user");
}

static int unit_file_find_path(LookupPaths *lp, const char *unit_name, char **unit_path) {
        char **p;

        assert(lp);
        assert(unit_name);

        STRV_FOREACH(p, lp->search_path) {
                _cleanup_free_ char *path = NULL, *lpath = NULL;
                int r;

                path = path_join(NULL, *p, unit_name);
                if (!path)
                        return log_oom();

                r = chase_symlinks(path, arg_root, 0, &lpath);
                if (r == -ENOENT)
                        continue;
                if (r == -ENOMEM)
                        return log_oom();
                if (r < 0)
                        return log_error_errno(r, "Failed to access path '%s': %m", path);

                if (unit_path) {
                        *unit_path = lpath;
                        lpath = NULL;
                }
                return 1;
        }

        return 0;
}

static int unit_find_template_path(
                const char *unit_name,
                LookupPaths *lp,
                char **fragment_path,
                char **template) {

        _cleanup_free_ char *_template = NULL;
        int r;

        /* Returns 1 if a fragment was found, 0 if not found, negative on error. */

        r = unit_file_find_path(lp, unit_name, fragment_path);
        if (r != 0)
                return r; /* error or found a real unit */

        r = unit_name_template(unit_name, &_template);
        if (r == -EINVAL)
                return 0; /* not a template, does not exist */
        if (r < 0)
                return log_error_errno(r, "Failed to determine template name: %m");

        r = unit_file_find_path(lp, _template, fragment_path);
        if (r < 0)
                return r;

        if (template) {
                *template = _template;
                _template = NULL;
        }
        return r;
}

static int unit_find_paths(
                sd_bus *bus,
                const char *unit_name,
                LookupPaths *lp,
                char **fragment_path,
                char ***dropin_paths) {

        _cleanup_free_ char *path = NULL;
        _cleanup_strv_free_ char **dropins = NULL;
        int r;

        /**
         * Finds where the unit is defined on disk. Returns 0 if the unit
         * is not found. Returns 1 if it is found, and sets
         * - the path to the unit in *path, if it exists on disk,
         * - and a strv of existing drop-ins in *dropins,
         *   if the arg is not NULL and any dropins were found.
         */

        assert(unit_name);
        assert(fragment_path);
        assert(lp);

        if (!install_client_side() && !unit_name_is_valid(unit_name, UNIT_NAME_TEMPLATE)) {
                _cleanup_(sd_bus_error_free) sd_bus_error error = SD_BUS_ERROR_NULL;
                _cleanup_free_ char *unit = NULL;

                unit = unit_dbus_path_from_name(unit_name);
                if (!unit)
                        return log_oom();

                r = sd_bus_get_property_string(
                                bus,
                                "org.freedesktop.systemd1",
                                unit,
                                "org.freedesktop.systemd1.Unit",
                                "FragmentPath",
                                &error,
                                &path);
                if (r < 0)
                        return log_error_errno(r, "Failed to get FragmentPath: %s", bus_error_message(&error, r));

                if (dropin_paths) {
                        r = sd_bus_get_property_strv(
                                        bus,
                                        "org.freedesktop.systemd1",
                                        unit,
                                        "org.freedesktop.systemd1.Unit",
                                        "DropInPaths",
                                        &error,
                                        &dropins);
                        if (r < 0)
                                return log_error_errno(r, "Failed to get DropInPaths: %s", bus_error_message(&error, r));
                }
        } else {
                _cleanup_set_free_ Set *names = NULL;
                _cleanup_free_ char *template = NULL;

                names = set_new(NULL);
                if (!names)
                        return log_oom();

                r = unit_find_template_path(unit_name, lp, &path, &template);
                if (r < 0)
                        return r;

                if (r > 0)
                        /* We found the unit file. If we followed symlinks, this name might be
                         * different then the unit_name with started with. Look for dropins matching
                         * that "final" name. */
                        r = set_put(names, basename(path));
                else if (!template)
                        /* No unit file, let's look for dropins matching the original name.
                         * systemd has fairly complicated rules (based on unit type and provenience),
                         * which units are allowed not to have the main unit file. We err on the
                         * side of including too many files, and always try to load dropins. */
                        r = set_put(names, unit_name);
                else
                        /* The cases where we allow a unit to exist without the main file are
                         * never valid for templates. Don't try to load dropins in this case. */
                        goto not_found;

                if (r < 0)
                        return log_error_errno(r, "Failed to add unit name: %m");

                if (dropin_paths) {
                        r = unit_file_find_dropin_conf_paths(arg_root, lp->search_path,
                                                             NULL, names, &dropins);
                        if (r < 0)
                                return r;
                }
        }

        r = 0;

        if (!isempty(path)) {
                *fragment_path = path;
                path = NULL;
                r = 1;
        }

        if (dropin_paths && !strv_isempty(dropins)) {
                *dropin_paths = dropins;
                dropins = NULL;
                r = 1;
        }
 not_found:
        if (r == 0 && !arg_force)
                log_error("No files found for %s.", unit_name);

        return r;
}

static int get_state_one_unit(sd_bus *bus, const char *name, UnitActiveState *active_state) {
        _cleanup_(sd_bus_error_free) sd_bus_error error = SD_BUS_ERROR_NULL;
        _cleanup_free_ char *buf = NULL, *path = NULL;
        UnitActiveState state;
        int r;

        assert(name);
        assert(active_state);

        path = unit_dbus_path_from_name(name);
        if (!path)
                return log_oom();

        r = sd_bus_get_property_string(
                        bus,
                        "org.freedesktop.systemd1",
                        path,
                        "org.freedesktop.systemd1.Unit",
                        "ActiveState",
                        &error,
                        &buf);
        if (r < 0)
                return log_error_errno(r, "Failed to retrieve unit state: %s", bus_error_message(&error, r));

        state = unit_active_state_from_string(buf);
        if (state == _UNIT_ACTIVE_STATE_INVALID) {
                log_error("Invalid unit state '%s' for: %s", buf, name);
                return -EINVAL;
        }

        *active_state = state;
        return 0;
}

static int check_triggering_units(
                sd_bus *bus,
                const char *name) {

        _cleanup_(sd_bus_error_free) sd_bus_error error = SD_BUS_ERROR_NULL;
        _cleanup_free_ char *path = NULL, *n = NULL, *load_state = NULL;
        _cleanup_strv_free_ char **triggered_by = NULL;
        bool print_warning_label = true;
        UnitActiveState active_state;
        char **i;
        int r;

        r = unit_name_mangle(name, UNIT_NAME_NOGLOB, &n);
        if (r < 0)
                return log_error_errno(r, "Failed to mangle unit name: %m");

        path = unit_dbus_path_from_name(n);
        if (!path)
                return log_oom();

        r = sd_bus_get_property_string(
                        bus,
                        "org.freedesktop.systemd1",
                        path,
                        "org.freedesktop.systemd1.Unit",
                        "LoadState",
                        &error,
                        &load_state);
        if (r < 0)
                return log_error_errno(r, "Failed to get load state of %s: %s", n, bus_error_message(&error, r));

        if (streq(load_state, "masked"))
                return 0;

        r = sd_bus_get_property_strv(
                        bus,
                        "org.freedesktop.systemd1",
                        path,
                        "org.freedesktop.systemd1.Unit",
                        "TriggeredBy",
                        &error,
                        &triggered_by);
        if (r < 0)
                return log_error_errno(r, "Failed to get triggered by array of %s: %s", n, bus_error_message(&error, r));

        STRV_FOREACH(i, triggered_by) {
                r = get_state_one_unit(bus, *i, &active_state);
                if (r < 0)
                        return r;

                if (!IN_SET(active_state, UNIT_ACTIVE, UNIT_RELOADING))
                        continue;

                if (print_warning_label) {
                        log_warning("Warning: Stopping %s, but it can still be activated by:", n);
                        print_warning_label = false;
                }

                log_warning("  %s", *i);
        }

        return 0;
}

static const struct {
        const char *verb;
        const char *method;
} unit_actions[] = {
        { "start",                 "StartUnit" },
        { "stop",                  "StopUnit" },
        { "condstop",              "StopUnit" },
        { "reload",                "ReloadUnit" },
        { "restart",               "RestartUnit" },
        { "try-restart",           "TryRestartUnit" },
        { "condrestart",           "TryRestartUnit" },
        { "reload-or-restart",     "ReloadOrRestartUnit" },
        { "try-reload-or-restart", "ReloadOrTryRestartUnit" },
        { "reload-or-try-restart", "ReloadOrTryRestartUnit" },
        { "condreload",            "ReloadOrTryRestartUnit" },
        { "force-reload",          "ReloadOrTryRestartUnit" }
};

static const char *verb_to_method(const char *verb) {
       uint i;

       for (i = 0; i < ELEMENTSOF(unit_actions); i++)
                if (streq_ptr(unit_actions[i].verb, verb))
                        return unit_actions[i].method;

       return "StartUnit";
}

static const char *method_to_verb(const char *method) {
       uint i;

       for (i = 0; i < ELEMENTSOF(unit_actions); i++)
                if (streq_ptr(unit_actions[i].method, method))
                        return unit_actions[i].verb;

       return "n/a";
}

typedef struct {
        sd_bus_slot *match;
        sd_event *event;
        Set *unit_paths;
        bool any_failed;
} WaitContext;

static void wait_context_free(WaitContext *c) {
        c->match = sd_bus_slot_unref(c->match);
        c->event = sd_event_unref(c->event);
        c->unit_paths = set_free_free(c->unit_paths);
}

static int on_properties_changed(sd_bus_message *m, void *userdata, sd_bus_error *error) {
        WaitContext *c = userdata;
        const char *path;
        int r;

        path = sd_bus_message_get_path(m);
        if (!set_contains(c->unit_paths, path))
                return 0;

        /* Check if ActiveState changed to inactive/failed */
        /* (s interface, a{sv} changed_properties, as invalidated_properties) */
        r = sd_bus_message_skip(m, "s");
        if (r < 0)
                return bus_log_parse_error(r);

        r = sd_bus_message_enter_container(m, SD_BUS_TYPE_ARRAY, "{sv}");
        if (r < 0)
                return bus_log_parse_error(r);

        while ((r = sd_bus_message_enter_container(m, SD_BUS_TYPE_DICT_ENTRY, "sv")) > 0) {
                const char *s;

                r = sd_bus_message_read(m, "s", &s);
                if (r < 0)
                        return bus_log_parse_error(r);

                if (streq(s, "ActiveState")) {
                        bool is_failed;

                        r = sd_bus_message_enter_container(m, SD_BUS_TYPE_VARIANT, "s");
                        if (r < 0)
                                return bus_log_parse_error(r);

                        r = sd_bus_message_read(m, "s", &s);
                        if (r < 0)
                                return bus_log_parse_error(r);

                        is_failed = streq(s, "failed");
                        if (streq(s, "inactive") || is_failed) {
                                log_debug("%s became %s, dropping from --wait tracking", path, s);
                                free(set_remove(c->unit_paths, path));
                                c->any_failed = c->any_failed || is_failed;
                        } else
                                log_debug("ActiveState on %s changed to %s", path, s);

                        break; /* no need to dissect the rest of the message */
                } else {
                        /* other property */
                        r = sd_bus_message_skip(m, "v");
                        if (r < 0)
                                return bus_log_parse_error(r);
                }
                r = sd_bus_message_exit_container(m);
                if (r < 0)
                        return bus_log_parse_error(r);
        }
        if (r < 0)
                return bus_log_parse_error(r);

        if (set_isempty(c->unit_paths))
                sd_event_exit(c->event, EXIT_SUCCESS);

        return 0;
}

static int start_unit_one(
                sd_bus *bus,
                const char *method,
                const char *name,
                const char *mode,
                sd_bus_error *error,
                BusWaitForJobs *w,
                WaitContext *wait_context) {

        _cleanup_(sd_bus_message_unrefp) sd_bus_message *reply = NULL;
        const char *path;
        int r;

        assert(method);
        assert(name);
        assert(mode);
        assert(error);

        if (wait_context) {
                _cleanup_free_ char *unit_path = NULL;

                log_debug("Watching for property changes of %s", name);
                r = sd_bus_call_method(
                                bus,
                                "org.freedesktop.systemd1",
                                "/org/freedesktop/systemd1",
                                "org.freedesktop.systemd1.Manager",
                                "RefUnit",
                                error,
                                NULL,
                                "s", name);
                if (r < 0)
                        return log_error_errno(r, "Failed to RefUnit %s: %s", name, bus_error_message(error, r));

                unit_path = unit_dbus_path_from_name(name);
                if (!unit_path)
                        return log_oom();

                r = set_put_strdup(wait_context->unit_paths, unit_path);
                if (r < 0)
                        return log_error_errno(r, "Failed to add unit path %s to set: %m", unit_path);

                r = sd_bus_match_signal_async(bus,
                                              &wait_context->match,
                                              NULL,
                                              unit_path,
                                              "org.freedesktop.DBus.Properties",
                                              "PropertiesChanged",
                                              on_properties_changed, NULL, wait_context);
                if (r < 0)
                        return log_error_errno(r, "Failed to request match for PropertiesChanged signal: %m");
        }

        log_debug("%s manager for %s on %s, %s",
                  arg_dry_run ? "Would call" : "Calling",
                  method, name, mode);
        if (arg_dry_run)
                return 0;

        r = sd_bus_call_method(
                        bus,
                        "org.freedesktop.systemd1",
                        "/org/freedesktop/systemd1",
                        "org.freedesktop.systemd1.Manager",
                        method,
                        error,
                        &reply,
                        "ss", name, mode);
        if (r < 0) {
                const char *verb;

                /* There's always a fallback possible for legacy actions. */
                if (arg_action != ACTION_SYSTEMCTL)
                        return r;

                verb = method_to_verb(method);

                log_error("Failed to %s %s: %s", verb, name, bus_error_message(error, r));

                if (!sd_bus_error_has_name(error, BUS_ERROR_NO_SUCH_UNIT) &&
                    !sd_bus_error_has_name(error, BUS_ERROR_UNIT_MASKED) &&
                    !sd_bus_error_has_name(error, BUS_ERROR_JOB_TYPE_NOT_APPLICABLE))
                        log_error("See %s logs and 'systemctl%s status%s %s' for details.",
                                   arg_scope == UNIT_FILE_SYSTEM ? "system" : "user",
                                   arg_scope == UNIT_FILE_SYSTEM ? "" : " --user",
                                   name[0] == '-' ? " --" : "",
                                   name);

                return r;
        }

        r = sd_bus_message_read(reply, "o", &path);
        if (r < 0)
                return bus_log_parse_error(r);

        if (need_daemon_reload(bus, name) > 0)
                warn_unit_file_changed(name);

        if (w) {
                log_debug("Adding %s to the set", path);
                r = bus_wait_for_jobs_add(w, path);
                if (r < 0)
                        return log_oom();
        }

        return 0;
}

static int expand_names(sd_bus *bus, char **names, const char* suffix, char ***ret) {
        _cleanup_strv_free_ char **mangled = NULL, **globs = NULL;
        char **name;
        int r, i;

        assert(bus);
        assert(ret);

        STRV_FOREACH(name, names) {
                char *t;

                if (suffix)
                        r = unit_name_mangle_with_suffix(*name, UNIT_NAME_GLOB, suffix, &t);
                else
                        r = unit_name_mangle(*name, UNIT_NAME_GLOB, &t);
                if (r < 0)
                        return log_error_errno(r, "Failed to mangle name: %m");

                if (string_is_glob(t))
                        r = strv_consume(&globs, t);
                else
                        r = strv_consume(&mangled, t);
                if (r < 0)
                        return log_oom();
        }

        /* Query the manager only if any of the names are a glob, since
         * this is fairly expensive */
        if (!strv_isempty(globs)) {
                _cleanup_(sd_bus_message_unrefp) sd_bus_message *reply = NULL;
                _cleanup_free_ UnitInfo *unit_infos = NULL;
                size_t allocated, n;

                r = get_unit_list(bus, NULL, globs, &unit_infos, 0, &reply);
                if (r < 0)
                        return r;

                n = strv_length(mangled);
                allocated = n + 1;

                for (i = 0; i < r; i++) {
                        if (!GREEDY_REALLOC(mangled, allocated, n+2))
                                return log_oom();

                        mangled[n] = strdup(unit_infos[i].id);
                        if (!mangled[n])
                                return log_oom();

                        mangled[++n] = NULL;
                }
        }

        *ret = mangled;
        mangled = NULL; /* do not free */

        return 0;
}

static const struct {
        const char *target;
        const char *verb;
        const char *mode;
} action_table[_ACTION_MAX] = {
        [ACTION_HALT]         = { SPECIAL_HALT_TARGET,         "halt",         "replace-irreversibly" },
        [ACTION_POWEROFF]     = { SPECIAL_POWEROFF_TARGET,     "poweroff",     "replace-irreversibly" },
        [ACTION_REBOOT]       = { SPECIAL_REBOOT_TARGET,       "reboot",       "replace-irreversibly" },
        [ACTION_KEXEC]        = { SPECIAL_KEXEC_TARGET,        "kexec",        "replace-irreversibly" },
        [ACTION_RUNLEVEL2]    = { SPECIAL_MULTI_USER_TARGET,   NULL,           "isolate" },
        [ACTION_RUNLEVEL3]    = { SPECIAL_MULTI_USER_TARGET,   NULL,           "isolate" },
        [ACTION_RUNLEVEL4]    = { SPECIAL_MULTI_USER_TARGET,   NULL,           "isolate" },
        [ACTION_RUNLEVEL5]    = { SPECIAL_GRAPHICAL_TARGET,    NULL,           "isolate" },
        [ACTION_RESCUE]       = { SPECIAL_RESCUE_TARGET,       "rescue",       "isolate" },
        [ACTION_EMERGENCY]    = { SPECIAL_EMERGENCY_TARGET,    "emergency",    "isolate" },
        [ACTION_DEFAULT]      = { SPECIAL_DEFAULT_TARGET,      "default",      "isolate" },
        [ACTION_EXIT]         = { SPECIAL_EXIT_TARGET,         "exit",         "replace-irreversibly" },
        [ACTION_SUSPEND]      = { SPECIAL_SUSPEND_TARGET,      "suspend",      "replace-irreversibly" },
        [ACTION_HIBERNATE]    = { SPECIAL_HIBERNATE_TARGET,    "hibernate",    "replace-irreversibly" },
        [ACTION_HYBRID_SLEEP] = { SPECIAL_HYBRID_SLEEP_TARGET, "hybrid-sleep", "replace-irreversibly" },
};

static enum action verb_to_action(const char *verb) {
        enum action i;

        for (i = 0; i < _ACTION_MAX; i++)
                if (streq_ptr(action_table[i].verb, verb))
                        return i;

        return _ACTION_INVALID;
}

static int start_unit(int argc, char *argv[], void *userdata) {
        _cleanup_(bus_wait_for_jobs_freep) BusWaitForJobs *w = NULL;
        const char *method, *mode, *one_name, *suffix = NULL;
        _cleanup_strv_free_ char **names = NULL;
        sd_bus *bus;
        _cleanup_(wait_context_free) WaitContext wait_context = {};
        char **name;
        int r = 0;

        if (arg_wait && !STR_IN_SET(argv[0], "start", "restart")) {
                log_error("--wait may only be used with the 'start' or 'restart' commands.");
                return -EINVAL;
        }

        /* we cannot do sender tracking on the private bus, so we need the full
         * one for RefUnit to implement --wait */
        r = acquire_bus(arg_wait ? BUS_FULL : BUS_MANAGER, &bus);
        if (r < 0)
                return r;

        ask_password_agent_open_if_enabled();
        polkit_agent_open_maybe();

        if (arg_action == ACTION_SYSTEMCTL) {
                enum action action;

                action = verb_to_action(argv[0]);

                if (action != _ACTION_INVALID) {
                        method = "StartUnit";
                        mode = action_table[action].mode;
                        one_name = action_table[action].target;
                } else {
                        if (streq(argv[0], "isolate")) {
                                method = "StartUnit";
                                mode = "isolate";

                                suffix = ".target";
                        } else {
                                method = verb_to_method(argv[0]);
                                mode = arg_job_mode;
                        }
                        one_name = NULL;
                }
        } else {
                assert(arg_action >= 0 && arg_action < _ACTION_MAX);
                assert(action_table[arg_action].target);
                assert(action_table[arg_action].mode);

                method = "StartUnit";
                mode = action_table[arg_action].mode;
                one_name = action_table[arg_action].target;
        }

        if (one_name)
                names = strv_new(one_name, NULL);
        else {
                r = expand_names(bus, strv_skip(argv, 1), suffix, &names);
                if (r < 0)
                        return log_error_errno(r, "Failed to expand names: %m");
        }

        if (!arg_no_block) {
                r = bus_wait_for_jobs_new(bus, &w);
                if (r < 0)
                        return log_error_errno(r, "Could not watch jobs: %m");
        }

        if (arg_wait) {
                wait_context.unit_paths = set_new(&string_hash_ops);
                if (!wait_context.unit_paths)
                        return log_oom();

                r = sd_bus_call_method_async(
                                bus,
                                NULL,
                                "org.freedesktop.systemd1",
                                "/org/freedesktop/systemd1",
                                "org.freedesktop.systemd1.Manager",
                                "Subscribe",
                                NULL, NULL,
                                NULL);
                if (r < 0)
                        return log_error_errno(r, "Failed to enable subscription: %m");
                r = sd_event_default(&wait_context.event);
                if (r < 0)
                        return log_error_errno(r, "Failed to allocate event loop: %m");
                r = sd_bus_attach_event(bus, wait_context.event, 0);
                if (r < 0)
                        return log_error_errno(r, "Failed to attach bus to event loop: %m");
        }

        STRV_FOREACH(name, names) {
                _cleanup_(sd_bus_error_free) sd_bus_error error = SD_BUS_ERROR_NULL;
                int q;

                q = start_unit_one(bus, method, *name, mode, &error, w, arg_wait ? &wait_context : NULL);
                if (r >= 0 && q < 0)
                        r = translate_bus_error_to_exit_status(q, &error);
        }

        if (!arg_no_block) {
                int q, arg_count = 0;
                const char* extra_args[4] = {};

                if (arg_scope != UNIT_FILE_SYSTEM)
                        extra_args[arg_count++] = "--user";

                assert(IN_SET(arg_transport, BUS_TRANSPORT_LOCAL, BUS_TRANSPORT_REMOTE, BUS_TRANSPORT_MACHINE));
                if (arg_transport == BUS_TRANSPORT_REMOTE) {
                        extra_args[arg_count++] = "-H";
                        extra_args[arg_count++] = arg_host;
                } else if (arg_transport == BUS_TRANSPORT_MACHINE) {
                        extra_args[arg_count++] = "-M";
                        extra_args[arg_count++] = arg_host;
                }

                q = bus_wait_for_jobs(w, arg_quiet, extra_args);
                if (q < 0)
                        return q;

                /* When stopping units, warn if they can still be triggered by
                 * another active unit (socket, path, timer) */
                if (!arg_quiet && streq(method, "StopUnit"))
                        STRV_FOREACH(name, names)
                                check_triggering_units(bus, *name);
        }

        if (r >= 0 && arg_wait) {
                int q;
                q = sd_event_loop(wait_context.event);
                if (q < 0)
                        return log_error_errno(q, "Failed to run event loop: %m");
                if (wait_context.any_failed)
                        r = EXIT_FAILURE;
        }

        return r;
}

#if ENABLE_LOGIND
static int logind_set_wall_message(void) {
        _cleanup_(sd_bus_error_free) sd_bus_error error = SD_BUS_ERROR_NULL;
        sd_bus *bus;
        _cleanup_free_ char *m = NULL;
        int r;

        r = acquire_bus(BUS_FULL, &bus);
        if (r < 0)
                return r;

        m = strv_join(arg_wall, " ");
        if (!m)
                return log_oom();

        r = sd_bus_call_method(
                        bus,
                        "org.freedesktop.login1",
                        "/org/freedesktop/login1",
                        "org.freedesktop.login1.Manager",
                        "SetWallMessage",
                        &error,
                        NULL,
                        "sb",
                        m,
                        !arg_no_wall);

        if (r < 0)
                return log_warning_errno(r, "Failed to set wall message, ignoring: %s", bus_error_message(&error, r));
        return 0;
}
#endif

/* Ask systemd-logind, which might grant access to unprivileged users
 * through PolicyKit */
static int logind_reboot(enum action a) {
#if ENABLE_LOGIND
        _cleanup_(sd_bus_error_free) sd_bus_error error = SD_BUS_ERROR_NULL;
        const char *method, *description;
        sd_bus *bus;
        int r;

        r = acquire_bus(BUS_FULL, &bus);
        if (r < 0)
                return r;

        switch (a) {

        case ACTION_POWEROFF:
                method = "PowerOff";
                description = "power off system";
                break;

        case ACTION_REBOOT:
                method = "Reboot";
                description = "reboot system";
                break;

        case ACTION_HALT:
                method = "Halt";
                description = "halt system";
                break;

        case ACTION_SUSPEND:
                method = "Suspend";
                description = "suspend system";
                break;

        case ACTION_HIBERNATE:
                method = "Hibernate";
                description = "hibernate system";
                break;

        case ACTION_HYBRID_SLEEP:
                method = "HybridSleep";
                description = "put system into hybrid sleep";
                break;

        default:
                return -EINVAL;
        }

        polkit_agent_open_maybe();
        (void) logind_set_wall_message();

        r = sd_bus_call_method(
                        bus,
                        "org.freedesktop.login1",
                        "/org/freedesktop/login1",
                        "org.freedesktop.login1.Manager",
                        method,
                        &error,
                        NULL,
                        "b", arg_ask_password);
        if (r < 0)
                return log_error_errno(r, "Failed to %s via logind: %s", description, bus_error_message(&error, r));

        return 0;
#else
        return -ENOSYS;
#endif
}

static int logind_check_inhibitors(enum action a) {
#if ENABLE_LOGIND
        _cleanup_(sd_bus_message_unrefp) sd_bus_message *reply = NULL;
        _cleanup_strv_free_ char **sessions = NULL;
        const char *what, *who, *why, *mode;
        uint32_t uid, pid;
        sd_bus *bus;
        unsigned c = 0;
        char **s;
        int r;

        if (arg_ignore_inhibitors || arg_force > 0)
                return 0;

        if (arg_when > 0)
                return 0;

        if (geteuid() == 0)
                return 0;

        if (!on_tty())
                return 0;

        if (arg_transport != BUS_TRANSPORT_LOCAL)
                return 0;

        r = acquire_bus(BUS_FULL, &bus);
        if (r < 0)
                return r;

        r = sd_bus_call_method(
                        bus,
                        "org.freedesktop.login1",
                        "/org/freedesktop/login1",
                        "org.freedesktop.login1.Manager",
                        "ListInhibitors",
                        NULL,
                        &reply,
                        NULL);
        if (r < 0)
                /* If logind is not around, then there are no inhibitors... */
                return 0;

        r = sd_bus_message_enter_container(reply, SD_BUS_TYPE_ARRAY, "(ssssuu)");
        if (r < 0)
                return bus_log_parse_error(r);

        while ((r = sd_bus_message_read(reply, "(ssssuu)", &what, &who, &why, &mode, &uid, &pid)) > 0) {
                _cleanup_free_ char *comm = NULL, *user = NULL;
                _cleanup_strv_free_ char **sv = NULL;

                if (!streq(mode, "block"))
                        continue;

                sv = strv_split(what, ":");
                if (!sv)
                        return log_oom();

                if (!pid_is_valid((pid_t) pid)) {
                        log_error("Invalid PID "PID_FMT".", (pid_t) pid);
                        return -ERANGE;
                }

                if (!strv_contains(sv,
                                   IN_SET(a,
                                          ACTION_HALT,
                                          ACTION_POWEROFF,
                                          ACTION_REBOOT,
                                          ACTION_KEXEC) ? "shutdown" : "sleep"))
                        continue;

                get_process_comm(pid, &comm);
                user = uid_to_name(uid);

                log_warning("Operation inhibited by \"%s\" (PID "PID_FMT" \"%s\", user %s), reason is \"%s\".",
                            who, (pid_t) pid, strna(comm), strna(user), why);

                c++;
        }
        if (r < 0)
                return bus_log_parse_error(r);

        r = sd_bus_message_exit_container(reply);
        if (r < 0)
                return bus_log_parse_error(r);

        /* Check for current sessions */
        sd_get_sessions(&sessions);
        STRV_FOREACH(s, sessions) {
                _cleanup_free_ char *type = NULL, *tty = NULL, *seat = NULL, *user = NULL, *service = NULL, *class = NULL;

                if (sd_session_get_uid(*s, &uid) < 0 || uid == getuid())
                        continue;

                if (sd_session_get_class(*s, &class) < 0 || !streq(class, "user"))
                        continue;

                if (sd_session_get_type(*s, &type) < 0 || !STR_IN_SET(type, "x11", "wayland", "tty", "mir"))
                        continue;

                sd_session_get_tty(*s, &tty);
                sd_session_get_seat(*s, &seat);
                sd_session_get_service(*s, &service);
                user = uid_to_name(uid);

                log_warning("User %s is logged in on %s.", strna(user), isempty(tty) ? (isempty(seat) ? strna(service) : seat) : tty);
                c++;
        }

        if (c <= 0)
                return 0;

        log_error("Please retry operation after closing inhibitors and logging out other users.\nAlternatively, ignore inhibitors and users with 'systemctl %s -i'.",
                  action_table[a].verb);

        return -EPERM;
#else
        return 0;
#endif
}

static int logind_prepare_firmware_setup(void) {
#if ENABLE_LOGIND
        _cleanup_(sd_bus_error_free) sd_bus_error error = SD_BUS_ERROR_NULL;
        sd_bus *bus;
        int r;

        r = acquire_bus(BUS_FULL, &bus);
        if (r < 0)
                return r;

        r = sd_bus_call_method(
                        bus,
                        "org.freedesktop.login1",
                        "/org/freedesktop/login1",
                        "org.freedesktop.login1.Manager",
                        "SetRebootToFirmwareSetup",
                        &error,
                        NULL,
                        "b", true);
        if (r < 0)
                return log_error_errno(r, "Cannot indicate to EFI to boot into setup mode: %s", bus_error_message(&error, r));

        return 0;
#else
        log_error("Cannot remotely indicate to EFI to boot into setup mode.");
        return -ENOSYS;
#endif
}

static int prepare_firmware_setup(void) {
        int r;

        if (!arg_firmware_setup)
                return 0;

        if (arg_transport == BUS_TRANSPORT_LOCAL) {

                r = efi_set_reboot_to_firmware(true);
                if (r < 0)
                        log_debug_errno(r, "Cannot indicate to EFI to boot into setup mode, will retry via logind: %m");
                else
                        return r;
        }

        return logind_prepare_firmware_setup();
}

static int load_kexec_kernel(void) {
        _cleanup_(boot_config_free) BootConfig config = {};
        _cleanup_free_ char *where = NULL, *kernel = NULL, *initrd = NULL, *options = NULL;
        const BootEntry *e;
        pid_t pid;
        int r;

        if (kexec_loaded()) {
                log_debug("Kexec kernel already loaded.");
                return 0;
        }

        r = find_esp_and_warn(arg_esp_path, false, &where, NULL, NULL, NULL, NULL);
        if (r == -ENOKEY) /* find_esp_and_warn() doesn't warn about this case */
                return log_error_errno(r, "Cannot find the ESP partition mount point.");
        if (r < 0) /* But it logs about all these cases, hence don't log here again */
                return r;

        r = boot_entries_load_config(where, &config);
        if (r < 0)
                return log_error_errno(r, "Failed to load bootspec config from \"%s/loader\": %m", where);

        if (config.default_entry < 0) {
                log_error("No entry suitable as default, refusing to guess.");
                return -ENOENT;
        }
        e = &config.entries[config.default_entry];

        if (strv_length(e->initrd) > 1) {
                log_error("Boot entry specifies multiple initrds, which is not supported currently.");
                return -EINVAL;
        }

        kernel = path_join(NULL, where, e->kernel);
        if (!strv_isempty(e->initrd))
                initrd = path_join(NULL, where, *e->initrd);
        options = strv_join(e->options, " ");
        if (!options)
                return log_oom();

        log_debug("%s kexec kernel %s initrd %s options \"%s\".",
                  arg_dry_run ? "Would load" : "loading",
                  kernel, initrd, options);
        if (arg_dry_run)
                return 0;

        r = safe_fork("(kexec)", FORK_RESET_SIGNALS|FORK_DEATHSIG|FORK_LOG, &pid);
        if (r < 0)
                return r;
        if (r == 0) {

                const char* const args[] = {
                        KEXEC,
                        "--load", kernel,
                        "--append", options,
                        initrd ? "--initrd" : NULL, initrd,
                        NULL };

                /* Child */
                execv(args[0], (char * const *) args);
                _exit(EXIT_FAILURE);
        }

        return wait_for_terminate_and_check("kexec", pid, WAIT_LOG);
}

static int set_exit_code(uint8_t code) {
        _cleanup_(sd_bus_error_free) sd_bus_error error = SD_BUS_ERROR_NULL;
        sd_bus *bus;
        int r;

        r = acquire_bus(BUS_MANAGER, &bus);
        if (r < 0)
                return r;

        r = sd_bus_call_method(
                        bus,
                        "org.freedesktop.systemd1",
                        "/org/freedesktop/systemd1",
                        "org.freedesktop.systemd1.Manager",
                        "SetExitCode",
                        &error,
                        NULL,
                        "y", code);
        if (r < 0)
                return log_error_errno(r, "Failed to set exit code: %s", bus_error_message(&error, r));

        return 0;
}

static int start_special(int argc, char *argv[], void *userdata) {
        enum action a;
        int r;
        bool termination_action; /* an action that terminates the manager,
                                  * can be performed also by signal. */

        assert(argv);

        a = verb_to_action(argv[0]);

        r = logind_check_inhibitors(a);
        if (r < 0)
                return r;

        if (arg_force >= 2) {
                r = must_be_root();
                if (r < 0)
                        return r;
        }

        r = prepare_firmware_setup();
        if (r < 0)
                return r;

        if (a == ACTION_REBOOT && argc > 1) {
                r = update_reboot_parameter_and_warn(argv[1]);
                if (r < 0)
                        return r;

        } else if (a == ACTION_KEXEC) {
                r = load_kexec_kernel();
                if (r < 0)
                        return r;

        } else if (a == ACTION_EXIT && argc > 1) {
                uint8_t code;

                /* If the exit code is not given on the command line,
                 * don't reset it to zero: just keep it as it might
                 * have been set previously. */

                r = safe_atou8(argv[1], &code);
                if (r < 0)
                        return log_error_errno(r, "Invalid exit code.");

                r = set_exit_code(code);
                if (r < 0)
                        return r;
        }

        termination_action = IN_SET(a,
                                    ACTION_HALT,
                                    ACTION_POWEROFF,
                                    ACTION_REBOOT);
        if (termination_action && arg_force >= 2)
                return halt_now(a);

        if (arg_force >= 1 &&
            (termination_action || IN_SET(a, ACTION_KEXEC, ACTION_EXIT)))
                r = trivial_method(argc, argv, userdata);
        else {
                /* First try logind, to allow authentication with polkit */
                if (IN_SET(a,
                           ACTION_POWEROFF,
                           ACTION_REBOOT,
                           ACTION_HALT,
                           ACTION_SUSPEND,
                           ACTION_HIBERNATE,
                           ACTION_HYBRID_SLEEP)) {

                        r = logind_reboot(a);
                        if (r >= 0)
                                return r;
                        if (IN_SET(r, -EOPNOTSUPP, -EINPROGRESS))
                                /* requested operation is not supported or already in progress */
                                return r;

                        /* On all other errors, try low-level operation. In order to minimize the difference between
                         * operation with and without logind, we explicitly enable non-blocking mode for this, as
                         * logind's shutdown operations are always non-blocking. */

                        arg_no_block = true;

                } else if (IN_SET(a, ACTION_EXIT, ACTION_KEXEC))
                        /* Since exit/kexec are so close in behaviour to power-off/reboot, let's also make them
                         * asynchronous, in order to not confuse the user needlessly with unexpected behaviour. */
                        arg_no_block = true;

                r = start_unit(argc, argv, userdata);
        }

        if (termination_action && arg_force < 2 &&
            IN_SET(r, -ENOENT, -ETIMEDOUT))
                log_notice("It is possible to perform action directly, see discussion of --force --force in man:systemctl(1).");

        return r;
}

static int start_system_special(int argc, char *argv[], void *userdata) {
        /* Like start_special above, but raises an error when running in user mode */

        if (arg_scope != UNIT_FILE_SYSTEM) {
                log_error("Bad action for %s mode.",
                          arg_scope == UNIT_FILE_GLOBAL ? "--global" : "--user");
                return -EINVAL;
        }

        return start_special(argc, argv, userdata);
}

static int check_unit_generic(int code, const UnitActiveState good_states[], int nb_states, char **args) {
        _cleanup_strv_free_ char **names = NULL;
        UnitActiveState active_state;
        sd_bus *bus;
        char **name;
        int r, i;
        bool found = false;

        r = acquire_bus(BUS_MANAGER, &bus);
        if (r < 0)
                return r;

        r = expand_names(bus, args, NULL, &names);
        if (r < 0)
                return log_error_errno(r, "Failed to expand names: %m");

        STRV_FOREACH(name, names) {
                r = get_state_one_unit(bus, *name, &active_state);
                if (r < 0)
                        return r;

                if (!arg_quiet)
                        puts(unit_active_state_to_string(active_state));

                for (i = 0; i < nb_states; ++i)
                        if (good_states[i] == active_state)
                                found = true;
        }

        /* use the given return code for the case that we won't find
         * any unit which matches the list */
        return found ? 0 : code;
}

static int check_unit_active(int argc, char *argv[], void *userdata) {
        const UnitActiveState states[] = { UNIT_ACTIVE, UNIT_RELOADING };
        /* According to LSB: 3, "program is not running" */
        return check_unit_generic(EXIT_PROGRAM_NOT_RUNNING, states, ELEMENTSOF(states), strv_skip(argv, 1));
}

static int check_unit_failed(int argc, char *argv[], void *userdata) {
        const UnitActiveState states[] = { UNIT_FAILED };
        return check_unit_generic(EXIT_PROGRAM_DEAD_AND_PID_EXISTS, states, ELEMENTSOF(states), strv_skip(argv, 1));
}

static int kill_unit(int argc, char *argv[], void *userdata) {
        _cleanup_strv_free_ char **names = NULL;
        char *kill_who = NULL, **name;
        sd_bus *bus;
        int r, q;

        r = acquire_bus(BUS_MANAGER, &bus);
        if (r < 0)
                return r;

        polkit_agent_open_maybe();

        if (!arg_kill_who)
                arg_kill_who = "all";

        /* --fail was specified */
        if (streq(arg_job_mode, "fail"))
                kill_who = strjoina(arg_kill_who, "-fail");

        r = expand_names(bus, strv_skip(argv, 1), NULL, &names);
        if (r < 0)
                return log_error_errno(r, "Failed to expand names: %m");

        STRV_FOREACH(name, names) {
                _cleanup_(sd_bus_error_free) sd_bus_error error = SD_BUS_ERROR_NULL;

                q = sd_bus_call_method(
                                bus,
                                "org.freedesktop.systemd1",
                                "/org/freedesktop/systemd1",
                                "org.freedesktop.systemd1.Manager",
                                "KillUnit",
                                &error,
                                NULL,
                                "ssi", *name, kill_who ? kill_who : arg_kill_who, arg_signal);
                if (q < 0) {
                        log_error_errno(q, "Failed to kill unit %s: %s", *name, bus_error_message(&error, q));
                        if (r == 0)
                                r = q;
                }
        }

        return r;
}

typedef struct ExecStatusInfo {
        char *name;

        char *path;
        char **argv;

        bool ignore;

        usec_t start_timestamp;
        usec_t exit_timestamp;
        pid_t pid;
        int code;
        int status;

        LIST_FIELDS(struct ExecStatusInfo, exec);
} ExecStatusInfo;

static void exec_status_info_free(ExecStatusInfo *i) {
        assert(i);

        free(i->name);
        free(i->path);
        strv_free(i->argv);
        free(i);
}

static int exec_status_info_deserialize(sd_bus_message *m, ExecStatusInfo *i) {
        uint64_t start_timestamp, exit_timestamp, start_timestamp_monotonic, exit_timestamp_monotonic;
        const char *path;
        uint32_t pid;
        int32_t code, status;
        int ignore, r;

        assert(m);
        assert(i);

        r = sd_bus_message_enter_container(m, SD_BUS_TYPE_STRUCT, "sasbttttuii");
        if (r < 0)
                return bus_log_parse_error(r);
        else if (r == 0)
                return 0;

        r = sd_bus_message_read(m, "s", &path);
        if (r < 0)
                return bus_log_parse_error(r);

        i->path = strdup(path);
        if (!i->path)
                return log_oom();

        r = sd_bus_message_read_strv(m, &i->argv);
        if (r < 0)
                return bus_log_parse_error(r);

        r = sd_bus_message_read(m,
                                "bttttuii",
                                &ignore,
                                &start_timestamp, &start_timestamp_monotonic,
                                &exit_timestamp, &exit_timestamp_monotonic,
                                &pid,
                                &code, &status);
        if (r < 0)
                return bus_log_parse_error(r);

        i->ignore = ignore;
        i->start_timestamp = (usec_t) start_timestamp;
        i->exit_timestamp = (usec_t) exit_timestamp;
        i->pid = (pid_t) pid;
        i->code = code;
        i->status = status;

        r = sd_bus_message_exit_container(m);
        if (r < 0)
                return bus_log_parse_error(r);

        return 1;
}

typedef struct UnitCondition {
        char *name;
        char *param;
        bool trigger;
        bool negate;
        int tristate;

        LIST_FIELDS(struct UnitCondition, conditions);
} UnitCondition;

static void unit_condition_free(UnitCondition *c) {
        if (!c)
                return;

        free(c->name);
        free(c->param);
        free(c);
}

DEFINE_TRIVIAL_CLEANUP_FUNC(UnitCondition*, unit_condition_free);

typedef struct UnitStatusInfo {
        const char *id;
        const char *load_state;
        const char *active_state;
        const char *sub_state;
        const char *unit_file_state;
        const char *unit_file_preset;

        const char *description;
        const char *following;

        char **documentation;

        const char *fragment_path;
        const char *source_path;
        const char *control_group;

        char **dropin_paths;

        const char *load_error;
        const char *result;

        usec_t inactive_exit_timestamp;
        usec_t inactive_exit_timestamp_monotonic;
        usec_t active_enter_timestamp;
        usec_t active_exit_timestamp;
        usec_t inactive_enter_timestamp;

        bool need_daemon_reload;
        bool transient;

        /* Service */
        pid_t main_pid;
        pid_t control_pid;
        const char *status_text;
        const char *pid_file;
        bool running:1;
        int status_errno;

        usec_t start_timestamp;
        usec_t exit_timestamp;

        int exit_code, exit_status;

        usec_t condition_timestamp;
        bool condition_result;
        LIST_HEAD(UnitCondition, conditions);

        usec_t assert_timestamp;
        bool assert_result;
        bool failed_assert_trigger;
        bool failed_assert_negate;
        const char *failed_assert;
        const char *failed_assert_parameter;
        usec_t next_elapse_real;
        usec_t next_elapse_monotonic;

        /* Socket */
        unsigned n_accepted;
        unsigned n_connections;
        bool accept;

        /* Pairs of type, path */
        char **listen;

        /* Device */
        const char *sysfs_path;

        /* Mount, Automount */
        const char *where;

        /* Swap */
        const char *what;

        /* CGroup */
        uint64_t memory_current;
        uint64_t memory_low;
        uint64_t memory_high;
        uint64_t memory_max;
        uint64_t memory_swap_max;
        uint64_t memory_limit;
        uint64_t cpu_usage_nsec;
        uint64_t tasks_current;
        uint64_t tasks_max;

        uint64_t ip_ingress_bytes;
        uint64_t ip_egress_bytes;

        LIST_HEAD(ExecStatusInfo, exec);
} UnitStatusInfo;

static void unit_status_info_free(UnitStatusInfo *info) {
        ExecStatusInfo *p;
        UnitCondition *c;

        strv_free(info->documentation);
        strv_free(info->dropin_paths);
        strv_free(info->listen);

        while ((c = info->conditions)) {
                LIST_REMOVE(conditions, info->conditions, c);
                unit_condition_free(c);
        }

        while ((p = info->exec)) {
                LIST_REMOVE(exec, info->exec, p);
                exec_status_info_free(p);
        }
}

static void print_status_info(
                sd_bus *bus,
                UnitStatusInfo *i,
                bool *ellipsized) {

        ExecStatusInfo *p;
        const char *active_on, *active_off, *on, *off, *ss;
        usec_t timestamp;
        char since1[FORMAT_TIMESTAMP_RELATIVE_MAX], *s1;
        char since2[FORMAT_TIMESTAMP_MAX], *s2;
        const char *path;
        char **t, **t2;
        int r;

        assert(i);

        /* This shows pretty information about a unit. See
         * print_property() for a low-level property printer */

        if (streq_ptr(i->active_state, "failed")) {
                active_on = ansi_highlight_red();
                active_off = ansi_normal();
        } else if (STRPTR_IN_SET(i->active_state, "active", "reloading")) {
                active_on = ansi_highlight_green();
                active_off = ansi_normal();
        } else
                active_on = active_off = "";

        printf("%s%s%s %s", active_on, special_glyph(BLACK_CIRCLE), active_off, strna(i->id));

        if (i->description && !streq_ptr(i->id, i->description))
                printf(" - %s", i->description);

        printf("\n");

        if (i->following)
                printf("   Follow: unit currently follows state of %s\n", i->following);

        if (streq_ptr(i->load_state, "error")) {
                on = ansi_highlight_red();
                off = ansi_normal();
        } else
                on = off = "";

        path = i->source_path ? i->source_path : i->fragment_path;

        if (i->load_error != 0)
                printf("   Loaded: %s%s%s (Reason: %s)\n",
                       on, strna(i->load_state), off, i->load_error);
        else if (path && !isempty(i->unit_file_state) && !isempty(i->unit_file_preset) &&
                 !STR_IN_SET(i->unit_file_state, "generated", "transient"))
                printf("   Loaded: %s%s%s (%s; %s; vendor preset: %s)\n",
                       on, strna(i->load_state), off, path, i->unit_file_state, i->unit_file_preset);
        else if (path && !isempty(i->unit_file_state))
                printf("   Loaded: %s%s%s (%s; %s)\n",
                       on, strna(i->load_state), off, path, i->unit_file_state);
        else if (path)
                printf("   Loaded: %s%s%s (%s)\n",
                       on, strna(i->load_state), off, path);
        else
                printf("   Loaded: %s%s%s\n",
                       on, strna(i->load_state), off);

        if (i->transient)
                printf("Transient: yes\n");

        if (!strv_isempty(i->dropin_paths)) {
                _cleanup_free_ char *dir = NULL;
                bool last = false;
                char ** dropin;

                STRV_FOREACH(dropin, i->dropin_paths) {
                        if (! dir || last) {
                                printf(dir ? "        " : "  Drop-In: ");

                                dir = mfree(dir);

                                dir = dirname_malloc(*dropin);
                                if (!dir) {
                                        log_oom();
                                        return;
                                }

                                printf("%s\n           %s", dir,
                                       special_glyph(TREE_RIGHT));
                        }

                        last = ! (*(dropin + 1) && startswith(*(dropin + 1), dir));

                        printf("%s%s", basename(*dropin), last ? "\n" : ", ");
                }
        }

        ss = streq_ptr(i->active_state, i->sub_state) ? NULL : i->sub_state;
        if (ss)
                printf("   Active: %s%s (%s)%s",
                       active_on, strna(i->active_state), ss, active_off);
        else
                printf("   Active: %s%s%s",
                       active_on, strna(i->active_state), active_off);

        if (!isempty(i->result) && !streq(i->result, "success"))
                printf(" (Result: %s)", i->result);

        timestamp = STRPTR_IN_SET(i->active_state, "active", "reloading") ? i->active_enter_timestamp :
                    STRPTR_IN_SET(i->active_state, "inactive", "failed")  ? i->inactive_enter_timestamp :
                    STRPTR_IN_SET(i->active_state, "activating")          ? i->inactive_exit_timestamp :
                                                                            i->active_exit_timestamp;

        s1 = format_timestamp_relative(since1, sizeof(since1), timestamp);
        s2 = format_timestamp(since2, sizeof(since2), timestamp);

        if (s1)
                printf(" since %s; %s\n", s2, s1);
        else if (s2)
                printf(" since %s\n", s2);
        else
                printf("\n");

        if (endswith(i->id, ".timer")) {
                char tstamp1[FORMAT_TIMESTAMP_RELATIVE_MAX],
                     tstamp2[FORMAT_TIMESTAMP_MAX];
                char *next_rel_time, *next_time;
                dual_timestamp nw, next = {i->next_elapse_real,
                                           i->next_elapse_monotonic};
                usec_t next_elapse;

                printf("  Trigger: ");

                dual_timestamp_get(&nw);
                next_elapse = calc_next_elapse(&nw, &next);
                next_rel_time = format_timestamp_relative(tstamp1,
                                                          sizeof(tstamp1),
                                                          next_elapse);
                next_time = format_timestamp(tstamp2,
                                             sizeof(tstamp2),
                                             next_elapse);

                if (next_time && next_rel_time)
                        printf("%s; %s\n", next_time, next_rel_time);
                else
                        printf("n/a\n");
        }

        if (!i->condition_result && i->condition_timestamp > 0) {
                UnitCondition *c;
                int n = 0;

                s1 = format_timestamp_relative(since1, sizeof(since1), i->condition_timestamp);
                s2 = format_timestamp(since2, sizeof(since2), i->condition_timestamp);

                printf("Condition: start %scondition failed%s at %s%s%s\n",
                       ansi_highlight_yellow(), ansi_normal(),
                       s2, s1 ? "; " : "", strempty(s1));

                LIST_FOREACH(conditions, c, i->conditions)
                        if (c->tristate < 0)
                                n++;

                LIST_FOREACH(conditions, c, i->conditions)
                        if (c->tristate < 0)
                                printf("           %s %s=%s%s%s was not met\n",
                                       --n ? special_glyph(TREE_BRANCH) : special_glyph(TREE_RIGHT),
                                       c->name,
                                       c->trigger ? "|" : "",
                                       c->negate ? "!" : "",
                                       c->param);
        }

        if (!i->assert_result && i->assert_timestamp > 0) {
                s1 = format_timestamp_relative(since1, sizeof(since1), i->assert_timestamp);
                s2 = format_timestamp(since2, sizeof(since2), i->assert_timestamp);

                printf("   Assert: start %sassertion failed%s at %s%s%s\n",
                       ansi_highlight_red(), ansi_normal(),
                       s2, s1 ? "; " : "", strempty(s1));
                if (i->failed_assert_trigger)
                        printf("           none of the trigger assertions were met\n");
                else if (i->failed_assert)
                        printf("           %s=%s%s was not met\n",
                               i->failed_assert,
                               i->failed_assert_negate ? "!" : "",
                               i->failed_assert_parameter);
        }

        if (i->sysfs_path)
                printf("   Device: %s\n", i->sysfs_path);
        if (i->where)
                printf("    Where: %s\n", i->where);
        if (i->what)
                printf("     What: %s\n", i->what);

        STRV_FOREACH(t, i->documentation)
                printf(" %*s %s\n", 9, t == i->documentation ? "Docs:" : "", *t);

        STRV_FOREACH_PAIR(t, t2, i->listen)
                printf(" %*s %s (%s)\n", 9, t == i->listen ? "Listen:" : "", *t2, *t);

        if (i->accept)
                printf(" Accepted: %u; Connected: %u\n", i->n_accepted, i->n_connections);

        LIST_FOREACH(exec, p, i->exec) {
                _cleanup_free_ char *argv = NULL;
                bool good;

                /* Only show exited processes here */
                if (p->code == 0)
                        continue;

                argv = strv_join(p->argv, " ");
                printf("  Process: "PID_FMT" %s=%s ", p->pid, p->name, strna(argv));

                good = is_clean_exit(p->code, p->status, EXIT_CLEAN_DAEMON, NULL);
                if (!good) {
                        on = ansi_highlight_red();
                        off = ansi_normal();
                } else
                        on = off = "";

                printf("%s(code=%s, ", on, sigchld_code_to_string(p->code));

                if (p->code == CLD_EXITED) {
                        const char *c;

                        printf("status=%i", p->status);

                        c = exit_status_to_string(p->status, EXIT_STATUS_SYSTEMD);
                        if (c)
                                printf("/%s", c);

                } else
                        printf("signal=%s", signal_to_string(p->status));

                printf(")%s\n", off);

                if (i->main_pid == p->pid &&
                    i->start_timestamp == p->start_timestamp &&
                    i->exit_timestamp == p->start_timestamp)
                        /* Let's not show this twice */
                        i->main_pid = 0;

                if (p->pid == i->control_pid)
                        i->control_pid = 0;
        }

        if (i->main_pid > 0 || i->control_pid > 0) {
                if (i->main_pid > 0) {
                        printf(" Main PID: "PID_FMT, i->main_pid);

                        if (i->running) {

                                if (arg_transport == BUS_TRANSPORT_LOCAL) {
                                        _cleanup_free_ char *comm = NULL;

                                        (void) get_process_comm(i->main_pid, &comm);
                                        if (comm)
                                                printf(" (%s)", comm);
                                }

                        } else if (i->exit_code > 0) {
                                printf(" (code=%s, ", sigchld_code_to_string(i->exit_code));

                                if (i->exit_code == CLD_EXITED) {
                                        const char *c;

                                        printf("status=%i", i->exit_status);

                                        c = exit_status_to_string(i->exit_status, EXIT_STATUS_SYSTEMD);
                                        if (c)
                                                printf("/%s", c);

                                } else
                                        printf("signal=%s", signal_to_string(i->exit_status));
                                printf(")");
                        }
                }

                if (i->control_pid > 0) {
                        _cleanup_free_ char *c = NULL;

                        if (i->main_pid > 0)
                                fputs("; Control PID: ", stdout);
                        else
                                fputs("Cntrl PID: ", stdout); /* if first in column, abbreviated so it fits alignment */

                        printf(PID_FMT, i->control_pid);

                        if (arg_transport == BUS_TRANSPORT_LOCAL) {
                                (void) get_process_comm(i->control_pid, &c);
                                if (c)
                                        printf(" (%s)", c);
                        }
                }

                printf("\n");
        }

        if (i->status_text)
                printf("   Status: \"%s\"\n", i->status_text);
        if (i->status_errno > 0)
                printf("    Error: %i (%s)\n", i->status_errno, strerror(i->status_errno));

        if (i->ip_ingress_bytes != (uint64_t) -1 && i->ip_egress_bytes != (uint64_t) -1) {
                char buf_in[FORMAT_BYTES_MAX], buf_out[FORMAT_BYTES_MAX];

                printf("       IP: %s in, %s out\n",
                        format_bytes(buf_in, sizeof(buf_in), i->ip_ingress_bytes),
                        format_bytes(buf_out, sizeof(buf_out), i->ip_egress_bytes));
        }

        if (i->tasks_current != (uint64_t) -1) {
                printf("    Tasks: %" PRIu64, i->tasks_current);

                if (i->tasks_max != (uint64_t) -1)
                        printf(" (limit: %" PRIu64 ")\n", i->tasks_max);
                else
                        printf("\n");
        }

        if (i->memory_current != (uint64_t) -1) {
                char buf[FORMAT_BYTES_MAX];

                printf("   Memory: %s", format_bytes(buf, sizeof(buf), i->memory_current));

                if (i->memory_low > 0 || i->memory_high != CGROUP_LIMIT_MAX ||
                    i->memory_max != CGROUP_LIMIT_MAX || i->memory_swap_max != CGROUP_LIMIT_MAX ||
                    i->memory_limit != CGROUP_LIMIT_MAX) {
                        const char *prefix = "";

                        printf(" (");
                        if (i->memory_low > 0) {
                                printf("%slow: %s", prefix, format_bytes(buf, sizeof(buf), i->memory_low));
                                prefix = " ";
                        }
                        if (i->memory_high != CGROUP_LIMIT_MAX) {
                                printf("%shigh: %s", prefix, format_bytes(buf, sizeof(buf), i->memory_high));
                                prefix = " ";
                        }
                        if (i->memory_max != CGROUP_LIMIT_MAX) {
                                printf("%smax: %s", prefix, format_bytes(buf, sizeof(buf), i->memory_max));
                                prefix = " ";
                        }
                        if (i->memory_swap_max != CGROUP_LIMIT_MAX) {
                                printf("%sswap max: %s", prefix, format_bytes(buf, sizeof(buf), i->memory_swap_max));
                                prefix = " ";
                        }
                        if (i->memory_limit != CGROUP_LIMIT_MAX) {
                                printf("%slimit: %s", prefix, format_bytes(buf, sizeof(buf), i->memory_limit));
                                prefix = " ";
                        }
                        printf(")");
                }
                printf("\n");
        }

        if (i->cpu_usage_nsec != (uint64_t) -1) {
                char buf[FORMAT_TIMESPAN_MAX];
                printf("      CPU: %s\n", format_timespan(buf, sizeof(buf), i->cpu_usage_nsec / NSEC_PER_USEC, USEC_PER_MSEC));
        }

        if (i->control_group) {
                _cleanup_(sd_bus_error_free) sd_bus_error error = SD_BUS_ERROR_NULL;
                static const char prefix[] = "           ";
                unsigned c;

                printf("   CGroup: %s\n", i->control_group);

                c = columns();
                if (c > sizeof(prefix) - 1)
                        c -= sizeof(prefix) - 1;
                else
                        c = 0;

                r = unit_show_processes(bus, i->id, i->control_group, prefix, c, get_output_flags(), &error);
                if (r == -EBADR) {
                        unsigned k = 0;
                        pid_t extra[2];

                        /* Fallback for older systemd versions where the GetUnitProcesses() call is not yet available */

                        if (i->main_pid > 0)
                                extra[k++] = i->main_pid;

                        if (i->control_pid > 0)
                                extra[k++] = i->control_pid;

                        show_cgroup_and_extra(SYSTEMD_CGROUP_CONTROLLER, i->control_group, prefix, c, extra, k, get_output_flags());
                } else if (r < 0)
                        log_warning_errno(r, "Failed to dump process list, ignoring: %s", bus_error_message(&error, r));
        }

        if (i->id && arg_transport == BUS_TRANSPORT_LOCAL)
                show_journal_by_unit(
                                stdout,
                                i->id,
                                arg_output,
                                0,
                                i->inactive_exit_timestamp_monotonic,
                                arg_lines,
                                getuid(),
                                get_output_flags() | OUTPUT_BEGIN_NEWLINE,
                                SD_JOURNAL_LOCAL_ONLY,
                                arg_scope == UNIT_FILE_SYSTEM,
                                ellipsized);

        if (i->need_daemon_reload)
                warn_unit_file_changed(i->id);
}

static void show_unit_help(UnitStatusInfo *i) {
        char **p;

        assert(i);

        if (!i->documentation) {
                log_info("Documentation for %s not known.", i->id);
                return;
        }

        STRV_FOREACH(p, i->documentation)
                if (startswith(*p, "man:"))
                        show_man_page(*p + 4, false);
                else
                        log_info("Can't show: %s", *p);
}

static int status_property(const char *name, sd_bus_message *m, UnitStatusInfo *i, const char *contents) {
        int r;

        assert(name);
        assert(m);
        assert(i);

        switch (contents[0]) {

        case SD_BUS_TYPE_STRING: {
                const char *s;

                r = sd_bus_message_read(m, "s", &s);
                if (r < 0)
                        return bus_log_parse_error(r);

                if (!isempty(s)) {
                        if (streq(name, "Id"))
                                i->id = s;
                        else if (streq(name, "LoadState"))
                                i->load_state = s;
                        else if (streq(name, "ActiveState"))
                                i->active_state = s;
                        else if (streq(name, "SubState"))
                                i->sub_state = s;
                        else if (streq(name, "Description"))
                                i->description = s;
                        else if (streq(name, "FragmentPath"))
                                i->fragment_path = s;
                        else if (streq(name, "SourcePath"))
                                i->source_path = s;
#ifndef NOLEGACY
                        else if (streq(name, "DefaultControlGroup")) {
                                const char *e;
                                e = startswith(s, SYSTEMD_CGROUP_CONTROLLER ":");
                                if (e)
                                        i->control_group = e;
                        }
#endif
                        else if (streq(name, "ControlGroup"))
                                i->control_group = s;
                        else if (streq(name, "StatusText"))
                                i->status_text = s;
                        else if (streq(name, "PIDFile"))
                                i->pid_file = s;
                        else if (streq(name, "SysFSPath"))
                                i->sysfs_path = s;
                        else if (streq(name, "Where"))
                                i->where = s;
                        else if (streq(name, "What"))
                                i->what = s;
                        else if (streq(name, "Following"))
                                i->following = s;
                        else if (streq(name, "UnitFileState"))
                                i->unit_file_state = s;
                        else if (streq(name, "UnitFilePreset"))
                                i->unit_file_preset = s;
                        else if (streq(name, "Result"))
                                i->result = s;
                }

                break;
        }

        case SD_BUS_TYPE_BOOLEAN: {
                int b;

                r = sd_bus_message_read(m, "b", &b);
                if (r < 0)
                        return bus_log_parse_error(r);

                if (streq(name, "Accept"))
                        i->accept = b;
                else if (streq(name, "NeedDaemonReload"))
                        i->need_daemon_reload = b;
                else if (streq(name, "ConditionResult"))
                        i->condition_result = b;
                else if (streq(name, "AssertResult"))
                        i->assert_result = b;
                else if (streq(name, "Transient"))
                        i->transient = b;

                break;
        }

        case SD_BUS_TYPE_UINT32: {
                uint32_t u;

                r = sd_bus_message_read(m, "u", &u);
                if (r < 0)
                        return bus_log_parse_error(r);

                if (streq(name, "MainPID")) {
                        if (u > 0) {
                                i->main_pid = (pid_t) u;
                                i->running = true;
                        }
                } else if (streq(name, "ControlPID"))
                        i->control_pid = (pid_t) u;
                else if (streq(name, "ExecMainPID")) {
                        if (u > 0)
                                i->main_pid = (pid_t) u;
                } else if (streq(name, "NAccepted"))
                        i->n_accepted = u;
                else if (streq(name, "NConnections"))
                        i->n_connections = u;

                break;
        }

        case SD_BUS_TYPE_INT32: {
                int32_t j;

                r = sd_bus_message_read(m, "i", &j);
                if (r < 0)
                        return bus_log_parse_error(r);

                if (streq(name, "ExecMainCode"))
                        i->exit_code = (int) j;
                else if (streq(name, "ExecMainStatus"))
                        i->exit_status = (int) j;
                else if (streq(name, "StatusErrno"))
                        i->status_errno = (int) j;

                break;
        }

        case SD_BUS_TYPE_UINT64: {
                uint64_t u;

                r = sd_bus_message_read(m, "t", &u);
                if (r < 0)
                        return bus_log_parse_error(r);

                if (streq(name, "ExecMainStartTimestamp"))
                        i->start_timestamp = (usec_t) u;
                else if (streq(name, "ExecMainExitTimestamp"))
                        i->exit_timestamp = (usec_t) u;
                else if (streq(name, "ActiveEnterTimestamp"))
                        i->active_enter_timestamp = (usec_t) u;
                else if (streq(name, "InactiveEnterTimestamp"))
                        i->inactive_enter_timestamp = (usec_t) u;
                else if (streq(name, "InactiveExitTimestamp"))
                        i->inactive_exit_timestamp = (usec_t) u;
                else if (streq(name, "InactiveExitTimestampMonotonic"))
                        i->inactive_exit_timestamp_monotonic = (usec_t) u;
                else if (streq(name, "ActiveExitTimestamp"))
                        i->active_exit_timestamp = (usec_t) u;
                else if (streq(name, "ConditionTimestamp"))
                        i->condition_timestamp = (usec_t) u;
                else if (streq(name, "AssertTimestamp"))
                        i->assert_timestamp = (usec_t) u;
                else if (streq(name, "MemoryCurrent"))
                        i->memory_current = u;
                else if (streq(name, "MemoryLow"))
                        i->memory_low = u;
                else if (streq(name, "MemoryHigh"))
                        i->memory_high = u;
                else if (streq(name, "MemoryMax"))
                        i->memory_max = u;
                else if (streq(name, "MemorySwapMax"))
                        i->memory_swap_max = u;
                else if (streq(name, "MemoryLimit"))
                        i->memory_limit = u;
                else if (streq(name, "TasksCurrent"))
                        i->tasks_current = u;
                else if (streq(name, "TasksMax"))
                        i->tasks_max = u;
                else if (streq(name, "CPUUsageNSec"))
                        i->cpu_usage_nsec = u;
                else if (streq(name, "NextElapseUSecMonotonic"))
                        i->next_elapse_monotonic = u;
                else if (streq(name, "NextElapseUSecRealtime"))
                        i->next_elapse_real = u;
                else if (streq(name, "IPIngressBytes"))
                        i->ip_ingress_bytes = u;
                else if (streq(name, "IPEgressBytes"))
                        i->ip_egress_bytes = u;

                break;
        }

        case SD_BUS_TYPE_ARRAY:

                if (contents[1] == SD_BUS_TYPE_STRUCT_BEGIN && startswith(name, "Exec")) {
                        _cleanup_free_ ExecStatusInfo *info = NULL;

                        r = sd_bus_message_enter_container(m, SD_BUS_TYPE_ARRAY, "(sasbttttuii)");
                        if (r < 0)
                                return bus_log_parse_error(r);

                        info = new0(ExecStatusInfo, 1);
                        if (!info)
                                return log_oom();

                        while ((r = exec_status_info_deserialize(m, info)) > 0) {

                                info->name = strdup(name);
                                if (!info->name)
                                        return log_oom();

                                LIST_PREPEND(exec, i->exec, info);

                                info = new0(ExecStatusInfo, 1);
                                if (!info)
                                        return log_oom();
                        }

                        if (r < 0)
                                return bus_log_parse_error(r);

                        r = sd_bus_message_exit_container(m);
                        if (r < 0)
                                return bus_log_parse_error(r);

                        return 0;

                } else if (contents[1] == SD_BUS_TYPE_STRUCT_BEGIN && streq(name, "Listen")) {
                        const char *type, *path;

                        r = sd_bus_message_enter_container(m, SD_BUS_TYPE_ARRAY, "(ss)");
                        if (r < 0)
                                return bus_log_parse_error(r);

                        while ((r = sd_bus_message_read(m, "(ss)", &type, &path)) > 0) {

                                r = strv_extend(&i->listen, type);
                                if (r < 0)
                                        return r;

                                r = strv_extend(&i->listen, path);
                                if (r < 0)
                                        return r;
                        }
                        if (r < 0)
                                return bus_log_parse_error(r);

                        r = sd_bus_message_exit_container(m);
                        if (r < 0)
                                return bus_log_parse_error(r);

                        return 0;

                } else if (contents[1] == SD_BUS_TYPE_STRING && streq(name, "DropInPaths")) {

                        r = sd_bus_message_read_strv(m, &i->dropin_paths);
                        if (r < 0)
                                return bus_log_parse_error(r);

                } else if (contents[1] == SD_BUS_TYPE_STRING && streq(name, "Documentation")) {

                        r = sd_bus_message_read_strv(m, &i->documentation);
                        if (r < 0)
                                return bus_log_parse_error(r);

                } else if (contents[1] == SD_BUS_TYPE_STRUCT_BEGIN && streq(name, "Conditions")) {
                        const char *cond, *param;
                        int trigger, negate;
                        int32_t state;

                        r = sd_bus_message_enter_container(m, SD_BUS_TYPE_ARRAY, "(sbbsi)");
                        if (r < 0)
                                return bus_log_parse_error(r);

                        while ((r = sd_bus_message_read(m, "(sbbsi)", &cond, &trigger, &negate, &param, &state)) > 0) {
                                _cleanup_(unit_condition_freep) UnitCondition *c = NULL;

                                log_debug("%s trigger=%d negate=%d %s →%d", cond, trigger, negate, param, state);

                                c = new0(UnitCondition, 1);
                                if (!c)
                                        return log_oom();

                                c->name = strdup(cond);
                                c->param = strdup(param);
                                if (!c->name || !c->param)
                                        return log_oom();

                                c->trigger = trigger;
                                c->negate = negate;
                                c->tristate = state;

                                LIST_PREPEND(conditions, i->conditions, c);
                                c = NULL;
                        }
                        if (r < 0)
                                return bus_log_parse_error(r);

                        r = sd_bus_message_exit_container(m);
                        if (r < 0)
                                return bus_log_parse_error(r);

                } else if (contents[1] == SD_BUS_TYPE_STRUCT_BEGIN && streq(name, "Asserts")) {
                        const char *cond, *param;
                        int trigger, negate;
                        int32_t state;

                        r = sd_bus_message_enter_container(m, SD_BUS_TYPE_ARRAY, "(sbbsi)");
                        if (r < 0)
                                return bus_log_parse_error(r);

                        while ((r = sd_bus_message_read(m, "(sbbsi)", &cond, &trigger, &negate, &param, &state)) > 0) {
                                log_debug("%s %d %d %s %d", cond, trigger, negate, param, state);
                                if (state < 0 && (!trigger || !i->failed_assert)) {
                                        i->failed_assert = cond;
                                        i->failed_assert_trigger = trigger;
                                        i->failed_assert_negate = negate;
                                        i->failed_assert_parameter = param;
                                }
                        }
                        if (r < 0)
                                return bus_log_parse_error(r);

                        r = sd_bus_message_exit_container(m);
                        if (r < 0)
                                return bus_log_parse_error(r);

                } else
                        goto skip;

                break;

        case SD_BUS_TYPE_STRUCT_BEGIN:

                if (streq(name, "LoadError")) {
                        const char *n, *message;

                        r = sd_bus_message_read(m, "(ss)", &n, &message);
                        if (r < 0)
                                return bus_log_parse_error(r);

                        if (!isempty(message))
                                i->load_error = message;
                } else
                        goto skip;

                break;

        default:
                goto skip;
        }

        return 0;

skip:
        r = sd_bus_message_skip(m, contents);
        if (r < 0)
                return bus_log_parse_error(r);

        return 0;
}

#define print_prop(name, fmt, ...)                                      \
        do {                                                            \
                if (arg_value)                                          \
                        printf(fmt "\n", __VA_ARGS__);                  \
                else                                                    \
                        printf("%s=" fmt "\n", name, __VA_ARGS__);      \
        } while (0)

static int print_property(const char *name, sd_bus_message *m, const char *contents) {
        int r;

        assert(name);
        assert(m);

        /* This is a low-level property printer, see
         * print_status_info() for the nicer output */

        if (arg_properties && !strv_find(arg_properties, name)) {
                /* skip what we didn't read */
                r = sd_bus_message_skip(m, contents);
                return r;
        }

        switch (contents[0]) {

        case SD_BUS_TYPE_STRUCT_BEGIN:

                if (contents[1] == SD_BUS_TYPE_UINT32 && streq(name, "Job")) {
                        uint32_t u;

                        r = sd_bus_message_read(m, "(uo)", &u, NULL);
                        if (r < 0)
                                return bus_log_parse_error(r);

                        if (u > 0)
                                print_prop(name, "%"PRIu32, u);
                        else if (arg_all)
                                print_prop(name, "%s", "");

                        return 0;

                } else if (contents[1] == SD_BUS_TYPE_STRING && streq(name, "Unit")) {
                        const char *s;

                        r = sd_bus_message_read(m, "(so)", &s, NULL);
                        if (r < 0)
                                return bus_log_parse_error(r);

                        if (arg_all || !isempty(s))
                                print_prop(name, "%s", s);

                        return 0;

                } else if (contents[1] == SD_BUS_TYPE_STRING && streq(name, "LoadError")) {
                        const char *a = NULL, *b = NULL;

                        r = sd_bus_message_read(m, "(ss)", &a, &b);
                        if (r < 0)
                                return bus_log_parse_error(r);

                        if (arg_all || !isempty(a) || !isempty(b))
                                print_prop(name, "%s \"%s\"", strempty(a), strempty(b));

                        return 0;
                } else if (streq_ptr(name, "SystemCallFilter")) {
                        _cleanup_strv_free_ char **l = NULL;
                        int whitelist;

                        r = sd_bus_message_enter_container(m, 'r', "bas");
                        if (r < 0)
                                return bus_log_parse_error(r);

                        r = sd_bus_message_read(m, "b", &whitelist);
                        if (r < 0)
                                return bus_log_parse_error(r);

                        r = sd_bus_message_read_strv(m, &l);
                        if (r < 0)
                                return bus_log_parse_error(r);

                        r = sd_bus_message_exit_container(m);
                        if (r < 0)
                                return bus_log_parse_error(r);

                        if (arg_all || whitelist || !strv_isempty(l)) {
                                bool first = true;
                                char **i;

                                if (!arg_value) {
                                        fputs(name, stdout);
                                        fputc('=', stdout);
                                }

                                if (!whitelist)
                                        fputc('~', stdout);

                                STRV_FOREACH(i, l) {
                                        if (first)
                                                first = false;
                                        else
                                                fputc(' ', stdout);

                                        fputs(*i, stdout);
                                }
                                fputc('\n', stdout);
                        }

                        return 0;
                }

                break;

        case SD_BUS_TYPE_ARRAY:

                if (contents[1] == SD_BUS_TYPE_STRUCT_BEGIN && streq(name, "EnvironmentFiles")) {
                        const char *path;
                        int ignore;

                        r = sd_bus_message_enter_container(m, SD_BUS_TYPE_ARRAY, "(sb)");
                        if (r < 0)
                                return bus_log_parse_error(r);

                        while ((r = sd_bus_message_read(m, "(sb)", &path, &ignore)) > 0)
                                print_prop(name, "%s (ignore_errors=%s)", path, yes_no(ignore));

                        if (r < 0)
                                return bus_log_parse_error(r);

                        r = sd_bus_message_exit_container(m);
                        if (r < 0)
                                return bus_log_parse_error(r);

                        return 0;

                } else if (contents[1] == SD_BUS_TYPE_STRUCT_BEGIN && streq(name, "Paths")) {
                        const char *type, *path;

                        r = sd_bus_message_enter_container(m, SD_BUS_TYPE_ARRAY, "(ss)");
                        if (r < 0)
                                return bus_log_parse_error(r);

                        while ((r = sd_bus_message_read(m, "(ss)", &type, &path)) > 0)
                                print_prop(name, "%s (%s)", path, type);
                        if (r < 0)
                                return bus_log_parse_error(r);

                        r = sd_bus_message_exit_container(m);
                        if (r < 0)
                                return bus_log_parse_error(r);

                        return 0;

                } else if (contents[1] == SD_BUS_TYPE_STRUCT_BEGIN && streq(name, "Listen")) {
                        const char *type, *path;

                        r = sd_bus_message_enter_container(m, SD_BUS_TYPE_ARRAY, "(ss)");
                        if (r < 0)
                                return bus_log_parse_error(r);

                        while ((r = sd_bus_message_read(m, "(ss)", &type, &path)) > 0)
                                print_prop(name, "%s (%s)", path, type);
                        if (r < 0)
                                return bus_log_parse_error(r);

                        r = sd_bus_message_exit_container(m);
                        if (r < 0)
                                return bus_log_parse_error(r);

                        return 0;

                } else if (contents[1] == SD_BUS_TYPE_STRUCT_BEGIN && streq(name, "TimersMonotonic")) {
                        const char *base;
                        uint64_t value, next_elapse;

                        r = sd_bus_message_enter_container(m, SD_BUS_TYPE_ARRAY, "(stt)");
                        if (r < 0)
                                return bus_log_parse_error(r);

                        while ((r = sd_bus_message_read(m, "(stt)", &base, &value, &next_elapse)) > 0) {
                                char timespan1[FORMAT_TIMESPAN_MAX], timespan2[FORMAT_TIMESPAN_MAX];

                                print_prop(name, "{ %s=%s ; next_elapse=%s }", base,
                                           format_timespan(timespan1, sizeof(timespan1), value, 0),
                                           format_timespan(timespan2, sizeof(timespan2), next_elapse, 0));
                        }
                        if (r < 0)
                                return bus_log_parse_error(r);

                        r = sd_bus_message_exit_container(m);
                        if (r < 0)
                                return bus_log_parse_error(r);

                        return 0;

                } else if (contents[1] == SD_BUS_TYPE_STRUCT_BEGIN && streq(name, "TimersCalendar")) {
                        const char *base, *spec;
                        uint64_t next_elapse;

                        r = sd_bus_message_enter_container(m, SD_BUS_TYPE_ARRAY, "(sst)");
                        if (r < 0)
                                return bus_log_parse_error(r);

                        while ((r = sd_bus_message_read(m, "(sst)", &base, &spec, &next_elapse)) > 0) {
                                char timestamp[FORMAT_TIMESTAMP_MAX];

                                print_prop(name, "{ %s=%s ; next_elapse=%s }", base, spec,
                                           format_timestamp(timestamp, sizeof(timestamp), next_elapse));
                        }
                        if (r < 0)
                                return bus_log_parse_error(r);

                        r = sd_bus_message_exit_container(m);
                        if (r < 0)
                                return bus_log_parse_error(r);

                        return 0;

                } else if (contents[1] == SD_BUS_TYPE_STRUCT_BEGIN && startswith(name, "Exec")) {
                        ExecStatusInfo info = {};

                        r = sd_bus_message_enter_container(m, SD_BUS_TYPE_ARRAY, "(sasbttttuii)");
                        if (r < 0)
                                return bus_log_parse_error(r);

                        while ((r = exec_status_info_deserialize(m, &info)) > 0) {
                                char timestamp1[FORMAT_TIMESTAMP_MAX], timestamp2[FORMAT_TIMESTAMP_MAX];
                                _cleanup_free_ char *tt;

                                tt = strv_join(info.argv, " ");

                                print_prop(name,
                                           "{ path=%s ; argv[]=%s ; ignore_errors=%s ; start_time=[%s] ; stop_time=[%s] ; pid="PID_FMT" ; code=%s ; status=%i%s%s }",
                                           strna(info.path),
                                           strna(tt),
                                           yes_no(info.ignore),
                                           strna(format_timestamp(timestamp1, sizeof(timestamp1), info.start_timestamp)),
                                           strna(format_timestamp(timestamp2, sizeof(timestamp2), info.exit_timestamp)),
                                           info.pid,
                                           sigchld_code_to_string(info.code),
                                           info.status,
                                           info.code == CLD_EXITED ? "" : "/",
                                           strempty(info.code == CLD_EXITED ? NULL : signal_to_string(info.status)));

                                free(info.path);
                                strv_free(info.argv);
                                zero(info);
                        }

                        r = sd_bus_message_exit_container(m);
                        if (r < 0)
                                return bus_log_parse_error(r);

                        return 0;

                } else if (contents[1] == SD_BUS_TYPE_STRUCT_BEGIN && streq(name, "DeviceAllow")) {
                        const char *path, *rwm;

                        r = sd_bus_message_enter_container(m, SD_BUS_TYPE_ARRAY, "(ss)");
                        if (r < 0)
                                return bus_log_parse_error(r);

                        while ((r = sd_bus_message_read(m, "(ss)", &path, &rwm)) > 0)
                                print_prop(name, "%s %s", strna(path), strna(rwm));
                        if (r < 0)
                                return bus_log_parse_error(r);

                        r = sd_bus_message_exit_container(m);
                        if (r < 0)
                                return bus_log_parse_error(r);

                        return 0;

                } else if (contents[1] == SD_BUS_TYPE_STRUCT_BEGIN &&
                           STR_IN_SET(name, "IODeviceWeight", "BlockIODeviceWeight")) {
                        const char *path;
                        uint64_t weight;

                        r = sd_bus_message_enter_container(m, SD_BUS_TYPE_ARRAY, "(st)");
                        if (r < 0)
                                return bus_log_parse_error(r);

                        while ((r = sd_bus_message_read(m, "(st)", &path, &weight)) > 0)
                                print_prop(name, "%s %"PRIu64, strna(path), weight);
                        if (r < 0)
                                return bus_log_parse_error(r);

                        r = sd_bus_message_exit_container(m);
                        if (r < 0)
                                return bus_log_parse_error(r);

                        return 0;

                } else if (contents[1] == SD_BUS_TYPE_STRUCT_BEGIN &&
                           (cgroup_io_limit_type_from_string(name) >= 0 ||
                            STR_IN_SET(name, "BlockIOReadBandwidth", "BlockIOWriteBandwidth"))) {
                        const char *path;
                        uint64_t bandwidth;

                        r = sd_bus_message_enter_container(m, SD_BUS_TYPE_ARRAY, "(st)");
                        if (r < 0)
                                return bus_log_parse_error(r);

                        while ((r = sd_bus_message_read(m, "(st)", &path, &bandwidth)) > 0)
                                print_prop(name, "%s %"PRIu64, strna(path), bandwidth);
                        if (r < 0)
                                return bus_log_parse_error(r);

                        r = sd_bus_message_exit_container(m);
                        if (r < 0)
                                return bus_log_parse_error(r);

                        return 0;

                } else if (contents[1] == SD_BUS_TYPE_BYTE && streq(name, "StandardInputData")) {
                        _cleanup_free_ char *h = NULL;
                        const void *p;
                        size_t sz;
                        ssize_t n;

                        r = sd_bus_message_read_array(m, 'y', &p, &sz);
                        if (r < 0)
                                return bus_log_parse_error(r);

                        n = base64mem(p, sz, &h);
                        if (n < 0)
                                return log_oom();

                        print_prop(name, "%s", h);

                        return 0;
                }

                break;
        }

        r = bus_print_property(name, m, arg_value, arg_all);
        if (r < 0)
                return bus_log_parse_error(r);

        if (r == 0) {
                r = sd_bus_message_skip(m, contents);
                if (r < 0)
                        return bus_log_parse_error(r);

                if (arg_all)
                        printf("%s=[unprintable]\n", name);
        }

        return 0;
}

static int show_one(
                const char *verb,
                sd_bus *bus,
                const char *path,
                const char *unit,
                bool show_properties,
                bool *new_line,
                bool *ellipsized) {

        static const struct bus_properties_map property_map[] = {
                { "LoadState",   "s", map_string_no_copy, offsetof(UnitStatusInfo, load_state)   },
                { "ActiveState", "s", map_string_no_copy, offsetof(UnitStatusInfo, active_state) },
                {}
        };

        _cleanup_(sd_bus_message_unrefp) sd_bus_message *reply = NULL;
        _cleanup_(sd_bus_error_free) sd_bus_error error = SD_BUS_ERROR_NULL;
        _cleanup_set_free_ Set *found_properties = NULL;
        _cleanup_(unit_status_info_free) UnitStatusInfo info = {
                .memory_current = (uint64_t) -1,
                .memory_high = CGROUP_LIMIT_MAX,
                .memory_max = CGROUP_LIMIT_MAX,
                .memory_swap_max = CGROUP_LIMIT_MAX,
                .memory_limit = (uint64_t) -1,
                .cpu_usage_nsec = (uint64_t) -1,
                .tasks_current = (uint64_t) -1,
                .tasks_max = (uint64_t) -1,
                .ip_ingress_bytes = (uint64_t) -1,
                .ip_egress_bytes = (uint64_t) -1,
        };
        int r;

        assert(path);
        assert(new_line);

        log_debug("Showing one %s", path);

        r = sd_bus_call_method(
                        bus,
                        "org.freedesktop.systemd1",
                        path,
                        "org.freedesktop.DBus.Properties",
                        "GetAll",
                        &error,
                        &reply,
                        "s", "");
        if (r < 0)
                return log_error_errno(r, "Failed to get properties: %s", bus_error_message(&error, r));

        if (unit) {
                r = bus_message_map_all_properties(reply, property_map, &error, &info);
                if (r < 0)
                        return log_error_errno(r, "Failed to map properties: %s", bus_error_message(&error, r));

                if (streq_ptr(info.load_state, "not-found") && streq_ptr(info.active_state, "inactive")) {
                        log_full(streq(verb, "status") ? LOG_ERR : LOG_DEBUG,
                                 "Unit %s could not be found.", unit);

                        if (streq(verb, "status"))
                                return EXIT_PROGRAM_OR_SERVICES_STATUS_UNKNOWN;

                        if (!streq(verb, "show"))
                                return -ENOENT;
                }

                r = sd_bus_message_rewind(reply, true);
                if (r < 0)
                        return log_error_errno(r, "Failed to rewind: %s", bus_error_message(&error, r));
        }

        r = sd_bus_message_enter_container(reply, SD_BUS_TYPE_ARRAY, "{sv}");
        if (r < 0)
                return bus_log_parse_error(r);

        if (*new_line)
                printf("\n");

        *new_line = true;

        while ((r = sd_bus_message_enter_container(reply, SD_BUS_TYPE_DICT_ENTRY, "sv")) > 0) {
                const char *name, *contents;

                r = sd_bus_message_read(reply, "s", &name);
                if (r < 0)
                        return bus_log_parse_error(r);

                r = sd_bus_message_peek_type(reply, NULL, &contents);
                if (r < 0)
                        return bus_log_parse_error(r);

                r = sd_bus_message_enter_container(reply, SD_BUS_TYPE_VARIANT, contents);
                if (r < 0)
                        return bus_log_parse_error(r);

                if (show_properties) {
                        r = set_ensure_allocated(&found_properties, &string_hash_ops);
                        if (r < 0)
                                return log_oom();

                        r = set_put(found_properties, name);
                        if (r < 0 && r != EEXIST)
                                return log_oom();

                        r = print_property(name, reply, contents);
                } else
                        r = status_property(name, reply, &info, contents);
                if (r < 0)
                        return r;

                r = sd_bus_message_exit_container(reply);
                if (r < 0)
                        return bus_log_parse_error(r);

                r = sd_bus_message_exit_container(reply);
                if (r < 0)
                        return bus_log_parse_error(r);
        }
        if (r < 0)
                return bus_log_parse_error(r);

        r = sd_bus_message_exit_container(reply);
        if (r < 0)
                return bus_log_parse_error(r);

        r = 0;
        if (show_properties) {
                char **pp;

                STRV_FOREACH(pp, arg_properties)
                        if (!set_contains(found_properties, *pp))
                                log_debug("Property %s does not exist.", *pp);

        } else if (streq(verb, "help"))
                show_unit_help(&info);
        else if (streq(verb, "status")) {
                print_status_info(bus, &info, ellipsized);

                if (info.active_state && !STR_IN_SET(info.active_state, "active", "reloading"))
                        r = EXIT_PROGRAM_NOT_RUNNING;
                else
                        r = EXIT_PROGRAM_RUNNING_OR_SERVICE_OK;
        }

        return r;
}

static int get_unit_dbus_path_by_pid(
                sd_bus *bus,
                uint32_t pid,
                char **unit) {

        _cleanup_(sd_bus_error_free) sd_bus_error error = SD_BUS_ERROR_NULL;
        _cleanup_(sd_bus_message_unrefp) sd_bus_message *reply = NULL;
        char *u;
        int r;

        r = sd_bus_call_method(
                        bus,
                        "org.freedesktop.systemd1",
                        "/org/freedesktop/systemd1",
                        "org.freedesktop.systemd1.Manager",
                        "GetUnitByPID",
                        &error,
                        &reply,
                        "u", pid);
        if (r < 0)
                return log_error_errno(r, "Failed to get unit for PID %"PRIu32": %s", pid, bus_error_message(&error, r));

        r = sd_bus_message_read(reply, "o", &u);
        if (r < 0)
                return bus_log_parse_error(r);

        u = strdup(u);
        if (!u)
                return log_oom();

        *unit = u;
        return 0;
}

static int show_all(
                const char* verb,
                sd_bus *bus,
                bool show_properties,
                bool *new_line,
                bool *ellipsized) {

        _cleanup_(sd_bus_message_unrefp) sd_bus_message *reply = NULL;
        _cleanup_free_ UnitInfo *unit_infos = NULL;
        const UnitInfo *u;
        unsigned c;
        int r, ret = 0;

        r = get_unit_list(bus, NULL, NULL, &unit_infos, 0, &reply);
        if (r < 0)
                return r;

        pager_open(arg_no_pager, false);

        c = (unsigned) r;

        qsort_safe(unit_infos, c, sizeof(UnitInfo), compare_unit_info);

        for (u = unit_infos; u < unit_infos + c; u++) {
                _cleanup_free_ char *p = NULL;

                p = unit_dbus_path_from_name(u->id);
                if (!p)
                        return log_oom();

                r = show_one(verb, bus, p, u->id, show_properties, new_line, ellipsized);
                if (r < 0)
                        return r;
                else if (r > 0 && ret == 0)
                        ret = r;
        }

        return ret;
}

static int show_system_status(sd_bus *bus) {
        char since1[FORMAT_TIMESTAMP_RELATIVE_MAX], since2[FORMAT_TIMESTAMP_MAX];
        _cleanup_(sd_bus_error_free) sd_bus_error error = SD_BUS_ERROR_NULL;
        _cleanup_(machine_info_clear) struct machine_info mi = {};
        _cleanup_free_ char *hn = NULL;
        const char *on, *off;
        int r;

        hn = gethostname_malloc();
        if (!hn)
                return log_oom();

        r = bus_map_all_properties(bus, "org.freedesktop.systemd1", "/org/freedesktop/systemd1", machine_info_property_map, &error, &mi);
        if (r < 0)
                return log_error_errno(r, "Failed to read server status: %s", bus_error_message(&error, r));

        if (streq_ptr(mi.state, "degraded")) {
                on = ansi_highlight_red();
                off = ansi_normal();
        } else if (streq_ptr(mi.state, "running")) {
                on = ansi_highlight_green();
                off = ansi_normal();
        } else {
                on = ansi_highlight_yellow();
                off = ansi_normal();
        }

        printf("%s%s%s %s\n", on, special_glyph(BLACK_CIRCLE), off, arg_host ? arg_host : hn);

        printf("    State: %s%s%s\n",
               on, strna(mi.state), off);

        printf("     Jobs: %" PRIu32 " queued\n", mi.n_jobs);
        printf("   Failed: %" PRIu32 " units\n", mi.n_failed_units);

        printf("    Since: %s; %s\n",
               format_timestamp(since2, sizeof(since2), mi.timestamp),
               format_timestamp_relative(since1, sizeof(since1), mi.timestamp));

        printf("   CGroup: %s\n", mi.control_group ?: "/");
        if (IN_SET(arg_transport,
                   BUS_TRANSPORT_LOCAL,
                   BUS_TRANSPORT_MACHINE)) {
                static const char prefix[] = "           ";
                unsigned c;

                c = columns();
                if (c > sizeof(prefix) - 1)
                        c -= sizeof(prefix) - 1;
                else
                        c = 0;

                show_cgroup(SYSTEMD_CGROUP_CONTROLLER, strempty(mi.control_group), prefix, c, get_output_flags());
        }

        return 0;
}

static int show(int argc, char *argv[], void *userdata) {
        bool show_properties, show_status, show_help, new_line = false;
        bool ellipsized = false;
        int r, ret = 0;
        sd_bus *bus;

        assert(argv);

        show_properties = streq(argv[0], "show");
        show_status = streq(argv[0], "status");
        show_help = streq(argv[0], "help");

        if (show_help && argc <= 1) {
                log_error("This command expects one or more unit names. Did you mean --help?");
                return -EINVAL;
        }

        r = acquire_bus(BUS_MANAGER, &bus);
        if (r < 0)
                return r;

        pager_open(arg_no_pager, false);

        if (show_status)
                /* Increase max number of open files to 16K if we can, we
                 * might needs this when browsing journal files, which might
                 * be split up into many files. */
                setrlimit_closest(RLIMIT_NOFILE, &RLIMIT_MAKE_CONST(16384));

        /* If no argument is specified inspect the manager itself */
        if (show_properties && argc <= 1)
                return show_one(argv[0], bus, "/org/freedesktop/systemd1", NULL, show_properties, &new_line, &ellipsized);

        if (show_status && argc <= 1) {

                show_system_status(bus);
                new_line = true;

                if (arg_all)
                        ret = show_all(argv[0], bus, false, &new_line, &ellipsized);
        } else {
                _cleanup_free_ char **patterns = NULL;
                char **name;

                STRV_FOREACH(name, strv_skip(argv, 1)) {
                        _cleanup_free_ char *path = NULL, *unit = NULL;
                        uint32_t id;

                        if (safe_atou32(*name, &id) < 0) {
                                if (strv_push(&patterns, *name) < 0)
                                        return log_oom();

                                continue;
                        } else if (show_properties) {
                                /* Interpret as job id */
                                if (asprintf(&path, "/org/freedesktop/systemd1/job/%u", id) < 0)
                                        return log_oom();

                        } else {
                                /* Interpret as PID */
                                r = get_unit_dbus_path_by_pid(bus, id, &path);
                                if (r < 0) {
                                        ret = r;
                                        continue;
                                }

                                r = unit_name_from_dbus_path(path, &unit);
                                if (r < 0)
                                        return log_oom();
                        }

                        r = show_one(argv[0], bus, path, unit, show_properties, &new_line, &ellipsized);
                        if (r < 0)
                                return r;
                        else if (r > 0 && ret == 0)
                                ret = r;
                }

                if (!strv_isempty(patterns)) {
                        _cleanup_strv_free_ char **names = NULL;

                        r = expand_names(bus, patterns, NULL, &names);
                        if (r < 0)
                                return log_error_errno(r, "Failed to expand names: %m");

                        STRV_FOREACH(name, names) {
                                _cleanup_free_ char *path;

                                path = unit_dbus_path_from_name(*name);
                                if (!path)
                                        return log_oom();

                                r = show_one(argv[0], bus, path, *name, show_properties, &new_line, &ellipsized);
                                if (r < 0)
                                        return r;
                                if (r > 0 && ret == 0)
                                        ret = r;
                        }
                }
        }

        if (ellipsized && !arg_quiet)
                printf("Hint: Some lines were ellipsized, use -l to show in full.\n");

        return ret;
}

static int cat_file(const char *filename, bool newline) {
        _cleanup_close_ int fd;

        fd = open(filename, O_RDONLY|O_CLOEXEC|O_NOCTTY);
        if (fd < 0)
                return -errno;

        printf("%s%s# %s%s\n",
               newline ? "\n" : "",
               ansi_highlight_blue(),
               filename,
               ansi_normal());
        fflush(stdout);

        return copy_bytes(fd, STDOUT_FILENO, (uint64_t) -1, 0);
}

static int cat(int argc, char *argv[], void *userdata) {
        _cleanup_lookup_paths_free_ LookupPaths lp = {};
        _cleanup_strv_free_ char **names = NULL;
        char **name;
        sd_bus *bus;
        bool first = true;
        int r;

        if (arg_transport != BUS_TRANSPORT_LOCAL) {
                log_error("Cannot remotely cat units.");
                return -EINVAL;
        }

        r = lookup_paths_init(&lp, arg_scope, 0, arg_root);
        if (r < 0)
                return log_error_errno(r, "Failed to determine unit paths: %m");

        r = acquire_bus(BUS_MANAGER, &bus);
        if (r < 0)
                return r;

        r = expand_names(bus, strv_skip(argv, 1), NULL, &names);
        if (r < 0)
                return log_error_errno(r, "Failed to expand names: %m");

        pager_open(arg_no_pager, false);

        STRV_FOREACH(name, names) {
                _cleanup_free_ char *fragment_path = NULL;
                _cleanup_strv_free_ char **dropin_paths = NULL;
                char **path;

                r = unit_find_paths(bus, *name, &lp, &fragment_path, &dropin_paths);
                if (r < 0)
                        return r;
                else if (r == 0)
                        return -ENOENT;

                if (first)
                        first = false;
                else
                        puts("");

                if (need_daemon_reload(bus, *name) > 0) /* ignore errors (<0), this is informational output */
                        fprintf(stderr,
                                "%s# Warning: %s changed on disk, the version systemd has loaded is outdated.\n"
                                "%s# This output shows the current version of the unit's original fragment and drop-in files.\n"
                                "%s# If fragments or drop-ins were added or removed, they are not properly reflected in this output.\n"
                                "%s# Run 'systemctl%s daemon-reload' to reload units.%s\n",
                                ansi_highlight_red(),
                                *name,
                                ansi_highlight_red(),
                                ansi_highlight_red(),
                                ansi_highlight_red(),
                                arg_scope == UNIT_FILE_SYSTEM ? "" : " --user",
                                ansi_normal());

                if (fragment_path) {
                        r = cat_file(fragment_path, false);
                        if (r < 0)
                                return log_warning_errno(r, "Failed to cat %s: %m", fragment_path);
                }

                STRV_FOREACH(path, dropin_paths) {
                        r = cat_file(*path, path == dropin_paths);
                        if (r < 0)
                                return log_warning_errno(r, "Failed to cat %s: %m", *path);
                }
        }

        return 0;
}

static int set_property(int argc, char *argv[], void *userdata) {
        _cleanup_(sd_bus_message_unrefp) sd_bus_message *m = NULL;
        _cleanup_(sd_bus_error_free) sd_bus_error error = SD_BUS_ERROR_NULL;
        _cleanup_free_ char *n = NULL;
        UnitType t;
        sd_bus *bus;
        int r;

        r = acquire_bus(BUS_MANAGER, &bus);
        if (r < 0)
                return r;

        polkit_agent_open_maybe();

        r = sd_bus_message_new_method_call(
                        bus,
                        &m,
                        "org.freedesktop.systemd1",
                        "/org/freedesktop/systemd1",
                        "org.freedesktop.systemd1.Manager",
                        "SetUnitProperties");
        if (r < 0)
                return bus_log_create_error(r);

        r = unit_name_mangle(argv[1], UNIT_NAME_NOGLOB, &n);
        if (r < 0)
                return log_error_errno(r, "Failed to mangle unit name: %m");

        t = unit_name_to_type(n);
        if (t < 0) {
                log_error("Invalid unit type: %s", n);
                return -EINVAL;
        }

        r = sd_bus_message_append(m, "sb", n, arg_runtime);
        if (r < 0)
                return bus_log_create_error(r);

        r = sd_bus_message_open_container(m, SD_BUS_TYPE_ARRAY, "(sv)");
        if (r < 0)
                return bus_log_create_error(r);

        r = bus_append_unit_property_assignment_many(m, t, strv_skip(argv, 2));
        if (r < 0)
                return r;

        r = sd_bus_message_close_container(m);
        if (r < 0)
                return bus_log_create_error(r);

        r = sd_bus_call(bus, m, 0, &error, NULL);
        if (r < 0)
                return log_error_errno(r, "Failed to set unit properties on %s: %s", n, bus_error_message(&error, r));

        return 0;
}

static int daemon_reload(int argc, char *argv[], void *userdata) {
        _cleanup_(sd_bus_error_free) sd_bus_error error = SD_BUS_ERROR_NULL;
        _cleanup_(sd_bus_message_unrefp) sd_bus_message *m = NULL;
        const char *method;
        sd_bus *bus;
        int r;

        r = acquire_bus(BUS_MANAGER, &bus);
        if (r < 0)
                return r;

        polkit_agent_open_maybe();

        switch (arg_action) {

        case ACTION_RELOAD:
                method = "Reload";
                break;

        case ACTION_REEXEC:
                method = "Reexecute";
                break;

        case ACTION_SYSTEMCTL:
                method = streq(argv[0], "daemon-reexec") ? "Reexecute" :
                                     /* "daemon-reload" */ "Reload";
                break;

        default:
                assert_not_reached("Unexpected action");
        }

        r = sd_bus_message_new_method_call(
                        bus,
                        &m,
                        "org.freedesktop.systemd1",
                        "/org/freedesktop/systemd1",
                        "org.freedesktop.systemd1.Manager",
                        method);
        if (r < 0)
                return bus_log_create_error(r);

        /* Note we use an extra-long timeout here. This is because a reload or reexec means generators are rerun which
         * are timed out after DEFAULT_TIMEOUT_USEC. Let's use twice that time here, so that the generators can have
         * their timeout, and for everything else there's the same time budget in place. */

        r = sd_bus_call(bus, m, DEFAULT_TIMEOUT_USEC * 2, &error, NULL);

        /* On reexecution, we expect a disconnect, not a reply */
        if (IN_SET(r, -ETIMEDOUT, -ECONNRESET) && streq(method, "Reexecute"))
                r = 0;

        if (r < 0 && arg_action == ACTION_SYSTEMCTL)
                return log_error_errno(r, "Failed to reload daemon: %s", bus_error_message(&error, r));

        /* Note that for the legacy commands (i.e. those with action != ACTION_SYSTEMCTL) we support fallbacks to the
         * old ways of doing things, hence don't log any error in that case here. */

        return r < 0 ? r : 0;
}

static int trivial_method(int argc, char *argv[], void *userdata) {
        _cleanup_(sd_bus_error_free) sd_bus_error error = SD_BUS_ERROR_NULL;
        const char *method;
        sd_bus *bus;
        int r;

        if (arg_dry_run)
                return 0;

        r = acquire_bus(BUS_MANAGER, &bus);
        if (r < 0)
                return r;

        polkit_agent_open_maybe();

        method =
                streq(argv[0], "clear-jobs")    ||
                streq(argv[0], "cancel")        ? "ClearJobs" :
                streq(argv[0], "reset-failed")  ? "ResetFailed" :
                streq(argv[0], "halt")          ? "Halt" :
                streq(argv[0], "reboot")        ? "Reboot" :
                streq(argv[0], "kexec")         ? "KExec" :
                streq(argv[0], "exit")          ? "Exit" :
                             /* poweroff */       "PowerOff";

        r = sd_bus_call_method(
                        bus,
                        "org.freedesktop.systemd1",
                        "/org/freedesktop/systemd1",
                        "org.freedesktop.systemd1.Manager",
                        method,
                        &error,
                        NULL,
                        NULL);
        if (r < 0 && arg_action == ACTION_SYSTEMCTL)
                return log_error_errno(r, "Failed to execute operation: %s", bus_error_message(&error, r));

        /* Note that for the legacy commands (i.e. those with action != ACTION_SYSTEMCTL) we support fallbacks to the
         * old ways of doing things, hence don't log any error in that case here. */

        return r < 0 ? r : 0;
}

static int reset_failed(int argc, char *argv[], void *userdata) {
        _cleanup_strv_free_ char **names = NULL;
        sd_bus *bus;
        char **name;
        int r, q;

        if (argc <= 1)
                return trivial_method(argc, argv, userdata);

        r = acquire_bus(BUS_MANAGER, &bus);
        if (r < 0)
                return r;

        polkit_agent_open_maybe();

        r = expand_names(bus, strv_skip(argv, 1), NULL, &names);
        if (r < 0)
                return log_error_errno(r, "Failed to expand names: %m");

        STRV_FOREACH(name, names) {
                _cleanup_(sd_bus_error_free) sd_bus_error error = SD_BUS_ERROR_NULL;

                q = sd_bus_call_method(
                                bus,
                                "org.freedesktop.systemd1",
                                "/org/freedesktop/systemd1",
                                "org.freedesktop.systemd1.Manager",
                                "ResetFailedUnit",
                                &error,
                                NULL,
                                "s", *name);
                if (q < 0) {
                        log_error_errno(q, "Failed to reset failed state of unit %s: %s", *name, bus_error_message(&error, q));
                        if (r == 0)
                                r = q;
                }
        }

        return r;
}

static int print_variable(const char *s) {
        const char *sep;
        _cleanup_free_ char *esc = NULL;

        sep = strchr(s, '=');
        if (!sep) {
                log_error("Invalid environment block");
                return -EUCLEAN;
        }

        esc = shell_maybe_quote(sep + 1, ESCAPE_POSIX);
        if (!esc)
                return log_oom();

        printf("%.*s=%s\n", (int)(sep-s), s, esc);
        return 0;
}

static int show_environment(int argc, char *argv[], void *userdata) {
        _cleanup_(sd_bus_error_free) sd_bus_error error = SD_BUS_ERROR_NULL;
        _cleanup_(sd_bus_message_unrefp) sd_bus_message *reply = NULL;
        const char *text;
        sd_bus *bus;
        int r;

        r = acquire_bus(BUS_MANAGER, &bus);
        if (r < 0)
                return r;

        pager_open(arg_no_pager, false);

        r = sd_bus_get_property(
                        bus,
                        "org.freedesktop.systemd1",
                        "/org/freedesktop/systemd1",
                        "org.freedesktop.systemd1.Manager",
                        "Environment",
                        &error,
                        &reply,
                        "as");
        if (r < 0)
                return log_error_errno(r, "Failed to get environment: %s", bus_error_message(&error, r));

        r = sd_bus_message_enter_container(reply, SD_BUS_TYPE_ARRAY, "s");
        if (r < 0)
                return bus_log_parse_error(r);

        while ((r = sd_bus_message_read_basic(reply, SD_BUS_TYPE_STRING, &text)) > 0) {
                r = print_variable(text);
                if (r < 0)
                        return r;
        }
        if (r < 0)
                return bus_log_parse_error(r);

        r = sd_bus_message_exit_container(reply);
        if (r < 0)
                return bus_log_parse_error(r);

        return 0;
}

static int switch_root(int argc, char *argv[], void *userdata) {
        _cleanup_(sd_bus_error_free) sd_bus_error error = SD_BUS_ERROR_NULL;
        _cleanup_free_ char *cmdline_init = NULL;
        const char *root, *init;
        sd_bus *bus;
        int r;

        if (arg_transport != BUS_TRANSPORT_LOCAL) {
                log_error("Cannot switch root remotely.");
                return -EINVAL;
        }

        if (argc < 2 || argc > 3) {
                log_error("Wrong number of arguments.");
                return -EINVAL;
        }

        root = argv[1];

        if (argc >= 3)
                init = argv[2];
        else {
                r = parse_env_file("/proc/cmdline", WHITESPACE,
                                   "init", &cmdline_init,
                                   NULL);
                if (r < 0)
                        log_debug_errno(r, "Failed to parse /proc/cmdline: %m");

                init = cmdline_init;
        }

        init = empty_to_null(init);
        if (init) {
                const char *root_systemd_path = NULL, *root_init_path = NULL;

                root_systemd_path = strjoina(root, "/" SYSTEMD_BINARY_PATH);
                root_init_path = strjoina(root, "/", init);

                /* If the passed init is actually the same as the
                 * systemd binary, then let's suppress it. */
                if (files_same(root_init_path, root_systemd_path, 0) > 0)
                        init = NULL;
        }

        /* Instruct PID1 to exclude us from its killing spree applied during
         * the transition. Otherwise we would exit with a failure status even
         * though the switch to the new root has succeed. */
        argv_cmdline[0] = '@';

        r = acquire_bus(BUS_MANAGER, &bus);
        if (r < 0)
                return r;

        /* If we are slow to exit after the root switch, the new systemd instance
         * will send us a signal to terminate. Just ignore it and exit normally.
         * This way the unit does not end up as failed.
         */
        r = ignore_signals(SIGTERM, -1);
        if (r < 0)
                log_warning_errno(r, "Failed to change disposition of SIGTERM to ignore: %m");

        log_debug("Switching root - root: %s; init: %s", root, strna(init));

        r = sd_bus_call_method(
                        bus,
                        "org.freedesktop.systemd1",
                        "/org/freedesktop/systemd1",
                        "org.freedesktop.systemd1.Manager",
                        "SwitchRoot",
                        &error,
                        NULL,
                        "ss", root, init);
        if (r < 0) {
                (void) default_signals(SIGTERM, -1);

                return log_error_errno(r, "Failed to switch root: %s", bus_error_message(&error, r));
        }

        return 0;
}

static int set_environment(int argc, char *argv[], void *userdata) {
        _cleanup_(sd_bus_error_free) sd_bus_error error = SD_BUS_ERROR_NULL;
        _cleanup_(sd_bus_message_unrefp) sd_bus_message *m = NULL;
        const char *method;
        sd_bus *bus;
        int r;

        assert(argc > 1);
        assert(argv);

        r = acquire_bus(BUS_MANAGER, &bus);
        if (r < 0)
                return r;

        polkit_agent_open_maybe();

        method = streq(argv[0], "set-environment")
                ? "SetEnvironment"
                : "UnsetEnvironment";

        r = sd_bus_message_new_method_call(
                        bus,
                        &m,
                        "org.freedesktop.systemd1",
                        "/org/freedesktop/systemd1",
                        "org.freedesktop.systemd1.Manager",
                        method);
        if (r < 0)
                return bus_log_create_error(r);

        r = sd_bus_message_append_strv(m, strv_skip(argv, 1));
        if (r < 0)
                return bus_log_create_error(r);

        r = sd_bus_call(bus, m, 0, &error, NULL);
        if (r < 0)
                return log_error_errno(r, "Failed to set environment: %s", bus_error_message(&error, r));

        return 0;
}

static int import_environment(int argc, char *argv[], void *userdata) {
        _cleanup_(sd_bus_error_free) sd_bus_error error = SD_BUS_ERROR_NULL;
        _cleanup_(sd_bus_message_unrefp) sd_bus_message *m = NULL;
        sd_bus *bus;
        int r;

        r = acquire_bus(BUS_MANAGER, &bus);
        if (r < 0)
                return r;

        polkit_agent_open_maybe();

        r = sd_bus_message_new_method_call(
                        bus,
                        &m,
                        "org.freedesktop.systemd1",
                        "/org/freedesktop/systemd1",
                        "org.freedesktop.systemd1.Manager",
                        "SetEnvironment");
        if (r < 0)
                return bus_log_create_error(r);

        if (argc < 2)
                r = sd_bus_message_append_strv(m, environ);
        else {
                char **a, **b;

                r = sd_bus_message_open_container(m, 'a', "s");
                if (r < 0)
                        return bus_log_create_error(r);

                STRV_FOREACH(a, strv_skip(argv, 1)) {

                        if (!env_name_is_valid(*a)) {
                                log_error("Not a valid environment variable name: %s", *a);
                                return -EINVAL;
                        }

                        STRV_FOREACH(b, environ) {
                                const char *eq;

                                eq = startswith(*b, *a);
                                if (eq && *eq == '=') {

                                        r = sd_bus_message_append(m, "s", *b);
                                        if (r < 0)
                                                return bus_log_create_error(r);

                                        break;
                                }
                        }
                }

                r = sd_bus_message_close_container(m);
        }
        if (r < 0)
                return bus_log_create_error(r);

        r = sd_bus_call(bus, m, 0, &error, NULL);
        if (r < 0)
                return log_error_errno(r, "Failed to import environment: %s", bus_error_message(&error, r));

        return 0;
}

static int enable_sysv_units(const char *verb, char **args) {
        int r = 0;

#if HAVE_SYSV_COMPAT
        _cleanup_lookup_paths_free_ LookupPaths paths = {};
        unsigned f = 0;

        /* Processes all SysV units, and reshuffles the array so that afterwards only the native units remain */

        if (arg_scope != UNIT_FILE_SYSTEM)
                return 0;

        if (getenv_bool("SYSTEMCTL_SKIP_SYSV") > 0)
                return 0;

        if (!STR_IN_SET(verb,
                        "enable",
                        "disable",
                        "is-enabled"))
                return 0;

        r = lookup_paths_init(&paths, arg_scope, LOOKUP_PATHS_EXCLUDE_GENERATED, arg_root);
        if (r < 0)
                return r;

        r = 0;
        while (args[f]) {

                const char *argv[] = {
                        ROOTLIBEXECDIR "/systemd-sysv-install",
                        NULL,
                        NULL,
                        NULL,
                        NULL,
                };

                _cleanup_free_ char *p = NULL, *q = NULL, *l = NULL;
                bool found_native = false, found_sysv;
                const char *name;
                unsigned c = 1;
                pid_t pid;
                int j;

                name = args[f++];

                if (!endswith(name, ".service"))
                        continue;

                if (path_is_absolute(name))
                        continue;

                j = unit_file_exists(arg_scope, &paths, name);
                if (j < 0 && !IN_SET(j, -ELOOP, -ERFKILL, -EADDRNOTAVAIL))
                        return log_error_errno(j, "Failed to lookup unit file state: %m");
                found_native = j != 0;

                /* If we have both a native unit and a SysV script, enable/disable them both (below); for is-enabled,
                 * prefer the native unit */
                if (found_native && streq(verb, "is-enabled"))
                        continue;

                p = path_join(arg_root, SYSTEM_SYSVINIT_PATH, name);
                if (!p)
                        return log_oom();

                p[strlen(p) - STRLEN(".service")] = 0;
                found_sysv = access(p, F_OK) >= 0;
                if (!found_sysv)
                        continue;

                if (!arg_quiet) {
                        if (found_native)
                                log_info("Synchronizing state of %s with SysV service script with %s.", name, argv[0]);
                        else
                                log_info("%s is not a native service, redirecting to systemd-sysv-install.", name);
                }

                if (!isempty(arg_root))
                        argv[c++] = q = strappend("--root=", arg_root);

                argv[c++] = verb;
                argv[c++] = basename(p);
                argv[c] = NULL;

                l = strv_join((char**)argv, " ");
                if (!l)
                        return log_oom();

                if (!arg_quiet)
                        log_info("Executing: %s", l);

                j = safe_fork("(sysv-install)", FORK_RESET_SIGNALS|FORK_DEATHSIG|FORK_LOG, &pid);
                if (j < 0)
                        return j;
                if (j == 0) {
                        /* Child */
                        execv(argv[0], (char**) argv);
                        log_error_errno(errno, "Failed to execute %s: %m", argv[0]);
                        _exit(EXIT_FAILURE);
                }

                j = wait_for_terminate_and_check("sysv-install", pid, WAIT_LOG_ABNORMAL);
                if (j < 0)
                        return j;
                if (streq(verb, "is-enabled")) {
                        if (j == EXIT_SUCCESS) {
                                if (!arg_quiet)
                                        puts("enabled");
                                r = 1;
                        } else {
                                if (!arg_quiet)
                                        puts("disabled");
                        }

                } else if (j != EXIT_SUCCESS)
                        return -EBADE; /* We don't warn here, under the assumption the script already showed an explanation */

                if (found_native)
                        continue;

                /* Remove this entry, so that we don't try enabling it as native unit */
                assert(f > 0);
                f--;
                assert(args[f] == name);
                strv_remove(args, name);
        }

#endif
        return r;
}

static int mangle_names(char **original_names, char ***mangled_names) {
        char **i, **l, **name;
        int r;

        l = i = new(char*, strv_length(original_names) + 1);
        if (!l)
                return log_oom();

        STRV_FOREACH(name, original_names) {

                /* When enabling units qualified path names are OK,
                 * too, hence allow them explicitly. */

                if (is_path(*name)) {
                        *i = strdup(*name);
                        if (!*i) {
                                strv_free(l);
                                return log_oom();
                        }
                } else {
                        r = unit_name_mangle(*name, UNIT_NAME_NOGLOB, i);
                        if (r < 0) {
                                *i = NULL;
                                strv_free(l);
                                return log_error_errno(r, "Failed to mangle unit name: %m");
                        }
                }

                i++;
        }

        *i = NULL;
        *mangled_names = l;

        return 0;
}

static int normalize_filenames(char **names) {
        char **u;
        int r;

        STRV_FOREACH(u, names)
                if (!path_is_absolute(*u)) {
                        char* normalized_path;

                        if (!isempty(arg_root)) {
                                log_error("Non-absolute paths are not allowed when --root is used: %s", *u);
                                return -EINVAL;
                        }

                        if (!strchr(*u,'/')) {
                                log_error("Link argument does contain at least one directory separator: %s", *u);
                                return -EINVAL;
                        }

                        r = path_make_absolute_cwd(*u, &normalized_path);
                        if (r < 0)
                                return r;

                        free_and_replace(*u, normalized_path);
                }

        return 0;
}

static int normalize_names(char **names, bool warn_if_path) {
        char **u;
        bool was_path = false;

        STRV_FOREACH(u, names) {
                int r;

                if (!is_path(*u))
                        continue;

                r = free_and_strdup(u, basename(*u));
                if (r < 0)
                        return log_error_errno(r, "Failed to normalize unit file path: %m");

                was_path = true;
        }

        if (warn_if_path && was_path)
                log_warning("Warning: Can't execute disable on the unit file path. Proceeding with the unit name.");

        return 0;
}

static int unit_exists(LookupPaths *lp, const char *unit) {
        _cleanup_(sd_bus_error_free) sd_bus_error error = SD_BUS_ERROR_NULL;
        _cleanup_free_ char *path = NULL;
        static const struct bus_properties_map property_map[] = {
                { "LoadState",   "s", map_string_no_copy, offsetof(UnitStatusInfo, load_state)  },
                { "ActiveState", "s", map_string_no_copy, offsetof(UnitStatusInfo, active_state)},
                {},
        };
        UnitStatusInfo info = {};
        sd_bus *bus;
        int r;

        if (unit_name_is_valid(unit, UNIT_NAME_TEMPLATE))
                return unit_find_template_path(unit, lp, NULL, NULL);

        path = unit_dbus_path_from_name(unit);
        if (!path)
                return log_oom();

        r = acquire_bus(BUS_MANAGER, &bus);
        if (r < 0)
                return r;

        r = bus_map_all_properties(bus, "org.freedesktop.systemd1", path, property_map, &error, &info);
        if (r < 0)
                return log_error_errno(r, "Failed to get properties: %s", bus_error_message(&error, r));

        return !streq_ptr(info.load_state, "not-found") || !streq_ptr(info.active_state, "inactive");
}

static int enable_unit(int argc, char *argv[], void *userdata) {
        _cleanup_strv_free_ char **names = NULL;
        const char *verb = argv[0];
        UnitFileChange *changes = NULL;
        unsigned n_changes = 0;
        int carries_install_info = -1;
        bool ignore_carries_install_info = arg_quiet;
        int r;

        if (!argv[1])
                return 0;

        r = mangle_names(strv_skip(argv, 1), &names);
        if (r < 0)
                return r;

        r = enable_sysv_units(verb, names);
        if (r < 0)
                return r;

        /* If the operation was fully executed by the SysV compat, let's finish early */
        if (strv_isempty(names)) {
                if (arg_no_reload || install_client_side())
                        return 0;
                return daemon_reload(argc, argv, userdata);
        }

        if (streq(verb, "disable")) {
                r = normalize_names(names, true);
                if (r < 0)
                        return r;
        }

        if (streq(verb, "link")) {
                r = normalize_filenames(names);
                if (r < 0)
                        return r;
        }

        if (install_client_side()) {
                UnitFileFlags flags;

                flags = args_to_flags();
                if (streq(verb, "enable")) {
                        r = unit_file_enable(arg_scope, flags, arg_root, names, &changes, &n_changes);
                        carries_install_info = r;
                } else if (streq(verb, "disable"))
                        r = unit_file_disable(arg_scope, flags, arg_root, names, &changes, &n_changes);
                else if (streq(verb, "reenable")) {
                        r = unit_file_reenable(arg_scope, flags, arg_root, names, &changes, &n_changes);
                        carries_install_info = r;
                } else if (streq(verb, "link"))
                        r = unit_file_link(arg_scope, flags, arg_root, names, &changes, &n_changes);
                else if (streq(verb, "preset")) {
                        r = unit_file_preset(arg_scope, flags, arg_root, names, arg_preset_mode, &changes, &n_changes);
                } else if (streq(verb, "mask"))
                        r = unit_file_mask(arg_scope, flags, arg_root, names, &changes, &n_changes);
                else if (streq(verb, "unmask"))
                        r = unit_file_unmask(arg_scope, flags, arg_root, names, &changes, &n_changes);
                else if (streq(verb, "revert"))
                        r = unit_file_revert(arg_scope, arg_root, names, &changes, &n_changes);
                else
                        assert_not_reached("Unknown verb");

                unit_file_dump_changes(r, verb, changes, n_changes, arg_quiet);
                if (r < 0)
                        goto finish;
                r = 0;
        } else {
                _cleanup_(sd_bus_message_unrefp) sd_bus_message *reply = NULL, *m = NULL;
                _cleanup_(sd_bus_error_free) sd_bus_error error = SD_BUS_ERROR_NULL;
                bool expect_carries_install_info = false;
                bool send_runtime = true, send_force = true, send_preset_mode = false;
                const char *method;
                sd_bus *bus;

                if (STR_IN_SET(verb, "mask", "unmask")) {
                        char **name;
                        _cleanup_lookup_paths_free_ LookupPaths lp = {};

                        r = lookup_paths_init(&lp, arg_scope, 0, arg_root);
                        if (r < 0)
                                return r;

                        STRV_FOREACH(name, names) {
                                r = unit_exists(&lp, *name);
                                if (r < 0)
                                        return r;
                                if (r == 0)
                                        log_notice("Unit %s does not exist, proceeding anyway.", *names);
                        }
                }

                r = acquire_bus(BUS_MANAGER, &bus);
                if (r < 0)
                        return r;

                polkit_agent_open_maybe();

                if (streq(verb, "enable")) {
                        method = "EnableUnitFiles";
                        expect_carries_install_info = true;
                } else if (streq(verb, "disable")) {
                        method = "DisableUnitFiles";
                        send_force = false;
                } else if (streq(verb, "reenable")) {
                        method = "ReenableUnitFiles";
                        expect_carries_install_info = true;
                } else if (streq(verb, "link"))
                        method = "LinkUnitFiles";
                else if (streq(verb, "preset")) {

                        if (arg_preset_mode != UNIT_FILE_PRESET_FULL) {
                                method = "PresetUnitFilesWithMode";
                                send_preset_mode = true;
                        } else
                                method = "PresetUnitFiles";

                        expect_carries_install_info = true;
                        ignore_carries_install_info = true;
                } else if (streq(verb, "mask"))
                        method = "MaskUnitFiles";
                else if (streq(verb, "unmask")) {
                        method = "UnmaskUnitFiles";
                        send_force = false;
                } else if (streq(verb, "revert")) {
                        method = "RevertUnitFiles";
                        send_runtime = send_force = false;
                } else
                        assert_not_reached("Unknown verb");

                r = sd_bus_message_new_method_call(
                                bus,
                                &m,
                                "org.freedesktop.systemd1",
                                "/org/freedesktop/systemd1",
                                "org.freedesktop.systemd1.Manager",
                                method);
                if (r < 0)
                        return bus_log_create_error(r);

                r = sd_bus_message_append_strv(m, names);
                if (r < 0)
                        return bus_log_create_error(r);

                if (send_preset_mode) {
                        r = sd_bus_message_append(m, "s", unit_file_preset_mode_to_string(arg_preset_mode));
                        if (r < 0)
                                return bus_log_create_error(r);
                }

                if (send_runtime) {
                        r = sd_bus_message_append(m, "b", arg_runtime);
                        if (r < 0)
                                return bus_log_create_error(r);
                }

                if (send_force) {
                        r = sd_bus_message_append(m, "b", arg_force);
                        if (r < 0)
                                return bus_log_create_error(r);
                }

                r = sd_bus_call(bus, m, 0, &error, &reply);
                if (r < 0)
                        return log_error_errno(r, "Failed to %s unit: %s", verb, bus_error_message(&error, r));

                if (expect_carries_install_info) {
                        r = sd_bus_message_read(reply, "b", &carries_install_info);
                        if (r < 0)
                                return bus_log_parse_error(r);
                }

                r = bus_deserialize_and_dump_unit_file_changes(reply, arg_quiet, &changes, &n_changes);
                if (r < 0)
                        goto finish;

                /* Try to reload if enabled */
                if (!arg_no_reload)
                        r = daemon_reload(argc, argv, userdata);
                else
                        r = 0;
        }

        if (carries_install_info == 0 && !ignore_carries_install_info)
                log_warning("The unit files have no installation config (WantedBy, RequiredBy, Also, Alias\n"
                            "settings in the [Install] section, and DefaultInstance for template units).\n"
                            "This means they are not meant to be enabled using systemctl.\n"
                            "Possible reasons for having this kind of units are:\n"
                            "1) A unit may be statically enabled by being symlinked from another unit's\n"
                            "   .wants/ or .requires/ directory.\n"
                            "2) A unit's purpose may be to act as a helper for some other unit which has\n"
                            "   a requirement dependency on it.\n"
                            "3) A unit may be started when needed via activation (socket, path, timer,\n"
                            "   D-Bus, udev, scripted systemctl call, ...).\n"
                            "4) In case of template units, the unit is meant to be enabled with some\n"
                            "   instance name specified.");

        if (arg_now && STR_IN_SET(argv[0], "enable", "disable", "mask")) {
                sd_bus *bus;
                unsigned len, i;

                r = acquire_bus(BUS_MANAGER, &bus);
                if (r < 0)
                        goto finish;

                len = strv_length(names);
                {
                        char *new_args[len + 2];

                        new_args[0] = (char*) (streq(argv[0], "enable") ? "start" : "stop");
                        for (i = 0; i < len; i++)
                                new_args[i + 1] = basename(names[i]);
                        new_args[i + 1] = NULL;

                        r = start_unit(len + 1, new_args, userdata);
                }
        }

finish:
        unit_file_changes_free(changes, n_changes);

        return r;
}

static int add_dependency(int argc, char *argv[], void *userdata) {
        _cleanup_strv_free_ char **names = NULL;
        _cleanup_free_ char *target = NULL;
        const char *verb = argv[0];
        UnitFileChange *changes = NULL;
        unsigned n_changes = 0;
        UnitDependency dep;
        int r = 0;

        if (!argv[1])
                return 0;

        r = unit_name_mangle_with_suffix(argv[1], UNIT_NAME_NOGLOB, ".target", &target);
        if (r < 0)
                return log_error_errno(r, "Failed to mangle unit name: %m");

        r = mangle_names(strv_skip(argv, 2), &names);
        if (r < 0)
                return r;

        if (streq(verb, "add-wants"))
                dep = UNIT_WANTS;
        else if (streq(verb, "add-requires"))
                dep = UNIT_REQUIRES;
        else
                assert_not_reached("Unknown verb");

        if (install_client_side()) {
                r = unit_file_add_dependency(arg_scope, args_to_flags(), arg_root, names, target, dep, &changes, &n_changes);
                unit_file_dump_changes(r, "add dependency on", changes, n_changes, arg_quiet);

                if (r > 0)
                        r = 0;
        } else {
                _cleanup_(sd_bus_message_unrefp) sd_bus_message *reply = NULL, *m = NULL;
                _cleanup_(sd_bus_error_free) sd_bus_error error = SD_BUS_ERROR_NULL;
                sd_bus *bus;

                r = acquire_bus(BUS_MANAGER, &bus);
                if (r < 0)
                        return r;

                polkit_agent_open_maybe();

                r = sd_bus_message_new_method_call(
                                bus,
                                &m,
                                "org.freedesktop.systemd1",
                                "/org/freedesktop/systemd1",
                                "org.freedesktop.systemd1.Manager",
                                "AddDependencyUnitFiles");
                if (r < 0)
                        return bus_log_create_error(r);

                r = sd_bus_message_append_strv(m, names);
                if (r < 0)
                        return bus_log_create_error(r);

                r = sd_bus_message_append(m, "ssbb", target, unit_dependency_to_string(dep), arg_runtime, arg_force);
                if (r < 0)
                        return bus_log_create_error(r);

                r = sd_bus_call(bus, m, 0, &error, &reply);
                if (r < 0)
                        return log_error_errno(r, "Failed to add dependency: %s", bus_error_message(&error, r));

                r = bus_deserialize_and_dump_unit_file_changes(reply, arg_quiet, &changes, &n_changes);
                if (r < 0)
                        goto finish;

                if (arg_no_reload) {
                        r = 0;
                        goto finish;
                }

                r = daemon_reload(argc, argv, userdata);
        }

finish:
        unit_file_changes_free(changes, n_changes);

        return r;
}

static int preset_all(int argc, char *argv[], void *userdata) {
        UnitFileChange *changes = NULL;
        unsigned n_changes = 0;
        int r;

        if (install_client_side()) {
                r = unit_file_preset_all(arg_scope, args_to_flags(), arg_root, arg_preset_mode, &changes, &n_changes);
                unit_file_dump_changes(r, "preset", changes, n_changes, arg_quiet);

                if (r > 0)
                        r = 0;
        } else {
                _cleanup_(sd_bus_error_free) sd_bus_error error = SD_BUS_ERROR_NULL;
                _cleanup_(sd_bus_message_unrefp) sd_bus_message *reply = NULL;
                sd_bus *bus;

                r = acquire_bus(BUS_MANAGER, &bus);
                if (r < 0)
                        return r;

                polkit_agent_open_maybe();

                r = sd_bus_call_method(
                                bus,
                                "org.freedesktop.systemd1",
                                "/org/freedesktop/systemd1",
                                "org.freedesktop.systemd1.Manager",
                                "PresetAllUnitFiles",
                                &error,
                                &reply,
                                "sbb",
                                unit_file_preset_mode_to_string(arg_preset_mode),
                                arg_runtime,
                                arg_force);
                if (r < 0)
                        return log_error_errno(r, "Failed to preset all units: %s", bus_error_message(&error, r));

                r = bus_deserialize_and_dump_unit_file_changes(reply, arg_quiet, &changes, &n_changes);
                if (r < 0)
                        goto finish;

                if (arg_no_reload) {
                        r = 0;
                        goto finish;
                }

                r = daemon_reload(argc, argv, userdata);
        }

finish:
        unit_file_changes_free(changes, n_changes);

        return r;
}

static int show_installation_targets_client_side(const char *name) {
        UnitFileChange *changes = NULL;
        unsigned n_changes = 0, i;
        UnitFileFlags flags;
        char **p;
        int r;

        p = STRV_MAKE(name);
        flags = UNIT_FILE_DRY_RUN |
                (arg_runtime ? UNIT_FILE_RUNTIME : 0);

        r = unit_file_disable(UNIT_FILE_SYSTEM, flags, NULL, p, &changes, &n_changes);
        if (r < 0)
                return log_error_errno(r, "Failed to get file links for %s: %m", name);

        for (i = 0; i < n_changes; i++)
                if (changes[i].type == UNIT_FILE_UNLINK)
                        printf("  %s\n", changes[i].path);

        return 0;
}

static int show_installation_targets(sd_bus *bus, const char *name) {
        _cleanup_(sd_bus_message_unrefp) sd_bus_message *reply = NULL;
        _cleanup_(sd_bus_error_free) sd_bus_error error = SD_BUS_ERROR_NULL;
        const char *link;
        int r;

        r = sd_bus_call_method(
                        bus,
                        "org.freedesktop.systemd1",
                        "/org/freedesktop/systemd1",
                        "org.freedesktop.systemd1.Manager",
                        "GetUnitFileLinks",
                        &error,
                        &reply,
                        "sb", name, arg_runtime);
        if (r < 0)
                return log_error_errno(r, "Failed to get unit file links for %s: %s", name, bus_error_message(&error, r));

        r = sd_bus_message_enter_container(reply, SD_BUS_TYPE_ARRAY, "s");
        if (r < 0)
                return bus_log_parse_error(r);

        while ((r = sd_bus_message_read(reply, "s", &link)) > 0)
                printf("  %s\n", link);

        if (r < 0)
                return bus_log_parse_error(r);

        r = sd_bus_message_exit_container(reply);
        if (r < 0)
                return bus_log_parse_error(r);

        return 0;
}

static int unit_is_enabled(int argc, char *argv[], void *userdata) {

        _cleanup_strv_free_ char **names = NULL;
        bool enabled;
        char **name;
        int r;

        r = mangle_names(strv_skip(argv, 1), &names);
        if (r < 0)
                return r;

        r = enable_sysv_units(argv[0], names);
        if (r < 0)
                return r;

        enabled = r > 0;

        if (install_client_side()) {
                STRV_FOREACH(name, names) {
                        UnitFileState state;

                        r = unit_file_get_state(arg_scope, arg_root, *name, &state);
                        if (r < 0)
                                return log_error_errno(r, "Failed to get unit file state for %s: %m", *name);

                        if (IN_SET(state,
                                   UNIT_FILE_ENABLED,
                                   UNIT_FILE_ENABLED_RUNTIME,
                                   UNIT_FILE_STATIC,
                                   UNIT_FILE_INDIRECT,
                                   UNIT_FILE_GENERATED))
                                enabled = true;

                        if (!arg_quiet) {
                                puts(unit_file_state_to_string(state));
                                if (arg_full) {
                                        r = show_installation_targets_client_side(*name);
                                        if (r < 0)
                                                return r;
                                }
                        }
                }

                r = 0;
        } else {
                _cleanup_(sd_bus_error_free) sd_bus_error error = SD_BUS_ERROR_NULL;
                sd_bus *bus;

                r = acquire_bus(BUS_MANAGER, &bus);
                if (r < 0)
                        return r;

                STRV_FOREACH(name, names) {
                        _cleanup_(sd_bus_message_unrefp) sd_bus_message *reply = NULL;
                        const char *s;

                        r = sd_bus_call_method(
                                        bus,
                                        "org.freedesktop.systemd1",
                                        "/org/freedesktop/systemd1",
                                        "org.freedesktop.systemd1.Manager",
                                        "GetUnitFileState",
                                        &error,
                                        &reply,
                                        "s", *name);
                        if (r < 0)
                                return log_error_errno(r, "Failed to get unit file state for %s: %s", *name, bus_error_message(&error, r));

                        r = sd_bus_message_read(reply, "s", &s);
                        if (r < 0)
                                return bus_log_parse_error(r);

                        if (STR_IN_SET(s, "enabled", "enabled-runtime", "static", "indirect", "generated"))
                                enabled = true;

                        if (!arg_quiet) {
                                puts(s);
                                if (arg_full) {
                                        r = show_installation_targets(bus, *name);
                                        if (r < 0)
                                                return r;
                                }
                        }
                }
        }

        return enabled ? EXIT_SUCCESS : EXIT_FAILURE;
}

static int is_system_running(int argc, char *argv[], void *userdata) {
        _cleanup_free_ char *state = NULL;
        sd_bus *bus;
        int r;

        if (running_in_chroot() > 0 || (arg_transport == BUS_TRANSPORT_LOCAL && !sd_booted())) {
                if (!arg_quiet)
                        puts("offline");
                return EXIT_FAILURE;
        }

        r = acquire_bus(BUS_MANAGER, &bus);
        if (r < 0)
                return r;

        r = sd_bus_get_property_string(
                        bus,
                        "org.freedesktop.systemd1",
                        "/org/freedesktop/systemd1",
                        "org.freedesktop.systemd1.Manager",
                        "SystemState",
                        NULL,
                        &state);
        if (r < 0) {
                if (!arg_quiet)
                        puts("unknown");
                return 0;
        }

        if (!arg_quiet)
                puts(state);

        return streq(state, "running") ? EXIT_SUCCESS : EXIT_FAILURE;
}

static int create_edit_temp_file(const char *new_path, const char *original_path, char **ret_tmp_fn) {
        _cleanup_free_ char *t = NULL;
        int r;

        assert(new_path);
        assert(original_path);
        assert(ret_tmp_fn);

        r = tempfn_random(new_path, NULL, &t);
        if (r < 0)
                return log_error_errno(r, "Failed to determine temporary filename for \"%s\": %m", new_path);

        r = mkdir_parents(new_path, 0755);
        if (r < 0)
                return log_error_errno(r, "Failed to create directories for \"%s\": %m", new_path);

        r = copy_file(original_path, t, 0, 0644, 0, COPY_REFLINK);
        if (r == -ENOENT) {

                r = touch(t);
                if (r < 0)
                        return log_error_errno(r, "Failed to create temporary file \"%s\": %m", t);

        } else if (r < 0)
                return log_error_errno(r, "Failed to create temporary file for \"%s\": %m", new_path);

        *ret_tmp_fn = t;
        t = NULL;

        return 0;
}

static int get_file_to_edit(
                const LookupPaths *paths,
                const char *name,
                char **ret_path) {

        _cleanup_free_ char *path = NULL, *run = NULL;

        assert(name);
        assert(ret_path);

        path = strjoin(paths->persistent_config, "/", name);
        if (!path)
                return log_oom();

        if (arg_runtime) {
                run = strjoin(paths->runtime_config, "/", name);
                if (!run)
                        return log_oom();
        }

        if (arg_runtime) {
                if (access(path, F_OK) >= 0) {
                        log_error("Refusing to create \"%s\" because it would be overridden by \"%s\" anyway.", run, path);
                        return -EEXIST;
                }

                *ret_path = run;
                run = NULL;
        } else {
                *ret_path = path;
                path = NULL;
        }

        return 0;
}

static int unit_file_create_new(
                const LookupPaths *paths,
                const char *unit_name,
                const char *suffix,
                char **ret_new_path,
                char **ret_tmp_path) {

        char *tmp_new_path, *tmp_tmp_path, *ending;
        int r;

        assert(unit_name);
        assert(ret_new_path);
        assert(ret_tmp_path);

        ending = strjoina(unit_name, suffix);
        r = get_file_to_edit(paths, ending, &tmp_new_path);
        if (r < 0)
                return r;

        r = create_edit_temp_file(tmp_new_path, tmp_new_path, &tmp_tmp_path);
        if (r < 0) {
                free(tmp_new_path);
                return r;
        }

        *ret_new_path = tmp_new_path;
        *ret_tmp_path = tmp_tmp_path;

        return 0;
}

static int unit_file_create_copy(
                const LookupPaths *paths,
                const char *unit_name,
                const char *fragment_path,
                char **ret_new_path,
                char **ret_tmp_path) {

        char *tmp_new_path, *tmp_tmp_path;
        int r;

        assert(fragment_path);
        assert(unit_name);
        assert(ret_new_path);
        assert(ret_tmp_path);

        r = get_file_to_edit(paths, unit_name, &tmp_new_path);
        if (r < 0)
                return r;

        if (!path_equal(fragment_path, tmp_new_path) && access(tmp_new_path, F_OK) == 0) {
                char response;

                r = ask_char(&response, "yn", "\"%s\" already exists. Overwrite with \"%s\"? [(y)es, (n)o] ", tmp_new_path, fragment_path);
                if (r < 0) {
                        free(tmp_new_path);
                        return r;
                }
                if (response != 'y') {
                        log_warning("%s ignored", unit_name);
                        free(tmp_new_path);
                        return -EKEYREJECTED;
                }
        }

        r = create_edit_temp_file(tmp_new_path, fragment_path, &tmp_tmp_path);
        if (r < 0) {
                free(tmp_new_path);
                return r;
        }

        *ret_new_path = tmp_new_path;
        *ret_tmp_path = tmp_tmp_path;

        return 0;
}

static int run_editor(char **paths) {
        int r;

        assert(paths);

        r = safe_fork("(editor)", FORK_RESET_SIGNALS|FORK_DEATHSIG|FORK_LOG|FORK_WAIT, NULL);
        if (r < 0)
                return r;
        if (r == 0) {
                const char **args;
                char *editor, **editor_args = NULL;
                char **tmp_path, **original_path, *p;
                unsigned n_editor_args = 0, i = 1;
                size_t argc;

                argc = strv_length(paths)/2 + 1;

                /* SYSTEMD_EDITOR takes precedence over EDITOR which takes precedence over VISUAL
                 * If neither SYSTEMD_EDITOR nor EDITOR nor VISUAL are present,
                 * we try to execute well known editors
                 */
                editor = getenv("SYSTEMD_EDITOR");
                if (!editor)
                        editor = getenv("EDITOR");
                if (!editor)
                        editor = getenv("VISUAL");

                if (!isempty(editor)) {
                        editor_args = strv_split(editor, WHITESPACE);
                        if (!editor_args) {
                                (void) log_oom();
                                _exit(EXIT_FAILURE);
                        }
                        n_editor_args = strv_length(editor_args);
                        argc += n_editor_args - 1;
                }
                args = newa(const char*, argc + 1);

                if (n_editor_args > 0) {
                        args[0] = editor_args[0];
                        for (; i < n_editor_args; i++)
                                args[i] = editor_args[i];
                }

                STRV_FOREACH_PAIR(original_path, tmp_path, paths) {
                        args[i] = *tmp_path;
                        i++;
                }
                args[i] = NULL;

                if (n_editor_args > 0)
                        execvp(args[0], (char* const*) args);

                FOREACH_STRING(p, "editor", "nano", "vim", "vi") {
                        args[0] = p;
                        execvp(p, (char* const*) args);
                        /* We do not fail if the editor doesn't exist
                         * because we want to try each one of them before
                         * failing.
                         */
                        if (errno != ENOENT) {
                                log_error_errno(errno, "Failed to execute %s: %m", editor);
                                _exit(EXIT_FAILURE);
                        }
                }

                log_error("Cannot edit unit(s), no editor available. Please set either $SYSTEMD_EDITOR, $EDITOR or $VISUAL.");
                _exit(EXIT_FAILURE);
        }

        return 0;
}

static int find_paths_to_edit(sd_bus *bus, char **names, char ***paths) {
        _cleanup_lookup_paths_free_ LookupPaths lp = {};
        char **name;
        int r;

        assert(names);
        assert(paths);

        r = lookup_paths_init(&lp, arg_scope, 0, arg_root);
        if (r < 0)
                return r;

        STRV_FOREACH(name, names) {
                _cleanup_free_ char *path = NULL, *new_path = NULL, *tmp_path = NULL, *tmp_name = NULL;
                const char *unit_name;

                r = unit_find_paths(bus, *name, &lp, &path, NULL);
                if (r < 0)
                        return r;

                if (r == 0) {
                        assert(!path);

                        if (!arg_force) {
                                log_error("Run 'systemctl edit%s --force %s' to create a new unit.",
                                          arg_scope == UNIT_FILE_GLOBAL ? " --global" :
                                          arg_scope == UNIT_FILE_USER ? " --user" : "",
                                          *name);
                                return -ENOENT;
                        }

                        /* Create a new unit from scratch */
                        unit_name = *name;
                        r = unit_file_create_new(&lp, unit_name,
                                                 arg_full ? NULL : ".d/override.conf",
                                                 &new_path, &tmp_path);
                } else {
                        assert(path);

                        unit_name = basename(path);
                        /* We follow unit aliases, but we need to propagate the instance */
                        if (unit_name_is_valid(*name, UNIT_NAME_INSTANCE) &&
                            unit_name_is_valid(unit_name, UNIT_NAME_TEMPLATE)) {
                                _cleanup_free_ char *instance = NULL;

                                r = unit_name_to_instance(*name, &instance);
                                if (r < 0)
                                        return r;

                                r = unit_name_replace_instance(unit_name, instance, &tmp_name);
                                if (r < 0)
                                        return r;

                                unit_name = tmp_name;
                        }

                        if (arg_full)
                                r = unit_file_create_copy(&lp, unit_name, path, &new_path, &tmp_path);
                        else
                                r = unit_file_create_new(&lp, unit_name, ".d/override.conf", &new_path, &tmp_path);
                }
                if (r < 0)
                        return r;

                r = strv_push_pair(paths, new_path, tmp_path);
                if (r < 0)
                        return log_oom();
                new_path = tmp_path = NULL;
        }

        return 0;
}

static int edit(int argc, char *argv[], void *userdata) {
        _cleanup_strv_free_ char **names = NULL;
        _cleanup_strv_free_ char **paths = NULL;
        char **original, **tmp;
        sd_bus *bus;
        int r;

        if (!on_tty()) {
                log_error("Cannot edit units if not on a tty.");
                return -EINVAL;
        }

        if (arg_transport != BUS_TRANSPORT_LOCAL) {
                log_error("Cannot edit units remotely.");
                return -EINVAL;
        }

        r = acquire_bus(BUS_MANAGER, &bus);
        if (r < 0)
                return r;

        r = expand_names(bus, strv_skip(argv, 1), NULL, &names);
        if (r < 0)
                return log_error_errno(r, "Failed to expand names: %m");

        r = find_paths_to_edit(bus, names, &paths);
        if (r < 0)
                return r;

        if (strv_isempty(paths))
                return -ENOENT;

        r = run_editor(paths);
        if (r < 0)
                goto end;

        STRV_FOREACH_PAIR(original, tmp, paths) {
                /* If the temporary file is empty we ignore it.  It's
                 * useful if the user wants to cancel its modification
                 */
                if (null_or_empty_path(*tmp)) {
                        log_warning("Editing \"%s\" canceled: temporary file is empty.", *original);
                        continue;
                }

                r = rename(*tmp, *original);
                if (r < 0) {
                        r = log_error_errno(errno, "Failed to rename \"%s\" to \"%s\": %m", *tmp, *original);
                        goto end;
                }
        }

        r = 0;

        if (!arg_no_reload && !install_client_side())
                r = daemon_reload(argc, argv, userdata);

end:
        STRV_FOREACH_PAIR(original, tmp, paths) {
                (void) unlink(*tmp);

                /* Removing empty dropin dirs */
                if (!arg_full) {
                        _cleanup_free_ char *dir;

                        dir = dirname_malloc(*original);
                        if (!dir)
                                return log_oom();

                        /* no need to check if the dir is empty, rmdir
                         * does nothing if it is not the case.
                         */
                        (void) rmdir(dir);
                }
        }

        return r;
}

static void systemctl_help(void) {

        pager_open(arg_no_pager, false);

        printf("%s [OPTIONS...] {COMMAND} ...\n\n"
               "Query or send control commands to the systemd manager.\n\n"
               "  -h --help           Show this help\n"
               "     --version        Show package version\n"
               "     --system         Connect to system manager\n"
               "     --user           Connect to user service manager\n"
               "  -H --host=[USER@]HOST\n"
               "                      Operate on remote host\n"
               "  -M --machine=CONTAINER\n"
               "                      Operate on local container\n"
               "  -t --type=TYPE      List units of a particular type\n"
               "     --state=STATE    List units with particular LOAD or SUB or ACTIVE state\n"
               "  -p --property=NAME  Show only properties by this name\n"
               "  -a --all            Show all properties/all units currently in memory,\n"
               "                      including dead/empty ones. To list all units installed on\n"
               "                      the system, use the 'list-unit-files' command instead.\n"
               "     --failed         Same as --state=failed\n"
               "  -l --full           Don't ellipsize unit names on output\n"
               "  -r --recursive      Show unit list of host and local containers\n"
               "     --reverse        Show reverse dependencies with 'list-dependencies'\n"
               "     --job-mode=MODE  Specify how to deal with already queued jobs, when\n"
               "                      queueing a new job\n"
               "     --show-types     When showing sockets, explicitly show their type\n"
               "     --value          When showing properties, only print the value\n"
               "  -i --ignore-inhibitors\n"
               "                      When shutting down or sleeping, ignore inhibitors\n"
               "     --kill-who=WHO   Who to send signal to\n"
               "  -s --signal=SIGNAL  Which signal to send\n"
               "     --now            Start or stop unit in addition to enabling or disabling it\n"
               "     --dry-run        Only print what would be done\n"
               "  -q --quiet          Suppress output\n"
               "     --wait           For (re)start, wait until service stopped again\n"
               "     --no-block       Do not wait until operation finished\n"
               "     --no-wall        Don't send wall message before halt/power-off/reboot\n"
               "     --no-reload      Don't reload daemon after en-/dis-abling unit files\n"
               "     --no-legend      Do not print a legend (column headers and hints)\n"
               "     --no-pager       Do not pipe output into a pager\n"
               "     --no-ask-password\n"
               "                      Do not ask for system passwords\n"
               "     --global         Enable/disable/mask unit files globally\n"
               "     --runtime        Enable/disable/mask unit files temporarily until next\n"
               "                      reboot\n"
               "  -f --force          When enabling unit files, override existing symlinks\n"
               "                      When shutting down, execute action immediately\n"
               "     --preset-mode=   Apply only enable, only disable, or all presets\n"
               "     --root=PATH      Enable/disable/mask unit files in the specified root\n"
               "                      directory\n"
               "  -n --lines=INTEGER  Number of journal entries to show\n"
               "  -o --output=STRING  Change journal output mode (short, short-precise,\n"
               "                             short-iso, short-iso-precise, short-full,\n"
               "                             short-monotonic, short-unix,\n"
               "                             verbose, export, json, json-pretty, json-sse, cat)\n"
               "     --firmware-setup Tell the firmware to show the setup menu on next boot\n"
               "     --plain          Print unit dependencies as a list instead of a tree\n\n"
               "Unit Commands:\n"
               "  list-units [PATTERN...]             List units currently in memory\n"
               "  list-sockets [PATTERN...]           List socket units currently in memory,\n"
               "                                      ordered by address\n"
               "  list-timers [PATTERN...]            List timer units currently in memory,\n"
               "                                      ordered by next elapse\n"
               "  start UNIT...                       Start (activate) one or more units\n"
               "  stop UNIT...                        Stop (deactivate) one or more units\n"
               "  reload UNIT...                      Reload one or more units\n"
               "  restart UNIT...                     Start or restart one or more units\n"
               "  try-restart UNIT...                 Restart one or more units if active\n"
               "  reload-or-restart UNIT...           Reload one or more units if possible,\n"
               "                                      otherwise start or restart\n"
               "  try-reload-or-restart UNIT...       If active, reload one or more units,\n"
               "                                      if supported, otherwise restart\n"
               "  isolate UNIT                        Start one unit and stop all others\n"
               "  kill UNIT...                        Send signal to processes of a unit\n"
               "  is-active PATTERN...                Check whether units are active\n"
               "  is-failed PATTERN...                Check whether units are failed\n"
               "  status [PATTERN...|PID...]          Show runtime status of one or more units\n"
               "  show [PATTERN...|JOB...]            Show properties of one or more\n"
               "                                      units/jobs or the manager\n"
               "  cat PATTERN...                      Show files and drop-ins of specified units\n"
               "  set-property UNIT PROPERTY=VALUE... Sets one or more properties of a unit\n"
               "  help PATTERN...|PID...              Show manual for one or more units\n"
               "  reset-failed [PATTERN...]           Reset failed state for all, one, or more\n"
               "                                      units\n"
               "  list-dependencies [UNIT]            Recursively show units which are required\n"
               "                                      or wanted by this unit or by which this\n"
               "                                      unit is required or wanted\n\n"
               "Unit File Commands:\n"
               "  list-unit-files [PATTERN...]        List installed unit files\n"
               "  enable [UNIT...|PATH...]            Enable one or more unit files\n"
               "  disable UNIT...                     Disable one or more unit files\n"
               "  reenable UNIT...                    Reenable one or more unit files\n"
               "  preset UNIT...                      Enable/disable one or more unit files\n"
               "                                      based on preset configuration\n"
               "  preset-all                          Enable/disable all unit files based on\n"
               "                                      preset configuration\n"
               "  is-enabled UNIT...                  Check whether unit files are enabled\n"
               "  mask UNIT...                        Mask one or more units\n"
               "  unmask UNIT...                      Unmask one or more units\n"
               "  link PATH...                        Link one or more units files into\n"
               "                                      the search path\n"
               "  revert UNIT...                      Revert one or more unit files to vendor\n"
               "                                      version\n"
               "  add-wants TARGET UNIT...            Add 'Wants' dependency for the target\n"
               "                                      on specified one or more units\n"
               "  add-requires TARGET UNIT...         Add 'Requires' dependency for the target\n"
               "                                      on specified one or more units\n"
               "  edit UNIT...                        Edit one or more unit files\n"
               "  get-default                         Get the name of the default target\n"
               "  set-default TARGET                  Set the default target\n\n"
               "Machine Commands:\n"
               "  list-machines [PATTERN...]          List local containers and host\n\n"
               "Job Commands:\n"
               "  list-jobs [PATTERN...]              List jobs\n"
               "  cancel [JOB...]                     Cancel all, one, or more jobs\n\n"
               "Environment Commands:\n"
               "  show-environment                    Dump environment\n"
               "  set-environment VARIABLE=VALUE...   Set one or more environment variables\n"
               "  unset-environment VARIABLE...       Unset one or more environment variables\n"
               "  import-environment [VARIABLE...]    Import all or some environment variables\n\n"
               "Manager Lifecycle Commands:\n"
               "  daemon-reload                       Reload systemd manager configuration\n"
               "  daemon-reexec                       Reexecute systemd manager\n\n"
               "System Commands:\n"
               "  is-system-running                   Check whether system is fully running\n"
               "  default                             Enter system default mode\n"
               "  rescue                              Enter system rescue mode\n"
               "  emergency                           Enter system emergency mode\n"
               "  halt                                Shut down and halt the system\n"
               "  poweroff                            Shut down and power-off the system\n"
               "  reboot [ARG]                        Shut down and reboot the system\n"
               "  kexec                               Shut down and reboot the system with kexec\n"
               "  exit [EXIT_CODE]                    Request user instance or container exit\n"
               "  switch-root ROOT [INIT]             Change to a different root file system\n"
               "  suspend                             Suspend the system\n"
               "  hibernate                           Hibernate the system\n"
               "  hybrid-sleep                        Hibernate and suspend the system\n",
               program_invocation_short_name);
}

static void halt_help(void) {
        printf("%s [OPTIONS...]%s\n\n"
               "%s the system.\n\n"
               "     --help      Show this help\n"
               "     --halt      Halt the machine\n"
               "  -p --poweroff  Switch off the machine\n"
               "     --reboot    Reboot the machine\n"
               "  -f --force     Force immediate halt/power-off/reboot\n"
               "  -w --wtmp-only Don't halt/power-off/reboot, just write wtmp record\n"
               "  -d --no-wtmp   Don't write wtmp record\n"
               "     --no-wall   Don't send wall message before halt/power-off/reboot\n",
               program_invocation_short_name,
               arg_action == ACTION_REBOOT   ? " [ARG]" : "",
               arg_action == ACTION_REBOOT   ? "Reboot" :
               arg_action == ACTION_POWEROFF ? "Power off" :
                                               "Halt");
}

static void shutdown_help(void) {
        printf("%s [OPTIONS...] [TIME] [WALL...]\n\n"
               "Shut down the system.\n\n"
               "     --help      Show this help\n"
               "  -H --halt      Halt the machine\n"
               "  -P --poweroff  Power-off the machine\n"
               "  -r --reboot    Reboot the machine\n"
               "  -h             Equivalent to --poweroff, overridden by --halt\n"
               "  -k             Don't halt/power-off/reboot, just send warnings\n"
               "     --no-wall   Don't send wall message before halt/power-off/reboot\n"
               "  -c             Cancel a pending shutdown\n",
               program_invocation_short_name);
}

static void telinit_help(void) {
        printf("%s [OPTIONS...] {COMMAND}\n\n"
               "Send control commands to the init daemon.\n\n"
               "     --help      Show this help\n"
               "     --no-wall   Don't send wall message before halt/power-off/reboot\n\n"
               "Commands:\n"
               "  0              Power-off the machine\n"
               "  6              Reboot the machine\n"
               "  2, 3, 4, 5     Start runlevelX.target unit\n"
               "  1, s, S        Enter rescue mode\n"
               "  q, Q           Reload init daemon configuration\n"
               "  u, U           Reexecute init daemon\n",
               program_invocation_short_name);
}

static void runlevel_help(void) {
        printf("%s [OPTIONS...]\n\n"
               "Prints the previous and current runlevel of the init system.\n\n"
               "     --help      Show this help\n",
               program_invocation_short_name);
}

static void help_types(void) {
        int i;

        if (!arg_no_legend)
                puts("Available unit types:");
        for (i = 0; i < _UNIT_TYPE_MAX; i++)
                puts(unit_type_to_string(i));
}

static void help_states(void) {
        int i;

        if (!arg_no_legend)
                puts("Available unit load states:");
        for (i = 0; i < _UNIT_LOAD_STATE_MAX; i++)
                puts(unit_load_state_to_string(i));

        if (!arg_no_legend)
                puts("\nAvailable unit active states:");
        for (i = 0; i < _UNIT_ACTIVE_STATE_MAX; i++)
                puts(unit_active_state_to_string(i));

        if (!arg_no_legend)
                puts("\nAvailable automount unit substates:");
        for (i = 0; i < _AUTOMOUNT_STATE_MAX; i++)
                puts(automount_state_to_string(i));

        if (!arg_no_legend)
                puts("\nAvailable device unit substates:");
        for (i = 0; i < _DEVICE_STATE_MAX; i++)
                puts(device_state_to_string(i));

        if (!arg_no_legend)
                puts("\nAvailable mount unit substates:");
        for (i = 0; i < _MOUNT_STATE_MAX; i++)
                puts(mount_state_to_string(i));

        if (!arg_no_legend)
                puts("\nAvailable path unit substates:");
        for (i = 0; i < _PATH_STATE_MAX; i++)
                puts(path_state_to_string(i));

        if (!arg_no_legend)
                puts("\nAvailable scope unit substates:");
        for (i = 0; i < _SCOPE_STATE_MAX; i++)
                puts(scope_state_to_string(i));

        if (!arg_no_legend)
                puts("\nAvailable service unit substates:");
        for (i = 0; i < _SERVICE_STATE_MAX; i++)
                puts(service_state_to_string(i));

        if (!arg_no_legend)
                puts("\nAvailable slice unit substates:");
        for (i = 0; i < _SLICE_STATE_MAX; i++)
                puts(slice_state_to_string(i));

        if (!arg_no_legend)
                puts("\nAvailable socket unit substates:");
        for (i = 0; i < _SOCKET_STATE_MAX; i++)
                puts(socket_state_to_string(i));

        if (!arg_no_legend)
                puts("\nAvailable swap unit substates:");
        for (i = 0; i < _SWAP_STATE_MAX; i++)
                puts(swap_state_to_string(i));

        if (!arg_no_legend)
                puts("\nAvailable target unit substates:");
        for (i = 0; i < _TARGET_STATE_MAX; i++)
                puts(target_state_to_string(i));

        if (!arg_no_legend)
                puts("\nAvailable timer unit substates:");
        for (i = 0; i < _TIMER_STATE_MAX; i++)
                puts(timer_state_to_string(i));
}

static int systemctl_parse_argv(int argc, char *argv[]) {

        enum {
                ARG_FAIL = 0x100,
                ARG_REVERSE,
                ARG_AFTER,
                ARG_BEFORE,
                ARG_DRY_RUN,
                ARG_SHOW_TYPES,
                ARG_IRREVERSIBLE,
                ARG_IGNORE_DEPENDENCIES,
                ARG_VALUE,
                ARG_VERSION,
                ARG_USER,
                ARG_SYSTEM,
                ARG_GLOBAL,
                ARG_NO_BLOCK,
                ARG_NO_LEGEND,
                ARG_NO_PAGER,
                ARG_NO_WALL,
                ARG_ROOT,
                ARG_NO_RELOAD,
                ARG_KILL_WHO,
                ARG_NO_ASK_PASSWORD,
                ARG_FAILED,
                ARG_RUNTIME,
                ARG_PLAIN,
                ARG_STATE,
                ARG_JOB_MODE,
                ARG_PRESET_MODE,
                ARG_FIRMWARE_SETUP,
                ARG_NOW,
                ARG_MESSAGE,
                ARG_WAIT,
        };

        static const struct option options[] = {
                { "help",                no_argument,       NULL, 'h'                     },
                { "version",             no_argument,       NULL, ARG_VERSION             },
                { "type",                required_argument, NULL, 't'                     },
                { "property",            required_argument, NULL, 'p'                     },
                { "all",                 no_argument,       NULL, 'a'                     },
                { "reverse",             no_argument,       NULL, ARG_REVERSE             },
                { "after",               no_argument,       NULL, ARG_AFTER               },
                { "before",              no_argument,       NULL, ARG_BEFORE              },
                { "show-types",          no_argument,       NULL, ARG_SHOW_TYPES          },
                { "failed",              no_argument,       NULL, ARG_FAILED              }, /* compatibility only */
                { "full",                no_argument,       NULL, 'l'                     },
                { "job-mode",            required_argument, NULL, ARG_JOB_MODE            },
                { "fail",                no_argument,       NULL, ARG_FAIL                }, /* compatibility only */
                { "irreversible",        no_argument,       NULL, ARG_IRREVERSIBLE        }, /* compatibility only */
                { "ignore-dependencies", no_argument,       NULL, ARG_IGNORE_DEPENDENCIES }, /* compatibility only */
                { "ignore-inhibitors",   no_argument,       NULL, 'i'                     },
                { "value",               no_argument,       NULL, ARG_VALUE               },
                { "user",                no_argument,       NULL, ARG_USER                },
                { "system",              no_argument,       NULL, ARG_SYSTEM              },
                { "global",              no_argument,       NULL, ARG_GLOBAL              },
                { "wait",                no_argument,       NULL, ARG_WAIT                },
                { "no-block",            no_argument,       NULL, ARG_NO_BLOCK            },
                { "no-legend",           no_argument,       NULL, ARG_NO_LEGEND           },
                { "no-pager",            no_argument,       NULL, ARG_NO_PAGER            },
                { "no-wall",             no_argument,       NULL, ARG_NO_WALL             },
                { "dry-run",             no_argument,       NULL, ARG_DRY_RUN             },
                { "quiet",               no_argument,       NULL, 'q'                     },
                { "root",                required_argument, NULL, ARG_ROOT                },
                { "force",               no_argument,       NULL, 'f'                     },
                { "no-reload",           no_argument,       NULL, ARG_NO_RELOAD           },
                { "kill-who",            required_argument, NULL, ARG_KILL_WHO            },
                { "signal",              required_argument, NULL, 's'                     },
                { "no-ask-password",     no_argument,       NULL, ARG_NO_ASK_PASSWORD     },
                { "host",                required_argument, NULL, 'H'                     },
                { "machine",             required_argument, NULL, 'M'                     },
                { "runtime",             no_argument,       NULL, ARG_RUNTIME             },
                { "lines",               required_argument, NULL, 'n'                     },
                { "output",              required_argument, NULL, 'o'                     },
                { "plain",               no_argument,       NULL, ARG_PLAIN               },
                { "state",               required_argument, NULL, ARG_STATE               },
                { "recursive",           no_argument,       NULL, 'r'                     },
                { "preset-mode",         required_argument, NULL, ARG_PRESET_MODE         },
                { "firmware-setup",      no_argument,       NULL, ARG_FIRMWARE_SETUP      },
                { "now",                 no_argument,       NULL, ARG_NOW                 },
                { "message",             required_argument, NULL, ARG_MESSAGE             },
                {}
        };

        const char *p;
        int c, r;

        assert(argc >= 0);
        assert(argv);

        /* we default to allowing interactive authorization only in systemctl (not in the legacy commands) */
        arg_ask_password = true;

        while ((c = getopt_long(argc, argv, "ht:p:alqfs:H:M:n:o:ir", options, NULL)) >= 0)

                switch (c) {

                case 'h':
                        systemctl_help();
                        return 0;

                case ARG_VERSION:
                        return version();

                case 't': {
                        if (isempty(optarg)) {
                                log_error("--type= requires arguments.");
                                return -EINVAL;
                        }

                        for (p = optarg;;) {
                                _cleanup_free_ char *type = NULL;

                                r = extract_first_word(&p, &type, ",", 0);
                                if (r < 0)
                                        return log_error_errno(r, "Failed to parse type: %s", optarg);
                                if (r == 0)
                                        break;

                                if (streq(type, "help")) {
                                        help_types();
                                        return 0;
                                }

                                if (unit_type_from_string(type) >= 0) {
                                        if (strv_push(&arg_types, type) < 0)
                                                return log_oom();
                                        type = NULL;
                                        continue;
                                }

                                /* It's much nicer to use --state= for
                                 * load states, but let's support this
                                 * in --types= too for compatibility
                                 * with old versions */
                                if (unit_load_state_from_string(type) >= 0) {
                                        if (strv_push(&arg_states, type) < 0)
                                                return log_oom();
                                        type = NULL;
                                        continue;
                                }

                                log_error("Unknown unit type or load state '%s'.", type);
                                log_info("Use -t help to see a list of allowed values.");
                                return -EINVAL;
                        }

                        break;
                }

                case 'p': {
                        /* Make sure that if the empty property list
                           was specified, we won't show any properties. */
                        if (isempty(optarg) && !arg_properties) {
                                arg_properties = new0(char*, 1);
                                if (!arg_properties)
                                        return log_oom();
                        } else
                                for (p = optarg;;) {
                                        _cleanup_free_ char *prop = NULL;

                                        r = extract_first_word(&p, &prop, ",", 0);
                                        if (r < 0)
                                                return log_error_errno(r, "Failed to parse property: %s", optarg);
                                        if (r == 0)
                                                break;

                                        if (strv_push(&arg_properties, prop) < 0)
                                                return log_oom();

                                        prop = NULL;
                                }

                        /* If the user asked for a particular
                         * property, show it to him, even if it is
                         * empty. */
                        arg_all = true;

                        break;
                }

                case 'a':
                        arg_all = true;
                        break;

                case ARG_REVERSE:
                        arg_dependency = DEPENDENCY_REVERSE;
                        break;

                case ARG_AFTER:
                        arg_dependency = DEPENDENCY_AFTER;
                        arg_jobs_after = true;
                        break;

                case ARG_BEFORE:
                        arg_dependency = DEPENDENCY_BEFORE;
                        arg_jobs_before = true;
                        break;

                case ARG_SHOW_TYPES:
                        arg_show_types = true;
                        break;

                case ARG_VALUE:
                        arg_value = true;
                        break;

                case ARG_JOB_MODE:
                        arg_job_mode = optarg;
                        break;

                case ARG_FAIL:
                        arg_job_mode = "fail";
                        break;

                case ARG_IRREVERSIBLE:
                        arg_job_mode = "replace-irreversibly";
                        break;

                case ARG_IGNORE_DEPENDENCIES:
                        arg_job_mode = "ignore-dependencies";
                        break;

                case ARG_USER:
                        arg_scope = UNIT_FILE_USER;
                        break;

                case ARG_SYSTEM:
                        arg_scope = UNIT_FILE_SYSTEM;
                        break;

                case ARG_GLOBAL:
                        arg_scope = UNIT_FILE_GLOBAL;
                        break;

                case ARG_WAIT:
                        arg_wait = true;
                        break;

                case ARG_NO_BLOCK:
                        arg_no_block = true;
                        break;

                case ARG_NO_LEGEND:
                        arg_no_legend = true;
                        break;

                case ARG_NO_PAGER:
                        arg_no_pager = true;
                        break;

                case ARG_NO_WALL:
                        arg_no_wall = true;
                        break;

                case ARG_ROOT:
                        r = parse_path_argument_and_warn(optarg, false, &arg_root);
                        if (r < 0)
                                return r;
                        break;

                case 'l':
                        arg_full = true;
                        break;

                case ARG_FAILED:
                        if (strv_extend(&arg_states, "failed") < 0)
                                return log_oom();

                        break;

                case ARG_DRY_RUN:
                        arg_dry_run = true;
                        break;

                case 'q':
                        arg_quiet = true;
                        break;

                case 'f':
                        arg_force++;
                        break;

                case ARG_NO_RELOAD:
                        arg_no_reload = true;
                        break;

                case ARG_KILL_WHO:
                        arg_kill_who = optarg;
                        break;

                case 's':
                        arg_signal = signal_from_string_try_harder(optarg);
                        if (arg_signal < 0) {
                                log_error("Failed to parse signal string %s.", optarg);
                                return -EINVAL;
                        }
                        break;

                case ARG_NO_ASK_PASSWORD:
                        arg_ask_password = false;
                        break;

                case 'H':
                        arg_transport = BUS_TRANSPORT_REMOTE;
                        arg_host = optarg;
                        break;

                case 'M':
                        arg_transport = BUS_TRANSPORT_MACHINE;
                        arg_host = optarg;
                        break;

                case ARG_RUNTIME:
                        arg_runtime = true;
                        break;

                case 'n':
                        if (safe_atou(optarg, &arg_lines) < 0) {
                                log_error("Failed to parse lines '%s'", optarg);
                                return -EINVAL;
                        }
                        break;

                case 'o':
                        arg_output = output_mode_from_string(optarg);
                        if (arg_output < 0) {
                                log_error("Unknown output '%s'.", optarg);
                                return -EINVAL;
                        }
                        break;

                case 'i':
                        arg_ignore_inhibitors = true;
                        break;

                case ARG_PLAIN:
                        arg_plain = true;
                        break;

                case ARG_FIRMWARE_SETUP:
                        arg_firmware_setup = true;
                        break;

                case ARG_STATE: {
                        if (isempty(optarg)) {
                                log_error("--state= requires arguments.");
                                return -EINVAL;
                        }

                        for (p = optarg;;) {
                                _cleanup_free_ char *s = NULL;

                                r = extract_first_word(&p, &s, ",", 0);
                                if (r < 0)
                                        return log_error_errno(r, "Failed to parse state: %s", optarg);
                                if (r == 0)
                                        break;

                                if (streq(s, "help")) {
                                        help_states();
                                        return 0;
                                }

                                if (strv_push(&arg_states, s) < 0)
                                        return log_oom();

                                s = NULL;
                        }
                        break;
                }

                case 'r':
                        if (geteuid() != 0) {
                                log_error("--recursive requires root privileges.");
                                return -EPERM;
                        }

                        arg_recursive = true;
                        break;

                case ARG_PRESET_MODE:

                        arg_preset_mode = unit_file_preset_mode_from_string(optarg);
                        if (arg_preset_mode < 0) {
                                log_error("Failed to parse preset mode: %s.", optarg);
                                return -EINVAL;
                        }

                        break;

                case ARG_NOW:
                        arg_now = true;
                        break;

                case ARG_MESSAGE:
                        if (strv_extend(&arg_wall, optarg) < 0)
                                return log_oom();
                        break;

                case '?':
                        return -EINVAL;

                default:
                        assert_not_reached("Unhandled option");
                }

        if (arg_transport != BUS_TRANSPORT_LOCAL && arg_scope != UNIT_FILE_SYSTEM) {
                log_error("Cannot access user instance remotely.");
                return -EINVAL;
        }

        if (arg_wait && arg_no_block) {
                log_error("--wait may not be combined with --no-block.");
                return -EINVAL;
        }

        return 1;
}

static int halt_parse_argv(int argc, char *argv[]) {

        enum {
                ARG_HELP = 0x100,
                ARG_HALT,
                ARG_REBOOT,
                ARG_NO_WALL
        };

        static const struct option options[] = {
                { "help",      no_argument,       NULL, ARG_HELP    },
                { "halt",      no_argument,       NULL, ARG_HALT    },
                { "poweroff",  no_argument,       NULL, 'p'         },
                { "reboot",    no_argument,       NULL, ARG_REBOOT  },
                { "force",     no_argument,       NULL, 'f'         },
                { "wtmp-only", no_argument,       NULL, 'w'         },
                { "no-wtmp",   no_argument,       NULL, 'd'         },
                { "no-sync",   no_argument,       NULL, 'n'         },
                { "no-wall",   no_argument,       NULL, ARG_NO_WALL },
                {}
        };

        int c, r, runlevel;

        assert(argc >= 0);
        assert(argv);

        if (utmp_get_runlevel(&runlevel, NULL) >= 0)
                if (IN_SET(runlevel, '0', '6'))
                        arg_force = 2;

        while ((c = getopt_long(argc, argv, "pfwdnih", options, NULL)) >= 0)
                switch (c) {

                case ARG_HELP:
                        halt_help();
                        return 0;

                case ARG_HALT:
                        arg_action = ACTION_HALT;
                        break;

                case 'p':
                        if (arg_action != ACTION_REBOOT)
                                arg_action = ACTION_POWEROFF;
                        break;

                case ARG_REBOOT:
                        arg_action = ACTION_REBOOT;
                        break;

                case 'f':
                        arg_force = 2;
                        break;

                case 'w':
                        arg_dry_run = true;
                        break;

                case 'd':
                        arg_no_wtmp = true;
                        break;

                case 'n':
                        arg_no_sync = true;
                        break;

                case ARG_NO_WALL:
                        arg_no_wall = true;
                        break;

                case 'i':
                case 'h':
                        /* Compatibility nops */
                        break;

                case '?':
                        return -EINVAL;

                default:
                        assert_not_reached("Unhandled option");
                }

        if (arg_action == ACTION_REBOOT && (argc == optind || argc == optind + 1)) {
                r = update_reboot_parameter_and_warn(argc == optind + 1 ? argv[optind] : NULL);
                if (r < 0)
                        return r;
        } else if (optind < argc) {
                log_error("Too many arguments.");
                return -EINVAL;
        }

        return 1;
}

static int parse_shutdown_time_spec(const char *t, usec_t *_u) {
        assert(t);
        assert(_u);

        if (streq(t, "now"))
                *_u = 0;
        else if (!strchr(t, ':')) {
                uint64_t u;

                if (safe_atou64(t, &u) < 0)
                        return -EINVAL;

                *_u = now(CLOCK_REALTIME) + USEC_PER_MINUTE * u;
        } else {
                char *e = NULL;
                long hour, minute;
                struct tm tm = {};
                time_t s;
                usec_t n;

                errno = 0;
                hour = strtol(t, &e, 10);
                if (errno > 0 || *e != ':' || hour < 0 || hour > 23)
                        return -EINVAL;

                minute = strtol(e+1, &e, 10);
                if (errno > 0 || *e != 0 || minute < 0 || minute > 59)
                        return -EINVAL;

                n = now(CLOCK_REALTIME);
                s = (time_t) (n / USEC_PER_SEC);

                assert_se(localtime_r(&s, &tm));

                tm.tm_hour = (int) hour;
                tm.tm_min = (int) minute;
                tm.tm_sec = 0;

                assert_se(s = mktime(&tm));

                *_u = (usec_t) s * USEC_PER_SEC;

                while (*_u <= n)
                        *_u += USEC_PER_DAY;
        }

        return 0;
}

static int shutdown_parse_argv(int argc, char *argv[]) {

        enum {
                ARG_HELP = 0x100,
                ARG_NO_WALL
        };

        static const struct option options[] = {
                { "help",      no_argument,       NULL, ARG_HELP    },
                { "halt",      no_argument,       NULL, 'H'         },
                { "poweroff",  no_argument,       NULL, 'P'         },
                { "reboot",    no_argument,       NULL, 'r'         },
                { "kexec",     no_argument,       NULL, 'K'         }, /* not documented extension */
                { "no-wall",   no_argument,       NULL, ARG_NO_WALL },
                {}
        };

        char **wall = NULL;
        int c, r;

        assert(argc >= 0);
        assert(argv);

        while ((c = getopt_long(argc, argv, "HPrhkKat:fFc", options, NULL)) >= 0)
                switch (c) {

                case ARG_HELP:
                        shutdown_help();
                        return 0;

                case 'H':
                        arg_action = ACTION_HALT;
                        break;

                case 'P':
                        arg_action = ACTION_POWEROFF;
                        break;

                case 'r':
                        if (kexec_loaded())
                                arg_action = ACTION_KEXEC;
                        else
                                arg_action = ACTION_REBOOT;
                        break;

                case 'K':
                        arg_action = ACTION_KEXEC;
                        break;

                case 'h':
                        if (arg_action != ACTION_HALT)
                                arg_action = ACTION_POWEROFF;
                        break;

                case 'k':
                        arg_dry_run = true;
                        break;

                case ARG_NO_WALL:
                        arg_no_wall = true;
                        break;

                case 'a':
                case 't': /* Note that we also ignore any passed argument to -t, not just the -t itself */
                case 'f':
                case 'F':
                        /* Compatibility nops */
                        break;

                case 'c':
                        arg_action = ACTION_CANCEL_SHUTDOWN;
                        break;

                case '?':
                        return -EINVAL;

                default:
                        assert_not_reached("Unhandled option");
                }

        if (argc > optind && arg_action != ACTION_CANCEL_SHUTDOWN) {
                r = parse_shutdown_time_spec(argv[optind], &arg_when);
                if (r < 0) {
                        log_error("Failed to parse time specification: %s", argv[optind]);
                        return r;
                }
        } else
                arg_when = now(CLOCK_REALTIME) + USEC_PER_MINUTE;

        if (argc > optind && arg_action == ACTION_CANCEL_SHUTDOWN)
                /* No time argument for shutdown cancel */
                wall = argv + optind;
        else if (argc > optind + 1)
                /* We skip the time argument */
                wall = argv + optind + 1;

        if (wall) {
                arg_wall = strv_copy(wall);
                if (!arg_wall)
                        return log_oom();
        }

        optind = argc;

        return 1;
}

static int telinit_parse_argv(int argc, char *argv[]) {

        enum {
                ARG_HELP = 0x100,
                ARG_NO_WALL
        };

        static const struct option options[] = {
                { "help",      no_argument,       NULL, ARG_HELP    },
                { "no-wall",   no_argument,       NULL, ARG_NO_WALL },
                {}
        };

        static const struct {
                char from;
                enum action to;
        } table[] = {
                { '0', ACTION_POWEROFF },
                { '6', ACTION_REBOOT },
                { '1', ACTION_RESCUE },
                { '2', ACTION_RUNLEVEL2 },
                { '3', ACTION_RUNLEVEL3 },
                { '4', ACTION_RUNLEVEL4 },
                { '5', ACTION_RUNLEVEL5 },
                { 's', ACTION_RESCUE },
                { 'S', ACTION_RESCUE },
                { 'q', ACTION_RELOAD },
                { 'Q', ACTION_RELOAD },
                { 'u', ACTION_REEXEC },
                { 'U', ACTION_REEXEC }
        };

        unsigned i;
        int c;

        assert(argc >= 0);
        assert(argv);

        while ((c = getopt_long(argc, argv, "", options, NULL)) >= 0)
                switch (c) {

                case ARG_HELP:
                        telinit_help();
                        return 0;

                case ARG_NO_WALL:
                        arg_no_wall = true;
                        break;

                case '?':
                        return -EINVAL;

                default:
                        assert_not_reached("Unhandled option");
                }

        if (optind >= argc) {
                log_error("%s: required argument missing.", program_invocation_short_name);
                return -EINVAL;
        }

        if (optind + 1 < argc) {
                log_error("Too many arguments.");
                return -EINVAL;
        }

        if (strlen(argv[optind]) != 1) {
                log_error("Expected single character argument.");
                return -EINVAL;
        }

        for (i = 0; i < ELEMENTSOF(table); i++)
                if (table[i].from == argv[optind][0])
                        break;

        if (i >= ELEMENTSOF(table)) {
                log_error("Unknown command '%s'.", argv[optind]);
                return -EINVAL;
        }

        arg_action = table[i].to;

        optind++;

        return 1;
}

static int runlevel_parse_argv(int argc, char *argv[]) {

        enum {
                ARG_HELP = 0x100,
        };

        static const struct option options[] = {
                { "help",      no_argument,       NULL, ARG_HELP    },
                {}
        };

        int c;

        assert(argc >= 0);
        assert(argv);

        while ((c = getopt_long(argc, argv, "", options, NULL)) >= 0)
                switch (c) {

                case ARG_HELP:
                        runlevel_help();
                        return 0;

                case '?':
                        return -EINVAL;

                default:
                        assert_not_reached("Unhandled option");
                }

        if (optind < argc) {
                log_error("Too many arguments.");
                return -EINVAL;
        }

        return 1;
}

static int parse_argv(int argc, char *argv[]) {
        assert(argc >= 0);
        assert(argv);

        if (program_invocation_short_name) {

                if (strstr(program_invocation_short_name, "halt")) {
                        arg_action = ACTION_HALT;
                        return halt_parse_argv(argc, argv);

                } else if (strstr(program_invocation_short_name, "poweroff")) {
                        arg_action = ACTION_POWEROFF;
                        return halt_parse_argv(argc, argv);

                } else if (strstr(program_invocation_short_name, "reboot")) {
                        if (kexec_loaded())
                                arg_action = ACTION_KEXEC;
                        else
                                arg_action = ACTION_REBOOT;
                        return halt_parse_argv(argc, argv);

                } else if (strstr(program_invocation_short_name, "shutdown")) {
                        arg_action = ACTION_POWEROFF;
                        return shutdown_parse_argv(argc, argv);

                } else if (strstr(program_invocation_short_name, "init")) {

                        /* Matches invocations as "init" as well as "telinit", which are synonymous when run as PID !=
                         * 1 on SysV.
                         *
                         * On SysV "telinit" was the official command to communicate with PID 1, but "init" would
                         * redirect itself to "telinit" if called with PID != 1. We follow the same logic here still,
                         * though we add one level of indirection, as we implement "telinit" in "systemctl". Hence, for
                         * us if you invoke "init" you get "systemd", but it will execve() "systemctl" immediately with
                         * argv[] unmodified if PID is != 1. If you invoke "telinit" you directly get "systemctl". In
                         * both cases we shall do the same thing, which is why we do strstr(p_i_s_n, "init") here, as a
                         * quick way to match both.
                         *
                         * Also see redirect_telinit() in src/core/main.c. */

                        if (sd_booted() > 0) {
                                arg_action = _ACTION_INVALID;
                                return telinit_parse_argv(argc, argv);
                        } else {
                                /* Hmm, so some other init system is running, we need to forward this request to
                                 * it. For now we simply guess that it is Upstart. */

                                execv(TELINIT, argv);

                                log_error("Couldn't find an alternative telinit implementation to spawn.");
                                return -EIO;
                        }

                } else if (strstr(program_invocation_short_name, "runlevel")) {
                        arg_action = ACTION_RUNLEVEL;
                        return runlevel_parse_argv(argc, argv);
                }
        }

        arg_action = ACTION_SYSTEMCTL;
        return systemctl_parse_argv(argc, argv);
}

#if HAVE_SYSV_COMPAT
_pure_ static int action_to_runlevel(void) {

        static const char table[_ACTION_MAX] = {
                [ACTION_HALT] =      '0',
                [ACTION_POWEROFF] =  '0',
                [ACTION_REBOOT] =    '6',
                [ACTION_RUNLEVEL2] = '2',
                [ACTION_RUNLEVEL3] = '3',
                [ACTION_RUNLEVEL4] = '4',
                [ACTION_RUNLEVEL5] = '5',
                [ACTION_RESCUE] =    '1'
        };

        assert(arg_action >= 0 && arg_action < _ACTION_MAX);

        return table[arg_action];
}
#endif

static int talk_initctl(void) {
#if HAVE_SYSV_COMPAT
        struct init_request request = {
                .magic = INIT_MAGIC,
                .sleeptime  = 0,
                .cmd = INIT_CMD_RUNLVL
        };

        _cleanup_close_ int fd = -1;
        char rl;
        int r;
        const char *p;

        rl = action_to_runlevel();
        if (!rl)
                return 0;

        request.runlevel = rl;

<<<<<<< HEAD
        /* Try /run/initctl first since that is what sysvinit in Debian uses */
        fd = open("/run/initctl", O_WRONLY|O_NONBLOCK|O_CLOEXEC|O_NOCTTY);
=======
        FOREACH_STRING(p, "/run/initctl", "/dev/initctl") {
                fd = open(p, O_WRONLY|O_NONBLOCK|O_CLOEXEC|O_NOCTTY);
                if (fd >= 0 || errno != ENOENT)
                        break;
        }
>>>>>>> 737ce6b4
        if (fd < 0) {
                /* Fall back to /dev/initctl */
                fd = open(INIT_FIFO, O_WRONLY|O_NONBLOCK|O_CLOEXEC|O_NOCTTY);
                if (fd < 0) {
                        if (errno == ENOENT)
                                return 0;

<<<<<<< HEAD
                        return log_error_errno(errno, "Failed to open "INIT_FIFO": %m");
                }
=======
                return log_error_errno(errno, "Failed to open initctl fifo: %m");
>>>>>>> 737ce6b4
        }

        r = loop_write(fd, &request, sizeof(request), false);
        if (r < 0)
<<<<<<< HEAD
                return log_error_errno(r, "Failed to write to initctl FIFO: %m");
=======
                return log_error_errno(r, "Failed to write to %s: %m", p);
>>>>>>> 737ce6b4

        return 1;
#else
        return 0;
#endif
}

static int systemctl_main(int argc, char *argv[]) {

        static const Verb verbs[] = {
                { "list-units",            VERB_ANY, VERB_ANY, VERB_DEFAULT|VERB_ONLINE_ONLY, list_units },
                { "list-unit-files",       VERB_ANY, VERB_ANY, 0,                list_unit_files      },
                { "list-sockets",          VERB_ANY, VERB_ANY, VERB_ONLINE_ONLY, list_sockets         },
                { "list-timers",           VERB_ANY, VERB_ANY, VERB_ONLINE_ONLY, list_timers          },
                { "list-jobs",             VERB_ANY, VERB_ANY, VERB_ONLINE_ONLY, list_jobs            },
                { "list-machines",         VERB_ANY, VERB_ANY, VERB_ONLINE_ONLY|VERB_MUST_BE_ROOT, list_machines },
                { "clear-jobs",            VERB_ANY, 1,        VERB_ONLINE_ONLY, trivial_method       },
                { "cancel",                VERB_ANY, VERB_ANY, VERB_ONLINE_ONLY, cancel_job           },
                { "start",                 2,        VERB_ANY, VERB_ONLINE_ONLY, start_unit           },
                { "stop",                  2,        VERB_ANY, VERB_ONLINE_ONLY, start_unit           },
                { "condstop",              2,        VERB_ANY, VERB_ONLINE_ONLY, start_unit           }, /* For compatibility with ALTLinux */
                { "reload",                2,        VERB_ANY, VERB_ONLINE_ONLY, start_unit           },
                { "restart",               2,        VERB_ANY, VERB_ONLINE_ONLY, start_unit           },
                { "try-restart",           2,        VERB_ANY, VERB_ONLINE_ONLY, start_unit           },
                { "reload-or-restart",     2,        VERB_ANY, VERB_ONLINE_ONLY, start_unit           },
                { "reload-or-try-restart", 2,        VERB_ANY, VERB_ONLINE_ONLY, start_unit           }, /* For compatbility with old systemctl <= 228 */
                { "try-reload-or-restart", 2,        VERB_ANY, VERB_ONLINE_ONLY, start_unit           },
                { "force-reload",          2,        VERB_ANY, VERB_ONLINE_ONLY, start_unit           }, /* For compatibility with SysV */
                { "condreload",            2,        VERB_ANY, VERB_ONLINE_ONLY, start_unit           }, /* For compatibility with ALTLinux */
                { "condrestart",           2,        VERB_ANY, VERB_ONLINE_ONLY, start_unit           }, /* For compatibility with RH */
                { "isolate",               2,        2,        VERB_ONLINE_ONLY, start_unit           },
                { "kill",                  2,        VERB_ANY, VERB_ONLINE_ONLY, kill_unit            },
                { "is-active",             2,        VERB_ANY, VERB_ONLINE_ONLY, check_unit_active    },
                { "check",                 2,        VERB_ANY, VERB_ONLINE_ONLY, check_unit_active    }, /* deprecated alias of is-active */
                { "is-failed",             2,        VERB_ANY, VERB_ONLINE_ONLY, check_unit_failed    },
                { "show",                  VERB_ANY, VERB_ANY, VERB_ONLINE_ONLY, show                 },
                { "cat",                   2,        VERB_ANY, VERB_ONLINE_ONLY, cat                  },
                { "status",                VERB_ANY, VERB_ANY, VERB_ONLINE_ONLY, show                 },
                { "help",                  VERB_ANY, VERB_ANY, VERB_ONLINE_ONLY, show                 },
                { "daemon-reload",         VERB_ANY, 1,        VERB_ONLINE_ONLY, daemon_reload        },
                { "daemon-reexec",         VERB_ANY, 1,        VERB_ONLINE_ONLY, daemon_reload        },
                { "show-environment",      VERB_ANY, 1,        VERB_ONLINE_ONLY, show_environment     },
                { "set-environment",       2,        VERB_ANY, VERB_ONLINE_ONLY, set_environment      },
                { "unset-environment",     2,        VERB_ANY, VERB_ONLINE_ONLY, set_environment      },
                { "import-environment",    VERB_ANY, VERB_ANY, VERB_ONLINE_ONLY, import_environment   },
                { "halt",                  VERB_ANY, 1,        VERB_ONLINE_ONLY, start_system_special },
                { "poweroff",              VERB_ANY, 1,        VERB_ONLINE_ONLY, start_system_special },
                { "reboot",                VERB_ANY, 2,        VERB_ONLINE_ONLY, start_system_special },
                { "kexec",                 VERB_ANY, 1,        VERB_ONLINE_ONLY, start_system_special },
                { "suspend",               VERB_ANY, 1,        VERB_ONLINE_ONLY, start_system_special },
                { "hibernate",             VERB_ANY, 1,        VERB_ONLINE_ONLY, start_system_special },
                { "hybrid-sleep",          VERB_ANY, 1,        VERB_ONLINE_ONLY, start_system_special },
                { "default",               VERB_ANY, 1,        VERB_ONLINE_ONLY, start_special        },
                { "rescue",                VERB_ANY, 1,        VERB_ONLINE_ONLY, start_system_special },
                { "emergency",             VERB_ANY, 1,        VERB_ONLINE_ONLY, start_system_special },
                { "exit",                  VERB_ANY, 2,        VERB_ONLINE_ONLY, start_special        },
                { "reset-failed",          VERB_ANY, VERB_ANY, VERB_ONLINE_ONLY, reset_failed         },
                { "enable",                2,        VERB_ANY, 0,                enable_unit          },
                { "disable",               2,        VERB_ANY, 0,                enable_unit          },
                { "is-enabled",            2,        VERB_ANY, 0,                unit_is_enabled      },
                { "reenable",              2,        VERB_ANY, 0,                enable_unit          },
                { "preset",                2,        VERB_ANY, 0,                enable_unit          },
                { "preset-all",            VERB_ANY, 1,        0,                preset_all           },
                { "mask",                  2,        VERB_ANY, 0,                enable_unit          },
                { "unmask",                2,        VERB_ANY, 0,                enable_unit          },
                { "link",                  2,        VERB_ANY, 0,                enable_unit          },
                { "revert",                2,        VERB_ANY, 0,                enable_unit          },
                { "switch-root",           2,        VERB_ANY, VERB_ONLINE_ONLY, switch_root          },
                { "list-dependencies",     VERB_ANY, 2,        VERB_ONLINE_ONLY, list_dependencies    },
                { "set-default",           2,        2,        0,                set_default          },
                { "get-default",           VERB_ANY, 1,        0,                get_default          },
                { "set-property",          3,        VERB_ANY, VERB_ONLINE_ONLY, set_property         },
                { "is-system-running",     VERB_ANY, 1,        0,                is_system_running    },
                { "add-wants",             3,        VERB_ANY, 0,                add_dependency       },
                { "add-requires",          3,        VERB_ANY, 0,                add_dependency       },
                { "edit",                  2,        VERB_ANY, VERB_ONLINE_ONLY, edit                 },
                {}
        };

        return dispatch_verb(argc, argv, verbs, NULL);
}

static int reload_with_fallback(void) {

        /* First, try systemd via D-Bus. */
        if (daemon_reload(0, NULL, NULL) >= 0)
                return 0;

        /* Nothing else worked, so let's try signals */
        assert(IN_SET(arg_action, ACTION_RELOAD, ACTION_REEXEC));

        if (kill(1, arg_action == ACTION_RELOAD ? SIGHUP : SIGTERM) < 0)
                return log_error_errno(errno, "kill() failed: %m");

        return 0;
}

static int start_with_fallback(void) {

        /* First, try systemd via D-Bus. */
        if (start_unit(0, NULL, NULL) >= 0)
                return 0;

        /* Nothing else worked, so let's try /dev/initctl */
        if (talk_initctl() > 0)
                return 0;

        log_error("Failed to talk to init daemon.");
        return -EIO;
}

static int halt_now(enum action a) {

        /* The kernel will automatically flush ATA disks and suchlike on reboot(), but the file systems need to be
         * synce'd explicitly in advance. */
        if (!arg_no_sync && !arg_dry_run)
                (void) sync();

        /* Make sure C-A-D is handled by the kernel from this point on... */
        if (!arg_dry_run)
                (void) reboot(RB_ENABLE_CAD);

        switch (a) {

        case ACTION_HALT:
                if (!arg_quiet)
                        log_info("Halting.");
                if (arg_dry_run)
                        return 0;
                (void) reboot(RB_HALT_SYSTEM);
                return -errno;

        case ACTION_POWEROFF:
                if (!arg_quiet)
                        log_info("Powering off.");
                if (arg_dry_run)
                        return 0;
                (void) reboot(RB_POWER_OFF);
                return -errno;

        case ACTION_KEXEC:
        case ACTION_REBOOT:
                return reboot_with_parameter(REBOOT_FALLBACK |
                                             (arg_quiet ? 0 : REBOOT_LOG) |
                                             (arg_dry_run ? REBOOT_DRY_RUN : 0));

        default:
                assert_not_reached("Unknown action.");
        }
}

static int logind_schedule_shutdown(void) {

#if ENABLE_LOGIND
        _cleanup_(sd_bus_error_free) sd_bus_error error = SD_BUS_ERROR_NULL;
        char date[FORMAT_TIMESTAMP_MAX];
        const char *action;
        sd_bus *bus;
        int r;

        r = acquire_bus(BUS_FULL, &bus);
        if (r < 0)
                return r;

        switch (arg_action) {
        case ACTION_HALT:
                action = "halt";
                break;
        case ACTION_POWEROFF:
                action = "poweroff";
                break;
        case ACTION_KEXEC:
                action = "kexec";
                break;
        case ACTION_EXIT:
                action = "exit";
                break;
        case ACTION_REBOOT:
        default:
                action = "reboot";
                break;
        }

        if (arg_dry_run)
                action = strjoina("dry-", action);

        (void) logind_set_wall_message();

        r = sd_bus_call_method(
                        bus,
                        "org.freedesktop.login1",
                        "/org/freedesktop/login1",
                        "org.freedesktop.login1.Manager",
                        "ScheduleShutdown",
                        &error,
                        NULL,
                        "st",
                        action,
                        arg_when);
        if (r < 0)
                return log_warning_errno(r, "Failed to call ScheduleShutdown in logind, proceeding with immediate shutdown: %s", bus_error_message(&error, r));

        if (!arg_quiet)
                log_info("Shutdown scheduled for %s, use 'shutdown -c' to cancel.", format_timestamp(date, sizeof(date), arg_when));
        return 0;
#else
        log_error("Cannot schedule shutdown without logind support, proceeding with immediate shutdown.");
        return -ENOSYS;
#endif
}

static int halt_main(void) {
        int r;

        r = logind_check_inhibitors(arg_action);
        if (r < 0)
                return r;

        if (arg_when > 0)
                return logind_schedule_shutdown();

        if (geteuid() != 0) {
                if (arg_dry_run || arg_force > 0) {
                        (void) must_be_root();
                        return -EPERM;
                }

                /* Try logind if we are a normal user and no special
                 * mode applies. Maybe PolicyKit allows us to shutdown
                 * the machine. */
                if (IN_SET(arg_action, ACTION_POWEROFF, ACTION_REBOOT, ACTION_HALT)) {
                        r = logind_reboot(arg_action);
                        if (r >= 0)
                                return r;
                        if (IN_SET(r, -EOPNOTSUPP, -EINPROGRESS))
                                /* requested operation is not
                                 * supported on the local system or
                                 * already in progress */
                                return r;
                        /* on all other errors, try low-level operation */
                }
        }

        if (!arg_dry_run && !arg_force)
                return start_with_fallback();

        assert(geteuid() == 0);

        if (!arg_no_wtmp) {
                if (sd_booted() > 0)
                        log_debug("Not writing utmp record, assuming that systemd-update-utmp is used.");
                else {
                        r = utmp_put_shutdown();
                        if (r < 0)
                                log_warning_errno(r, "Failed to write utmp record: %m");
                }
        }

        if (arg_dry_run)
                return 0;

        r = halt_now(arg_action);
        return log_error_errno(r, "Failed to reboot: %m");
}

static int runlevel_main(void) {
        int r, runlevel, previous;

        r = utmp_get_runlevel(&runlevel, &previous);
        if (r < 0) {
                puts("unknown");
                return r;
        }

        printf("%c %c\n",
               previous <= 0 ? 'N' : previous,
               runlevel <= 0 ? 'N' : runlevel);

        return 0;
}

static int logind_cancel_shutdown(void) {
#if ENABLE_LOGIND
        _cleanup_(sd_bus_error_free) sd_bus_error error = SD_BUS_ERROR_NULL;
        sd_bus *bus;
        int r;

        r = acquire_bus(BUS_FULL, &bus);
        if (r < 0)
                return r;

        (void) logind_set_wall_message();

        r = sd_bus_call_method(
                        bus,
                        "org.freedesktop.login1",
                        "/org/freedesktop/login1",
                        "org.freedesktop.login1.Manager",
                        "CancelScheduledShutdown",
                        &error,
                        NULL, NULL);
        if (r < 0)
                return log_warning_errno(r, "Failed to talk to logind, shutdown hasn't been cancelled: %s", bus_error_message(&error, r));

        return 0;
#else
        log_error("Not compiled with logind support, cannot cancel scheduled shutdowns.");
        return -ENOSYS;
#endif
}

int main(int argc, char*argv[]) {
        int r;

        argv_cmdline = argv[0];

        setlocale(LC_ALL, "");
        log_parse_environment();
        log_open();
        sigbus_install();

        /* Explicitly not on_tty() to avoid setting cached value.
         * This becomes relevant for piping output which might be
         * ellipsized. */
        original_stdout_is_tty = isatty(STDOUT_FILENO);

        r = parse_argv(argc, argv);
        if (r <= 0)
                goto finish;

        if (arg_action != ACTION_SYSTEMCTL && running_in_chroot() > 0) {

                if (!arg_quiet)
                        log_info("Running in chroot, ignoring request.");
                r = 0;
                goto finish;
        }

        /* systemctl_main() will print an error message for the bus
         * connection, but only if it needs to */

        switch (arg_action) {

        case ACTION_SYSTEMCTL:
                r = systemctl_main(argc, argv);
                break;

        /* Legacy command aliases set arg_action. They provide some fallbacks,
         * e.g. to tell sysvinit to reboot after you have installed systemd
         * binaries. */

        case ACTION_HALT:
        case ACTION_POWEROFF:
        case ACTION_REBOOT:
        case ACTION_KEXEC:
                r = halt_main();
                break;

        case ACTION_RUNLEVEL2:
        case ACTION_RUNLEVEL3:
        case ACTION_RUNLEVEL4:
        case ACTION_RUNLEVEL5:
        case ACTION_RESCUE:
                r = start_with_fallback();
                break;

        case ACTION_RELOAD:
        case ACTION_REEXEC:
                r = reload_with_fallback();
                break;

        case ACTION_CANCEL_SHUTDOWN:
                r = logind_cancel_shutdown();
                break;

        case ACTION_RUNLEVEL:
                r = runlevel_main();
                break;

        case ACTION_EXIT:
        case ACTION_SUSPEND:
        case ACTION_HIBERNATE:
        case ACTION_HYBRID_SLEEP:
        case ACTION_EMERGENCY:
        case ACTION_DEFAULT:
                /* systemctl verbs with no equivalent in the legacy commands.
                 * These cannot appear in arg_action.  Fall through. */

        case _ACTION_INVALID:
        default:
                assert_not_reached("Unknown action");
        }

finish:
        release_busses();

        pager_close();
        ask_password_agent_close();
        polkit_agent_close();

        strv_free(arg_types);
        strv_free(arg_states);
        strv_free(arg_properties);

        strv_free(arg_wall);
        free(arg_root);
        free(arg_esp_path);

        /* Note that we return r here, not EXIT_SUCCESS, so that we can implement the LSB-like return codes */
        return r < 0 ? EXIT_FAILURE : r;
}<|MERGE_RESOLUTION|>--- conflicted
+++ resolved
@@ -8361,38 +8361,21 @@
 
         request.runlevel = rl;
 
-<<<<<<< HEAD
-        /* Try /run/initctl first since that is what sysvinit in Debian uses */
-        fd = open("/run/initctl", O_WRONLY|O_NONBLOCK|O_CLOEXEC|O_NOCTTY);
-=======
         FOREACH_STRING(p, "/run/initctl", "/dev/initctl") {
                 fd = open(p, O_WRONLY|O_NONBLOCK|O_CLOEXEC|O_NOCTTY);
                 if (fd >= 0 || errno != ENOENT)
                         break;
         }
->>>>>>> 737ce6b4
         if (fd < 0) {
-                /* Fall back to /dev/initctl */
-                fd = open(INIT_FIFO, O_WRONLY|O_NONBLOCK|O_CLOEXEC|O_NOCTTY);
-                if (fd < 0) {
-                        if (errno == ENOENT)
-                                return 0;
-
-<<<<<<< HEAD
-                        return log_error_errno(errno, "Failed to open "INIT_FIFO": %m");
-                }
-=======
+                if (errno == ENOENT)
+                        return 0;
+
                 return log_error_errno(errno, "Failed to open initctl fifo: %m");
->>>>>>> 737ce6b4
         }
 
         r = loop_write(fd, &request, sizeof(request), false);
         if (r < 0)
-<<<<<<< HEAD
-                return log_error_errno(r, "Failed to write to initctl FIFO: %m");
-=======
                 return log_error_errno(r, "Failed to write to %s: %m", p);
->>>>>>> 737ce6b4
 
         return 1;
 #else
