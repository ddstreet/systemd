/*-*- Mode: C; c-basic-offset: 8; indent-tabs-mode: nil -*-*/

/***
  This file is part of systemd.

  Copyright 2010 Lennart Poettering
  Copyright 2013 Marc-Antoine Perennou

  systemd is free software; you can redistribute it and/or modify it
  under the terms of the GNU Lesser General Public License as published by
  the Free Software Foundation; either version 2.1 of the License, or
  (at your option) any later version.

  systemd is distributed in the hope that it will be useful, but
  WITHOUT ANY WARRANTY; without even the implied warranty of
  MERCHANTABILITY or FITNESS FOR A PARTICULAR PURPOSE. See the GNU
  Lesser General Public License for more details.

  You should have received a copy of the GNU Lesser General Public License
  along with systemd; If not, see <http://www.gnu.org/licenses/>.
***/

#include <sys/reboot.h>
#include <linux/reboot.h>
#include <sys/syscall.h>
#include <stdio.h>
#include <getopt.h>
#include <locale.h>
#include <stdbool.h>
#include <string.h>
#include <errno.h>
#include <sys/ioctl.h>
#include <termios.h>
#include <unistd.h>
#include <fcntl.h>
#include <sys/socket.h>
#include <sys/stat.h>
#include <stddef.h>
#include <sys/prctl.h>
#include <fnmatch.h>

#include "sd-daemon.h"
#include "sd-shutdown.h"
#include "sd-login.h"
#include "sd-bus.h"
#include "log.h"
#include "util.h"
#include "macro.h"
#include "set.h"
#include "utmp-wtmp.h"
#include "special.h"
#include "initreq.h"
#include "path-util.h"
#include "strv.h"
#include "cgroup-show.h"
#include "cgroup-util.h"
#include "list.h"
#include "path-lookup.h"
#include "conf-parser.h"
#include "exit-status.h"
#include "build.h"
#include "unit-name.h"
#include "pager.h"
#include "spawn-ask-password-agent.h"
#include "spawn-polkit-agent.h"
#include "install.h"
#include "logs-show.h"
#include "socket-util.h"
#include "fileio.h"
#include "copy.h"
#include "env-util.h"
#include "bus-util.h"
#include "bus-message.h"
#include "bus-error.h"
#include "bus-common-errors.h"
#include "mkdir.h"

static char **arg_types = NULL;
static char **arg_states = NULL;
static char **arg_properties = NULL;
static bool arg_all = false;
static enum dependency {
        DEPENDENCY_FORWARD,
        DEPENDENCY_REVERSE,
        DEPENDENCY_AFTER,
        DEPENDENCY_BEFORE,
        _DEPENDENCY_MAX
} arg_dependency = DEPENDENCY_FORWARD;
static const char *arg_job_mode = "replace";
static UnitFileScope arg_scope = UNIT_FILE_SYSTEM;
static bool arg_no_block = false;
static bool arg_no_legend = false;
static bool arg_no_pager = false;
static bool arg_no_wtmp = false;
static bool arg_no_wall = false;
static bool arg_no_reload = false;
static bool arg_show_types = false;
static bool arg_ignore_inhibitors = false;
static bool arg_dry = false;
static bool arg_quiet = false;
static bool arg_full = false;
static bool arg_recursive = false;
static int arg_force = 0;
static bool arg_ask_password = true;
static bool arg_runtime = false;
static UnitFilePresetMode arg_preset_mode = UNIT_FILE_PRESET_FULL;
static char **arg_wall = NULL;
static const char *arg_kill_who = NULL;
static int arg_signal = SIGTERM;
static const char *arg_root = NULL;
static usec_t arg_when = 0;
static enum action {
        _ACTION_INVALID,
        ACTION_SYSTEMCTL,
        ACTION_HALT,
        ACTION_POWEROFF,
        ACTION_REBOOT,
        ACTION_KEXEC,
        ACTION_EXIT,
        ACTION_SUSPEND,
        ACTION_HIBERNATE,
        ACTION_HYBRID_SLEEP,
        ACTION_RUNLEVEL2,
        ACTION_RUNLEVEL3,
        ACTION_RUNLEVEL4,
        ACTION_RUNLEVEL5,
        ACTION_RESCUE,
        ACTION_EMERGENCY,
        ACTION_DEFAULT,
        ACTION_RELOAD,
        ACTION_REEXEC,
        ACTION_RUNLEVEL,
        ACTION_CANCEL_SHUTDOWN,
        _ACTION_MAX
} arg_action = ACTION_SYSTEMCTL;
static BusTransport arg_transport = BUS_TRANSPORT_LOCAL;
static char *arg_host = NULL;
static unsigned arg_lines = 10;
static OutputMode arg_output = OUTPUT_SHORT;
static bool arg_plain = false;

static bool original_stdout_is_tty;

static int daemon_reload(sd_bus *bus, char **args);
static int halt_now(enum action a);
static int check_one_unit(sd_bus *bus, const char *name, const char *good_states, bool quiet);

static char** strv_skip_first(char **strv) {
        if (strv_length(strv) > 0)
                return strv + 1;
        return NULL;
}

static void pager_open_if_enabled(void) {

        if (arg_no_pager)
                return;

        pager_open(false);
}

static void ask_password_agent_open_if_enabled(void) {

        /* Open the password agent as a child process if necessary */

        if (!arg_ask_password)
                return;

        if (arg_scope != UNIT_FILE_SYSTEM)
                return;

        if (arg_transport != BUS_TRANSPORT_LOCAL)
                return;

        ask_password_agent_open();
}

#ifdef HAVE_LOGIND
static void polkit_agent_open_if_enabled(void) {

        /* Open the polkit agent as a child process if necessary */

        if (!arg_ask_password)
                return;

        if (arg_scope != UNIT_FILE_SYSTEM)
                return;

        if (arg_transport != BUS_TRANSPORT_LOCAL)
                return;

        polkit_agent_open();
}
#endif

static int translate_bus_error_to_exit_status(int r, const sd_bus_error *error) {
        assert(error);

        if (!sd_bus_error_is_set(error))
                return r;

        if (sd_bus_error_has_name(error, SD_BUS_ERROR_ACCESS_DENIED) ||
            sd_bus_error_has_name(error, BUS_ERROR_ONLY_BY_DEPENDENCY) ||
            sd_bus_error_has_name(error, BUS_ERROR_NO_ISOLATION) ||
            sd_bus_error_has_name(error, BUS_ERROR_TRANSACTION_IS_DESTRUCTIVE))
                return EXIT_NOPERMISSION;

        if (sd_bus_error_has_name(error, BUS_ERROR_NO_SUCH_UNIT))
                return EXIT_NOTINSTALLED;

        if (sd_bus_error_has_name(error, BUS_ERROR_JOB_TYPE_NOT_APPLICABLE) ||
            sd_bus_error_has_name(error, SD_BUS_ERROR_NOT_SUPPORTED))
                return EXIT_NOTIMPLEMENTED;

        if (sd_bus_error_has_name(error, BUS_ERROR_LOAD_FAILED))
                return EXIT_NOTCONFIGURED;

        if (r != 0)
                return r;

        return EXIT_FAILURE;
}

static void warn_wall(enum action a) {
        static const char *table[_ACTION_MAX] = {
                [ACTION_HALT]            = "The system is going down for system halt NOW!",
                [ACTION_REBOOT]          = "The system is going down for reboot NOW!",
                [ACTION_POWEROFF]        = "The system is going down for power-off NOW!",
                [ACTION_KEXEC]           = "The system is going down for kexec reboot NOW!",
                [ACTION_RESCUE]          = "The system is going down to rescue mode NOW!",
                [ACTION_EMERGENCY]       = "The system is going down to emergency mode NOW!",
                [ACTION_CANCEL_SHUTDOWN] = "The system shutdown has been cancelled NOW!"
        };

        if (arg_no_wall)
                return;

        if (arg_wall) {
                _cleanup_free_ char *p;

                p = strv_join(arg_wall, " ");
                if (!p) {
                        log_oom();
                        return;
                }

                if (*p) {
                        utmp_wall(p, NULL, NULL);
                        return;
                }
        }

        if (!table[a])
                return;

        utmp_wall(table[a], NULL, NULL);
}

static bool avoid_bus(void) {

        if (running_in_chroot() > 0)
                return true;

        if (sd_booted() <= 0)
                return true;

        if (!isempty(arg_root))
                return true;

        if (arg_scope == UNIT_FILE_GLOBAL)
                return true;

        return false;
}

static int compare_unit_info(const void *a, const void *b) {
        const UnitInfo *u = a, *v = b;
        const char *d1, *d2;
        int r;

        /* First, order by machine */
        if (!u->machine && v->machine)
                return -1;
        if (u->machine && !v->machine)
                return 1;
        if (u->machine && v->machine) {
                r = strcasecmp(u->machine, v->machine);
                if (r != 0)
                        return r;
        }

        /* Second, order by unit type */
        d1 = strrchr(u->id, '.');
        d2 = strrchr(v->id, '.');
        if (d1 && d2) {
                r = strcasecmp(d1, d2);
                if (r != 0)
                        return r;
        }

        /* Third, order by name */
        return strcasecmp(u->id, v->id);
}

static bool output_show_unit(const UnitInfo *u, char **patterns) {
        if (!strv_isempty(patterns)) {
                char **pattern;

                STRV_FOREACH(pattern, patterns)
                        if (fnmatch(*pattern, u->id, FNM_NOESCAPE) == 0)
                                goto next;
                return false;
        }

next:
        if (arg_types) {
                const char *dot;

                dot = strrchr(u->id, '.');
                if (!dot)
                        return false;

                if (!strv_find(arg_types, dot+1))
                        return false;
        }

        if (arg_all)
                return true;

        if (u->job_id > 0)
                return true;

        if (streq(u->active_state, "inactive") || u->following[0])
                return false;

        return true;
}

static int output_units_list(const UnitInfo *unit_infos, unsigned c) {
        unsigned circle_len = 0, id_len, max_id_len, load_len, active_len, sub_len, job_len, desc_len;
        const UnitInfo *u;
        unsigned n_shown = 0;
        int job_count = 0;

        max_id_len = strlen("UNIT");
        load_len = strlen("LOAD");
        active_len = strlen("ACTIVE");
        sub_len = strlen("SUB");
        job_len = strlen("JOB");
        desc_len = 0;

        for (u = unit_infos; u < unit_infos + c; u++) {
                max_id_len = MAX(max_id_len, strlen(u->id) + (u->machine ? strlen(u->machine)+1 : 0));
                load_len = MAX(load_len, strlen(u->load_state));
                active_len = MAX(active_len, strlen(u->active_state));
                sub_len = MAX(sub_len, strlen(u->sub_state));

                if (u->job_id != 0) {
                        job_len = MAX(job_len, strlen(u->job_type));
                        job_count++;
                }

                if (!arg_no_legend &&
                    (streq(u->active_state, "failed") ||
                     STR_IN_SET(u->load_state, "error", "not-found", "masked")))
                        circle_len = 2;
        }

        if (!arg_full && original_stdout_is_tty) {
                unsigned basic_len;

                id_len = MIN(max_id_len, 25u);
                basic_len = circle_len + 5 + id_len + 5 + active_len + sub_len;

                if (job_count)
                        basic_len += job_len + 1;

                if (basic_len < (unsigned) columns()) {
                        unsigned extra_len, incr;
                        extra_len = columns() - basic_len;

                        /* Either UNIT already got 25, or is fully satisfied.
                         * Grant up to 25 to DESC now. */
                        incr = MIN(extra_len, 25u);
                        desc_len += incr;
                        extra_len -= incr;

                        /* split the remaining space between UNIT and DESC,
                         * but do not give UNIT more than it needs. */
                        if (extra_len > 0) {
                                incr = MIN(extra_len / 2, max_id_len - id_len);
                                id_len += incr;
                                desc_len += extra_len - incr;
                        }
                }
        } else
                id_len = max_id_len;

        for (u = unit_infos; u < unit_infos + c; u++) {
                _cleanup_free_ char *e = NULL, *j = NULL;
                const char *on_loaded = "", *off_loaded = "";
                const char *on_active = "", *off_active = "";
                const char *on_circle = "", *off_circle = "";
                const char *id;
                bool circle = false;

                if (!n_shown && !arg_no_legend) {

                        if (circle_len > 0)
                                fputs("  ", stdout);

                        printf("%-*s %-*s %-*s %-*s ",
                               id_len, "UNIT",
                               load_len, "LOAD",
                               active_len, "ACTIVE",
                               sub_len, "SUB");

                        if (job_count)
                                printf("%-*s ", job_len, "JOB");

                        if (!arg_full && arg_no_pager)
                                printf("%.*s\n", desc_len, "DESCRIPTION");
                        else
                                printf("%s\n", "DESCRIPTION");
                }

                n_shown++;

                if (STR_IN_SET(u->load_state, "error", "not-found", "masked")) {
                        on_loaded = ansi_highlight_red();
                        on_circle = ansi_highlight_yellow();
                        off_loaded = off_circle = ansi_highlight_off();
                        circle = true;
                }

                if (streq(u->active_state, "failed")) {
                        on_circle = on_active = ansi_highlight_red();
                        off_circle = off_active = ansi_highlight_off();
                        circle = true;
                }

                if (u->machine) {
                        j = strjoin(u->machine, ":", u->id, NULL);
                        if (!j)
                                return log_oom();

                        id = j;
                } else
                        id = u->id;

                if (arg_full) {
                        e = ellipsize(id, id_len, 33);
                        if (!e)
                                return log_oom();

                        id = e;
                }

                if (circle_len > 0)
                        printf("%s%s%s ", on_circle, circle ? draw_special_char(DRAW_BLACK_CIRCLE) : " ", off_circle);

                printf("%s%-*s%s %s%-*s%s %s%-*s %-*s%s %-*s",
                       on_active, id_len, id, off_active,
                       on_loaded, load_len, u->load_state, off_loaded,
                       on_active, active_len, u->active_state,
                       sub_len, u->sub_state, off_active,
                       job_count ? job_len + 1 : 0, u->job_id ? u->job_type : "");

                if (desc_len > 0)
                        printf("%.*s\n", desc_len, u->description);
                else
                        printf("%s\n", u->description);
        }

        if (!arg_no_legend) {
                const char *on, *off;

                if (n_shown) {
                        puts("\n"
                             "LOAD   = Reflects whether the unit definition was properly loaded.\n"
                             "ACTIVE = The high-level unit activation state, i.e. generalization of SUB.\n"
                             "SUB    = The low-level unit activation state, values depend on unit type.");
                        puts(job_count ? "JOB    = Pending job for the unit.\n" : "");
                        on = ansi_highlight();
                        off = ansi_highlight_off();
                } else {
                        on = ansi_highlight_red();
                        off = ansi_highlight_off();
                }

                if (arg_all)
                        printf("%s%u loaded units listed.%s\n"
                               "To show all installed unit files use 'systemctl list-unit-files'.\n",
                               on, n_shown, off);
                else
                        printf("%s%u loaded units listed.%s Pass --all to see loaded but inactive units, too.\n"
                               "To show all installed unit files use 'systemctl list-unit-files'.\n",
                               on, n_shown, off);
        }

        return 0;
}

static int get_unit_list(
                sd_bus *bus,
                const char *machine,
                char **patterns,
                UnitInfo **unit_infos,
                int c,
                sd_bus_message **_reply) {

        _cleanup_bus_message_unref_ sd_bus_message *m = NULL;
        _cleanup_bus_error_free_ sd_bus_error error = SD_BUS_ERROR_NULL;
        _cleanup_bus_message_unref_ sd_bus_message *reply = NULL;
        size_t size = c;
        int r;
        UnitInfo u;

        assert(bus);
        assert(unit_infos);
        assert(_reply);

        r = sd_bus_message_new_method_call(
                        bus,
                        &m,
                        "org.freedesktop.systemd1",
                        "/org/freedesktop/systemd1",
                        "org.freedesktop.systemd1.Manager",
                        "ListUnitsFiltered");

        if (r < 0)
                return bus_log_create_error(r);

        r = sd_bus_message_append_strv(m, arg_states);
        if (r < 0)
                return bus_log_create_error(r);

        r = sd_bus_call(bus, m, 0, &error, &reply);
        if (r < 0) {
                log_error("Failed to list units: %s", bus_error_message(&error, r));
                return r;
        }

        r = sd_bus_message_enter_container(reply, SD_BUS_TYPE_ARRAY, "(ssssssouso)");
        if (r < 0)
                return bus_log_parse_error(r);

        while ((r = bus_parse_unit_info(reply, &u)) > 0) {
                u.machine = machine;

                if (!output_show_unit(&u, patterns))
                        continue;

                if (!GREEDY_REALLOC(*unit_infos, size, c+1))
                        return log_oom();

                (*unit_infos)[c++] = u;
        }
        if (r < 0)
                return bus_log_parse_error(r);

        r = sd_bus_message_exit_container(reply);
        if (r < 0)
                return bus_log_parse_error(r);

        *_reply = reply;
        reply = NULL;

        return c;
}

static void message_set_freep(Set **set) {
        sd_bus_message *m;

        while ((m = set_steal_first(*set)))
                sd_bus_message_unref(m);

        set_free(*set);
}

static int get_unit_list_recursive(
                sd_bus *bus,
                char **patterns,
                UnitInfo **_unit_infos,
                Set **_replies,
                char ***_machines) {

        _cleanup_free_ UnitInfo *unit_infos = NULL;
        _cleanup_(message_set_freep) Set *replies;
        sd_bus_message *reply;
        int c, r;

        assert(bus);
        assert(_replies);
        assert(_unit_infos);
        assert(_machines);

        replies = set_new(NULL);
        if (!replies)
                return log_oom();

        c = get_unit_list(bus, NULL, patterns, &unit_infos, 0, &reply);
        if (c < 0)
                return c;

        r = set_put(replies, reply);
        if (r < 0) {
                sd_bus_message_unref(reply);
                return r;
        }

        if (arg_recursive) {
                _cleanup_strv_free_ char **machines = NULL;
                char **i;

                r = sd_get_machine_names(&machines);
                if (r < 0)
                        return r;

                STRV_FOREACH(i, machines) {
                        _cleanup_bus_close_unref_ sd_bus *container = NULL;
                        int k;

                        r = sd_bus_open_system_container(&container, *i);
                        if (r < 0) {
                                log_error_errno(r, "Failed to connect to container %s: %m", *i);
                                continue;
                        }

                        k = get_unit_list(container, *i, patterns, &unit_infos, c, &reply);
                        if (k < 0)
                                return k;

                        c = k;

                        r = set_put(replies, reply);
                        if (r < 0) {
                                sd_bus_message_unref(reply);
                                return r;
                        }
                }

                *_machines = machines;
                machines = NULL;
        } else
                *_machines = NULL;

        *_unit_infos = unit_infos;
        unit_infos = NULL;

        *_replies = replies;
        replies = NULL;

        return c;
}

static int list_units(sd_bus *bus, char **args) {
        _cleanup_free_ UnitInfo *unit_infos = NULL;
        _cleanup_(message_set_freep) Set *replies = NULL;
        _cleanup_strv_free_ char **machines = NULL;
        int r;

        pager_open_if_enabled();

        r = get_unit_list_recursive(bus, strv_skip_first(args), &unit_infos, &replies, &machines);
        if (r < 0)
                return r;

        qsort_safe(unit_infos, r, sizeof(UnitInfo), compare_unit_info);
        return output_units_list(unit_infos, r);
}

static int get_triggered_units(
                sd_bus *bus,
                const char* path,
                char*** ret) {

        _cleanup_bus_error_free_ sd_bus_error error = SD_BUS_ERROR_NULL;
        int r;

        r = sd_bus_get_property_strv(
                        bus,
                        "org.freedesktop.systemd1",
                        path,
                        "org.freedesktop.systemd1.Unit",
                        "Triggers",
                        &error,
                        ret);

        if (r < 0)
                log_error("Failed to determine triggers: %s", bus_error_message(&error, r));

        return 0;
}

static int get_listening(
                sd_bus *bus,
                const char* unit_path,
                char*** listening) {

        _cleanup_bus_error_free_ sd_bus_error error = SD_BUS_ERROR_NULL;
        _cleanup_bus_message_unref_ sd_bus_message *reply = NULL;
        const char *type, *path;
        int r, n = 0;

        r = sd_bus_get_property(
                        bus,
                        "org.freedesktop.systemd1",
                        unit_path,
                        "org.freedesktop.systemd1.Socket",
                        "Listen",
                        &error,
                        &reply,
                        "a(ss)");
        if (r < 0) {
                log_error("Failed to get list of listening sockets: %s", bus_error_message(&error, r));
                return r;
        }

        r = sd_bus_message_enter_container(reply, SD_BUS_TYPE_ARRAY, "(ss)");
        if (r < 0)
                return bus_log_parse_error(r);

        while ((r = sd_bus_message_read(reply, "(ss)", &type, &path)) > 0) {

                r = strv_extend(listening, type);
                if (r < 0)
                        return log_oom();

                r = strv_extend(listening, path);
                if (r < 0)
                        return log_oom();

                n++;
        }
        if (r < 0)
                return bus_log_parse_error(r);

        r = sd_bus_message_exit_container(reply);
        if (r < 0)
                return bus_log_parse_error(r);

        return n;
}

struct socket_info {
        const char *machine;
        const char* id;

        char* type;
        char* path;

        /* Note: triggered is a list here, although it almost certainly
         * will always be one unit. Nevertheless, dbus API allows for multiple
         * values, so let's follow that.*/
        char** triggered;

        /* The strv above is shared. free is set only in the first one. */
        bool own_triggered;
};

static int socket_info_compare(const struct socket_info *a, const struct socket_info *b) {
        int o;

        assert(a);
        assert(b);

        if (!a->machine && b->machine)
                return -1;
        if (a->machine && !b->machine)
                return 1;
        if (a->machine && b->machine) {
                o = strcasecmp(a->machine, b->machine);
                if (o != 0)
                        return o;
        }

        o = strcmp(a->path, b->path);
        if (o == 0)
                o = strcmp(a->type, b->type);

        return o;
}

static int output_sockets_list(struct socket_info *socket_infos, unsigned cs) {
        struct socket_info *s;
        unsigned pathlen = strlen("LISTEN"),
                typelen = strlen("TYPE") * arg_show_types,
                socklen = strlen("UNIT"),
                servlen = strlen("ACTIVATES");
        const char *on, *off;

        for (s = socket_infos; s < socket_infos + cs; s++) {
                unsigned tmp = 0;
                char **a;

                socklen = MAX(socklen, strlen(s->id));
                if (arg_show_types)
                        typelen = MAX(typelen, strlen(s->type));
                pathlen = MAX(pathlen, strlen(s->path) + (s->machine ? strlen(s->machine)+1 : 0));

                STRV_FOREACH(a, s->triggered)
                        tmp += strlen(*a) + 2*(a != s->triggered);
                servlen = MAX(servlen, tmp);
        }

        if (cs) {
                if (!arg_no_legend)
                        printf("%-*s %-*.*s%-*s %s\n",
                               pathlen, "LISTEN",
                               typelen + arg_show_types, typelen + arg_show_types, "TYPE ",
                               socklen, "UNIT",
                               "ACTIVATES");

                for (s = socket_infos; s < socket_infos + cs; s++) {
                        _cleanup_free_ char *j = NULL;
                        const char *path;
                        char **a;

                        if (s->machine) {
                                j = strjoin(s->machine, ":", s->path, NULL);
                                if (!j)
                                        return log_oom();
                                path = j;
                        } else
                                path = s->path;

                        if (arg_show_types)
                                printf("%-*s %-*s %-*s",
                                       pathlen, path, typelen, s->type, socklen, s->id);
                        else
                                printf("%-*s %-*s",
                                       pathlen, path, socklen, s->id);
                        STRV_FOREACH(a, s->triggered)
                                printf("%s %s",
                                       a == s->triggered ? "" : ",", *a);
                        printf("\n");
                }

                on = ansi_highlight();
                off = ansi_highlight_off();
                if (!arg_no_legend)
                        printf("\n");
        } else {
                on = ansi_highlight_red();
                off = ansi_highlight_off();
        }

        if (!arg_no_legend) {
                printf("%s%u sockets listed.%s\n", on, cs, off);
                if (!arg_all)
                        printf("Pass --all to see loaded but inactive sockets, too.\n");
        }

        return 0;
}

static int list_sockets(sd_bus *bus, char **args) {
        _cleanup_(message_set_freep) Set *replies = NULL;
        _cleanup_strv_free_ char **machines = NULL;
        _cleanup_free_ UnitInfo *unit_infos = NULL;
        _cleanup_free_ struct socket_info *socket_infos = NULL;
        const UnitInfo *u;
        struct socket_info *s;
        unsigned cs = 0;
        size_t size = 0;
        int r = 0, n;

        pager_open_if_enabled();

        n = get_unit_list_recursive(bus, strv_skip_first(args), &unit_infos, &replies, &machines);
        if (n < 0)
                return n;

        for (u = unit_infos; u < unit_infos + n; u++) {
                _cleanup_strv_free_ char **listening = NULL, **triggered = NULL;
                int i, c;

                if (!endswith(u->id, ".socket"))
                        continue;

                r = get_triggered_units(bus, u->unit_path, &triggered);
                if (r < 0)
                        goto cleanup;

                c = get_listening(bus, u->unit_path, &listening);
                if (c < 0) {
                        r = c;
                        goto cleanup;
                }

                if (!GREEDY_REALLOC(socket_infos, size, cs + c)) {
                        r = log_oom();
                        goto cleanup;
                }

                for (i = 0; i < c; i++)
                        socket_infos[cs + i] = (struct socket_info) {
                                .machine = u->machine,
                                .id = u->id,
                                .type = listening[i*2],
                                .path = listening[i*2 + 1],
                                .triggered = triggered,
                                .own_triggered = i==0,
                        };

                /* from this point on we will cleanup those socket_infos */
                cs += c;
                free(listening);
                listening = triggered = NULL; /* avoid cleanup */
        }

        qsort_safe(socket_infos, cs, sizeof(struct socket_info),
                   (__compar_fn_t) socket_info_compare);

        output_sockets_list(socket_infos, cs);

 cleanup:
        assert(cs == 0 || socket_infos);
        for (s = socket_infos; s < socket_infos + cs; s++) {
                free(s->type);
                free(s->path);
                if (s->own_triggered)
                        strv_free(s->triggered);
        }

        return r;
}

static int get_next_elapse(
                sd_bus *bus,
                const char *path,
                dual_timestamp *next) {

        _cleanup_bus_error_free_ sd_bus_error error = SD_BUS_ERROR_NULL;
        dual_timestamp t;
        int r;

        assert(bus);
        assert(path);
        assert(next);

        r = sd_bus_get_property_trivial(
                        bus,
                        "org.freedesktop.systemd1",
                        path,
                        "org.freedesktop.systemd1.Timer",
                        "NextElapseUSecMonotonic",
                        &error,
                        't',
                        &t.monotonic);
        if (r < 0) {
                log_error("Failed to get next elapsation time: %s", bus_error_message(&error, r));
                return r;
        }

        r = sd_bus_get_property_trivial(
                        bus,
                        "org.freedesktop.systemd1",
                        path,
                        "org.freedesktop.systemd1.Timer",
                        "NextElapseUSecRealtime",
                        &error,
                        't',
                        &t.realtime);
        if (r < 0) {
                log_error("Failed to get next elapsation time: %s", bus_error_message(&error, r));
                return r;
        }

        *next = t;
        return 0;
}

static int get_last_trigger(
                sd_bus *bus,
                const char *path,
                usec_t *last) {

        _cleanup_bus_error_free_ sd_bus_error error = SD_BUS_ERROR_NULL;
        int r;

        assert(bus);
        assert(path);
        assert(last);

        r = sd_bus_get_property_trivial(
                        bus,
                        "org.freedesktop.systemd1",
                        path,
                        "org.freedesktop.systemd1.Timer",
                        "LastTriggerUSec",
                        &error,
                        't',
                        last);
        if (r < 0) {
                log_error("Failed to get last trigger time: %s", bus_error_message(&error, r));
                return r;
        }

        return 0;
}

struct timer_info {
        const char* machine;
        const char* id;
        usec_t next_elapse;
        usec_t last_trigger;
        char** triggered;
};

static int timer_info_compare(const struct timer_info *a, const struct timer_info *b) {
        int o;

        assert(a);
        assert(b);

        if (!a->machine && b->machine)
                return -1;
        if (a->machine && !b->machine)
                return 1;
        if (a->machine && b->machine) {
                o = strcasecmp(a->machine, b->machine);
                if (o != 0)
                        return o;
        }

        if (a->next_elapse < b->next_elapse)
                return -1;
        if (a->next_elapse > b->next_elapse)
                return 1;

        return strcmp(a->id, b->id);
}

static int output_timers_list(struct timer_info *timer_infos, unsigned n) {
        struct timer_info *t;
        unsigned
                nextlen = strlen("NEXT"),
                leftlen = strlen("LEFT"),
                lastlen = strlen("LAST"),
                passedlen = strlen("PASSED"),
                unitlen = strlen("UNIT"),
                activatelen = strlen("ACTIVATES");

        const char *on, *off;

        assert(timer_infos || n == 0);

        for (t = timer_infos; t < timer_infos + n; t++) {
                unsigned ul = 0;
                char **a;

                if (t->next_elapse > 0) {
                        char tstamp[FORMAT_TIMESTAMP_MAX] = "", trel[FORMAT_TIMESTAMP_RELATIVE_MAX] = "";

                        format_timestamp(tstamp, sizeof(tstamp), t->next_elapse);
                        nextlen = MAX(nextlen, strlen(tstamp) + 1);

                        format_timestamp_relative(trel, sizeof(trel), t->next_elapse);
                        leftlen = MAX(leftlen, strlen(trel));
                }

                if (t->last_trigger > 0) {
                        char tstamp[FORMAT_TIMESTAMP_MAX] = "", trel[FORMAT_TIMESTAMP_RELATIVE_MAX] = "";

                        format_timestamp(tstamp, sizeof(tstamp), t->last_trigger);
                        lastlen = MAX(lastlen, strlen(tstamp) + 1);

                        format_timestamp_relative(trel, sizeof(trel), t->last_trigger);
                        passedlen = MAX(passedlen, strlen(trel));
                }

                unitlen = MAX(unitlen, strlen(t->id) + (t->machine ? strlen(t->machine)+1 : 0));

                STRV_FOREACH(a, t->triggered)
                        ul += strlen(*a) + 2*(a != t->triggered);

                activatelen = MAX(activatelen, ul);
        }

        if (n > 0) {
                if (!arg_no_legend)
                        printf("%-*s %-*s %-*s %-*s %-*s %s\n",
                               nextlen,   "NEXT",
                               leftlen,   "LEFT",
                               lastlen,   "LAST",
                               passedlen, "PASSED",
                               unitlen,   "UNIT",
                                          "ACTIVATES");

                for (t = timer_infos; t < timer_infos + n; t++) {
                        _cleanup_free_ char *j = NULL;
                        const char *unit;
                        char tstamp1[FORMAT_TIMESTAMP_MAX] = "n/a", trel1[FORMAT_TIMESTAMP_RELATIVE_MAX] = "n/a";
                        char tstamp2[FORMAT_TIMESTAMP_MAX] = "n/a", trel2[FORMAT_TIMESTAMP_RELATIVE_MAX] = "n/a";
                        char **a;

                        format_timestamp(tstamp1, sizeof(tstamp1), t->next_elapse);
                        format_timestamp_relative(trel1, sizeof(trel1), t->next_elapse);

                        format_timestamp(tstamp2, sizeof(tstamp2), t->last_trigger);
                        format_timestamp_relative(trel2, sizeof(trel2), t->last_trigger);

                        if (t->machine) {
                                j = strjoin(t->machine, ":", t->id, NULL);
                                if (!j)
                                        return log_oom();
                                unit = j;
                        } else
                                unit = t->id;

                        printf("%-*s %-*s %-*s %-*s %-*s",
                               nextlen, tstamp1, leftlen, trel1, lastlen, tstamp2, passedlen, trel2, unitlen, unit);

                        STRV_FOREACH(a, t->triggered)
                                printf("%s %s",
                                       a == t->triggered ? "" : ",", *a);
                        printf("\n");
                }

                on = ansi_highlight();
                off = ansi_highlight_off();
                if (!arg_no_legend)
                        printf("\n");
        } else {
                on = ansi_highlight_red();
                off = ansi_highlight_off();
        }

        if (!arg_no_legend) {
                printf("%s%u timers listed.%s\n", on, n, off);
                if (!arg_all)
                        printf("Pass --all to see loaded but inactive timers, too.\n");
        }

        return 0;
}

static usec_t calc_next_elapse(dual_timestamp *nw, dual_timestamp *next) {
        usec_t next_elapse;

        assert(nw);
        assert(next);

        if (next->monotonic != USEC_INFINITY && next->monotonic > 0) {
                usec_t converted;

                if (next->monotonic > nw->monotonic)
                        converted = nw->realtime + (next->monotonic - nw->monotonic);
                else
                        converted = nw->realtime - (nw->monotonic - next->monotonic);

                if (next->realtime != USEC_INFINITY && next->realtime > 0)
                        next_elapse = MIN(converted, next->realtime);
                else
                        next_elapse = converted;

        } else
                next_elapse = next->realtime;

        return next_elapse;
}

static int list_timers(sd_bus *bus, char **args) {
        _cleanup_(message_set_freep) Set *replies = NULL;
        _cleanup_strv_free_ char **machines = NULL;
        _cleanup_free_ struct timer_info *timer_infos = NULL;
        _cleanup_free_ UnitInfo *unit_infos = NULL;
        struct timer_info *t;
        const UnitInfo *u;
        size_t size = 0;
        int n, c = 0;
        dual_timestamp nw;
        int r = 0;

        pager_open_if_enabled();

        n = get_unit_list_recursive(bus, strv_skip_first(args), &unit_infos, &replies, &machines);
        if (n < 0)
                return n;

        dual_timestamp_get(&nw);

        for (u = unit_infos; u < unit_infos + n; u++) {
                _cleanup_strv_free_ char **triggered = NULL;
                dual_timestamp next = {};
                usec_t m, last = 0;

                if (!endswith(u->id, ".timer"))
                        continue;

                r = get_triggered_units(bus, u->unit_path, &triggered);
                if (r < 0)
                        goto cleanup;

                r = get_next_elapse(bus, u->unit_path, &next);
                if (r < 0)
                        goto cleanup;

                get_last_trigger(bus, u->unit_path, &last);

                if (!GREEDY_REALLOC(timer_infos, size, c+1)) {
                        r = log_oom();
                        goto cleanup;
                }

                m = calc_next_elapse(&nw, &next);

                timer_infos[c++] = (struct timer_info) {
                        .machine = u->machine,
                        .id = u->id,
                        .next_elapse = m,
                        .last_trigger = last,
                        .triggered = triggered,
                };

                triggered = NULL; /* avoid cleanup */
        }

        qsort_safe(timer_infos, c, sizeof(struct timer_info),
                   (__compar_fn_t) timer_info_compare);

        output_timers_list(timer_infos, c);

 cleanup:
        for (t = timer_infos; t < timer_infos + c; t++)
                strv_free(t->triggered);

        return r;
}

static int compare_unit_file_list(const void *a, const void *b) {
        const char *d1, *d2;
        const UnitFileList *u = a, *v = b;

        d1 = strrchr(u->path, '.');
        d2 = strrchr(v->path, '.');

        if (d1 && d2) {
                int r;

                r = strcasecmp(d1, d2);
                if (r != 0)
                        return r;
        }

        return strcasecmp(basename(u->path), basename(v->path));
}

static bool output_show_unit_file(const UnitFileList *u, char **patterns) {
        if (!strv_isempty(patterns)) {
                char **pattern;

                STRV_FOREACH(pattern, patterns)
                        if (fnmatch(*pattern, basename(u->path), FNM_NOESCAPE) == 0)
                                goto next;
                return false;
        }

next:
        if (!strv_isempty(arg_types)) {
                const char *dot;

                dot = strrchr(u->path, '.');
                if (!dot)
                        return false;

                if (!strv_find(arg_types, dot+1))
                        return false;
        }

        if (!strv_isempty(arg_states)) {
                if (!strv_find(arg_states, unit_file_state_to_string(u->state)))
                        return false;
        }

        return true;
}

static void output_unit_file_list(const UnitFileList *units, unsigned c) {
        unsigned max_id_len, id_cols, state_cols;
        const UnitFileList *u;

        max_id_len = strlen("UNIT FILE");
        state_cols = strlen("STATE");

        for (u = units; u < units + c; u++) {
                max_id_len = MAX(max_id_len, strlen(basename(u->path)));
                state_cols = MAX(state_cols, strlen(unit_file_state_to_string(u->state)));
        }

        if (!arg_full) {
                unsigned basic_cols;

                id_cols = MIN(max_id_len, 25u);
                basic_cols = 1 + id_cols + state_cols;
                if (basic_cols < (unsigned) columns())
                        id_cols += MIN(columns() - basic_cols, max_id_len - id_cols);
        } else
                id_cols = max_id_len;

        if (!arg_no_legend)
                printf("%-*s %-*s\n",
                       id_cols, "UNIT FILE",
                       state_cols, "STATE");

        for (u = units; u < units + c; u++) {
                _cleanup_free_ char *e = NULL;
                const char *on, *off;
                const char *id;

                if (u->state == UNIT_FILE_MASKED ||
                    u->state == UNIT_FILE_MASKED_RUNTIME ||
                    u->state == UNIT_FILE_DISABLED ||
                    u->state == UNIT_FILE_INVALID) {
                        on  = ansi_highlight_red();
                        off = ansi_highlight_off();
                } else if (u->state == UNIT_FILE_ENABLED) {
                        on  = ansi_highlight_green();
                        off = ansi_highlight_off();
                } else
                        on = off = "";

                id = basename(u->path);

                e = arg_full ? NULL : ellipsize(id, id_cols, 33);

                printf("%-*s %s%-*s%s\n",
                       id_cols, e ? e : id,
                       on, state_cols, unit_file_state_to_string(u->state), off);
        }

        if (!arg_no_legend)
                printf("\n%u unit files listed.\n", c);
}

static int list_unit_files(sd_bus *bus, char **args) {
        _cleanup_bus_message_unref_ sd_bus_message *reply = NULL;
        _cleanup_bus_error_free_ sd_bus_error error = SD_BUS_ERROR_NULL;
        _cleanup_free_ UnitFileList *units = NULL;
        UnitFileList *unit;
        size_t size = 0;
        unsigned c = 0;
        const char *state;
        char *path;
        int r;

        pager_open_if_enabled();

        if (avoid_bus()) {
                Hashmap *h;
                UnitFileList *u;
                Iterator i;
                unsigned n_units;

                h = hashmap_new(&string_hash_ops);
                if (!h)
                        return log_oom();

                r = unit_file_get_list(arg_scope, arg_root, h);
                if (r < 0) {
                        unit_file_list_free(h);
                        log_error_errno(r, "Failed to get unit file list: %m");
                        return r;
                }

                n_units = hashmap_size(h);

                units = new(UnitFileList, n_units);
                if (!units && n_units > 0) {
                        unit_file_list_free(h);
                        return log_oom();
                }

                HASHMAP_FOREACH(u, h, i) {
                        if (!output_show_unit_file(u, strv_skip_first(args)))
                                continue;

                        units[c++] = *u;
                        free(u);
                }

                assert(c <= n_units);
                hashmap_free(h);
        } else {
                r = sd_bus_call_method(
                                bus,
                                "org.freedesktop.systemd1",
                                "/org/freedesktop/systemd1",
                                "org.freedesktop.systemd1.Manager",
                                "ListUnitFiles",
                                &error,
                                &reply,
                                NULL);
                if (r < 0) {
                        log_error("Failed to list unit files: %s", bus_error_message(&error, r));
                        return r;
                }

                r = sd_bus_message_enter_container(reply, SD_BUS_TYPE_ARRAY, "(ss)");
                if (r < 0)
                        return bus_log_parse_error(r);

                while ((r = sd_bus_message_read(reply, "(ss)", &path, &state)) > 0) {

                        if (!GREEDY_REALLOC(units, size, c + 1))
                                return log_oom();

                        units[c] = (struct UnitFileList) {
                                path,
                                unit_file_state_from_string(state)
                        };

                        if (output_show_unit_file(&units[c], strv_skip_first(args)))
                                c ++;

                }
                if (r < 0)
                        return bus_log_parse_error(r);

                r = sd_bus_message_exit_container(reply);
                if (r < 0)
                        return bus_log_parse_error(r);
        }

        qsort_safe(units, c, sizeof(UnitFileList), compare_unit_file_list);
        output_unit_file_list(units, c);

        if (avoid_bus()) {
                for (unit = units; unit < units + c; unit++)
                        free(unit->path);
        }

        return 0;
}

static int list_dependencies_print(const char *name, int level, unsigned int branches, bool last) {
        _cleanup_free_ char *n = NULL;
        size_t max_len = MAX(columns(),20u);
        size_t len = 0;
        int i;

        if (!arg_plain) {

                for (i = level - 1; i >= 0; i--) {
                        len += 2;
                        if (len > max_len - 3 && !arg_full) {
                                printf("%s...\n",max_len % 2 ? "" : " ");
                                return 0;
                        }
                        printf("%s", draw_special_char(branches & (1 << i) ? DRAW_TREE_VERTICAL : DRAW_TREE_SPACE));
                }
                len += 2;

                if (len > max_len - 3 && !arg_full) {
                        printf("%s...\n",max_len % 2 ? "" : " ");
                        return 0;
                }

                printf("%s", draw_special_char(last ? DRAW_TREE_RIGHT : DRAW_TREE_BRANCH));
        }

        if (arg_full){
                printf("%s\n", name);
                return 0;
        }

        n = ellipsize(name, max_len-len, 100);
        if (!n)
                return log_oom();

        printf("%s\n", n);
        return 0;
}

static int list_dependencies_get_dependencies(sd_bus *bus, const char *name, char ***deps) {

        static const char *dependencies[_DEPENDENCY_MAX] = {
                [DEPENDENCY_FORWARD] = "Requires\0"
                                       "RequiresOverridable\0"
                                       "Requisite\0"
                                       "RequisiteOverridable\0"
                                       "Wants\0"
                                       "BindsTo\0",
                [DEPENDENCY_REVERSE] = "RequiredBy\0"
                                       "RequiredByOverridable\0"
                                       "WantedBy\0"
                                       "PartOf\0"
                                       "BoundBy\0",
                [DEPENDENCY_AFTER]   = "After\0",
                [DEPENDENCY_BEFORE]  = "Before\0",
        };

        _cleanup_bus_error_free_ sd_bus_error error = SD_BUS_ERROR_NULL;
        _cleanup_bus_message_unref_ sd_bus_message *reply = NULL;
        _cleanup_strv_free_ char **ret = NULL;
        _cleanup_free_ char *path = NULL;
        int r;

        assert(bus);
        assert(name);
        assert(deps);
        assert_cc(ELEMENTSOF(dependencies) == _DEPENDENCY_MAX);

        path = unit_dbus_path_from_name(name);
        if (!path)
                return log_oom();

        r = sd_bus_call_method(
                        bus,
                        "org.freedesktop.systemd1",
                        path,
                        "org.freedesktop.DBus.Properties",
                        "GetAll",
                        &error,
                        &reply,
                        "s", "org.freedesktop.systemd1.Unit");
        if (r < 0) {
                log_error("Failed to get properties of %s: %s", name, bus_error_message(&error, r));
                return r;
        }

        r = sd_bus_message_enter_container(reply, SD_BUS_TYPE_ARRAY, "{sv}");
        if (r < 0)
                return bus_log_parse_error(r);

        while ((r = sd_bus_message_enter_container(reply, SD_BUS_TYPE_DICT_ENTRY, "sv")) > 0) {
                const char *prop;

                r = sd_bus_message_read(reply, "s", &prop);
                if (r < 0)
                        return bus_log_parse_error(r);

                if (!nulstr_contains(dependencies[arg_dependency], prop)) {
                        r = sd_bus_message_skip(reply, "v");
                        if (r < 0)
                                return bus_log_parse_error(r);
                } else {

                        r = sd_bus_message_enter_container(reply, SD_BUS_TYPE_VARIANT, "as");
                        if (r < 0)
                                return bus_log_parse_error(r);

                        r = bus_message_read_strv_extend(reply, &ret);
                        if (r < 0)
                                return bus_log_parse_error(r);

                        r = sd_bus_message_exit_container(reply);
                        if (r < 0)
                                return bus_log_parse_error(r);
                }

                r = sd_bus_message_exit_container(reply);
                if (r < 0)
                        return bus_log_parse_error(r);

        }
        if (r < 0)
                return bus_log_parse_error(r);

        r = sd_bus_message_exit_container(reply);
        if (r < 0)
                return bus_log_parse_error(r);

        *deps = ret;
        ret = NULL;

        return 0;
}

static int list_dependencies_compare(const void *_a, const void *_b) {
        const char **a = (const char**) _a, **b = (const char**) _b;

        if (unit_name_to_type(*a) == UNIT_TARGET && unit_name_to_type(*b) != UNIT_TARGET)
                return 1;
        if (unit_name_to_type(*a) != UNIT_TARGET && unit_name_to_type(*b) == UNIT_TARGET)
                return -1;

        return strcasecmp(*a, *b);
}

static int list_dependencies_one(
                sd_bus *bus,
                const char *name,
                int level,
                char ***units,
                unsigned int branches) {

        _cleanup_strv_free_ char **deps = NULL;
        char **c;
        int r = 0;

        assert(bus);
        assert(name);
        assert(units);

        r = strv_extend(units, name);
        if (r < 0)
                return log_oom();

        r = list_dependencies_get_dependencies(bus, name, &deps);
        if (r < 0)
                return r;

        qsort_safe(deps, strv_length(deps), sizeof (char*), list_dependencies_compare);

        STRV_FOREACH(c, deps) {
                int state;

                if (strv_contains(*units, *c)) {
                        if (!arg_plain) {
                                r = list_dependencies_print("...", level + 1, (branches << 1) | (c[1] == NULL ? 0 : 1), 1);
                                if (r < 0)
                                        return r;
                        }
                        continue;
                }

                state = check_one_unit(bus, *c, "activating\0active\0reloading\0", true);
                if (state > 0)
                        printf("%s%s%s ", ansi_highlight_green(), draw_special_char(DRAW_BLACK_CIRCLE), ansi_highlight_off());
                else
                        printf("%s%s%s ", ansi_highlight_red(), draw_special_char(DRAW_BLACK_CIRCLE), ansi_highlight_off());

                r = list_dependencies_print(*c, level, branches, c[1] == NULL);
                if (r < 0)
                        return r;

                if (arg_all || unit_name_to_type(*c) == UNIT_TARGET) {
                       r = list_dependencies_one(bus, *c, level + 1, units, (branches << 1) | (c[1] == NULL ? 0 : 1));
                       if (r < 0)
                               return r;
                }
        }

        if (!arg_plain)
                strv_remove(*units, name);

        return 0;
}

static int list_dependencies(sd_bus *bus, char **args) {
        _cleanup_strv_free_ char **units = NULL;
        _cleanup_free_ char *unit = NULL;
        const char *u;

        assert(bus);

        if (args[1]) {
                unit = unit_name_mangle(args[1], MANGLE_NOGLOB);
                if (!unit)
                        return log_oom();
                u = unit;
        } else
                u = SPECIAL_DEFAULT_TARGET;

        pager_open_if_enabled();

        puts(u);

        return list_dependencies_one(bus, u, 0, &units, 0);
}

struct machine_info {
        bool is_host;
        char *name;
        char *state;
        char *control_group;
        uint32_t n_failed_units;
        uint32_t n_jobs;
        usec_t timestamp;
};

static const struct bus_properties_map machine_info_property_map[] = {
        { "SystemState",        "s", NULL, offsetof(struct machine_info, state)          },
        { "NJobs",              "u", NULL, offsetof(struct machine_info, n_jobs)         },
        { "NFailedUnits",       "u", NULL, offsetof(struct machine_info, n_failed_units) },
        { "ControlGroup",       "s", NULL, offsetof(struct machine_info, control_group)  },
        { "UserspaceTimestamp", "t", NULL, offsetof(struct machine_info, timestamp)      },
        {}
};

static void free_machines_list(struct machine_info *machine_infos, int n) {
        int i;

        if (!machine_infos)
                return;

        for (i = 0; i < n; i++) {
                free(machine_infos[i].name);
                free(machine_infos[i].state);
                free(machine_infos[i].control_group);
        }

        free(machine_infos);
}

static int compare_machine_info(const void *a, const void *b) {
        const struct machine_info *u = a, *v = b;

        if (u->is_host != v->is_host)
                return u->is_host > v->is_host ? -1 : 1;

        return strcasecmp(u->name, v->name);
}

static int get_machine_properties(sd_bus *bus, struct machine_info *mi) {
        _cleanup_bus_close_unref_ sd_bus *container = NULL;
        int r;

        assert(mi);

        if (!bus) {
                r = sd_bus_open_system_container(&container, mi->name);
                if (r < 0)
                        return r;

                bus = container;
        }

        r = bus_map_all_properties(bus, "org.freedesktop.systemd1", "/org/freedesktop/systemd1", machine_info_property_map, mi);
        if (r < 0)
                return r;

        return 0;
}

static bool output_show_machine(const char *name, char **patterns) {
        char **i;

        assert(name);

        if (strv_isempty(patterns))
                return true;

        STRV_FOREACH(i, patterns)
                if (fnmatch(*i, name, FNM_NOESCAPE) == 0)
                        return true;

        return false;
}

static int get_machine_list(
                sd_bus *bus,
                struct machine_info **_machine_infos,
                char **patterns) {

        struct machine_info *machine_infos = NULL;
        _cleanup_strv_free_ char **m = NULL;
        _cleanup_free_ char *hn = NULL;
        size_t sz = 0;
        char **i;
        int c = 0;

        hn = gethostname_malloc();
        if (!hn)
                return log_oom();

        if (output_show_machine(hn, patterns)) {
                if (!GREEDY_REALLOC0(machine_infos, sz, c+1))
                        return log_oom();

                machine_infos[c].is_host = true;
                machine_infos[c].name = hn;
                hn = NULL;

                get_machine_properties(bus, &machine_infos[c]);
                c++;
        }

        sd_get_machine_names(&m);
        STRV_FOREACH(i, m) {
                _cleanup_free_ char *class = NULL;

                if (!output_show_machine(*i, patterns))
                        continue;

                sd_machine_get_class(*i, &class);
                if (!streq_ptr(class, "container"))
                        continue;

                if (!GREEDY_REALLOC0(machine_infos, sz, c+1)) {
                        free_machines_list(machine_infos, c);
                        return log_oom();
                }

                machine_infos[c].is_host = false;
                machine_infos[c].name = strdup(*i);
                if (!machine_infos[c].name) {
                        free_machines_list(machine_infos, c);
                        return log_oom();
                }

                get_machine_properties(NULL, &machine_infos[c]);
                c++;
        }

        *_machine_infos = machine_infos;
        return c;
}

static void output_machines_list(struct machine_info *machine_infos, unsigned n) {
        struct machine_info *m;
        unsigned
                circle_len = 0,
                namelen = sizeof("NAME") - 1,
                statelen = sizeof("STATE") - 1,
                failedlen = sizeof("FAILED") - 1,
                jobslen = sizeof("JOBS") - 1;

        assert(machine_infos || n == 0);

        for (m = machine_infos; m < machine_infos + n; m++) {
                namelen = MAX(namelen, strlen(m->name) + (m->is_host ? sizeof(" (host)") - 1 : 0));
                statelen = MAX(statelen, m->state ? strlen(m->state) : 0);
                failedlen = MAX(failedlen, DECIMAL_STR_WIDTH(m->n_failed_units));
                jobslen = MAX(jobslen, DECIMAL_STR_WIDTH(m->n_jobs));

                if (!arg_no_legend && !streq_ptr(m->state, "running"))
                        circle_len = 2;
        }

        if (!arg_no_legend) {
                if (circle_len > 0)
                        fputs("  ", stdout);

                printf("%-*s %-*s %-*s %-*s\n",
                         namelen, "NAME",
                        statelen, "STATE",
                       failedlen, "FAILED",
                         jobslen, "JOBS");
        }

        for (m = machine_infos; m < machine_infos + n; m++) {
                const char *on_state = "", *off_state = "";
                const char *on_failed = "", *off_failed = "";
                bool circle = false;

                if (streq_ptr(m->state, "degraded")) {
                        on_state = ansi_highlight_red();
                        off_state = ansi_highlight_off();
                        circle = true;
                } else if (!streq_ptr(m->state, "running")) {
                        on_state = ansi_highlight_yellow();
                        off_state = ansi_highlight_off();
                        circle = true;
                }

                if (m->n_failed_units > 0) {
                        on_failed = ansi_highlight_red();
                        off_failed = ansi_highlight_off();
                } else
                        on_failed = off_failed = "";

                if (circle_len > 0)
                        printf("%s%s%s ", on_state, circle ? draw_special_char(DRAW_BLACK_CIRCLE) : " ", off_state);

                if (m->is_host)
                        printf("%-*s (host) %s%-*s%s %s%*u%s %*u\n",
                               (int) (namelen - (sizeof(" (host)")-1)), strna(m->name),
                               on_state, statelen, strna(m->state), off_state,
                               on_failed, failedlen, m->n_failed_units, off_failed,
                               jobslen, m->n_jobs);
                else
                        printf("%-*s %s%-*s%s %s%*u%s %*u\n",
                               namelen, strna(m->name),
                               on_state, statelen, strna(m->state), off_state,
                               on_failed, failedlen, m->n_failed_units, off_failed,
                               jobslen, m->n_jobs);
        }

        if (!arg_no_legend)
                printf("\n%u machines listed.\n", n);
}

static int list_machines(sd_bus *bus, char **args) {
        struct machine_info *machine_infos = NULL;
        int r;

        assert(bus);

        if (geteuid() != 0) {
                log_error("Must be root.");
                return -EPERM;
        }

        pager_open_if_enabled();

        r = get_machine_list(bus, &machine_infos, strv_skip_first(args));
        if (r < 0)
                return r;

        qsort_safe(machine_infos, r, sizeof(struct machine_info), compare_machine_info);
        output_machines_list(machine_infos, r);
        free_machines_list(machine_infos, r);

        return 0;
}

static int get_default(sd_bus *bus, char **args) {
        _cleanup_bus_message_unref_ sd_bus_message *reply = NULL;
        _cleanup_bus_error_free_ sd_bus_error error = SD_BUS_ERROR_NULL;
        _cleanup_free_ char *_path = NULL;
        const char *path;
        int r;

        if (!bus || avoid_bus()) {
                r = unit_file_get_default(arg_scope, arg_root, &_path);
                if (r < 0)
                        return log_error_errno(r, "Failed to get default target: %m");
                path = _path;

        } else {
                r = sd_bus_call_method(
                                bus,
                                "org.freedesktop.systemd1",
                                "/org/freedesktop/systemd1",
                                "org.freedesktop.systemd1.Manager",
                                "GetDefaultTarget",
                                &error,
                                &reply,
                                NULL);
                if (r < 0) {
                        log_error("Failed to get default target: %s", bus_error_message(&error, -r));
                        return r;
                }

                r = sd_bus_message_read(reply, "s", &path);
                if (r < 0)
                        return bus_log_parse_error(r);
        }

        if (path)
                printf("%s\n", path);

        return 0;
}

static void dump_unit_file_changes(const UnitFileChange *changes, unsigned n_changes) {
        unsigned i;

        assert(changes || n_changes == 0);

        for (i = 0; i < n_changes; i++) {
                if (changes[i].type == UNIT_FILE_SYMLINK)
                        log_info("Created symlink from %s to %s.", changes[i].path, changes[i].source);
                else
                        log_info("Removed symlink %s.", changes[i].path);
        }
}

static int deserialize_and_dump_unit_file_changes(sd_bus_message *m) {
        const char *type, *path, *source;
        int r;

        r = sd_bus_message_enter_container(m, SD_BUS_TYPE_ARRAY, "(sss)");
        if (r < 0)
                return bus_log_parse_error(r);

        while ((r = sd_bus_message_read(m, "(sss)", &type, &path, &source)) > 0) {
                if (!arg_quiet) {
                        if (streq(type, "symlink"))
                                log_info("Created symlink from %s to %s.", path, source);
                        else
                                log_info("Removed symlink %s.", path);
                }
        }
        if (r < 0)
                return bus_log_parse_error(r);

        r = sd_bus_message_exit_container(m);
        if (r < 0)
                return bus_log_parse_error(r);

        return 0;
}

static int set_default(sd_bus *bus, char **args) {
        _cleanup_free_ char *unit = NULL;
        UnitFileChange *changes = NULL;
        unsigned n_changes = 0;
        int r;

        unit = unit_name_mangle_with_suffix(args[1], MANGLE_NOGLOB, ".target");
        if (!unit)
                return log_oom();

        if (!bus || avoid_bus()) {
                r = unit_file_set_default(arg_scope, arg_root, unit, true, &changes, &n_changes);
                if (r < 0)
                        return log_error_errno(r, "Failed to set default target: %m");

                if (!arg_quiet)
                        dump_unit_file_changes(changes, n_changes);

                r = 0;
        } else {
                _cleanup_bus_message_unref_ sd_bus_message *reply = NULL, *m = NULL;
                _cleanup_bus_error_free_ sd_bus_error error = SD_BUS_ERROR_NULL;

                r = sd_bus_message_new_method_call(
                                bus,
                                &m,
                                "org.freedesktop.systemd1",
                                "/org/freedesktop/systemd1",
                                "org.freedesktop.systemd1.Manager",
                                "SetDefaultTarget");
                if (r < 0)
                        return bus_log_create_error(r);

                r = sd_bus_message_set_allow_interactive_authorization(m, arg_ask_password);
                if (r < 0)
                        return bus_log_create_error(r);

                r = sd_bus_message_append(m, "sb", unit, 1);
                if (r < 0)
                        return bus_log_create_error(r);

                r = sd_bus_call(bus, m, 0, &error, &reply);
                if (r < 0) {
                        log_error("Failed to set default target: %s", bus_error_message(&error, -r));
                        return r;
                }

                r = deserialize_and_dump_unit_file_changes(reply);
                if (r < 0)
                        return r;

                /* Try to reload if enabled */
                if (!arg_no_reload)
                        r = daemon_reload(bus, args);
                else
                        r = 0;
        }

        unit_file_changes_free(changes, n_changes);

        return r;
}

struct job_info {
        uint32_t id;
        const char *name, *type, *state;
};

static void output_jobs_list(const struct job_info* jobs, unsigned n, bool skipped) {
        unsigned id_len, unit_len, type_len, state_len;
        const struct job_info *j;
        const char *on, *off;
        bool shorten = false;

        assert(n == 0 || jobs);

        if (n == 0) {
                on = ansi_highlight_green();
                off = ansi_highlight_off();

                printf("%sNo jobs %s.%s\n", on, skipped ? "listed" : "running", off);
                return;
        }

        pager_open_if_enabled();

        id_len = strlen("JOB");
        unit_len = strlen("UNIT");
        type_len = strlen("TYPE");
        state_len = strlen("STATE");

        for (j = jobs; j < jobs + n; j++) {
                uint32_t id = j->id;
                assert(j->name && j->type && j->state);

                id_len = MAX(id_len, DECIMAL_STR_WIDTH(id));
                unit_len = MAX(unit_len, strlen(j->name));
                type_len = MAX(type_len, strlen(j->type));
                state_len = MAX(state_len, strlen(j->state));
        }

        if (!arg_full && id_len + 1 + unit_len + type_len + 1 + state_len > columns()) {
                unit_len = MAX(33u, columns() - id_len - type_len - state_len - 3);
                shorten = true;
        }

        if (!arg_no_legend)
                printf("%*s %-*s %-*s %-*s\n",
                       id_len, "JOB",
                       unit_len, "UNIT",
                       type_len, "TYPE",
                       state_len, "STATE");

        for (j = jobs; j < jobs + n; j++) {
                _cleanup_free_ char *e = NULL;

                if (streq(j->state, "running")) {
                        on = ansi_highlight();
                        off = ansi_highlight_off();
                } else
                        on = off = "";

                e = shorten ? ellipsize(j->name, unit_len, 33) : NULL;
                printf("%*u %s%-*s%s %-*s %s%-*s%s\n",
                       id_len, j->id,
                       on, unit_len, e ? e : j->name, off,
                       type_len, j->type,
                       on, state_len, j->state, off);
        }

        if (!arg_no_legend) {
                on = ansi_highlight();
                off = ansi_highlight_off();

                printf("\n%s%u jobs listed%s.\n", on, n, off);
        }
}

static bool output_show_job(struct job_info *job, char **patterns) {
        char **pattern;

        assert(job);

        if (strv_isempty(patterns))
                return true;

        STRV_FOREACH(pattern, patterns)
                if (fnmatch(*pattern, job->name, FNM_NOESCAPE) == 0)
                        return true;
        return false;
}

static int list_jobs(sd_bus *bus, char **args) {
        _cleanup_bus_error_free_ sd_bus_error error = SD_BUS_ERROR_NULL;
        _cleanup_bus_message_unref_ sd_bus_message *reply = NULL;
        const char *name, *type, *state, *job_path, *unit_path;
        _cleanup_free_ struct job_info *jobs = NULL;
        size_t size = 0;
        unsigned c = 0;
        uint32_t id;
        int r;
        bool skipped = false;

        r = sd_bus_call_method(
                        bus,
                        "org.freedesktop.systemd1",
                        "/org/freedesktop/systemd1",
                        "org.freedesktop.systemd1.Manager",
                        "ListJobs",
                        &error,
                        &reply,
                        NULL);
        if (r < 0) {
                log_error("Failed to list jobs: %s", bus_error_message(&error, r));
                return r;
        }

        r = sd_bus_message_enter_container(reply, 'a', "(usssoo)");
        if (r < 0)
                return bus_log_parse_error(r);

        while ((r = sd_bus_message_read(reply, "(usssoo)", &id, &name, &type, &state, &job_path, &unit_path)) > 0) {
                struct job_info job = { id, name, type, state };

                if (!output_show_job(&job, strv_skip_first(args))) {
                        skipped = true;
                        continue;
                }

                if (!GREEDY_REALLOC(jobs, size, c + 1))
                        return log_oom();

                jobs[c++] = job;
        }
        if (r < 0)
                return bus_log_parse_error(r);

        r = sd_bus_message_exit_container(reply);
        if (r < 0)
                return bus_log_parse_error(r);

        output_jobs_list(jobs, c, skipped);
        return r;
}

static int cancel_job(sd_bus *bus, char **args) {
        _cleanup_bus_error_free_ sd_bus_error error = SD_BUS_ERROR_NULL;
        char **name;
        int r = 0;

        assert(args);

        if (strv_length(args) <= 1)
                return daemon_reload(bus, args);

        STRV_FOREACH(name, args+1) {
                _cleanup_bus_message_unref_ sd_bus_message *m = NULL;
                uint32_t id;
                int q;

                q = safe_atou32(*name, &id);
                if (q < 0)
                        return log_error_errno(q, "Failed to parse job id \"%s\": %m", *name);

                q = sd_bus_message_new_method_call(
                                bus,
                                &m,
                                "org.freedesktop.systemd1",
                                "/org/freedesktop/systemd1",
                                "org.freedesktop.systemd1.Manager",
                                "CancelJob");
                if (q < 0)
                        return bus_log_create_error(q);

                q = sd_bus_message_set_allow_interactive_authorization(m, arg_ask_password);
                if (q < 0)
                        return bus_log_create_error(1);

                q = sd_bus_message_append(m, "u", id);
                if (q < 0)
                        return bus_log_create_error(q);

                q = sd_bus_call(bus, m, 0, &error, NULL);
                if (q < 0) {
                        log_error("Failed to cancel job %"PRIu32": %s", id, bus_error_message(&error, q));
                        if (r == 0)
                                r = q;
                }
        }

        return r;
}

static int need_daemon_reload(sd_bus *bus, const char *unit) {
        _cleanup_bus_message_unref_ sd_bus_message *reply = NULL;
        const char *path;
        int b, r;

        /* We ignore all errors here, since this is used to show a
         * warning only */

        /* We don't use unit_dbus_path_from_name() directly since we
         * don't want to load the unit if it isn't loaded. */

        r = sd_bus_call_method(
                        bus,
                        "org.freedesktop.systemd1",
                        "/org/freedesktop/systemd1",
                        "org.freedesktop.systemd1.Manager",
                        "GetUnit",
                        NULL,
                        &reply,
                        "s", unit);
        if (r < 0)
                return r;

        r = sd_bus_message_read(reply, "o", &path);
        if (r < 0)
                return r;

        r = sd_bus_get_property_trivial(
                        bus,
                        "org.freedesktop.systemd1",
                        path,
                        "org.freedesktop.systemd1.Unit",
                        "NeedDaemonReload",
                        NULL,
                        'b', &b);
        if (r < 0)
                return r;

        return b;
}

typedef struct WaitData {
        Set *set;

        char *name;
        char *result;
} WaitData;

static int wait_filter(sd_bus *bus, sd_bus_message *m, void *data, sd_bus_error *error) {
        WaitData *d = data;

        assert(bus);
        assert(m);
        assert(d);

        log_debug("Got D-Bus request: %s.%s() on %s",
                  sd_bus_message_get_interface(m),
                  sd_bus_message_get_member(m),
                  sd_bus_message_get_path(m));

        if (sd_bus_message_is_signal(m, "org.freedesktop.DBus.Local", "Disconnected")) {
                log_error("Warning! D-Bus connection terminated.");
                sd_bus_close(bus);
        } else if (sd_bus_message_is_signal(m, "org.freedesktop.systemd1.Manager", "JobRemoved")) {
                uint32_t id;
                const char *path, *result, *unit;
                char *ret;
                int r;

                r = sd_bus_message_read(m, "uoss", &id, &path, &unit, &result);
                if (r >= 0) {
                        ret = set_remove(d->set, (char*) path);
                        if (!ret)
                                return 0;

                        free(ret);

                        if (!isempty(result))
                                d->result = strdup(result);

                        if (!isempty(unit))
                                d->name = strdup(unit);

                        return 0;
                }
#ifndef NOLEGACY
                r = sd_bus_message_read(m, "uos", &id, &path, &result);
                if (r >= 0) {
                        ret = set_remove(d->set, (char*) path);
                        if (!ret)
                                return 0;

                        free(ret);

                        if (*result)
                                d->result = strdup(result);

                        return 0;
                }
#endif

                bus_log_parse_error(r);
        }

        return 0;
}

static int enable_wait_for_jobs(sd_bus *bus) {
        int r;

        assert(bus);

        r = sd_bus_add_match(
                        bus,
                        NULL,
                        "type='signal',"
                        "sender='org.freedesktop.systemd1',"
                        "interface='org.freedesktop.systemd1.Manager',"
                        "member='JobRemoved',"
                        "path='/org/freedesktop/systemd1'",
                        NULL, NULL);
        if (r < 0) {
                log_error("Failed to add match");
                return -EIO;
        }

        /* This is slightly dirty, since we don't undo the match registrations. */
        return 0;
}

static int bus_process_wait(sd_bus *bus) {
        int r;

        for (;;) {
                r = sd_bus_process(bus, NULL);
                if (r < 0)
                        return r;
                if (r > 0)
                        return 0;
                r = sd_bus_wait(bus, (uint64_t) -1);
                if (r < 0)
                        return r;
        }
}

static int check_wait_response(WaitData *d) {
        int r = 0;

        assert(d->result);

        if (!arg_quiet) {
                if (streq(d->result, "timeout"))
                        log_error("Job for %s timed out.", strna(d->name));
                else if (streq(d->result, "canceled"))
                        log_error("Job for %s canceled.", strna(d->name));
                else if (streq(d->result, "dependency"))
                        log_error("A dependency job for %s failed. See 'journalctl -xe' for details.", strna(d->name));
                else if (!streq(d->result, "done") && !streq(d->result, "skipped")) {
                        if (d->name) {
                                bool quotes;

                                quotes = chars_intersect(d->name, SHELL_NEED_QUOTES);

                                log_error("Job for %s failed. See \"systemctl status %s%s%s\" and \"journalctl -xe\" for details.",
                                          d->name,
                                          quotes ? "'" : "", d->name, quotes ? "'" : "");
                        } else
                                log_error("Job failed. See \"journalctl -xe\" for details.");
                }
        }

        if (streq(d->result, "timeout"))
                r = -ETIME;
        else if (streq(d->result, "canceled"))
                r = -ECANCELED;
        else if (streq(d->result, "dependency"))
                r = -EIO;
        else if (!streq(d->result, "done") && !streq(d->result, "skipped"))
                r = -EIO;

        return r;
}

static int wait_for_jobs(sd_bus *bus, Set *s) {
        _cleanup_bus_slot_unref_ sd_bus_slot *slot = NULL;
        WaitData d = { .set = s };
        int r = 0, q;

        assert(bus);
        assert(s);

        q = sd_bus_add_filter(bus, &slot, wait_filter, &d);
        if (q < 0)
                return log_oom();

        while (!set_isempty(s)) {
                q = bus_process_wait(bus);
                if (q < 0)
                        return log_error_errno(q, "Failed to wait for response: %m");

                if (d.result) {
                        q = check_wait_response(&d);
                        /* Return the first error as it is most likely to be
                         * meaningful. */
                        if (q < 0 && r == 0)
                                r = q;
                        log_debug("Got result %s/%s for job %s",
                                  strna(d.result), strerror(-q), strna(d.name));
                }

                free(d.name);
                d.name = NULL;

                free(d.result);
                d.result = NULL;
        }

        return r;
}

static int check_one_unit(sd_bus *bus, const char *name, const char *good_states, bool quiet) {
        _cleanup_bus_message_unref_ sd_bus_message *reply = NULL;
        _cleanup_free_ char *n = NULL, *state = NULL;
        const char *path;
        int r;

        assert(name);

        n = unit_name_mangle(name, MANGLE_NOGLOB);
        if (!n)
                return log_oom();

        /* We don't use unit_dbus_path_from_name() directly since we
         * don't want to load the unit if it isn't loaded. */

        r = sd_bus_call_method(
                        bus,
                        "org.freedesktop.systemd1",
                        "/org/freedesktop/systemd1",
                        "org.freedesktop.systemd1.Manager",
                        "GetUnit",
                        NULL,
                        &reply,
                        "s", n);
        if (r < 0) {
                if (!quiet)
                        puts("unknown");
                return 0;
        }

        r = sd_bus_message_read(reply, "o", &path);
        if (r < 0)
                return bus_log_parse_error(r);

        r = sd_bus_get_property_string(
                        bus,
                        "org.freedesktop.systemd1",
                        path,
                        "org.freedesktop.systemd1.Unit",
                        "ActiveState",
                        NULL,
                        &state);
        if (r < 0) {
                if (!quiet)
                        puts("unknown");
                return 0;
        }

        if (!quiet)
                puts(state);

        return nulstr_contains(good_states, state);
}

static int check_triggering_units(
                sd_bus *bus,
                const char *name) {

        _cleanup_bus_error_free_ sd_bus_error error = SD_BUS_ERROR_NULL;
        _cleanup_free_ char *path = NULL, *n = NULL, *state = NULL;
        _cleanup_strv_free_ char **triggered_by = NULL;
        bool print_warning_label = true;
        char **i;
        int r;

        n = unit_name_mangle(name, MANGLE_NOGLOB);
        if (!n)
                return log_oom();

        path = unit_dbus_path_from_name(n);
        if (!path)
                return log_oom();

        r = sd_bus_get_property_string(
                        bus,
                        "org.freedesktop.systemd1",
                        path,
                        "org.freedesktop.systemd1.Unit",
                        "LoadState",
                        &error,
                        &state);
        if (r < 0) {
                log_error("Failed to get load state of %s: %s", n, bus_error_message(&error, r));
                return r;
        }

        if (streq(state, "masked"))
                return 0;

        r = sd_bus_get_property_strv(
                        bus,
                        "org.freedesktop.systemd1",
                        path,
                        "org.freedesktop.systemd1.Unit",
                        "TriggeredBy",
                        &error,
                        &triggered_by);
        if (r < 0) {
                log_error("Failed to get triggered by array of %s: %s", n, bus_error_message(&error, r));
                return r;
        }

        STRV_FOREACH(i, triggered_by) {
                r = check_one_unit(bus, *i, "active\0reloading\0", true);
                if (r < 0)
                        return log_error_errno(r, "Failed to check unit: %m");

                if (r == 0)
                        continue;

                if (print_warning_label) {
                        log_warning("Warning: Stopping %s, but it can still be activated by:", n);
                        print_warning_label = false;
                }

                log_warning("  %s", *i);
        }

        return 0;
}

static const struct {
        const char *verb;
        const char *method;
} unit_actions[] = {
        { "start",                 "StartUnit" },
        { "stop",                  "StopUnit" },
        { "condstop",              "StopUnit" },
        { "reload",                "ReloadUnit" },
        { "restart",               "RestartUnit" },
        { "try-restart",           "TryRestartUnit" },
        { "condrestart",           "TryRestartUnit" },
        { "reload-or-restart",     "ReloadOrRestartUnit" },
        { "reload-or-try-restart", "ReloadOrTryRestartUnit" },
        { "condreload",            "ReloadOrTryRestartUnit" },
        { "force-reload",          "ReloadOrTryRestartUnit" }
};

static const char *verb_to_method(const char *verb) {
       uint i;

       for (i = 0; i < ELEMENTSOF(unit_actions); i++)
                if (streq_ptr(unit_actions[i].verb, verb))
                        return unit_actions[i].method;

       return "StartUnit";
}

static const char *method_to_verb(const char *method) {
       uint i;

       for (i = 0; i < ELEMENTSOF(unit_actions); i++)
                if (streq_ptr(unit_actions[i].method, method))
                        return unit_actions[i].verb;

       return "n/a";
}

static int start_unit_one(
                sd_bus *bus,
                const char *method,
                const char *name,
                const char *mode,
                sd_bus_error *error,
                Set *s) {

        _cleanup_bus_message_unref_ sd_bus_message *m = NULL, *reply = NULL;
        const char *path;
        int r;

        assert(method);
        assert(name);
        assert(mode);
        assert(error);

        log_debug("Calling manager for %s on %s, %s", method, name, mode);

        r = sd_bus_message_new_method_call(
                        bus,
                        &m,
                        "org.freedesktop.systemd1",
                        "/org/freedesktop/systemd1",
                        "org.freedesktop.systemd1.Manager",
                        method);
        if (r < 0)
                return bus_log_create_error(r);

        r = sd_bus_message_set_allow_interactive_authorization(m, arg_ask_password);
        if (r < 0)
                return bus_log_create_error(r);

        r = sd_bus_message_append(m, "ss", name, mode);
        if (r < 0)
                return bus_log_create_error(r);

        r = sd_bus_call(bus, m, 0, error, &reply);
        if (r < 0) {
                const char *verb;

                if (r == -ENOENT && arg_action != ACTION_SYSTEMCTL)
                        /* There's always a fallback possible for
                         * legacy actions. */
                        return -EADDRNOTAVAIL;

                verb = method_to_verb(method);

                log_error("Failed to %s %s: %s", verb, name, bus_error_message(error, r));
                return r;
        }

        r = sd_bus_message_read(reply, "o", &path);
        if (r < 0)
                return bus_log_parse_error(r);

        if (need_daemon_reload(bus, name) > 0)
                log_warning("Warning: Unit file of %s changed on disk, 'systemctl%s daemon-reload' recommended.",
                            name, arg_scope == UNIT_FILE_SYSTEM ? "" : " --user");

        if (s) {
                char *p;

                p = strdup(path);
                if (!p)
                        return log_oom();

                log_debug("Adding %s to the set", p);
                r = set_consume(s, p);
                if (r < 0)
                        return log_oom();
        }

        return 0;
}

static int expand_names(sd_bus *bus, char **names, const char* suffix, char ***ret) {

        _cleanup_strv_free_ char **mangled = NULL, **globs = NULL;
        char **name;
        int r = 0, i;

        STRV_FOREACH(name, names) {
                char *t;

                if (suffix)
                        t = unit_name_mangle_with_suffix(*name, MANGLE_GLOB, suffix);
                else
                        t = unit_name_mangle(*name, MANGLE_GLOB);
                if (!t)
                        return log_oom();

                if (string_is_glob(t))
                        r = strv_consume(&globs, t);
                else
                        r = strv_consume(&mangled, t);
                if (r < 0)
                        return log_oom();
        }

        /* Query the manager only if any of the names are a glob, since
         * this is fairly expensive */
        if (!strv_isempty(globs)) {
                _cleanup_bus_message_unref_ sd_bus_message *reply = NULL;
                _cleanup_free_ UnitInfo *unit_infos = NULL;

                r = get_unit_list(bus, NULL, globs, &unit_infos, 0, &reply);
                if (r < 0)
                        return r;

                for (i = 0; i < r; i++)
                        if (strv_extend(&mangled, unit_infos[i].id) < 0)
                                return log_oom();
        }

        *ret = mangled;
        mangled = NULL; /* do not free */

        return 0;
}

static const struct {
        const char *target;
        const char *verb;
        const char *mode;
} action_table[_ACTION_MAX] = {
        [ACTION_HALT]         = { SPECIAL_HALT_TARGET,         "halt",         "replace-irreversibly" },
        [ACTION_POWEROFF]     = { SPECIAL_POWEROFF_TARGET,     "poweroff",     "replace-irreversibly" },
        [ACTION_REBOOT]       = { SPECIAL_REBOOT_TARGET,       "reboot",       "replace-irreversibly" },
        [ACTION_KEXEC]        = { SPECIAL_KEXEC_TARGET,        "kexec",        "replace-irreversibly" },
        [ACTION_RUNLEVEL2]    = { SPECIAL_RUNLEVEL2_TARGET,    NULL,           "isolate" },
        [ACTION_RUNLEVEL3]    = { SPECIAL_RUNLEVEL3_TARGET,    NULL,           "isolate" },
        [ACTION_RUNLEVEL4]    = { SPECIAL_RUNLEVEL4_TARGET,    NULL,           "isolate" },
        [ACTION_RUNLEVEL5]    = { SPECIAL_RUNLEVEL5_TARGET,    NULL,           "isolate" },
        [ACTION_RESCUE]       = { SPECIAL_RESCUE_TARGET,       "rescue",       "isolate" },
        [ACTION_EMERGENCY]    = { SPECIAL_EMERGENCY_TARGET,    "emergency",    "isolate" },
        [ACTION_DEFAULT]      = { SPECIAL_DEFAULT_TARGET,      "default",      "isolate" },
        [ACTION_EXIT]         = { SPECIAL_EXIT_TARGET,         "exit",         "replace-irreversibly" },
        [ACTION_SUSPEND]      = { SPECIAL_SUSPEND_TARGET,      "suspend",      "replace-irreversibly" },
        [ACTION_HIBERNATE]    = { SPECIAL_HIBERNATE_TARGET,    "hibernate",    "replace-irreversibly" },
        [ACTION_HYBRID_SLEEP] = { SPECIAL_HYBRID_SLEEP_TARGET, "hybrid-sleep", "replace-irreversibly" },
};

static enum action verb_to_action(const char *verb) {
        enum action i;

        for (i = _ACTION_INVALID; i < _ACTION_MAX; i++)
                if (streq_ptr(action_table[i].verb, verb))
                        return i;

        return _ACTION_INVALID;
}

static int start_unit(sd_bus *bus, char **args) {
        _cleanup_set_free_free_ Set *s = NULL;
        _cleanup_strv_free_ char **names = NULL;
        const char *method, *mode, *one_name, *suffix = NULL;
        char **name;
        int r = 0;

        assert(bus);

        ask_password_agent_open_if_enabled();

        if (arg_action == ACTION_SYSTEMCTL) {
                enum action action;
                method = verb_to_method(args[0]);
                action = verb_to_action(args[0]);

                if (streq(args[0], "isolate")) {
                        mode = "isolate";
                        suffix = ".target";
                } else
                        mode = action_table[action].mode ?: arg_job_mode;

                one_name = action_table[action].target;
        } else {
                assert(arg_action < ELEMENTSOF(action_table));
                assert(action_table[arg_action].target);

                method = "StartUnit";

                mode = action_table[arg_action].mode;
                one_name = action_table[arg_action].target;
        }

        if (one_name)
                names = strv_new(one_name, NULL);
        else {
                r = expand_names(bus, args + 1, suffix, &names);
                if (r < 0)
                        log_error_errno(r, "Failed to expand names: %m");
        }

        if (!arg_no_block) {
                r = enable_wait_for_jobs(bus);
                if (r < 0)
                        return log_error_errno(r, "Could not watch jobs: %m");

                s = set_new(&string_hash_ops);
                if (!s)
                        return log_oom();
        }

        STRV_FOREACH(name, names) {
                _cleanup_bus_error_free_ sd_bus_error error = SD_BUS_ERROR_NULL;
                int q;

                q = start_unit_one(bus, method, *name, mode, &error, s);
                if (r >= 0 && q < 0)
                        r = translate_bus_error_to_exit_status(q, &error);
        }

        if (!arg_no_block) {
                int q;

                q = wait_for_jobs(bus, s);
                if (q < 0)
                        return q;

                /* When stopping units, warn if they can still be triggered by
                 * another active unit (socket, path, timer) */
                if (!arg_quiet && streq(method, "StopUnit"))
                        STRV_FOREACH(name, names)
                                check_triggering_units(bus, *name);
        }

        return r;
}

/* Ask systemd-logind, which might grant access to unprivileged users
 * through PolicyKit */
static int reboot_with_logind(sd_bus *bus, enum action a) {
#ifdef HAVE_LOGIND
        _cleanup_bus_error_free_ sd_bus_error error = SD_BUS_ERROR_NULL;
        const char *method;
        int r;

        if (!bus)
                return -EIO;

        polkit_agent_open_if_enabled();

        switch (a) {

        case ACTION_REBOOT:
                method = "Reboot";
                break;

        case ACTION_POWEROFF:
                method = "PowerOff";
                break;

        case ACTION_SUSPEND:
                method = "Suspend";
                break;

        case ACTION_HIBERNATE:
                method = "Hibernate";
                break;

        case ACTION_HYBRID_SLEEP:
                method = "HybridSleep";
                break;

        default:
                return -EINVAL;
        }

        r = sd_bus_call_method(
                        bus,
                        "org.freedesktop.login1",
                        "/org/freedesktop/login1",
                        "org.freedesktop.login1.Manager",
                        method,
                        &error,
                        NULL,
                        "b", arg_ask_password);
        if (r < 0)
                log_error("Failed to execute operation: %s", bus_error_message(&error, r));

        return r;
#else
        return -ENOSYS;
#endif
}

static int check_inhibitors(sd_bus *bus, enum action a) {
#ifdef HAVE_LOGIND
        _cleanup_bus_message_unref_ sd_bus_message *reply = NULL;
        _cleanup_strv_free_ char **sessions = NULL;
        const char *what, *who, *why, *mode;
        uint32_t uid, pid;
        unsigned c = 0;
        char **s;
        int r;

        if (!bus)
                return 0;

        if (arg_ignore_inhibitors || arg_force > 0)
                return 0;

        if (arg_when > 0)
                return 0;

        if (geteuid() == 0)
                return 0;

        if (!on_tty())
                return 0;

        r = sd_bus_call_method(
                        bus,
                        "org.freedesktop.login1",
                        "/org/freedesktop/login1",
                        "org.freedesktop.login1.Manager",
                        "ListInhibitors",
                        NULL,
                        &reply,
                        NULL);
        if (r < 0)
                /* If logind is not around, then there are no inhibitors... */
                return 0;

        r = sd_bus_message_enter_container(reply, SD_BUS_TYPE_ARRAY, "(ssssuu)");
        if (r < 0)
                return bus_log_parse_error(r);

        while ((r = sd_bus_message_read(reply, "(ssssuu)", &what, &who, &why, &mode, &uid, &pid)) > 0) {
                _cleanup_free_ char *comm = NULL, *user = NULL;
                _cleanup_strv_free_ char **sv = NULL;

                if (!streq(mode, "block"))
                        continue;

                sv = strv_split(what, ":");
                if (!sv)
                        return log_oom();

                if (!strv_contains(sv,
                                  a == ACTION_HALT ||
                                  a == ACTION_POWEROFF ||
                                  a == ACTION_REBOOT ||
                                  a == ACTION_KEXEC ? "shutdown" : "sleep"))
                        continue;

                get_process_comm(pid, &comm);
                user = uid_to_name(uid);

                log_warning("Operation inhibited by \"%s\" (PID "PID_FMT" \"%s\", user %s), reason is \"%s\".",
                            who, pid, strna(comm), strna(user), why);

                c++;
        }
        if (r < 0)
                return bus_log_parse_error(r);

        r = sd_bus_message_exit_container(reply);
        if (r < 0)
                return bus_log_parse_error(r);

        /* Check for current sessions */
        sd_get_sessions(&sessions);
        STRV_FOREACH(s, sessions) {
                _cleanup_free_ char *type = NULL, *tty = NULL, *seat = NULL, *user = NULL, *service = NULL, *class = NULL;

                if (sd_session_get_uid(*s, &uid) < 0 || uid == getuid())
                        continue;

                if (sd_session_get_class(*s, &class) < 0 || !streq(class, "user"))
                        continue;

                if (sd_session_get_type(*s, &type) < 0 || (!streq(type, "x11") && !streq(type, "tty")))
                        continue;

                sd_session_get_tty(*s, &tty);
                sd_session_get_seat(*s, &seat);
                sd_session_get_service(*s, &service);
                user = uid_to_name(uid);

                log_warning("User %s is logged in on %s.", strna(user), isempty(tty) ? (isempty(seat) ? strna(service) : seat) : tty);
                c++;
        }

        if (c <= 0)
                return 0;

        log_error("Please retry operation after closing inhibitors and logging out other users.\nAlternatively, ignore inhibitors and users with 'systemctl %s -i'.",
                  action_table[a].verb);

        return -EPERM;
#else
        return 0;
#endif
}

static int start_special(sd_bus *bus, char **args) {
        enum action a;
        int r;

        assert(args);

        a = verb_to_action(args[0]);

        r = check_inhibitors(bus, a);
        if (r < 0)
                return r;

        if (arg_force >= 2 && geteuid() != 0) {
                log_error("Must be root.");
                return -EPERM;
        }

        if (arg_force >= 2 &&
            (a == ACTION_HALT ||
             a == ACTION_POWEROFF ||
             a == ACTION_REBOOT))
                return halt_now(a);

        if (arg_force >= 1 &&
            (a == ACTION_HALT ||
             a == ACTION_POWEROFF ||
             a == ACTION_REBOOT ||
             a == ACTION_KEXEC ||
             a == ACTION_EXIT))
                return daemon_reload(bus, args);

        /* first try logind, to allow authentication with polkit */
        if (geteuid() != 0 &&
            (a == ACTION_POWEROFF ||
             a == ACTION_REBOOT ||
             a == ACTION_SUSPEND ||
             a == ACTION_HIBERNATE ||
             a == ACTION_HYBRID_SLEEP)) {
                r = reboot_with_logind(bus, a);
                if (r >= 0)
                        return r;
        }

        r = start_unit(bus, args);
        if (r == EXIT_SUCCESS)
                warn_wall(a);

        return r;
}

static int check_unit_generic(sd_bus *bus, int code, const char *good_states, char **args) {
        _cleanup_strv_free_ char **names = NULL;
        char **name;
        int r;

        assert(bus);
        assert(args);

        r = expand_names(bus, args, NULL, &names);
        if (r < 0)
                return log_error_errno(r, "Failed to expand names: %m");

        STRV_FOREACH(name, names) {
                int state;

                state = check_one_unit(bus, *name, good_states, arg_quiet);
                if (state < 0)
                        return state;
                if (state == 0)
                        r = code;
        }

        return r;
}

static int check_unit_active(sd_bus *bus, char **args) {
        /* According to LSB: 3, "program is not running" */
        return check_unit_generic(bus, 3, "active\0reloading\0", args + 1);
}

static int check_unit_failed(sd_bus *bus, char **args) {
        return check_unit_generic(bus, 1, "failed\0", args + 1);
}

static int kill_unit(sd_bus *bus, char **args) {
        _cleanup_bus_error_free_ sd_bus_error error = SD_BUS_ERROR_NULL;
        _cleanup_strv_free_ char **names = NULL;
        char **name;
        int r, q;

        assert(bus);
        assert(args);

        if (!arg_kill_who)
                arg_kill_who = "all";

        r = expand_names(bus, args + 1, NULL, &names);
        if (r < 0)
                log_error_errno(r, "Failed to expand names: %m");

        STRV_FOREACH(name, names) {
                _cleanup_bus_message_unref_ sd_bus_message *m = NULL;

                q = sd_bus_message_new_method_call(
                                bus,
                                &m,
                                "org.freedesktop.systemd1",
                                "/org/freedesktop/systemd1",
                                "org.freedesktop.systemd1.Manager",
                                "KillUnit");
                if (q < 0)
                        return bus_log_create_error(q);

                q = sd_bus_message_set_allow_interactive_authorization(m, arg_ask_password);
                if (q < 0)
                        return bus_log_create_error(q);

                q = sd_bus_message_append(m, "ssi", *names, arg_kill_who, arg_signal);
                if (q < 0)
                        return bus_log_create_error(q);

                q = sd_bus_call(bus, m, 0, &error, NULL);
                if (q < 0) {
                        log_error("Failed to kill unit %s: %s", *names, bus_error_message(&error, q));
                        if (r == 0)
                                r = q;
                }
        }

        return r;
}

typedef struct ExecStatusInfo {
        char *name;

        char *path;
        char **argv;

        bool ignore;

        usec_t start_timestamp;
        usec_t exit_timestamp;
        pid_t pid;
        int code;
        int status;

        LIST_FIELDS(struct ExecStatusInfo, exec);
} ExecStatusInfo;

static void exec_status_info_free(ExecStatusInfo *i) {
        assert(i);

        free(i->name);
        free(i->path);
        strv_free(i->argv);
        free(i);
}

static int exec_status_info_deserialize(sd_bus_message *m, ExecStatusInfo *i) {
        uint64_t start_timestamp, exit_timestamp, start_timestamp_monotonic, exit_timestamp_monotonic;
        const char *path;
        uint32_t pid;
        int32_t code, status;
        int ignore, r;

        assert(m);
        assert(i);

        r = sd_bus_message_enter_container(m, SD_BUS_TYPE_STRUCT, "sasbttttuii");
        if (r < 0)
                return bus_log_parse_error(r);
        else if (r == 0)
                return 0;

        r = sd_bus_message_read(m, "s", &path);
        if (r < 0)
                return bus_log_parse_error(r);

        i->path = strdup(path);
        if (!i->path)
                return log_oom();

        r = sd_bus_message_read_strv(m, &i->argv);
        if (r < 0)
                return bus_log_parse_error(r);

        r = sd_bus_message_read(m,
                                "bttttuii",
                                &ignore,
                                &start_timestamp, &start_timestamp_monotonic,
                                &exit_timestamp, &exit_timestamp_monotonic,
                                &pid,
                                &code, &status);
        if (r < 0)
                return bus_log_parse_error(r);

        i->ignore = ignore;
        i->start_timestamp = (usec_t) start_timestamp;
        i->exit_timestamp = (usec_t) exit_timestamp;
        i->pid = (pid_t) pid;
        i->code = code;
        i->status = status;

        r = sd_bus_message_exit_container(m);
        if (r < 0)
                return bus_log_parse_error(r);

        return 1;
}

typedef struct UnitStatusInfo {
        const char *id;
        const char *load_state;
        const char *active_state;
        const char *sub_state;
        const char *unit_file_state;
        const char *unit_file_preset;

        const char *description;
        const char *following;

        char **documentation;

        const char *fragment_path;
        const char *source_path;
        const char *control_group;

        char **dropin_paths;

        const char *load_error;
        const char *result;

        usec_t inactive_exit_timestamp;
        usec_t inactive_exit_timestamp_monotonic;
        usec_t active_enter_timestamp;
        usec_t active_exit_timestamp;
        usec_t inactive_enter_timestamp;

        bool need_daemon_reload;

        /* Service */
        pid_t main_pid;
        pid_t control_pid;
        const char *status_text;
        const char *pid_file;
        bool running:1;
        int status_errno;

        usec_t start_timestamp;
        usec_t exit_timestamp;

        int exit_code, exit_status;

        usec_t condition_timestamp;
        bool condition_result;
        bool failed_condition_trigger;
        bool failed_condition_negate;
        const char *failed_condition;
        const char *failed_condition_parameter;

        usec_t assert_timestamp;
        bool assert_result;
        bool failed_assert_trigger;
        bool failed_assert_negate;
        const char *failed_assert;
        const char *failed_assert_parameter;

        /* Socket */
        unsigned n_accepted;
        unsigned n_connections;
        bool accept;

        /* Pairs of type, path */
        char **listen;

        /* Device */
        const char *sysfs_path;

        /* Mount, Automount */
        const char *where;

        /* Swap */
        const char *what;

        LIST_HEAD(ExecStatusInfo, exec);
} UnitStatusInfo;

static void print_status_info(
                UnitStatusInfo *i,
                bool *ellipsized) {

        ExecStatusInfo *p;
        const char *active_on, *active_off, *on, *off, *ss;
        usec_t timestamp;
        char since1[FORMAT_TIMESTAMP_RELATIVE_MAX], *s1;
        char since2[FORMAT_TIMESTAMP_MAX], *s2;
        const char *path;
        int flags =
                arg_all * OUTPUT_SHOW_ALL |
                (!on_tty() || pager_have()) * OUTPUT_FULL_WIDTH |
                on_tty() * OUTPUT_COLOR |
                !arg_quiet * OUTPUT_WARN_CUTOFF |
                arg_full * OUTPUT_FULL_WIDTH;
        char **t, **t2;

        assert(i);

        /* This shows pretty information about a unit. See
         * print_property() for a low-level property printer */

        if (streq_ptr(i->active_state, "failed")) {
                active_on = ansi_highlight_red();
                active_off = ansi_highlight_off();
        } else if (streq_ptr(i->active_state, "active") || streq_ptr(i->active_state, "reloading")) {
                active_on = ansi_highlight_green();
                active_off = ansi_highlight_off();
        } else
                active_on = active_off = "";

        printf("%s%s%s %s", active_on, draw_special_char(DRAW_BLACK_CIRCLE), active_off, strna(i->id));

        if (i->description && !streq_ptr(i->id, i->description))
                printf(" - %s", i->description);

        printf("\n");

        if (i->following)
                printf("   Follow: unit currently follows state of %s\n", i->following);

        if (streq_ptr(i->load_state, "error")) {
                on = ansi_highlight_red();
                off = ansi_highlight_off();
        } else
                on = off = "";

        path = i->source_path ? i->source_path : i->fragment_path;

        if (i->load_error)
                printf("   Loaded: %s%s%s (Reason: %s)\n",
                       on, strna(i->load_state), off, i->load_error);
        else if (path && !isempty(i->unit_file_state) && !isempty(i->unit_file_preset))
                printf("   Loaded: %s%s%s (%s; %s; vendor preset: %s)\n",
                       on, strna(i->load_state), off, path, i->unit_file_state, i->unit_file_preset);
        else if (path && !isempty(i->unit_file_state))
                printf("   Loaded: %s%s%s (%s; %s)\n",
                       on, strna(i->load_state), off, path, i->unit_file_state);
        else if (path)
                printf("   Loaded: %s%s%s (%s)\n",
                       on, strna(i->load_state), off, path);
        else
                printf("   Loaded: %s%s%s\n",
                       on, strna(i->load_state), off);

        if (!strv_isempty(i->dropin_paths)) {
                _cleanup_free_ char *dir = NULL;
                bool last = false;
                char ** dropin;

                STRV_FOREACH(dropin, i->dropin_paths) {
                        if (! dir || last) {
                                printf(dir ? "        " : "  Drop-In: ");

                                free(dir);
                                dir = NULL;

                                if (path_get_parent(*dropin, &dir) < 0) {
                                        log_oom();
                                        return;
                                }

                                printf("%s\n           %s", dir,
                                       draw_special_char(DRAW_TREE_RIGHT));
                        }

                        last = ! (*(dropin + 1) && startswith(*(dropin + 1), dir));

                        printf("%s%s", basename(*dropin), last ? "\n" : ", ");
                }
        }

        ss = streq_ptr(i->active_state, i->sub_state) ? NULL : i->sub_state;
        if (ss)
                printf("   Active: %s%s (%s)%s",
                       active_on, strna(i->active_state), ss, active_off);
        else
                printf("   Active: %s%s%s",
                       active_on, strna(i->active_state), active_off);

        if (!isempty(i->result) && !streq(i->result, "success"))
                printf(" (Result: %s)", i->result);

        timestamp = (streq_ptr(i->active_state, "active")      ||
                     streq_ptr(i->active_state, "reloading"))   ? i->active_enter_timestamp :
                    (streq_ptr(i->active_state, "inactive")    ||
                     streq_ptr(i->active_state, "failed"))      ? i->inactive_enter_timestamp :
                    streq_ptr(i->active_state, "activating")    ? i->inactive_exit_timestamp :
                                                                  i->active_exit_timestamp;

        s1 = format_timestamp_relative(since1, sizeof(since1), timestamp);
        s2 = format_timestamp(since2, sizeof(since2), timestamp);

        if (s1)
                printf(" since %s; %s\n", s2, s1);
        else if (s2)
                printf(" since %s\n", s2);
        else
                printf("\n");

        if (!i->condition_result && i->condition_timestamp > 0) {
                s1 = format_timestamp_relative(since1, sizeof(since1), i->condition_timestamp);
                s2 = format_timestamp(since2, sizeof(since2), i->condition_timestamp);

                printf("Condition: start %scondition failed%s at %s%s%s\n",
                       ansi_highlight_yellow(), ansi_highlight_off(),
                       s2, s1 ? "; " : "", s1 ? s1 : "");
                if (i->failed_condition_trigger)
                        printf("           none of the trigger conditions were met\n");
                else if (i->failed_condition)
                        printf("           %s=%s%s was not met\n",
                               i->failed_condition,
                               i->failed_condition_negate ? "!" : "",
                               i->failed_condition_parameter);
        }

        if (!i->assert_result && i->assert_timestamp > 0) {
                s1 = format_timestamp_relative(since1, sizeof(since1), i->assert_timestamp);
                s2 = format_timestamp(since2, sizeof(since2), i->assert_timestamp);

                printf("   Assert: start %sassertion failed%s at %s%s%s\n",
                       ansi_highlight_red(), ansi_highlight_off(),
                       s2, s1 ? "; " : "", s1 ? s1 : "");
                if (i->failed_assert_trigger)
                        printf("           none of the trigger assertions were met\n");
                else if (i->failed_assert)
                        printf("           %s=%s%s was not met\n",
                               i->failed_assert,
                               i->failed_assert_negate ? "!" : "",
                               i->failed_assert_parameter);
        }

        if (i->sysfs_path)
                printf("   Device: %s\n", i->sysfs_path);
        if (i->where)
                printf("    Where: %s\n", i->where);
        if (i->what)
                printf("     What: %s\n", i->what);

        STRV_FOREACH(t, i->documentation)
                printf(" %*s %s\n", 9, t == i->documentation ? "Docs:" : "", *t);

        STRV_FOREACH_PAIR(t, t2, i->listen)
                printf(" %*s %s (%s)\n", 9, t == i->listen ? "Listen:" : "", *t2, *t);

        if (i->accept)
                printf(" Accepted: %u; Connected: %u\n", i->n_accepted, i->n_connections);

        LIST_FOREACH(exec, p, i->exec) {
                _cleanup_free_ char *argv = NULL;
                bool good;

                /* Only show exited processes here */
                if (p->code == 0)
                        continue;

                argv = strv_join(p->argv, " ");
                printf("  Process: %u %s=%s ", p->pid, p->name, strna(argv));

                good = is_clean_exit_lsb(p->code, p->status, NULL);
                if (!good) {
                        on = ansi_highlight_red();
                        off = ansi_highlight_off();
                } else
                        on = off = "";

                printf("%s(code=%s, ", on, sigchld_code_to_string(p->code));

                if (p->code == CLD_EXITED) {
                        const char *c;

                        printf("status=%i", p->status);

                        c = exit_status_to_string(p->status, EXIT_STATUS_SYSTEMD);
                        if (c)
                                printf("/%s", c);

                } else
                        printf("signal=%s", signal_to_string(p->status));

                printf(")%s\n", off);

                if (i->main_pid == p->pid &&
                    i->start_timestamp == p->start_timestamp &&
                    i->exit_timestamp == p->start_timestamp)
                        /* Let's not show this twice */
                        i->main_pid = 0;

                if (p->pid == i->control_pid)
                        i->control_pid = 0;
        }

        if (i->main_pid > 0 || i->control_pid > 0) {
                if (i->main_pid > 0) {
                        printf(" Main PID: "PID_FMT, i->main_pid);

                        if (i->running) {
                                _cleanup_free_ char *comm = NULL;
                                get_process_comm(i->main_pid, &comm);
                                if (comm)
                                        printf(" (%s)", comm);
                        } else if (i->exit_code > 0) {
                                printf(" (code=%s, ", sigchld_code_to_string(i->exit_code));

                                if (i->exit_code == CLD_EXITED) {
                                        const char *c;

                                        printf("status=%i", i->exit_status);

                                        c = exit_status_to_string(i->exit_status, EXIT_STATUS_SYSTEMD);
                                        if (c)
                                                printf("/%s", c);

                                } else
                                        printf("signal=%s", signal_to_string(i->exit_status));
                                printf(")");
                        }

                        if (i->control_pid > 0)
                                printf(";");
                }

                if (i->control_pid > 0) {
                        _cleanup_free_ char *c = NULL;

                        printf(" %8s: "PID_FMT, i->main_pid ? "" : " Control", i->control_pid);

                        get_process_comm(i->control_pid, &c);
                        if (c)
                                printf(" (%s)", c);
                }

                printf("\n");
        }

        if (i->status_text)
                printf("   Status: \"%s\"\n", i->status_text);
        if (i->status_errno > 0)
                printf("    Error: %i (%s)\n", i->status_errno, strerror(i->status_errno));

        if (i->control_group &&
            (i->main_pid > 0 || i->control_pid > 0 ||
             ((arg_transport != BUS_TRANSPORT_LOCAL && arg_transport != BUS_TRANSPORT_CONTAINER) || cg_is_empty_recursive(SYSTEMD_CGROUP_CONTROLLER, i->control_group, false) == 0))) {
                unsigned c;

                printf("   CGroup: %s\n", i->control_group);

                if (arg_transport == BUS_TRANSPORT_LOCAL || arg_transport == BUS_TRANSPORT_CONTAINER) {
                        unsigned k = 0;
                        pid_t extra[2];
                        static const char prefix[] = "           ";

                        c = columns();
                        if (c > sizeof(prefix) - 1)
                                c -= sizeof(prefix) - 1;
                        else
                                c = 0;

                        if (i->main_pid > 0)
                                extra[k++] = i->main_pid;

                        if (i->control_pid > 0)
                                extra[k++] = i->control_pid;

                        show_cgroup_and_extra(SYSTEMD_CGROUP_CONTROLLER, i->control_group, prefix, c, false, extra, k, flags);
                }
        }

        if (i->id && arg_transport == BUS_TRANSPORT_LOCAL) {
                show_journal_by_unit(stdout,
                                     i->id,
                                     arg_output,
                                     0,
                                     i->inactive_exit_timestamp_monotonic,
                                     arg_lines,
                                     getuid(),
                                     flags | OUTPUT_BEGIN_NEWLINE,
                                     arg_scope == UNIT_FILE_SYSTEM,
                                     ellipsized);
        }

        if (i->need_daemon_reload)
                printf("\n%sWarning:%s Unit file changed on disk, 'systemctl %sdaemon-reload' recommended.\n",
                       ansi_highlight_red(),
                       ansi_highlight_off(),
                       arg_scope == UNIT_FILE_SYSTEM ? "" : "--user ");
}

static void show_unit_help(UnitStatusInfo *i) {
        char **p;

        assert(i);

        if (!i->documentation) {
                log_info("Documentation for %s not known.", i->id);
                return;
        }

        STRV_FOREACH(p, i->documentation)
                if (startswith(*p, "man:"))
                        show_man_page(*p + 4, false);
                else
                        log_info("Can't show: %s", *p);
}

static int status_property(const char *name, sd_bus_message *m, UnitStatusInfo *i, const char *contents) {
        int r;

        assert(name);
        assert(m);
        assert(i);

        switch (contents[0]) {

        case SD_BUS_TYPE_STRING: {
                const char *s;

                r = sd_bus_message_read(m, "s", &s);
                if (r < 0)
                        return bus_log_parse_error(r);

                if (!isempty(s)) {
                        if (streq(name, "Id"))
                                i->id = s;
                        else if (streq(name, "LoadState"))
                                i->load_state = s;
                        else if (streq(name, "ActiveState"))
                                i->active_state = s;
                        else if (streq(name, "SubState"))
                                i->sub_state = s;
                        else if (streq(name, "Description"))
                                i->description = s;
                        else if (streq(name, "FragmentPath"))
                                i->fragment_path = s;
                        else if (streq(name, "SourcePath"))
                                i->source_path = s;
#ifndef NOLEGACY
                        else if (streq(name, "DefaultControlGroup")) {
                                const char *e;
                                e = startswith(s, SYSTEMD_CGROUP_CONTROLLER ":");
                                if (e)
                                        i->control_group = e;
                        }
#endif
                        else if (streq(name, "ControlGroup"))
                                i->control_group = s;
                        else if (streq(name, "StatusText"))
                                i->status_text = s;
                        else if (streq(name, "PIDFile"))
                                i->pid_file = s;
                        else if (streq(name, "SysFSPath"))
                                i->sysfs_path = s;
                        else if (streq(name, "Where"))
                                i->where = s;
                        else if (streq(name, "What"))
                                i->what = s;
                        else if (streq(name, "Following"))
                                i->following = s;
                        else if (streq(name, "UnitFileState"))
                                i->unit_file_state = s;
                        else if (streq(name, "UnitFilePreset"))
                                i->unit_file_preset = s;
                        else if (streq(name, "Result"))
                                i->result = s;
                }

                break;
        }

        case SD_BUS_TYPE_BOOLEAN: {
                int b;

                r = sd_bus_message_read(m, "b", &b);
                if (r < 0)
                        return bus_log_parse_error(r);

                if (streq(name, "Accept"))
                        i->accept = b;
                else if (streq(name, "NeedDaemonReload"))
                        i->need_daemon_reload = b;
                else if (streq(name, "ConditionResult"))
                        i->condition_result = b;
                else if (streq(name, "AssertResult"))
                        i->assert_result = b;

                break;
        }

        case SD_BUS_TYPE_UINT32: {
                uint32_t u;

                r = sd_bus_message_read(m, "u", &u);
                if (r < 0)
                        return bus_log_parse_error(r);

                if (streq(name, "MainPID")) {
                        if (u > 0) {
                                i->main_pid = (pid_t) u;
                                i->running = true;
                        }
                } else if (streq(name, "ControlPID"))
                        i->control_pid = (pid_t) u;
                else if (streq(name, "ExecMainPID")) {
                        if (u > 0)
                                i->main_pid = (pid_t) u;
                } else if (streq(name, "NAccepted"))
                        i->n_accepted = u;
                else if (streq(name, "NConnections"))
                        i->n_connections = u;

                break;
        }

        case SD_BUS_TYPE_INT32: {
                int32_t j;

                r = sd_bus_message_read(m, "i", &j);
                if (r < 0)
                        return bus_log_parse_error(r);

                if (streq(name, "ExecMainCode"))
                        i->exit_code = (int) j;
                else if (streq(name, "ExecMainStatus"))
                        i->exit_status = (int) j;
                else if (streq(name, "StatusErrno"))
                        i->status_errno = (int) j;

                break;
        }

        case SD_BUS_TYPE_UINT64: {
                uint64_t u;

                r = sd_bus_message_read(m, "t", &u);
                if (r < 0)
                        return bus_log_parse_error(r);

                if (streq(name, "ExecMainStartTimestamp"))
                        i->start_timestamp = (usec_t) u;
                else if (streq(name, "ExecMainExitTimestamp"))
                        i->exit_timestamp = (usec_t) u;
                else if (streq(name, "ActiveEnterTimestamp"))
                        i->active_enter_timestamp = (usec_t) u;
                else if (streq(name, "InactiveEnterTimestamp"))
                        i->inactive_enter_timestamp = (usec_t) u;
                else if (streq(name, "InactiveExitTimestamp"))
                        i->inactive_exit_timestamp = (usec_t) u;
                else if (streq(name, "InactiveExitTimestampMonotonic"))
                        i->inactive_exit_timestamp_monotonic = (usec_t) u;
                else if (streq(name, "ActiveExitTimestamp"))
                        i->active_exit_timestamp = (usec_t) u;
                else if (streq(name, "ConditionTimestamp"))
                        i->condition_timestamp = (usec_t) u;
                else if (streq(name, "AssertTimestamp"))
                        i->assert_timestamp = (usec_t) u;

                break;
        }

        case SD_BUS_TYPE_ARRAY:

                if (contents[1] == SD_BUS_TYPE_STRUCT_BEGIN && startswith(name, "Exec")) {
                        _cleanup_free_ ExecStatusInfo *info = NULL;

                        r = sd_bus_message_enter_container(m, SD_BUS_TYPE_ARRAY, "(sasbttttuii)");
                        if (r < 0)
                                return bus_log_parse_error(r);

                        info = new0(ExecStatusInfo, 1);
                        if (!info)
                                return log_oom();

                        while ((r = exec_status_info_deserialize(m, info)) > 0) {

                                info->name = strdup(name);
                                if (!info->name)
                                        log_oom();

                                LIST_PREPEND(exec, i->exec, info);

                                info = new0(ExecStatusInfo, 1);
                                if (!info)
                                        log_oom();
                        }

                        if (r < 0)
                                return bus_log_parse_error(r);

                        r = sd_bus_message_exit_container(m);
                        if (r < 0)
                                return bus_log_parse_error(r);

                        return 0;

                } else if (contents[1] == SD_BUS_TYPE_STRUCT_BEGIN && streq(name, "Listen")) {
                        const char *type, *path;

                        r = sd_bus_message_enter_container(m, SD_BUS_TYPE_ARRAY, "(ss)");
                        if (r < 0)
                                return bus_log_parse_error(r);

                        while ((r = sd_bus_message_read(m, "(ss)", &type, &path)) > 0) {

                                r = strv_extend(&i->listen, type);
                                if (r < 0)
                                        return r;

                                r = strv_extend(&i->listen, path);
                                if (r < 0)
                                        return r;
                        }
                        if (r < 0)
                                return bus_log_parse_error(r);

                        r = sd_bus_message_exit_container(m);
                        if (r < 0)
                                return bus_log_parse_error(r);

                        return 0;

                } else if (contents[1] == SD_BUS_TYPE_STRING && streq(name, "DropInPaths")) {

                        r = sd_bus_message_read_strv(m, &i->dropin_paths);
                        if (r < 0)
                                return bus_log_parse_error(r);

                } else if (contents[1] == SD_BUS_TYPE_STRING && streq(name, "Documentation")) {

                        r = sd_bus_message_read_strv(m, &i->documentation);
                        if (r < 0)
                                return bus_log_parse_error(r);

                } else if (contents[1] == SD_BUS_TYPE_STRUCT_BEGIN && streq(name, "Conditions")) {
                        const char *cond, *param;
                        int trigger, negate;
                        int32_t state;

                        r = sd_bus_message_enter_container(m, SD_BUS_TYPE_ARRAY, "(sbbsi)");
                        if (r < 0)
                                return bus_log_parse_error(r);

                        while ((r = sd_bus_message_read(m, "(sbbsi)", &cond, &trigger, &negate, &param, &state)) > 0) {
                                log_debug("%s %d %d %s %d", cond, trigger, negate, param, state);
                                if (state < 0 && (!trigger || !i->failed_condition)) {
                                        i->failed_condition = cond;
                                        i->failed_condition_trigger = trigger;
                                        i->failed_condition_negate = negate;
                                        i->failed_condition_parameter = param;
                                }
                        }
                        if (r < 0)
                                return bus_log_parse_error(r);

                        r = sd_bus_message_exit_container(m);
                        if (r < 0)
                                return bus_log_parse_error(r);

                } else if (contents[1] == SD_BUS_TYPE_STRUCT_BEGIN && streq(name, "Asserts")) {
                        const char *cond, *param;
                        int trigger, negate;
                        int32_t state;

                        r = sd_bus_message_enter_container(m, SD_BUS_TYPE_ARRAY, "(sbbsi)");
                        if (r < 0)
                                return bus_log_parse_error(r);

                        while ((r = sd_bus_message_read(m, "(sbbsi)", &cond, &trigger, &negate, &param, &state)) > 0) {
                                log_debug("%s %d %d %s %d", cond, trigger, negate, param, state);
                                if (state < 0 && (!trigger || !i->failed_assert)) {
                                        i->failed_assert = cond;
                                        i->failed_assert_trigger = trigger;
                                        i->failed_assert_negate = negate;
                                        i->failed_assert_parameter = param;
                                }
                        }
                        if (r < 0)
                                return bus_log_parse_error(r);

                        r = sd_bus_message_exit_container(m);
                        if (r < 0)
                                return bus_log_parse_error(r);

                } else
                        goto skip;

                break;

        case SD_BUS_TYPE_STRUCT_BEGIN:

                if (streq(name, "LoadError")) {
                        const char *n, *message;

                        r = sd_bus_message_read(m, "(ss)", &n, &message);
                        if (r < 0)
                                return bus_log_parse_error(r);

                        if (!isempty(message))
                                i->load_error = message;
                } else
                        goto skip;

                break;

        default:
                goto skip;
        }

        return 0;

skip:
        r = sd_bus_message_skip(m, contents);
        if (r < 0)
                return bus_log_parse_error(r);

        return 0;
}

static int print_property(const char *name, sd_bus_message *m, const char *contents) {
        int r;

        assert(name);
        assert(m);

        /* This is a low-level property printer, see
         * print_status_info() for the nicer output */

        if (arg_properties && !strv_find(arg_properties, name)) {
                /* skip what we didn't read */
                r = sd_bus_message_skip(m, contents);
                return r;
        }

        switch (contents[0]) {

        case SD_BUS_TYPE_STRUCT_BEGIN:

                if (contents[1] == SD_BUS_TYPE_UINT32 && streq(name, "Job")) {
                        uint32_t u;

                        r = sd_bus_message_read(m, "(uo)", &u, NULL);
                        if (r < 0)
                                return bus_log_parse_error(r);

                        if (u > 0)
                                printf("%s=%"PRIu32"\n", name, u);
                        else if (arg_all)
                                printf("%s=\n", name);

                        return 0;

                } else if (contents[1] == SD_BUS_TYPE_STRING && streq(name, "Unit")) {
                        const char *s;

                        r = sd_bus_message_read(m, "(so)", &s, NULL);
                        if (r < 0)
                                return bus_log_parse_error(r);

                        if (arg_all || !isempty(s))
                                printf("%s=%s\n", name, s);

                        return 0;

                } else if (contents[1] == SD_BUS_TYPE_STRING && streq(name, "LoadError")) {
                        const char *a = NULL, *b = NULL;

                        r = sd_bus_message_read(m, "(ss)", &a, &b);
                        if (r < 0)
                                return bus_log_parse_error(r);

                        if (arg_all || !isempty(a) || !isempty(b))
                                printf("%s=%s \"%s\"\n", name, strempty(a), strempty(b));

                        return 0;
                } else if (streq_ptr(name, "SystemCallFilter")) {
                        _cleanup_strv_free_ char **l = NULL;
                        int whitelist;

                        r = sd_bus_message_enter_container(m, 'r', "bas");
                        if (r < 0)
                                return bus_log_parse_error(r);

                        r = sd_bus_message_read(m, "b", &whitelist);
                        if (r < 0)
                                return bus_log_parse_error(r);

                        r = sd_bus_message_read_strv(m, &l);
                        if (r < 0)
                                return bus_log_parse_error(r);

                        r = sd_bus_message_exit_container(m);
                        if (r < 0)
                                return bus_log_parse_error(r);

                        if (arg_all || whitelist || !strv_isempty(l)) {
                                bool first = true;
                                char **i;

                                fputs(name, stdout);
                                fputc('=', stdout);

                                if (!whitelist)
                                        fputc('~', stdout);

                                STRV_FOREACH(i, l) {
                                        if (first)
                                                first = false;
                                        else
                                                fputc(' ', stdout);

                                        fputs(*i, stdout);
                                }
                                fputc('\n', stdout);
                        }

                        return 0;
                }

                break;

        case SD_BUS_TYPE_ARRAY:

                if (contents[1] == SD_BUS_TYPE_STRUCT_BEGIN && streq(name, "EnvironmentFiles")) {
                        const char *path;
                        int ignore;

                        r = sd_bus_message_enter_container(m, SD_BUS_TYPE_ARRAY, "(sb)");
                        if (r < 0)
                                return bus_log_parse_error(r);

                        while ((r = sd_bus_message_read(m, "(sb)", &path, &ignore)) > 0)
                                printf("EnvironmentFile=%s (ignore_errors=%s)\n", path, yes_no(ignore));

                        if (r < 0)
                                return bus_log_parse_error(r);

                        r = sd_bus_message_exit_container(m);
                        if (r < 0)
                                return bus_log_parse_error(r);

                        return 0;

                } else if (contents[1] == SD_BUS_TYPE_STRUCT_BEGIN && streq(name, "Paths")) {
                        const char *type, *path;

                        r = sd_bus_message_enter_container(m, SD_BUS_TYPE_ARRAY, "(ss)");
                        if (r < 0)
                                return bus_log_parse_error(r);

                        while ((r = sd_bus_message_read(m, "(ss)", &type, &path)) > 0)
                                printf("%s=%s\n", type, path);
                        if (r < 0)
                                return bus_log_parse_error(r);

                        r = sd_bus_message_exit_container(m);
                        if (r < 0)
                                return bus_log_parse_error(r);

                        return 0;

                } else if (contents[1] == SD_BUS_TYPE_STRUCT_BEGIN && streq(name, "Listen")) {
                        const char *type, *path;

                        r = sd_bus_message_enter_container(m, SD_BUS_TYPE_ARRAY, "(ss)");
                        if (r < 0)
                                return bus_log_parse_error(r);

                        while ((r = sd_bus_message_read(m, "(ss)", &type, &path)) > 0)
                                printf("Listen%s=%s\n", type, path);
                        if (r < 0)
                                return bus_log_parse_error(r);

                        r = sd_bus_message_exit_container(m);
                        if (r < 0)
                                return bus_log_parse_error(r);

                        return 0;

                } else if (contents[1] == SD_BUS_TYPE_STRUCT_BEGIN && streq(name, "Timers")) {
                        const char *base;
                        uint64_t value, next_elapse;

                        r = sd_bus_message_enter_container(m, SD_BUS_TYPE_ARRAY, "(stt)");
                        if (r < 0)
                                return bus_log_parse_error(r);

                        while ((r = sd_bus_message_read(m, "(stt)", &base, &value, &next_elapse)) > 0) {
                                char timespan1[FORMAT_TIMESPAN_MAX], timespan2[FORMAT_TIMESPAN_MAX];

                                printf("%s={ value=%s ; next_elapse=%s }\n",
                                       base,
                                       format_timespan(timespan1, sizeof(timespan1), value, 0),
                                       format_timespan(timespan2, sizeof(timespan2), next_elapse, 0));
                        }
                        if (r < 0)
                                return bus_log_parse_error(r);

                        r = sd_bus_message_exit_container(m);
                        if (r < 0)
                                return bus_log_parse_error(r);

                        return 0;

                } else if (contents[1] == SD_BUS_TYPE_STRUCT_BEGIN && startswith(name, "Exec")) {
                        ExecStatusInfo info = {};

                        r = sd_bus_message_enter_container(m, SD_BUS_TYPE_ARRAY, "(sasbttttuii)");
                        if (r < 0)
                                return bus_log_parse_error(r);

                        while ((r = exec_status_info_deserialize(m, &info)) > 0) {
                                char timestamp1[FORMAT_TIMESTAMP_MAX], timestamp2[FORMAT_TIMESTAMP_MAX];
                                _cleanup_free_ char *tt;

                                tt = strv_join(info.argv, " ");

                                printf("%s={ path=%s ; argv[]=%s ; ignore_errors=%s ; start_time=[%s] ; stop_time=[%s] ; pid="PID_FMT" ; code=%s ; status=%i%s%s }\n",
                                       name,
                                       strna(info.path),
                                       strna(tt),
                                       yes_no(info.ignore),
                                       strna(format_timestamp(timestamp1, sizeof(timestamp1), info.start_timestamp)),
                                       strna(format_timestamp(timestamp2, sizeof(timestamp2), info.exit_timestamp)),
                                       info.pid,
                                       sigchld_code_to_string(info.code),
                                       info.status,
                                       info.code == CLD_EXITED ? "" : "/",
                                       strempty(info.code == CLD_EXITED ? NULL : signal_to_string(info.status)));

                                free(info.path);
                                strv_free(info.argv);
                                zero(info);
                        }

                        r = sd_bus_message_exit_container(m);
                        if (r < 0)
                                return bus_log_parse_error(r);

                        return 0;

                } else if (contents[1] == SD_BUS_TYPE_STRUCT_BEGIN && streq(name, "DeviceAllow")) {
                        const char *path, *rwm;

                        r = sd_bus_message_enter_container(m, SD_BUS_TYPE_ARRAY, "(ss)");
                        if (r < 0)
                                return bus_log_parse_error(r);

                        while ((r = sd_bus_message_read(m, "(ss)", &path, &rwm)) > 0)
                                printf("%s=%s %s\n", name, strna(path), strna(rwm));
                        if (r < 0)
                                return bus_log_parse_error(r);

                        r = sd_bus_message_exit_container(m);
                        if (r < 0)
                                return bus_log_parse_error(r);

                        return 0;

                } else if (contents[1] == SD_BUS_TYPE_STRUCT_BEGIN && streq(name, "BlockIODeviceWeight")) {
                        const char *path;
                        uint64_t weight;

                        r = sd_bus_message_enter_container(m, SD_BUS_TYPE_ARRAY, "(st)");
                        if (r < 0)
                                return bus_log_parse_error(r);

                        while ((r = sd_bus_message_read(m, "(st)", &path, &weight)) > 0)
                                printf("%s=%s %" PRIu64 "\n", name, strna(path), weight);
                        if (r < 0)
                                return bus_log_parse_error(r);

                        r = sd_bus_message_exit_container(m);
                        if (r < 0)
                                return bus_log_parse_error(r);

                        return 0;

                } else if (contents[1] == SD_BUS_TYPE_STRUCT_BEGIN && (streq(name, "BlockIOReadBandwidth") || streq(name, "BlockIOWriteBandwidth"))) {
                        const char *path;
                        uint64_t bandwidth;

                        r = sd_bus_message_enter_container(m, SD_BUS_TYPE_ARRAY, "(st)");
                        if (r < 0)
                                return bus_log_parse_error(r);

                        while ((r = sd_bus_message_read(m, "(st)", &path, &bandwidth)) > 0)
                                printf("%s=%s %" PRIu64 "\n", name, strna(path), bandwidth);
                        if (r < 0)
                                return bus_log_parse_error(r);

                        r = sd_bus_message_exit_container(m);
                        if (r < 0)
                                return bus_log_parse_error(r);

                        return 0;
                }

                break;
        }

        r = bus_print_property(name, m, arg_all);
        if (r < 0)
                return bus_log_parse_error(r);

        if (r == 0) {
                r = sd_bus_message_skip(m, contents);
                if (r < 0)
                        return bus_log_parse_error(r);

                if (arg_all)
                        printf("%s=[unprintable]\n", name);
        }

        return 0;
}

static int show_one(
                const char *verb,
                sd_bus *bus,
                const char *path,
                bool show_properties,
                bool *new_line,
                bool *ellipsized) {

        _cleanup_bus_message_unref_ sd_bus_message *reply = NULL;
        _cleanup_bus_error_free_ sd_bus_error error = SD_BUS_ERROR_NULL;
        UnitStatusInfo info = {};
        ExecStatusInfo *p;
        int r;

        assert(path);
        assert(new_line);

        log_debug("Showing one %s", path);

        r = sd_bus_call_method(
                        bus,
                        "org.freedesktop.systemd1",
                        path,
                        "org.freedesktop.DBus.Properties",
                        "GetAll",
                        &error,
                        &reply,
                        "s", "");
        if (r < 0) {
                log_error("Failed to get properties: %s", bus_error_message(&error, r));
                return r;
        }

        r = sd_bus_message_enter_container(reply, SD_BUS_TYPE_ARRAY, "{sv}");
        if (r < 0)
                return bus_log_parse_error(r);

        if (*new_line)
                printf("\n");

        *new_line = true;

        while ((r = sd_bus_message_enter_container(reply, SD_BUS_TYPE_DICT_ENTRY, "sv")) > 0) {
                const char *name, *contents;

                r = sd_bus_message_read(reply, "s", &name);
                if (r < 0)
                        return bus_log_parse_error(r);

                r = sd_bus_message_peek_type(reply, NULL, &contents);
                if (r < 0)
                        return bus_log_parse_error(r);

                r = sd_bus_message_enter_container(reply, SD_BUS_TYPE_VARIANT, contents);
                if (r < 0)
                        return bus_log_parse_error(r);

                if (show_properties)
                        r = print_property(name, reply, contents);
                else
                        r = status_property(name, reply, &info, contents);
                if (r < 0)
                        return r;

                r = sd_bus_message_exit_container(reply);
                if (r < 0)
                        return bus_log_parse_error(r);

                r = sd_bus_message_exit_container(reply);
                if (r < 0)
                        return bus_log_parse_error(r);
        }
        if (r < 0)
                return bus_log_parse_error(r);

        r = sd_bus_message_exit_container(reply);
        if (r < 0)
                return bus_log_parse_error(r);

        r = 0;

        if (!show_properties) {
                if (streq(verb, "help"))
                        show_unit_help(&info);
                else
                        print_status_info(&info, ellipsized);
        }

        strv_free(info.documentation);
        strv_free(info.dropin_paths);
        strv_free(info.listen);

        if (!streq_ptr(info.active_state, "active") &&
            !streq_ptr(info.active_state, "reloading") &&
            streq(verb, "status")) {
                /* According to LSB: "program not running" */
                /* 0: program is running or service is OK
                 * 1: program is dead and /run PID file exists
                 * 2: program is dead and /run/lock lock file exists
                 * 3: program is not running
                 * 4: program or service status is unknown
                 */
                if (info.pid_file && access(info.pid_file, F_OK) == 0)
                        r = 1;
                else
                        r = 3;
        }

        while ((p = info.exec)) {
                LIST_REMOVE(exec, info.exec, p);
                exec_status_info_free(p);
        }

        return r;
}

static int get_unit_dbus_path_by_pid(
                sd_bus *bus,
                uint32_t pid,
                char **unit) {

        _cleanup_bus_error_free_ sd_bus_error error = SD_BUS_ERROR_NULL;
        _cleanup_bus_message_unref_ sd_bus_message *reply = NULL;
        char *u;
        int r;

        r = sd_bus_call_method(
                        bus,
                        "org.freedesktop.systemd1",
                        "/org/freedesktop/systemd1",
                        "org.freedesktop.systemd1.Manager",
                        "GetUnitByPID",
                        &error,
                        &reply,
                        "u", pid);
        if (r < 0) {
                log_error("Failed to get unit for PID "PID_FMT": %s", pid, bus_error_message(&error, r));
                return r;
        }

        r = sd_bus_message_read(reply, "o", &u);
        if (r < 0)
                return bus_log_parse_error(r);

        u = strdup(u);
        if (!u)
                return log_oom();

        *unit = u;
        return 0;
}

static int show_all(
                const char* verb,
                sd_bus *bus,
                bool show_properties,
                bool *new_line,
                bool *ellipsized) {

        _cleanup_bus_message_unref_ sd_bus_message *reply = NULL;
        _cleanup_free_ UnitInfo *unit_infos = NULL;
        const UnitInfo *u;
        unsigned c;
        int r, ret = 0;

        r = get_unit_list(bus, NULL, NULL, &unit_infos, 0, &reply);
        if (r < 0)
                return r;

        pager_open_if_enabled();

        c = (unsigned) r;

        qsort_safe(unit_infos, c, sizeof(UnitInfo), compare_unit_info);

        for (u = unit_infos; u < unit_infos + c; u++) {
                _cleanup_free_ char *p = NULL;

                p = unit_dbus_path_from_name(u->id);
                if (!p)
                        return log_oom();

                r = show_one(verb, bus, p, show_properties, new_line, ellipsized);
                if (r < 0)
                        return r;
                else if (r > 0 && ret == 0)
                        ret = r;
        }

        return ret;
}

static int show_system_status(sd_bus *bus) {
        char since1[FORMAT_TIMESTAMP_RELATIVE_MAX], since2[FORMAT_TIMESTAMP_MAX];
        _cleanup_free_ char *hn = NULL;
        struct machine_info mi = {};
        const char *on, *off;
        int r;

        hn = gethostname_malloc();
        if (!hn)
                return log_oom();

        r = bus_map_all_properties(bus, "org.freedesktop.systemd1", "/org/freedesktop/systemd1", machine_info_property_map, &mi);
        if (r < 0)
                return log_error_errno(r, "Failed to read server status: %m");

        if (streq_ptr(mi.state, "degraded")) {
                on = ansi_highlight_red();
                off = ansi_highlight_off();
        } else if (!streq_ptr(mi.state, "running")) {
                on = ansi_highlight_yellow();
                off = ansi_highlight_off();
        } else
                on = off = "";

        printf("%s%s%s %s\n", on, draw_special_char(DRAW_BLACK_CIRCLE), off, arg_host ? arg_host : hn);

        printf("    State: %s%s%s\n",
               on, strna(mi.state), off);

        printf("     Jobs: %u queued\n", mi.n_jobs);
        printf("   Failed: %u units\n", mi.n_failed_units);

        printf("    Since: %s; %s\n",
               format_timestamp(since2, sizeof(since2), mi.timestamp),
               format_timestamp_relative(since1, sizeof(since1), mi.timestamp));

        printf("   CGroup: %s\n", mi.control_group ?: "/");
        if (arg_transport == BUS_TRANSPORT_LOCAL || arg_transport == BUS_TRANSPORT_CONTAINER) {
                int flags =
                        arg_all * OUTPUT_SHOW_ALL |
                        (!on_tty() || pager_have()) * OUTPUT_FULL_WIDTH |
                        on_tty() * OUTPUT_COLOR |
                        !arg_quiet * OUTPUT_WARN_CUTOFF |
                        arg_full * OUTPUT_FULL_WIDTH;

                static const char prefix[] = "           ";
                unsigned c;

                c = columns();
                if (c > sizeof(prefix) - 1)
                        c -= sizeof(prefix) - 1;
                else
                        c = 0;

                show_cgroup(SYSTEMD_CGROUP_CONTROLLER, strempty(mi.control_group), prefix, c, false, flags);
        }

        free(mi.state);
        free(mi.control_group);

        return 0;
}

static int show(sd_bus *bus, char **args) {
        bool show_properties, show_status, new_line = false;
        bool ellipsized = false;
        int r, ret = 0;

        assert(bus);
        assert(args);

        show_properties = streq(args[0], "show");
        show_status = streq(args[0], "status");

        if (show_properties)
                pager_open_if_enabled();

        /* If no argument is specified inspect the manager itself */

        if (show_properties && strv_length(args) <= 1)
                return show_one(args[0], bus, "/org/freedesktop/systemd1", show_properties, &new_line, &ellipsized);

        if (show_status && strv_length(args) <= 1) {

                pager_open_if_enabled();
                show_system_status(bus);
                new_line = true;

                if (arg_all)
                        ret = show_all(args[0], bus, false, &new_line, &ellipsized);
        } else {
                _cleanup_free_ char **patterns = NULL;
                char **name;

                STRV_FOREACH(name, args + 1) {
                        _cleanup_free_ char *unit = NULL;
                        uint32_t id;

                        if (safe_atou32(*name, &id) < 0) {
                                if (strv_push(&patterns, *name) < 0)
                                        return log_oom();

                                continue;
                        } else if (show_properties) {
                                /* Interpret as job id */
                                if (asprintf(&unit, "/org/freedesktop/systemd1/job/%u", id) < 0)
                                        return log_oom();

                        } else {
                                /* Interpret as PID */
                                r = get_unit_dbus_path_by_pid(bus, id, &unit);
                                if (r < 0) {
                                        ret = r;
                                        continue;
                                }
                        }

                        r = show_one(args[0], bus, unit, show_properties,
                                     &new_line, &ellipsized);
                        if (r < 0)
                                return r;
                        else if (r > 0 && ret == 0)
                                ret = r;
                }

                if (!strv_isempty(patterns)) {
                        _cleanup_strv_free_ char **names = NULL;

                        r = expand_names(bus, patterns, NULL, &names);
                        if (r < 0)
                                log_error_errno(r, "Failed to expand names: %m");

                        STRV_FOREACH(name, names) {
                                _cleanup_free_ char *unit;

                                unit = unit_dbus_path_from_name(*name);
                                if (!unit)
                                        return log_oom();

                                r = show_one(args[0], bus, unit, show_properties,
                                             &new_line, &ellipsized);
                                if (r < 0)
                                        return r;
                                else if (r > 0 && ret == 0)
                                        ret = r;
                        }
                }
        }

        if (ellipsized && !arg_quiet)
                printf("Hint: Some lines were ellipsized, use -l to show in full.\n");

        return ret;
}

static int cat(sd_bus *bus, char **args) {
        _cleanup_strv_free_ char **names = NULL;
        char **name;
        bool first = true;
        int r = 0;

        assert(bus);
        assert(args);

        r = expand_names(bus, args + 1, NULL, &names);
        if (r < 0)
                log_error_errno(r, "Failed to expand names: %m");

        pager_open_if_enabled();

        STRV_FOREACH(name, names) {
                _cleanup_bus_error_free_ sd_bus_error error = SD_BUS_ERROR_NULL;
                _cleanup_strv_free_ char **dropin_paths = NULL;
                _cleanup_free_ char *fragment_path = NULL, *unit = NULL;
                char **path;

                unit = unit_dbus_path_from_name(*name);
                if (!unit)
                        return log_oom();

                if (need_daemon_reload(bus, *name) > 0)
                        log_warning("Unit file of %s changed on disk. Run 'systemctl%s daemon-reload'.",
                                    *name, arg_scope == UNIT_FILE_SYSTEM ? "" : " --user");

                r = sd_bus_get_property_string(
                                bus,
                                "org.freedesktop.systemd1",
                                unit,
                                "org.freedesktop.systemd1.Unit",
                                "FragmentPath",
                                &error,
                                &fragment_path);
                if (r < 0) {
                        log_warning("Failed to get FragmentPath: %s", bus_error_message(&error, r));
                        continue;
                }

                r = sd_bus_get_property_strv(
                                bus,
                                "org.freedesktop.systemd1",
                                unit,
                                "org.freedesktop.systemd1.Unit",
                                "DropInPaths",
                                &error,
                                &dropin_paths);
                if (r < 0) {
                        log_warning("Failed to get DropInPaths: %s", bus_error_message(&error, r));
                        continue;
                }

                if (first)
                        first = false;
                else
                        puts("");

                if (!isempty(fragment_path)) {
                        printf("%s# %s%s\n",
                               ansi_highlight_blue(),
                               fragment_path,
                               ansi_highlight_off());
                        fflush(stdout);

                        r = copy_file_fd(fragment_path, STDOUT_FILENO);
                        if (r < 0) {
                                log_warning_errno(r, "Failed to cat %s: %m", fragment_path);
                                continue;
                        }
                }

                STRV_FOREACH(path, dropin_paths) {
                        printf("%s%s# %s%s\n",
                               isempty(fragment_path) && path == dropin_paths ? "" : "\n",
                               ansi_highlight_blue(),
                               *path,
                               ansi_highlight_off());
                        fflush(stdout);

                        r = copy_file_fd(*path, STDOUT_FILENO);
                        if (r < 0) {
                                log_warning_errno(r, "Failed to cat %s: %m", *path);
                                continue;
                        }
                }
        }

        return r < 0 ? r : 0;
}

static int set_property(sd_bus *bus, char **args) {
        _cleanup_bus_message_unref_ sd_bus_message *m = NULL;
        _cleanup_bus_error_free_ sd_bus_error error = SD_BUS_ERROR_NULL;
        _cleanup_free_ char *n = NULL;
        char **i;
        int r;

        r = sd_bus_message_new_method_call(
                        bus,
                        &m,
                        "org.freedesktop.systemd1",
                        "/org/freedesktop/systemd1",
                        "org.freedesktop.systemd1.Manager",
                        "SetUnitProperties");
        if (r < 0)
                return bus_log_create_error(r);

        r = sd_bus_message_set_allow_interactive_authorization(m, arg_ask_password);
        if (r < 0)
                return bus_log_create_error(r);

        n = unit_name_mangle(args[1], MANGLE_NOGLOB);
        if (!n)
                return log_oom();

        r = sd_bus_message_append(m, "sb", n, arg_runtime);
        if (r < 0)
                return bus_log_create_error(r);

        r = sd_bus_message_open_container(m, SD_BUS_TYPE_ARRAY, "(sv)");
        if (r < 0)
                return bus_log_create_error(r);

        STRV_FOREACH(i, args + 2) {
                r = sd_bus_message_open_container(m, SD_BUS_TYPE_STRUCT, "sv");
                if (r < 0)
                        return bus_log_create_error(r);

                r = bus_append_unit_property_assignment(m, *i);
                if (r < 0)
                        return r;

                r = sd_bus_message_close_container(m);
                if (r < 0)
                        return bus_log_create_error(r);
        }

        r = sd_bus_message_close_container(m);
        if (r < 0)
                return bus_log_create_error(r);

        r = sd_bus_call(bus, m, 0, &error, NULL);
        if (r < 0) {
                log_error("Failed to set unit properties on %s: %s", n, bus_error_message(&error, r));
                return r;
        }

        return 0;
}

static int snapshot(sd_bus *bus, char **args) {
        _cleanup_bus_error_free_ sd_bus_error error = SD_BUS_ERROR_NULL;
        _cleanup_bus_message_unref_ sd_bus_message *m = NULL, *reply = NULL;
        _cleanup_free_ char *n = NULL, *id = NULL;
        const char *path;
        int r;

        if (strv_length(args) > 1)
                n = unit_name_mangle_with_suffix(args[1], MANGLE_NOGLOB, ".snapshot");
        else
                n = strdup("");
        if (!n)
                return log_oom();

        r = sd_bus_message_new_method_call(
                        bus,
                        &m,
                        "org.freedesktop.systemd1",
                        "/org/freedesktop/systemd1",
                        "org.freedesktop.systemd1.Manager",
                        "CreateSnapshot");
        if (r < 0)
                return bus_log_create_error(r);

        r = sd_bus_message_set_allow_interactive_authorization(m, arg_ask_password);
        if (r < 0)
                return bus_log_create_error(r);

        r = sd_bus_message_append(m, "sb", n, false);
        if (r < 0)
                return bus_log_create_error(r);

        r = sd_bus_call(bus, m, 0, &error, &reply);
        if (r < 0) {
                log_error("Failed to create snapshot: %s", bus_error_message(&error, r));
                return r;
        }

        r = sd_bus_message_read(reply, "o", &path);
        if (r < 0)
                return bus_log_parse_error(r);

        r = sd_bus_get_property_string(
                        bus,
                        "org.freedesktop.systemd1",
                        path,
                        "org.freedesktop.systemd1.Unit",
                        "Id",
                        &error,
                        &id);
        if (r < 0) {
                log_error("Failed to get ID of snapshot: %s", bus_error_message(&error, r));
                return r;
        }

        if (!arg_quiet)
                puts(id);

        return 0;
}

static int delete_snapshot(sd_bus *bus, char **args) {
        _cleanup_bus_error_free_ sd_bus_error error = SD_BUS_ERROR_NULL;
        _cleanup_strv_free_ char **names = NULL;
        char **name;
        int r;

        assert(args);

        r = expand_names(bus, args + 1, ".snapshot", &names);
        if (r < 0)
                log_error_errno(r, "Failed to expand names: %m");

        STRV_FOREACH(name, names) {
                _cleanup_bus_message_unref_ sd_bus_message *m = NULL;
                int q;

                q = sd_bus_message_new_method_call(
                                bus,
                                &m,
                                "org.freedesktop.systemd1",
                                "/org/freedesktop/systemd1",
                                "org.freedesktop.systemd1.Manager",
                                "RemoveSnapshot");
                if (q < 0)
                        return bus_log_create_error(q);

                q = sd_bus_message_set_allow_interactive_authorization(m, arg_ask_password);
                if (q < 0)
                        return bus_log_create_error(q);

                q = sd_bus_message_append(m, "s", *name);
                if (q < 0)
                        return bus_log_create_error(q);

                q = sd_bus_call(bus, m, 0, &error, NULL);
                if (q < 0) {
                        log_error("Failed to remove snapshot %s: %s", *name, bus_error_message(&error, q));
                        if (r == 0)
                                r = q;
                }
        }

        return r;
}

static int daemon_reload(sd_bus *bus, char **args) {
        _cleanup_bus_error_free_ sd_bus_error error = SD_BUS_ERROR_NULL;
        _cleanup_bus_message_unref_ sd_bus_message *m = NULL;
        const char *method;
        int r;

        if (arg_action == ACTION_RELOAD)
                method = "Reload";
        else if (arg_action == ACTION_REEXEC)
                method = "Reexecute";
        else {
                assert(arg_action == ACTION_SYSTEMCTL);

                method =
                        streq(args[0], "clear-jobs")    ||
                        streq(args[0], "cancel")        ? "ClearJobs" :
                        streq(args[0], "daemon-reexec") ? "Reexecute" :
                        streq(args[0], "reset-failed")  ? "ResetFailed" :
                        streq(args[0], "halt")          ? "Halt" :
                        streq(args[0], "poweroff")      ? "PowerOff" :
                        streq(args[0], "reboot")        ? "Reboot" :
                        streq(args[0], "kexec")         ? "KExec" :
                        streq(args[0], "exit")          ? "Exit" :
                                    /* "daemon-reload" */ "Reload";
        }

        r = sd_bus_message_new_method_call(
                        bus,
                        &m,
                        "org.freedesktop.systemd1",
                        "/org/freedesktop/systemd1",
                        "org.freedesktop.systemd1.Manager",
                        method);
        if (r < 0)
                return bus_log_create_error(r);

        r = sd_bus_message_set_allow_interactive_authorization(m, arg_ask_password);
        if (r < 0)
                return bus_log_create_error(r);

        r = sd_bus_call(bus, m, 0, &error, NULL);
        if (r == -ENOENT && arg_action != ACTION_SYSTEMCTL)
                /* There's always a fallback possible for
                 * legacy actions. */
                r = -EADDRNOTAVAIL;
        else if ((r == -ETIMEDOUT || r == -ECONNRESET) && streq(method, "Reexecute"))
                /* On reexecution, we expect a disconnect, not a
                 * reply */
                r = 0;
        else if (r < 0)
                log_error("Failed to execute operation: %s", bus_error_message(&error, r));

        return r < 0 ? r : 0;
}

static int reset_failed(sd_bus *bus, char **args) {
        _cleanup_bus_error_free_ sd_bus_error error = SD_BUS_ERROR_NULL;
        _cleanup_strv_free_ char **names = NULL;
        char **name;
        int r, q;

        if (strv_length(args) <= 1)
                return daemon_reload(bus, args);

        r = expand_names(bus, args + 1, NULL, &names);
        if (r < 0)
                log_error_errno(r, "Failed to expand names: %m");

        STRV_FOREACH(name, names) {
                _cleanup_bus_message_unref_ sd_bus_message *m = NULL;

                q = sd_bus_message_new_method_call(
                                bus,
                                &m,
                                "org.freedesktop.systemd1",
                                "/org/freedesktop/systemd1",
                                "org.freedesktop.systemd1.Manager",
                                "ResetFailedUnit");
                if (q < 0)
                        return bus_log_create_error(q);

                q = sd_bus_message_set_allow_interactive_authorization(m, arg_ask_password);
                if (q < 0)
                        return bus_log_create_error(q);

                q = sd_bus_message_append(m, "s", *name);
                if (q < 0)
                        return bus_log_create_error(q);

                q = sd_bus_call(bus, m, 0, &error, NULL);
                if (q < 0) {
                        log_error("Failed to reset failed state of unit %s: %s", *name, bus_error_message(&error, q));
                        if (r == 0)
                                r = q;
                }
        }

        return r;
}

static int show_environment(sd_bus *bus, char **args) {
        _cleanup_bus_error_free_ sd_bus_error error = SD_BUS_ERROR_NULL;
        _cleanup_bus_message_unref_ sd_bus_message *reply = NULL;
        const char *text;
        int r;

        pager_open_if_enabled();

        r = sd_bus_get_property(
                        bus,
                        "org.freedesktop.systemd1",
                        "/org/freedesktop/systemd1",
                        "org.freedesktop.systemd1.Manager",
                        "Environment",
                        &error,
                        &reply,
                        "as");
        if (r < 0) {
                log_error("Failed to get environment: %s", bus_error_message(&error, r));
                return r;
        }

        r = sd_bus_message_enter_container(reply, SD_BUS_TYPE_ARRAY, "s");
        if (r < 0)
                return bus_log_parse_error(r);

        while ((r = sd_bus_message_read_basic(reply, SD_BUS_TYPE_STRING, &text)) > 0)
                puts(text);
        if (r < 0)
                return bus_log_parse_error(r);

        r = sd_bus_message_exit_container(reply);
        if (r < 0)
                return bus_log_parse_error(r);

        return 0;
}

static int switch_root(sd_bus *bus, char **args) {
        _cleanup_bus_error_free_ sd_bus_error error = SD_BUS_ERROR_NULL;
        _cleanup_free_ char *cmdline_init = NULL;
        const char *root, *init;
        unsigned l;
        int r;

        l = strv_length(args);
        if (l < 2 || l > 3) {
                log_error("Wrong number of arguments.");
                return -EINVAL;
        }

        root = args[1];

        if (l >= 3)
                init = args[2];
        else {
                r = parse_env_file("/proc/cmdline", WHITESPACE,
                                   "init", &cmdline_init,
                                   NULL);
                if (r < 0)
                        log_debug_errno(r, "Failed to parse /proc/cmdline: %m");

                init = cmdline_init;
        }

        if (isempty(init))
                init = NULL;

        if (init) {
                const char *root_systemd_path = NULL, *root_init_path = NULL;

                root_systemd_path = strappenda(root, "/" SYSTEMD_BINARY_PATH);
                root_init_path = strappenda(root, "/", init);

                /* If the passed init is actually the same as the
                 * systemd binary, then let's suppress it. */
                if (files_same(root_init_path, root_systemd_path) > 0)
                        init = NULL;
        }

        log_debug("Switching root - root: %s; init: %s", root, strna(init));

        r = sd_bus_call_method(
                        bus,
                        "org.freedesktop.systemd1",
                        "/org/freedesktop/systemd1",
                        "org.freedesktop.systemd1.Manager",
                        "SwitchRoot",
                        &error,
                        NULL,
                        "ss", root, init);
        if (r < 0) {
                log_error("Failed to switch root: %s", bus_error_message(&error, r));
                return r;
        }

        return 0;
}

static int set_environment(sd_bus *bus, char **args) {
        _cleanup_bus_error_free_ sd_bus_error error = SD_BUS_ERROR_NULL;
        _cleanup_bus_message_unref_ sd_bus_message *m = NULL;
        const char *method;
        int r;

        assert(bus);
        assert(args);

        method = streq(args[0], "set-environment")
                ? "SetEnvironment"
                : "UnsetEnvironment";

        r = sd_bus_message_new_method_call(
                        bus,
                        &m,
                        "org.freedesktop.systemd1",
                        "/org/freedesktop/systemd1",
                        "org.freedesktop.systemd1.Manager",
                        method);
        if (r < 0)
                return bus_log_create_error(r);

        r = sd_bus_message_set_allow_interactive_authorization(m, arg_ask_password);
        if (r < 0)
                return bus_log_create_error(r);

        r = sd_bus_message_append_strv(m, args + 1);
        if (r < 0)
                return bus_log_create_error(r);

        r = sd_bus_call(bus, m, 0, &error, NULL);
        if (r < 0) {
                log_error("Failed to set environment: %s", bus_error_message(&error, r));
                return r;
        }

        return 0;
}

static int import_environment(sd_bus *bus, char **args) {
        _cleanup_bus_error_free_ sd_bus_error error = SD_BUS_ERROR_NULL;
        _cleanup_bus_message_unref_ sd_bus_message *m = NULL;
        int r;

        assert(bus);
        assert(args);

        r = sd_bus_message_new_method_call(
                        bus,
                        &m,
                        "org.freedesktop.systemd1",
                        "/org/freedesktop/systemd1",
                        "org.freedesktop.systemd1.Manager",
                        "SetEnvironment");
        if (r < 0)
                return bus_log_create_error(r);

        r = sd_bus_message_set_allow_interactive_authorization(m, arg_ask_password);
        if (r < 0)
                return bus_log_create_error(r);

        if (strv_isempty(args + 1))
                r = sd_bus_message_append_strv(m, environ);
        else {
                char **a, **b;

                r = sd_bus_message_open_container(m, 'a', "s");
                if (r < 0)
                        return bus_log_create_error(r);

                STRV_FOREACH(a, args + 1) {

                        if (!env_name_is_valid(*a)) {
                                log_error("Not a valid environment variable name: %s", *a);
                                return -EINVAL;
                        }

                        STRV_FOREACH(b, environ) {
                                const char *eq;

                                eq = startswith(*b, *a);
                                if (eq && *eq == '=') {

                                        r = sd_bus_message_append(m, "s", *b);
                                        if (r < 0)
                                                return bus_log_create_error(r);

                                        break;
                                }
                        }
                }

                r = sd_bus_message_close_container(m);
        }
        if (r < 0)
                return bus_log_create_error(r);

        r = sd_bus_call(bus, m, 0, &error, NULL);
        if (r < 0) {
                log_error("Failed to import environment: %s", bus_error_message(&error, r));
                return r;
        }

        return 0;
}

static int enable_sysv_units(const char *verb, char **args) {
        int r = 0;

#if defined(HAVE_SYSV_COMPAT)
<<<<<<< HEAD
        unsigned f = 1, t = 1;
=======
        unsigned f = 0;
>>>>>>> 52388b2a
        _cleanup_lookup_paths_free_ LookupPaths paths = {};

        if (arg_scope != UNIT_FILE_SYSTEM)
                return 0;

        if (!streq(verb, "enable") &&
            !streq(verb, "disable"))
            // update-rc.d currently does not provide is-enabled
            //!streq(verb, "is-enabled"))
                return 0;

        /* Processes all SysV units, and reshuffles the array so that
         * afterwards only the native units remain */

        r = lookup_paths_init(&paths, SYSTEMD_SYSTEM, false, arg_root, NULL, NULL, NULL);
        if (r < 0)
                return r;

        r = 0;
        while (args[f]) {
                const char *name;
                _cleanup_free_ char *p = NULL, *q = NULL, *l = NULL;
                bool found_native = false, found_sysv;
                unsigned c = 1;
                const char *argv[6] = { "/usr/sbin/update-rc.d", NULL, NULL, NULL, NULL };
                char **k;
                int j;
                pid_t pid;
                siginfo_t status;

<<<<<<< HEAD
                name = args[f];
=======
                name = args[f++];
>>>>>>> 52388b2a

                if (path_is_absolute(name))
                        continue;

                STRV_FOREACH(k, paths.unit_path) {
                        _cleanup_free_ char *path = NULL;

                        path = path_join(arg_root, *k, name);
                        if (!path)
                                return log_oom();

                        found_native = access(path, F_OK) >= 0;
                        if (found_native)
                                break;
                }

                p = path_join(arg_root, SYSTEM_SYSVINIT_PATH, name);
                if (!p)
                        return log_oom();

                if (endswith(name, ".service"))
                        p[strlen(p) - strlen(".service")] = 0;
                found_sysv = access(p, F_OK) >= 0;
                if (!found_sysv)
                        continue;

<<<<<<< HEAD
                if (!found_native) {
                        /* Mark this entry, so that we don't try enabling it as native unit */
                        args[f] = (char*) "";
                }

=======
>>>>>>> 52388b2a
                log_info("Synchronizing state for %s with sysvinit using update-rc.d...", name);

                if (!isempty(arg_root) && !streq(arg_root, "/")) {
                    log_error("Can not run update-rc.d when a root directory other than / is specified");
                    continue;
                }

                /* Run update-rc.d <file> defaults first to ensure the K- and
                 * S-symlinks are present. If they are missing, update-rc.d
                 * <enable|disable> will fail. See
                 * http://bugs.debian.org/722523 */
                argv[c++] = basename(p);
                argv[c++] = "defaults";
<<<<<<< HEAD
                argv[c] = NULL;

                l = strv_join((char**)argv, " ");
                if (!l) {
                        return log_oom();
                }

                log_info("Executing %s", l);
                free(l);

                pid = fork();
                if (pid < 0) {
                        log_error("Failed to fork: %m");
                        return -errno;
                } else if (pid == 0) {
                        /* Child */

                        execv(argv[0], (char**) argv);
                        _exit(EXIT_FAILURE);
                }

                j = wait_for_terminate(pid, &status);
                if (j < 0) {
                        log_error("Failed to wait for child: %s", strerror(-r));
                        return j;
                }

                if (status.si_code == CLD_EXITED) {
                        if (status.si_status != 0)
                                return -EINVAL;
                } else
                        return -EPROTO;

                argv[c-1] = verb;
=======
>>>>>>> 52388b2a
                argv[c] = NULL;

                l = strv_join((char**)argv, " ");
                if (!l) {
                        return log_oom();
                }

                log_info("Executing %s", l);
                free(l);

                pid = fork();
                if (pid < 0) {
                        log_error("Failed to fork: %m");
                        return -errno;
                } else if (pid == 0) {
                        /* Child */

                        execv(argv[0], (char**) argv);
                        _exit(EXIT_FAILURE);
                }

                j = wait_for_terminate(pid, &status);
                if (j < 0) {
                        log_error("Failed to wait for child: %s", strerror(-r));
                        return j;
                }

                if (status.si_code == CLD_EXITED) {
                        if (status.si_status != 0)
                                return -EINVAL;
                } else
                        return -EPROTO;

                argv[c-1] = verb;
                argv[c] = NULL;

                l = strv_join((char**)argv, " ");
                if (!l)
                        return log_oom();

                log_info("Executing %s", l);

                pid = fork();
                if (pid < 0)
                        return log_error_errno(errno, "Failed to fork: %m");
                else if (pid == 0) {
                        /* Child */

                        execv(argv[0], (char**) argv);
                        _exit(EXIT_FAILURE);
                }

                j = wait_for_terminate(pid, &status);
                if (j < 0) {
                        log_error_errno(r, "Failed to wait for child: %m");
                        return j;
                }

                if (status.si_code == CLD_EXITED) {
                        if (streq(verb, "is-enabled")) {
                                if (status.si_status == 0) {
                                        if (!arg_quiet)
                                                puts("enabled");
                                        r = 1;
                                } else {
                                        if (!arg_quiet)
                                                puts("disabled");
                                }

                        } else if (status.si_status != 0)
                                return -EINVAL;
                } else
                        return -EPROTO;

                /* Remove this entry, so that we don't try enabling it as native unit */
                assert(f > 0 && streq(args[f-1], name));
                assert_se(strv_remove(args + f - 1, name));
        }

#endif
        return r;
}

static int mangle_names(char **original_names, char ***mangled_names) {
        char **i, **l, **name;

        l = new(char*, strv_length(original_names) + 1);
        if (!l)
                return log_oom();

        i = l;
        STRV_FOREACH(name, original_names) {

                /* When enabling units qualified path names are OK,
                 * too, hence allow them explicitly. */

                if (is_path(*name))
                        *i = strdup(*name);
                else
                        *i = unit_name_mangle(*name, MANGLE_NOGLOB);

                if (!*i) {
                        strv_free(l);
                        return log_oom();
                }

                i++;
        }

        *i = NULL;
        *mangled_names = l;

        return 0;
}

static int enable_unit(sd_bus *bus, char **args) {
        _cleanup_strv_free_ char **names = NULL;
        const char *verb = args[0];
        UnitFileChange *changes = NULL;
        unsigned n_changes = 0;
        int carries_install_info = -1;
        int r;

        if (!args[1])
                return 0;

        r = mangle_names(args+1, &names);
        if (r < 0)
                return r;

        r = enable_sysv_units(verb, names);
        if (r < 0)
                return r;

        /* If the operation was fully executed by the SysV compat,
         * let's finish early */
        if (strv_isempty(names))
                return 0;

        if (!bus || avoid_bus()) {
                if (streq(verb, "enable")) {
                        r = unit_file_enable(arg_scope, arg_runtime, arg_root, names, arg_force, &changes, &n_changes);
                        carries_install_info = r;
                } else if (streq(verb, "disable"))
                        r = unit_file_disable(arg_scope, arg_runtime, arg_root, names, &changes, &n_changes);
                else if (streq(verb, "reenable")) {
                        r = unit_file_reenable(arg_scope, arg_runtime, arg_root, names, arg_force, &changes, &n_changes);
                        carries_install_info = r;
                } else if (streq(verb, "link"))
                        r = unit_file_link(arg_scope, arg_runtime, arg_root, names, arg_force, &changes, &n_changes);
                else if (streq(verb, "preset")) {
                        r = unit_file_preset(arg_scope, arg_runtime, arg_root, names, arg_preset_mode, arg_force, &changes, &n_changes);
                        carries_install_info = r;
                } else if (streq(verb, "mask"))
                        r = unit_file_mask(arg_scope, arg_runtime, arg_root, names, arg_force, &changes, &n_changes);
                else if (streq(verb, "unmask"))
                        r = unit_file_unmask(arg_scope, arg_runtime, arg_root, names, &changes, &n_changes);
                else
                        assert_not_reached("Unknown verb");

                if (r < 0) {
                        log_error_errno(r, "Operation failed: %m");
                        goto finish;
                }

                if (!arg_quiet)
                        dump_unit_file_changes(changes, n_changes);

                r = 0;
        } else {
                _cleanup_bus_message_unref_ sd_bus_message *reply = NULL, *m = NULL;
                _cleanup_bus_error_free_ sd_bus_error error = SD_BUS_ERROR_NULL;
                int expect_carries_install_info = false;
                bool send_force = true, send_preset_mode = false;
                const char *method;

                if (streq(verb, "enable")) {
                        method = "EnableUnitFiles";
                        expect_carries_install_info = true;
                } else if (streq(verb, "disable")) {
                        method = "DisableUnitFiles";
                        send_force = false;
                } else if (streq(verb, "reenable")) {
                        method = "ReenableUnitFiles";
                        expect_carries_install_info = true;
                } else if (streq(verb, "link"))
                        method = "LinkUnitFiles";
                else if (streq(verb, "preset")) {

                        if (arg_preset_mode != UNIT_FILE_PRESET_FULL) {
                                method = "PresetUnitFilesWithMode";
                                send_preset_mode = true;
                        } else
                                method = "PresetUnitFiles";

                        expect_carries_install_info = true;
                } else if (streq(verb, "mask"))
                        method = "MaskUnitFiles";
                else if (streq(verb, "unmask")) {
                        method = "UnmaskUnitFiles";
                        send_force = false;
                } else
                        assert_not_reached("Unknown verb");

                r = sd_bus_message_new_method_call(
                                bus,
                                &m,
                                "org.freedesktop.systemd1",
                                "/org/freedesktop/systemd1",
                                "org.freedesktop.systemd1.Manager",
                                method);
                if (r < 0)
                        return bus_log_create_error(r);

                r = sd_bus_message_set_allow_interactive_authorization(m, arg_ask_password);
                if (r < 0)
                        return bus_log_create_error(r);

                r = sd_bus_message_append_strv(m, names);
                if (r < 0)
                        return bus_log_create_error(r);

                if (send_preset_mode) {
                        r = sd_bus_message_append(m, "s", unit_file_preset_mode_to_string(arg_preset_mode));
                        if (r < 0)
                                return bus_log_create_error(r);
                }

                r = sd_bus_message_append(m, "b", arg_runtime);
                if (r < 0)
                        return bus_log_create_error(r);

                if (send_force) {
                        r = sd_bus_message_append(m, "b", arg_force);
                        if (r < 0)
                                return bus_log_create_error(r);
                }

                r = sd_bus_call(bus, m, 0, &error, &reply);
                if (r < 0) {
                        log_error("Failed to execute operation: %s", bus_error_message(&error, r));
                        return r;
                }

                if (expect_carries_install_info) {
                        r = sd_bus_message_read(reply, "b", &carries_install_info);
                        if (r < 0)
                                return bus_log_parse_error(r);
                }

                r = deserialize_and_dump_unit_file_changes(reply);
                if (r < 0)
                        return r;

                /* Try to reload if enabled */
                if (!arg_no_reload)
                        r = daemon_reload(bus, args);
                else
                        r = 0;
        }

        if (carries_install_info == 0)
                log_warning("The unit files have no [Install] section. They are not meant to be enabled\n"
                            "using systemctl.\n"
                            "Possible reasons for having this kind of units are:\n"
                            "1) A unit may be statically enabled by being symlinked from another unit's\n"
                            "   .wants/ or .requires/ directory.\n"
                            "2) A unit's purpose may be to act as a helper for some other unit which has\n"
                            "   a requirement dependency on it.\n"
                            "3) A unit may be started when needed via activation (socket, path, timer,\n"
                            "   D-Bus, udev, scripted systemctl call, ...).\n");

finish:
        unit_file_changes_free(changes, n_changes);

        return r;
}

static int add_dependency(sd_bus *bus, char **args) {
        _cleanup_strv_free_ char **names = NULL;
        _cleanup_free_ char *target = NULL;
        const char *verb = args[0];
        UnitDependency dep;
        int r = 0;

        if (!args[1])
                return 0;

        target = unit_name_mangle_with_suffix(args[1], MANGLE_NOGLOB, ".target");
        if (!target)
                return log_oom();

        r = mangle_names(args+2, &names);
        if (r < 0)
                return r;

        if (streq(verb, "add-wants"))
                dep = UNIT_WANTS;
        else if (streq(verb, "add-requires"))
                dep = UNIT_REQUIRES;
        else
                assert_not_reached("Unknown verb");

        if (!bus || avoid_bus()) {
                UnitFileChange *changes = NULL;
                unsigned n_changes = 0;

                r = unit_file_add_dependency(arg_scope, arg_runtime, arg_root, names, target, dep, arg_force, &changes, &n_changes);

                if (r < 0)
                        return log_error_errno(r, "Can't add dependency: %m");

                if (!arg_quiet)
                        dump_unit_file_changes(changes, n_changes);

                unit_file_changes_free(changes, n_changes);

        } else {
                _cleanup_bus_message_unref_ sd_bus_message *reply = NULL, *m = NULL;
                _cleanup_bus_error_free_ sd_bus_error error = SD_BUS_ERROR_NULL;

                r = sd_bus_message_new_method_call(
                                bus,
                                &m,
                                "org.freedesktop.systemd1",
                                "/org/freedesktop/systemd1",
                                "org.freedesktop.systemd1.Manager",
                                "AddDependencyUnitFiles");
                if (r < 0)
                        return bus_log_create_error(r);

                r = sd_bus_message_set_allow_interactive_authorization(m, arg_ask_password);
                if (r < 0)
                        return bus_log_create_error(r);

                r = sd_bus_message_append_strv(m, names);
                if (r < 0)
                        return bus_log_create_error(r);

                r = sd_bus_message_append(m, "ssbb", target, unit_dependency_to_string(dep), arg_runtime, arg_force);
                if (r < 0)
                        return bus_log_create_error(r);

                r = sd_bus_call(bus, m, 0, &error, &reply);
                if (r < 0) {
                        log_error("Failed to execute operation: %s", bus_error_message(&error, r));
                        return r;
                }

                r = deserialize_and_dump_unit_file_changes(reply);
                if (r < 0)
                        return r;

                if (!arg_no_reload)
                        r = daemon_reload(bus, args);
                else
                        r = 0;
        }

        return r;
}

static int preset_all(sd_bus *bus, char **args) {
        UnitFileChange *changes = NULL;
        unsigned n_changes = 0;
        int r;

        if (!bus || avoid_bus()) {

                r = unit_file_preset_all(arg_scope, arg_runtime, arg_root, arg_preset_mode, arg_force, &changes, &n_changes);
                if (r < 0) {
                        log_error_errno(r, "Operation failed: %m");
                        goto finish;
                }

                if (!arg_quiet)
                        dump_unit_file_changes(changes, n_changes);

                r = 0;

        } else {
                _cleanup_bus_message_unref_ sd_bus_message *m = NULL, *reply = NULL;
                _cleanup_bus_error_free_ sd_bus_error error = SD_BUS_ERROR_NULL;

                r = sd_bus_message_new_method_call(
                                bus,
                                &m,
                                "org.freedesktop.systemd1",
                                "/org/freedesktop/systemd1",
                                "org.freedesktop.systemd1.Manager",
                                "PresetAllUnitFiles");
                if (r < 0)
                        return bus_log_create_error(r);

                r = sd_bus_message_set_allow_interactive_authorization(m, arg_ask_password);
                if (r < 0)
                        return bus_log_create_error(r);

                r = sd_bus_message_append(
                                m,
                                "sbb",
                                unit_file_preset_mode_to_string(arg_preset_mode),
                                arg_runtime,
                                arg_force);
                if (r < 0)
                        return bus_log_create_error(r);

                r = sd_bus_call(bus, m, 0, &error, &reply);
                if (r < 0) {
                        log_error("Failed to execute operation: %s", bus_error_message(&error, r));
                        return r;
                }

                r = deserialize_and_dump_unit_file_changes(reply);
                if (r < 0)
                        return r;

                if (!arg_no_reload)
                        r = daemon_reload(bus, args);
                else
                        r = 0;
        }

finish:
        unit_file_changes_free(changes, n_changes);

        return r;
}

static int unit_is_enabled(sd_bus *bus, char **args) {

        _cleanup_bus_error_free_ sd_bus_error error = SD_BUS_ERROR_NULL;
        _cleanup_strv_free_ char **names = NULL;
        bool enabled;
        char **name;
        int r;

        r = mangle_names(args+1, &names);
        if (r < 0)
                return r;

        r = enable_sysv_units(args[0], names);
        if (r < 0)
                return r;

        enabled = r > 0;

        if (!bus || avoid_bus()) {

                STRV_FOREACH(name, names) {
                        UnitFileState state;

                        state = unit_file_get_state(arg_scope, arg_root, *name);
                        if (state < 0)
                                return log_error_errno(state, "Failed to get unit file state for %s: %m", *name);

                        if (state == UNIT_FILE_ENABLED ||
                            state == UNIT_FILE_ENABLED_RUNTIME ||
                            state == UNIT_FILE_STATIC ||
                            state == UNIT_FILE_INDIRECT)
                                enabled = true;

                        if (!arg_quiet)
                                puts(unit_file_state_to_string(state));
                }

        } else {
                STRV_FOREACH(name, names) {
                        _cleanup_bus_message_unref_ sd_bus_message *reply = NULL;
                        const char *s;

                        r = sd_bus_call_method(
                                        bus,
                                        "org.freedesktop.systemd1",
                                        "/org/freedesktop/systemd1",
                                        "org.freedesktop.systemd1.Manager",
                                        "GetUnitFileState",
                                        &error,
                                        &reply,
                                        "s", *name);
                        if (r < 0) {
                                log_error("Failed to get unit file state for %s: %s", *name, bus_error_message(&error, r));
                                return r;
                        }

                        r = sd_bus_message_read(reply, "s", &s);
                        if (r < 0)
                                return bus_log_parse_error(r);

                        if (STR_IN_SET(s, "enabled", "enabled-runtime", "static", "indirect"))
                                enabled = true;

                        if (!arg_quiet)
                                puts(s);
                }
        }

        return !enabled;
}

static int is_system_running(sd_bus *bus, char **args) {
        _cleanup_free_ char *state = NULL;
        int r;

        r = sd_bus_get_property_string(
                        bus,
                        "org.freedesktop.systemd1",
                        "/org/freedesktop/systemd1",
                        "org.freedesktop.systemd1.Manager",
                        "SystemState",
                        NULL,
                        &state);
        if (r < 0) {
                if (!arg_quiet)
                        puts("unknown");
                return 0;
        }

        if (!arg_quiet)
                puts(state);

        return streq(state, "running") ? EXIT_SUCCESS : EXIT_FAILURE;
}

static int unit_file_find_path(LookupPaths *lp, const char *unit_name, char **unit_path) {
        char **p;

        assert(lp);
        assert(unit_name);
        assert(unit_path);

        STRV_FOREACH(p, lp->unit_path) {
                char *path;

                path = path_join(arg_root, *p, unit_name);
                if (!path)
                        return log_oom();

                if (access(path, F_OK) == 0) {
                        *unit_path = path;
                        return 1;
                }

                free(path);
        }

        return 0;
}

static int create_edit_temp_file(const char *new_path, const char *original_path, char **ret_tmp_fn) {
        int r;
        char *t;

        assert(new_path);
        assert(original_path);
        assert(ret_tmp_fn);

        t = tempfn_random(new_path);
        if (!t)
                return log_oom();

        r = mkdir_parents(new_path, 0755);
        if (r < 0) {
                log_error_errno(r, "Failed to create directories for %s: %m", new_path);
                free(t);
                return r;
        }

        r = copy_file(original_path, t, 0, 0644);
        if (r == -ENOENT) {
                r = touch(t);
                if (r < 0) {
                        log_error_errno(r, "Failed to create temporary file %s: %m", t);
                        free(t);
                        return r;
                }
        } else if (r < 0) {
                log_error_errno(r, "Failed to copy %s to %s: %m", original_path, t);
                free(t);
                return r;
        }

        *ret_tmp_fn = t;

        return 0;
}

static int get_drop_in_to_edit(const char *unit_name, const char *user_home, const char *user_runtime, char **ret_path) {
        char *tmp_new_path;
        char *tmp;

        assert(unit_name);
        assert(ret_path);

        switch (arg_scope) {
                case UNIT_FILE_SYSTEM:
                        tmp = strappenda(arg_runtime ? "/run/systemd/system/" : SYSTEM_CONFIG_UNIT_PATH "/", unit_name, ".d/override.conf");
                        break;
                case UNIT_FILE_GLOBAL:
                        tmp = strappenda(arg_runtime ? "/run/systemd/user/" : USER_CONFIG_UNIT_PATH "/", unit_name, ".d/override.conf");
                        break;
                case UNIT_FILE_USER:
                        assert(user_home);
                        assert(user_runtime);

                        tmp = strappenda(arg_runtime ? user_runtime : user_home, "/", unit_name, ".d/override.conf");
                        break;
                default:
                        assert_not_reached("Invalid scope");
        }

        tmp_new_path = path_join(arg_root, tmp, NULL);
        if (!tmp_new_path)
                return log_oom();

        *ret_path = tmp_new_path;

        return 0;
}

static int unit_file_create_drop_in(const char *unit_name, const char *user_home, const char *user_runtime, char **ret_new_path, char **ret_tmp_path) {
        char *tmp_new_path;
        char *tmp_tmp_path;
        int r;

        assert(unit_name);
        assert(ret_new_path);
        assert(ret_tmp_path);

        r = get_drop_in_to_edit(unit_name, user_home, user_runtime, &tmp_new_path);
        if (r < 0)
                return r;

        r = create_edit_temp_file(tmp_new_path, tmp_new_path, &tmp_tmp_path);
        if (r < 0) {
                free(tmp_new_path);
                return r;
        }

        *ret_new_path = tmp_new_path;
        *ret_tmp_path = tmp_tmp_path;

        return 0;
}

static bool unit_is_editable(const char *unit_name, const char *fragment_path, const char *user_home) {
        bool editable = true;
        const char *invalid_path;

        assert(unit_name);

        if (!arg_runtime)
                return true;

        switch (arg_scope) {
                case UNIT_FILE_SYSTEM:
                        if (path_startswith(fragment_path, "/etc/systemd/system")) {
                                editable = false;
                                invalid_path = "/etc/systemd/system";
                        } else if (path_startswith(fragment_path, SYSTEM_CONFIG_UNIT_PATH)) {
                                editable = false;
                                invalid_path = SYSTEM_CONFIG_UNIT_PATH;
                        }
                        break;
                case UNIT_FILE_GLOBAL:
                        if (path_startswith(fragment_path, "/etc/systemd/user")) {
                                editable = false;
                                invalid_path = "/etc/systemd/user";
                        } else if (path_startswith(fragment_path, USER_CONFIG_UNIT_PATH)) {
                                editable = false;
                                invalid_path = USER_CONFIG_UNIT_PATH;
                        }
                        break;
                case UNIT_FILE_USER:
                        assert(user_home);

                        if (path_startswith(fragment_path, "/etc/systemd/user")) {
                                editable = false;
                                invalid_path = "/etc/systemd/user";
                        } else if (path_startswith(fragment_path, USER_CONFIG_UNIT_PATH)) {
                                editable = false;
                                invalid_path = USER_CONFIG_UNIT_PATH;
                        } else if (path_startswith(fragment_path, user_home)) {
                                editable = false;
                                invalid_path = user_home;
                        }
                        break;
                default:
                        assert_not_reached("Invalid scope");
        }

        if (!editable)
                log_error("%s ignored: cannot temporarily edit units from %s", unit_name, invalid_path);

        return editable;
}

static int get_copy_to_edit(const char *unit_name, const char *fragment_path, const char *user_home, const char *user_runtime, char **ret_path) {
        char *tmp_new_path;

        assert(unit_name);
        assert(ret_path);

        if (!unit_is_editable(unit_name, fragment_path, user_home))
                return -EINVAL;

        switch (arg_scope) {
                case UNIT_FILE_SYSTEM:
                        tmp_new_path = path_join(arg_root, arg_runtime ? "/run/systemd/system/" : SYSTEM_CONFIG_UNIT_PATH, unit_name);
                        break;
                case UNIT_FILE_GLOBAL:
                        tmp_new_path = path_join(arg_root, arg_runtime ? "/run/systemd/user/" : USER_CONFIG_UNIT_PATH, unit_name);
                        break;
                case UNIT_FILE_USER:
                        assert(user_home);
                        assert(user_runtime);

                        tmp_new_path = path_join(arg_root, arg_runtime ? user_runtime : user_home, unit_name);
                        break;
                default:
                        assert_not_reached("Invalid scope");
        }
        if (!tmp_new_path)
                return log_oom();

        *ret_path = tmp_new_path;

        return 0;
}

static int unit_file_create_copy(const char *unit_name,
                                 const char *fragment_path,
                                 const char *user_home,
                                 const char *user_runtime,
                                 char **ret_new_path,
                                 char **ret_tmp_path) {
        char *tmp_new_path;
        char *tmp_tmp_path;
        int r;

        assert(fragment_path);
        assert(unit_name);
        assert(ret_new_path);
        assert(ret_tmp_path);

        r = get_copy_to_edit(unit_name, fragment_path, user_home, user_runtime, &tmp_new_path);
        if (r < 0)
                return r;

        if (!path_equal(fragment_path, tmp_new_path) && access(tmp_new_path, F_OK) == 0) {
                char response;

                r = ask_char(&response, "yn", "%s already exists, are you sure to overwrite it with %s? [(y)es, (n)o] ", tmp_new_path, fragment_path);
                if (r < 0) {
                        free(tmp_new_path);
                        return r;
                }
                if (response != 'y') {
                        log_warning("%s ignored", unit_name);
                        free(tmp_new_path);
                        return -1;
                }
        }

        r = create_edit_temp_file(tmp_new_path, fragment_path, &tmp_tmp_path);
        if (r < 0) {
                log_error_errno(r, "Failed to create temporary file for %s: %m", tmp_new_path);
                free(tmp_new_path);
                return r;
        }

        *ret_new_path = tmp_new_path;
        *ret_tmp_path = tmp_tmp_path;

        return 0;
}

static int run_editor(char **paths) {
        pid_t pid;
        int r;

        assert(paths);

        pid = fork();
        if (pid < 0) {
                log_error_errno(errno, "Failed to fork: %m");
                return -errno;
        }

        if (pid == 0) {
                const char **args;
                char **backup_editors = STRV_MAKE("nano", "vim", "vi");
                char *editor;
                char **tmp_path, **original_path, **p;
                unsigned i = 1;
                size_t argc;

                argc = strv_length(paths)/2 + 1;
                args = newa(const char*, argc + 1);

                args[0] = NULL;
                STRV_FOREACH_PAIR(original_path, tmp_path, paths) {
                        args[i] = *tmp_path;
                        i++;
                }
                args[argc] = NULL;

                /* SYSTEMD_EDITOR takes precedence over EDITOR which takes precedence over VISUAL
                 * If neither SYSTEMD_EDITOR nor EDITOR nor VISUAL are present,
                 * we try to execute well known editors
                 */
                editor = getenv("SYSTEMD_EDITOR");
                if (!editor)
                        editor = getenv("EDITOR");
                if (!editor)
                        editor = getenv("VISUAL");

                if (!isempty(editor)) {
                        args[0] = editor;
                        execvp(editor, (char* const*) args);
                }

                STRV_FOREACH(p, backup_editors) {
                        args[0] = *p;
                        execvp(*p, (char* const*) args);
                        /* We do not fail if the editor doesn't exist
                         * because we want to try each one of them before
                         * failing.
                         */
                        if (errno != ENOENT) {
                                log_error("Failed to execute %s: %m", editor);
                                _exit(EXIT_FAILURE);
                        }
                }

                log_error("Cannot edit unit(s): No editor available. Please set either SYSTEMD_EDITOR or EDITOR or VISUAL environment variable");
                _exit(EXIT_FAILURE);
        }

        r = wait_for_terminate_and_warn("editor", pid, true);
        if (r < 0)
                return log_error_errno(r, "Failed to wait for child: %m");

        return r;
}

static int find_paths_to_edit(sd_bus *bus, char **names, char ***paths) {
        _cleanup_free_ char *user_home = NULL;
        _cleanup_free_ char *user_runtime = NULL;
        char **name;
        int r;

        assert(names);
        assert(paths);

        if (arg_scope == UNIT_FILE_USER) {
                r = user_config_home(&user_home);
                if (r < 0)
                        return log_oom();
                else if (r == 0) {
                        log_error("Cannot edit units for the user instance: home directory unknown");
                        return -1;
                }

                r = user_runtime_dir(&user_runtime);
                if (r < 0)
                        return log_oom();
                else if (r == 0) {
                        log_error("Cannot edit units for the user instance: runtime directory unknown");
                        return -1;
                }
        }

        if (!bus || avoid_bus()) {
                _cleanup_lookup_paths_free_ LookupPaths lp = {};

                /* If there is no bus, we try to find the units by testing each available directory
                 * according to the scope.
                 */
                r = lookup_paths_init(&lp,
                                arg_scope == UNIT_FILE_SYSTEM ? SYSTEMD_SYSTEM : SYSTEMD_USER,
                                arg_scope == UNIT_FILE_USER,
                                arg_root,
                                NULL, NULL, NULL);
                if (r < 0) {
                        log_error_errno(r, "Failed get lookup paths: %m");
                        return r;
                }

                STRV_FOREACH(name, names) {
                        _cleanup_free_ char *path = NULL;
                        char *new_path, *tmp_path;

                        r = unit_file_find_path(&lp, *name, &path);
                        if (r < 0)
                                return r;
                        if (r == 0) {
                                log_warning("%s ignored: not found", *name);
                                continue;
                        }

                        if (arg_full)
                                r = unit_file_create_copy(*name, path, user_home, user_runtime, &new_path, &tmp_path);
                        else
                                r = unit_file_create_drop_in(*name, user_home, user_runtime, &new_path, &tmp_path);

                        if (r < 0)
                                continue;

                        r = strv_push(paths, new_path);
                        if (r < 0)
                                return log_oom();

                        r = strv_push(paths, tmp_path);
                        if (r < 0)
                                return log_oom();
                }
        } else {
                STRV_FOREACH(name, names) {
                        _cleanup_bus_error_free_ sd_bus_error error = SD_BUS_ERROR_NULL;
                        _cleanup_free_ char *fragment_path = NULL;
                        _cleanup_free_ char *unit = NULL;
                        char *new_path, *tmp_path;

                        unit = unit_dbus_path_from_name(*name);
                        if (!unit)
                                return log_oom();

                        if (need_daemon_reload(bus, *name) > 0) {
                                log_warning("%s ignored: unit file changed on disk. Run 'systemctl%s daemon-reload'.",
                                        *name, arg_scope == UNIT_FILE_SYSTEM ? "" : " --user");
                                continue;
                        }

                        r = sd_bus_get_property_string(
                                        bus,
                                        "org.freedesktop.systemd1",
                                        unit,
                                        "org.freedesktop.systemd1.Unit",
                                        "FragmentPath",
                                        &error,
                                        &fragment_path);
                        if (r < 0) {
                                log_warning("Failed to get FragmentPath: %s", bus_error_message(&error, r));
                                continue;
                        }

                        if (isempty(fragment_path)) {
                                log_warning("%s ignored: not found", *name);
                                continue;
                        }

                        if (arg_full)
                                r = unit_file_create_copy(*name, fragment_path, user_home, user_runtime, &new_path, &tmp_path);
                        else
                                r = unit_file_create_drop_in(*name, user_home, user_runtime, &new_path, &tmp_path);
                        if (r < 0)
                                continue;

                        r = strv_push(paths, new_path);
                        if (r < 0)
                                return log_oom();

                        r = strv_push(paths, tmp_path);
                        if (r < 0)
                                return log_oom();
                }
        }

        return 0;
}

static int edit(sd_bus *bus, char **args) {
        _cleanup_strv_free_ char **names = NULL;
        _cleanup_strv_free_ char **paths = NULL;
        char **original, **tmp;
        int r;

        assert(args);

        if (!on_tty()) {
                log_error("Cannot edit units if we are not on a tty");
                return -EINVAL;
        }

        if (arg_transport != BUS_TRANSPORT_LOCAL) {
                log_error("Cannot remotely edit units");
                return -EINVAL;
        }

        r = expand_names(bus, args + 1, NULL, &names);
        if (r < 0)
                return log_error_errno(r, "Failed to expand names: %m");

        if (!names) {
                log_error("No unit name found by expanding names");
                return -ENOENT;
        }

        r = find_paths_to_edit(bus, names, &paths);
        if (r < 0)
                return r;

        if (strv_isempty(paths)) {
                log_error("Cannot find any units to edit");
                return -ENOENT;
        }

        r = run_editor(paths);
        if (r < 0)
                goto end;

        STRV_FOREACH_PAIR(original, tmp, paths) {
                /* If the temporary file is empty we ignore it.
                 * It's useful if the user wants to cancel its modification
                 */
                if (null_or_empty_path(*tmp)) {
                        log_warning("Edition of %s canceled: temporary file empty", *original);
                        continue;
                }
                r = rename(*tmp, *original);
                if (r < 0) {
                        r = log_error_errno(errno, "Failed to rename %s to %s: %m", *tmp, *original);
                        goto end;
                }
        }

        if (!arg_no_reload && bus && !avoid_bus())
                r = daemon_reload(bus, args);

end:
        STRV_FOREACH_PAIR(original, tmp, paths)
                unlink_noerrno(*tmp);

        return r;
}

static void systemctl_help(void) {

        pager_open_if_enabled();

        printf("%s [OPTIONS...] {COMMAND} ...\n\n"
               "Query or send control commands to the systemd manager.\n\n"
               "  -h --help           Show this help\n"
               "     --version        Show package version\n"
               "     --system         Connect to system manager\n"
               "     --user           Connect to user service manager\n"
               "  -H --host=[USER@]HOST\n"
               "                      Operate on remote host\n"
               "  -M --machine=CONTAINER\n"
               "                      Operate on local container\n"
               "  -t --type=TYPE      List only units of a particular type\n"
               "     --state=STATE    List only units with particular LOAD or SUB or ACTIVE state\n"
               "  -p --property=NAME  Show only properties by this name\n"
               "  -a --all            Show all loaded units/properties, including dead/empty\n"
               "                      ones. To list all units installed on the system, use\n"
               "                      the 'list-unit-files' command instead.\n"
               "  -l --full           Don't ellipsize unit names on output\n"
               "  -r --recursive      Show unit list of host and local containers\n"
               "     --reverse        Show reverse dependencies with 'list-dependencies'\n"
               "     --job-mode=MODE  Specify how to deal with already queued jobs, when\n"
               "                      queueing a new job\n"
               "     --show-types     When showing sockets, explicitly show their type\n"
               "  -i --ignore-inhibitors\n"
               "                      When shutting down or sleeping, ignore inhibitors\n"
               "     --kill-who=WHO   Who to send signal to\n"
               "  -s --signal=SIGNAL  Which signal to send\n"
               "  -q --quiet          Suppress output\n"
               "     --no-block       Do not wait until operation finished\n"
               "     --no-wall        Don't send wall message before halt/power-off/reboot\n"
               "     --no-reload      When enabling/disabling unit files, don't reload daemon\n"
               "                      configuration\n"
               "     --no-legend      Do not print a legend (column headers and hints)\n"
               "     --no-pager       Do not pipe output into a pager\n"
               "     --no-ask-password\n"
               "                      Do not ask for system passwords\n"
               "     --global         Enable/disable unit files globally\n"
               "     --runtime        Enable unit files only temporarily until next reboot\n"
               "  -f --force          When enabling unit files, override existing symlinks\n"
               "                      When shutting down, execute action immediately\n"
               "     --preset-mode=   Specifies whether fully apply presets, or only enable,\n"
               "                      or only disable\n"
               "     --root=PATH      Enable unit files in the specified root directory\n"
               "  -n --lines=INTEGER  Number of journal entries to show\n"
               "  -o --output=STRING  Change journal output mode (short, short-monotonic,\n"
               "                      verbose, export, json, json-pretty, json-sse, cat)\n"
               "     --plain          Print unit dependencies as a list instead of a tree\n\n"
               "Unit Commands:\n"
               "  list-units [PATTERN...]         List loaded units\n"
               "  list-sockets [PATTERN...]       List loaded sockets ordered by address\n"
               "  list-timers [PATTERN...]        List loaded timers ordered by next elapse\n"
               "  start NAME...                   Start (activate) one or more units\n"
               "  stop NAME...                    Stop (deactivate) one or more units\n"
               "  reload NAME...                  Reload one or more units\n"
               "  restart NAME...                 Start or restart one or more units\n"
               "  try-restart NAME...             Restart one or more units if active\n"
               "  reload-or-restart NAME...       Reload one or more units if possible,\n"
               "                                  otherwise start or restart\n"
               "  reload-or-try-restart NAME...   Reload one or more units if possible,\n"
               "                                  otherwise restart if active\n"
               "  isolate NAME                    Start one unit and stop all others\n"
               "  kill NAME...                    Send signal to processes of a unit\n"
               "  is-active PATTERN...            Check whether units are active\n"
               "  is-failed PATTERN...            Check whether units are failed\n"
               "  status [PATTERN...|PID...]      Show runtime status of one or more units\n"
               "  show [PATTERN...|JOB...]        Show properties of one or more\n"
               "                                  units/jobs or the manager\n"
               "  cat PATTERN...                  Show files and drop-ins of one or more units\n"
               "  set-property NAME ASSIGNMENT... Sets one or more properties of a unit\n"
               "  help PATTERN...|PID...          Show manual for one or more units\n"
               "  reset-failed [PATTERN...]       Reset failed state for all, one, or more\n"
               "                                  units\n"
               "  list-dependencies [NAME]        Recursively show units which are required\n"
               "                                  or wanted by this unit or by which this\n"
               "                                  unit is required or wanted\n\n"
               "Unit File Commands:\n"
               "  list-unit-files [PATTERN...]    List installed unit files\n"
               "  enable NAME...                  Enable one or more unit files\n"
               "  disable NAME...                 Disable one or more unit files\n"
               "  reenable NAME...                Reenable one or more unit files\n"
               "  preset NAME...                  Enable/disable one or more unit files\n"
               "                                  based on preset configuration\n"
               "  preset-all                      Enable/disable all unit files based on\n"
               "                                  preset configuration\n"
               "  is-enabled NAME...              Check whether unit files are enabled\n\n"
               "  mask NAME...                    Mask one or more units\n"
               "  unmask NAME...                  Unmask one or more units\n"
               "  link PATH...                    Link one or more units files into\n"
               "                                  the search path\n"
               "  add-wants TARGET NAME...        Add 'Wants' dependency for the target\n"
               "                                  on specified one or more units\n"
               "  add-requires TARGET NAME...     Add 'Requires' dependency for the target\n"
               "                                  on specified one or more units\n"
               "  get-default                     Get the name of the default target\n"
               "  set-default NAME                Set the default target\n"
               "  edit NAME...                    Edit one or more unit files\n"
               "\n"
               "Machine Commands:\n"
               "  list-machines [PATTERN...]      List local containers and host\n\n"
               "Job Commands:\n"
               "  list-jobs [PATTERN...]          List jobs\n"
               "  cancel [JOB...]                 Cancel all, one, or more jobs\n\n"
               "Snapshot Commands:\n"
               "  snapshot [NAME]                 Create a snapshot\n"
               "  delete NAME...                  Remove one or more snapshots\n\n"
               "Environment Commands:\n"
               "  show-environment                Dump environment\n"
               "  set-environment NAME=VALUE...   Set one or more environment variables\n"
               "  unset-environment NAME...       Unset one or more environment variables\n"
               "  import-environment NAME...      Import all, one or more environment variables\n\n"
               "Manager Lifecycle Commands:\n"
               "  daemon-reload                   Reload systemd manager configuration\n"
               "  daemon-reexec                   Reexecute systemd manager\n\n"
               "System Commands:\n"
               "  is-system-running               Check whether system is fully running\n"
               "  default                         Enter system default mode\n"
               "  rescue                          Enter system rescue mode\n"
               "  emergency                       Enter system emergency mode\n"
               "  halt                            Shut down and halt the system\n"
               "  poweroff                        Shut down and power-off the system\n"
               "  reboot [ARG]                    Shut down and reboot the system\n"
               "  kexec                           Shut down and reboot the system with kexec\n"
               "  exit                            Request user instance exit\n"
               "  switch-root ROOT [INIT]         Change to a different root file system\n"
               "  suspend                         Suspend the system\n"
               "  hibernate                       Hibernate the system\n"
               "  hybrid-sleep                    Hibernate and suspend the system\n",
               program_invocation_short_name);
}

static void halt_help(void) {
        printf("%s [OPTIONS...]%s\n\n"
               "%s the system.\n\n"
               "     --help      Show this help\n"
               "     --halt      Halt the machine\n"
               "  -p --poweroff  Switch off the machine\n"
               "     --reboot    Reboot the machine\n"
               "  -f --force     Force immediate halt/power-off/reboot\n"
               "  -w --wtmp-only Don't halt/power-off/reboot, just write wtmp record\n"
               "  -d --no-wtmp   Don't write wtmp record\n"
               "     --no-wall   Don't send wall message before halt/power-off/reboot\n",
               program_invocation_short_name,
               arg_action == ACTION_REBOOT   ? " [ARG]" : "",
               arg_action == ACTION_REBOOT   ? "Reboot" :
               arg_action == ACTION_POWEROFF ? "Power off" :
                                               "Halt");
}

static void shutdown_help(void) {
        printf("%s [OPTIONS...] [TIME] [WALL...]\n\n"
               "Shut down the system.\n\n"
               "     --help      Show this help\n"
               "  -H --halt      Halt the machine\n"
               "  -P --poweroff  Power-off the machine\n"
               "  -r --reboot    Reboot the machine\n"
               "  -h             Equivalent to --poweroff, overridden by --halt\n"
               "  -k             Don't halt/power-off/reboot, just send warnings\n"
               "     --no-wall   Don't send wall message before halt/power-off/reboot\n"
               "  -c             Cancel a pending shutdown\n",
               program_invocation_short_name);
}

static void telinit_help(void) {
        printf("%s [OPTIONS...] {COMMAND}\n\n"
               "Send control commands to the init daemon.\n\n"
               "     --help      Show this help\n"
               "     --no-wall   Don't send wall message before halt/power-off/reboot\n\n"
               "Commands:\n"
               "  0              Power-off the machine\n"
               "  6              Reboot the machine\n"
               "  2, 3, 4, 5     Start runlevelX.target unit\n"
               "  1, s, S        Enter rescue mode\n"
               "  q, Q           Reload init daemon configuration\n"
               "  u, U           Reexecute init daemon\n",
               program_invocation_short_name);
}

static void runlevel_help(void) {
        printf("%s [OPTIONS...]\n\n"
               "Prints the previous and current runlevel of the init system.\n\n"
               "     --help      Show this help\n",
               program_invocation_short_name);
}

static void help_types(void) {
        int i;
        const char *t;

        if (!arg_no_legend)
                puts("Available unit types:");
        for (i = 0; i < _UNIT_TYPE_MAX; i++) {
                t = unit_type_to_string(i);
                if (t)
                        puts(t);
        }
}

static int systemctl_parse_argv(int argc, char *argv[]) {

        enum {
                ARG_FAIL = 0x100,
                ARG_REVERSE,
                ARG_AFTER,
                ARG_BEFORE,
                ARG_SHOW_TYPES,
                ARG_IRREVERSIBLE,
                ARG_IGNORE_DEPENDENCIES,
                ARG_VERSION,
                ARG_USER,
                ARG_SYSTEM,
                ARG_GLOBAL,
                ARG_NO_BLOCK,
                ARG_NO_LEGEND,
                ARG_NO_PAGER,
                ARG_NO_WALL,
                ARG_ROOT,
                ARG_NO_RELOAD,
                ARG_KILL_WHO,
                ARG_NO_ASK_PASSWORD,
                ARG_FAILED,
                ARG_RUNTIME,
                ARG_FORCE,
                ARG_PLAIN,
                ARG_STATE,
                ARG_JOB_MODE,
                ARG_PRESET_MODE,
        };

        static const struct option options[] = {
                { "help",                no_argument,       NULL, 'h'                     },
                { "version",             no_argument,       NULL, ARG_VERSION             },
                { "type",                required_argument, NULL, 't'                     },
                { "property",            required_argument, NULL, 'p'                     },
                { "all",                 no_argument,       NULL, 'a'                     },
                { "reverse",             no_argument,       NULL, ARG_REVERSE             },
                { "after",               no_argument,       NULL, ARG_AFTER               },
                { "before",              no_argument,       NULL, ARG_BEFORE              },
                { "show-types",          no_argument,       NULL, ARG_SHOW_TYPES          },
                { "failed",              no_argument,       NULL, ARG_FAILED              }, /* compatibility only */
                { "full",                no_argument,       NULL, 'l'                     },
                { "job-mode",            required_argument, NULL, ARG_JOB_MODE            },
                { "fail",                no_argument,       NULL, ARG_FAIL                }, /* compatibility only */
                { "irreversible",        no_argument,       NULL, ARG_IRREVERSIBLE        }, /* compatibility only */
                { "ignore-dependencies", no_argument,       NULL, ARG_IGNORE_DEPENDENCIES }, /* compatibility only */
                { "ignore-inhibitors",   no_argument,       NULL, 'i'                     },
                { "user",                no_argument,       NULL, ARG_USER                },
                { "system",              no_argument,       NULL, ARG_SYSTEM              },
                { "global",              no_argument,       NULL, ARG_GLOBAL              },
                { "no-block",            no_argument,       NULL, ARG_NO_BLOCK            },
                { "no-legend",           no_argument,       NULL, ARG_NO_LEGEND           },
                { "no-pager",            no_argument,       NULL, ARG_NO_PAGER            },
                { "no-wall",             no_argument,       NULL, ARG_NO_WALL             },
                { "quiet",               no_argument,       NULL, 'q'                     },
                { "root",                required_argument, NULL, ARG_ROOT                },
                { "force",               no_argument,       NULL, ARG_FORCE               },
                { "no-reload",           no_argument,       NULL, ARG_NO_RELOAD           },
                { "kill-who",            required_argument, NULL, ARG_KILL_WHO            },
                { "signal",              required_argument, NULL, 's'                     },
                { "no-ask-password",     no_argument,       NULL, ARG_NO_ASK_PASSWORD     },
                { "host",                required_argument, NULL, 'H'                     },
                { "machine",             required_argument, NULL, 'M'                     },
                { "runtime",             no_argument,       NULL, ARG_RUNTIME             },
                { "lines",               required_argument, NULL, 'n'                     },
                { "output",              required_argument, NULL, 'o'                     },
                { "plain",               no_argument,       NULL, ARG_PLAIN               },
                { "state",               required_argument, NULL, ARG_STATE               },
                { "recursive",           no_argument,       NULL, 'r'                     },
                { "preset-mode",         required_argument, NULL, ARG_PRESET_MODE         },
                {}
        };

        int c;

        assert(argc >= 0);
        assert(argv);

        while ((c = getopt_long(argc, argv, "ht:p:alqfs:H:M:n:o:ir", options, NULL)) >= 0)

                switch (c) {

                case 'h':
                        systemctl_help();
                        return 0;

                case ARG_VERSION:
                        puts(PACKAGE_STRING);
                        puts(SYSTEMD_FEATURES);
                        return 0;

                case 't': {
                        const char *word, *state;
                        size_t size;

                        FOREACH_WORD_SEPARATOR(word, size, optarg, ",", state) {
                                _cleanup_free_ char *type;

                                type = strndup(word, size);
                                if (!type)
                                        return -ENOMEM;

                                if (streq(type, "help")) {
                                        help_types();
                                        return 0;
                                }

                                if (unit_type_from_string(type) >= 0) {
                                        if (strv_push(&arg_types, type))
                                                return log_oom();
                                        type = NULL;
                                        continue;
                                }

                                /* It's much nicer to use --state= for
                                 * load states, but let's support this
                                 * in --types= too for compatibility
                                 * with old versions */
                                if (unit_load_state_from_string(optarg) >= 0) {
                                        if (strv_push(&arg_states, type) < 0)
                                                return log_oom();
                                        type = NULL;
                                        continue;
                                }

                                log_error("Unknown unit type or load state '%s'.", type);
                                log_info("Use -t help to see a list of allowed values.");
                                return -EINVAL;
                        }

                        break;
                }

                case 'p': {
                        /* Make sure that if the empty property list
                           was specified, we won't show any properties. */
                        if (isempty(optarg) && !arg_properties) {
                                arg_properties = new0(char*, 1);
                                if (!arg_properties)
                                        return log_oom();
                        } else {
                                const char *word, *state;
                                size_t size;

                                FOREACH_WORD_SEPARATOR(word, size, optarg, ",", state) {
                                        char *prop;

                                        prop = strndup(word, size);
                                        if (!prop)
                                                return log_oom();

                                        if (strv_consume(&arg_properties, prop) < 0)
                                                return log_oom();
                                }
                        }

                        /* If the user asked for a particular
                         * property, show it to him, even if it is
                         * empty. */
                        arg_all = true;

                        break;
                }

                case 'a':
                        arg_all = true;
                        break;

                case ARG_REVERSE:
                        arg_dependency = DEPENDENCY_REVERSE;
                        break;

                case ARG_AFTER:
                        arg_dependency = DEPENDENCY_AFTER;
                        break;

                case ARG_BEFORE:
                        arg_dependency = DEPENDENCY_BEFORE;
                        break;

                case ARG_SHOW_TYPES:
                        arg_show_types = true;
                        break;

                case ARG_JOB_MODE:
                        arg_job_mode = optarg;
                        break;

                case ARG_FAIL:
                        arg_job_mode = "fail";
                        break;

                case ARG_IRREVERSIBLE:
                        arg_job_mode = "replace-irreversibly";
                        break;

                case ARG_IGNORE_DEPENDENCIES:
                        arg_job_mode = "ignore-dependencies";
                        break;

                case ARG_USER:
                        arg_scope = UNIT_FILE_USER;
                        break;

                case ARG_SYSTEM:
                        arg_scope = UNIT_FILE_SYSTEM;
                        break;

                case ARG_GLOBAL:
                        arg_scope = UNIT_FILE_GLOBAL;
                        break;

                case ARG_NO_BLOCK:
                        arg_no_block = true;
                        break;

                case ARG_NO_LEGEND:
                        arg_no_legend = true;
                        break;

                case ARG_NO_PAGER:
                        arg_no_pager = true;
                        break;

                case ARG_NO_WALL:
                        arg_no_wall = true;
                        break;

                case ARG_ROOT:
                        arg_root = optarg;
                        break;

                case 'l':
                        arg_full = true;
                        break;

                case ARG_FAILED:
                        if (strv_extend(&arg_states, "failed") < 0)
                                return log_oom();

                        break;

                case 'q':
                        arg_quiet = true;
                        break;

                case ARG_FORCE:
                        arg_force ++;
                        break;

                case 'f':
                        arg_force ++;
                        break;

                case ARG_NO_RELOAD:
                        arg_no_reload = true;
                        break;

                case ARG_KILL_WHO:
                        arg_kill_who = optarg;
                        break;

                case 's':
                        if ((arg_signal = signal_from_string_try_harder(optarg)) < 0) {
                                log_error("Failed to parse signal string %s.", optarg);
                                return -EINVAL;
                        }
                        break;

                case ARG_NO_ASK_PASSWORD:
                        arg_ask_password = false;
                        break;

                case 'H':
                        arg_transport = BUS_TRANSPORT_REMOTE;
                        arg_host = optarg;
                        break;

                case 'M':
                        arg_transport = BUS_TRANSPORT_CONTAINER;
                        arg_host = optarg;
                        break;

                case ARG_RUNTIME:
                        arg_runtime = true;
                        break;

                case 'n':
                        if (safe_atou(optarg, &arg_lines) < 0) {
                                log_error("Failed to parse lines '%s'", optarg);
                                return -EINVAL;
                        }
                        break;

                case 'o':
                        arg_output = output_mode_from_string(optarg);
                        if (arg_output < 0) {
                                log_error("Unknown output '%s'.", optarg);
                                return -EINVAL;
                        }
                        break;

                case 'i':
                        arg_ignore_inhibitors = true;
                        break;

                case ARG_PLAIN:
                        arg_plain = true;
                        break;

                case ARG_STATE: {
                        const char *word, *state;
                        size_t size;

                        FOREACH_WORD_SEPARATOR(word, size, optarg, ",", state) {
                                char *s;

                                s = strndup(word, size);
                                if (!s)
                                        return log_oom();

                                if (strv_consume(&arg_states, s) < 0)
                                        return log_oom();
                        }
                        break;
                }

                case 'r':
                        if (geteuid() != 0) {
                                log_error("--recursive requires root privileges.");
                                return -EPERM;
                        }

                        arg_recursive = true;
                        break;

                case ARG_PRESET_MODE:

                        arg_preset_mode = unit_file_preset_mode_from_string(optarg);
                        if (arg_preset_mode < 0) {
                                log_error("Failed to parse preset mode: %s.", optarg);
                                return -EINVAL;
                        }

                        break;

                case '?':
                        return -EINVAL;

                default:
                        assert_not_reached("Unhandled option");
                }

        if (arg_transport != BUS_TRANSPORT_LOCAL && arg_scope != UNIT_FILE_SYSTEM) {
                log_error("Cannot access user instance remotely.");
                return -EINVAL;
        }

        return 1;
}

static int halt_parse_argv(int argc, char *argv[]) {

        enum {
                ARG_HELP = 0x100,
                ARG_HALT,
                ARG_REBOOT,
                ARG_NO_WALL
        };

        static const struct option options[] = {
                { "help",      no_argument,       NULL, ARG_HELP    },
                { "halt",      no_argument,       NULL, ARG_HALT    },
                { "poweroff",  no_argument,       NULL, 'p'         },
                { "reboot",    no_argument,       NULL, ARG_REBOOT  },
                { "force",     no_argument,       NULL, 'f'         },
                { "wtmp-only", no_argument,       NULL, 'w'         },
                { "no-wtmp",   no_argument,       NULL, 'd'         },
                { "no-wall",   no_argument,       NULL, ARG_NO_WALL },
                {}
        };

        int c, r, runlevel;

        assert(argc >= 0);
        assert(argv);

        if (utmp_get_runlevel(&runlevel, NULL) >= 0)
                if (runlevel == '0' || runlevel == '6')
                        arg_force = 2;

        while ((c = getopt_long(argc, argv, "pfwdnih", options, NULL)) >= 0)
                switch (c) {

                case ARG_HELP:
                        halt_help();
                        return 0;

                case ARG_HALT:
                        arg_action = ACTION_HALT;
                        break;

                case 'p':
                        if (arg_action != ACTION_REBOOT)
                                arg_action = ACTION_POWEROFF;
                        break;

                case ARG_REBOOT:
                        arg_action = ACTION_REBOOT;
                        break;

                case 'f':
                        arg_force = 2;
                        break;

                case 'w':
                        arg_dry = true;
                        break;

                case 'd':
                        arg_no_wtmp = true;
                        break;

                case ARG_NO_WALL:
                        arg_no_wall = true;
                        break;

                case 'i':
                case 'h':
                case 'n':
                        /* Compatibility nops */
                        break;

                case '?':
                        return -EINVAL;

                default:
                        assert_not_reached("Unhandled option");
                }

        if (arg_action == ACTION_REBOOT && (argc == optind || argc == optind + 1)) {
                r = update_reboot_param_file(argc == optind + 1 ? argv[optind] : NULL);
                if (r < 0)
                        return r;
        } else if (optind < argc) {
                log_error("Too many arguments.");
                return -EINVAL;
        }

        return 1;
}

static int parse_time_spec(const char *t, usec_t *_u) {
        assert(t);
        assert(_u);

        if (streq(t, "now"))
                *_u = 0;
        else if (!strchr(t, ':')) {
                uint64_t u;

                if (safe_atou64(t, &u) < 0)
                        return -EINVAL;

                *_u = now(CLOCK_REALTIME) + USEC_PER_MINUTE * u;
        } else {
                char *e = NULL;
                long hour, minute;
                struct tm tm = {};
                time_t s;
                usec_t n;

                errno = 0;
                hour = strtol(t, &e, 10);
                if (errno > 0 || *e != ':' || hour < 0 || hour > 23)
                        return -EINVAL;

                minute = strtol(e+1, &e, 10);
                if (errno > 0 || *e != 0 || minute < 0 || minute > 59)
                        return -EINVAL;

                n = now(CLOCK_REALTIME);
                s = (time_t) (n / USEC_PER_SEC);

                assert_se(localtime_r(&s, &tm));

                tm.tm_hour = (int) hour;
                tm.tm_min = (int) minute;
                tm.tm_sec = 0;

                assert_se(s = mktime(&tm));

                *_u = (usec_t) s * USEC_PER_SEC;

                while (*_u <= n)
                        *_u += USEC_PER_DAY;
        }

        return 0;
}

static int shutdown_parse_argv(int argc, char *argv[]) {

        enum {
                ARG_HELP = 0x100,
                ARG_NO_WALL
        };

        static const struct option options[] = {
                { "help",      no_argument,       NULL, ARG_HELP    },
                { "halt",      no_argument,       NULL, 'H'         },
                { "poweroff",  no_argument,       NULL, 'P'         },
                { "reboot",    no_argument,       NULL, 'r'         },
                { "kexec",     no_argument,       NULL, 'K'         }, /* not documented extension */
                { "no-wall",   no_argument,       NULL, ARG_NO_WALL },
                {}
        };

        int c, r;

        assert(argc >= 0);
        assert(argv);

        while ((c = getopt_long(argc, argv, "HPrhkt:afFc", options, NULL)) >= 0)
                switch (c) {

                case ARG_HELP:
                        shutdown_help();
                        return 0;

                case 'H':
                        arg_action = ACTION_HALT;
                        break;

                case 'P':
                        arg_action = ACTION_POWEROFF;
                        break;

                case 'r':
                        if (kexec_loaded())
                                arg_action = ACTION_KEXEC;
                        else
                                arg_action = ACTION_REBOOT;
                        break;

                case 'K':
                        arg_action = ACTION_KEXEC;
                        break;

                case 'h':
                        if (arg_action != ACTION_HALT)
                                arg_action = ACTION_POWEROFF;
                        break;

                case 'k':
                        arg_dry = true;
                        break;

                case ARG_NO_WALL:
                        arg_no_wall = true;
                        break;

                case 't':
                case 'a':
                        /* Compatibility nops */
                        break;

                case 'c':
                        arg_action = ACTION_CANCEL_SHUTDOWN;
                        break;

                case '?':
                        return -EINVAL;

                default:
                        assert_not_reached("Unhandled option");
                }

        if (argc > optind && arg_action != ACTION_CANCEL_SHUTDOWN) {
                r = parse_time_spec(argv[optind], &arg_when);
                if (r < 0) {
                        log_error("Failed to parse time specification: %s", argv[optind]);
                        return r;
                }
        } else
                arg_when = now(CLOCK_REALTIME) + USEC_PER_MINUTE;

        if (argc > optind && arg_action == ACTION_CANCEL_SHUTDOWN)
                /* No time argument for shutdown cancel */
                arg_wall = argv + optind;
        else if (argc > optind + 1)
                /* We skip the time argument */
                arg_wall = argv + optind + 1;

        optind = argc;

        return 1;
}

static int telinit_parse_argv(int argc, char *argv[]) {

        enum {
                ARG_HELP = 0x100,
                ARG_NO_WALL
        };

        static const struct option options[] = {
                { "help",      no_argument,       NULL, ARG_HELP    },
                { "no-wall",   no_argument,       NULL, ARG_NO_WALL },
                {}
        };

        static const struct {
                char from;
                enum action to;
        } table[] = {
                { '0', ACTION_POWEROFF },
                { '6', ACTION_REBOOT },
                { '1', ACTION_RESCUE },
                { '2', ACTION_RUNLEVEL2 },
                { '3', ACTION_RUNLEVEL3 },
                { '4', ACTION_RUNLEVEL4 },
                { '5', ACTION_RUNLEVEL5 },
                { 's', ACTION_RESCUE },
                { 'S', ACTION_RESCUE },
                { 'q', ACTION_RELOAD },
                { 'Q', ACTION_RELOAD },
                { 'u', ACTION_REEXEC },
                { 'U', ACTION_REEXEC }
        };

        unsigned i;
        int c;

        assert(argc >= 0);
        assert(argv);

        while ((c = getopt_long(argc, argv, "", options, NULL)) >= 0)
                switch (c) {

                case ARG_HELP:
                        telinit_help();
                        return 0;

                case ARG_NO_WALL:
                        arg_no_wall = true;
                        break;

                case '?':
                        return -EINVAL;

                default:
                        assert_not_reached("Unhandled option");
                }

        if (optind >= argc) {
                log_error("%s: required argument missing.",
                          program_invocation_short_name);
                return -EINVAL;
        }

        if (optind + 1 < argc) {
                log_error("Too many arguments.");
                return -EINVAL;
        }

        if (strlen(argv[optind]) != 1) {
                log_error("Expected single character argument.");
                return -EINVAL;
        }

        for (i = 0; i < ELEMENTSOF(table); i++)
                if (table[i].from == argv[optind][0])
                        break;

        if (i >= ELEMENTSOF(table)) {
                log_error("Unknown command '%s'.", argv[optind]);
                return -EINVAL;
        }

        arg_action = table[i].to;

        optind ++;

        return 1;
}

static int runlevel_parse_argv(int argc, char *argv[]) {

        enum {
                ARG_HELP = 0x100,
        };

        static const struct option options[] = {
                { "help",      no_argument,       NULL, ARG_HELP    },
                {}
        };

        int c;

        assert(argc >= 0);
        assert(argv);

        while ((c = getopt_long(argc, argv, "", options, NULL)) >= 0)
                switch (c) {

                case ARG_HELP:
                        runlevel_help();
                        return 0;

                case '?':
                        return -EINVAL;

                default:
                        assert_not_reached("Unhandled option");
                }

        if (optind < argc) {
                log_error("Too many arguments.");
                return -EINVAL;
        }

        return 1;
}

static int parse_argv(int argc, char *argv[]) {
        assert(argc >= 0);
        assert(argv);

        if (program_invocation_short_name) {

                if (strstr(program_invocation_short_name, "halt")) {
                        arg_action = ACTION_HALT;
                        return halt_parse_argv(argc, argv);
                } else if (strstr(program_invocation_short_name, "poweroff")) {
                        arg_action = ACTION_POWEROFF;
                        return halt_parse_argv(argc, argv);
                } else if (strstr(program_invocation_short_name, "reboot")) {
                        if (kexec_loaded())
                                arg_action = ACTION_KEXEC;
                        else
                                arg_action = ACTION_REBOOT;
                        return halt_parse_argv(argc, argv);
                } else if (strstr(program_invocation_short_name, "shutdown")) {
                        arg_action = ACTION_POWEROFF;
                        return shutdown_parse_argv(argc, argv);
                } else if (strstr(program_invocation_short_name, "init")) {

                        if (sd_booted() > 0) {
                                arg_action = _ACTION_INVALID;
                                return telinit_parse_argv(argc, argv);
                        } else {
                                /* Hmm, so some other init system is
                                 * running, we need to forward this
                                 * request to it. For now we simply
                                 * guess that it is Upstart. */

                                execv(TELINIT, argv);

                                log_error("Couldn't find an alternative telinit implementation to spawn.");
                                return -EIO;
                        }

                } else if (strstr(program_invocation_short_name, "runlevel")) {
                        arg_action = ACTION_RUNLEVEL;
                        return runlevel_parse_argv(argc, argv);
                }
        }

        arg_action = ACTION_SYSTEMCTL;
        return systemctl_parse_argv(argc, argv);
}

_pure_ static int action_to_runlevel(void) {

        static const char table[_ACTION_MAX] = {
                [ACTION_HALT] =      '0',
                [ACTION_POWEROFF] =  '0',
                [ACTION_REBOOT] =    '6',
                [ACTION_RUNLEVEL2] = '2',
                [ACTION_RUNLEVEL3] = '3',
                [ACTION_RUNLEVEL4] = '4',
                [ACTION_RUNLEVEL5] = '5',
                [ACTION_RESCUE] =    '1'
        };

        assert(arg_action < _ACTION_MAX);

        return table[arg_action];
}

static int talk_initctl(void) {

        struct init_request request = {
                .magic = INIT_MAGIC,
                .sleeptime  = 0,
                .cmd = INIT_CMD_RUNLVL
        };

        _cleanup_close_ int fd = -1;
        char rl;
        int r;

        rl = action_to_runlevel();
        if (!rl)
                return 0;

        request.runlevel = rl;

        /* Try /run/initctl first since that is what sysvinit in Debian uses */
        fd = open("/run/initctl", O_WRONLY|O_NDELAY|O_CLOEXEC|O_NOCTTY);
        if (fd < 0) {
                /* Fall back to /dev/initctl */
                fd = open(INIT_FIFO, O_WRONLY|O_NDELAY|O_CLOEXEC|O_NOCTTY);
                if (fd < 0) {
                        if (errno == ENOENT)
                                return 0;

<<<<<<< HEAD
                        log_error("Failed to open initctl FIFO: %m");
=======
                        log_error_errno(errno, "Failed to open "INIT_FIFO": %m");
>>>>>>> 52388b2a
                        return -errno;
                }
        }

<<<<<<< HEAD
        errno = 0;
        r = loop_write(fd, &request, sizeof(request), false) != sizeof(request);
        if (r) {
                log_error("Failed to write to initctl FIFO: %m");
                return errno > 0 ? -errno : -EIO;
        }
=======
        r = loop_write(fd, &request, sizeof(request), false);
        if (r < 0)
                return log_error_errno(r, "Failed to write to initctl FIFO: %m");
>>>>>>> 52388b2a

        return 1;
}

static int systemctl_main(sd_bus *bus, int argc, char *argv[], int bus_error) {

        static const struct {
                const char* verb;
                const enum {
                        MORE,
                        LESS,
                        EQUAL
                } argc_cmp;
                const int argc;
                int (* const dispatch)(sd_bus *bus, char **args);
                const enum {
                        NOBUS = 1,
                        FORCE,
                } bus;
        } verbs[] = {
                { "list-units",            MORE,  0, list_units        },
                { "list-unit-files",       MORE,  1, list_unit_files,  NOBUS },
                { "list-sockets",          MORE,  1, list_sockets      },
                { "list-timers",           MORE,  1, list_timers       },
                { "list-jobs",             MORE,  1, list_jobs         },
                { "list-machines",         MORE,  1, list_machines     },
                { "clear-jobs",            EQUAL, 1, daemon_reload     },
                { "cancel",                MORE,  2, cancel_job        },
                { "start",                 MORE,  2, start_unit        },
                { "stop",                  MORE,  2, start_unit        },
                { "condstop",              MORE,  2, start_unit        }, /* For compatibility with ALTLinux */
                { "reload",                MORE,  2, start_unit        },
                { "restart",               MORE,  2, start_unit        },
                { "try-restart",           MORE,  2, start_unit        },
                { "reload-or-restart",     MORE,  2, start_unit        },
                { "reload-or-try-restart", MORE,  2, start_unit        },
                { "force-reload",          MORE,  2, start_unit        }, /* For compatibility with SysV */
                { "condreload",            MORE,  2, start_unit        }, /* For compatibility with ALTLinux */
                { "condrestart",           MORE,  2, start_unit        }, /* For compatibility with RH */
                { "isolate",               EQUAL, 2, start_unit        },
                { "kill",                  MORE,  2, kill_unit         },
                { "is-active",             MORE,  2, check_unit_active },
                { "check",                 MORE,  2, check_unit_active },
                { "is-failed",             MORE,  2, check_unit_failed },
                { "show",                  MORE,  1, show              },
                { "cat",                   MORE,  2, cat               },
                { "status",                MORE,  1, show              },
                { "help",                  MORE,  2, show              },
                { "snapshot",              LESS,  2, snapshot          },
                { "delete",                MORE,  2, delete_snapshot   },
                { "daemon-reload",         EQUAL, 1, daemon_reload     },
                { "daemon-reexec",         EQUAL, 1, daemon_reload     },
                { "show-environment",      EQUAL, 1, show_environment  },
                { "set-environment",       MORE,  2, set_environment   },
                { "unset-environment",     MORE,  2, set_environment   },
                { "import-environment",    MORE,  1, import_environment},
                { "halt",                  EQUAL, 1, start_special,    FORCE },
                { "poweroff",              EQUAL, 1, start_special,    FORCE },
                { "reboot",                EQUAL, 1, start_special,    FORCE },
                { "kexec",                 EQUAL, 1, start_special     },
                { "suspend",               EQUAL, 1, start_special     },
                { "hibernate",             EQUAL, 1, start_special     },
                { "hybrid-sleep",          EQUAL, 1, start_special     },
                { "default",               EQUAL, 1, start_special     },
                { "rescue",                EQUAL, 1, start_special     },
                { "emergency",             EQUAL, 1, start_special     },
                { "exit",                  EQUAL, 1, start_special     },
                { "reset-failed",          MORE,  1, reset_failed      },
                { "enable",                MORE,  2, enable_unit,      NOBUS },
                { "disable",               MORE,  2, enable_unit,      NOBUS },
                { "is-enabled",            MORE,  2, unit_is_enabled,  NOBUS },
                { "reenable",              MORE,  2, enable_unit,      NOBUS },
                { "preset",                MORE,  2, enable_unit,      NOBUS },
                { "preset-all",            EQUAL, 1, preset_all,       NOBUS },
                { "mask",                  MORE,  2, enable_unit,      NOBUS },
                { "unmask",                MORE,  2, enable_unit,      NOBUS },
                { "link",                  MORE,  2, enable_unit,      NOBUS },
                { "switch-root",           MORE,  2, switch_root       },
                { "list-dependencies",     LESS,  2, list_dependencies },
                { "set-default",           EQUAL, 2, set_default,      NOBUS },
                { "get-default",           EQUAL, 1, get_default,      NOBUS },
                { "set-property",          MORE,  3, set_property      },
                { "is-system-running",     EQUAL, 1, is_system_running },
                { "add-wants",             MORE,  3, add_dependency,   NOBUS },
                { "add-requires",          MORE,  3, add_dependency,   NOBUS },
                { "edit",                  MORE,  2, edit,             NOBUS },
                {}
        }, *verb = verbs;

        int left;

        assert(argc >= 0);
        assert(argv);

        left = argc - optind;

        /* Special rule: no arguments (left == 0) means "list-units" */
        if (left > 0) {
                if (streq(argv[optind], "help") && !argv[optind+1]) {
                        log_error("This command expects one or more "
                                  "unit names. Did you mean --help?");
                        return -EINVAL;
                }

                for (; verb->verb; verb++)
                        if (streq(argv[optind], verb->verb))
                                goto found;

                log_error("Unknown operation '%s'.", argv[optind]);
                return -EINVAL;
        }
found:

        switch (verb->argc_cmp) {

        case EQUAL:
                if (left != verb->argc) {
                        log_error("Invalid number of arguments.");
                        return -EINVAL;
                }

                break;

        case MORE:
                if (left < verb->argc) {
                        log_error("Too few arguments.");
                        return -EINVAL;
                }

                break;

        case LESS:
                if (left > verb->argc) {
                        log_error("Too many arguments.");
                        return -EINVAL;
                }

                break;

        default:
                assert_not_reached("Unknown comparison operator.");
        }

        /* Require a bus connection for all operations but
         * enable/disable */
        if (verb->bus == NOBUS) {
                if (!bus && !avoid_bus()) {
                        log_error_errno(bus_error, "Failed to get D-Bus connection: %m");
                        return -EIO;
                }

        } else {
                if (running_in_chroot() > 0) {
                        log_info("Running in chroot, ignoring request.");
                        return 0;
                }

                if ((verb->bus != FORCE || arg_force <= 0) && !bus) {
                        log_error_errno(bus_error, "Failed to get D-Bus connection: %m");
                        return -EIO;
                }
        }

        return verb->dispatch(bus, argv + optind);
}

static int send_shutdownd(usec_t t, char mode, bool dry_run, bool warn, const char *message) {

        struct sd_shutdown_command c = {
                .usec = t,
                .mode = mode,
                .dry_run = dry_run,
                .warn_wall = warn,
        };

        union sockaddr_union sockaddr = {
                .un.sun_family = AF_UNIX,
                .un.sun_path = "/run/systemd/shutdownd",
        };

        struct iovec iovec[2] = {{
                 .iov_base = (char*) &c,
                 .iov_len = offsetof(struct sd_shutdown_command, wall_message),
        }};

        struct msghdr msghdr = {
                .msg_name = &sockaddr,
                .msg_namelen = offsetof(struct sockaddr_un, sun_path)
                               + strlen("/run/systemd/shutdownd"),
                .msg_iov = iovec,
                .msg_iovlen = 1,
        };

        _cleanup_close_ int fd;

        fd = socket(AF_UNIX, SOCK_DGRAM|SOCK_CLOEXEC, 0);
        if (fd < 0)
                return -errno;

        if (!isempty(message)) {
                iovec[1].iov_base = (char*) message;
                iovec[1].iov_len = strlen(message);
                msghdr.msg_iovlen++;
        }

        if (sendmsg(fd, &msghdr, MSG_NOSIGNAL) < 0)
                return -errno;

        return 0;
}

static int reload_with_fallback(sd_bus *bus) {

        if (bus) {
                /* First, try systemd via D-Bus. */
                if (daemon_reload(bus, NULL) >= 0)
                        return 0;
        }

        /* Nothing else worked, so let's try signals */
        assert(arg_action == ACTION_RELOAD || arg_action == ACTION_REEXEC);

        if (kill(1, arg_action == ACTION_RELOAD ? SIGHUP : SIGTERM) < 0)
                return log_error_errno(errno, "kill() failed: %m");

        return 0;
}

static int start_with_fallback(sd_bus *bus) {

        if (bus) {
                /* First, try systemd via D-Bus. */
                if (start_unit(bus, NULL) >= 0)
                        goto done;
        }

        /* Nothing else worked, so let's try
         * /dev/initctl */
        if (talk_initctl() > 0)
                goto done;

        log_error("Failed to talk to init daemon.");
        return -EIO;

done:
        warn_wall(arg_action);
        return 0;
}

static int halt_now(enum action a) {

        /* The kernel will automaticall flush ATA disks and suchlike
         * on reboot(), but the file systems need to be synce'd
         * explicitly in advance. */
        sync();

        /* Make sure C-A-D is handled by the kernel from this point
         * on... */
        reboot(RB_ENABLE_CAD);

        switch (a) {

        case ACTION_HALT:
                log_info("Halting.");
                reboot(RB_HALT_SYSTEM);
                return -errno;

        case ACTION_POWEROFF:
                log_info("Powering off.");
                reboot(RB_POWER_OFF);
                return -errno;

        case ACTION_REBOOT: {
                _cleanup_free_ char *param = NULL;

                if (read_one_line_file(REBOOT_PARAM_FILE, &param) >= 0) {
                        log_info("Rebooting with argument '%s'.", param);
                        syscall(SYS_reboot, LINUX_REBOOT_MAGIC1, LINUX_REBOOT_MAGIC2,
                                LINUX_REBOOT_CMD_RESTART2, param);
                }

                log_info("Rebooting.");
                reboot(RB_AUTOBOOT);
                return -errno;
        }

        default:
                assert_not_reached("Unknown action.");
        }
}

static int halt_main(sd_bus *bus) {
        int r;

        r = check_inhibitors(bus, arg_action);
        if (r < 0)
                return r;

        if (geteuid() != 0) {
                /* Try logind if we are a normal user and no special
                 * mode applies. Maybe PolicyKit allows us to shutdown
                 * the machine. */

                if (arg_when <= 0 &&
                    !arg_dry &&
                    arg_force <= 0 &&
                    (arg_action == ACTION_POWEROFF ||
                     arg_action == ACTION_REBOOT)) {
                        r = reboot_with_logind(bus, arg_action);
                        if (r >= 0)
                                return r;
                }

                log_error("Must be root.");
                return -EPERM;
        }

        if (arg_when > 0) {
                _cleanup_free_ char *m;

                m = strv_join(arg_wall, " ");
                if (!m)
                        return log_oom();

                r = send_shutdownd(arg_when,
                                   arg_action == ACTION_HALT     ? 'H' :
                                   arg_action == ACTION_POWEROFF ? 'P' :
                                   arg_action == ACTION_KEXEC    ? 'K' :
                                                                   'r',
                                   arg_dry,
                                   !arg_no_wall,
                                   m);

                if (r < 0)
                        log_warning_errno(r, "Failed to talk to shutdownd, proceeding with immediate shutdown: %m");
                else {
                        char date[FORMAT_TIMESTAMP_MAX];

                        log_info("Shutdown scheduled for %s, use 'shutdown -c' to cancel.",
                                 format_timestamp(date, sizeof(date), arg_when));
                        return 0;
                }
        }

        if (!arg_dry && !arg_force)
                return start_with_fallback(bus);

        if (!arg_no_wtmp) {
                if (sd_booted() > 0)
                        log_debug("Not writing utmp record, assuming that systemd-update-utmp is used.");
                else {
                        r = utmp_put_shutdown();
                        if (r < 0)
                                log_warning_errno(r, "Failed to write utmp record: %m");
                }
        }

        if (arg_dry)
                return 0;

        r = halt_now(arg_action);
        log_error_errno(r, "Failed to reboot: %m");

        return r;
}

static int runlevel_main(void) {
        int r, runlevel, previous;

        r = utmp_get_runlevel(&runlevel, &previous);
        if (r < 0) {
                puts("unknown");
                return r;
        }

        printf("%c %c\n",
               previous <= 0 ? 'N' : previous,
               runlevel <= 0 ? 'N' : runlevel);

        return 0;
}

int main(int argc, char*argv[]) {
        _cleanup_bus_close_unref_ sd_bus *bus = NULL;
        int r;

        setlocale(LC_ALL, "");
        log_parse_environment();
        log_open();

        /* Explicitly not on_tty() to avoid setting cached value.
         * This becomes relevant for piping output which might be
         * ellipsized. */
        original_stdout_is_tty = isatty(STDOUT_FILENO);

        r = parse_argv(argc, argv);
        if (r <= 0)
                goto finish;

        /* /sbin/runlevel doesn't need to communicate via D-Bus, so
         * let's shortcut this */
        if (arg_action == ACTION_RUNLEVEL) {
                r = runlevel_main();
                goto finish;
        }

        if (running_in_chroot() > 0 && arg_action != ACTION_SYSTEMCTL) {
                log_info("Running in chroot, ignoring request.");
                r = 0;
                goto finish;
        }

        if (!avoid_bus())
                r = bus_open_transport_systemd(arg_transport, arg_host, arg_scope != UNIT_FILE_SYSTEM, &bus);

        /* systemctl_main() will print an error message for the bus
         * connection, but only if it needs to */

        switch (arg_action) {

        case ACTION_SYSTEMCTL:
                r = systemctl_main(bus, argc, argv, r);
                break;

        case ACTION_HALT:
        case ACTION_POWEROFF:
        case ACTION_REBOOT:
        case ACTION_KEXEC:
                r = halt_main(bus);
                break;

        case ACTION_RUNLEVEL2:
        case ACTION_RUNLEVEL3:
        case ACTION_RUNLEVEL4:
        case ACTION_RUNLEVEL5:
        case ACTION_RESCUE:
        case ACTION_EMERGENCY:
        case ACTION_DEFAULT:
                r = start_with_fallback(bus);
                break;

        case ACTION_RELOAD:
        case ACTION_REEXEC:
                r = reload_with_fallback(bus);
                break;

        case ACTION_CANCEL_SHUTDOWN: {
                _cleanup_free_ char *m = NULL;

                if (arg_wall) {
                        m = strv_join(arg_wall, " ");
                        if (!m) {
                                r = log_oom();
                                goto finish;
                        }
                }

                r = send_shutdownd(arg_when, SD_SHUTDOWN_NONE, false, !arg_no_wall, m);
                if (r < 0)
                        log_warning_errno(r, "Failed to talk to shutdownd, shutdown hasn't been cancelled: %m");
                break;
        }

        case ACTION_RUNLEVEL:
        case _ACTION_INVALID:
        default:
                assert_not_reached("Unknown action");
        }

finish:
        pager_close();
        ask_password_agent_close();
        polkit_agent_close();

        strv_free(arg_types);
        strv_free(arg_states);
        strv_free(arg_properties);

        return r < 0 ? EXIT_FAILURE : r;
}<|MERGE_RESOLUTION|>--- conflicted
+++ resolved
@@ -5143,11 +5143,7 @@
         int r = 0;
 
 #if defined(HAVE_SYSV_COMPAT)
-<<<<<<< HEAD
-        unsigned f = 1, t = 1;
-=======
         unsigned f = 0;
->>>>>>> 52388b2a
         _cleanup_lookup_paths_free_ LookupPaths paths = {};
 
         if (arg_scope != UNIT_FILE_SYSTEM)
@@ -5178,11 +5174,7 @@
                 pid_t pid;
                 siginfo_t status;
 
-<<<<<<< HEAD
-                name = args[f];
-=======
                 name = args[f++];
->>>>>>> 52388b2a
 
                 if (path_is_absolute(name))
                         continue;
@@ -5209,14 +5201,6 @@
                 if (!found_sysv)
                         continue;
 
-<<<<<<< HEAD
-                if (!found_native) {
-                        /* Mark this entry, so that we don't try enabling it as native unit */
-                        args[f] = (char*) "";
-                }
-
-=======
->>>>>>> 52388b2a
                 log_info("Synchronizing state for %s with sysvinit using update-rc.d...", name);
 
                 if (!isempty(arg_root) && !streq(arg_root, "/")) {
@@ -5230,43 +5214,6 @@
                  * http://bugs.debian.org/722523 */
                 argv[c++] = basename(p);
                 argv[c++] = "defaults";
-<<<<<<< HEAD
-                argv[c] = NULL;
-
-                l = strv_join((char**)argv, " ");
-                if (!l) {
-                        return log_oom();
-                }
-
-                log_info("Executing %s", l);
-                free(l);
-
-                pid = fork();
-                if (pid < 0) {
-                        log_error("Failed to fork: %m");
-                        return -errno;
-                } else if (pid == 0) {
-                        /* Child */
-
-                        execv(argv[0], (char**) argv);
-                        _exit(EXIT_FAILURE);
-                }
-
-                j = wait_for_terminate(pid, &status);
-                if (j < 0) {
-                        log_error("Failed to wait for child: %s", strerror(-r));
-                        return j;
-                }
-
-                if (status.si_code == CLD_EXITED) {
-                        if (status.si_status != 0)
-                                return -EINVAL;
-                } else
-                        return -EPROTO;
-
-                argv[c-1] = verb;
-=======
->>>>>>> 52388b2a
                 argv[c] = NULL;
 
                 l = strv_join((char**)argv, " ");
@@ -7323,27 +7270,14 @@
                         if (errno == ENOENT)
                                 return 0;
 
-<<<<<<< HEAD
-                        log_error("Failed to open initctl FIFO: %m");
-=======
                         log_error_errno(errno, "Failed to open "INIT_FIFO": %m");
->>>>>>> 52388b2a
                         return -errno;
                 }
         }
 
-<<<<<<< HEAD
-        errno = 0;
-        r = loop_write(fd, &request, sizeof(request), false) != sizeof(request);
-        if (r) {
-                log_error("Failed to write to initctl FIFO: %m");
-                return errno > 0 ? -errno : -EIO;
-        }
-=======
         r = loop_write(fd, &request, sizeof(request), false);
         if (r < 0)
                 return log_error_errno(r, "Failed to write to initctl FIFO: %m");
->>>>>>> 52388b2a
 
         return 1;
 }
