--- conflicted
+++ resolved
@@ -5169,10 +5169,6 @@
                 bool found_sysv;
                 unsigned c = 1;
                 const char *argv[6] = { "/usr/sbin/update-rc.d", NULL, NULL, NULL, NULL };
-<<<<<<< HEAD
-                char **k;
-=======
->>>>>>> ef34b208
                 int j;
                 pid_t pid;
                 siginfo_t status;
@@ -5185,21 +5181,6 @@
                 if (path_is_absolute(name))
                         continue;
 
-<<<<<<< HEAD
-                STRV_FOREACH(k, paths.unit_path) {
-                        _cleanup_free_ char *path = NULL;
-
-                        path = path_join(arg_root, *k, name);
-                        if (!path)
-                                return log_oom();
-
-                        found_native = access(path, F_OK) >= 0;
-                        if (found_native)
-                                break;
-                }
-
-=======
->>>>>>> ef34b208
                 p = path_join(arg_root, SYSTEM_SYSVINIT_PATH, name);
                 if (!p)
                         return log_oom();
