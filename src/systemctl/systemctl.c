--- conflicted
+++ resolved
@@ -5141,13 +5141,10 @@
         while (args[f]) {
                 const char *name;
                 _cleanup_free_ char *p = NULL, *q = NULL, *l = NULL;
-                bool found_sysv;
+                bool found_native = false, found_sysv;
                 unsigned c = 1;
                 const char *argv[6] = { "/usr/sbin/update-rc.d", NULL, NULL, NULL, NULL };
-<<<<<<< HEAD
-=======
                 char **k;
->>>>>>> ed13778e
                 int j;
                 pid_t pid;
                 siginfo_t status;
@@ -5160,8 +5157,6 @@
                 if (path_is_absolute(name))
                         continue;
 
-<<<<<<< HEAD
-=======
                 STRV_FOREACH(k, paths.unit_path) {
                         _cleanup_free_ char *path = NULL;
 
@@ -5174,7 +5169,6 @@
                                 break;
                 }
 
->>>>>>> ed13778e
                 p = path_join(arg_root, SYSTEM_SYSVINIT_PATH, name);
                 if (!p)
                         return log_oom();
@@ -5270,8 +5264,6 @@
                                 return -EINVAL;
                 } else
                         return -EPROTO;
-<<<<<<< HEAD
-=======
 
                 if (found_native)
                         continue;
@@ -5281,7 +5273,6 @@
                 f--;
                 assert(args[f] == name);
                 strv_remove(args, name);
->>>>>>> ed13778e
         }
 
 #endif
