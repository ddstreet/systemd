/*-*- Mode: C; c-basic-offset: 8; indent-tabs-mode: nil -*-*/

/***
  This file is part of systemd.

  Copyright 2010 Lennart Poettering
  Copyright 2013 Marc-Antoine Perennou

  systemd is free software; you can redistribute it and/or modify it
  under the terms of the GNU Lesser General Public License as published by
  the Free Software Foundation; either version 2.1 of the License, or
  (at your option) any later version.

  systemd is distributed in the hope that it will be useful, but
  WITHOUT ANY WARRANTY; without even the implied warranty of
  MERCHANTABILITY or FITNESS FOR A PARTICULAR PURPOSE. See the GNU
  Lesser General Public License for more details.

  You should have received a copy of the GNU Lesser General Public License
  along with systemd; If not, see <http://www.gnu.org/licenses/>.
***/

#include <sys/reboot.h>
#include <linux/reboot.h>
#include <sys/syscall.h>
#include <stdio.h>
#include <getopt.h>
#include <locale.h>
#include <stdbool.h>
#include <string.h>
#include <errno.h>
#include <sys/ioctl.h>
#include <termios.h>
#include <unistd.h>
#include <fcntl.h>
#include <sys/socket.h>
#include <sys/stat.h>
#include <stddef.h>
#include <sys/prctl.h>

#include "sd-daemon.h"
#include "sd-shutdown.h"
#include "sd-login.h"
#include "sd-bus.h"
#include "log.h"
#include "util.h"
#include "macro.h"
#include "set.h"
#include "utmp-wtmp.h"
#include "special.h"
#include "initreq.h"
#include "path-util.h"
#include "strv.h"
#include "cgroup-show.h"
#include "cgroup-util.h"
#include "list.h"
#include "path-lookup.h"
#include "conf-parser.h"
#include "exit-status.h"
#include "build.h"
#include "unit-name.h"
#include "pager.h"
#include "spawn-ask-password-agent.h"
#include "spawn-polkit-agent.h"
#include "install.h"
#include "logs-show.h"
#include "socket-util.h"
#include "fileio.h"
#include "copy.h"
#include "env-util.h"
#include "bus-util.h"
#include "bus-message.h"
#include "bus-error.h"
#include "bus-common-errors.h"
#include "mkdir.h"
#include "dropin.h"

static char **arg_types = NULL;
static char **arg_states = NULL;
static char **arg_properties = NULL;
static bool arg_all = false;
static enum dependency {
        DEPENDENCY_FORWARD,
        DEPENDENCY_REVERSE,
        DEPENDENCY_AFTER,
        DEPENDENCY_BEFORE,
        _DEPENDENCY_MAX
} arg_dependency = DEPENDENCY_FORWARD;
static const char *arg_job_mode = "replace";
static UnitFileScope arg_scope = UNIT_FILE_SYSTEM;
static bool arg_no_block = false;
static bool arg_no_legend = false;
static bool arg_no_pager = false;
static bool arg_no_wtmp = false;
static bool arg_no_wall = false;
static bool arg_no_reload = false;
static bool arg_show_types = false;
static bool arg_ignore_inhibitors = false;
static bool arg_dry = false;
static bool arg_quiet = false;
static bool arg_full = false;
static bool arg_recursive = false;
static int arg_force = 0;
static bool arg_ask_password = true;
static bool arg_runtime = false;
static UnitFilePresetMode arg_preset_mode = UNIT_FILE_PRESET_FULL;
static char **arg_wall = NULL;
static const char *arg_kill_who = NULL;
static int arg_signal = SIGTERM;
static const char *arg_root = NULL;
static usec_t arg_when = 0;
static enum action {
        _ACTION_INVALID,
        ACTION_SYSTEMCTL,
        ACTION_HALT,
        ACTION_POWEROFF,
        ACTION_REBOOT,
        ACTION_KEXEC,
        ACTION_EXIT,
        ACTION_SUSPEND,
        ACTION_HIBERNATE,
        ACTION_HYBRID_SLEEP,
        ACTION_RUNLEVEL2,
        ACTION_RUNLEVEL3,
        ACTION_RUNLEVEL4,
        ACTION_RUNLEVEL5,
        ACTION_RESCUE,
        ACTION_EMERGENCY,
        ACTION_DEFAULT,
        ACTION_RELOAD,
        ACTION_REEXEC,
        ACTION_RUNLEVEL,
        ACTION_CANCEL_SHUTDOWN,
        _ACTION_MAX
} arg_action = ACTION_SYSTEMCTL;
static BusTransport arg_transport = BUS_TRANSPORT_LOCAL;
static char *arg_host = NULL;
static unsigned arg_lines = 10;
static OutputMode arg_output = OUTPUT_SHORT;
static bool arg_plain = false;

static bool original_stdout_is_tty;

static int daemon_reload(sd_bus *bus, char **args);
static int halt_now(enum action a);
static int check_one_unit(sd_bus *bus, const char *name, const char *good_states, bool quiet);

static char** strv_skip_first(char **strv) {
        if (strv_length(strv) > 0)
                return strv + 1;
        return NULL;
}

static void pager_open_if_enabled(void) {

        if (arg_no_pager)
                return;

        pager_open(false);
}

static void ask_password_agent_open_if_enabled(void) {

        /* Open the password agent as a child process if necessary */

        if (!arg_ask_password)
                return;

        if (arg_scope != UNIT_FILE_SYSTEM)
                return;

        if (arg_transport != BUS_TRANSPORT_LOCAL)
                return;

        ask_password_agent_open();
}

static void polkit_agent_open_if_enabled(void) {

        /* Open the polkit agent as a child process if necessary */

        if (!arg_ask_password)
                return;

        if (arg_scope != UNIT_FILE_SYSTEM)
                return;

        if (arg_transport != BUS_TRANSPORT_LOCAL)
                return;

        polkit_agent_open();
}

static OutputFlags get_output_flags(void) {
        return
                arg_all * OUTPUT_SHOW_ALL |
                arg_full * OUTPUT_FULL_WIDTH |
                (!on_tty() || pager_have()) * OUTPUT_FULL_WIDTH |
                on_tty() * OUTPUT_COLOR |
                !arg_quiet * OUTPUT_WARN_CUTOFF;
}

static int translate_bus_error_to_exit_status(int r, const sd_bus_error *error) {
        assert(error);

        if (!sd_bus_error_is_set(error))
                return r;

        if (sd_bus_error_has_name(error, SD_BUS_ERROR_ACCESS_DENIED) ||
            sd_bus_error_has_name(error, BUS_ERROR_ONLY_BY_DEPENDENCY) ||
            sd_bus_error_has_name(error, BUS_ERROR_NO_ISOLATION) ||
            sd_bus_error_has_name(error, BUS_ERROR_TRANSACTION_IS_DESTRUCTIVE))
                return EXIT_NOPERMISSION;

        if (sd_bus_error_has_name(error, BUS_ERROR_NO_SUCH_UNIT))
                return EXIT_NOTINSTALLED;

        if (sd_bus_error_has_name(error, BUS_ERROR_JOB_TYPE_NOT_APPLICABLE) ||
            sd_bus_error_has_name(error, SD_BUS_ERROR_NOT_SUPPORTED))
                return EXIT_NOTIMPLEMENTED;

        if (sd_bus_error_has_name(error, BUS_ERROR_LOAD_FAILED))
                return EXIT_NOTCONFIGURED;

        if (r != 0)
                return r;

        return EXIT_FAILURE;
}

static void warn_wall(enum action a) {
        static const char *table[_ACTION_MAX] = {
                [ACTION_HALT]            = "The system is going down for system halt NOW!",
                [ACTION_REBOOT]          = "The system is going down for reboot NOW!",
                [ACTION_POWEROFF]        = "The system is going down for power-off NOW!",
                [ACTION_KEXEC]           = "The system is going down for kexec reboot NOW!",
                [ACTION_RESCUE]          = "The system is going down to rescue mode NOW!",
                [ACTION_EMERGENCY]       = "The system is going down to emergency mode NOW!",
                [ACTION_CANCEL_SHUTDOWN] = "The system shutdown has been cancelled NOW!"
        };

        if (arg_no_wall)
                return;

        if (arg_wall) {
                _cleanup_free_ char *p;

                p = strv_join(arg_wall, " ");
                if (!p) {
                        log_oom();
                        return;
                }

                if (*p) {
                        utmp_wall(p, NULL, NULL);
                        return;
                }
        }

        if (!table[a])
                return;

        utmp_wall(table[a], NULL, NULL);
}

static bool avoid_bus(void) {

        if (running_in_chroot() > 0)
                return true;

        if (sd_booted() <= 0)
                return true;

        if (!isempty(arg_root))
                return true;

        if (arg_scope == UNIT_FILE_GLOBAL)
                return true;

        return false;
}

static int compare_unit_info(const void *a, const void *b) {
        const UnitInfo *u = a, *v = b;
        const char *d1, *d2;
        int r;

        /* First, order by machine */
        if (!u->machine && v->machine)
                return -1;
        if (u->machine && !v->machine)
                return 1;
        if (u->machine && v->machine) {
                r = strcasecmp(u->machine, v->machine);
                if (r != 0)
                        return r;
        }

        /* Second, order by unit type */
        d1 = strrchr(u->id, '.');
        d2 = strrchr(v->id, '.');
        if (d1 && d2) {
                r = strcasecmp(d1, d2);
                if (r != 0)
                        return r;
        }

        /* Third, order by name */
        return strcasecmp(u->id, v->id);
}

static bool output_show_unit(const UnitInfo *u, char **patterns) {
        if (!strv_fnmatch_or_empty(patterns, u->id, FNM_NOESCAPE))
                return false;

        if (arg_types) {
                const char *dot;

                dot = strrchr(u->id, '.');
                if (!dot)
                        return false;

                if (!strv_find(arg_types, dot+1))
                        return false;
        }

        if (arg_all)
                return true;

        if (u->job_id > 0)
                return true;

        if (streq(u->active_state, "inactive") || u->following[0])
                return false;

        return true;
}

static int output_units_list(const UnitInfo *unit_infos, unsigned c) {
        unsigned circle_len = 0, id_len, max_id_len, load_len, active_len, sub_len, job_len, desc_len;
        const UnitInfo *u;
        unsigned n_shown = 0;
        int job_count = 0;

        max_id_len = strlen("UNIT");
        load_len = strlen("LOAD");
        active_len = strlen("ACTIVE");
        sub_len = strlen("SUB");
        job_len = strlen("JOB");
        desc_len = 0;

        for (u = unit_infos; u < unit_infos + c; u++) {
                max_id_len = MAX(max_id_len, strlen(u->id) + (u->machine ? strlen(u->machine)+1 : 0));
                load_len = MAX(load_len, strlen(u->load_state));
                active_len = MAX(active_len, strlen(u->active_state));
                sub_len = MAX(sub_len, strlen(u->sub_state));

                if (u->job_id != 0) {
                        job_len = MAX(job_len, strlen(u->job_type));
                        job_count++;
                }

                if (!arg_no_legend &&
                    (streq(u->active_state, "failed") ||
                     STR_IN_SET(u->load_state, "error", "not-found", "masked")))
                        circle_len = 2;
        }

        if (!arg_full && original_stdout_is_tty) {
                unsigned basic_len;

                id_len = MIN(max_id_len, 25u);
                basic_len = circle_len + 5 + id_len + 5 + active_len + sub_len;

                if (job_count)
                        basic_len += job_len + 1;

                if (basic_len < (unsigned) columns()) {
                        unsigned extra_len, incr;
                        extra_len = columns() - basic_len;

                        /* Either UNIT already got 25, or is fully satisfied.
                         * Grant up to 25 to DESC now. */
                        incr = MIN(extra_len, 25u);
                        desc_len += incr;
                        extra_len -= incr;

                        /* split the remaining space between UNIT and DESC,
                         * but do not give UNIT more than it needs. */
                        if (extra_len > 0) {
                                incr = MIN(extra_len / 2, max_id_len - id_len);
                                id_len += incr;
                                desc_len += extra_len - incr;
                        }
                }
        } else
                id_len = max_id_len;

        for (u = unit_infos; u < unit_infos + c; u++) {
                _cleanup_free_ char *e = NULL, *j = NULL;
                const char *on_loaded = "", *off_loaded = "";
                const char *on_active = "", *off_active = "";
                const char *on_circle = "", *off_circle = "";
                const char *id;
                bool circle = false;

                if (!n_shown && !arg_no_legend) {

                        if (circle_len > 0)
                                fputs("  ", stdout);

                        printf("%-*s %-*s %-*s %-*s ",
                               id_len, "UNIT",
                               load_len, "LOAD",
                               active_len, "ACTIVE",
                               sub_len, "SUB");

                        if (job_count)
                                printf("%-*s ", job_len, "JOB");

                        if (!arg_full && arg_no_pager)
                                printf("%.*s\n", desc_len, "DESCRIPTION");
                        else
                                printf("%s\n", "DESCRIPTION");
                }

                n_shown++;

                if (STR_IN_SET(u->load_state, "error", "not-found", "masked") && !arg_plain) {
                        on_loaded = ansi_highlight_red();
                        on_circle = ansi_highlight_yellow();
                        off_loaded = off_circle = ansi_highlight_off();
                        circle = true;
                } else if (streq(u->active_state, "failed") && !arg_plain) {
                        on_circle = on_active = ansi_highlight_red();
                        off_circle = off_active = ansi_highlight_off();
                        circle = true;
                }

                if (u->machine) {
                        j = strjoin(u->machine, ":", u->id, NULL);
                        if (!j)
                                return log_oom();

                        id = j;
                } else
                        id = u->id;

                if (arg_full) {
                        e = ellipsize(id, id_len, 33);
                        if (!e)
                                return log_oom();

                        id = e;
                }

                if (circle_len > 0)
                        printf("%s%s%s ", on_circle, circle ? draw_special_char(DRAW_BLACK_CIRCLE) : " ", off_circle);

                printf("%s%-*s%s %s%-*s%s %s%-*s %-*s%s %-*s",
                       on_active, id_len, id, off_active,
                       on_loaded, load_len, u->load_state, off_loaded,
                       on_active, active_len, u->active_state,
                       sub_len, u->sub_state, off_active,
                       job_count ? job_len + 1 : 0, u->job_id ? u->job_type : "");

                if (desc_len > 0)
                        printf("%.*s\n", desc_len, u->description);
                else
                        printf("%s\n", u->description);
        }

        if (!arg_no_legend) {
                const char *on, *off;

                if (n_shown) {
                        puts("\n"
                             "LOAD   = Reflects whether the unit definition was properly loaded.\n"
                             "ACTIVE = The high-level unit activation state, i.e. generalization of SUB.\n"
                             "SUB    = The low-level unit activation state, values depend on unit type.");
                        puts(job_count ? "JOB    = Pending job for the unit.\n" : "");
                        on = ansi_highlight();
                        off = ansi_highlight_off();
                } else {
                        on = ansi_highlight_red();
                        off = ansi_highlight_off();
                }

                if (arg_all)
                        printf("%s%u loaded units listed.%s\n"
                               "To show all installed unit files use 'systemctl list-unit-files'.\n",
                               on, n_shown, off);
                else
                        printf("%s%u loaded units listed.%s Pass --all to see loaded but inactive units, too.\n"
                               "To show all installed unit files use 'systemctl list-unit-files'.\n",
                               on, n_shown, off);
        }

        return 0;
}

static int get_unit_list(
                sd_bus *bus,
                const char *machine,
                char **patterns,
                UnitInfo **unit_infos,
                int c,
                sd_bus_message **_reply) {

        _cleanup_bus_message_unref_ sd_bus_message *m = NULL;
        _cleanup_bus_error_free_ sd_bus_error error = SD_BUS_ERROR_NULL;
        _cleanup_bus_message_unref_ sd_bus_message *reply = NULL;
        size_t size = c;
        int r;
        UnitInfo u;

        assert(bus);
        assert(unit_infos);
        assert(_reply);

        r = sd_bus_message_new_method_call(
                        bus,
                        &m,
                        "org.freedesktop.systemd1",
                        "/org/freedesktop/systemd1",
                        "org.freedesktop.systemd1.Manager",
                        "ListUnitsFiltered");

        if (r < 0)
                return bus_log_create_error(r);

        r = sd_bus_message_append_strv(m, arg_states);
        if (r < 0)
                return bus_log_create_error(r);

        r = sd_bus_call(bus, m, 0, &error, &reply);
        if (r < 0) {
                log_error("Failed to list units: %s", bus_error_message(&error, r));
                return r;
        }

        r = sd_bus_message_enter_container(reply, SD_BUS_TYPE_ARRAY, "(ssssssouso)");
        if (r < 0)
                return bus_log_parse_error(r);

        while ((r = bus_parse_unit_info(reply, &u)) > 0) {
                u.machine = machine;

                if (!output_show_unit(&u, patterns))
                        continue;

                if (!GREEDY_REALLOC(*unit_infos, size, c+1))
                        return log_oom();

                (*unit_infos)[c++] = u;
        }
        if (r < 0)
                return bus_log_parse_error(r);

        r = sd_bus_message_exit_container(reply);
        if (r < 0)
                return bus_log_parse_error(r);

        *_reply = reply;
        reply = NULL;

        return c;
}

static void message_set_freep(Set **set) {
        sd_bus_message *m;

        while ((m = set_steal_first(*set)))
                sd_bus_message_unref(m);

        set_free(*set);
}

static int get_unit_list_recursive(
                sd_bus *bus,
                char **patterns,
                UnitInfo **_unit_infos,
                Set **_replies,
                char ***_machines) {

        _cleanup_free_ UnitInfo *unit_infos = NULL;
        _cleanup_(message_set_freep) Set *replies;
        sd_bus_message *reply;
        int c, r;

        assert(bus);
        assert(_replies);
        assert(_unit_infos);
        assert(_machines);

        replies = set_new(NULL);
        if (!replies)
                return log_oom();

        c = get_unit_list(bus, NULL, patterns, &unit_infos, 0, &reply);
        if (c < 0)
                return c;

        r = set_put(replies, reply);
        if (r < 0) {
                sd_bus_message_unref(reply);
                return r;
        }

        if (arg_recursive) {
                _cleanup_strv_free_ char **machines = NULL;
                char **i;

                r = sd_get_machine_names(&machines);
                if (r < 0)
                        return r;

                STRV_FOREACH(i, machines) {
                        _cleanup_bus_close_unref_ sd_bus *container = NULL;
                        int k;

                        r = sd_bus_open_system_machine(&container, *i);
                        if (r < 0) {
                                log_error_errno(r, "Failed to connect to container %s: %m", *i);
                                continue;
                        }

                        k = get_unit_list(container, *i, patterns, &unit_infos, c, &reply);
                        if (k < 0)
                                return k;

                        c = k;

                        r = set_put(replies, reply);
                        if (r < 0) {
                                sd_bus_message_unref(reply);
                                return r;
                        }
                }

                *_machines = machines;
                machines = NULL;
        } else
                *_machines = NULL;

        *_unit_infos = unit_infos;
        unit_infos = NULL;

        *_replies = replies;
        replies = NULL;

        return c;
}

static int list_units(sd_bus *bus, char **args) {
        _cleanup_free_ UnitInfo *unit_infos = NULL;
        _cleanup_(message_set_freep) Set *replies = NULL;
        _cleanup_strv_free_ char **machines = NULL;
        int r;

        pager_open_if_enabled();

        r = get_unit_list_recursive(bus, strv_skip_first(args), &unit_infos, &replies, &machines);
        if (r < 0)
                return r;

        qsort_safe(unit_infos, r, sizeof(UnitInfo), compare_unit_info);
        return output_units_list(unit_infos, r);
}

static int get_triggered_units(
                sd_bus *bus,
                const char* path,
                char*** ret) {

        _cleanup_bus_error_free_ sd_bus_error error = SD_BUS_ERROR_NULL;
        int r;

        r = sd_bus_get_property_strv(
                        bus,
                        "org.freedesktop.systemd1",
                        path,
                        "org.freedesktop.systemd1.Unit",
                        "Triggers",
                        &error,
                        ret);

        if (r < 0)
                log_error("Failed to determine triggers: %s", bus_error_message(&error, r));

        return 0;
}

static int get_listening(
                sd_bus *bus,
                const char* unit_path,
                char*** listening) {

        _cleanup_bus_error_free_ sd_bus_error error = SD_BUS_ERROR_NULL;
        _cleanup_bus_message_unref_ sd_bus_message *reply = NULL;
        const char *type, *path;
        int r, n = 0;

        r = sd_bus_get_property(
                        bus,
                        "org.freedesktop.systemd1",
                        unit_path,
                        "org.freedesktop.systemd1.Socket",
                        "Listen",
                        &error,
                        &reply,
                        "a(ss)");
        if (r < 0) {
                log_error("Failed to get list of listening sockets: %s", bus_error_message(&error, r));
                return r;
        }

        r = sd_bus_message_enter_container(reply, SD_BUS_TYPE_ARRAY, "(ss)");
        if (r < 0)
                return bus_log_parse_error(r);

        while ((r = sd_bus_message_read(reply, "(ss)", &type, &path)) > 0) {

                r = strv_extend(listening, type);
                if (r < 0)
                        return log_oom();

                r = strv_extend(listening, path);
                if (r < 0)
                        return log_oom();

                n++;
        }
        if (r < 0)
                return bus_log_parse_error(r);

        r = sd_bus_message_exit_container(reply);
        if (r < 0)
                return bus_log_parse_error(r);

        return n;
}

struct socket_info {
        const char *machine;
        const char* id;

        char* type;
        char* path;

        /* Note: triggered is a list here, although it almost certainly
         * will always be one unit. Nevertheless, dbus API allows for multiple
         * values, so let's follow that. */
        char** triggered;

        /* The strv above is shared. free is set only in the first one. */
        bool own_triggered;
};

static int socket_info_compare(const struct socket_info *a, const struct socket_info *b) {
        int o;

        assert(a);
        assert(b);

        if (!a->machine && b->machine)
                return -1;
        if (a->machine && !b->machine)
                return 1;
        if (a->machine && b->machine) {
                o = strcasecmp(a->machine, b->machine);
                if (o != 0)
                        return o;
        }

        o = strcmp(a->path, b->path);
        if (o == 0)
                o = strcmp(a->type, b->type);

        return o;
}

static int output_sockets_list(struct socket_info *socket_infos, unsigned cs) {
        struct socket_info *s;
        unsigned pathlen = strlen("LISTEN"),
                typelen = strlen("TYPE") * arg_show_types,
                socklen = strlen("UNIT"),
                servlen = strlen("ACTIVATES");
        const char *on, *off;

        for (s = socket_infos; s < socket_infos + cs; s++) {
                unsigned tmp = 0;
                char **a;

                socklen = MAX(socklen, strlen(s->id));
                if (arg_show_types)
                        typelen = MAX(typelen, strlen(s->type));
                pathlen = MAX(pathlen, strlen(s->path) + (s->machine ? strlen(s->machine)+1 : 0));

                STRV_FOREACH(a, s->triggered)
                        tmp += strlen(*a) + 2*(a != s->triggered);
                servlen = MAX(servlen, tmp);
        }

        if (cs) {
                if (!arg_no_legend)
                        printf("%-*s %-*.*s%-*s %s\n",
                               pathlen, "LISTEN",
                               typelen + arg_show_types, typelen + arg_show_types, "TYPE ",
                               socklen, "UNIT",
                               "ACTIVATES");

                for (s = socket_infos; s < socket_infos + cs; s++) {
                        _cleanup_free_ char *j = NULL;
                        const char *path;
                        char **a;

                        if (s->machine) {
                                j = strjoin(s->machine, ":", s->path, NULL);
                                if (!j)
                                        return log_oom();
                                path = j;
                        } else
                                path = s->path;

                        if (arg_show_types)
                                printf("%-*s %-*s %-*s",
                                       pathlen, path, typelen, s->type, socklen, s->id);
                        else
                                printf("%-*s %-*s",
                                       pathlen, path, socklen, s->id);
                        STRV_FOREACH(a, s->triggered)
                                printf("%s %s",
                                       a == s->triggered ? "" : ",", *a);
                        printf("\n");
                }

                on = ansi_highlight();
                off = ansi_highlight_off();
                if (!arg_no_legend)
                        printf("\n");
        } else {
                on = ansi_highlight_red();
                off = ansi_highlight_off();
        }

        if (!arg_no_legend) {
                printf("%s%u sockets listed.%s\n", on, cs, off);
                if (!arg_all)
                        printf("Pass --all to see loaded but inactive sockets, too.\n");
        }

        return 0;
}

static int list_sockets(sd_bus *bus, char **args) {
        _cleanup_(message_set_freep) Set *replies = NULL;
        _cleanup_strv_free_ char **machines = NULL;
        _cleanup_free_ UnitInfo *unit_infos = NULL;
        _cleanup_free_ struct socket_info *socket_infos = NULL;
        const UnitInfo *u;
        struct socket_info *s;
        unsigned cs = 0;
        size_t size = 0;
        int r = 0, n;

        pager_open_if_enabled();

        n = get_unit_list_recursive(bus, strv_skip_first(args), &unit_infos, &replies, &machines);
        if (n < 0)
                return n;

        for (u = unit_infos; u < unit_infos + n; u++) {
                _cleanup_strv_free_ char **listening = NULL, **triggered = NULL;
                int i, c;

                if (!endswith(u->id, ".socket"))
                        continue;

                r = get_triggered_units(bus, u->unit_path, &triggered);
                if (r < 0)
                        goto cleanup;

                c = get_listening(bus, u->unit_path, &listening);
                if (c < 0) {
                        r = c;
                        goto cleanup;
                }

                if (!GREEDY_REALLOC(socket_infos, size, cs + c)) {
                        r = log_oom();
                        goto cleanup;
                }

                for (i = 0; i < c; i++)
                        socket_infos[cs + i] = (struct socket_info) {
                                .machine = u->machine,
                                .id = u->id,
                                .type = listening[i*2],
                                .path = listening[i*2 + 1],
                                .triggered = triggered,
                                .own_triggered = i==0,
                        };

                /* from this point on we will cleanup those socket_infos */
                cs += c;
                free(listening);
                listening = triggered = NULL; /* avoid cleanup */
        }

        qsort_safe(socket_infos, cs, sizeof(struct socket_info),
                   (__compar_fn_t) socket_info_compare);

        output_sockets_list(socket_infos, cs);

 cleanup:
        assert(cs == 0 || socket_infos);
        for (s = socket_infos; s < socket_infos + cs; s++) {
                free(s->type);
                free(s->path);
                if (s->own_triggered)
                        strv_free(s->triggered);
        }

        return r;
}

static int get_next_elapse(
                sd_bus *bus,
                const char *path,
                dual_timestamp *next) {

        _cleanup_bus_error_free_ sd_bus_error error = SD_BUS_ERROR_NULL;
        dual_timestamp t;
        int r;

        assert(bus);
        assert(path);
        assert(next);

        r = sd_bus_get_property_trivial(
                        bus,
                        "org.freedesktop.systemd1",
                        path,
                        "org.freedesktop.systemd1.Timer",
                        "NextElapseUSecMonotonic",
                        &error,
                        't',
                        &t.monotonic);
        if (r < 0) {
                log_error("Failed to get next elapsation time: %s", bus_error_message(&error, r));
                return r;
        }

        r = sd_bus_get_property_trivial(
                        bus,
                        "org.freedesktop.systemd1",
                        path,
                        "org.freedesktop.systemd1.Timer",
                        "NextElapseUSecRealtime",
                        &error,
                        't',
                        &t.realtime);
        if (r < 0) {
                log_error("Failed to get next elapsation time: %s", bus_error_message(&error, r));
                return r;
        }

        *next = t;
        return 0;
}

static int get_last_trigger(
                sd_bus *bus,
                const char *path,
                usec_t *last) {

        _cleanup_bus_error_free_ sd_bus_error error = SD_BUS_ERROR_NULL;
        int r;

        assert(bus);
        assert(path);
        assert(last);

        r = sd_bus_get_property_trivial(
                        bus,
                        "org.freedesktop.systemd1",
                        path,
                        "org.freedesktop.systemd1.Timer",
                        "LastTriggerUSec",
                        &error,
                        't',
                        last);
        if (r < 0) {
                log_error("Failed to get last trigger time: %s", bus_error_message(&error, r));
                return r;
        }

        return 0;
}

struct timer_info {
        const char* machine;
        const char* id;
        usec_t next_elapse;
        usec_t last_trigger;
        char** triggered;
};

static int timer_info_compare(const struct timer_info *a, const struct timer_info *b) {
        int o;

        assert(a);
        assert(b);

        if (!a->machine && b->machine)
                return -1;
        if (a->machine && !b->machine)
                return 1;
        if (a->machine && b->machine) {
                o = strcasecmp(a->machine, b->machine);
                if (o != 0)
                        return o;
        }

        if (a->next_elapse < b->next_elapse)
                return -1;
        if (a->next_elapse > b->next_elapse)
                return 1;

        return strcmp(a->id, b->id);
}

static int output_timers_list(struct timer_info *timer_infos, unsigned n) {
        struct timer_info *t;
        unsigned
                nextlen = strlen("NEXT"),
                leftlen = strlen("LEFT"),
                lastlen = strlen("LAST"),
                passedlen = strlen("PASSED"),
                unitlen = strlen("UNIT"),
                activatelen = strlen("ACTIVATES");

        const char *on, *off;

        assert(timer_infos || n == 0);

        for (t = timer_infos; t < timer_infos + n; t++) {
                unsigned ul = 0;
                char **a;

                if (t->next_elapse > 0) {
                        char tstamp[FORMAT_TIMESTAMP_MAX] = "", trel[FORMAT_TIMESTAMP_RELATIVE_MAX] = "";

                        format_timestamp(tstamp, sizeof(tstamp), t->next_elapse);
                        nextlen = MAX(nextlen, strlen(tstamp) + 1);

                        format_timestamp_relative(trel, sizeof(trel), t->next_elapse);
                        leftlen = MAX(leftlen, strlen(trel));
                }

                if (t->last_trigger > 0) {
                        char tstamp[FORMAT_TIMESTAMP_MAX] = "", trel[FORMAT_TIMESTAMP_RELATIVE_MAX] = "";

                        format_timestamp(tstamp, sizeof(tstamp), t->last_trigger);
                        lastlen = MAX(lastlen, strlen(tstamp) + 1);

                        format_timestamp_relative(trel, sizeof(trel), t->last_trigger);
                        passedlen = MAX(passedlen, strlen(trel));
                }

                unitlen = MAX(unitlen, strlen(t->id) + (t->machine ? strlen(t->machine)+1 : 0));

                STRV_FOREACH(a, t->triggered)
                        ul += strlen(*a) + 2*(a != t->triggered);

                activatelen = MAX(activatelen, ul);
        }

        if (n > 0) {
                if (!arg_no_legend)
                        printf("%-*s %-*s %-*s %-*s %-*s %s\n",
                               nextlen,   "NEXT",
                               leftlen,   "LEFT",
                               lastlen,   "LAST",
                               passedlen, "PASSED",
                               unitlen,   "UNIT",
                                          "ACTIVATES");

                for (t = timer_infos; t < timer_infos + n; t++) {
                        _cleanup_free_ char *j = NULL;
                        const char *unit;
                        char tstamp1[FORMAT_TIMESTAMP_MAX] = "n/a", trel1[FORMAT_TIMESTAMP_RELATIVE_MAX] = "n/a";
                        char tstamp2[FORMAT_TIMESTAMP_MAX] = "n/a", trel2[FORMAT_TIMESTAMP_RELATIVE_MAX] = "n/a";
                        char **a;

                        format_timestamp(tstamp1, sizeof(tstamp1), t->next_elapse);
                        format_timestamp_relative(trel1, sizeof(trel1), t->next_elapse);

                        format_timestamp(tstamp2, sizeof(tstamp2), t->last_trigger);
                        format_timestamp_relative(trel2, sizeof(trel2), t->last_trigger);

                        if (t->machine) {
                                j = strjoin(t->machine, ":", t->id, NULL);
                                if (!j)
                                        return log_oom();
                                unit = j;
                        } else
                                unit = t->id;

                        printf("%-*s %-*s %-*s %-*s %-*s",
                               nextlen, tstamp1, leftlen, trel1, lastlen, tstamp2, passedlen, trel2, unitlen, unit);

                        STRV_FOREACH(a, t->triggered)
                                printf("%s %s",
                                       a == t->triggered ? "" : ",", *a);
                        printf("\n");
                }

                on = ansi_highlight();
                off = ansi_highlight_off();
                if (!arg_no_legend)
                        printf("\n");
        } else {
                on = ansi_highlight_red();
                off = ansi_highlight_off();
        }

        if (!arg_no_legend) {
                printf("%s%u timers listed.%s\n", on, n, off);
                if (!arg_all)
                        printf("Pass --all to see loaded but inactive timers, too.\n");
        }

        return 0;
}

static usec_t calc_next_elapse(dual_timestamp *nw, dual_timestamp *next) {
        usec_t next_elapse;

        assert(nw);
        assert(next);

        if (next->monotonic != USEC_INFINITY && next->monotonic > 0) {
                usec_t converted;

                if (next->monotonic > nw->monotonic)
                        converted = nw->realtime + (next->monotonic - nw->monotonic);
                else
                        converted = nw->realtime - (nw->monotonic - next->monotonic);

                if (next->realtime != USEC_INFINITY && next->realtime > 0)
                        next_elapse = MIN(converted, next->realtime);
                else
                        next_elapse = converted;

        } else
                next_elapse = next->realtime;

        return next_elapse;
}

static int list_timers(sd_bus *bus, char **args) {
        _cleanup_(message_set_freep) Set *replies = NULL;
        _cleanup_strv_free_ char **machines = NULL;
        _cleanup_free_ struct timer_info *timer_infos = NULL;
        _cleanup_free_ UnitInfo *unit_infos = NULL;
        struct timer_info *t;
        const UnitInfo *u;
        size_t size = 0;
        int n, c = 0;
        dual_timestamp nw;
        int r = 0;

        pager_open_if_enabled();

        n = get_unit_list_recursive(bus, strv_skip_first(args), &unit_infos, &replies, &machines);
        if (n < 0)
                return n;

        dual_timestamp_get(&nw);

        for (u = unit_infos; u < unit_infos + n; u++) {
                _cleanup_strv_free_ char **triggered = NULL;
                dual_timestamp next = {};
                usec_t m, last = 0;

                if (!endswith(u->id, ".timer"))
                        continue;

                r = get_triggered_units(bus, u->unit_path, &triggered);
                if (r < 0)
                        goto cleanup;

                r = get_next_elapse(bus, u->unit_path, &next);
                if (r < 0)
                        goto cleanup;

                get_last_trigger(bus, u->unit_path, &last);

                if (!GREEDY_REALLOC(timer_infos, size, c+1)) {
                        r = log_oom();
                        goto cleanup;
                }

                m = calc_next_elapse(&nw, &next);

                timer_infos[c++] = (struct timer_info) {
                        .machine = u->machine,
                        .id = u->id,
                        .next_elapse = m,
                        .last_trigger = last,
                        .triggered = triggered,
                };

                triggered = NULL; /* avoid cleanup */
        }

        qsort_safe(timer_infos, c, sizeof(struct timer_info),
                   (__compar_fn_t) timer_info_compare);

        output_timers_list(timer_infos, c);

 cleanup:
        for (t = timer_infos; t < timer_infos + c; t++)
                strv_free(t->triggered);

        return r;
}

static int compare_unit_file_list(const void *a, const void *b) {
        const char *d1, *d2;
        const UnitFileList *u = a, *v = b;

        d1 = strrchr(u->path, '.');
        d2 = strrchr(v->path, '.');

        if (d1 && d2) {
                int r;

                r = strcasecmp(d1, d2);
                if (r != 0)
                        return r;
        }

        return strcasecmp(basename(u->path), basename(v->path));
}

static bool output_show_unit_file(const UnitFileList *u, char **patterns) {
        if (!strv_fnmatch_or_empty(patterns, basename(u->path), FNM_NOESCAPE))
                return false;

        if (!strv_isempty(arg_types)) {
                const char *dot;

                dot = strrchr(u->path, '.');
                if (!dot)
                        return false;

                if (!strv_find(arg_types, dot+1))
                        return false;
        }

        if (!strv_isempty(arg_states) &&
            !strv_find(arg_states, unit_file_state_to_string(u->state)))
                return false;

        return true;
}

static void output_unit_file_list(const UnitFileList *units, unsigned c) {
        unsigned max_id_len, id_cols, state_cols;
        const UnitFileList *u;

        max_id_len = strlen("UNIT FILE");
        state_cols = strlen("STATE");

        for (u = units; u < units + c; u++) {
                max_id_len = MAX(max_id_len, strlen(basename(u->path)));
                state_cols = MAX(state_cols, strlen(unit_file_state_to_string(u->state)));
        }

        if (!arg_full) {
                unsigned basic_cols;

                id_cols = MIN(max_id_len, 25u);
                basic_cols = 1 + id_cols + state_cols;
                if (basic_cols < (unsigned) columns())
                        id_cols += MIN(columns() - basic_cols, max_id_len - id_cols);
        } else
                id_cols = max_id_len;

        if (!arg_no_legend)
                printf("%-*s %-*s\n",
                       id_cols, "UNIT FILE",
                       state_cols, "STATE");

        for (u = units; u < units + c; u++) {
                _cleanup_free_ char *e = NULL;
                const char *on, *off;
                const char *id;

                if (u->state == UNIT_FILE_MASKED ||
                    u->state == UNIT_FILE_MASKED_RUNTIME ||
                    u->state == UNIT_FILE_DISABLED ||
                    u->state == UNIT_FILE_INVALID) {
                        on  = ansi_highlight_red();
                        off = ansi_highlight_off();
                } else if (u->state == UNIT_FILE_ENABLED) {
                        on  = ansi_highlight_green();
                        off = ansi_highlight_off();
                } else
                        on = off = "";

                id = basename(u->path);

                e = arg_full ? NULL : ellipsize(id, id_cols, 33);

                printf("%-*s %s%-*s%s\n",
                       id_cols, e ? e : id,
                       on, state_cols, unit_file_state_to_string(u->state), off);
        }

        if (!arg_no_legend)
                printf("\n%u unit files listed.\n", c);
}

static int list_unit_files(sd_bus *bus, char **args) {
        _cleanup_bus_message_unref_ sd_bus_message *reply = NULL;
        _cleanup_bus_error_free_ sd_bus_error error = SD_BUS_ERROR_NULL;
        _cleanup_free_ UnitFileList *units = NULL;
        UnitFileList *unit;
        size_t size = 0;
        unsigned c = 0;
        const char *state;
        char *path;
        int r;

        pager_open_if_enabled();

        if (avoid_bus()) {
                Hashmap *h;
                UnitFileList *u;
                Iterator i;
                unsigned n_units;

                h = hashmap_new(&string_hash_ops);
                if (!h)
                        return log_oom();

                r = unit_file_get_list(arg_scope, arg_root, h);
                if (r < 0) {
                        unit_file_list_free(h);
                        log_error_errno(r, "Failed to get unit file list: %m");
                        return r;
                }

                n_units = hashmap_size(h);

                units = new(UnitFileList, n_units);
                if (!units && n_units > 0) {
                        unit_file_list_free(h);
                        return log_oom();
                }

                HASHMAP_FOREACH(u, h, i) {
                        if (!output_show_unit_file(u, strv_skip_first(args)))
                                continue;

                        units[c++] = *u;
                        free(u);
                }

                assert(c <= n_units);
                hashmap_free(h);
        } else {
                r = sd_bus_call_method(
                                bus,
                                "org.freedesktop.systemd1",
                                "/org/freedesktop/systemd1",
                                "org.freedesktop.systemd1.Manager",
                                "ListUnitFiles",
                                &error,
                                &reply,
                                NULL);
                if (r < 0) {
                        log_error("Failed to list unit files: %s", bus_error_message(&error, r));
                        return r;
                }

                r = sd_bus_message_enter_container(reply, SD_BUS_TYPE_ARRAY, "(ss)");
                if (r < 0)
                        return bus_log_parse_error(r);

                while ((r = sd_bus_message_read(reply, "(ss)", &path, &state)) > 0) {

                        if (!GREEDY_REALLOC(units, size, c + 1))
                                return log_oom();

                        units[c] = (struct UnitFileList) {
                                path,
                                unit_file_state_from_string(state)
                        };

                        if (output_show_unit_file(&units[c], strv_skip_first(args)))
                                c ++;

                }
                if (r < 0)
                        return bus_log_parse_error(r);

                r = sd_bus_message_exit_container(reply);
                if (r < 0)
                        return bus_log_parse_error(r);
        }

        qsort_safe(units, c, sizeof(UnitFileList), compare_unit_file_list);
        output_unit_file_list(units, c);

        if (avoid_bus()) {
                for (unit = units; unit < units + c; unit++)
                        free(unit->path);
        }

        return 0;
}

static int list_dependencies_print(const char *name, int level, unsigned int branches, bool last) {
        _cleanup_free_ char *n = NULL;
        size_t max_len = MAX(columns(),20u);
        size_t len = 0;
        int i;

        if (!arg_plain) {

                for (i = level - 1; i >= 0; i--) {
                        len += 2;
                        if (len > max_len - 3 && !arg_full) {
                                printf("%s...\n",max_len % 2 ? "" : " ");
                                return 0;
                        }
                        printf("%s", draw_special_char(branches & (1 << i) ? DRAW_TREE_VERTICAL : DRAW_TREE_SPACE));
                }
                len += 2;

                if (len > max_len - 3 && !arg_full) {
                        printf("%s...\n",max_len % 2 ? "" : " ");
                        return 0;
                }

                printf("%s", draw_special_char(last ? DRAW_TREE_RIGHT : DRAW_TREE_BRANCH));
        }

        if (arg_full){
                printf("%s\n", name);
                return 0;
        }

        n = ellipsize(name, max_len-len, 100);
        if (!n)
                return log_oom();

        printf("%s\n", n);
        return 0;
}

static int list_dependencies_get_dependencies(sd_bus *bus, const char *name, char ***deps) {

        static const char *dependencies[_DEPENDENCY_MAX] = {
                [DEPENDENCY_FORWARD] = "Requires\0"
                                       "RequiresOverridable\0"
                                       "Requisite\0"
                                       "RequisiteOverridable\0"
                                       "Wants\0"
                                       "BindsTo\0",
                [DEPENDENCY_REVERSE] = "RequiredBy\0"
                                       "RequiredByOverridable\0"
                                       "WantedBy\0"
                                       "PartOf\0"
                                       "BoundBy\0",
                [DEPENDENCY_AFTER]   = "After\0",
                [DEPENDENCY_BEFORE]  = "Before\0",
        };

        _cleanup_bus_error_free_ sd_bus_error error = SD_BUS_ERROR_NULL;
        _cleanup_bus_message_unref_ sd_bus_message *reply = NULL;
        _cleanup_strv_free_ char **ret = NULL;
        _cleanup_free_ char *path = NULL;
        int r;

        assert(bus);
        assert(name);
        assert(deps);
        assert_cc(ELEMENTSOF(dependencies) == _DEPENDENCY_MAX);

        path = unit_dbus_path_from_name(name);
        if (!path)
                return log_oom();

        r = sd_bus_call_method(
                        bus,
                        "org.freedesktop.systemd1",
                        path,
                        "org.freedesktop.DBus.Properties",
                        "GetAll",
                        &error,
                        &reply,
                        "s", "org.freedesktop.systemd1.Unit");
        if (r < 0) {
                log_error("Failed to get properties of %s: %s", name, bus_error_message(&error, r));
                return r;
        }

        r = sd_bus_message_enter_container(reply, SD_BUS_TYPE_ARRAY, "{sv}");
        if (r < 0)
                return bus_log_parse_error(r);

        while ((r = sd_bus_message_enter_container(reply, SD_BUS_TYPE_DICT_ENTRY, "sv")) > 0) {
                const char *prop;

                r = sd_bus_message_read(reply, "s", &prop);
                if (r < 0)
                        return bus_log_parse_error(r);

                if (!nulstr_contains(dependencies[arg_dependency], prop)) {
                        r = sd_bus_message_skip(reply, "v");
                        if (r < 0)
                                return bus_log_parse_error(r);
                } else {

                        r = sd_bus_message_enter_container(reply, SD_BUS_TYPE_VARIANT, "as");
                        if (r < 0)
                                return bus_log_parse_error(r);

                        r = bus_message_read_strv_extend(reply, &ret);
                        if (r < 0)
                                return bus_log_parse_error(r);

                        r = sd_bus_message_exit_container(reply);
                        if (r < 0)
                                return bus_log_parse_error(r);
                }

                r = sd_bus_message_exit_container(reply);
                if (r < 0)
                        return bus_log_parse_error(r);

        }
        if (r < 0)
                return bus_log_parse_error(r);

        r = sd_bus_message_exit_container(reply);
        if (r < 0)
                return bus_log_parse_error(r);

        *deps = ret;
        ret = NULL;

        return 0;
}

static int list_dependencies_compare(const void *_a, const void *_b) {
        const char **a = (const char**) _a, **b = (const char**) _b;

        if (unit_name_to_type(*a) == UNIT_TARGET && unit_name_to_type(*b) != UNIT_TARGET)
                return 1;
        if (unit_name_to_type(*a) != UNIT_TARGET && unit_name_to_type(*b) == UNIT_TARGET)
                return -1;

        return strcasecmp(*a, *b);
}

static int list_dependencies_one(
                sd_bus *bus,
                const char *name,
                int level,
                char ***units,
                unsigned int branches) {

        _cleanup_strv_free_ char **deps = NULL;
        char **c;
        int r = 0;

        assert(bus);
        assert(name);
        assert(units);

        r = strv_extend(units, name);
        if (r < 0)
                return log_oom();

        r = list_dependencies_get_dependencies(bus, name, &deps);
        if (r < 0)
                return r;

        qsort_safe(deps, strv_length(deps), sizeof (char*), list_dependencies_compare);

        STRV_FOREACH(c, deps) {
                if (strv_contains(*units, *c)) {
                        if (!arg_plain) {
                                r = list_dependencies_print("...", level + 1, (branches << 1) | (c[1] == NULL ? 0 : 1), 1);
                                if (r < 0)
                                        return r;
                        }
                        continue;
                }

                if (arg_plain)
                        printf("  ");
                else {
                        int state;
                        const char *on;

                        state = check_one_unit(bus, *c, "activating\0active\0reloading\0", true);
                        on = state > 0 ? ansi_highlight_green() : ansi_highlight_red();
                        printf("%s%s%s ", on, draw_special_char(DRAW_BLACK_CIRCLE), ansi_highlight_off());
                }

                r = list_dependencies_print(*c, level, branches, c[1] == NULL);
                if (r < 0)
                        return r;

                if (arg_all || unit_name_to_type(*c) == UNIT_TARGET) {
                       r = list_dependencies_one(bus, *c, level + 1, units, (branches << 1) | (c[1] == NULL ? 0 : 1));
                       if (r < 0)
                               return r;
                }
        }

        if (!arg_plain)
                strv_remove(*units, name);

        return 0;
}

static int list_dependencies(sd_bus *bus, char **args) {
        _cleanup_strv_free_ char **units = NULL;
        _cleanup_free_ char *unit = NULL;
        const char *u;

        assert(bus);

        if (args[1]) {
                unit = unit_name_mangle(args[1], MANGLE_NOGLOB);
                if (!unit)
                        return log_oom();
                u = unit;
        } else
                u = SPECIAL_DEFAULT_TARGET;

        pager_open_if_enabled();

        puts(u);

        return list_dependencies_one(bus, u, 0, &units, 0);
}

struct machine_info {
        bool is_host;
        char *name;
        char *state;
        char *control_group;
        uint32_t n_failed_units;
        uint32_t n_jobs;
        usec_t timestamp;
};

static const struct bus_properties_map machine_info_property_map[] = {
        { "SystemState",        "s", NULL, offsetof(struct machine_info, state)          },
        { "NJobs",              "u", NULL, offsetof(struct machine_info, n_jobs)         },
        { "NFailedUnits",       "u", NULL, offsetof(struct machine_info, n_failed_units) },
        { "ControlGroup",       "s", NULL, offsetof(struct machine_info, control_group)  },
        { "UserspaceTimestamp", "t", NULL, offsetof(struct machine_info, timestamp)      },
        {}
};

static void free_machines_list(struct machine_info *machine_infos, int n) {
        int i;

        if (!machine_infos)
                return;

        for (i = 0; i < n; i++) {
                free(machine_infos[i].name);
                free(machine_infos[i].state);
                free(machine_infos[i].control_group);
        }

        free(machine_infos);
}

static int compare_machine_info(const void *a, const void *b) {
        const struct machine_info *u = a, *v = b;

        if (u->is_host != v->is_host)
                return u->is_host > v->is_host ? -1 : 1;

        return strcasecmp(u->name, v->name);
}

static int get_machine_properties(sd_bus *bus, struct machine_info *mi) {
        _cleanup_bus_close_unref_ sd_bus *container = NULL;
        int r;

        assert(mi);

        if (!bus) {
                r = sd_bus_open_system_machine(&container, mi->name);
                if (r < 0)
                        return r;

                bus = container;
        }

        r = bus_map_all_properties(bus, "org.freedesktop.systemd1", "/org/freedesktop/systemd1", machine_info_property_map, mi);
        if (r < 0)
                return r;

        return 0;
}

static bool output_show_machine(const char *name, char **patterns) {
        return strv_fnmatch_or_empty(patterns, name, FNM_NOESCAPE);
}

static int get_machine_list(
                sd_bus *bus,
                struct machine_info **_machine_infos,
                char **patterns) {

        struct machine_info *machine_infos = NULL;
        _cleanup_strv_free_ char **m = NULL;
        _cleanup_free_ char *hn = NULL;
        size_t sz = 0;
        char **i;
        int c = 0;

        hn = gethostname_malloc();
        if (!hn)
                return log_oom();

        if (output_show_machine(hn, patterns)) {
                if (!GREEDY_REALLOC0(machine_infos, sz, c+1))
                        return log_oom();

                machine_infos[c].is_host = true;
                machine_infos[c].name = hn;
                hn = NULL;

                get_machine_properties(bus, &machine_infos[c]);
                c++;
        }

        sd_get_machine_names(&m);
        STRV_FOREACH(i, m) {
                _cleanup_free_ char *class = NULL;

                if (!output_show_machine(*i, patterns))
                        continue;

                sd_machine_get_class(*i, &class);
                if (!streq_ptr(class, "container"))
                        continue;

                if (!GREEDY_REALLOC0(machine_infos, sz, c+1)) {
                        free_machines_list(machine_infos, c);
                        return log_oom();
                }

                machine_infos[c].is_host = false;
                machine_infos[c].name = strdup(*i);
                if (!machine_infos[c].name) {
                        free_machines_list(machine_infos, c);
                        return log_oom();
                }

                get_machine_properties(NULL, &machine_infos[c]);
                c++;
        }

        *_machine_infos = machine_infos;
        return c;
}

static void output_machines_list(struct machine_info *machine_infos, unsigned n) {
        struct machine_info *m;
        unsigned
                circle_len = 0,
                namelen = sizeof("NAME") - 1,
                statelen = sizeof("STATE") - 1,
                failedlen = sizeof("FAILED") - 1,
                jobslen = sizeof("JOBS") - 1;

        assert(machine_infos || n == 0);

        for (m = machine_infos; m < machine_infos + n; m++) {
                namelen = MAX(namelen, strlen(m->name) + (m->is_host ? sizeof(" (host)") - 1 : 0));
                statelen = MAX(statelen, m->state ? strlen(m->state) : 0);
                failedlen = MAX(failedlen, DECIMAL_STR_WIDTH(m->n_failed_units));
                jobslen = MAX(jobslen, DECIMAL_STR_WIDTH(m->n_jobs));

                if (!arg_plain && !streq_ptr(m->state, "running"))
                        circle_len = 2;
        }

        if (!arg_no_legend) {
                if (circle_len > 0)
                        fputs("  ", stdout);

                printf("%-*s %-*s %-*s %-*s\n",
                         namelen, "NAME",
                        statelen, "STATE",
                       failedlen, "FAILED",
                         jobslen, "JOBS");
        }

        for (m = machine_infos; m < machine_infos + n; m++) {
                const char *on_state = "", *off_state = "";
                const char *on_failed = "", *off_failed = "";
                bool circle = false;

                if (streq_ptr(m->state, "degraded")) {
                        on_state = ansi_highlight_red();
                        off_state = ansi_highlight_off();
                        circle = true;
                } else if (!streq_ptr(m->state, "running")) {
                        on_state = ansi_highlight_yellow();
                        off_state = ansi_highlight_off();
                        circle = true;
                }

                if (m->n_failed_units > 0) {
                        on_failed = ansi_highlight_red();
                        off_failed = ansi_highlight_off();
                } else
                        on_failed = off_failed = "";

                if (circle_len > 0)
                        printf("%s%s%s ", on_state, circle ? draw_special_char(DRAW_BLACK_CIRCLE) : " ", off_state);

                if (m->is_host)
                        printf("%-*s (host) %s%-*s%s %s%*u%s %*u\n",
                               (int) (namelen - (sizeof(" (host)")-1)), strna(m->name),
                               on_state, statelen, strna(m->state), off_state,
                               on_failed, failedlen, m->n_failed_units, off_failed,
                               jobslen, m->n_jobs);
                else
                        printf("%-*s %s%-*s%s %s%*u%s %*u\n",
                               namelen, strna(m->name),
                               on_state, statelen, strna(m->state), off_state,
                               on_failed, failedlen, m->n_failed_units, off_failed,
                               jobslen, m->n_jobs);
        }

        if (!arg_no_legend)
                printf("\n%u machines listed.\n", n);
}

static int list_machines(sd_bus *bus, char **args) {
        struct machine_info *machine_infos = NULL;
        int r;

        assert(bus);

        if (geteuid() != 0) {
                log_error("Must be root.");
                return -EPERM;
        }

        pager_open_if_enabled();

        r = get_machine_list(bus, &machine_infos, strv_skip_first(args));
        if (r < 0)
                return r;

        qsort_safe(machine_infos, r, sizeof(struct machine_info), compare_machine_info);
        output_machines_list(machine_infos, r);
        free_machines_list(machine_infos, r);

        return 0;
}

static int get_default(sd_bus *bus, char **args) {
        _cleanup_bus_message_unref_ sd_bus_message *reply = NULL;
        _cleanup_bus_error_free_ sd_bus_error error = SD_BUS_ERROR_NULL;
        _cleanup_free_ char *_path = NULL;
        const char *path;
        int r;

        if (!bus || avoid_bus()) {
                r = unit_file_get_default(arg_scope, arg_root, &_path);
                if (r < 0)
                        return log_error_errno(r, "Failed to get default target: %m");
                path = _path;

        } else {
                r = sd_bus_call_method(
                                bus,
                                "org.freedesktop.systemd1",
                                "/org/freedesktop/systemd1",
                                "org.freedesktop.systemd1.Manager",
                                "GetDefaultTarget",
                                &error,
                                &reply,
                                NULL);
                if (r < 0) {
                        log_error("Failed to get default target: %s", bus_error_message(&error, -r));
                        return r;
                }

                r = sd_bus_message_read(reply, "s", &path);
                if (r < 0)
                        return bus_log_parse_error(r);
        }

        if (path)
                printf("%s\n", path);

        return 0;
}

static void dump_unit_file_changes(const UnitFileChange *changes, unsigned n_changes) {
        unsigned i;

        assert(changes || n_changes == 0);

        for (i = 0; i < n_changes; i++) {
                if (changes[i].type == UNIT_FILE_SYMLINK)
                        log_info("Created symlink from %s to %s.", changes[i].path, changes[i].source);
                else
                        log_info("Removed symlink %s.", changes[i].path);
        }
}

static int set_default(sd_bus *bus, char **args) {
        _cleanup_free_ char *unit = NULL;
        UnitFileChange *changes = NULL;
        unsigned n_changes = 0;
        int r;

        unit = unit_name_mangle_with_suffix(args[1], MANGLE_NOGLOB, ".target");
        if (!unit)
                return log_oom();

        if (!bus || avoid_bus()) {
                r = unit_file_set_default(arg_scope, arg_root, unit, true, &changes, &n_changes);
                if (r < 0)
                        return log_error_errno(r, "Failed to set default target: %m");

                if (!arg_quiet)
                        dump_unit_file_changes(changes, n_changes);

                r = 0;
        } else {
                _cleanup_bus_message_unref_ sd_bus_message *reply = NULL, *m = NULL;
                _cleanup_bus_error_free_ sd_bus_error error = SD_BUS_ERROR_NULL;

                r = sd_bus_message_new_method_call(
                                bus,
                                &m,
                                "org.freedesktop.systemd1",
                                "/org/freedesktop/systemd1",
                                "org.freedesktop.systemd1.Manager",
                                "SetDefaultTarget");
                if (r < 0)
                        return bus_log_create_error(r);

                r = sd_bus_message_set_allow_interactive_authorization(m, arg_ask_password);
                if (r < 0)
                        return bus_log_create_error(r);

                r = sd_bus_message_append(m, "sb", unit, 1);
                if (r < 0)
                        return bus_log_create_error(r);

                r = sd_bus_call(bus, m, 0, &error, &reply);
                if (r < 0) {
                        log_error("Failed to set default target: %s", bus_error_message(&error, -r));
                        return r;
                }

                r = bus_deserialize_and_dump_unit_file_changes(reply, arg_quiet);
                if (r < 0)
                        return r;

                /* Try to reload if enabled */
                if (!arg_no_reload)
                        r = daemon_reload(bus, args);
                else
                        r = 0;
        }

        unit_file_changes_free(changes, n_changes);

        return r;
}

struct job_info {
        uint32_t id;
        const char *name, *type, *state;
};

static void output_jobs_list(const struct job_info* jobs, unsigned n, bool skipped) {
        unsigned id_len, unit_len, type_len, state_len;
        const struct job_info *j;
        const char *on, *off;
        bool shorten = false;

        assert(n == 0 || jobs);

        if (n == 0) {
                if (!arg_no_legend) {
                        on = ansi_highlight_green();
                        off = ansi_highlight_off();

                        printf("%sNo jobs %s.%s\n", on, skipped ? "listed" : "running", off);
                }
                return;
        }

        pager_open_if_enabled();

        id_len = strlen("JOB");
        unit_len = strlen("UNIT");
        type_len = strlen("TYPE");
        state_len = strlen("STATE");

        for (j = jobs; j < jobs + n; j++) {
                uint32_t id = j->id;
                assert(j->name && j->type && j->state);

                id_len = MAX(id_len, DECIMAL_STR_WIDTH(id));
                unit_len = MAX(unit_len, strlen(j->name));
                type_len = MAX(type_len, strlen(j->type));
                state_len = MAX(state_len, strlen(j->state));
        }

        if (!arg_full && id_len + 1 + unit_len + type_len + 1 + state_len > columns()) {
                unit_len = MAX(33u, columns() - id_len - type_len - state_len - 3);
                shorten = true;
        }

        if (!arg_no_legend)
                printf("%*s %-*s %-*s %-*s\n",
                       id_len, "JOB",
                       unit_len, "UNIT",
                       type_len, "TYPE",
                       state_len, "STATE");

        for (j = jobs; j < jobs + n; j++) {
                _cleanup_free_ char *e = NULL;

                if (streq(j->state, "running")) {
                        on = ansi_highlight();
                        off = ansi_highlight_off();
                } else
                        on = off = "";

                e = shorten ? ellipsize(j->name, unit_len, 33) : NULL;
                printf("%*u %s%-*s%s %-*s %s%-*s%s\n",
                       id_len, j->id,
                       on, unit_len, e ? e : j->name, off,
                       type_len, j->type,
                       on, state_len, j->state, off);
        }

        if (!arg_no_legend) {
                on = ansi_highlight();
                off = ansi_highlight_off();

                printf("\n%s%u jobs listed%s.\n", on, n, off);
        }
}

static bool output_show_job(struct job_info *job, char **patterns) {
        return strv_fnmatch_or_empty(patterns, job->name, FNM_NOESCAPE);
}

static int list_jobs(sd_bus *bus, char **args) {
        _cleanup_bus_error_free_ sd_bus_error error = SD_BUS_ERROR_NULL;
        _cleanup_bus_message_unref_ sd_bus_message *reply = NULL;
        const char *name, *type, *state, *job_path, *unit_path;
        _cleanup_free_ struct job_info *jobs = NULL;
        size_t size = 0;
        unsigned c = 0;
        uint32_t id;
        int r;
        bool skipped = false;

        r = sd_bus_call_method(
                        bus,
                        "org.freedesktop.systemd1",
                        "/org/freedesktop/systemd1",
                        "org.freedesktop.systemd1.Manager",
                        "ListJobs",
                        &error,
                        &reply,
                        NULL);
        if (r < 0) {
                log_error("Failed to list jobs: %s", bus_error_message(&error, r));
                return r;
        }

        r = sd_bus_message_enter_container(reply, 'a', "(usssoo)");
        if (r < 0)
                return bus_log_parse_error(r);

        while ((r = sd_bus_message_read(reply, "(usssoo)", &id, &name, &type, &state, &job_path, &unit_path)) > 0) {
                struct job_info job = { id, name, type, state };

                if (!output_show_job(&job, strv_skip_first(args))) {
                        skipped = true;
                        continue;
                }

                if (!GREEDY_REALLOC(jobs, size, c + 1))
                        return log_oom();

                jobs[c++] = job;
        }
        if (r < 0)
                return bus_log_parse_error(r);

        r = sd_bus_message_exit_container(reply);
        if (r < 0)
                return bus_log_parse_error(r);

        output_jobs_list(jobs, c, skipped);
        return r;
}

static int cancel_job(sd_bus *bus, char **args) {
        _cleanup_bus_error_free_ sd_bus_error error = SD_BUS_ERROR_NULL;
        char **name;
        int r = 0;

        assert(args);

        if (strv_length(args) <= 1)
                return daemon_reload(bus, args);

        STRV_FOREACH(name, args+1) {
                _cleanup_bus_message_unref_ sd_bus_message *m = NULL;
                uint32_t id;
                int q;

                q = safe_atou32(*name, &id);
                if (q < 0)
                        return log_error_errno(q, "Failed to parse job id \"%s\": %m", *name);

                q = sd_bus_message_new_method_call(
                                bus,
                                &m,
                                "org.freedesktop.systemd1",
                                "/org/freedesktop/systemd1",
                                "org.freedesktop.systemd1.Manager",
                                "CancelJob");
                if (q < 0)
                        return bus_log_create_error(q);

                q = sd_bus_message_set_allow_interactive_authorization(m, arg_ask_password);
                if (q < 0)
                        return bus_log_create_error(1);

                q = sd_bus_message_append(m, "u", id);
                if (q < 0)
                        return bus_log_create_error(q);

                q = sd_bus_call(bus, m, 0, &error, NULL);
                if (q < 0) {
                        log_error("Failed to cancel job %"PRIu32": %s", id, bus_error_message(&error, q));
                        if (r == 0)
                                r = q;
                }
        }

        return r;
}

static int need_daemon_reload(sd_bus *bus, const char *unit) {
        _cleanup_bus_message_unref_ sd_bus_message *reply = NULL;
        const char *path;
        int b, r;

        /* We ignore all errors here, since this is used to show a
         * warning only */

        /* We don't use unit_dbus_path_from_name() directly since we
         * don't want to load the unit if it isn't loaded. */

        r = sd_bus_call_method(
                        bus,
                        "org.freedesktop.systemd1",
                        "/org/freedesktop/systemd1",
                        "org.freedesktop.systemd1.Manager",
                        "GetUnit",
                        NULL,
                        &reply,
                        "s", unit);
        if (r < 0)
                return r;

        r = sd_bus_message_read(reply, "o", &path);
        if (r < 0)
                return r;

        r = sd_bus_get_property_trivial(
                        bus,
                        "org.freedesktop.systemd1",
                        path,
                        "org.freedesktop.systemd1.Unit",
                        "NeedDaemonReload",
                        NULL,
                        'b', &b);
        if (r < 0)
                return r;

        return b;
}

static void warn_unit_file_changed(const char *name) {
        log_warning("%sWarning:%s %s changed on disk. Run 'systemctl%s daemon-reload' to reload units.",
                    ansi_highlight_red(),
                    ansi_highlight_off(),
                    name,
                    arg_scope == UNIT_FILE_SYSTEM ? "" : " --user");
}

static int unit_file_find_path(LookupPaths *lp, const char *unit_name, char **unit_path) {
        char **p;

        assert(lp);
        assert(unit_name);
        assert(unit_path);

        STRV_FOREACH(p, lp->unit_path) {
                _cleanup_free_ char *path;

                path = path_join(arg_root, *p, unit_name);
                if (!path)
                        return log_oom();

                if (access(path, F_OK) == 0) {
                        *unit_path = path;
                        path = NULL;
                        return 1;
                }
        }

        return 0;
}

static int unit_find_paths(sd_bus *bus,
                           const char *unit_name,
                           bool avoid_bus_cache,
                           LookupPaths *lp,
                           char **fragment_path,
                           char ***dropin_paths) {

        _cleanup_free_ char *path = NULL;
        _cleanup_strv_free_ char **dropins = NULL;
        int r;

        /**
         * Finds where the unit is defined on disk. Returns 0 if the unit
         * is not found. Returns 1 if it is found, and sets
         * - the path to the unit in *path, if it exists on disk,
         * - and a strv of existing drop-ins in *dropins,
         *   if the arg is not NULL and any dropins were found.
         */

        assert(unit_name);
        assert(fragment_path);
        assert(lp);

        if (!avoid_bus_cache && !unit_name_is_template(unit_name)) {
                _cleanup_bus_error_free_ sd_bus_error error = SD_BUS_ERROR_NULL;
                _cleanup_bus_message_unref_ sd_bus_message *unit_load_error = NULL;
                _cleanup_free_ char *unit = NULL;
                char *unit_load_error_name, *unit_load_error_message;

                unit = unit_dbus_path_from_name(unit_name);
                if (!unit)
                        return log_oom();

                if (need_daemon_reload(bus, unit_name) > 0)
                        warn_unit_file_changed(unit_name);

                r = sd_bus_get_property(
                                bus,
                                "org.freedesktop.systemd1",
                                unit,
                                "org.freedesktop.systemd1.Unit",
                                "LoadError",
                                &error,
                                &unit_load_error,
                                "(ss)");
                if (r < 0)
                        return log_error_errno(r, "Failed to get LoadError: %s", bus_error_message(&error, r));

                r = sd_bus_message_read(
                                unit_load_error,
                                "(ss)",
                                &unit_load_error_name,
                                &unit_load_error_message);
                if (r < 0)
                        return bus_log_parse_error(r);

                if (!isempty(unit_load_error_name)) {
                        log_error("Unit %s is not loaded: %s", unit_name, unit_load_error_message);
                        return 0;
                }

                r = sd_bus_get_property_string(
                                bus,
                                "org.freedesktop.systemd1",
                                unit,
                                "org.freedesktop.systemd1.Unit",
                                "FragmentPath",
                                &error,
                                &path);
                if (r < 0)
                        return log_error_errno(r, "Failed to get FragmentPath: %s", bus_error_message(&error, r));

                if (dropin_paths) {
                        r = sd_bus_get_property_strv(
                                        bus,
                                        "org.freedesktop.systemd1",
                                        unit,
                                        "org.freedesktop.systemd1.Unit",
                                        "DropInPaths",
                                        &error,
                                        &dropins);
                        if (r < 0)
                                return log_error_errno(r, "Failed to get DropInPaths: %s", bus_error_message(&error, r));
                }
        } else {
                _cleanup_set_free_ Set *names;

                names = set_new(NULL);
                if (!names)
                        return -ENOMEM;

                r = set_put(names, unit_name);
                if (r < 0)
                        return r;

                r = unit_file_find_path(lp, unit_name, &path);
                if (r < 0)
                        return r;

                if (r == 0) {
                        _cleanup_free_ char *template;

                        template = unit_name_template(unit_name);
                        if (!template)
                                return log_oom();

                        if (!streq(template, unit_name)) {
                                r = unit_file_find_path(lp, template, &path);
                                if (r < 0)
                                        return r;
                        }
                }

                if (dropin_paths) {
                        r = unit_file_find_dropin_paths(lp->unit_path, NULL, names, &dropins);
                        if (r < 0)
                                return r;
                }
        }

        r = 0;

        if (!isempty(path)) {
                *fragment_path = path;
                path = NULL;
                r = 1;
        }

        if (dropin_paths && !strv_isempty(dropins)) {
                *dropin_paths = dropins;
                dropins = NULL;
                r = 1;
        }

        if (r == 0)
                log_error("No files found for %s.", unit_name);

        return r;
}

static int check_one_unit(sd_bus *bus, const char *name, const char *good_states, bool quiet) {
        _cleanup_bus_message_unref_ sd_bus_message *reply = NULL;
        _cleanup_free_ char *n = NULL, *state = NULL;
        const char *path;
        int r;

        assert(name);

        n = unit_name_mangle(name, MANGLE_NOGLOB);
        if (!n)
                return log_oom();

        /* We don't use unit_dbus_path_from_name() directly since we
         * don't want to load the unit if it isn't loaded. */

        r = sd_bus_call_method(
                        bus,
                        "org.freedesktop.systemd1",
                        "/org/freedesktop/systemd1",
                        "org.freedesktop.systemd1.Manager",
                        "GetUnit",
                        NULL,
                        &reply,
                        "s", n);
        if (r < 0) {
                if (!quiet)
                        puts("unknown");
                return 0;
        }

        r = sd_bus_message_read(reply, "o", &path);
        if (r < 0)
                return bus_log_parse_error(r);

        r = sd_bus_get_property_string(
                        bus,
                        "org.freedesktop.systemd1",
                        path,
                        "org.freedesktop.systemd1.Unit",
                        "ActiveState",
                        NULL,
                        &state);
        if (r < 0) {
                if (!quiet)
                        puts("unknown");
                return 0;
        }

        if (!quiet)
                puts(state);

        return nulstr_contains(good_states, state);
}

static int check_triggering_units(
                sd_bus *bus,
                const char *name) {

        _cleanup_bus_error_free_ sd_bus_error error = SD_BUS_ERROR_NULL;
        _cleanup_free_ char *path = NULL, *n = NULL, *state = NULL;
        _cleanup_strv_free_ char **triggered_by = NULL;
        bool print_warning_label = true;
        char **i;
        int r;

        n = unit_name_mangle(name, MANGLE_NOGLOB);
        if (!n)
                return log_oom();

        path = unit_dbus_path_from_name(n);
        if (!path)
                return log_oom();

        r = sd_bus_get_property_string(
                        bus,
                        "org.freedesktop.systemd1",
                        path,
                        "org.freedesktop.systemd1.Unit",
                        "LoadState",
                        &error,
                        &state);
        if (r < 0) {
                log_error("Failed to get load state of %s: %s", n, bus_error_message(&error, r));
                return r;
        }

        if (streq(state, "masked"))
                return 0;

        r = sd_bus_get_property_strv(
                        bus,
                        "org.freedesktop.systemd1",
                        path,
                        "org.freedesktop.systemd1.Unit",
                        "TriggeredBy",
                        &error,
                        &triggered_by);
        if (r < 0) {
                log_error("Failed to get triggered by array of %s: %s", n, bus_error_message(&error, r));
                return r;
        }

        STRV_FOREACH(i, triggered_by) {
                r = check_one_unit(bus, *i, "active\0reloading\0", true);
                if (r < 0)
                        return log_error_errno(r, "Failed to check unit: %m");

                if (r == 0)
                        continue;

                if (print_warning_label) {
                        log_warning("Warning: Stopping %s, but it can still be activated by:", n);
                        print_warning_label = false;
                }

                log_warning("  %s", *i);
        }

        return 0;
}

static const struct {
        const char *verb;
        const char *method;
} unit_actions[] = {
        { "start",                 "StartUnit" },
        { "stop",                  "StopUnit" },
        { "condstop",              "StopUnit" },
        { "reload",                "ReloadUnit" },
        { "restart",               "RestartUnit" },
        { "try-restart",           "TryRestartUnit" },
        { "condrestart",           "TryRestartUnit" },
        { "reload-or-restart",     "ReloadOrRestartUnit" },
        { "reload-or-try-restart", "ReloadOrTryRestartUnit" },
        { "condreload",            "ReloadOrTryRestartUnit" },
        { "force-reload",          "ReloadOrTryRestartUnit" }
};

static const char *verb_to_method(const char *verb) {
       uint i;

       for (i = 0; i < ELEMENTSOF(unit_actions); i++)
                if (streq_ptr(unit_actions[i].verb, verb))
                        return unit_actions[i].method;

       return "StartUnit";
}

static const char *method_to_verb(const char *method) {
       uint i;

       for (i = 0; i < ELEMENTSOF(unit_actions); i++)
                if (streq_ptr(unit_actions[i].method, method))
                        return unit_actions[i].verb;

       return "n/a";
}

static int start_unit_one(
                sd_bus *bus,
                const char *method,
                const char *name,
                const char *mode,
                sd_bus_error *error,
                BusWaitForJobs *w) {

        _cleanup_bus_message_unref_ sd_bus_message *m = NULL, *reply = NULL;
        const char *path;
        int r;

        assert(method);
        assert(name);
        assert(mode);
        assert(error);

        log_debug("Calling manager for %s on %s, %s", method, name, mode);

        r = sd_bus_message_new_method_call(
                        bus,
                        &m,
                        "org.freedesktop.systemd1",
                        "/org/freedesktop/systemd1",
                        "org.freedesktop.systemd1.Manager",
                        method);
        if (r < 0)
                return bus_log_create_error(r);

        r = sd_bus_message_set_allow_interactive_authorization(m, arg_ask_password);
        if (r < 0)
                return bus_log_create_error(r);

        r = sd_bus_message_append(m, "ss", name, mode);
        if (r < 0)
                return bus_log_create_error(r);

        r = sd_bus_call(bus, m, 0, error, &reply);
        if (r < 0) {
                const char *verb;

                if (r == -ENOENT && arg_action != ACTION_SYSTEMCTL)
                        /* There's always a fallback possible for
                         * legacy actions. */
                        return -EADDRNOTAVAIL;

                verb = method_to_verb(method);

                log_error("Failed to %s %s: %s", verb, name, bus_error_message(error, r));
                return r;
        }

        r = sd_bus_message_read(reply, "o", &path);
        if (r < 0)
                return bus_log_parse_error(r);

        if (need_daemon_reload(bus, name) > 0)
                warn_unit_file_changed(name);

        if (w) {
                log_debug("Adding %s to the set", path);
                r = bus_wait_for_jobs_add(w, path);
                if (r < 0)
                        return log_oom();
        }

        return 0;
}

static int expand_names(sd_bus *bus, char **names, const char* suffix, char ***ret) {

        _cleanup_strv_free_ char **mangled = NULL, **globs = NULL;
        char **name;
        int r = 0, i;

        STRV_FOREACH(name, names) {
                char *t;

                if (suffix)
                        t = unit_name_mangle_with_suffix(*name, MANGLE_GLOB, suffix);
                else
                        t = unit_name_mangle(*name, MANGLE_GLOB);
                if (!t)
                        return log_oom();

                if (string_is_glob(t))
                        r = strv_consume(&globs, t);
                else
                        r = strv_consume(&mangled, t);
                if (r < 0)
                        return log_oom();
        }

        /* Query the manager only if any of the names are a glob, since
         * this is fairly expensive */
        if (!strv_isempty(globs)) {
                _cleanup_bus_message_unref_ sd_bus_message *reply = NULL;
                _cleanup_free_ UnitInfo *unit_infos = NULL;

                if (!bus)
                        return log_error_errno(ENOTSUP, "Unit name globbing without bus is not implemented.");

                r = get_unit_list(bus, NULL, globs, &unit_infos, 0, &reply);
                if (r < 0)
                        return r;

                for (i = 0; i < r; i++)
                        if (strv_extend(&mangled, unit_infos[i].id) < 0)
                                return log_oom();
        }

        *ret = mangled;
        mangled = NULL; /* do not free */

        return 0;
}

static const struct {
        const char *target;
        const char *verb;
        const char *mode;
} action_table[_ACTION_MAX] = {
        [ACTION_HALT]         = { SPECIAL_HALT_TARGET,         "halt",         "replace-irreversibly" },
        [ACTION_POWEROFF]     = { SPECIAL_POWEROFF_TARGET,     "poweroff",     "replace-irreversibly" },
        [ACTION_REBOOT]       = { SPECIAL_REBOOT_TARGET,       "reboot",       "replace-irreversibly" },
        [ACTION_KEXEC]        = { SPECIAL_KEXEC_TARGET,        "kexec",        "replace-irreversibly" },
        [ACTION_RUNLEVEL2]    = { SPECIAL_RUNLEVEL2_TARGET,    NULL,           "isolate" },
        [ACTION_RUNLEVEL3]    = { SPECIAL_RUNLEVEL3_TARGET,    NULL,           "isolate" },
        [ACTION_RUNLEVEL4]    = { SPECIAL_RUNLEVEL4_TARGET,    NULL,           "isolate" },
        [ACTION_RUNLEVEL5]    = { SPECIAL_RUNLEVEL5_TARGET,    NULL,           "isolate" },
        [ACTION_RESCUE]       = { SPECIAL_RESCUE_TARGET,       "rescue",       "isolate" },
        [ACTION_EMERGENCY]    = { SPECIAL_EMERGENCY_TARGET,    "emergency",    "isolate" },
        [ACTION_DEFAULT]      = { SPECIAL_DEFAULT_TARGET,      "default",      "isolate" },
        [ACTION_EXIT]         = { SPECIAL_EXIT_TARGET,         "exit",         "replace-irreversibly" },
        [ACTION_SUSPEND]      = { SPECIAL_SUSPEND_TARGET,      "suspend",      "replace-irreversibly" },
        [ACTION_HIBERNATE]    = { SPECIAL_HIBERNATE_TARGET,    "hibernate",    "replace-irreversibly" },
        [ACTION_HYBRID_SLEEP] = { SPECIAL_HYBRID_SLEEP_TARGET, "hybrid-sleep", "replace-irreversibly" },
};

static enum action verb_to_action(const char *verb) {
        enum action i;

        for (i = _ACTION_INVALID; i < _ACTION_MAX; i++)
                if (streq_ptr(action_table[i].verb, verb))
                        return i;

        return _ACTION_INVALID;
}

static int start_unit(sd_bus *bus, char **args) {
        _cleanup_(bus_wait_for_jobs_freep) BusWaitForJobs *w = NULL;
        const char *method, *mode, *one_name, *suffix = NULL;
        _cleanup_strv_free_ char **names = NULL;
        char **name;
        int r = 0;

        assert(bus);

        ask_password_agent_open_if_enabled();
        polkit_agent_open_if_enabled();

        if (arg_action == ACTION_SYSTEMCTL) {
                enum action action;
                method = verb_to_method(args[0]);
                action = verb_to_action(args[0]);

                if (streq(args[0], "isolate")) {
                        mode = "isolate";
                        suffix = ".target";
                } else
                        mode = action_table[action].mode ?: arg_job_mode;

                one_name = action_table[action].target;
        } else {
                assert(arg_action < ELEMENTSOF(action_table));
                assert(action_table[arg_action].target);

                method = "StartUnit";

                mode = action_table[arg_action].mode;
                one_name = action_table[arg_action].target;
        }

        if (one_name)
                names = strv_new(one_name, NULL);
        else {
                r = expand_names(bus, args + 1, suffix, &names);
                if (r < 0)
                        log_error_errno(r, "Failed to expand names: %m");
        }

        if (!arg_no_block) {
                r = bus_wait_for_jobs_new(bus, &w);
                if (r < 0)
                        return log_error_errno(r, "Could not watch jobs: %m");
        }

        STRV_FOREACH(name, names) {
                _cleanup_bus_error_free_ sd_bus_error error = SD_BUS_ERROR_NULL;
                int q;

                q = start_unit_one(bus, method, *name, mode, &error, w);
                if (r >= 0 && q < 0)
                        r = translate_bus_error_to_exit_status(q, &error);
        }

        if (!arg_no_block) {
                int q;

                q = bus_wait_for_jobs(w, arg_quiet);
                if (q < 0)
                        return q;

                /* When stopping units, warn if they can still be triggered by
                 * another active unit (socket, path, timer) */
                if (!arg_quiet && streq(method, "StopUnit"))
                        STRV_FOREACH(name, names)
                                check_triggering_units(bus, *name);
        }

        return r;
}

/* Ask systemd-logind, which might grant access to unprivileged users
 * through PolicyKit */
static int reboot_with_logind(sd_bus *bus, enum action a) {
#ifdef HAVE_LOGIND
        _cleanup_bus_error_free_ sd_bus_error error = SD_BUS_ERROR_NULL;
        const char *method;
        int r;

        if (!bus)
                return -EIO;

        polkit_agent_open_if_enabled();

        switch (a) {

        case ACTION_REBOOT:
                method = "Reboot";
                break;

        case ACTION_POWEROFF:
                method = "PowerOff";
                break;

        case ACTION_SUSPEND:
                method = "Suspend";
                break;

        case ACTION_HIBERNATE:
                method = "Hibernate";
                break;

        case ACTION_HYBRID_SLEEP:
                method = "HybridSleep";
                break;

        default:
                return -EINVAL;
        }

        r = sd_bus_call_method(
                        bus,
                        "org.freedesktop.login1",
                        "/org/freedesktop/login1",
                        "org.freedesktop.login1.Manager",
                        method,
                        &error,
                        NULL,
                        "b", arg_ask_password);
        if (r < 0)
                log_error("Failed to execute operation: %s", bus_error_message(&error, r));

        return r;
#else
        return -ENOSYS;
#endif
}

static int check_inhibitors(sd_bus *bus, enum action a) {
#ifdef HAVE_LOGIND
        _cleanup_bus_message_unref_ sd_bus_message *reply = NULL;
        _cleanup_strv_free_ char **sessions = NULL;
        const char *what, *who, *why, *mode;
        uint32_t uid, pid;
        unsigned c = 0;
        char **s;
        int r;

        if (!bus)
                return 0;

        if (arg_ignore_inhibitors || arg_force > 0)
                return 0;

        if (arg_when > 0)
                return 0;

        if (geteuid() == 0)
                return 0;

        if (!on_tty())
                return 0;

        r = sd_bus_call_method(
                        bus,
                        "org.freedesktop.login1",
                        "/org/freedesktop/login1",
                        "org.freedesktop.login1.Manager",
                        "ListInhibitors",
                        NULL,
                        &reply,
                        NULL);
        if (r < 0)
                /* If logind is not around, then there are no inhibitors... */
                return 0;

        r = sd_bus_message_enter_container(reply, SD_BUS_TYPE_ARRAY, "(ssssuu)");
        if (r < 0)
                return bus_log_parse_error(r);

        while ((r = sd_bus_message_read(reply, "(ssssuu)", &what, &who, &why, &mode, &uid, &pid)) > 0) {
                _cleanup_free_ char *comm = NULL, *user = NULL;
                _cleanup_strv_free_ char **sv = NULL;

                if (!streq(mode, "block"))
                        continue;

                sv = strv_split(what, ":");
                if (!sv)
                        return log_oom();

                if ((pid_t) pid < 0)
                        return log_error_errno(ERANGE, "Bad PID %"PRIu32": %m", pid);

                if (!strv_contains(sv,
                                  a == ACTION_HALT ||
                                  a == ACTION_POWEROFF ||
                                  a == ACTION_REBOOT ||
                                  a == ACTION_KEXEC ? "shutdown" : "sleep"))
                        continue;

                get_process_comm(pid, &comm);
                user = uid_to_name(uid);

                log_warning("Operation inhibited by \"%s\" (PID "PID_FMT" \"%s\", user %s), reason is \"%s\".",
                            who, (pid_t) pid, strna(comm), strna(user), why);

                c++;
        }
        if (r < 0)
                return bus_log_parse_error(r);

        r = sd_bus_message_exit_container(reply);
        if (r < 0)
                return bus_log_parse_error(r);

        /* Check for current sessions */
        sd_get_sessions(&sessions);
        STRV_FOREACH(s, sessions) {
                _cleanup_free_ char *type = NULL, *tty = NULL, *seat = NULL, *user = NULL, *service = NULL, *class = NULL;

                if (sd_session_get_uid(*s, &uid) < 0 || uid == getuid())
                        continue;

                if (sd_session_get_class(*s, &class) < 0 || !streq(class, "user"))
                        continue;

                if (sd_session_get_type(*s, &type) < 0 || (!streq(type, "x11") && !streq(type, "tty")))
                        continue;

                sd_session_get_tty(*s, &tty);
                sd_session_get_seat(*s, &seat);
                sd_session_get_service(*s, &service);
                user = uid_to_name(uid);

                log_warning("User %s is logged in on %s.", strna(user), isempty(tty) ? (isempty(seat) ? strna(service) : seat) : tty);
                c++;
        }

        if (c <= 0)
                return 0;

        log_error("Please retry operation after closing inhibitors and logging out other users.\nAlternatively, ignore inhibitors and users with 'systemctl %s -i'.",
                  action_table[a].verb);

        return -EPERM;
#else
        return 0;
#endif
}

static int start_special(sd_bus *bus, char **args) {
        enum action a;
        int r;

        assert(args);

        a = verb_to_action(args[0]);

        r = check_inhibitors(bus, a);
        if (r < 0)
                return r;

        if (arg_force >= 2 && geteuid() != 0) {
                log_error("Must be root.");
                return -EPERM;
        }

        if (a == ACTION_REBOOT && args[1]) {
                r = update_reboot_param_file(args[1]);
                if (r < 0)
                        return r;
        }

        if (arg_force >= 2 &&
            (a == ACTION_HALT ||
             a == ACTION_POWEROFF ||
             a == ACTION_REBOOT))
                return halt_now(a);

        if (arg_force >= 1 &&
            (a == ACTION_HALT ||
             a == ACTION_POWEROFF ||
             a == ACTION_REBOOT ||
             a == ACTION_KEXEC ||
             a == ACTION_EXIT))
                return daemon_reload(bus, args);

        /* first try logind, to allow authentication with polkit */
        if (geteuid() != 0 &&
            (a == ACTION_POWEROFF ||
             a == ACTION_REBOOT ||
             a == ACTION_SUSPEND ||
             a == ACTION_HIBERNATE ||
             a == ACTION_HYBRID_SLEEP)) {
                r = reboot_with_logind(bus, a);
                if (r >= 0 || IN_SET(r, -ENOTSUP, -EINPROGRESS))
                        return r;
        }

        r = start_unit(bus, args);
        if (r == EXIT_SUCCESS)
                warn_wall(a);

        return r;
}

static int check_unit_generic(sd_bus *bus, int code, const char *good_states, char **args) {
        _cleanup_strv_free_ char **names = NULL;
        char **name;
        int r;

        assert(bus);
        assert(args);

        r = expand_names(bus, args, NULL, &names);
        if (r < 0)
                return log_error_errno(r, "Failed to expand names: %m");

        STRV_FOREACH(name, names) {
                int state;

                state = check_one_unit(bus, *name, good_states, arg_quiet);
                if (state < 0)
                        return state;
                if (state == 0)
                        r = code;
        }

        return r;
}

static int check_unit_active(sd_bus *bus, char **args) {
        /* According to LSB: 3, "program is not running" */
        return check_unit_generic(bus, 3, "active\0reloading\0", args + 1);
}

static int check_unit_failed(sd_bus *bus, char **args) {
        return check_unit_generic(bus, 1, "failed\0", args + 1);
}

static int kill_unit(sd_bus *bus, char **args) {
        _cleanup_bus_error_free_ sd_bus_error error = SD_BUS_ERROR_NULL;
        _cleanup_strv_free_ char **names = NULL;
        char **name;
        int r, q;

        assert(bus);
        assert(args);

        polkit_agent_open_if_enabled();

        if (!arg_kill_who)
                arg_kill_who = "all";

        r = expand_names(bus, args + 1, NULL, &names);
        if (r < 0)
                log_error_errno(r, "Failed to expand names: %m");

        STRV_FOREACH(name, names) {
                _cleanup_bus_message_unref_ sd_bus_message *m = NULL;

                q = sd_bus_message_new_method_call(
                                bus,
                                &m,
                                "org.freedesktop.systemd1",
                                "/org/freedesktop/systemd1",
                                "org.freedesktop.systemd1.Manager",
                                "KillUnit");
                if (q < 0)
                        return bus_log_create_error(q);

                q = sd_bus_message_set_allow_interactive_authorization(m, arg_ask_password);
                if (q < 0)
                        return bus_log_create_error(q);

                q = sd_bus_message_append(m, "ssi", *names, arg_kill_who, arg_signal);
                if (q < 0)
                        return bus_log_create_error(q);

                q = sd_bus_call(bus, m, 0, &error, NULL);
                if (q < 0) {
                        log_error("Failed to kill unit %s: %s", *names, bus_error_message(&error, q));
                        if (r == 0)
                                r = q;
                }
        }

        return r;
}

typedef struct ExecStatusInfo {
        char *name;

        char *path;
        char **argv;

        bool ignore;

        usec_t start_timestamp;
        usec_t exit_timestamp;
        pid_t pid;
        int code;
        int status;

        LIST_FIELDS(struct ExecStatusInfo, exec);
} ExecStatusInfo;

static void exec_status_info_free(ExecStatusInfo *i) {
        assert(i);

        free(i->name);
        free(i->path);
        strv_free(i->argv);
        free(i);
}

static int exec_status_info_deserialize(sd_bus_message *m, ExecStatusInfo *i) {
        uint64_t start_timestamp, exit_timestamp, start_timestamp_monotonic, exit_timestamp_monotonic;
        const char *path;
        uint32_t pid;
        int32_t code, status;
        int ignore, r;

        assert(m);
        assert(i);

        r = sd_bus_message_enter_container(m, SD_BUS_TYPE_STRUCT, "sasbttttuii");
        if (r < 0)
                return bus_log_parse_error(r);
        else if (r == 0)
                return 0;

        r = sd_bus_message_read(m, "s", &path);
        if (r < 0)
                return bus_log_parse_error(r);

        i->path = strdup(path);
        if (!i->path)
                return log_oom();

        r = sd_bus_message_read_strv(m, &i->argv);
        if (r < 0)
                return bus_log_parse_error(r);

        r = sd_bus_message_read(m,
                                "bttttuii",
                                &ignore,
                                &start_timestamp, &start_timestamp_monotonic,
                                &exit_timestamp, &exit_timestamp_monotonic,
                                &pid,
                                &code, &status);
        if (r < 0)
                return bus_log_parse_error(r);

        i->ignore = ignore;
        i->start_timestamp = (usec_t) start_timestamp;
        i->exit_timestamp = (usec_t) exit_timestamp;
        i->pid = (pid_t) pid;
        i->code = code;
        i->status = status;

        r = sd_bus_message_exit_container(m);
        if (r < 0)
                return bus_log_parse_error(r);

        return 1;
}

typedef struct UnitStatusInfo {
        const char *id;
        const char *load_state;
        const char *active_state;
        const char *sub_state;
        const char *unit_file_state;
        const char *unit_file_preset;

        const char *description;
        const char *following;

        char **documentation;

        const char *fragment_path;
        const char *source_path;
        const char *control_group;

        char **dropin_paths;

        const char *load_error;
        const char *result;

        usec_t inactive_exit_timestamp;
        usec_t inactive_exit_timestamp_monotonic;
        usec_t active_enter_timestamp;
        usec_t active_exit_timestamp;
        usec_t inactive_enter_timestamp;

        bool need_daemon_reload;

        /* Service */
        pid_t main_pid;
        pid_t control_pid;
        const char *status_text;
        const char *pid_file;
        bool running:1;
        int status_errno;

        usec_t start_timestamp;
        usec_t exit_timestamp;

        int exit_code, exit_status;

        usec_t condition_timestamp;
        bool condition_result;
        bool failed_condition_trigger;
        bool failed_condition_negate;
        const char *failed_condition;
        const char *failed_condition_parameter;

        usec_t assert_timestamp;
        bool assert_result;
        bool failed_assert_trigger;
        bool failed_assert_negate;
        const char *failed_assert;
        const char *failed_assert_parameter;

        /* Socket */
        unsigned n_accepted;
        unsigned n_connections;
        bool accept;

        /* Pairs of type, path */
        char **listen;

        /* Device */
        const char *sysfs_path;

        /* Mount, Automount */
        const char *where;

        /* Swap */
        const char *what;

        /* CGroup */
        uint64_t memory_current;
        uint64_t memory_limit;

        LIST_HEAD(ExecStatusInfo, exec);
} UnitStatusInfo;

static void print_status_info(
                UnitStatusInfo *i,
                bool *ellipsized) {

        ExecStatusInfo *p;
        const char *active_on, *active_off, *on, *off, *ss;
        usec_t timestamp;
        char since1[FORMAT_TIMESTAMP_RELATIVE_MAX], *s1;
        char since2[FORMAT_TIMESTAMP_MAX], *s2;
        const char *path;
        char **t, **t2;

        assert(i);

        /* This shows pretty information about a unit. See
         * print_property() for a low-level property printer */

        if (streq_ptr(i->active_state, "failed")) {
                active_on = ansi_highlight_red();
                active_off = ansi_highlight_off();
        } else if (streq_ptr(i->active_state, "active") || streq_ptr(i->active_state, "reloading")) {
                active_on = ansi_highlight_green();
                active_off = ansi_highlight_off();
        } else
                active_on = active_off = "";

        printf("%s%s%s %s", active_on, draw_special_char(DRAW_BLACK_CIRCLE), active_off, strna(i->id));

        if (i->description && !streq_ptr(i->id, i->description))
                printf(" - %s", i->description);

        printf("\n");

        if (i->following)
                printf("   Follow: unit currently follows state of %s\n", i->following);

        if (streq_ptr(i->load_state, "error")) {
                on = ansi_highlight_red();
                off = ansi_highlight_off();
        } else
                on = off = "";

        path = i->source_path ? i->source_path : i->fragment_path;

        if (i->load_error)
                printf("   Loaded: %s%s%s (Reason: %s)\n",
                       on, strna(i->load_state), off, i->load_error);
        else if (path && !isempty(i->unit_file_state) && !isempty(i->unit_file_preset))
                printf("   Loaded: %s%s%s (%s; %s; vendor preset: %s)\n",
                       on, strna(i->load_state), off, path, i->unit_file_state, i->unit_file_preset);
        else if (path && !isempty(i->unit_file_state))
                printf("   Loaded: %s%s%s (%s; %s)\n",
                       on, strna(i->load_state), off, path, i->unit_file_state);
        else if (path)
                printf("   Loaded: %s%s%s (%s)\n",
                       on, strna(i->load_state), off, path);
        else
                printf("   Loaded: %s%s%s\n",
                       on, strna(i->load_state), off);

        if (!strv_isempty(i->dropin_paths)) {
                _cleanup_free_ char *dir = NULL;
                bool last = false;
                char ** dropin;

                STRV_FOREACH(dropin, i->dropin_paths) {
                        if (! dir || last) {
                                printf(dir ? "        " : "  Drop-In: ");

                                free(dir);
                                dir = NULL;

                                if (path_get_parent(*dropin, &dir) < 0) {
                                        log_oom();
                                        return;
                                }

                                printf("%s\n           %s", dir,
                                       draw_special_char(DRAW_TREE_RIGHT));
                        }

                        last = ! (*(dropin + 1) && startswith(*(dropin + 1), dir));

                        printf("%s%s", basename(*dropin), last ? "\n" : ", ");
                }
        }

        ss = streq_ptr(i->active_state, i->sub_state) ? NULL : i->sub_state;
        if (ss)
                printf("   Active: %s%s (%s)%s",
                       active_on, strna(i->active_state), ss, active_off);
        else
                printf("   Active: %s%s%s",
                       active_on, strna(i->active_state), active_off);

        if (!isempty(i->result) && !streq(i->result, "success"))
                printf(" (Result: %s)", i->result);

        timestamp = (streq_ptr(i->active_state, "active")      ||
                     streq_ptr(i->active_state, "reloading"))   ? i->active_enter_timestamp :
                    (streq_ptr(i->active_state, "inactive")    ||
                     streq_ptr(i->active_state, "failed"))      ? i->inactive_enter_timestamp :
                    streq_ptr(i->active_state, "activating")    ? i->inactive_exit_timestamp :
                                                                  i->active_exit_timestamp;

        s1 = format_timestamp_relative(since1, sizeof(since1), timestamp);
        s2 = format_timestamp(since2, sizeof(since2), timestamp);

        if (s1)
                printf(" since %s; %s\n", s2, s1);
        else if (s2)
                printf(" since %s\n", s2);
        else
                printf("\n");

        if (!i->condition_result && i->condition_timestamp > 0) {
                s1 = format_timestamp_relative(since1, sizeof(since1), i->condition_timestamp);
                s2 = format_timestamp(since2, sizeof(since2), i->condition_timestamp);

                printf("Condition: start %scondition failed%s at %s%s%s\n",
                       ansi_highlight_yellow(), ansi_highlight_off(),
                       s2, s1 ? "; " : "", s1 ? s1 : "");
                if (i->failed_condition_trigger)
                        printf("           none of the trigger conditions were met\n");
                else if (i->failed_condition)
                        printf("           %s=%s%s was not met\n",
                               i->failed_condition,
                               i->failed_condition_negate ? "!" : "",
                               i->failed_condition_parameter);
        }

        if (!i->assert_result && i->assert_timestamp > 0) {
                s1 = format_timestamp_relative(since1, sizeof(since1), i->assert_timestamp);
                s2 = format_timestamp(since2, sizeof(since2), i->assert_timestamp);

                printf("   Assert: start %sassertion failed%s at %s%s%s\n",
                       ansi_highlight_red(), ansi_highlight_off(),
                       s2, s1 ? "; " : "", s1 ? s1 : "");
                if (i->failed_assert_trigger)
                        printf("           none of the trigger assertions were met\n");
                else if (i->failed_assert)
                        printf("           %s=%s%s was not met\n",
                               i->failed_assert,
                               i->failed_assert_negate ? "!" : "",
                               i->failed_assert_parameter);
        }

        if (i->sysfs_path)
                printf("   Device: %s\n", i->sysfs_path);
        if (i->where)
                printf("    Where: %s\n", i->where);
        if (i->what)
                printf("     What: %s\n", i->what);

        STRV_FOREACH(t, i->documentation)
                printf(" %*s %s\n", 9, t == i->documentation ? "Docs:" : "", *t);

        STRV_FOREACH_PAIR(t, t2, i->listen)
                printf(" %*s %s (%s)\n", 9, t == i->listen ? "Listen:" : "", *t2, *t);

        if (i->accept)
                printf(" Accepted: %u; Connected: %u\n", i->n_accepted, i->n_connections);

        LIST_FOREACH(exec, p, i->exec) {
                _cleanup_free_ char *argv = NULL;
                bool good;

                /* Only show exited processes here */
                if (p->code == 0)
                        continue;

                argv = strv_join(p->argv, " ");
                printf("  Process: "PID_FMT" %s=%s ", p->pid, p->name, strna(argv));

                good = is_clean_exit_lsb(p->code, p->status, NULL);
                if (!good) {
                        on = ansi_highlight_red();
                        off = ansi_highlight_off();
                } else
                        on = off = "";

                printf("%s(code=%s, ", on, sigchld_code_to_string(p->code));

                if (p->code == CLD_EXITED) {
                        const char *c;

                        printf("status=%i", p->status);

                        c = exit_status_to_string(p->status, EXIT_STATUS_SYSTEMD);
                        if (c)
                                printf("/%s", c);

                } else
                        printf("signal=%s", signal_to_string(p->status));

                printf(")%s\n", off);

                if (i->main_pid == p->pid &&
                    i->start_timestamp == p->start_timestamp &&
                    i->exit_timestamp == p->start_timestamp)
                        /* Let's not show this twice */
                        i->main_pid = 0;

                if (p->pid == i->control_pid)
                        i->control_pid = 0;
        }

        if (i->main_pid > 0 || i->control_pid > 0) {
                if (i->main_pid > 0) {
                        printf(" Main PID: "PID_FMT, i->main_pid);

                        if (i->running) {
                                _cleanup_free_ char *comm = NULL;
                                get_process_comm(i->main_pid, &comm);
                                if (comm)
                                        printf(" (%s)", comm);
                        } else if (i->exit_code > 0) {
                                printf(" (code=%s, ", sigchld_code_to_string(i->exit_code));

                                if (i->exit_code == CLD_EXITED) {
                                        const char *c;

                                        printf("status=%i", i->exit_status);

                                        c = exit_status_to_string(i->exit_status, EXIT_STATUS_SYSTEMD);
                                        if (c)
                                                printf("/%s", c);

                                } else
                                        printf("signal=%s", signal_to_string(i->exit_status));
                                printf(")");
                        }

                        if (i->control_pid > 0)
                                printf(";");
                }

                if (i->control_pid > 0) {
                        _cleanup_free_ char *c = NULL;

                        printf(" %8s: "PID_FMT, i->main_pid ? "" : " Control", i->control_pid);

                        get_process_comm(i->control_pid, &c);
                        if (c)
                                printf(" (%s)", c);
                }

                printf("\n");
        }

        if (i->status_text)
                printf("   Status: \"%s\"\n", i->status_text);
        if (i->status_errno > 0)
                printf("    Error: %i (%s)\n", i->status_errno, strerror(i->status_errno));

        if (i->memory_current != (uint64_t) -1) {
                char buf[FORMAT_BYTES_MAX];

                printf("   Memory: %s", format_bytes(buf, sizeof(buf), i->memory_current));

                if (i->memory_limit != (uint64_t) -1)
                        printf(" (limit: %s)\n", format_bytes(buf, sizeof(buf), i->memory_limit));
                else
                        printf("\n");
        }

        if (i->control_group &&
            (i->main_pid > 0 || i->control_pid > 0 ||
             ((arg_transport != BUS_TRANSPORT_LOCAL && arg_transport != BUS_TRANSPORT_MACHINE) || cg_is_empty_recursive(SYSTEMD_CGROUP_CONTROLLER, i->control_group, false) == 0))) {
                unsigned c;

                printf("   CGroup: %s\n", i->control_group);

                if (arg_transport == BUS_TRANSPORT_LOCAL || arg_transport == BUS_TRANSPORT_MACHINE) {
                        unsigned k = 0;
                        pid_t extra[2];
                        static const char prefix[] = "           ";

                        c = columns();
                        if (c > sizeof(prefix) - 1)
                                c -= sizeof(prefix) - 1;
                        else
                                c = 0;

                        if (i->main_pid > 0)
                                extra[k++] = i->main_pid;

                        if (i->control_pid > 0)
                                extra[k++] = i->control_pid;

                        show_cgroup_and_extra(SYSTEMD_CGROUP_CONTROLLER, i->control_group, prefix, c, false, extra, k, get_output_flags());
                }
        }

        if (i->id && arg_transport == BUS_TRANSPORT_LOCAL) {
                show_journal_by_unit(
                                stdout,
                                i->id,
                                arg_output,
                                0,
                                i->inactive_exit_timestamp_monotonic,
                                arg_lines,
                                getuid(),
                                get_output_flags() | OUTPUT_BEGIN_NEWLINE,
                                SD_JOURNAL_LOCAL_ONLY,
                                arg_scope == UNIT_FILE_SYSTEM,
                                ellipsized);
        }

        if (i->need_daemon_reload)
                warn_unit_file_changed(i->id);
}

static void show_unit_help(UnitStatusInfo *i) {
        char **p;

        assert(i);

        if (!i->documentation) {
                log_info("Documentation for %s not known.", i->id);
                return;
        }

        STRV_FOREACH(p, i->documentation)
                if (startswith(*p, "man:"))
                        show_man_page(*p + 4, false);
                else
                        log_info("Can't show: %s", *p);
}

static int status_property(const char *name, sd_bus_message *m, UnitStatusInfo *i, const char *contents) {
        int r;

        assert(name);
        assert(m);
        assert(i);

        switch (contents[0]) {

        case SD_BUS_TYPE_STRING: {
                const char *s;

                r = sd_bus_message_read(m, "s", &s);
                if (r < 0)
                        return bus_log_parse_error(r);

                if (!isempty(s)) {
                        if (streq(name, "Id"))
                                i->id = s;
                        else if (streq(name, "LoadState"))
                                i->load_state = s;
                        else if (streq(name, "ActiveState"))
                                i->active_state = s;
                        else if (streq(name, "SubState"))
                                i->sub_state = s;
                        else if (streq(name, "Description"))
                                i->description = s;
                        else if (streq(name, "FragmentPath"))
                                i->fragment_path = s;
                        else if (streq(name, "SourcePath"))
                                i->source_path = s;
#ifndef NOLEGACY
                        else if (streq(name, "DefaultControlGroup")) {
                                const char *e;
                                e = startswith(s, SYSTEMD_CGROUP_CONTROLLER ":");
                                if (e)
                                        i->control_group = e;
                        }
#endif
                        else if (streq(name, "ControlGroup"))
                                i->control_group = s;
                        else if (streq(name, "StatusText"))
                                i->status_text = s;
                        else if (streq(name, "PIDFile"))
                                i->pid_file = s;
                        else if (streq(name, "SysFSPath"))
                                i->sysfs_path = s;
                        else if (streq(name, "Where"))
                                i->where = s;
                        else if (streq(name, "What"))
                                i->what = s;
                        else if (streq(name, "Following"))
                                i->following = s;
                        else if (streq(name, "UnitFileState"))
                                i->unit_file_state = s;
                        else if (streq(name, "UnitFilePreset"))
                                i->unit_file_preset = s;
                        else if (streq(name, "Result"))
                                i->result = s;
                }

                break;
        }

        case SD_BUS_TYPE_BOOLEAN: {
                int b;

                r = sd_bus_message_read(m, "b", &b);
                if (r < 0)
                        return bus_log_parse_error(r);

                if (streq(name, "Accept"))
                        i->accept = b;
                else if (streq(name, "NeedDaemonReload"))
                        i->need_daemon_reload = b;
                else if (streq(name, "ConditionResult"))
                        i->condition_result = b;
                else if (streq(name, "AssertResult"))
                        i->assert_result = b;

                break;
        }

        case SD_BUS_TYPE_UINT32: {
                uint32_t u;

                r = sd_bus_message_read(m, "u", &u);
                if (r < 0)
                        return bus_log_parse_error(r);

                if (streq(name, "MainPID")) {
                        if (u > 0) {
                                i->main_pid = (pid_t) u;
                                i->running = true;
                        }
                } else if (streq(name, "ControlPID"))
                        i->control_pid = (pid_t) u;
                else if (streq(name, "ExecMainPID")) {
                        if (u > 0)
                                i->main_pid = (pid_t) u;
                } else if (streq(name, "NAccepted"))
                        i->n_accepted = u;
                else if (streq(name, "NConnections"))
                        i->n_connections = u;

                break;
        }

        case SD_BUS_TYPE_INT32: {
                int32_t j;

                r = sd_bus_message_read(m, "i", &j);
                if (r < 0)
                        return bus_log_parse_error(r);

                if (streq(name, "ExecMainCode"))
                        i->exit_code = (int) j;
                else if (streq(name, "ExecMainStatus"))
                        i->exit_status = (int) j;
                else if (streq(name, "StatusErrno"))
                        i->status_errno = (int) j;

                break;
        }

        case SD_BUS_TYPE_UINT64: {
                uint64_t u;

                r = sd_bus_message_read(m, "t", &u);
                if (r < 0)
                        return bus_log_parse_error(r);

                if (streq(name, "ExecMainStartTimestamp"))
                        i->start_timestamp = (usec_t) u;
                else if (streq(name, "ExecMainExitTimestamp"))
                        i->exit_timestamp = (usec_t) u;
                else if (streq(name, "ActiveEnterTimestamp"))
                        i->active_enter_timestamp = (usec_t) u;
                else if (streq(name, "InactiveEnterTimestamp"))
                        i->inactive_enter_timestamp = (usec_t) u;
                else if (streq(name, "InactiveExitTimestamp"))
                        i->inactive_exit_timestamp = (usec_t) u;
                else if (streq(name, "InactiveExitTimestampMonotonic"))
                        i->inactive_exit_timestamp_monotonic = (usec_t) u;
                else if (streq(name, "ActiveExitTimestamp"))
                        i->active_exit_timestamp = (usec_t) u;
                else if (streq(name, "ConditionTimestamp"))
                        i->condition_timestamp = (usec_t) u;
                else if (streq(name, "AssertTimestamp"))
                        i->assert_timestamp = (usec_t) u;
                else if (streq(name, "MemoryCurrent"))
                        i->memory_current = u;
                else if (streq(name, "MemoryLimit"))
                        i->memory_limit = u;

                break;
        }

        case SD_BUS_TYPE_ARRAY:

                if (contents[1] == SD_BUS_TYPE_STRUCT_BEGIN && startswith(name, "Exec")) {
                        _cleanup_free_ ExecStatusInfo *info = NULL;

                        r = sd_bus_message_enter_container(m, SD_BUS_TYPE_ARRAY, "(sasbttttuii)");
                        if (r < 0)
                                return bus_log_parse_error(r);

                        info = new0(ExecStatusInfo, 1);
                        if (!info)
                                return log_oom();

                        while ((r = exec_status_info_deserialize(m, info)) > 0) {

                                info->name = strdup(name);
                                if (!info->name)
                                        log_oom();

                                LIST_PREPEND(exec, i->exec, info);

                                info = new0(ExecStatusInfo, 1);
                                if (!info)
                                        log_oom();
                        }

                        if (r < 0)
                                return bus_log_parse_error(r);

                        r = sd_bus_message_exit_container(m);
                        if (r < 0)
                                return bus_log_parse_error(r);

                        return 0;

                } else if (contents[1] == SD_BUS_TYPE_STRUCT_BEGIN && streq(name, "Listen")) {
                        const char *type, *path;

                        r = sd_bus_message_enter_container(m, SD_BUS_TYPE_ARRAY, "(ss)");
                        if (r < 0)
                                return bus_log_parse_error(r);

                        while ((r = sd_bus_message_read(m, "(ss)", &type, &path)) > 0) {

                                r = strv_extend(&i->listen, type);
                                if (r < 0)
                                        return r;

                                r = strv_extend(&i->listen, path);
                                if (r < 0)
                                        return r;
                        }
                        if (r < 0)
                                return bus_log_parse_error(r);

                        r = sd_bus_message_exit_container(m);
                        if (r < 0)
                                return bus_log_parse_error(r);

                        return 0;

                } else if (contents[1] == SD_BUS_TYPE_STRING && streq(name, "DropInPaths")) {

                        r = sd_bus_message_read_strv(m, &i->dropin_paths);
                        if (r < 0)
                                return bus_log_parse_error(r);

                } else if (contents[1] == SD_BUS_TYPE_STRING && streq(name, "Documentation")) {

                        r = sd_bus_message_read_strv(m, &i->documentation);
                        if (r < 0)
                                return bus_log_parse_error(r);

                } else if (contents[1] == SD_BUS_TYPE_STRUCT_BEGIN && streq(name, "Conditions")) {
                        const char *cond, *param;
                        int trigger, negate;
                        int32_t state;

                        r = sd_bus_message_enter_container(m, SD_BUS_TYPE_ARRAY, "(sbbsi)");
                        if (r < 0)
                                return bus_log_parse_error(r);

                        while ((r = sd_bus_message_read(m, "(sbbsi)", &cond, &trigger, &negate, &param, &state)) > 0) {
                                log_debug("%s %d %d %s %d", cond, trigger, negate, param, state);
                                if (state < 0 && (!trigger || !i->failed_condition)) {
                                        i->failed_condition = cond;
                                        i->failed_condition_trigger = trigger;
                                        i->failed_condition_negate = negate;
                                        i->failed_condition_parameter = param;
                                }
                        }
                        if (r < 0)
                                return bus_log_parse_error(r);

                        r = sd_bus_message_exit_container(m);
                        if (r < 0)
                                return bus_log_parse_error(r);

                } else if (contents[1] == SD_BUS_TYPE_STRUCT_BEGIN && streq(name, "Asserts")) {
                        const char *cond, *param;
                        int trigger, negate;
                        int32_t state;

                        r = sd_bus_message_enter_container(m, SD_BUS_TYPE_ARRAY, "(sbbsi)");
                        if (r < 0)
                                return bus_log_parse_error(r);

                        while ((r = sd_bus_message_read(m, "(sbbsi)", &cond, &trigger, &negate, &param, &state)) > 0) {
                                log_debug("%s %d %d %s %d", cond, trigger, negate, param, state);
                                if (state < 0 && (!trigger || !i->failed_assert)) {
                                        i->failed_assert = cond;
                                        i->failed_assert_trigger = trigger;
                                        i->failed_assert_negate = negate;
                                        i->failed_assert_parameter = param;
                                }
                        }
                        if (r < 0)
                                return bus_log_parse_error(r);

                        r = sd_bus_message_exit_container(m);
                        if (r < 0)
                                return bus_log_parse_error(r);

                } else
                        goto skip;

                break;

        case SD_BUS_TYPE_STRUCT_BEGIN:

                if (streq(name, "LoadError")) {
                        const char *n, *message;

                        r = sd_bus_message_read(m, "(ss)", &n, &message);
                        if (r < 0)
                                return bus_log_parse_error(r);

                        if (!isempty(message))
                                i->load_error = message;
                } else
                        goto skip;

                break;

        default:
                goto skip;
        }

        return 0;

skip:
        r = sd_bus_message_skip(m, contents);
        if (r < 0)
                return bus_log_parse_error(r);

        return 0;
}

static int print_property(const char *name, sd_bus_message *m, const char *contents) {
        int r;

        assert(name);
        assert(m);

        /* This is a low-level property printer, see
         * print_status_info() for the nicer output */

        if (arg_properties && !strv_find(arg_properties, name)) {
                /* skip what we didn't read */
                r = sd_bus_message_skip(m, contents);
                return r;
        }

        switch (contents[0]) {

        case SD_BUS_TYPE_STRUCT_BEGIN:

                if (contents[1] == SD_BUS_TYPE_UINT32 && streq(name, "Job")) {
                        uint32_t u;

                        r = sd_bus_message_read(m, "(uo)", &u, NULL);
                        if (r < 0)
                                return bus_log_parse_error(r);

                        if (u > 0)
                                printf("%s=%"PRIu32"\n", name, u);
                        else if (arg_all)
                                printf("%s=\n", name);

                        return 0;

                } else if (contents[1] == SD_BUS_TYPE_STRING && streq(name, "Unit")) {
                        const char *s;

                        r = sd_bus_message_read(m, "(so)", &s, NULL);
                        if (r < 0)
                                return bus_log_parse_error(r);

                        if (arg_all || !isempty(s))
                                printf("%s=%s\n", name, s);

                        return 0;

                } else if (contents[1] == SD_BUS_TYPE_STRING && streq(name, "LoadError")) {
                        const char *a = NULL, *b = NULL;

                        r = sd_bus_message_read(m, "(ss)", &a, &b);
                        if (r < 0)
                                return bus_log_parse_error(r);

                        if (arg_all || !isempty(a) || !isempty(b))
                                printf("%s=%s \"%s\"\n", name, strempty(a), strempty(b));

                        return 0;
                } else if (streq_ptr(name, "SystemCallFilter")) {
                        _cleanup_strv_free_ char **l = NULL;
                        int whitelist;

                        r = sd_bus_message_enter_container(m, 'r', "bas");
                        if (r < 0)
                                return bus_log_parse_error(r);

                        r = sd_bus_message_read(m, "b", &whitelist);
                        if (r < 0)
                                return bus_log_parse_error(r);

                        r = sd_bus_message_read_strv(m, &l);
                        if (r < 0)
                                return bus_log_parse_error(r);

                        r = sd_bus_message_exit_container(m);
                        if (r < 0)
                                return bus_log_parse_error(r);

                        if (arg_all || whitelist || !strv_isempty(l)) {
                                bool first = true;
                                char **i;

                                fputs(name, stdout);
                                fputc('=', stdout);

                                if (!whitelist)
                                        fputc('~', stdout);

                                STRV_FOREACH(i, l) {
                                        if (first)
                                                first = false;
                                        else
                                                fputc(' ', stdout);

                                        fputs(*i, stdout);
                                }
                                fputc('\n', stdout);
                        }

                        return 0;
                }

                break;

        case SD_BUS_TYPE_ARRAY:

                if (contents[1] == SD_BUS_TYPE_STRUCT_BEGIN && streq(name, "EnvironmentFiles")) {
                        const char *path;
                        int ignore;

                        r = sd_bus_message_enter_container(m, SD_BUS_TYPE_ARRAY, "(sb)");
                        if (r < 0)
                                return bus_log_parse_error(r);

                        while ((r = sd_bus_message_read(m, "(sb)", &path, &ignore)) > 0)
                                printf("EnvironmentFile=%s (ignore_errors=%s)\n", path, yes_no(ignore));

                        if (r < 0)
                                return bus_log_parse_error(r);

                        r = sd_bus_message_exit_container(m);
                        if (r < 0)
                                return bus_log_parse_error(r);

                        return 0;

                } else if (contents[1] == SD_BUS_TYPE_STRUCT_BEGIN && streq(name, "Paths")) {
                        const char *type, *path;

                        r = sd_bus_message_enter_container(m, SD_BUS_TYPE_ARRAY, "(ss)");
                        if (r < 0)
                                return bus_log_parse_error(r);

                        while ((r = sd_bus_message_read(m, "(ss)", &type, &path)) > 0)
                                printf("%s=%s\n", type, path);
                        if (r < 0)
                                return bus_log_parse_error(r);

                        r = sd_bus_message_exit_container(m);
                        if (r < 0)
                                return bus_log_parse_error(r);

                        return 0;

                } else if (contents[1] == SD_BUS_TYPE_STRUCT_BEGIN && streq(name, "Listen")) {
                        const char *type, *path;

                        r = sd_bus_message_enter_container(m, SD_BUS_TYPE_ARRAY, "(ss)");
                        if (r < 0)
                                return bus_log_parse_error(r);

                        while ((r = sd_bus_message_read(m, "(ss)", &type, &path)) > 0)
                                printf("Listen%s=%s\n", type, path);
                        if (r < 0)
                                return bus_log_parse_error(r);

                        r = sd_bus_message_exit_container(m);
                        if (r < 0)
                                return bus_log_parse_error(r);

                        return 0;

                } else if (contents[1] == SD_BUS_TYPE_STRUCT_BEGIN && streq(name, "Timers")) {
                        const char *base;
                        uint64_t value, next_elapse;

                        r = sd_bus_message_enter_container(m, SD_BUS_TYPE_ARRAY, "(stt)");
                        if (r < 0)
                                return bus_log_parse_error(r);

                        while ((r = sd_bus_message_read(m, "(stt)", &base, &value, &next_elapse)) > 0) {
                                char timespan1[FORMAT_TIMESPAN_MAX], timespan2[FORMAT_TIMESPAN_MAX];

                                printf("%s={ value=%s ; next_elapse=%s }\n",
                                       base,
                                       format_timespan(timespan1, sizeof(timespan1), value, 0),
                                       format_timespan(timespan2, sizeof(timespan2), next_elapse, 0));
                        }
                        if (r < 0)
                                return bus_log_parse_error(r);

                        r = sd_bus_message_exit_container(m);
                        if (r < 0)
                                return bus_log_parse_error(r);

                        return 0;

                } else if (contents[1] == SD_BUS_TYPE_STRUCT_BEGIN && startswith(name, "Exec")) {
                        ExecStatusInfo info = {};

                        r = sd_bus_message_enter_container(m, SD_BUS_TYPE_ARRAY, "(sasbttttuii)");
                        if (r < 0)
                                return bus_log_parse_error(r);

                        while ((r = exec_status_info_deserialize(m, &info)) > 0) {
                                char timestamp1[FORMAT_TIMESTAMP_MAX], timestamp2[FORMAT_TIMESTAMP_MAX];
                                _cleanup_free_ char *tt;

                                tt = strv_join(info.argv, " ");

                                printf("%s={ path=%s ; argv[]=%s ; ignore_errors=%s ; start_time=[%s] ; stop_time=[%s] ; pid="PID_FMT" ; code=%s ; status=%i%s%s }\n",
                                       name,
                                       strna(info.path),
                                       strna(tt),
                                       yes_no(info.ignore),
                                       strna(format_timestamp(timestamp1, sizeof(timestamp1), info.start_timestamp)),
                                       strna(format_timestamp(timestamp2, sizeof(timestamp2), info.exit_timestamp)),
                                       info.pid,
                                       sigchld_code_to_string(info.code),
                                       info.status,
                                       info.code == CLD_EXITED ? "" : "/",
                                       strempty(info.code == CLD_EXITED ? NULL : signal_to_string(info.status)));

                                free(info.path);
                                strv_free(info.argv);
                                zero(info);
                        }

                        r = sd_bus_message_exit_container(m);
                        if (r < 0)
                                return bus_log_parse_error(r);

                        return 0;

                } else if (contents[1] == SD_BUS_TYPE_STRUCT_BEGIN && streq(name, "DeviceAllow")) {
                        const char *path, *rwm;

                        r = sd_bus_message_enter_container(m, SD_BUS_TYPE_ARRAY, "(ss)");
                        if (r < 0)
                                return bus_log_parse_error(r);

                        while ((r = sd_bus_message_read(m, "(ss)", &path, &rwm)) > 0)
                                printf("%s=%s %s\n", name, strna(path), strna(rwm));
                        if (r < 0)
                                return bus_log_parse_error(r);

                        r = sd_bus_message_exit_container(m);
                        if (r < 0)
                                return bus_log_parse_error(r);

                        return 0;

                } else if (contents[1] == SD_BUS_TYPE_STRUCT_BEGIN && streq(name, "BlockIODeviceWeight")) {
                        const char *path;
                        uint64_t weight;

                        r = sd_bus_message_enter_container(m, SD_BUS_TYPE_ARRAY, "(st)");
                        if (r < 0)
                                return bus_log_parse_error(r);

                        while ((r = sd_bus_message_read(m, "(st)", &path, &weight)) > 0)
                                printf("%s=%s %" PRIu64 "\n", name, strna(path), weight);
                        if (r < 0)
                                return bus_log_parse_error(r);

                        r = sd_bus_message_exit_container(m);
                        if (r < 0)
                                return bus_log_parse_error(r);

                        return 0;

                } else if (contents[1] == SD_BUS_TYPE_STRUCT_BEGIN && (streq(name, "BlockIOReadBandwidth") || streq(name, "BlockIOWriteBandwidth"))) {
                        const char *path;
                        uint64_t bandwidth;

                        r = sd_bus_message_enter_container(m, SD_BUS_TYPE_ARRAY, "(st)");
                        if (r < 0)
                                return bus_log_parse_error(r);

                        while ((r = sd_bus_message_read(m, "(st)", &path, &bandwidth)) > 0)
                                printf("%s=%s %" PRIu64 "\n", name, strna(path), bandwidth);
                        if (r < 0)
                                return bus_log_parse_error(r);

                        r = sd_bus_message_exit_container(m);
                        if (r < 0)
                                return bus_log_parse_error(r);

                        return 0;
                }

                break;
        }

        r = bus_print_property(name, m, arg_all);
        if (r < 0)
                return bus_log_parse_error(r);

        if (r == 0) {
                r = sd_bus_message_skip(m, contents);
                if (r < 0)
                        return bus_log_parse_error(r);

                if (arg_all)
                        printf("%s=[unprintable]\n", name);
        }

        return 0;
}

static int show_one(
                const char *verb,
                sd_bus *bus,
                const char *path,
                bool show_properties,
                bool *new_line,
                bool *ellipsized) {

        _cleanup_bus_message_unref_ sd_bus_message *reply = NULL;
        _cleanup_bus_error_free_ sd_bus_error error = SD_BUS_ERROR_NULL;
        UnitStatusInfo info = {
                .memory_current = (uint64_t) -1,
                .memory_limit = (uint64_t) -1,
        };
        ExecStatusInfo *p;
        int r;

        assert(path);
        assert(new_line);

        log_debug("Showing one %s", path);

        r = sd_bus_call_method(
                        bus,
                        "org.freedesktop.systemd1",
                        path,
                        "org.freedesktop.DBus.Properties",
                        "GetAll",
                        &error,
                        &reply,
                        "s", "");
        if (r < 0) {
                log_error("Failed to get properties: %s", bus_error_message(&error, r));
                return r;
        }

        r = sd_bus_message_enter_container(reply, SD_BUS_TYPE_ARRAY, "{sv}");
        if (r < 0)
                return bus_log_parse_error(r);

        if (*new_line)
                printf("\n");

        *new_line = true;

        while ((r = sd_bus_message_enter_container(reply, SD_BUS_TYPE_DICT_ENTRY, "sv")) > 0) {
                const char *name, *contents;

                r = sd_bus_message_read(reply, "s", &name);
                if (r < 0)
                        return bus_log_parse_error(r);

                r = sd_bus_message_peek_type(reply, NULL, &contents);
                if (r < 0)
                        return bus_log_parse_error(r);

                r = sd_bus_message_enter_container(reply, SD_BUS_TYPE_VARIANT, contents);
                if (r < 0)
                        return bus_log_parse_error(r);

                if (show_properties)
                        r = print_property(name, reply, contents);
                else
                        r = status_property(name, reply, &info, contents);
                if (r < 0)
                        return r;

                r = sd_bus_message_exit_container(reply);
                if (r < 0)
                        return bus_log_parse_error(r);

                r = sd_bus_message_exit_container(reply);
                if (r < 0)
                        return bus_log_parse_error(r);
        }
        if (r < 0)
                return bus_log_parse_error(r);

        r = sd_bus_message_exit_container(reply);
        if (r < 0)
                return bus_log_parse_error(r);

        r = 0;

        if (!show_properties) {
                if (streq(verb, "help"))
                        show_unit_help(&info);
                else
                        print_status_info(&info, ellipsized);
        }

        strv_free(info.documentation);
        strv_free(info.dropin_paths);
        strv_free(info.listen);

        if (!streq_ptr(info.active_state, "active") &&
            !streq_ptr(info.active_state, "reloading") &&
            streq(verb, "status")) {
                /* According to LSB: "program not running" */
                /* 0: program is running or service is OK
                 * 1: program is dead and /run PID file exists
                 * 2: program is dead and /run/lock lock file exists
                 * 3: program is not running
                 * 4: program or service status is unknown
                 */
                if (info.pid_file && access(info.pid_file, F_OK) == 0)
                        r = 1;
                else
                        r = 3;
        }

        while ((p = info.exec)) {
                LIST_REMOVE(exec, info.exec, p);
                exec_status_info_free(p);
        }

        return r;
}

static int get_unit_dbus_path_by_pid(
                sd_bus *bus,
                uint32_t pid,
                char **unit) {

        _cleanup_bus_error_free_ sd_bus_error error = SD_BUS_ERROR_NULL;
        _cleanup_bus_message_unref_ sd_bus_message *reply = NULL;
        char *u;
        int r;

        r = sd_bus_call_method(
                        bus,
                        "org.freedesktop.systemd1",
                        "/org/freedesktop/systemd1",
                        "org.freedesktop.systemd1.Manager",
                        "GetUnitByPID",
                        &error,
                        &reply,
                        "u", pid);
        if (r < 0) {
                log_error("Failed to get unit for PID %"PRIu32": %s", pid, bus_error_message(&error, r));
                return r;
        }

        r = sd_bus_message_read(reply, "o", &u);
        if (r < 0)
                return bus_log_parse_error(r);

        u = strdup(u);
        if (!u)
                return log_oom();

        *unit = u;
        return 0;
}

static int show_all(
                const char* verb,
                sd_bus *bus,
                bool show_properties,
                bool *new_line,
                bool *ellipsized) {

        _cleanup_bus_message_unref_ sd_bus_message *reply = NULL;
        _cleanup_free_ UnitInfo *unit_infos = NULL;
        const UnitInfo *u;
        unsigned c;
        int r, ret = 0;

        r = get_unit_list(bus, NULL, NULL, &unit_infos, 0, &reply);
        if (r < 0)
                return r;

        pager_open_if_enabled();

        c = (unsigned) r;

        qsort_safe(unit_infos, c, sizeof(UnitInfo), compare_unit_info);

        for (u = unit_infos; u < unit_infos + c; u++) {
                _cleanup_free_ char *p = NULL;

                p = unit_dbus_path_from_name(u->id);
                if (!p)
                        return log_oom();

                r = show_one(verb, bus, p, show_properties, new_line, ellipsized);
                if (r < 0)
                        return r;
                else if (r > 0 && ret == 0)
                        ret = r;
        }

        return ret;
}

static int show_system_status(sd_bus *bus) {
        char since1[FORMAT_TIMESTAMP_RELATIVE_MAX], since2[FORMAT_TIMESTAMP_MAX];
        _cleanup_free_ char *hn = NULL;
        struct machine_info mi = {};
        const char *on, *off;
        int r;

        hn = gethostname_malloc();
        if (!hn)
                return log_oom();

        r = bus_map_all_properties(bus, "org.freedesktop.systemd1", "/org/freedesktop/systemd1", machine_info_property_map, &mi);
        if (r < 0)
                return log_error_errno(r, "Failed to read server status: %m");

        if (streq_ptr(mi.state, "degraded")) {
                on = ansi_highlight_red();
                off = ansi_highlight_off();
        } else if (!streq_ptr(mi.state, "running")) {
                on = ansi_highlight_yellow();
                off = ansi_highlight_off();
        } else
                on = off = "";

        printf("%s%s%s %s\n", on, draw_special_char(DRAW_BLACK_CIRCLE), off, arg_host ? arg_host : hn);

        printf("    State: %s%s%s\n",
               on, strna(mi.state), off);

        printf("     Jobs: %u queued\n", mi.n_jobs);
        printf("   Failed: %u units\n", mi.n_failed_units);

        printf("    Since: %s; %s\n",
               format_timestamp(since2, sizeof(since2), mi.timestamp),
               format_timestamp_relative(since1, sizeof(since1), mi.timestamp));

        printf("   CGroup: %s\n", mi.control_group ?: "/");
        if (arg_transport == BUS_TRANSPORT_LOCAL || arg_transport == BUS_TRANSPORT_MACHINE) {
                static const char prefix[] = "           ";
                unsigned c;

                c = columns();
                if (c > sizeof(prefix) - 1)
                        c -= sizeof(prefix) - 1;
                else
                        c = 0;

                show_cgroup(SYSTEMD_CGROUP_CONTROLLER, strempty(mi.control_group), prefix, c, false, get_output_flags());
        }

        free(mi.state);
        free(mi.control_group);

        return 0;
}

static int show(sd_bus *bus, char **args) {
        bool show_properties, show_status, new_line = false;
        bool ellipsized = false;
        int r, ret = 0;

        assert(bus);
        assert(args);

        show_properties = streq(args[0], "show");
        show_status = streq(args[0], "status");

        if (show_properties)
                pager_open_if_enabled();

        /* If no argument is specified inspect the manager itself */

        if (show_properties && strv_length(args) <= 1)
                return show_one(args[0], bus, "/org/freedesktop/systemd1", show_properties, &new_line, &ellipsized);

        if (show_status && strv_length(args) <= 1) {

                pager_open_if_enabled();
                show_system_status(bus);
                new_line = true;

                if (arg_all)
                        ret = show_all(args[0], bus, false, &new_line, &ellipsized);
        } else {
                _cleanup_free_ char **patterns = NULL;
                char **name;

                STRV_FOREACH(name, args + 1) {
                        _cleanup_free_ char *unit = NULL;
                        uint32_t id;

                        if (safe_atou32(*name, &id) < 0) {
                                if (strv_push(&patterns, *name) < 0)
                                        return log_oom();

                                continue;
                        } else if (show_properties) {
                                /* Interpret as job id */
                                if (asprintf(&unit, "/org/freedesktop/systemd1/job/%u", id) < 0)
                                        return log_oom();

                        } else {
                                /* Interpret as PID */
                                r = get_unit_dbus_path_by_pid(bus, id, &unit);
                                if (r < 0) {
                                        ret = r;
                                        continue;
                                }
                        }

                        r = show_one(args[0], bus, unit, show_properties,
                                     &new_line, &ellipsized);
                        if (r < 0)
                                return r;
                        else if (r > 0 && ret == 0)
                                ret = r;
                }

                if (!strv_isempty(patterns)) {
                        _cleanup_strv_free_ char **names = NULL;

                        r = expand_names(bus, patterns, NULL, &names);
                        if (r < 0)
                                log_error_errno(r, "Failed to expand names: %m");

                        STRV_FOREACH(name, names) {
                                _cleanup_free_ char *unit;

                                unit = unit_dbus_path_from_name(*name);
                                if (!unit)
                                        return log_oom();

                                r = show_one(args[0], bus, unit, show_properties,
                                             &new_line, &ellipsized);
                                if (r < 0)
                                        return r;
                                else if (r > 0 && ret == 0)
                                        ret = r;
                        }
                }
        }

        if (ellipsized && !arg_quiet)
                printf("Hint: Some lines were ellipsized, use -l to show in full.\n");

        return ret;
}

static int init_home_and_lookup_paths(char **user_home, char **user_runtime, LookupPaths *lp) {
        int r;

        assert(user_home);
        assert(user_runtime);
        assert(lp);

        if (arg_scope == UNIT_FILE_USER) {
                r = user_config_home(user_home);
                if (r < 0)
                        return log_error_errno(r, "Failed to query XDG_CONFIG_HOME: %m");
                else if (r == 0)
                        return log_error_errno(ENOTDIR, "Cannot find units: $XDG_CONFIG_HOME and $HOME are not set.");

                r = user_runtime_dir(user_runtime);
                if (r < 0)
                        return log_error_errno(r, "Failed to query XDG_CONFIG_HOME: %m");
                else if (r == 0)
                        return log_error_errno(ENOTDIR, "Cannot find units: $XDG_RUNTIME_DIR is not set.");
        }

        r = lookup_paths_init_from_scope(lp, arg_scope, arg_root);
        if (r < 0)
                return log_error_errno(r, "Failed to query unit lookup paths: %m");

        return 0;
}

static int cat_file(const char *filename, bool newline) {
        _cleanup_close_ int fd;

        fd = open(filename, O_RDONLY|O_CLOEXEC|O_NOCTTY);
        if (fd < 0)
                return -errno;

        printf("%s%s# %s%s\n",
               newline ? "\n" : "",
               ansi_highlight_blue(),
               filename,
               ansi_highlight_off());
        fflush(stdout);

        return copy_bytes(fd, STDOUT_FILENO, (off_t) -1, false);
}

static int cat(sd_bus *bus, char **args) {
        _cleanup_free_ char *user_home = NULL;
        _cleanup_free_ char *user_runtime = NULL;
        _cleanup_lookup_paths_free_ LookupPaths lp = {};
        _cleanup_strv_free_ char **names = NULL;
        char **name;
        bool first = true, avoid_bus_cache;
        int r = 0;

        assert(args);

        if (arg_transport != BUS_TRANSPORT_LOCAL) {
                log_error("Cannot remotely cat units");
                return -EINVAL;
        }

        r = init_home_and_lookup_paths(&user_home, &user_runtime, &lp);
        if (r < 0)
                return r;

        r = expand_names(bus, args + 1, NULL, &names);
        if (r < 0)
                return log_error_errno(r, "Failed to expand names: %m");

        avoid_bus_cache = !bus || avoid_bus();

        pager_open_if_enabled();

        STRV_FOREACH(name, names) {
                _cleanup_free_ char *fragment_path = NULL;
                _cleanup_strv_free_ char **dropin_paths = NULL;
                char **path;

                r = unit_find_paths(bus, *name, avoid_bus_cache, &lp, &fragment_path, &dropin_paths);
                if (r < 0)
                        return r;
                else if (r == 0)
                        return -ENOENT;

                if (first)
                        first = false;
                else
                        puts("");

                if (fragment_path) {
                        r = cat_file(fragment_path, false);
                        if (r < 0)
                                return log_warning_errno(r, "Failed to cat %s: %m", fragment_path);
                }

                STRV_FOREACH(path, dropin_paths) {
                        r = cat_file(*path, path == dropin_paths);
                        if (r < 0)
                                return log_warning_errno(r, "Failed to cat %s: %m", *path);
                }
        }

        return r < 0 ? r : 0;
}

static int set_property(sd_bus *bus, char **args) {
        _cleanup_bus_message_unref_ sd_bus_message *m = NULL;
        _cleanup_bus_error_free_ sd_bus_error error = SD_BUS_ERROR_NULL;
        _cleanup_free_ char *n = NULL;
        char **i;
        int r;

        polkit_agent_open_if_enabled();

        r = sd_bus_message_new_method_call(
                        bus,
                        &m,
                        "org.freedesktop.systemd1",
                        "/org/freedesktop/systemd1",
                        "org.freedesktop.systemd1.Manager",
                        "SetUnitProperties");
        if (r < 0)
                return bus_log_create_error(r);

        r = sd_bus_message_set_allow_interactive_authorization(m, arg_ask_password);
        if (r < 0)
                return bus_log_create_error(r);

        n = unit_name_mangle(args[1], MANGLE_NOGLOB);
        if (!n)
                return log_oom();

        r = sd_bus_message_append(m, "sb", n, arg_runtime);
        if (r < 0)
                return bus_log_create_error(r);

        r = sd_bus_message_open_container(m, SD_BUS_TYPE_ARRAY, "(sv)");
        if (r < 0)
                return bus_log_create_error(r);

        STRV_FOREACH(i, args + 2) {
                r = sd_bus_message_open_container(m, SD_BUS_TYPE_STRUCT, "sv");
                if (r < 0)
                        return bus_log_create_error(r);

                r = bus_append_unit_property_assignment(m, *i);
                if (r < 0)
                        return r;

                r = sd_bus_message_close_container(m);
                if (r < 0)
                        return bus_log_create_error(r);
        }

        r = sd_bus_message_close_container(m);
        if (r < 0)
                return bus_log_create_error(r);

        r = sd_bus_call(bus, m, 0, &error, NULL);
        if (r < 0) {
                log_error("Failed to set unit properties on %s: %s", n, bus_error_message(&error, r));
                return r;
        }

        return 0;
}

static int snapshot(sd_bus *bus, char **args) {
        _cleanup_bus_error_free_ sd_bus_error error = SD_BUS_ERROR_NULL;
        _cleanup_bus_message_unref_ sd_bus_message *m = NULL, *reply = NULL;
        _cleanup_free_ char *n = NULL, *id = NULL;
        const char *path;
        int r;

        polkit_agent_open_if_enabled();

        if (strv_length(args) > 1)
                n = unit_name_mangle_with_suffix(args[1], MANGLE_NOGLOB, ".snapshot");
        else
                n = strdup("");
        if (!n)
                return log_oom();

        r = sd_bus_message_new_method_call(
                        bus,
                        &m,
                        "org.freedesktop.systemd1",
                        "/org/freedesktop/systemd1",
                        "org.freedesktop.systemd1.Manager",
                        "CreateSnapshot");
        if (r < 0)
                return bus_log_create_error(r);

        r = sd_bus_message_set_allow_interactive_authorization(m, arg_ask_password);
        if (r < 0)
                return bus_log_create_error(r);

        r = sd_bus_message_append(m, "sb", n, false);
        if (r < 0)
                return bus_log_create_error(r);

        r = sd_bus_call(bus, m, 0, &error, &reply);
        if (r < 0) {
                log_error("Failed to create snapshot: %s", bus_error_message(&error, r));
                return r;
        }

        r = sd_bus_message_read(reply, "o", &path);
        if (r < 0)
                return bus_log_parse_error(r);

        r = sd_bus_get_property_string(
                        bus,
                        "org.freedesktop.systemd1",
                        path,
                        "org.freedesktop.systemd1.Unit",
                        "Id",
                        &error,
                        &id);
        if (r < 0) {
                log_error("Failed to get ID of snapshot: %s", bus_error_message(&error, r));
                return r;
        }

        if (!arg_quiet)
                puts(id);

        return 0;
}

static int delete_snapshot(sd_bus *bus, char **args) {
        _cleanup_bus_error_free_ sd_bus_error error = SD_BUS_ERROR_NULL;
        _cleanup_strv_free_ char **names = NULL;
        char **name;
        int r;

        assert(args);

        polkit_agent_open_if_enabled();

        r = expand_names(bus, args + 1, ".snapshot", &names);
        if (r < 0)
                log_error_errno(r, "Failed to expand names: %m");

        STRV_FOREACH(name, names) {
                _cleanup_bus_message_unref_ sd_bus_message *m = NULL;
                int q;

                q = sd_bus_message_new_method_call(
                                bus,
                                &m,
                                "org.freedesktop.systemd1",
                                "/org/freedesktop/systemd1",
                                "org.freedesktop.systemd1.Manager",
                                "RemoveSnapshot");
                if (q < 0)
                        return bus_log_create_error(q);

                q = sd_bus_message_set_allow_interactive_authorization(m, arg_ask_password);
                if (q < 0)
                        return bus_log_create_error(q);

                q = sd_bus_message_append(m, "s", *name);
                if (q < 0)
                        return bus_log_create_error(q);

                q = sd_bus_call(bus, m, 0, &error, NULL);
                if (q < 0) {
                        log_error("Failed to remove snapshot %s: %s", *name, bus_error_message(&error, q));
                        if (r == 0)
                                r = q;
                }
        }

        return r;
}

static int daemon_reload(sd_bus *bus, char **args) {
        _cleanup_bus_error_free_ sd_bus_error error = SD_BUS_ERROR_NULL;
        _cleanup_bus_message_unref_ sd_bus_message *m = NULL;
        const char *method;
        int r;

        polkit_agent_open_if_enabled();

        if (arg_action == ACTION_RELOAD)
                method = "Reload";
        else if (arg_action == ACTION_REEXEC)
                method = "Reexecute";
        else {
                assert(arg_action == ACTION_SYSTEMCTL);

                method =
                        streq(args[0], "clear-jobs")    ||
                        streq(args[0], "cancel")        ? "ClearJobs" :
                        streq(args[0], "daemon-reexec") ? "Reexecute" :
                        streq(args[0], "reset-failed")  ? "ResetFailed" :
                        streq(args[0], "halt")          ? "Halt" :
                        streq(args[0], "poweroff")      ? "PowerOff" :
                        streq(args[0], "reboot")        ? "Reboot" :
                        streq(args[0], "kexec")         ? "KExec" :
                        streq(args[0], "exit")          ? "Exit" :
                                    /* "daemon-reload" */ "Reload";
        }

        r = sd_bus_message_new_method_call(
                        bus,
                        &m,
                        "org.freedesktop.systemd1",
                        "/org/freedesktop/systemd1",
                        "org.freedesktop.systemd1.Manager",
                        method);
        if (r < 0)
                return bus_log_create_error(r);

        r = sd_bus_message_set_allow_interactive_authorization(m, arg_ask_password);
        if (r < 0)
                return bus_log_create_error(r);

        r = sd_bus_call(bus, m, 0, &error, NULL);
        if (r == -ENOENT && arg_action != ACTION_SYSTEMCTL)
                /* There's always a fallback possible for
                 * legacy actions. */
                r = -EADDRNOTAVAIL;
        else if ((r == -ETIMEDOUT || r == -ECONNRESET) && streq(method, "Reexecute"))
                /* On reexecution, we expect a disconnect, not a
                 * reply */
                r = 0;
        else if (r < 0)
                log_error("Failed to execute operation: %s", bus_error_message(&error, r));

        return r < 0 ? r : 0;
}

static int reset_failed(sd_bus *bus, char **args) {
        _cleanup_bus_error_free_ sd_bus_error error = SD_BUS_ERROR_NULL;
        _cleanup_strv_free_ char **names = NULL;
        char **name;
        int r, q;

        if (strv_length(args) <= 1)
                return daemon_reload(bus, args);

        polkit_agent_open_if_enabled();

        r = expand_names(bus, args + 1, NULL, &names);
        if (r < 0)
                log_error_errno(r, "Failed to expand names: %m");

        STRV_FOREACH(name, names) {
                _cleanup_bus_message_unref_ sd_bus_message *m = NULL;

                q = sd_bus_message_new_method_call(
                                bus,
                                &m,
                                "org.freedesktop.systemd1",
                                "/org/freedesktop/systemd1",
                                "org.freedesktop.systemd1.Manager",
                                "ResetFailedUnit");
                if (q < 0)
                        return bus_log_create_error(q);

                q = sd_bus_message_set_allow_interactive_authorization(m, arg_ask_password);
                if (q < 0)
                        return bus_log_create_error(q);

                q = sd_bus_message_append(m, "s", *name);
                if (q < 0)
                        return bus_log_create_error(q);

                q = sd_bus_call(bus, m, 0, &error, NULL);
                if (q < 0) {
                        log_error("Failed to reset failed state of unit %s: %s", *name, bus_error_message(&error, q));
                        if (r == 0)
                                r = q;
                }
        }

        return r;
}

static int show_environment(sd_bus *bus, char **args) {
        _cleanup_bus_error_free_ sd_bus_error error = SD_BUS_ERROR_NULL;
        _cleanup_bus_message_unref_ sd_bus_message *reply = NULL;
        const char *text;
        int r;

        pager_open_if_enabled();

        r = sd_bus_get_property(
                        bus,
                        "org.freedesktop.systemd1",
                        "/org/freedesktop/systemd1",
                        "org.freedesktop.systemd1.Manager",
                        "Environment",
                        &error,
                        &reply,
                        "as");
        if (r < 0) {
                log_error("Failed to get environment: %s", bus_error_message(&error, r));
                return r;
        }

        r = sd_bus_message_enter_container(reply, SD_BUS_TYPE_ARRAY, "s");
        if (r < 0)
                return bus_log_parse_error(r);

        while ((r = sd_bus_message_read_basic(reply, SD_BUS_TYPE_STRING, &text)) > 0)
                puts(text);
        if (r < 0)
                return bus_log_parse_error(r);

        r = sd_bus_message_exit_container(reply);
        if (r < 0)
                return bus_log_parse_error(r);

        return 0;
}

static int switch_root(sd_bus *bus, char **args) {
        _cleanup_bus_error_free_ sd_bus_error error = SD_BUS_ERROR_NULL;
        _cleanup_free_ char *cmdline_init = NULL;
        const char *root, *init;
        unsigned l;
        int r;

        l = strv_length(args);
        if (l < 2 || l > 3) {
                log_error("Wrong number of arguments.");
                return -EINVAL;
        }

        root = args[1];

        if (l >= 3)
                init = args[2];
        else {
                r = parse_env_file("/proc/cmdline", WHITESPACE,
                                   "init", &cmdline_init,
                                   NULL);
                if (r < 0)
                        log_debug_errno(r, "Failed to parse /proc/cmdline: %m");

                init = cmdline_init;
        }

        if (isempty(init))
                init = NULL;

        if (init) {
                const char *root_systemd_path = NULL, *root_init_path = NULL;

                root_systemd_path = strjoina(root, "/" SYSTEMD_BINARY_PATH);
                root_init_path = strjoina(root, "/", init);

                /* If the passed init is actually the same as the
                 * systemd binary, then let's suppress it. */
                if (files_same(root_init_path, root_systemd_path) > 0)
                        init = NULL;
        }

        log_debug("Switching root - root: %s; init: %s", root, strna(init));

        r = sd_bus_call_method(
                        bus,
                        "org.freedesktop.systemd1",
                        "/org/freedesktop/systemd1",
                        "org.freedesktop.systemd1.Manager",
                        "SwitchRoot",
                        &error,
                        NULL,
                        "ss", root, init);
        if (r < 0) {
                log_error("Failed to switch root: %s", bus_error_message(&error, r));
                return r;
        }

        return 0;
}

static int set_environment(sd_bus *bus, char **args) {
        _cleanup_bus_error_free_ sd_bus_error error = SD_BUS_ERROR_NULL;
        _cleanup_bus_message_unref_ sd_bus_message *m = NULL;
        const char *method;
        int r;

        assert(bus);
        assert(args);

        method = streq(args[0], "set-environment")
                ? "SetEnvironment"
                : "UnsetEnvironment";

        r = sd_bus_message_new_method_call(
                        bus,
                        &m,
                        "org.freedesktop.systemd1",
                        "/org/freedesktop/systemd1",
                        "org.freedesktop.systemd1.Manager",
                        method);
        if (r < 0)
                return bus_log_create_error(r);

        r = sd_bus_message_set_allow_interactive_authorization(m, arg_ask_password);
        if (r < 0)
                return bus_log_create_error(r);

        r = sd_bus_message_append_strv(m, args + 1);
        if (r < 0)
                return bus_log_create_error(r);

        r = sd_bus_call(bus, m, 0, &error, NULL);
        if (r < 0) {
                log_error("Failed to set environment: %s", bus_error_message(&error, r));
                return r;
        }

        return 0;
}

static int import_environment(sd_bus *bus, char **args) {
        _cleanup_bus_error_free_ sd_bus_error error = SD_BUS_ERROR_NULL;
        _cleanup_bus_message_unref_ sd_bus_message *m = NULL;
        int r;

        assert(bus);
        assert(args);

        r = sd_bus_message_new_method_call(
                        bus,
                        &m,
                        "org.freedesktop.systemd1",
                        "/org/freedesktop/systemd1",
                        "org.freedesktop.systemd1.Manager",
                        "SetEnvironment");
        if (r < 0)
                return bus_log_create_error(r);

        r = sd_bus_message_set_allow_interactive_authorization(m, arg_ask_password);
        if (r < 0)
                return bus_log_create_error(r);

        if (strv_isempty(args + 1))
                r = sd_bus_message_append_strv(m, environ);
        else {
                char **a, **b;

                r = sd_bus_message_open_container(m, 'a', "s");
                if (r < 0)
                        return bus_log_create_error(r);

                STRV_FOREACH(a, args + 1) {

                        if (!env_name_is_valid(*a)) {
                                log_error("Not a valid environment variable name: %s", *a);
                                return -EINVAL;
                        }

                        STRV_FOREACH(b, environ) {
                                const char *eq;

                                eq = startswith(*b, *a);
                                if (eq && *eq == '=') {

                                        r = sd_bus_message_append(m, "s", *b);
                                        if (r < 0)
                                                return bus_log_create_error(r);

                                        break;
                                }
                        }
                }

                r = sd_bus_message_close_container(m);
        }
        if (r < 0)
                return bus_log_create_error(r);

        r = sd_bus_call(bus, m, 0, &error, NULL);
        if (r < 0) {
                log_error("Failed to import environment: %s", bus_error_message(&error, r));
                return r;
        }

        return 0;
}

static int enable_sysv_units(const char *verb, char **args) {
        int r = 0;

#if defined(HAVE_SYSV_COMPAT)
        unsigned f = 0;
        _cleanup_lookup_paths_free_ LookupPaths paths = {};

        if (arg_scope != UNIT_FILE_SYSTEM)
                return 0;

        if (!streq(verb, "enable") &&
            !streq(verb, "disable"))
            // update-rc.d currently does not provide is-enabled
            //!streq(verb, "is-enabled"))
                return 0;

        /* Processes all SysV units, and reshuffles the array so that
         * afterwards only the native units remain */

        r = lookup_paths_init(&paths, SYSTEMD_SYSTEM, false, arg_root, NULL, NULL, NULL);
        if (r < 0)
                return r;

        r = 0;
        while (args[f]) {
                const char *name;
                _cleanup_free_ char *p = NULL, *q = NULL, *l = NULL;
                bool found_sysv;
                unsigned c = 1;
                const char *argv[6] = { "/usr/sbin/update-rc.d", NULL, NULL, NULL, NULL };
                int j;
                pid_t pid;
                siginfo_t status;

                name = args[f++];

                if (!endswith(name, ".service"))
                        continue;

                if (path_is_absolute(name))
                        continue;

                p = path_join(arg_root, SYSTEM_SYSVINIT_PATH, name);
                if (!p)
                        return log_oom();

                p[strlen(p) - strlen(".service")] = 0;
                found_sysv = access(p, F_OK) >= 0;
                if (!found_sysv)
                        continue;

                log_info("Synchronizing state for %s with sysvinit using update-rc.d...", name);

                if (!isempty(arg_root) && !streq(arg_root, "/")) {
                    log_error("Can not run update-rc.d when a root directory other than / is specified");
                    continue;
                }

                /* Run update-rc.d <file> defaults first to ensure the K- and
                 * S-symlinks are present. If they are missing, update-rc.d
                 * <enable|disable> will fail. See
                 * http://bugs.debian.org/722523 */
                argv[c++] = basename(p);
                argv[c++] = "defaults";
                argv[c] = NULL;

                l = strv_join((char**)argv, " ");
                if (!l) {
                        return log_oom();
                }

                log_info("Executing %s", l);
<<<<<<< HEAD
                free(l);
=======
>>>>>>> 0666c893

                pid = fork();
                if (pid < 0) {
                        log_error("Failed to fork: %m");
                        return -errno;
                } else if (pid == 0) {
                        /* Child */

                        execv(argv[0], (char**) argv);
                        _exit(EXIT_FAILURE);
                }

                j = wait_for_terminate(pid, &status);
                if (j < 0) {
                        log_error("Failed to wait for child: %s", strerror(-r));
                        return j;
                }

                if (status.si_code == CLD_EXITED) {
                        if (status.si_status != 0)
                                return -EINVAL;
                } else
                        return -EPROTO;

                argv[c-1] = verb;
                argv[c] = NULL;

                free(l);
                l = strv_join((char**)argv, " ");
                if (!l)
                        return log_oom();

                log_info("Executing %s", l);

                pid = fork();
                if (pid < 0)
                        return log_error_errno(errno, "Failed to fork: %m");
                else if (pid == 0) {
                        /* Child */

                        execv(argv[0], (char**) argv);
                        _exit(EXIT_FAILURE);
                }

                j = wait_for_terminate(pid, &status);
                if (j < 0) {
                        log_error_errno(r, "Failed to wait for child: %m");
                        return j;
                }

                if (status.si_code == CLD_EXITED) {
                        if (streq(verb, "is-enabled")) {
                                if (status.si_status == 0) {
                                        if (!arg_quiet)
                                                puts("enabled");
                                        r = 1;
                                } else {
                                        if (!arg_quiet)
                                                puts("disabled");
                                }

                        } else if (status.si_status != 0)
                                return -EINVAL;
                } else
                        return -EPROTO;
        }

#endif
        return r;
}

static int mangle_names(char **original_names, char ***mangled_names) {
        char **i, **l, **name;

        l = new(char*, strv_length(original_names) + 1);
        if (!l)
                return log_oom();

        i = l;
        STRV_FOREACH(name, original_names) {

                /* When enabling units qualified path names are OK,
                 * too, hence allow them explicitly. */

                if (is_path(*name))
                        *i = strdup(*name);
                else
                        *i = unit_name_mangle(*name, MANGLE_NOGLOB);

                if (!*i) {
                        strv_free(l);
                        return log_oom();
                }

                i++;
        }

        *i = NULL;
        *mangled_names = l;

        return 0;
}

static int enable_unit(sd_bus *bus, char **args) {
        _cleanup_strv_free_ char **names = NULL;
        const char *verb = args[0];
        UnitFileChange *changes = NULL;
        unsigned n_changes = 0;
        int carries_install_info = -1;
        int r;

        if (!args[1])
                return 0;

        r = mangle_names(args+1, &names);
        if (r < 0)
                return r;

        r = enable_sysv_units(verb, names);
        if (r < 0)
                return r;

        /* If the operation was fully executed by the SysV compat,
         * let's finish early */
        if (strv_isempty(names))
                return 0;

        if (!bus || avoid_bus()) {
                if (streq(verb, "enable")) {
                        r = unit_file_enable(arg_scope, arg_runtime, arg_root, names, arg_force, &changes, &n_changes);
                        carries_install_info = r;
                } else if (streq(verb, "disable"))
                        r = unit_file_disable(arg_scope, arg_runtime, arg_root, names, &changes, &n_changes);
                else if (streq(verb, "reenable")) {
                        r = unit_file_reenable(arg_scope, arg_runtime, arg_root, names, arg_force, &changes, &n_changes);
                        carries_install_info = r;
                } else if (streq(verb, "link"))
                        r = unit_file_link(arg_scope, arg_runtime, arg_root, names, arg_force, &changes, &n_changes);
                else if (streq(verb, "preset")) {
                        r = unit_file_preset(arg_scope, arg_runtime, arg_root, names, arg_preset_mode, arg_force, &changes, &n_changes);
                        carries_install_info = r;
                } else if (streq(verb, "mask"))
                        r = unit_file_mask(arg_scope, arg_runtime, arg_root, names, arg_force, &changes, &n_changes);
                else if (streq(verb, "unmask"))
                        r = unit_file_unmask(arg_scope, arg_runtime, arg_root, names, &changes, &n_changes);
                else
                        assert_not_reached("Unknown verb");

                if (r < 0) {
                        log_error_errno(r, "Operation failed: %m");
                        goto finish;
                }

                if (!arg_quiet)
                        dump_unit_file_changes(changes, n_changes);

                r = 0;
        } else {
                _cleanup_bus_message_unref_ sd_bus_message *reply = NULL, *m = NULL;
                _cleanup_bus_error_free_ sd_bus_error error = SD_BUS_ERROR_NULL;
                int expect_carries_install_info = false;
                bool send_force = true, send_preset_mode = false;
                const char *method;

                polkit_agent_open_if_enabled();

                if (streq(verb, "enable")) {
                        method = "EnableUnitFiles";
                        expect_carries_install_info = true;
                } else if (streq(verb, "disable")) {
                        method = "DisableUnitFiles";
                        send_force = false;
                } else if (streq(verb, "reenable")) {
                        method = "ReenableUnitFiles";
                        expect_carries_install_info = true;
                } else if (streq(verb, "link"))
                        method = "LinkUnitFiles";
                else if (streq(verb, "preset")) {

                        if (arg_preset_mode != UNIT_FILE_PRESET_FULL) {
                                method = "PresetUnitFilesWithMode";
                                send_preset_mode = true;
                        } else
                                method = "PresetUnitFiles";

                        expect_carries_install_info = true;
                } else if (streq(verb, "mask"))
                        method = "MaskUnitFiles";
                else if (streq(verb, "unmask")) {
                        method = "UnmaskUnitFiles";
                        send_force = false;
                } else
                        assert_not_reached("Unknown verb");

                r = sd_bus_message_new_method_call(
                                bus,
                                &m,
                                "org.freedesktop.systemd1",
                                "/org/freedesktop/systemd1",
                                "org.freedesktop.systemd1.Manager",
                                method);
                if (r < 0)
                        return bus_log_create_error(r);

                r = sd_bus_message_set_allow_interactive_authorization(m, arg_ask_password);
                if (r < 0)
                        return bus_log_create_error(r);

                r = sd_bus_message_append_strv(m, names);
                if (r < 0)
                        return bus_log_create_error(r);

                if (send_preset_mode) {
                        r = sd_bus_message_append(m, "s", unit_file_preset_mode_to_string(arg_preset_mode));
                        if (r < 0)
                                return bus_log_create_error(r);
                }

                r = sd_bus_message_append(m, "b", arg_runtime);
                if (r < 0)
                        return bus_log_create_error(r);

                if (send_force) {
                        r = sd_bus_message_append(m, "b", arg_force);
                        if (r < 0)
                                return bus_log_create_error(r);
                }

                r = sd_bus_call(bus, m, 0, &error, &reply);
                if (r < 0) {
                        log_error("Failed to execute operation: %s", bus_error_message(&error, r));
                        return r;
                }

                if (expect_carries_install_info) {
                        r = sd_bus_message_read(reply, "b", &carries_install_info);
                        if (r < 0)
                                return bus_log_parse_error(r);
                }

                r = bus_deserialize_and_dump_unit_file_changes(reply, arg_quiet);
                if (r < 0)
                        return r;

                /* Try to reload if enabled */
                if (!arg_no_reload)
                        r = daemon_reload(bus, args);
                else
                        r = 0;
        }

        if (carries_install_info == 0)
                log_warning("The unit files have no [Install] section. They are not meant to be enabled\n"
                            "using systemctl.\n"
                            "Possible reasons for having this kind of units are:\n"
                            "1) A unit may be statically enabled by being symlinked from another unit's\n"
                            "   .wants/ or .requires/ directory.\n"
                            "2) A unit's purpose may be to act as a helper for some other unit which has\n"
                            "   a requirement dependency on it.\n"
                            "3) A unit may be started when needed via activation (socket, path, timer,\n"
                            "   D-Bus, udev, scripted systemctl call, ...).\n");

finish:
        unit_file_changes_free(changes, n_changes);

        return r;
}

static int add_dependency(sd_bus *bus, char **args) {
        _cleanup_strv_free_ char **names = NULL;
        _cleanup_free_ char *target = NULL;
        const char *verb = args[0];
        UnitDependency dep;
        int r = 0;

        if (!args[1])
                return 0;

        target = unit_name_mangle_with_suffix(args[1], MANGLE_NOGLOB, ".target");
        if (!target)
                return log_oom();

        r = mangle_names(args+2, &names);
        if (r < 0)
                return r;

        if (streq(verb, "add-wants"))
                dep = UNIT_WANTS;
        else if (streq(verb, "add-requires"))
                dep = UNIT_REQUIRES;
        else
                assert_not_reached("Unknown verb");

        if (!bus || avoid_bus()) {
                UnitFileChange *changes = NULL;
                unsigned n_changes = 0;

                r = unit_file_add_dependency(arg_scope, arg_runtime, arg_root, names, target, dep, arg_force, &changes, &n_changes);

                if (r < 0)
                        return log_error_errno(r, "Can't add dependency: %m");

                if (!arg_quiet)
                        dump_unit_file_changes(changes, n_changes);

                unit_file_changes_free(changes, n_changes);

        } else {
                _cleanup_bus_message_unref_ sd_bus_message *reply = NULL, *m = NULL;
                _cleanup_bus_error_free_ sd_bus_error error = SD_BUS_ERROR_NULL;

                polkit_agent_open_if_enabled();

                r = sd_bus_message_new_method_call(
                                bus,
                                &m,
                                "org.freedesktop.systemd1",
                                "/org/freedesktop/systemd1",
                                "org.freedesktop.systemd1.Manager",
                                "AddDependencyUnitFiles");
                if (r < 0)
                        return bus_log_create_error(r);

                r = sd_bus_message_set_allow_interactive_authorization(m, arg_ask_password);
                if (r < 0)
                        return bus_log_create_error(r);

                r = sd_bus_message_append_strv(m, names);
                if (r < 0)
                        return bus_log_create_error(r);

                r = sd_bus_message_append(m, "ssbb", target, unit_dependency_to_string(dep), arg_runtime, arg_force);
                if (r < 0)
                        return bus_log_create_error(r);

                r = sd_bus_call(bus, m, 0, &error, &reply);
                if (r < 0) {
                        log_error("Failed to execute operation: %s", bus_error_message(&error, r));
                        return r;
                }

                r = bus_deserialize_and_dump_unit_file_changes(reply, arg_quiet);
                if (r < 0)
                        return r;

                if (!arg_no_reload)
                        r = daemon_reload(bus, args);
                else
                        r = 0;
        }

        return r;
}

static int preset_all(sd_bus *bus, char **args) {
        UnitFileChange *changes = NULL;
        unsigned n_changes = 0;
        int r;

        if (!bus || avoid_bus()) {

                r = unit_file_preset_all(arg_scope, arg_runtime, arg_root, arg_preset_mode, arg_force, &changes, &n_changes);
                if (r < 0) {
                        log_error_errno(r, "Operation failed: %m");
                        goto finish;
                }

                if (!arg_quiet)
                        dump_unit_file_changes(changes, n_changes);

                r = 0;

        } else {
                _cleanup_bus_message_unref_ sd_bus_message *m = NULL, *reply = NULL;
                _cleanup_bus_error_free_ sd_bus_error error = SD_BUS_ERROR_NULL;

                polkit_agent_open_if_enabled();

                r = sd_bus_message_new_method_call(
                                bus,
                                &m,
                                "org.freedesktop.systemd1",
                                "/org/freedesktop/systemd1",
                                "org.freedesktop.systemd1.Manager",
                                "PresetAllUnitFiles");
                if (r < 0)
                        return bus_log_create_error(r);

                r = sd_bus_message_set_allow_interactive_authorization(m, arg_ask_password);
                if (r < 0)
                        return bus_log_create_error(r);

                r = sd_bus_message_append(
                                m,
                                "sbb",
                                unit_file_preset_mode_to_string(arg_preset_mode),
                                arg_runtime,
                                arg_force);
                if (r < 0)
                        return bus_log_create_error(r);

                r = sd_bus_call(bus, m, 0, &error, &reply);
                if (r < 0) {
                        log_error("Failed to execute operation: %s", bus_error_message(&error, r));
                        return r;
                }

                r = bus_deserialize_and_dump_unit_file_changes(reply, arg_quiet);
                if (r < 0)
                        return r;

                if (!arg_no_reload)
                        r = daemon_reload(bus, args);
                else
                        r = 0;
        }

finish:
        unit_file_changes_free(changes, n_changes);

        return r;
}

static int unit_is_enabled(sd_bus *bus, char **args) {

        _cleanup_bus_error_free_ sd_bus_error error = SD_BUS_ERROR_NULL;
        _cleanup_strv_free_ char **names = NULL;
        bool enabled;
        char **name;
        int r;

        r = mangle_names(args+1, &names);
        if (r < 0)
                return r;

        r = enable_sysv_units(args[0], names);
        if (r < 0)
                return r;

        enabled = r > 0;

        if (!bus || avoid_bus()) {

                STRV_FOREACH(name, names) {
                        UnitFileState state;

                        state = unit_file_get_state(arg_scope, arg_root, *name);
                        if (state < 0)
                                return log_error_errno(state, "Failed to get unit file state for %s: %m", *name);

                        if (state == UNIT_FILE_ENABLED ||
                            state == UNIT_FILE_ENABLED_RUNTIME ||
                            state == UNIT_FILE_STATIC ||
                            state == UNIT_FILE_INDIRECT)
                                enabled = true;

                        if (!arg_quiet)
                                puts(unit_file_state_to_string(state));
                }

        } else {
                STRV_FOREACH(name, names) {
                        _cleanup_bus_message_unref_ sd_bus_message *reply = NULL;
                        const char *s;

                        r = sd_bus_call_method(
                                        bus,
                                        "org.freedesktop.systemd1",
                                        "/org/freedesktop/systemd1",
                                        "org.freedesktop.systemd1.Manager",
                                        "GetUnitFileState",
                                        &error,
                                        &reply,
                                        "s", *name);
                        if (r < 0) {
                                log_error("Failed to get unit file state for %s: %s", *name, bus_error_message(&error, r));
                                return r;
                        }

                        r = sd_bus_message_read(reply, "s", &s);
                        if (r < 0)
                                return bus_log_parse_error(r);

                        if (STR_IN_SET(s, "enabled", "enabled-runtime", "static", "indirect"))
                                enabled = true;

                        if (!arg_quiet)
                                puts(s);
                }
        }

        return !enabled;
}

static int is_system_running(sd_bus *bus, char **args) {
        _cleanup_free_ char *state = NULL;
        int r;

        r = sd_bus_get_property_string(
                        bus,
                        "org.freedesktop.systemd1",
                        "/org/freedesktop/systemd1",
                        "org.freedesktop.systemd1.Manager",
                        "SystemState",
                        NULL,
                        &state);
        if (r < 0) {
                if (!arg_quiet)
                        puts("unknown");
                return 0;
        }

        if (!arg_quiet)
                puts(state);

        return streq(state, "running") ? EXIT_SUCCESS : EXIT_FAILURE;
}

static int create_edit_temp_file(const char *new_path, const char *original_path, char **ret_tmp_fn) {
        char *t;
        int r;

        assert(new_path);
        assert(original_path);
        assert(ret_tmp_fn);

        r = tempfn_random(new_path, &t);
        if (r < 0)
                return log_error_errno(r, "Failed to determine temporary filename for \"%s\": %m", new_path);

        r = mkdir_parents(new_path, 0755);
        if (r < 0) {
                log_error_errno(r, "Failed to create directories for \"%s\": %m", new_path);
                free(t);
                return r;
        }

        r = copy_file(original_path, t, 0, 0644, 0);
        if (r == -ENOENT) {
                r = touch(t);
                if (r < 0) {
                        log_error_errno(r, "Failed to create temporary file \"%s\": %m", t);
                        free(t);
                        return r;
                }
        } else if (r < 0) {
                log_error_errno(r, "Failed to copy \"%s\" to \"%s\": %m", original_path, t);
                free(t);
                return r;
        }

        *ret_tmp_fn = t;

        return 0;
}

static int get_file_to_edit(const char *name, const char *user_home, const char *user_runtime, char **ret_path) {
        _cleanup_free_ char *path = NULL, *path2 = NULL, *run = NULL;

        switch (arg_scope) {
                case UNIT_FILE_SYSTEM:
                        path = path_join(arg_root, SYSTEM_CONFIG_UNIT_PATH, name);
                        if (arg_runtime)
                                run = path_join(arg_root, "/run/systemd/system/", name);
                        break;
                case UNIT_FILE_GLOBAL:
                        path = path_join(arg_root, USER_CONFIG_UNIT_PATH, name);
                        if (arg_runtime)
                                run = path_join(arg_root, "/run/systemd/user/", name);
                        break;
                case UNIT_FILE_USER:
                        assert(user_home);
                        assert(user_runtime);

                        path = path_join(arg_root, user_home, name);
                        if (arg_runtime) {
                                path2 = path_join(arg_root, USER_CONFIG_UNIT_PATH, name);
                                if (!path2)
                                        return log_oom();
                                run = path_join(arg_root, user_runtime, name);
                        }
                        break;
                default:
                        assert_not_reached("Invalid scope");
        }
        if (!path || (arg_runtime && !run))
                return log_oom();

        if (arg_runtime) {
                if (access(path, F_OK) >= 0)
                        return log_error_errno(EEXIST, "Refusing to create \"%s\" because it would be overriden by \"%s\" anyway.",
                                               run, path);
                if (path2 && access(path2, F_OK) >= 0)
                        return log_error_errno(EEXIST, "Refusing to create \"%s\" because it would be overriden by \"%s\" anyway.",
                                               run, path2);
                *ret_path = run;
                run = NULL;
        } else {
                *ret_path = path;
                path = NULL;
        }

        return 0;
}


static int unit_file_create_dropin(const char *unit_name, const char *user_home, const char *user_runtime, char **ret_new_path, char **ret_tmp_path) {
        char *tmp_new_path, *ending;
        char *tmp_tmp_path;
        int r;

        assert(unit_name);
        assert(ret_new_path);
        assert(ret_tmp_path);

        ending = strjoina(unit_name, ".d/override.conf");
        r = get_file_to_edit(ending, user_home, user_runtime, &tmp_new_path);
        if (r < 0)
                return r;

        r = create_edit_temp_file(tmp_new_path, tmp_new_path, &tmp_tmp_path);
        if (r < 0) {
                free(tmp_new_path);
                return r;
        }

        *ret_new_path = tmp_new_path;
        *ret_tmp_path = tmp_tmp_path;

        return 0;
}

static int unit_file_create_copy(const char *unit_name,
                                 const char *fragment_path,
                                 const char *user_home,
                                 const char *user_runtime,
                                 char **ret_new_path,
                                 char **ret_tmp_path) {
        char *tmp_new_path;
        char *tmp_tmp_path;
        int r;

        assert(fragment_path);
        assert(unit_name);
        assert(ret_new_path);
        assert(ret_tmp_path);

        r = get_file_to_edit(unit_name, user_home, user_runtime, &tmp_new_path);
        if (r < 0)
                return r;

        if (!path_equal(fragment_path, tmp_new_path) && access(tmp_new_path, F_OK) == 0) {
                char response;

                r = ask_char(&response, "yn", "\"%s\" already exists. Overwrite with \"%s\"? [(y)es, (n)o] ", tmp_new_path, fragment_path);
                if (r < 0) {
                        free(tmp_new_path);
                        return r;
                }
                if (response != 'y') {
                        log_warning("%s ignored", unit_name);
                        free(tmp_new_path);
                        return -1;
                }
        }

        r = create_edit_temp_file(tmp_new_path, fragment_path, &tmp_tmp_path);
        if (r < 0) {
                log_error_errno(r, "Failed to create temporary file for \"%s\": %m", tmp_new_path);
                free(tmp_new_path);
                return r;
        }

        *ret_new_path = tmp_new_path;
        *ret_tmp_path = tmp_tmp_path;

        return 0;
}

static int run_editor(char **paths) {
        pid_t pid;
        int r;

        assert(paths);

        pid = fork();
        if (pid < 0) {
                log_error_errno(errno, "Failed to fork: %m");
                return -errno;
        }

        if (pid == 0) {
                const char **args;
                char **backup_editors = STRV_MAKE("nano", "vim", "vi");
                char *editor;
                char **tmp_path, **original_path, **p;
                unsigned i = 1;
                size_t argc;

                argc = strv_length(paths)/2 + 1;
                args = newa(const char*, argc + 1);

                args[0] = NULL;
                STRV_FOREACH_PAIR(original_path, tmp_path, paths) {
                        args[i] = *tmp_path;
                        i++;
                }
                args[argc] = NULL;

                /* SYSTEMD_EDITOR takes precedence over EDITOR which takes precedence over VISUAL
                 * If neither SYSTEMD_EDITOR nor EDITOR nor VISUAL are present,
                 * we try to execute well known editors
                 */
                editor = getenv("SYSTEMD_EDITOR");
                if (!editor)
                        editor = getenv("EDITOR");
                if (!editor)
                        editor = getenv("VISUAL");

                if (!isempty(editor)) {
                        args[0] = editor;
                        execvp(editor, (char* const*) args);
                }

                STRV_FOREACH(p, backup_editors) {
                        args[0] = *p;
                        execvp(*p, (char* const*) args);
                        /* We do not fail if the editor doesn't exist
                         * because we want to try each one of them before
                         * failing.
                         */
                        if (errno != ENOENT) {
                                log_error("Failed to execute %s: %m", editor);
                                _exit(EXIT_FAILURE);
                        }
                }

                log_error("Cannot edit unit(s), no editor available. Please set either $SYSTEMD_EDITOR or $EDITOR or $VISUAL.");
                _exit(EXIT_FAILURE);
        }

        r = wait_for_terminate_and_warn("editor", pid, true);
        if (r < 0)
                return log_error_errno(r, "Failed to wait for child: %m");

        return r;
}

static int find_paths_to_edit(sd_bus *bus, char **names, char ***paths) {
        _cleanup_free_ char *user_home = NULL;
        _cleanup_free_ char *user_runtime = NULL;
        _cleanup_lookup_paths_free_ LookupPaths lp = {};
        bool avoid_bus_cache;
        char **name;
        int r;

        assert(names);
        assert(paths);

        r = init_home_and_lookup_paths(&user_home, &user_runtime, &lp);
        if (r < 0)
                return r;

        avoid_bus_cache = !bus || avoid_bus();

        STRV_FOREACH(name, names) {
                _cleanup_free_ char *path = NULL;
                char *new_path, *tmp_path;

                r = unit_find_paths(bus, *name, avoid_bus_cache, &lp, &path, NULL);
                if (r < 0)
                        return r;
                else if (r == 0)
                        return -ENOENT;
                else if (!path) {
                        // FIXME: support units with path==NULL (no FragmentPath)
                        log_error("No fragment exists for %s.", *name);
                        return -ENOENT;
                }

                if (arg_full)
                        r = unit_file_create_copy(*name, path, user_home, user_runtime, &new_path, &tmp_path);
                else
                        r = unit_file_create_dropin(*name, user_home, user_runtime, &new_path, &tmp_path);
                if (r < 0)
                        return r;

                r = strv_push_pair(paths, new_path, tmp_path);
                if (r < 0)
                        return log_oom();
        }

        return 0;
}

static int edit(sd_bus *bus, char **args) {
        _cleanup_strv_free_ char **names = NULL;
        _cleanup_strv_free_ char **paths = NULL;
        char **original, **tmp;
        int r;

        assert(args);

        if (!on_tty()) {
                log_error("Cannot edit units if not on a tty");
                return -EINVAL;
        }

        if (arg_transport != BUS_TRANSPORT_LOCAL) {
                log_error("Cannot remotely edit units");
                return -EINVAL;
        }

        r = expand_names(bus, args + 1, NULL, &names);
        if (r < 0)
                return log_error_errno(r, "Failed to expand names: %m");

        r = find_paths_to_edit(bus, names, &paths);
        if (r < 0)
                return r;

        if (strv_isempty(paths))
                return -ENOENT;

        r = run_editor(paths);
        if (r < 0)
                goto end;

        STRV_FOREACH_PAIR(original, tmp, paths) {
                /* If the temporary file is empty we ignore it.
                 * It's useful if the user wants to cancel its modification
                 */
                if (null_or_empty_path(*tmp)) {
                        log_warning("Editing \"%s\" canceled: temporary file is empty", *original);
                        continue;
                }
                r = rename(*tmp, *original);
                if (r < 0) {
                        r = log_error_errno(errno, "Failed to rename \"%s\" to \"%s\": %m", *tmp, *original);
                        goto end;
                }
        }

        if (!arg_no_reload && bus && !avoid_bus())
                r = daemon_reload(bus, args);

end:
        STRV_FOREACH_PAIR(original, tmp, paths)
                unlink_noerrno(*tmp);

        return r;
}

static void systemctl_help(void) {

        pager_open_if_enabled();

        printf("%s [OPTIONS...] {COMMAND} ...\n\n"
               "Query or send control commands to the systemd manager.\n\n"
               "  -h --help           Show this help\n"
               "     --version        Show package version\n"
               "     --system         Connect to system manager\n"
               "     --user           Connect to user service manager\n"
               "  -H --host=[USER@]HOST\n"
               "                      Operate on remote host\n"
               "  -M --machine=CONTAINER\n"
               "                      Operate on local container\n"
               "  -t --type=TYPE      List units of a particular type\n"
               "     --state=STATE    List units with particular LOAD or SUB or ACTIVE state\n"
               "  -p --property=NAME  Show only properties by this name\n"
               "  -a --all            Show all loaded units/properties, including dead/empty\n"
               "                      ones. To list all units installed on the system, use\n"
               "                      the 'list-unit-files' command instead.\n"
               "  -l --full           Don't ellipsize unit names on output\n"
               "  -r --recursive      Show unit list of host and local containers\n"
               "     --reverse        Show reverse dependencies with 'list-dependencies'\n"
               "     --job-mode=MODE  Specify how to deal with already queued jobs, when\n"
               "                      queueing a new job\n"
               "     --show-types     When showing sockets, explicitly show their type\n"
               "  -i --ignore-inhibitors\n"
               "                      When shutting down or sleeping, ignore inhibitors\n"
               "     --kill-who=WHO   Who to send signal to\n"
               "  -s --signal=SIGNAL  Which signal to send\n"
               "  -q --quiet          Suppress output\n"
               "     --no-block       Do not wait until operation finished\n"
               "     --no-wall        Don't send wall message before halt/power-off/reboot\n"
               "     --no-reload      Don't reload daemon after en-/dis-abling unit files\n"
               "     --no-legend      Do not print a legend (column headers and hints)\n"
               "     --no-pager       Do not pipe output into a pager\n"
               "     --no-ask-password\n"
               "                      Do not ask for system passwords\n"
               "     --global         Enable/disable unit files globally\n"
               "     --runtime        Enable unit files only temporarily until next reboot\n"
               "  -f --force          When enabling unit files, override existing symlinks\n"
               "                      When shutting down, execute action immediately\n"
               "     --preset-mode=   Apply only enable, only disable, or all presets\n"
               "     --root=PATH      Enable unit files in the specified root directory\n"
               "  -n --lines=INTEGER  Number of journal entries to show\n"
               "  -o --output=STRING  Change journal output mode (short, short-iso,\n"
               "                              short-precise, short-monotonic, verbose,\n"
               "                              export, json, json-pretty, json-sse, cat)\n"
               "     --plain          Print unit dependencies as a list instead of a tree\n\n"
               "Unit Commands:\n"
               "  list-units [PATTERN...]         List loaded units\n"
               "  list-sockets [PATTERN...]       List loaded sockets ordered by address\n"
               "  list-timers [PATTERN...]        List loaded timers ordered by next elapse\n"
               "  start NAME...                   Start (activate) one or more units\n"
               "  stop NAME...                    Stop (deactivate) one or more units\n"
               "  reload NAME...                  Reload one or more units\n"
               "  restart NAME...                 Start or restart one or more units\n"
               "  try-restart NAME...             Restart one or more units if active\n"
               "  reload-or-restart NAME...       Reload one or more units if possible,\n"
               "                                  otherwise start or restart\n"
               "  reload-or-try-restart NAME...   Reload one or more units if possible,\n"
               "                                  otherwise restart if active\n"
               "  isolate NAME                    Start one unit and stop all others\n"
               "  kill NAME...                    Send signal to processes of a unit\n"
               "  is-active PATTERN...            Check whether units are active\n"
               "  is-failed PATTERN...            Check whether units are failed\n"
               "  status [PATTERN...|PID...]      Show runtime status of one or more units\n"
               "  show [PATTERN...|JOB...]        Show properties of one or more\n"
               "                                  units/jobs or the manager\n"
               "  cat PATTERN...                  Show files and drop-ins of one or more units\n"
               "  set-property NAME ASSIGNMENT... Sets one or more properties of a unit\n"
               "  help PATTERN...|PID...          Show manual for one or more units\n"
               "  reset-failed [PATTERN...]       Reset failed state for all, one, or more\n"
               "                                  units\n"
               "  list-dependencies [NAME]        Recursively show units which are required\n"
               "                                  or wanted by this unit or by which this\n"
               "                                  unit is required or wanted\n\n"
               "Unit File Commands:\n"
               "  list-unit-files [PATTERN...]    List installed unit files\n"
               "  enable NAME...                  Enable one or more unit files\n"
               "  disable NAME...                 Disable one or more unit files\n"
               "  reenable NAME...                Reenable one or more unit files\n"
               "  preset NAME...                  Enable/disable one or more unit files\n"
               "                                  based on preset configuration\n"
               "  preset-all                      Enable/disable all unit files based on\n"
               "                                  preset configuration\n"
               "  is-enabled NAME...              Check whether unit files are enabled\n"
               "  mask NAME...                    Mask one or more units\n"
               "  unmask NAME...                  Unmask one or more units\n"
               "  link PATH...                    Link one or more units files into\n"
               "                                  the search path\n"
               "  add-wants TARGET NAME...        Add 'Wants' dependency for the target\n"
               "                                  on specified one or more units\n"
               "  add-requires TARGET NAME...     Add 'Requires' dependency for the target\n"
               "                                  on specified one or more units\n"
               "  edit NAME...                    Edit one or more unit files\n"
               "  get-default                     Get the name of the default target\n"
               "  set-default NAME                Set the default target\n\n"
               "Machine Commands:\n"
               "  list-machines [PATTERN...]      List local containers and host\n\n"
               "Job Commands:\n"
               "  list-jobs [PATTERN...]          List jobs\n"
               "  cancel [JOB...]                 Cancel all, one, or more jobs\n\n"
               "Snapshot Commands:\n"
               "  snapshot [NAME]                 Create a snapshot\n"
               "  delete NAME...                  Remove one or more snapshots\n\n"
               "Environment Commands:\n"
               "  show-environment                Dump environment\n"
               "  set-environment NAME=VALUE...   Set one or more environment variables\n"
               "  unset-environment NAME...       Unset one or more environment variables\n"
               "  import-environment [NAME...]    Import all or some environment variables\n\n"
               "Manager Lifecycle Commands:\n"
               "  daemon-reload                   Reload systemd manager configuration\n"
               "  daemon-reexec                   Reexecute systemd manager\n\n"
               "System Commands:\n"
               "  is-system-running               Check whether system is fully running\n"
               "  default                         Enter system default mode\n"
               "  rescue                          Enter system rescue mode\n"
               "  emergency                       Enter system emergency mode\n"
               "  halt                            Shut down and halt the system\n"
               "  poweroff                        Shut down and power-off the system\n"
               "  reboot [ARG]                    Shut down and reboot the system\n"
               "  kexec                           Shut down and reboot the system with kexec\n"
               "  exit                            Request user instance exit\n"
               "  switch-root ROOT [INIT]         Change to a different root file system\n"
               "  suspend                         Suspend the system\n"
               "  hibernate                       Hibernate the system\n"
               "  hybrid-sleep                    Hibernate and suspend the system\n",
               program_invocation_short_name);
}

static void halt_help(void) {
        printf("%s [OPTIONS...]%s\n\n"
               "%s the system.\n\n"
               "     --help      Show this help\n"
               "     --halt      Halt the machine\n"
               "  -p --poweroff  Switch off the machine\n"
               "     --reboot    Reboot the machine\n"
               "  -f --force     Force immediate halt/power-off/reboot\n"
               "  -w --wtmp-only Don't halt/power-off/reboot, just write wtmp record\n"
               "  -d --no-wtmp   Don't write wtmp record\n"
               "     --no-wall   Don't send wall message before halt/power-off/reboot\n",
               program_invocation_short_name,
               arg_action == ACTION_REBOOT   ? " [ARG]" : "",
               arg_action == ACTION_REBOOT   ? "Reboot" :
               arg_action == ACTION_POWEROFF ? "Power off" :
                                               "Halt");
}

static void shutdown_help(void) {
        printf("%s [OPTIONS...] [TIME] [WALL...]\n\n"
               "Shut down the system.\n\n"
               "     --help      Show this help\n"
               "  -H --halt      Halt the machine\n"
               "  -P --poweroff  Power-off the machine\n"
               "  -r --reboot    Reboot the machine\n"
               "  -h             Equivalent to --poweroff, overridden by --halt\n"
               "  -k             Don't halt/power-off/reboot, just send warnings\n"
               "     --no-wall   Don't send wall message before halt/power-off/reboot\n"
               "  -c             Cancel a pending shutdown\n",
               program_invocation_short_name);
}

static void telinit_help(void) {
        printf("%s [OPTIONS...] {COMMAND}\n\n"
               "Send control commands to the init daemon.\n\n"
               "     --help      Show this help\n"
               "     --no-wall   Don't send wall message before halt/power-off/reboot\n\n"
               "Commands:\n"
               "  0              Power-off the machine\n"
               "  6              Reboot the machine\n"
               "  2, 3, 4, 5     Start runlevelX.target unit\n"
               "  1, s, S        Enter rescue mode\n"
               "  q, Q           Reload init daemon configuration\n"
               "  u, U           Reexecute init daemon\n",
               program_invocation_short_name);
}

static void runlevel_help(void) {
        printf("%s [OPTIONS...]\n\n"
               "Prints the previous and current runlevel of the init system.\n\n"
               "     --help      Show this help\n",
               program_invocation_short_name);
}

static void help_types(void) {
        int i;
        const char *t;

        if (!arg_no_legend)
                puts("Available unit types:");
        for (i = 0; i < _UNIT_TYPE_MAX; i++) {
                t = unit_type_to_string(i);
                if (t)
                        puts(t);
        }
}

static int systemctl_parse_argv(int argc, char *argv[]) {

        enum {
                ARG_FAIL = 0x100,
                ARG_REVERSE,
                ARG_AFTER,
                ARG_BEFORE,
                ARG_SHOW_TYPES,
                ARG_IRREVERSIBLE,
                ARG_IGNORE_DEPENDENCIES,
                ARG_VERSION,
                ARG_USER,
                ARG_SYSTEM,
                ARG_GLOBAL,
                ARG_NO_BLOCK,
                ARG_NO_LEGEND,
                ARG_NO_PAGER,
                ARG_NO_WALL,
                ARG_ROOT,
                ARG_NO_RELOAD,
                ARG_KILL_WHO,
                ARG_NO_ASK_PASSWORD,
                ARG_FAILED,
                ARG_RUNTIME,
                ARG_FORCE,
                ARG_PLAIN,
                ARG_STATE,
                ARG_JOB_MODE,
                ARG_PRESET_MODE,
        };

        static const struct option options[] = {
                { "help",                no_argument,       NULL, 'h'                     },
                { "version",             no_argument,       NULL, ARG_VERSION             },
                { "type",                required_argument, NULL, 't'                     },
                { "property",            required_argument, NULL, 'p'                     },
                { "all",                 no_argument,       NULL, 'a'                     },
                { "reverse",             no_argument,       NULL, ARG_REVERSE             },
                { "after",               no_argument,       NULL, ARG_AFTER               },
                { "before",              no_argument,       NULL, ARG_BEFORE              },
                { "show-types",          no_argument,       NULL, ARG_SHOW_TYPES          },
                { "failed",              no_argument,       NULL, ARG_FAILED              }, /* compatibility only */
                { "full",                no_argument,       NULL, 'l'                     },
                { "job-mode",            required_argument, NULL, ARG_JOB_MODE            },
                { "fail",                no_argument,       NULL, ARG_FAIL                }, /* compatibility only */
                { "irreversible",        no_argument,       NULL, ARG_IRREVERSIBLE        }, /* compatibility only */
                { "ignore-dependencies", no_argument,       NULL, ARG_IGNORE_DEPENDENCIES }, /* compatibility only */
                { "ignore-inhibitors",   no_argument,       NULL, 'i'                     },
                { "user",                no_argument,       NULL, ARG_USER                },
                { "system",              no_argument,       NULL, ARG_SYSTEM              },
                { "global",              no_argument,       NULL, ARG_GLOBAL              },
                { "no-block",            no_argument,       NULL, ARG_NO_BLOCK            },
                { "no-legend",           no_argument,       NULL, ARG_NO_LEGEND           },
                { "no-pager",            no_argument,       NULL, ARG_NO_PAGER            },
                { "no-wall",             no_argument,       NULL, ARG_NO_WALL             },
                { "quiet",               no_argument,       NULL, 'q'                     },
                { "root",                required_argument, NULL, ARG_ROOT                },
                { "force",               no_argument,       NULL, ARG_FORCE               },
                { "no-reload",           no_argument,       NULL, ARG_NO_RELOAD           },
                { "kill-who",            required_argument, NULL, ARG_KILL_WHO            },
                { "signal",              required_argument, NULL, 's'                     },
                { "no-ask-password",     no_argument,       NULL, ARG_NO_ASK_PASSWORD     },
                { "host",                required_argument, NULL, 'H'                     },
                { "machine",             required_argument, NULL, 'M'                     },
                { "runtime",             no_argument,       NULL, ARG_RUNTIME             },
                { "lines",               required_argument, NULL, 'n'                     },
                { "output",              required_argument, NULL, 'o'                     },
                { "plain",               no_argument,       NULL, ARG_PLAIN               },
                { "state",               required_argument, NULL, ARG_STATE               },
                { "recursive",           no_argument,       NULL, 'r'                     },
                { "preset-mode",         required_argument, NULL, ARG_PRESET_MODE         },
                {}
        };

        int c;

        assert(argc >= 0);
        assert(argv);

        while ((c = getopt_long(argc, argv, "ht:p:alqfs:H:M:n:o:ir", options, NULL)) >= 0)

                switch (c) {

                case 'h':
                        systemctl_help();
                        return 0;

                case ARG_VERSION:
                        puts(PACKAGE_STRING);
                        puts(SYSTEMD_FEATURES);
                        return 0;

                case 't': {
                        const char *word, *state;
                        size_t size;

                        FOREACH_WORD_SEPARATOR(word, size, optarg, ",", state) {
                                _cleanup_free_ char *type;

                                type = strndup(word, size);
                                if (!type)
                                        return -ENOMEM;

                                if (streq(type, "help")) {
                                        help_types();
                                        return 0;
                                }

                                if (unit_type_from_string(type) >= 0) {
                                        if (strv_push(&arg_types, type))
                                                return log_oom();
                                        type = NULL;
                                        continue;
                                }

                                /* It's much nicer to use --state= for
                                 * load states, but let's support this
                                 * in --types= too for compatibility
                                 * with old versions */
                                if (unit_load_state_from_string(optarg) >= 0) {
                                        if (strv_push(&arg_states, type) < 0)
                                                return log_oom();
                                        type = NULL;
                                        continue;
                                }

                                log_error("Unknown unit type or load state '%s'.", type);
                                log_info("Use -t help to see a list of allowed values.");
                                return -EINVAL;
                        }

                        break;
                }

                case 'p': {
                        /* Make sure that if the empty property list
                           was specified, we won't show any properties. */
                        if (isempty(optarg) && !arg_properties) {
                                arg_properties = new0(char*, 1);
                                if (!arg_properties)
                                        return log_oom();
                        } else {
                                const char *word, *state;
                                size_t size;

                                FOREACH_WORD_SEPARATOR(word, size, optarg, ",", state) {
                                        char *prop;

                                        prop = strndup(word, size);
                                        if (!prop)
                                                return log_oom();

                                        if (strv_consume(&arg_properties, prop) < 0)
                                                return log_oom();
                                }
                        }

                        /* If the user asked for a particular
                         * property, show it to him, even if it is
                         * empty. */
                        arg_all = true;

                        break;
                }

                case 'a':
                        arg_all = true;
                        break;

                case ARG_REVERSE:
                        arg_dependency = DEPENDENCY_REVERSE;
                        break;

                case ARG_AFTER:
                        arg_dependency = DEPENDENCY_AFTER;
                        break;

                case ARG_BEFORE:
                        arg_dependency = DEPENDENCY_BEFORE;
                        break;

                case ARG_SHOW_TYPES:
                        arg_show_types = true;
                        break;

                case ARG_JOB_MODE:
                        arg_job_mode = optarg;
                        break;

                case ARG_FAIL:
                        arg_job_mode = "fail";
                        break;

                case ARG_IRREVERSIBLE:
                        arg_job_mode = "replace-irreversibly";
                        break;

                case ARG_IGNORE_DEPENDENCIES:
                        arg_job_mode = "ignore-dependencies";
                        break;

                case ARG_USER:
                        arg_scope = UNIT_FILE_USER;
                        break;

                case ARG_SYSTEM:
                        arg_scope = UNIT_FILE_SYSTEM;
                        break;

                case ARG_GLOBAL:
                        arg_scope = UNIT_FILE_GLOBAL;
                        break;

                case ARG_NO_BLOCK:
                        arg_no_block = true;
                        break;

                case ARG_NO_LEGEND:
                        arg_no_legend = true;
                        break;

                case ARG_NO_PAGER:
                        arg_no_pager = true;
                        break;

                case ARG_NO_WALL:
                        arg_no_wall = true;
                        break;

                case ARG_ROOT:
                        arg_root = optarg;
                        break;

                case 'l':
                        arg_full = true;
                        break;

                case ARG_FAILED:
                        if (strv_extend(&arg_states, "failed") < 0)
                                return log_oom();

                        break;

                case 'q':
                        arg_quiet = true;
                        break;

                case ARG_FORCE:
                        arg_force ++;
                        break;

                case 'f':
                        arg_force ++;
                        break;

                case ARG_NO_RELOAD:
                        arg_no_reload = true;
                        break;

                case ARG_KILL_WHO:
                        arg_kill_who = optarg;
                        break;

                case 's':
                        if ((arg_signal = signal_from_string_try_harder(optarg)) < 0) {
                                log_error("Failed to parse signal string %s.", optarg);
                                return -EINVAL;
                        }
                        break;

                case ARG_NO_ASK_PASSWORD:
                        arg_ask_password = false;
                        break;

                case 'H':
                        arg_transport = BUS_TRANSPORT_REMOTE;
                        arg_host = optarg;
                        break;

                case 'M':
                        arg_transport = BUS_TRANSPORT_MACHINE;
                        arg_host = optarg;
                        break;

                case ARG_RUNTIME:
                        arg_runtime = true;
                        break;

                case 'n':
                        if (safe_atou(optarg, &arg_lines) < 0) {
                                log_error("Failed to parse lines '%s'", optarg);
                                return -EINVAL;
                        }
                        break;

                case 'o':
                        arg_output = output_mode_from_string(optarg);
                        if (arg_output < 0) {
                                log_error("Unknown output '%s'.", optarg);
                                return -EINVAL;
                        }
                        break;

                case 'i':
                        arg_ignore_inhibitors = true;
                        break;

                case ARG_PLAIN:
                        arg_plain = true;
                        break;

                case ARG_STATE: {
                        const char *word, *state;
                        size_t size;

                        FOREACH_WORD_SEPARATOR(word, size, optarg, ",", state) {
                                char *s;

                                s = strndup(word, size);
                                if (!s)
                                        return log_oom();

                                if (strv_consume(&arg_states, s) < 0)
                                        return log_oom();
                        }
                        break;
                }

                case 'r':
                        if (geteuid() != 0) {
                                log_error("--recursive requires root privileges.");
                                return -EPERM;
                        }

                        arg_recursive = true;
                        break;

                case ARG_PRESET_MODE:

                        arg_preset_mode = unit_file_preset_mode_from_string(optarg);
                        if (arg_preset_mode < 0) {
                                log_error("Failed to parse preset mode: %s.", optarg);
                                return -EINVAL;
                        }

                        break;

                case '?':
                        return -EINVAL;

                default:
                        assert_not_reached("Unhandled option");
                }

        if (arg_transport != BUS_TRANSPORT_LOCAL && arg_scope != UNIT_FILE_SYSTEM) {
                log_error("Cannot access user instance remotely.");
                return -EINVAL;
        }

        return 1;
}

static int halt_parse_argv(int argc, char *argv[]) {

        enum {
                ARG_HELP = 0x100,
                ARG_HALT,
                ARG_REBOOT,
                ARG_NO_WALL
        };

        static const struct option options[] = {
                { "help",      no_argument,       NULL, ARG_HELP    },
                { "halt",      no_argument,       NULL, ARG_HALT    },
                { "poweroff",  no_argument,       NULL, 'p'         },
                { "reboot",    no_argument,       NULL, ARG_REBOOT  },
                { "force",     no_argument,       NULL, 'f'         },
                { "wtmp-only", no_argument,       NULL, 'w'         },
                { "no-wtmp",   no_argument,       NULL, 'd'         },
                { "no-wall",   no_argument,       NULL, ARG_NO_WALL },
                {}
        };

        int c, r, runlevel;

        assert(argc >= 0);
        assert(argv);

        if (utmp_get_runlevel(&runlevel, NULL) >= 0)
                if (runlevel == '0' || runlevel == '6')
                        arg_force = 2;

        while ((c = getopt_long(argc, argv, "pfwdnih", options, NULL)) >= 0)
                switch (c) {

                case ARG_HELP:
                        halt_help();
                        return 0;

                case ARG_HALT:
                        arg_action = ACTION_HALT;
                        break;

                case 'p':
                        if (arg_action != ACTION_REBOOT)
                                arg_action = ACTION_POWEROFF;
                        break;

                case ARG_REBOOT:
                        arg_action = ACTION_REBOOT;
                        break;

                case 'f':
                        arg_force = 2;
                        break;

                case 'w':
                        arg_dry = true;
                        break;

                case 'd':
                        arg_no_wtmp = true;
                        break;

                case ARG_NO_WALL:
                        arg_no_wall = true;
                        break;

                case 'i':
                case 'h':
                case 'n':
                        /* Compatibility nops */
                        break;

                case '?':
                        return -EINVAL;

                default:
                        assert_not_reached("Unhandled option");
                }

        if (arg_action == ACTION_REBOOT && (argc == optind || argc == optind + 1)) {
                r = update_reboot_param_file(argc == optind + 1 ? argv[optind] : NULL);
                if (r < 0)
                        return r;
        } else if (optind < argc) {
                log_error("Too many arguments.");
                return -EINVAL;
        }

        return 1;
}

static int parse_time_spec(const char *t, usec_t *_u) {
        assert(t);
        assert(_u);

        if (streq(t, "now"))
                *_u = 0;
        else if (!strchr(t, ':')) {
                uint64_t u;

                if (safe_atou64(t, &u) < 0)
                        return -EINVAL;

                *_u = now(CLOCK_REALTIME) + USEC_PER_MINUTE * u;
        } else {
                char *e = NULL;
                long hour, minute;
                struct tm tm = {};
                time_t s;
                usec_t n;

                errno = 0;
                hour = strtol(t, &e, 10);
                if (errno > 0 || *e != ':' || hour < 0 || hour > 23)
                        return -EINVAL;

                minute = strtol(e+1, &e, 10);
                if (errno > 0 || *e != 0 || minute < 0 || minute > 59)
                        return -EINVAL;

                n = now(CLOCK_REALTIME);
                s = (time_t) (n / USEC_PER_SEC);

                assert_se(localtime_r(&s, &tm));

                tm.tm_hour = (int) hour;
                tm.tm_min = (int) minute;
                tm.tm_sec = 0;

                assert_se(s = mktime(&tm));

                *_u = (usec_t) s * USEC_PER_SEC;

                while (*_u <= n)
                        *_u += USEC_PER_DAY;
        }

        return 0;
}

static int shutdown_parse_argv(int argc, char *argv[]) {

        enum {
                ARG_HELP = 0x100,
                ARG_NO_WALL
        };

        static const struct option options[] = {
                { "help",      no_argument,       NULL, ARG_HELP    },
                { "halt",      no_argument,       NULL, 'H'         },
                { "poweroff",  no_argument,       NULL, 'P'         },
                { "reboot",    no_argument,       NULL, 'r'         },
                { "kexec",     no_argument,       NULL, 'K'         }, /* not documented extension */
                { "no-wall",   no_argument,       NULL, ARG_NO_WALL },
                {}
        };

        int c, r;

        assert(argc >= 0);
        assert(argv);

        while ((c = getopt_long(argc, argv, "HPrhkKt:afFc", options, NULL)) >= 0)
                switch (c) {

                case ARG_HELP:
                        shutdown_help();
                        return 0;

                case 'H':
                        arg_action = ACTION_HALT;
                        break;

                case 'P':
                        arg_action = ACTION_POWEROFF;
                        break;

                case 'r':
                        if (kexec_loaded())
                                arg_action = ACTION_KEXEC;
                        else
                                arg_action = ACTION_REBOOT;
                        break;

                case 'K':
                        arg_action = ACTION_KEXEC;
                        break;

                case 'h':
                        if (arg_action != ACTION_HALT)
                                arg_action = ACTION_POWEROFF;
                        break;

                case 'k':
                        arg_dry = true;
                        break;

                case ARG_NO_WALL:
                        arg_no_wall = true;
                        break;

                case 't':
                case 'a':
                case 'f':
                case 'F':
                        /* Compatibility nops */
                        break;

                case 'c':
                        arg_action = ACTION_CANCEL_SHUTDOWN;
                        break;

                case '?':
                        return -EINVAL;

                default:
                        assert_not_reached("Unhandled option");
                }

        if (argc > optind && arg_action != ACTION_CANCEL_SHUTDOWN) {
                r = parse_time_spec(argv[optind], &arg_when);
                if (r < 0) {
                        log_error("Failed to parse time specification: %s", argv[optind]);
                        return r;
                }
        } else
                arg_when = now(CLOCK_REALTIME) + USEC_PER_MINUTE;

        if (argc > optind && arg_action == ACTION_CANCEL_SHUTDOWN)
                /* No time argument for shutdown cancel */
                arg_wall = argv + optind;
        else if (argc > optind + 1)
                /* We skip the time argument */
                arg_wall = argv + optind + 1;

        optind = argc;

        return 1;
}

static int telinit_parse_argv(int argc, char *argv[]) {

        enum {
                ARG_HELP = 0x100,
                ARG_NO_WALL
        };

        static const struct option options[] = {
                { "help",      no_argument,       NULL, ARG_HELP    },
                { "no-wall",   no_argument,       NULL, ARG_NO_WALL },
                {}
        };

        static const struct {
                char from;
                enum action to;
        } table[] = {
                { '0', ACTION_POWEROFF },
                { '6', ACTION_REBOOT },
                { '1', ACTION_RESCUE },
                { '2', ACTION_RUNLEVEL2 },
                { '3', ACTION_RUNLEVEL3 },
                { '4', ACTION_RUNLEVEL4 },
                { '5', ACTION_RUNLEVEL5 },
                { 's', ACTION_RESCUE },
                { 'S', ACTION_RESCUE },
                { 'q', ACTION_RELOAD },
                { 'Q', ACTION_RELOAD },
                { 'u', ACTION_REEXEC },
                { 'U', ACTION_REEXEC }
        };

        unsigned i;
        int c;

        assert(argc >= 0);
        assert(argv);

        while ((c = getopt_long(argc, argv, "", options, NULL)) >= 0)
                switch (c) {

                case ARG_HELP:
                        telinit_help();
                        return 0;

                case ARG_NO_WALL:
                        arg_no_wall = true;
                        break;

                case '?':
                        return -EINVAL;

                default:
                        assert_not_reached("Unhandled option");
                }

        if (optind >= argc) {
                log_error("%s: required argument missing.",
                          program_invocation_short_name);
                return -EINVAL;
        }

        if (optind + 1 < argc) {
                log_error("Too many arguments.");
                return -EINVAL;
        }

        if (strlen(argv[optind]) != 1) {
                log_error("Expected single character argument.");
                return -EINVAL;
        }

        for (i = 0; i < ELEMENTSOF(table); i++)
                if (table[i].from == argv[optind][0])
                        break;

        if (i >= ELEMENTSOF(table)) {
                log_error("Unknown command '%s'.", argv[optind]);
                return -EINVAL;
        }

        arg_action = table[i].to;

        optind ++;

        return 1;
}

static int runlevel_parse_argv(int argc, char *argv[]) {

        enum {
                ARG_HELP = 0x100,
        };

        static const struct option options[] = {
                { "help",      no_argument,       NULL, ARG_HELP    },
                {}
        };

        int c;

        assert(argc >= 0);
        assert(argv);

        while ((c = getopt_long(argc, argv, "", options, NULL)) >= 0)
                switch (c) {

                case ARG_HELP:
                        runlevel_help();
                        return 0;

                case '?':
                        return -EINVAL;

                default:
                        assert_not_reached("Unhandled option");
                }

        if (optind < argc) {
                log_error("Too many arguments.");
                return -EINVAL;
        }

        return 1;
}

static int parse_argv(int argc, char *argv[]) {
        assert(argc >= 0);
        assert(argv);

        if (program_invocation_short_name) {

                if (strstr(program_invocation_short_name, "halt")) {
                        arg_action = ACTION_HALT;
                        return halt_parse_argv(argc, argv);
                } else if (strstr(program_invocation_short_name, "poweroff")) {
                        arg_action = ACTION_POWEROFF;
                        return halt_parse_argv(argc, argv);
                } else if (strstr(program_invocation_short_name, "reboot")) {
                        if (kexec_loaded())
                                arg_action = ACTION_KEXEC;
                        else
                                arg_action = ACTION_REBOOT;
                        return halt_parse_argv(argc, argv);
                } else if (strstr(program_invocation_short_name, "shutdown")) {
                        arg_action = ACTION_POWEROFF;
                        return shutdown_parse_argv(argc, argv);
                } else if (strstr(program_invocation_short_name, "init")) {

                        if (sd_booted() > 0) {
                                arg_action = _ACTION_INVALID;
                                return telinit_parse_argv(argc, argv);
                        } else {
                                /* Hmm, so some other init system is
                                 * running, we need to forward this
                                 * request to it. For now we simply
                                 * guess that it is Upstart. */

                                execv(TELINIT, argv);

                                log_error("Couldn't find an alternative telinit implementation to spawn.");
                                return -EIO;
                        }

                } else if (strstr(program_invocation_short_name, "runlevel")) {
                        arg_action = ACTION_RUNLEVEL;
                        return runlevel_parse_argv(argc, argv);
                }
        }

        arg_action = ACTION_SYSTEMCTL;
        return systemctl_parse_argv(argc, argv);
}

_pure_ static int action_to_runlevel(void) {

        static const char table[_ACTION_MAX] = {
                [ACTION_HALT] =      '0',
                [ACTION_POWEROFF] =  '0',
                [ACTION_REBOOT] =    '6',
                [ACTION_RUNLEVEL2] = '2',
                [ACTION_RUNLEVEL3] = '3',
                [ACTION_RUNLEVEL4] = '4',
                [ACTION_RUNLEVEL5] = '5',
                [ACTION_RESCUE] =    '1'
        };

        assert(arg_action < _ACTION_MAX);

        return table[arg_action];
}

static int talk_initctl(void) {

        struct init_request request = {
                .magic = INIT_MAGIC,
                .sleeptime  = 0,
                .cmd = INIT_CMD_RUNLVL
        };

        _cleanup_close_ int fd = -1;
        char rl;
        int r;

        rl = action_to_runlevel();
        if (!rl)
                return 0;

        request.runlevel = rl;

        /* Try /run/initctl first since that is what sysvinit in Debian uses */
        fd = open("/run/initctl", O_WRONLY|O_NDELAY|O_CLOEXEC|O_NOCTTY);
        if (fd < 0) {
                /* Fall back to /dev/initctl */
                fd = open(INIT_FIFO, O_WRONLY|O_NDELAY|O_CLOEXEC|O_NOCTTY);
                if (fd < 0) {
                        if (errno == ENOENT)
                                return 0;

                        log_error_errno(errno, "Failed to open "INIT_FIFO": %m");
                        return -errno;
                }
        }

        r = loop_write(fd, &request, sizeof(request), false);
        if (r < 0)
                return log_error_errno(r, "Failed to write to initctl FIFO: %m");

        return 1;
}

static int systemctl_main(sd_bus *bus, int argc, char *argv[], int bus_error) {

        static const struct {
                const char* verb;
                const enum {
                        MORE,
                        LESS,
                        EQUAL
                } argc_cmp;
                const int argc;
                int (* const dispatch)(sd_bus *bus, char **args);
                const enum {
                        NOBUS = 1,
                        FORCE,
                } bus;
        } verbs[] = {
                { "list-units",            MORE,  0, list_units        },
                { "list-unit-files",       MORE,  1, list_unit_files,  NOBUS },
                { "list-sockets",          MORE,  1, list_sockets      },
                { "list-timers",           MORE,  1, list_timers       },
                { "list-jobs",             MORE,  1, list_jobs         },
                { "list-machines",         MORE,  1, list_machines     },
                { "clear-jobs",            EQUAL, 1, daemon_reload     },
                { "cancel",                MORE,  2, cancel_job        },
                { "start",                 MORE,  2, start_unit        },
                { "stop",                  MORE,  2, start_unit        },
                { "condstop",              MORE,  2, start_unit        }, /* For compatibility with ALTLinux */
                { "reload",                MORE,  2, start_unit        },
                { "restart",               MORE,  2, start_unit        },
                { "try-restart",           MORE,  2, start_unit        },
                { "reload-or-restart",     MORE,  2, start_unit        },
                { "reload-or-try-restart", MORE,  2, start_unit        },
                { "force-reload",          MORE,  2, start_unit        }, /* For compatibility with SysV */
                { "condreload",            MORE,  2, start_unit        }, /* For compatibility with ALTLinux */
                { "condrestart",           MORE,  2, start_unit        }, /* For compatibility with RH */
                { "isolate",               EQUAL, 2, start_unit        },
                { "kill",                  MORE,  2, kill_unit         },
                { "is-active",             MORE,  2, check_unit_active },
                { "check",                 MORE,  2, check_unit_active },
                { "is-failed",             MORE,  2, check_unit_failed },
                { "show",                  MORE,  1, show              },
                { "cat",                   MORE,  2, cat,              NOBUS },
                { "status",                MORE,  1, show              },
                { "help",                  MORE,  2, show              },
                { "snapshot",              LESS,  2, snapshot          },
                { "delete",                MORE,  2, delete_snapshot   },
                { "daemon-reload",         EQUAL, 1, daemon_reload     },
                { "daemon-reexec",         EQUAL, 1, daemon_reload     },
                { "show-environment",      EQUAL, 1, show_environment  },
                { "set-environment",       MORE,  2, set_environment   },
                { "unset-environment",     MORE,  2, set_environment   },
                { "import-environment",    MORE,  1, import_environment},
                { "halt",                  EQUAL, 1, start_special,    FORCE },
                { "poweroff",              EQUAL, 1, start_special,    FORCE },
                { "reboot",                MORE,  1, start_special,    FORCE },
                { "kexec",                 EQUAL, 1, start_special     },
                { "suspend",               EQUAL, 1, start_special     },
                { "hibernate",             EQUAL, 1, start_special     },
                { "hybrid-sleep",          EQUAL, 1, start_special     },
                { "default",               EQUAL, 1, start_special     },
                { "rescue",                EQUAL, 1, start_special     },
                { "emergency",             EQUAL, 1, start_special     },
                { "exit",                  EQUAL, 1, start_special     },
                { "reset-failed",          MORE,  1, reset_failed      },
                { "enable",                MORE,  2, enable_unit,      NOBUS },
                { "disable",               MORE,  2, enable_unit,      NOBUS },
                { "is-enabled",            MORE,  2, unit_is_enabled,  NOBUS },
                { "reenable",              MORE,  2, enable_unit,      NOBUS },
                { "preset",                MORE,  2, enable_unit,      NOBUS },
                { "preset-all",            EQUAL, 1, preset_all,       NOBUS },
                { "mask",                  MORE,  2, enable_unit,      NOBUS },
                { "unmask",                MORE,  2, enable_unit,      NOBUS },
                { "link",                  MORE,  2, enable_unit,      NOBUS },
                { "switch-root",           MORE,  2, switch_root       },
                { "list-dependencies",     LESS,  2, list_dependencies },
                { "set-default",           EQUAL, 2, set_default,      NOBUS },
                { "get-default",           EQUAL, 1, get_default,      NOBUS },
                { "set-property",          MORE,  3, set_property      },
                { "is-system-running",     EQUAL, 1, is_system_running },
                { "add-wants",             MORE,  3, add_dependency,   NOBUS },
                { "add-requires",          MORE,  3, add_dependency,   NOBUS },
                { "edit",                  MORE,  2, edit,             NOBUS },
                {}
        }, *verb = verbs;

        int left;

        assert(argc >= 0);
        assert(argv);

        left = argc - optind;

        /* Special rule: no arguments (left == 0) means "list-units" */
        if (left > 0) {
                if (streq(argv[optind], "help") && !argv[optind+1]) {
                        log_error("This command expects one or more "
                                  "unit names. Did you mean --help?");
                        return -EINVAL;
                }

                for (; verb->verb; verb++)
                        if (streq(argv[optind], verb->verb))
                                goto found;

                log_error("Unknown operation '%s'.", argv[optind]);
                return -EINVAL;
        }
found:

        switch (verb->argc_cmp) {

        case EQUAL:
                if (left != verb->argc) {
                        log_error("Invalid number of arguments.");
                        return -EINVAL;
                }

                break;

        case MORE:
                if (left < verb->argc) {
                        log_error("Too few arguments.");
                        return -EINVAL;
                }

                break;

        case LESS:
                if (left > verb->argc) {
                        log_error("Too many arguments.");
                        return -EINVAL;
                }

                break;

        default:
                assert_not_reached("Unknown comparison operator.");
        }

        /* Require a bus connection for all operations but
         * enable/disable */
        if (verb->bus == NOBUS) {
                if (!bus && !avoid_bus()) {
                        log_error_errno(bus_error, "Failed to get D-Bus connection: %m");
                        return -EIO;
                }

        } else {
                if (running_in_chroot() > 0) {
                        log_info("Running in chroot, ignoring request.");
                        return 0;
                }

                if ((verb->bus != FORCE || arg_force <= 0) && !bus) {
                        log_error_errno(bus_error, "Failed to get D-Bus connection: %m");
                        return -EIO;
                }
        }

        /* Increase max number of open files to 16K if we can, we
         * might needs this when browsing journal files, which might
         * be split up into many files. */
        setrlimit_closest(RLIMIT_NOFILE, &RLIMIT_MAKE_CONST(16384));

        return verb->dispatch(bus, argv + optind);
}

static int send_shutdownd(usec_t t, char mode, bool dry_run, bool warn, const char *message) {

        struct sd_shutdown_command c = {
                .usec = t,
                .mode = mode,
                .dry_run = dry_run,
                .warn_wall = warn,
        };

        union sockaddr_union sockaddr = {
                .un.sun_family = AF_UNIX,
                .un.sun_path = "/run/systemd/shutdownd",
        };

        struct iovec iovec[2] = {{
                 .iov_base = (char*) &c,
                 .iov_len = offsetof(struct sd_shutdown_command, wall_message),
        }};

        struct msghdr msghdr = {
                .msg_name = &sockaddr,
                .msg_namelen = offsetof(struct sockaddr_un, sun_path)
                               + strlen("/run/systemd/shutdownd"),
                .msg_iov = iovec,
                .msg_iovlen = 1,
        };

        _cleanup_close_ int fd;

        fd = socket(AF_UNIX, SOCK_DGRAM|SOCK_CLOEXEC, 0);
        if (fd < 0)
                return -errno;

        if (!isempty(message)) {
                iovec[1].iov_base = (char*) message;
                iovec[1].iov_len = strlen(message);
                msghdr.msg_iovlen++;
        }

        if (sendmsg(fd, &msghdr, MSG_NOSIGNAL) < 0)
                return -errno;

        return 0;
}

static int reload_with_fallback(sd_bus *bus) {

        if (bus) {
                /* First, try systemd via D-Bus. */
                if (daemon_reload(bus, NULL) >= 0)
                        return 0;
        }

        /* Nothing else worked, so let's try signals */
        assert(arg_action == ACTION_RELOAD || arg_action == ACTION_REEXEC);

        if (kill(1, arg_action == ACTION_RELOAD ? SIGHUP : SIGTERM) < 0)
                return log_error_errno(errno, "kill() failed: %m");

        return 0;
}

static int start_with_fallback(sd_bus *bus) {

        if (bus) {
                /* First, try systemd via D-Bus. */
                if (start_unit(bus, NULL) >= 0)
                        goto done;
        }

        /* Nothing else worked, so let's try
         * /dev/initctl */
        if (talk_initctl() > 0)
                goto done;

        log_error("Failed to talk to init daemon.");
        return -EIO;

done:
        warn_wall(arg_action);
        return 0;
}

static int halt_now(enum action a) {

        /* The kernel will automaticall flush ATA disks and suchlike
         * on reboot(), but the file systems need to be synce'd
         * explicitly in advance. */
        sync();

        /* Make sure C-A-D is handled by the kernel from this point
         * on... */
        reboot(RB_ENABLE_CAD);

        switch (a) {

        case ACTION_HALT:
                log_info("Halting.");
                reboot(RB_HALT_SYSTEM);
                return -errno;

        case ACTION_POWEROFF:
                log_info("Powering off.");
                reboot(RB_POWER_OFF);
                return -errno;

        case ACTION_REBOOT: {
                _cleanup_free_ char *param = NULL;

                if (read_one_line_file(REBOOT_PARAM_FILE, &param) >= 0) {
                        log_info("Rebooting with argument '%s'.", param);
                        syscall(SYS_reboot, LINUX_REBOOT_MAGIC1, LINUX_REBOOT_MAGIC2,
                                LINUX_REBOOT_CMD_RESTART2, param);
                }

                log_info("Rebooting.");
                reboot(RB_AUTOBOOT);
                return -errno;
        }

        default:
                assert_not_reached("Unknown action.");
        }
}

static int halt_main(sd_bus *bus) {
        int r;

        r = check_inhibitors(bus, arg_action);
        if (r < 0)
                return r;

        if (geteuid() != 0) {
                /* Try logind if we are a normal user and no special
                 * mode applies. Maybe PolicyKit allows us to shutdown
                 * the machine. */

                if (arg_when <= 0 &&
                    !arg_dry &&
                    arg_force <= 0 &&
                    (arg_action == ACTION_POWEROFF ||
                     arg_action == ACTION_REBOOT)) {
                        r = reboot_with_logind(bus, arg_action);
                        if (r >= 0)
                                return r;
                }

                log_error("Must be root.");
                return -EPERM;
        }

        if (arg_when > 0) {
                _cleanup_free_ char *m;

                m = strv_join(arg_wall, " ");
                if (!m)
                        return log_oom();

                r = send_shutdownd(arg_when,
                                   arg_action == ACTION_HALT     ? 'H' :
                                   arg_action == ACTION_POWEROFF ? 'P' :
                                   arg_action == ACTION_KEXEC    ? 'K' :
                                                                   'r',
                                   arg_dry,
                                   !arg_no_wall,
                                   m);

                if (r < 0)
                        log_warning_errno(r, "Failed to talk to shutdownd, proceeding with immediate shutdown: %m");
                else {
                        char date[FORMAT_TIMESTAMP_MAX];

                        log_info("Shutdown scheduled for %s, use 'shutdown -c' to cancel.",
                                 format_timestamp(date, sizeof(date), arg_when));
                        return 0;
                }
        }

        if (!arg_dry && !arg_force)
                return start_with_fallback(bus);

        if (!arg_no_wtmp) {
                if (sd_booted() > 0)
                        log_debug("Not writing utmp record, assuming that systemd-update-utmp is used.");
                else {
                        r = utmp_put_shutdown();
                        if (r < 0)
                                log_warning_errno(r, "Failed to write utmp record: %m");
                }
        }

        if (arg_dry)
                return 0;

        r = halt_now(arg_action);
        log_error_errno(r, "Failed to reboot: %m");

        return r;
}

static int runlevel_main(void) {
        int r, runlevel, previous;

        r = utmp_get_runlevel(&runlevel, &previous);
        if (r < 0) {
                puts("unknown");
                return r;
        }

        printf("%c %c\n",
               previous <= 0 ? 'N' : previous,
               runlevel <= 0 ? 'N' : runlevel);

        return 0;
}

int main(int argc, char*argv[]) {
        _cleanup_bus_close_unref_ sd_bus *bus = NULL;
        int r;

        setlocale(LC_ALL, "");
        log_parse_environment();
        log_open();

        /* Explicitly not on_tty() to avoid setting cached value.
         * This becomes relevant for piping output which might be
         * ellipsized. */
        original_stdout_is_tty = isatty(STDOUT_FILENO);

        r = parse_argv(argc, argv);
        if (r <= 0)
                goto finish;

        /* /sbin/runlevel doesn't need to communicate via D-Bus, so
         * let's shortcut this */
        if (arg_action == ACTION_RUNLEVEL) {
                r = runlevel_main();
                goto finish;
        }

        if (running_in_chroot() > 0 && arg_action != ACTION_SYSTEMCTL) {
                log_info("Running in chroot, ignoring request.");
                r = 0;
                goto finish;
        }

        if (!avoid_bus())
                r = bus_open_transport_systemd(arg_transport, arg_host, arg_scope != UNIT_FILE_SYSTEM, &bus);

        /* systemctl_main() will print an error message for the bus
         * connection, but only if it needs to */

        switch (arg_action) {

        case ACTION_SYSTEMCTL:
                r = systemctl_main(bus, argc, argv, r);
                break;

        case ACTION_HALT:
        case ACTION_POWEROFF:
        case ACTION_REBOOT:
        case ACTION_KEXEC:
                r = halt_main(bus);
                break;

        case ACTION_RUNLEVEL2:
        case ACTION_RUNLEVEL3:
        case ACTION_RUNLEVEL4:
        case ACTION_RUNLEVEL5:
        case ACTION_RESCUE:
        case ACTION_EMERGENCY:
        case ACTION_DEFAULT:
                r = start_with_fallback(bus);
                break;

        case ACTION_RELOAD:
        case ACTION_REEXEC:
                r = reload_with_fallback(bus);
                break;

        case ACTION_CANCEL_SHUTDOWN: {
                _cleanup_free_ char *m = NULL;

                if (arg_wall) {
                        m = strv_join(arg_wall, " ");
                        if (!m) {
                                r = log_oom();
                                goto finish;
                        }
                }

                r = send_shutdownd(arg_when, SD_SHUTDOWN_NONE, false, !arg_no_wall, m);
                if (r < 0)
                        log_warning_errno(r, "Failed to talk to shutdownd, shutdown hasn't been cancelled: %m");
                break;
        }

        case ACTION_RUNLEVEL:
        case _ACTION_INVALID:
        default:
                assert_not_reached("Unknown action");
        }

finish:
        pager_close();
        ask_password_agent_close();
        polkit_agent_close();

        strv_free(arg_types);
        strv_free(arg_states);
        strv_free(arg_properties);

        return r < 0 ? EXIT_FAILURE : r;
}<|MERGE_RESOLUTION|>--- conflicted
+++ resolved
@@ -5186,10 +5186,6 @@
                 }
 
                 log_info("Executing %s", l);
-<<<<<<< HEAD
-                free(l);
-=======
->>>>>>> 0666c893
 
                 pid = fork();
                 if (pid < 0) {
