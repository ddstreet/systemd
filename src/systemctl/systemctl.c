--- conflicted
+++ resolved
@@ -7074,8 +7074,6 @@
         r = loop_write(fd, &request, sizeof(request), false);
         if (r < 0)
                 return log_error_errno(r, "Failed to write to initctl FIFO: %m");
-<<<<<<< HEAD
-=======
 
         return 1;
 }
@@ -7101,7 +7099,6 @@
                 return 0;
         }
         log_debug("upstart is running");
->>>>>>> 1627b1bf
 
         rl = action_to_runlevel();
         if (!rl)
