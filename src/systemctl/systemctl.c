/*-*- Mode: C; c-basic-offset: 8; indent-tabs-mode: nil -*-*/

/***
  This file is part of systemd.

  Copyright 2010 Lennart Poettering

  systemd is free software; you can redistribute it and/or modify it
  under the terms of the GNU Lesser General Public License as published by
  the Free Software Foundation; either version 2.1 of the License, or
  (at your option) any later version.

  systemd is distributed in the hope that it will be useful, but
  WITHOUT ANY WARRANTY; without even the implied warranty of
  MERCHANTABILITY or FITNESS FOR A PARTICULAR PURPOSE. See the GNU
  Lesser General Public License for more details.

  You should have received a copy of the GNU Lesser General Public License
  along with systemd; If not, see <http://www.gnu.org/licenses/>.
***/

#include <sys/reboot.h>
#include <stdio.h>
#include <getopt.h>
#include <locale.h>
#include <stdbool.h>
#include <string.h>
#include <errno.h>
#include <sys/ioctl.h>
#include <termios.h>
#include <unistd.h>
#include <fcntl.h>
#include <sys/socket.h>
#include <sys/stat.h>
#include <stddef.h>
#include <sys/prctl.h>
#include <dbus/dbus.h>

#include <systemd/sd-daemon.h>
#include <systemd/sd-shutdown.h>
#include <systemd/sd-login.h>

#include "log.h"
#include "util.h"
#include "macro.h"
#include "set.h"
#include "utmp-wtmp.h"
#include "special.h"
#include "initreq.h"
#include "path-util.h"
#include "strv.h"
#include "dbus-common.h"
#include "cgroup-show.h"
#include "cgroup-util.h"
#include "list.h"
#include "path-lookup.h"
#include "conf-parser.h"
#include "exit-status.h"
#include "bus-errors.h"
#include "build.h"
#include "unit-name.h"
#include "pager.h"
#include "spawn-ask-password-agent.h"
#include "spawn-polkit-agent.h"
#include "install.h"
#include "logs-show.h"
#include "path-util.h"
#include "socket-util.h"
#include "fileio.h"

static char **arg_types = NULL;
static char **arg_load_states = NULL;
static char **arg_properties = NULL;
static bool arg_all = false;
static enum dependency {
        DEPENDENCY_FORWARD,
        DEPENDENCY_REVERSE,
        DEPENDENCY_AFTER,
        DEPENDENCY_BEFORE,
} arg_dependency = DEPENDENCY_FORWARD;
static const char *arg_job_mode = "replace";
static UnitFileScope arg_scope = UNIT_FILE_SYSTEM;
static bool arg_no_block = false;
static bool arg_no_legend = false;
static bool arg_no_pager = false;
static bool arg_no_wtmp = false;
static bool arg_no_wall = false;
static bool arg_no_reload = false;
static bool arg_show_types = false;
static bool arg_ignore_inhibitors = false;
static bool arg_dry = false;
static bool arg_quiet = false;
static bool arg_full = false;
static int arg_force = 0;
static bool arg_ask_password = true;
static bool arg_failed = false;
static bool arg_runtime = false;
static char **arg_wall = NULL;
static const char *arg_kill_who = NULL;
static int arg_signal = SIGTERM;
static const char *arg_root = NULL;
static usec_t arg_when = 0;
static enum action {
        ACTION_INVALID,
        ACTION_SYSTEMCTL,
        ACTION_HALT,
        ACTION_POWEROFF,
        ACTION_REBOOT,
        ACTION_KEXEC,
        ACTION_EXIT,
        ACTION_SUSPEND,
        ACTION_HIBERNATE,
        ACTION_HYBRID_SLEEP,
        ACTION_RUNLEVEL2,
        ACTION_RUNLEVEL3,
        ACTION_RUNLEVEL4,
        ACTION_RUNLEVEL5,
        ACTION_RESCUE,
        ACTION_EMERGENCY,
        ACTION_DEFAULT,
        ACTION_RELOAD,
        ACTION_REEXEC,
        ACTION_RUNLEVEL,
        ACTION_CANCEL_SHUTDOWN,
        _ACTION_MAX
} arg_action = ACTION_SYSTEMCTL;
static enum transport {
        TRANSPORT_NORMAL,
        TRANSPORT_SSH,
        TRANSPORT_POLKIT
} arg_transport = TRANSPORT_NORMAL;
static const char *arg_host = NULL;
static unsigned arg_lines = 10;
static OutputMode arg_output = OUTPUT_SHORT;
static bool arg_plain = false;

static bool private_bus = false;

static int daemon_reload(DBusConnection *bus, char **args);
static void halt_now(enum action a);

static void pager_open_if_enabled(void) {

        if (arg_no_pager)
                return;

        pager_open(false);
}

static void ask_password_agent_open_if_enabled(void) {

        /* Open the password agent as a child process if necessary */

        if (!arg_ask_password)
                return;

        if (arg_scope != UNIT_FILE_SYSTEM)
                return;

        ask_password_agent_open();
}

#ifdef HAVE_LOGIND
static void polkit_agent_open_if_enabled(void) {

        /* Open the polkit agent as a child process if necessary */

        if (!arg_ask_password)
                return;

        if (arg_scope != UNIT_FILE_SYSTEM)
                return;

        polkit_agent_open();
}
#endif

static const char *ansi_highlight(bool b) {

        if (!on_tty())
                return "";

        return b ? ANSI_HIGHLIGHT_ON : ANSI_HIGHLIGHT_OFF;
}

static const char *ansi_highlight_red(bool b) {

        if (!on_tty())
                return "";

        return b ? ANSI_HIGHLIGHT_RED_ON : ANSI_HIGHLIGHT_OFF;
}

static const char *ansi_highlight_green(bool b) {

        if (!on_tty())
                return "";

        return b ? ANSI_HIGHLIGHT_GREEN_ON : ANSI_HIGHLIGHT_OFF;
}

static int translate_bus_error_to_exit_status(int r, const DBusError *error) {
        assert(error);

        if (!dbus_error_is_set(error))
                return r;

        if (dbus_error_has_name(error, DBUS_ERROR_ACCESS_DENIED) ||
            dbus_error_has_name(error, BUS_ERROR_ONLY_BY_DEPENDENCY) ||
            dbus_error_has_name(error, BUS_ERROR_NO_ISOLATION) ||
            dbus_error_has_name(error, BUS_ERROR_TRANSACTION_IS_DESTRUCTIVE))
                return EXIT_NOPERMISSION;

        if (dbus_error_has_name(error, BUS_ERROR_NO_SUCH_UNIT))
                return EXIT_NOTINSTALLED;

        if (dbus_error_has_name(error, BUS_ERROR_JOB_TYPE_NOT_APPLICABLE) ||
            dbus_error_has_name(error, BUS_ERROR_NOT_SUPPORTED))
                return EXIT_NOTIMPLEMENTED;

        if (dbus_error_has_name(error, BUS_ERROR_LOAD_FAILED))
                return EXIT_NOTCONFIGURED;

        if (r != 0)
                return r;

        return EXIT_FAILURE;
}

static void warn_wall(enum action a) {
        static const char *table[_ACTION_MAX] = {
                [ACTION_HALT]            = "The system is going down for system halt NOW!",
                [ACTION_REBOOT]          = "The system is going down for reboot NOW!",
                [ACTION_POWEROFF]        = "The system is going down for power-off NOW!",
                [ACTION_KEXEC]           = "The system is going down for kexec reboot NOW!",
                [ACTION_RESCUE]          = "The system is going down to rescue mode NOW!",
                [ACTION_EMERGENCY]       = "The system is going down to emergency mode NOW!",
                [ACTION_CANCEL_SHUTDOWN] = "The system shutdown has been cancelled NOW!"
        };

        if (arg_no_wall)
                return;

        if (arg_wall) {
                _cleanup_free_ char *p;

                p = strv_join(arg_wall, " ");
                if (!p) {
                        log_oom();
                        return;
                }

                if (*p) {
                        utmp_wall(p, NULL);
                        return;
                }
        }

        if (!table[a])
                return;

        utmp_wall(table[a], NULL);
}

static bool avoid_bus(void) {

        if (running_in_chroot() > 0)
                return true;

        if (sd_booted() <= 0)
                return true;

        if (!isempty(arg_root))
                return true;

        if (arg_scope == UNIT_FILE_GLOBAL)
                return true;

        return false;
}

static int compare_unit_info(const void *a, const void *b) {
        const char *d1, *d2;
        const struct unit_info *u = a, *v = b;

        d1 = strrchr(u->id, '.');
        d2 = strrchr(v->id, '.');

        if (d1 && d2) {
                int r;

                r = strcasecmp(d1, d2);
                if (r != 0)
                        return r;
        }

        return strcasecmp(u->id, v->id);
}

static bool output_show_unit(const struct unit_info *u) {
        const char *dot;

        if (arg_failed)
                return streq(u->active_state, "failed");

        return (!arg_types || ((dot = strrchr(u->id, '.')) &&
                               strv_find(arg_types, dot+1))) &&
                (!arg_load_states || strv_find(arg_load_states, u->load_state)) &&
                (arg_all || !(streq(u->active_state, "inactive")
                              || u->following[0]) || u->job_id > 0);
}

static void output_units_list(const struct unit_info *unit_infos, unsigned c) {
        unsigned id_len, max_id_len, active_len, sub_len, job_len, desc_len, n_shown = 0;
        const struct unit_info *u;
        int job_count = 0;

        max_id_len = sizeof("UNIT")-1;
        active_len = sizeof("ACTIVE")-1;
        sub_len = sizeof("SUB")-1;
        job_len = sizeof("JOB")-1;
        desc_len = 0;

        for (u = unit_infos; u < unit_infos + c; u++) {
                if (!output_show_unit(u))
                        continue;

                max_id_len = MAX(max_id_len, strlen(u->id));
                active_len = MAX(active_len, strlen(u->active_state));
                sub_len = MAX(sub_len, strlen(u->sub_state));
                if (u->job_id != 0) {
                        job_len = MAX(job_len, strlen(u->job_type));
                        job_count++;
                }
        }

        if (!arg_full) {
                unsigned basic_len;
                id_len = MIN(max_id_len, 25u);
                basic_len = 5 + id_len + 5 + active_len + sub_len;
                if (job_count)
                        basic_len += job_len + 1;
                if (basic_len < (unsigned) columns()) {
                        unsigned extra_len, incr;
                        extra_len = columns() - basic_len;
                        /* Either UNIT already got 25, or is fully satisfied.
                         * Grant up to 25 to DESC now. */
                        incr = MIN(extra_len, 25u);
                        desc_len += incr;
                        extra_len -= incr;
                        /* split the remaining space between UNIT and DESC,
                         * but do not give UNIT more than it needs. */
                        if (extra_len > 0) {
                                incr = MIN(extra_len / 2, max_id_len - id_len);
                                id_len += incr;
                                desc_len += extra_len - incr;
                        }
                }
        } else
                id_len = max_id_len;

        for (u = unit_infos; u < unit_infos + c; u++) {
                _cleanup_free_ char *e = NULL;
                const char *on_loaded, *off_loaded, *on = "";
                const char *on_active, *off_active, *off = "";

                if (!output_show_unit(u))
                        continue;

                if (!n_shown && !arg_no_legend) {
                        printf("%-*s %-6s %-*s %-*s ", id_len, "UNIT", "LOAD",
                               active_len, "ACTIVE", sub_len, "SUB");
                        if (job_count)
                                printf("%-*s ", job_len, "JOB");
                        if (!arg_full && arg_no_pager)
                                printf("%.*s\n", desc_len, "DESCRIPTION");
                        else
                                printf("%s\n", "DESCRIPTION");
                }

                n_shown++;

                if (streq(u->load_state, "error")) {
                        on_loaded = on = ansi_highlight_red(true);
                        off_loaded = off = ansi_highlight_red(false);
                } else
                        on_loaded = off_loaded = "";

                if (streq(u->active_state, "failed")) {
                        on_active = on = ansi_highlight_red(true);
                        off_active = off = ansi_highlight_red(false);
                } else
                        on_active = off_active = "";

                e = arg_full ? NULL : ellipsize(u->id, id_len, 33);

                printf("%s%-*s%s %s%-6s%s %s%-*s %-*s%s %-*s",
                       on, id_len, e ? e : u->id, off,
                       on_loaded, u->load_state, off_loaded,
                       on_active, active_len, u->active_state,
                       sub_len, u->sub_state, off_active,
                       job_count ? job_len + 1 : 0, u->job_id ? u->job_type : "");
                if (!arg_full && arg_no_pager)
                        printf("%.*s\n", desc_len, u->description);
                else
                        printf("%s\n", u->description);
        }

        if (!arg_no_legend) {
                const char *on, *off;

                if (n_shown) {
                        printf("\nLOAD   = Reflects whether the unit definition was properly loaded.\n"
                               "ACTIVE = The high-level unit activation state, i.e. generalization of SUB.\n"
                               "SUB    = The low-level unit activation state, values depend on unit type.\n");
                        if (job_count)
                                printf("JOB    = Pending job for the unit.\n");
                        puts("");
                        on = ansi_highlight(true);
                        off = ansi_highlight(false);
                } else {
                        on = ansi_highlight_red(true);
                        off = ansi_highlight_red(false);
                }

                if (arg_all)
                        printf("%s%u loaded units listed.%s\n"
                               "To show all installed unit files use 'systemctl list-unit-files'.\n",
                               on, n_shown, off);
                else
                        printf("%s%u loaded units listed.%s Pass --all to see loaded but inactive units, too.\n"
                               "To show all installed unit files use 'systemctl list-unit-files'.\n",
                               on, n_shown, off);
        }
}

static int get_unit_list(DBusConnection *bus, DBusMessage **reply,
                         struct unit_info **unit_infos, unsigned *c) {
        DBusMessageIter iter, sub;
        size_t size = 0;
        int r;

        assert(bus);
        assert(unit_infos);
        assert(c);

        r = bus_method_call_with_reply(
                        bus,
                        "org.freedesktop.systemd1",
                        "/org/freedesktop/systemd1",
                        "org.freedesktop.systemd1.Manager",
                        "ListUnits",
                        reply,
                        NULL,
                        DBUS_TYPE_INVALID);
        if (r < 0)
                return r;

        if (!dbus_message_iter_init(*reply, &iter) ||
            dbus_message_iter_get_arg_type(&iter) != DBUS_TYPE_ARRAY ||
            dbus_message_iter_get_element_type(&iter) != DBUS_TYPE_STRUCT)  {
                log_error("Failed to parse reply.");
                return -EIO;
        }

        dbus_message_iter_recurse(&iter, &sub);

        while (dbus_message_iter_get_arg_type(&sub) != DBUS_TYPE_INVALID) {
                if (!GREEDY_REALLOC(*unit_infos, size, *c + 1))
                        return log_oom();

                bus_parse_unit_info(&sub, *unit_infos + *c);
                (*c)++;

                dbus_message_iter_next(&sub);
        }

        return 0;
}

static int list_units(DBusConnection *bus, char **args) {
        _cleanup_dbus_message_unref_ DBusMessage *reply = NULL;
        _cleanup_free_ struct unit_info *unit_infos = NULL;
        unsigned c = 0;
        int r;

        pager_open_if_enabled();

        r = get_unit_list(bus, &reply, &unit_infos, &c);
        if (r < 0)
                return r;

        qsort(unit_infos, c, sizeof(struct unit_info), compare_unit_info);

        output_units_list(unit_infos, c);

        return 0;
}

static int get_triggered_units(DBusConnection *bus, const char* unit_path,
                               char*** triggered)
{
        const char *interface = "org.freedesktop.systemd1.Unit",
                   *triggers_property = "Triggers";
        _cleanup_dbus_message_unref_ DBusMessage *reply = NULL;
        DBusMessageIter iter, sub;
        int r;

        r = bus_method_call_with_reply(bus,
                                       "org.freedesktop.systemd1",
                                       unit_path,
                                       "org.freedesktop.DBus.Properties",
                                       "Get",
                                       &reply,
                                       NULL,
                                       DBUS_TYPE_STRING, &interface,
                                       DBUS_TYPE_STRING, &triggers_property,
                                       DBUS_TYPE_INVALID);
        if (r < 0)
                return r;

        if (!dbus_message_iter_init(reply, &iter) ||
            dbus_message_iter_get_arg_type(&iter) != DBUS_TYPE_VARIANT) {
                log_error("Failed to parse reply.");
                return -EBADMSG;
        }

        dbus_message_iter_recurse(&iter, &sub);
        dbus_message_iter_recurse(&sub, &iter);
        sub = iter;

        while (dbus_message_iter_get_arg_type(&sub) != DBUS_TYPE_INVALID) {
                const char *unit;

                if (dbus_message_iter_get_arg_type(&sub) != DBUS_TYPE_STRING) {
                        log_error("Failed to parse reply.");
                        return -EBADMSG;
                }

                dbus_message_iter_get_basic(&sub, &unit);
                r = strv_extend(triggered, unit);
                if (r < 0)
                        return r;

                dbus_message_iter_next(&sub);
        }

        return 0;
}

static int get_listening(DBusConnection *bus, const char* unit_path,
                         char*** listen, unsigned *c)
{
        const char *interface = "org.freedesktop.systemd1.Socket",
                   *listen_property = "Listen";
        _cleanup_dbus_message_unref_ DBusMessage *reply = NULL;
        DBusMessageIter iter, sub;
        int r;

        r = bus_method_call_with_reply(bus,
                                       "org.freedesktop.systemd1",
                                       unit_path,
                                       "org.freedesktop.DBus.Properties",
                                       "Get",
                                       &reply,
                                       NULL,
                                       DBUS_TYPE_STRING, &interface,
                                       DBUS_TYPE_STRING, &listen_property,
                                       DBUS_TYPE_INVALID);
        if (r < 0)
                return r;

        if (!dbus_message_iter_init(reply, &iter) ||
            dbus_message_iter_get_arg_type(&iter) != DBUS_TYPE_VARIANT) {
                log_error("Failed to parse reply.");
                return -EBADMSG;
        }

        dbus_message_iter_recurse(&iter, &sub);
        dbus_message_iter_recurse(&sub, &iter);
        sub = iter;

        while (dbus_message_iter_get_arg_type(&sub) != DBUS_TYPE_INVALID) {
                DBusMessageIter sub2;
                const char *type, *path;

                if (dbus_message_iter_get_arg_type(&sub) != DBUS_TYPE_STRUCT) {
                        log_error("Failed to parse reply.");
                        return -EBADMSG;
                }

                dbus_message_iter_recurse(&sub, &sub2);

                if (bus_iter_get_basic_and_next(&sub2, DBUS_TYPE_STRING, &type, true) >= 0 &&
                    bus_iter_get_basic_and_next(&sub2, DBUS_TYPE_STRING, &path, false) >= 0) {
                        r = strv_extend(listen, type);
                        if (r < 0)
                                return r;

                        r = strv_extend(listen, path);
                        if (r < 0)
                                return r;

                        (*c) ++;
                }

                dbus_message_iter_next(&sub);
        }

        return 0;
}

struct socket_info {
        const char* id;

        char* type;
        char* path;

        /* Note: triggered is a list here, although it almost certainly
         * will always be one unit. Nevertheless, dbus API allows for multiple
         * values, so let's follow that.*/
        char** triggered;

        /* The strv above is shared. free is set only in the first one. */
        bool own_triggered;
};

static int socket_info_compare(struct socket_info *a, struct socket_info *b) {
        int o = strcmp(a->path, b->path);
        if (o == 0)
                o = strcmp(a->type, b->type);
        return o;
}

static int output_sockets_list(struct socket_info *socket_infos, unsigned cs) {
        struct socket_info *s;
        unsigned pathlen = sizeof("LISTEN") - 1,
                typelen = (sizeof("TYPE") - 1) * arg_show_types,
                socklen = sizeof("UNIT") - 1,
                servlen = sizeof("ACTIVATES") - 1;
        const char *on, *off;

        for (s = socket_infos; s < socket_infos + cs; s++) {
                char **a;
                unsigned tmp = 0;

                socklen = MAX(socklen, strlen(s->id));
                if (arg_show_types)
                        typelen = MAX(typelen, strlen(s->type));
                pathlen = MAX(pathlen, strlen(s->path));

                STRV_FOREACH(a, s->triggered)
                        tmp += strlen(*a) + 2*(a != s->triggered);
                servlen = MAX(servlen, tmp);
        }

        if (cs) {
                printf("%-*s %-*.*s%-*s %s\n",
                       pathlen, "LISTEN",
                       typelen + arg_show_types, typelen + arg_show_types, "TYPE ",
                       socklen, "UNIT",
                       "ACTIVATES");

                for (s = socket_infos; s < socket_infos + cs; s++) {
                        char **a;

                        if (arg_show_types)
                                printf("%-*s %-*s %-*s",
                                       pathlen, s->path, typelen, s->type, socklen, s->id);
                        else
                                printf("%-*s %-*s",
                                       pathlen, s->path, socklen, s->id);
                        STRV_FOREACH(a, s->triggered)
                                printf("%s %s",
                                       a == s->triggered ? "" : ",", *a);
                        printf("\n");
                }

                on = ansi_highlight(true);
                off = ansi_highlight(false);
                printf("\n");
        } else {
                on = ansi_highlight_red(true);
                off = ansi_highlight_red(false);
        }

        printf("%s%u sockets listed.%s\n", on, cs, off);
        if (!arg_all)
                printf("Pass --all to see loaded but inactive sockets, too.\n");

        return 0;
}

static int list_sockets(DBusConnection *bus, char **args) {
        _cleanup_dbus_message_unref_ DBusMessage *reply = NULL;
        _cleanup_free_ struct unit_info *unit_infos = NULL;
        struct socket_info *socket_infos = NULL;
        const struct unit_info *u;
        struct socket_info *s;
        unsigned cu = 0, cs = 0;
        size_t size = 0;
        int r;

        pager_open_if_enabled();

        r = get_unit_list(bus, &reply, &unit_infos, &cu);
        if (r < 0)
                return r;

        for (u = unit_infos; u < unit_infos + cu; u++) {
                const char *dot;
                _cleanup_strv_free_ char **listen = NULL, **triggered = NULL;
                unsigned c = 0, i;

                if (!output_show_unit(u))
                        continue;

                if ((dot = strrchr(u->id, '.')) && !streq(dot+1, "socket"))
                        continue;

                r = get_triggered_units(bus, u->unit_path, &triggered);
                if (r < 0)
                        goto cleanup;

                r = get_listening(bus, u->unit_path, &listen, &c);
                if (r < 0)
                        goto cleanup;

                if (!GREEDY_REALLOC(socket_infos, size, cs + c)) {
                        r = log_oom();
                        goto cleanup;
                }

                for (i = 0; i < c; i++)
                        socket_infos[cs + i] = (struct socket_info) {
                                .id = u->id,
                                .type = listen[i*2],
                                .path = listen[i*2 + 1],
                                .triggered = triggered,
                                .own_triggered = i==0,
                        };

                /* from this point on we will cleanup those socket_infos */
                cs += c;
                free(listen);
                listen = triggered = NULL; /* avoid cleanup */
        }

        qsort(socket_infos, cs, sizeof(struct socket_info),
              (__compar_fn_t) socket_info_compare);

        output_sockets_list(socket_infos, cs);

 cleanup:
        assert(cs == 0 || socket_infos);
        for (s = socket_infos; s < socket_infos + cs; s++) {
                free(s->type);
                free(s->path);
                if (s->own_triggered)
                        strv_free(s->triggered);
        }
        free(socket_infos);

        return 0;
}

static int compare_unit_file_list(const void *a, const void *b) {
        const char *d1, *d2;
        const UnitFileList *u = a, *v = b;

        d1 = strrchr(u->path, '.');
        d2 = strrchr(v->path, '.');

        if (d1 && d2) {
                int r;

                r = strcasecmp(d1, d2);
                if (r != 0)
                        return r;
        }

        return strcasecmp(path_get_file_name(u->path), path_get_file_name(v->path));
}

static bool output_show_unit_file(const UnitFileList *u) {
        const char *dot;

        return !arg_types || ((dot = strrchr(u->path, '.')) && strv_find(arg_types, dot+1));
}

static void output_unit_file_list(const UnitFileList *units, unsigned c) {
        unsigned max_id_len, id_cols, state_cols, n_shown = 0;
        const UnitFileList *u;

        max_id_len = sizeof("UNIT FILE")-1;
        state_cols = sizeof("STATE")-1;
        for (u = units; u < units + c; u++) {
                if (!output_show_unit_file(u))
                        continue;

                max_id_len = MAX(max_id_len, strlen(path_get_file_name(u->path)));
                state_cols = MAX(state_cols, strlen(unit_file_state_to_string(u->state)));
        }

        if (!arg_full) {
                unsigned basic_cols;
                id_cols = MIN(max_id_len, 25u);
                basic_cols = 1 + id_cols + state_cols;
                if (basic_cols < (unsigned) columns())
                        id_cols += MIN(columns() - basic_cols, max_id_len - id_cols);
        } else
                id_cols = max_id_len;

        if (!arg_no_legend)
                printf("%-*s %-*s\n", id_cols, "UNIT FILE", state_cols, "STATE");

        for (u = units; u < units + c; u++) {
                _cleanup_free_ char *e = NULL;
                const char *on, *off;
                const char *id;

                if (!output_show_unit_file(u))
                        continue;

                n_shown++;

                if (u->state == UNIT_FILE_MASKED ||
                    u->state == UNIT_FILE_MASKED_RUNTIME ||
                    u->state == UNIT_FILE_DISABLED ||
                    u->state == UNIT_FILE_INVALID) {
                        on  = ansi_highlight_red(true);
                        off = ansi_highlight_red(false);
                } else if (u->state == UNIT_FILE_ENABLED) {
                        on  = ansi_highlight_green(true);
                        off = ansi_highlight_green(false);
                } else
                        on = off = "";

                id = path_get_file_name(u->path);

                e = arg_full ? NULL : ellipsize(id, id_cols, 33);

                printf("%-*s %s%-*s%s\n",
                       id_cols, e ? e : id,
                       on, state_cols, unit_file_state_to_string(u->state), off);
        }

        if (!arg_no_legend)
                printf("\n%u unit files listed.\n", n_shown);
}

static int list_unit_files(DBusConnection *bus, char **args) {
        _cleanup_dbus_message_unref_ DBusMessage *reply = NULL;
        _cleanup_free_ UnitFileList *units = NULL;
        DBusMessageIter iter, sub, sub2;
        unsigned c = 0, n_units = 0;
        int r;

        pager_open_if_enabled();

        if (avoid_bus()) {
                Hashmap *h;
                UnitFileList *u;
                Iterator i;

                h = hashmap_new(string_hash_func, string_compare_func);
                if (!h)
                        return log_oom();

                r = unit_file_get_list(arg_scope, arg_root, h);
                if (r < 0) {
                        unit_file_list_free(h);
                        log_error("Failed to get unit file list: %s", strerror(-r));
                        return r;
                }

                n_units = hashmap_size(h);
                units = new(UnitFileList, n_units);
                if (!units) {
                        unit_file_list_free(h);
                        return log_oom();
                }

                HASHMAP_FOREACH(u, h, i) {
                        memcpy(units + c++, u, sizeof(UnitFileList));
                        free(u);
                }

                hashmap_free(h);
        } else {
                r = bus_method_call_with_reply(
                                bus,
                                "org.freedesktop.systemd1",
                                "/org/freedesktop/systemd1",
                                "org.freedesktop.systemd1.Manager",
                                "ListUnitFiles",
                                &reply,
                                NULL,
                                DBUS_TYPE_INVALID);
                if (r < 0)
                        return r;

                if (!dbus_message_iter_init(reply, &iter) ||
                    dbus_message_iter_get_arg_type(&iter) != DBUS_TYPE_ARRAY ||
                    dbus_message_iter_get_element_type(&iter) != DBUS_TYPE_STRUCT)  {
                        log_error("Failed to parse reply.");
                        return -EIO;
                }

                dbus_message_iter_recurse(&iter, &sub);

                while (dbus_message_iter_get_arg_type(&sub) != DBUS_TYPE_INVALID) {
                        UnitFileList *u;
                        const char *state;

                        assert(dbus_message_iter_get_arg_type(&sub) == DBUS_TYPE_STRUCT);

                        if (c >= n_units) {
                                UnitFileList *w;

                                n_units = MAX(2*c, 16u);
                                w = realloc(units, sizeof(struct UnitFileList) * n_units);
                                if (!w)
                                        return log_oom();

                                units = w;
                        }

                        u = units + c;

                        dbus_message_iter_recurse(&sub, &sub2);

                        if (bus_iter_get_basic_and_next(&sub2, DBUS_TYPE_STRING, &u->path, true) < 0 ||
                            bus_iter_get_basic_and_next(&sub2, DBUS_TYPE_STRING, &state, false) < 0) {
                                log_error("Failed to parse reply.");
                                return -EIO;
                        }

                        u->state = unit_file_state_from_string(state);

                        dbus_message_iter_next(&sub);
                        c++;
                }
        }

        if (c > 0) {
                qsort(units, c, sizeof(UnitFileList), compare_unit_file_list);
                output_unit_file_list(units, c);
        }

        return 0;
}

static int list_dependencies_print(const char *name, int level, unsigned int branches, bool last) {
        int i;
        _cleanup_free_ char *n = NULL;
        size_t len = 0;
        size_t max_len = MAX(columns(),20u);

        if (!arg_plain) {
                for (i = level - 1; i >= 0; i--) {
                        len += 2;
                        if(len > max_len - 3 && !arg_full) {
                                printf("%s...\n",max_len % 2 ? "" : " ");
                                return 0;
                        }
                        printf("%s", draw_special_char(branches & (1 << i) ? DRAW_TREE_VERT : DRAW_TREE_SPACE));
                }
                len += 2;
                if(len > max_len - 3 && !arg_full) {
                        printf("%s...\n",max_len % 2 ? "" : " ");
                        return 0;
                }
                printf("%s", draw_special_char(last ? DRAW_TREE_RIGHT : DRAW_TREE_BRANCH));
        }

        if(arg_full){
                printf("%s\n", name);
                return 0;
        }

        n = ellipsize(name, max_len-len, 100);
        if(!n)
                return log_oom();

        printf("%s\n", n);
        return 0;
}

static int list_dependencies_get_dependencies(DBusConnection *bus, const char *name, char ***deps) {
        static const char *dependencies[] = {
                [DEPENDENCY_FORWARD] = "Requires\0"
                                       "RequiresOverridable\0"
                                       "Requisite\0"
                                       "RequisiteOverridable\0"
                                       "Wants\0",
                [DEPENDENCY_REVERSE] = "RequiredBy\0"
                                       "RequiredByOverridable\0"
                                       "WantedBy\0"
                                       "PartOf\0",
                [DEPENDENCY_AFTER]   = "After\0",
                [DEPENDENCY_BEFORE]  = "Before\0",
        };

        _cleanup_free_ char *path;
        const char *interface = "org.freedesktop.systemd1.Unit";

        _cleanup_dbus_message_unref_  DBusMessage *reply = NULL;
        DBusMessageIter iter, sub, sub2, sub3;

        int r = 0;
        char **ret = NULL;

        assert(bus);
        assert(name);
        assert(deps);

        path = unit_dbus_path_from_name(name);
        if (path == NULL) {
                r = -EINVAL;
                goto finish;
        }

        r = bus_method_call_with_reply(
                bus,
                "org.freedesktop.systemd1",
                path,
                "org.freedesktop.DBus.Properties",
                "GetAll",
                &reply,
                NULL,
                DBUS_TYPE_STRING, &interface,
                DBUS_TYPE_INVALID);
        if (r < 0)
                goto finish;

        if (!dbus_message_iter_init(reply, &iter) ||
                dbus_message_iter_get_arg_type(&iter) != DBUS_TYPE_ARRAY ||
                dbus_message_iter_get_element_type(&iter) != DBUS_TYPE_DICT_ENTRY) {
                log_error("Failed to parse reply.");
                r = -EIO;
                goto finish;
        }

        dbus_message_iter_recurse(&iter, &sub);

        while (dbus_message_iter_get_arg_type(&sub) != DBUS_TYPE_INVALID) {
                const char *prop;

                assert(dbus_message_iter_get_arg_type(&sub) == DBUS_TYPE_DICT_ENTRY);
                dbus_message_iter_recurse(&sub, &sub2);

                if (bus_iter_get_basic_and_next(&sub2, DBUS_TYPE_STRING, &prop, true) < 0) {
                        log_error("Failed to parse reply.");
                        r = -EIO;
                        goto finish;
                }

                if (dbus_message_iter_get_arg_type(&sub2) != DBUS_TYPE_VARIANT) {
                        log_error("Failed to parse reply.");
                        r = -EIO;
                        goto finish;
                }

                dbus_message_iter_recurse(&sub2, &sub3);
                dbus_message_iter_next(&sub);

                assert(arg_dependency < ELEMENTSOF(dependencies));
                if (!nulstr_contains(dependencies[arg_dependency], prop))
                        continue;

                if (dbus_message_iter_get_arg_type(&sub3) == DBUS_TYPE_ARRAY) {
                        if (dbus_message_iter_get_element_type(&sub3) == DBUS_TYPE_STRING) {
                                DBusMessageIter sub4;
                                dbus_message_iter_recurse(&sub3, &sub4);

                                while (dbus_message_iter_get_arg_type(&sub4) != DBUS_TYPE_INVALID) {
                                        const char *s;

                                        assert(dbus_message_iter_get_arg_type(&sub4) == DBUS_TYPE_STRING);
                                        dbus_message_iter_get_basic(&sub4, &s);

                                        r = strv_extend(&ret, s);
                                        if (r < 0) {
                                                log_oom();
                                                goto finish;
                                        }

                                        dbus_message_iter_next(&sub4);
                                }
                        }
                }
        }
finish:
        if (r < 0)
                strv_free(ret);
        else
                *deps = ret;
        return r;
}

static int list_dependencies_compare(const void *_a, const void *_b) {
        const char **a = (const char**) _a, **b = (const char**) _b;
        if (unit_name_to_type(*a) == UNIT_TARGET && unit_name_to_type(*b) != UNIT_TARGET)
                return 1;
        if (unit_name_to_type(*a) != UNIT_TARGET && unit_name_to_type(*b) == UNIT_TARGET)
                return -1;
        return strcasecmp(*a, *b);
}

static int list_dependencies_one(DBusConnection *bus, const char *name, int level, char ***units, unsigned int branches) {
        _cleanup_strv_free_ char **deps = NULL, **u;
        char **c;
        int r = 0;

        u = strv_append(*units, name);
        if (!u)
                return log_oom();

        r = list_dependencies_get_dependencies(bus, name, &deps);
        if (r < 0)
                return r;

        qsort(deps, strv_length(deps), sizeof (char*), list_dependencies_compare);

        STRV_FOREACH(c, deps) {
                if (strv_contains(u, *c)) {
                        if (!arg_plain) {
                                r = list_dependencies_print("...", level + 1, (branches << 1) | (c[1] == NULL ? 0 : 1), 1);
                                if (r < 0)
                                        return r;
                        }
                        continue;
                }

                r = list_dependencies_print(*c, level, branches, c[1] == NULL);
                if (r < 0)
                        return r;

                if (arg_all || unit_name_to_type(*c) == UNIT_TARGET) {
                       r = list_dependencies_one(bus, *c, level + 1, &u, (branches << 1) | (c[1] == NULL ? 0 : 1));
                       if(r < 0)
                               return r;
                }
        }
        if (arg_plain) {
                strv_free(*units);
                *units = u;
                u = NULL;
        }
        return 0;
}

static int list_dependencies(DBusConnection *bus, char **args) {
        _cleanup_free_ char *unit = NULL;
        _cleanup_strv_free_ char **units = NULL;
        const char *u;

        assert(bus);

        if (args[1]) {
                unit = unit_name_mangle(args[1]);
                if (!unit)
                        return log_oom();
                u = unit;
        } else
                u = SPECIAL_DEFAULT_TARGET;

        pager_open_if_enabled();

        puts(u);

        return list_dependencies_one(bus, u, 0, &units, 0);
}

struct job_info {
        uint32_t id;
        char *name, *type, *state;
};

static void list_jobs_print(struct job_info* jobs, size_t n) {
        size_t i;
        struct job_info *j;
        const char *on, *off;
        bool shorten = false;

        assert(n == 0 || jobs);

        if (n == 0) {
                on = ansi_highlight_green(true);
                off = ansi_highlight_green(false);

                printf("%sNo jobs running.%s\n", on, off);
                return;
        }

        pager_open_if_enabled();

        {
                /* JOB UNIT TYPE STATE */
                unsigned l0 = 3, l1 = 4, l2 = 4, l3 = 5;

                for (i = 0, j = jobs; i < n; i++, j++) {
                        assert(j->name && j->type && j->state);
                        l0 = MAX(l0, DECIMAL_STR_WIDTH(j->id));
                        l1 = MAX(l1, strlen(j->name));
                        l2 = MAX(l2, strlen(j->type));
                        l3 = MAX(l3, strlen(j->state));
                }

                if (!arg_full && l0 + 1 + l1 + l2 + 1 + l3 > columns()) {
                        l1 = MAX(33u, columns() - l0 - l2 - l3 - 3);
                        shorten = true;
                }

                if (on_tty())
                        printf("%*s %-*s %-*s %-*s\n",
                               l0, "JOB",
                               l1, "UNIT",
                               l2, "TYPE",
                               l3, "STATE");

                for (i = 0, j = jobs; i < n; i++, j++) {
                        _cleanup_free_ char *e = NULL;

                        if (streq(j->state, "running")) {
                                on = ansi_highlight(true);
                                off = ansi_highlight(false);
                        } else
                                on = off = "";

                        e = shorten ? ellipsize(j->name, l1, 33) : NULL;
                        printf("%*u %s%-*s%s %-*s %s%-*s%s\n",
                               l0, j->id,
                               on, l1, e ? e : j->name, off,
                               l2, j->type,
                               on, l3, j->state, off);
                }
        }

        on = ansi_highlight(true);
        off = ansi_highlight(false);

        if (on_tty())
                printf("\n%s%zu jobs listed%s.\n", on, n, off);
}

static int list_jobs(DBusConnection *bus, char **args) {
        _cleanup_dbus_message_unref_ DBusMessage *reply = NULL;
        DBusMessageIter iter, sub, sub2;
        int r;
        struct job_info *jobs = NULL;
        size_t size = 0, used = 0;

        r = bus_method_call_with_reply(
                        bus,
                        "org.freedesktop.systemd1",
                        "/org/freedesktop/systemd1",
                        "org.freedesktop.systemd1.Manager",
                        "ListJobs",
                        &reply,
                        NULL,
                        DBUS_TYPE_INVALID);
        if (r < 0)
                return r;

        if (!dbus_message_iter_init(reply, &iter) ||
            dbus_message_iter_get_arg_type(&iter) != DBUS_TYPE_ARRAY ||
            dbus_message_iter_get_element_type(&iter) != DBUS_TYPE_STRUCT)  {
                log_error("Failed to parse reply.");
                return -EIO;
        }

        dbus_message_iter_recurse(&iter, &sub);

        while (dbus_message_iter_get_arg_type(&sub) != DBUS_TYPE_INVALID) {
                const char *name, *type, *state, *job_path, *unit_path;
                uint32_t id;

                if (dbus_message_iter_get_arg_type(&sub) != DBUS_TYPE_STRUCT) {
                        log_error("Failed to parse reply.");
                        return -EIO;
                }

                dbus_message_iter_recurse(&sub, &sub2);

                if (bus_iter_get_basic_and_next(&sub2, DBUS_TYPE_UINT32, &id, true) < 0 ||
                    bus_iter_get_basic_and_next(&sub2, DBUS_TYPE_STRING, &name, true) < 0 ||
                    bus_iter_get_basic_and_next(&sub2, DBUS_TYPE_STRING, &type, true) < 0 ||
                    bus_iter_get_basic_and_next(&sub2, DBUS_TYPE_STRING, &state, true) < 0 ||
                    bus_iter_get_basic_and_next(&sub2, DBUS_TYPE_OBJECT_PATH, &job_path, true) < 0 ||
                    bus_iter_get_basic_and_next(&sub2, DBUS_TYPE_OBJECT_PATH, &unit_path, false) < 0) {
                        log_error("Failed to parse reply.");
                        r = -EIO;
                        goto finish;
                }

                if (!GREEDY_REALLOC(jobs, size, used + 1)) {
                        r = log_oom();
                        goto finish;
                }

                jobs[used++] = (struct job_info) { id,
                                                   strdup(name),
                                                   strdup(type),
                                                   strdup(state) };
                if (!jobs[used-1].name || !jobs[used-1].type || !jobs[used-1].state) {
                        r = log_oom();
                        goto finish;
                }

                dbus_message_iter_next(&sub);
        }

        list_jobs_print(jobs, used);

 finish:
        while (used--) {
                free(jobs[used].name);
                free(jobs[used].type);
                free(jobs[used].state);
        }
        free(jobs);

        return 0;
}

static int load_unit(DBusConnection *bus, char **args) {
        char **name;

        assert(args);

        STRV_FOREACH(name, args+1) {
                _cleanup_free_ char *n = NULL;
                int r;

                n = unit_name_mangle(*name);
                if (!n)
                        return log_oom();

                r = bus_method_call_with_reply(
                                bus,
                                "org.freedesktop.systemd1",
                                "/org/freedesktop/systemd1",
                                "org.freedesktop.systemd1.Manager",
                                "LoadUnit",
                                NULL,
                                NULL,
                                DBUS_TYPE_STRING, &n,
                                DBUS_TYPE_INVALID);
                if (r < 0)
                        return r;
        }

        return 0;
}

static int cancel_job(DBusConnection *bus, char **args) {
        char **name;

        assert(args);

        if (strv_length(args) <= 1)
                return daemon_reload(bus, args);

        STRV_FOREACH(name, args+1) {
                uint32_t id;
                int r;

                r = safe_atou32(*name, &id);
                if (r < 0) {
                        log_error("Failed to parse job id: %s", strerror(-r));
                        return r;
                }

                r = bus_method_call_with_reply(
                                bus,
                                "org.freedesktop.systemd1",
                                "/org/freedesktop/systemd1",
                                "org.freedesktop.systemd1.Manager",
                                "CancelJob",
                                NULL,
                                NULL,
                                DBUS_TYPE_UINT32, &id,
                                DBUS_TYPE_INVALID);
                if (r < 0)
                        return r;
        }

        return 0;
}

static bool need_daemon_reload(DBusConnection *bus, const char *unit) {
        _cleanup_dbus_message_unref_ DBusMessage *reply = NULL;
        dbus_bool_t b = FALSE;
        DBusMessageIter iter, sub;
        const char
                *interface = "org.freedesktop.systemd1.Unit",
                *property = "NeedDaemonReload",
                *path;
        _cleanup_free_ char *n = NULL;
        int r;

        /* We ignore all errors here, since this is used to show a warning only */

        n = unit_name_mangle(unit);
        if (!n)
                return log_oom();

        r = bus_method_call_with_reply(
                        bus,
                        "org.freedesktop.systemd1",
                        "/org/freedesktop/systemd1",
                        "org.freedesktop.systemd1.Manager",
                        "GetUnit",
                        &reply,
                        NULL,
                        DBUS_TYPE_STRING, &n,
                        DBUS_TYPE_INVALID);
        if (r < 0)
                return r;

        if (!dbus_message_get_args(reply, NULL,
                                   DBUS_TYPE_OBJECT_PATH, &path,
                                   DBUS_TYPE_INVALID))
                return -EIO;

        dbus_message_unref(reply);
        reply = NULL;

        r = bus_method_call_with_reply(
                        bus,
                        "org.freedesktop.systemd1",
                        path,
                        "org.freedesktop.DBus.Properties",
                        "Get",
                        &reply,
                        NULL,
                        DBUS_TYPE_STRING, &interface,
                        DBUS_TYPE_STRING, &property,
                        DBUS_TYPE_INVALID);
        if (r < 0)
                return r;

        if (!dbus_message_iter_init(reply, &iter) ||
            dbus_message_iter_get_arg_type(&iter) != DBUS_TYPE_VARIANT)
                return -EIO;

        dbus_message_iter_recurse(&iter, &sub);
        if (dbus_message_iter_get_arg_type(&sub) != DBUS_TYPE_BOOLEAN)
                return -EIO;

        dbus_message_iter_get_basic(&sub, &b);
        return b;
}

typedef struct WaitData {
        Set *set;

        char *name;
        char *result;
} WaitData;

static DBusHandlerResult wait_filter(DBusConnection *connection, DBusMessage *message, void *data) {
        _cleanup_dbus_error_free_ DBusError error;
        WaitData *d = data;

        dbus_error_init(&error);

        assert(connection);
        assert(message);
        assert(d);

        log_debug("Got D-Bus request: %s.%s() on %s",
                  dbus_message_get_interface(message),
                  dbus_message_get_member(message),
                  dbus_message_get_path(message));

        if (dbus_message_is_signal(message, DBUS_INTERFACE_LOCAL, "Disconnected")) {
                log_error("Warning! D-Bus connection terminated.");
                dbus_connection_close(connection);

        } else if (dbus_message_is_signal(message, "org.freedesktop.systemd1.Manager", "JobRemoved")) {
                uint32_t id;
                const char *path, *result, *unit;

                if (dbus_message_get_args(message, &error,
                                          DBUS_TYPE_UINT32, &id,
                                          DBUS_TYPE_OBJECT_PATH, &path,
                                          DBUS_TYPE_STRING, &unit,
                                          DBUS_TYPE_STRING, &result,
                                          DBUS_TYPE_INVALID)) {

                        free(set_remove(d->set, (char*) path));

                        if (!isempty(result))
                                d->result = strdup(result);

                        if (!isempty(unit))
                                d->name = strdup(unit);

                        return DBUS_HANDLER_RESULT_NOT_YET_HANDLED;
                }
#ifndef LEGACY
                dbus_error_free(&error);
                if (dbus_message_get_args(message, &error,
                                          DBUS_TYPE_UINT32, &id,
                                          DBUS_TYPE_OBJECT_PATH, &path,
                                          DBUS_TYPE_STRING, &result,
                                          DBUS_TYPE_INVALID)) {
                        /* Compatibility with older systemd versions <
                         * 183 during upgrades. This should be dropped
                         * one day. */
                        free(set_remove(d->set, (char*) path));

                        if (*result)
                                d->result = strdup(result);

                        return DBUS_HANDLER_RESULT_NOT_YET_HANDLED;
                }
#endif

                log_error("Failed to parse message: %s", bus_error_message(&error));
        }

        return DBUS_HANDLER_RESULT_NOT_YET_HANDLED;
}

static int enable_wait_for_jobs(DBusConnection *bus) {
        DBusError error;

        assert(bus);

        if (private_bus)
                return 0;

        dbus_error_init(&error);
        dbus_bus_add_match(bus,
                           "type='signal',"
                           "sender='org.freedesktop.systemd1',"
                           "interface='org.freedesktop.systemd1.Manager',"
                           "member='JobRemoved',"
                           "path='/org/freedesktop/systemd1'",
                           &error);

        if (dbus_error_is_set(&error)) {
                log_error("Failed to add match: %s", bus_error_message(&error));
                dbus_error_free(&error);
                return -EIO;
        }

        /* This is slightly dirty, since we don't undo the match registrations. */
        return 0;
}

static int wait_for_jobs(DBusConnection *bus, Set *s) {
        int r = 0;
        WaitData d = { .set = s };

        assert(bus);
        assert(s);

        if (!dbus_connection_add_filter(bus, wait_filter, &d, NULL))
                return log_oom();

        while (!set_isempty(s)) {

                if (!dbus_connection_read_write_dispatch(bus, -1)) {
                        log_error("Disconnected from bus.");
                        return -ECONNREFUSED;
                }

                if (!d.result)
                        goto free_name;

                if (!arg_quiet) {
                        if (streq(d.result, "timeout"))
                                log_error("Job for %s timed out.", strna(d.name));
                        else if (streq(d.result, "canceled"))
                                log_error("Job for %s canceled.", strna(d.name));
                        else if (streq(d.result, "dependency"))
                                log_error("A dependency job for %s failed. See 'journalctl -xn' for details.", strna(d.name));
                        else if (!streq(d.result, "done") && !streq(d.result, "skipped"))
                                log_error("Job for %s failed. See 'systemctl status %s' and 'journalctl -xn' for details.", strna(d.name), strna(d.name));
                }

                if (streq_ptr(d.result, "timeout"))
                        r = -ETIME;
                else if (streq_ptr(d.result, "canceled"))
                        r = -ECANCELED;
                else if (!streq_ptr(d.result, "done") && !streq_ptr(d.result, "skipped"))
                        r = -EIO;

                free(d.result);
                d.result = NULL;

        free_name:
                free(d.name);
                d.name = NULL;
        }

        dbus_connection_remove_filter(bus, wait_filter, &d);
        return r;
}

static int check_one_unit(DBusConnection *bus, const char *name, char **check_states, bool quiet) {
        _cleanup_dbus_message_unref_ DBusMessage *reply = NULL;
        _cleanup_free_ char *n = NULL;
        DBusMessageIter iter, sub;
        const char
                *interface = "org.freedesktop.systemd1.Unit",
                *property = "ActiveState";
        const char *state, *path;
        DBusError error;
        int r;

        assert(name);

        dbus_error_init(&error);

        n = unit_name_mangle(name);
        if (!n)
                return log_oom();

        r = bus_method_call_with_reply (
                        bus,
                        "org.freedesktop.systemd1",
                        "/org/freedesktop/systemd1",
                        "org.freedesktop.systemd1.Manager",
                        "GetUnit",
                        &reply,
                        &error,
                        DBUS_TYPE_STRING, &n,
                        DBUS_TYPE_INVALID);
        if (r < 0) {
                dbus_error_free(&error);

                if (!quiet)
                        puts("unknown");
                return 0;
        }

        if (!dbus_message_get_args(reply, NULL,
                                   DBUS_TYPE_OBJECT_PATH, &path,
                                   DBUS_TYPE_INVALID)) {
                log_error("Failed to parse reply.");
                return -EIO;
        }

        dbus_message_unref(reply);
        reply = NULL;

        r = bus_method_call_with_reply(
                        bus,
                        "org.freedesktop.systemd1",
                        path,
                        "org.freedesktop.DBus.Properties",
                        "Get",
                        &reply,
                        NULL,
                        DBUS_TYPE_STRING, &interface,
                        DBUS_TYPE_STRING, &property,
                        DBUS_TYPE_INVALID);
        if (r < 0) {
                if (!quiet)
                        puts("unknown");
                return 0;
        }

        if (!dbus_message_iter_init(reply, &iter) ||
            dbus_message_iter_get_arg_type(&iter) != DBUS_TYPE_VARIANT)  {
                log_error("Failed to parse reply.");
                return r;
        }

        dbus_message_iter_recurse(&iter, &sub);

        if (dbus_message_iter_get_arg_type(&sub) != DBUS_TYPE_STRING)  {
                log_error("Failed to parse reply.");
                return r;
        }

        dbus_message_iter_get_basic(&sub, &state);

        if (!quiet)
                puts(state);

        return strv_find(check_states, state) ? 1 : 0;
}

static void check_triggering_units(
                DBusConnection *bus,
                const char *unit_name) {

        _cleanup_dbus_message_unref_ DBusMessage *reply = NULL;
        DBusMessageIter iter, sub;
        const char *interface = "org.freedesktop.systemd1.Unit",
                   *load_state_property = "LoadState",
                   *triggered_by_property = "TriggeredBy",
                   *state;
        _cleanup_free_ char *unit_path = NULL, *n = NULL;
        bool print_warning_label = true;
        int r;

        n = unit_name_mangle(unit_name);
        if (!n) {
                log_oom();
                return;
        }

        unit_path = unit_dbus_path_from_name(n);
        if (!unit_path) {
                log_oom();
                return;
        }

        r = bus_method_call_with_reply(
                        bus,
                        "org.freedesktop.systemd1",
                        unit_path,
                        "org.freedesktop.DBus.Properties",
                        "Get",
                        &reply,
                        NULL,
                        DBUS_TYPE_STRING, &interface,
                        DBUS_TYPE_STRING, &load_state_property,
                        DBUS_TYPE_INVALID);
        if (r < 0)
                return;

        if (!dbus_message_iter_init(reply, &iter) ||
            dbus_message_iter_get_arg_type(&iter) != DBUS_TYPE_VARIANT) {
                log_error("Failed to parse reply.");
                return;
        }

        dbus_message_iter_recurse(&iter, &sub);

        if (dbus_message_iter_get_arg_type(&sub) != DBUS_TYPE_STRING)  {
            log_error("Failed to parse reply.");
            return;
        }

        dbus_message_iter_get_basic(&sub, &state);

        if (streq(state, "masked"))
            return;

        dbus_message_unref(reply);
        reply = NULL;

        r = bus_method_call_with_reply(
                        bus,
                        "org.freedesktop.systemd1",
                        unit_path,
                        "org.freedesktop.DBus.Properties",
                        "Get",
                        &reply,
                        NULL,
                        DBUS_TYPE_STRING, &interface,
                        DBUS_TYPE_STRING, &triggered_by_property,
                        DBUS_TYPE_INVALID);
        if (r < 0)
                return;

        if (!dbus_message_iter_init(reply, &iter) ||
            dbus_message_iter_get_arg_type(&iter) != DBUS_TYPE_VARIANT) {
                log_error("Failed to parse reply.");
                return;
        }

        dbus_message_iter_recurse(&iter, &sub);
        dbus_message_iter_recurse(&sub, &iter);
        sub = iter;

        while (dbus_message_iter_get_arg_type(&sub) != DBUS_TYPE_INVALID) {
                const char * const check_states[] = {
                        "active",
                        "reloading",
                        NULL
                };
                const char *service_trigger;

                if (dbus_message_iter_get_arg_type(&sub) != DBUS_TYPE_STRING) {
                        log_error("Failed to parse reply.");
                        return;
                }

                dbus_message_iter_get_basic(&sub, &service_trigger);

                r = check_one_unit(bus, service_trigger, (char**) check_states, true);
                if (r < 0)
                        return;
                if (r > 0) {
                        if (print_warning_label) {
                                log_warning("Warning: Stopping %s, but it can still be activated by:", unit_name);
                                print_warning_label = false;
                        }

                        log_warning("  %s", service_trigger);
                }

                dbus_message_iter_next(&sub);
        }
}

static int start_unit_one(
                DBusConnection *bus,
                const char *method,
                const char *name,
                const char *mode,
                DBusError *error,
                Set *s) {

        _cleanup_dbus_message_unref_ DBusMessage *reply = NULL;
        _cleanup_free_ char *n;
        const char *path;
        int r;

        assert(method);
        assert(name);
        assert(mode);
        assert(error);

        n = unit_name_mangle(name);
        if (!n)
                return log_oom();

        r = bus_method_call_with_reply(
                        bus,
                        "org.freedesktop.systemd1",
                        "/org/freedesktop/systemd1",
                        "org.freedesktop.systemd1.Manager",
                        method,
                        &reply,
                        error,
                        DBUS_TYPE_STRING, &n,
                        DBUS_TYPE_STRING, &mode,
                        DBUS_TYPE_INVALID);
        if (r) {
                if (r == -ENOENT && arg_action != ACTION_SYSTEMCTL)
                        /* There's always a fallback possible for
                         * legacy actions. */
                        r = -EADDRNOTAVAIL;
                else
                        log_error("Failed to issue method call: %s", bus_error_message(error));

                return r;
        }

        if (!dbus_message_get_args(reply, error,
                                   DBUS_TYPE_OBJECT_PATH, &path,
                                   DBUS_TYPE_INVALID)) {
                log_error("Failed to parse reply: %s", bus_error_message(error));
                return -EIO;
        }

        if (need_daemon_reload(bus, n))
                log_warning("Warning: Unit file of %s changed on disk, 'systemctl %s daemon-reload' recommended.",
                            n, arg_scope == UNIT_FILE_SYSTEM ? "--system" : "--user");

        if (s) {
                char *p;

                p = strdup(path);
                if (!p)
                        return log_oom();

                r = set_consume(s, p);
                if (r < 0) {
                        log_error("Failed to add path to set.");
                        return r;
                }
        }

        return 0;
}

static const struct {
        const char *target;
        const char *verb;
        const char *mode;
} action_table[_ACTION_MAX] = {
        [ACTION_HALT]         = { SPECIAL_HALT_TARGET,         "halt",         "replace-irreversibly" },
        [ACTION_POWEROFF]     = { SPECIAL_POWEROFF_TARGET,     "poweroff",     "replace-irreversibly" },
        [ACTION_REBOOT]       = { SPECIAL_REBOOT_TARGET,       "reboot",       "replace-irreversibly" },
        [ACTION_KEXEC]        = { SPECIAL_KEXEC_TARGET,        "kexec",        "replace-irreversibly" },
        [ACTION_RUNLEVEL2]    = { SPECIAL_RUNLEVEL2_TARGET,    NULL,           "isolate" },
        [ACTION_RUNLEVEL3]    = { SPECIAL_RUNLEVEL3_TARGET,    NULL,           "isolate" },
        [ACTION_RUNLEVEL4]    = { SPECIAL_RUNLEVEL4_TARGET,    NULL,           "isolate" },
        [ACTION_RUNLEVEL5]    = { SPECIAL_RUNLEVEL5_TARGET,    NULL,           "isolate" },
        [ACTION_RESCUE]       = { SPECIAL_RESCUE_TARGET,       "rescue",       "isolate" },
        [ACTION_EMERGENCY]    = { SPECIAL_EMERGENCY_TARGET,    "emergency",    "isolate" },
        [ACTION_DEFAULT]      = { SPECIAL_DEFAULT_TARGET,      "default",      "isolate" },
        [ACTION_EXIT]         = { SPECIAL_EXIT_TARGET,         "exit",         "replace-irreversibly" },
        [ACTION_SUSPEND]      = { SPECIAL_SUSPEND_TARGET,      "suspend",      "replace-irreversibly" },
        [ACTION_HIBERNATE]    = { SPECIAL_HIBERNATE_TARGET,    "hibernate",    "replace-irreversibly" },
        [ACTION_HYBRID_SLEEP] = { SPECIAL_HYBRID_SLEEP_TARGET, "hybrid-sleep", "replace-irreversibly" },
};

static enum action verb_to_action(const char *verb) {
        enum action i;

        for (i = ACTION_INVALID; i < _ACTION_MAX; i++)
                if (action_table[i].verb && streq(verb, action_table[i].verb))
                        return i;
        return ACTION_INVALID;
}

static int start_unit(DBusConnection *bus, char **args) {

        int r, ret = 0;
        const char *method, *mode, *one_name;
        _cleanup_set_free_free_ Set *s = NULL;
        _cleanup_dbus_error_free_ DBusError error;
        char **name;

        dbus_error_init(&error);

        assert(bus);

        ask_password_agent_open_if_enabled();

        if (arg_action == ACTION_SYSTEMCTL) {
                enum action action;
                method =
                        streq(args[0], "stop") ||
                        streq(args[0], "condstop")              ? "StopUnit" :
                        streq(args[0], "reload")                ? "ReloadUnit" :
                        streq(args[0], "restart")               ? "RestartUnit" :

                        streq(args[0], "try-restart")           ||
                        streq(args[0], "condrestart")           ? "TryRestartUnit" :

                        streq(args[0], "reload-or-restart")     ? "ReloadOrRestartUnit" :

                        streq(args[0], "reload-or-try-restart") ||
                        streq(args[0], "condreload") ||

                        streq(args[0], "force-reload")          ? "ReloadOrTryRestartUnit" :
                                                                  "StartUnit";
                action = verb_to_action(args[0]);

                mode = streq(args[0], "isolate") ? "isolate" :
                       action_table[action].mode ?: arg_job_mode;

                one_name = action_table[action].target;

        } else {
                assert(arg_action < ELEMENTSOF(action_table));
                assert(action_table[arg_action].target);

                method = "StartUnit";

                mode = action_table[arg_action].mode;
                one_name = action_table[arg_action].target;
        }

        if (!arg_no_block) {
                ret = enable_wait_for_jobs(bus);
                if (ret < 0) {
                        log_error("Could not watch jobs: %s", strerror(-ret));
                        return ret;
                }

                s = set_new(string_hash_func, string_compare_func);
                if (!s)
                        return log_oom();
        }

        if (one_name) {
                ret = start_unit_one(bus, method, one_name, mode, &error, s);
                if (ret < 0)
                        ret = translate_bus_error_to_exit_status(ret, &error);
        } else {
                STRV_FOREACH(name, args+1) {
                        r = start_unit_one(bus, method, *name, mode, &error, s);
                        if (r < 0) {
                                ret = translate_bus_error_to_exit_status(r, &error);
                                dbus_error_free(&error);
                        }
                }
        }

        if (!arg_no_block) {
                r = wait_for_jobs(bus, s);
                if (r < 0)
                        return r;

                /* When stopping units, warn if they can still be triggered by
                 * another active unit (socket, path, timer) */
                if (!arg_quiet && streq(method, "StopUnit")) {
                        if (one_name)
                                check_triggering_units(bus, one_name);
                        else
                                STRV_FOREACH(name, args+1)
                                        check_triggering_units(bus, *name);
                }
        }

        return ret;
}

/* Ask systemd-logind, which might grant access to unprivileged users
 * through PolicyKit */
static int reboot_with_logind(DBusConnection *bus, enum action a) {
#ifdef HAVE_LOGIND
        const char *method;
        dbus_bool_t interactive = true;

        if (!bus)
                return -EIO;

        polkit_agent_open_if_enabled();

        switch (a) {

        case ACTION_REBOOT:
                method = "Reboot";
                break;

        case ACTION_POWEROFF:
                method = "PowerOff";
                break;

        case ACTION_SUSPEND:
                method = "Suspend";
                break;

        case ACTION_HIBERNATE:
                method = "Hibernate";
                break;

        case ACTION_HYBRID_SLEEP:
                method = "HybridSleep";
                break;

        default:
                return -EINVAL;
        }

        return bus_method_call_with_reply(
                        bus,
                        "org.freedesktop.login1",
                        "/org/freedesktop/login1",
                        "org.freedesktop.login1.Manager",
                        method,
                        NULL,
                        NULL,
                        DBUS_TYPE_BOOLEAN, &interactive,
                        DBUS_TYPE_INVALID);
#else
        return -ENOSYS;
#endif
}

static int check_inhibitors(DBusConnection *bus, enum action a) {
#ifdef HAVE_LOGIND
        _cleanup_dbus_message_unref_ DBusMessage *reply = NULL;
        DBusMessageIter iter, sub, sub2;
        int r;
        unsigned c = 0;
        _cleanup_strv_free_ char **sessions = NULL;
        char **s;

        if (!bus)
                return 0;

        if (arg_ignore_inhibitors || arg_force > 0)
                return 0;

        if (arg_when > 0)
                return 0;

        if (geteuid() == 0)
                return 0;

        if (!on_tty())
                return 0;

        r = bus_method_call_with_reply(
                        bus,
                        "org.freedesktop.login1",
                        "/org/freedesktop/login1",
                        "org.freedesktop.login1.Manager",
                        "ListInhibitors",
                        &reply,
                        NULL,
                        DBUS_TYPE_INVALID);
        if (r < 0)
                /* If logind is not around, then there are no inhibitors... */
                return 0;

        if (!dbus_message_iter_init(reply, &iter) ||
            dbus_message_iter_get_arg_type(&iter) != DBUS_TYPE_ARRAY ||
            dbus_message_iter_get_element_type(&iter) != DBUS_TYPE_STRUCT) {
                log_error("Failed to parse reply.");
                return -EIO;
        }

        dbus_message_iter_recurse(&iter, &sub);
        while (dbus_message_iter_get_arg_type(&sub) != DBUS_TYPE_INVALID) {
                const char *what, *who, *why, *mode;
                uint32_t uid, pid;
                _cleanup_strv_free_ char **sv = NULL;
                _cleanup_free_ char *comm = NULL, *user = NULL;

                if (dbus_message_iter_get_arg_type(&sub) != DBUS_TYPE_STRUCT) {
                        log_error("Failed to parse reply.");
                        return -EIO;
                }

                dbus_message_iter_recurse(&sub, &sub2);

                if (bus_iter_get_basic_and_next(&sub2, DBUS_TYPE_STRING, &what, true) < 0 ||
                    bus_iter_get_basic_and_next(&sub2, DBUS_TYPE_STRING, &who, true) < 0 ||
                    bus_iter_get_basic_and_next(&sub2, DBUS_TYPE_STRING, &why, true) < 0 ||
                    bus_iter_get_basic_and_next(&sub2, DBUS_TYPE_STRING, &mode, true) < 0 ||
                    bus_iter_get_basic_and_next(&sub2, DBUS_TYPE_UINT32, &uid, true) < 0 ||
                    bus_iter_get_basic_and_next(&sub2, DBUS_TYPE_UINT32, &pid, false) < 0) {
                        log_error("Failed to parse reply.");
                        return -EIO;
                }

                if (!streq(mode, "block"))
                        goto next;

                sv = strv_split(what, ":");
                if (!sv)
                        return log_oom();

                if (!strv_contains(sv,
                                  a == ACTION_HALT ||
                                  a == ACTION_POWEROFF ||
                                  a == ACTION_REBOOT ||
                                  a == ACTION_KEXEC ? "shutdown" : "sleep"))
                        goto next;

                get_process_comm(pid, &comm);
                user = uid_to_name(uid);
                log_warning("Operation inhibited by \"%s\" (PID %lu \"%s\", user %s), reason is \"%s\".",
                            who, (unsigned long) pid, strna(comm), strna(user), why);
                c++;

        next:
                dbus_message_iter_next(&sub);
        }

        dbus_message_iter_recurse(&iter, &sub);

        /* Check for current sessions */
        sd_get_sessions(&sessions);
        STRV_FOREACH(s, sessions) {
                uid_t uid;
                _cleanup_free_ char *type = NULL, *tty = NULL, *seat = NULL, *user = NULL, *service = NULL, *class = NULL;

                if (sd_session_get_uid(*s, &uid) < 0 || uid == getuid())
                        continue;

                if (sd_session_get_class(*s, &class) < 0 || !streq(class, "user"))
                        continue;

                if (sd_session_get_type(*s, &type) < 0 || (!streq(type, "x11") && !streq(type, "tty")))
                        continue;

                sd_session_get_tty(*s, &tty);
                sd_session_get_seat(*s, &seat);
                sd_session_get_service(*s, &service);
                user = uid_to_name(uid);

                log_warning("User %s is logged in on %s.", strna(user), isempty(tty) ? (isempty(seat) ? strna(service) : seat) : tty);
                c++;
        }

        if (c <= 0)
                return 0;

        log_error("Please retry operation after closing inhibitors and logging out other users.\nAlternatively, ignore inhibitors and users with 'systemctl %s -i'.",
                  action_table[a].verb);

        return -EPERM;
#else
        return 0;
#endif
}

static int start_special(DBusConnection *bus, char **args) {
        enum action a;
        int r;

        assert(args);

        a = verb_to_action(args[0]);

        r = check_inhibitors(bus, a);
        if (r < 0)
                return r;

        if (arg_force >= 2 && geteuid() != 0) {
                log_error("Must be root.");
                return -EPERM;
        }

        if (arg_force >= 2 &&
            (a == ACTION_HALT ||
             a == ACTION_POWEROFF ||
             a == ACTION_REBOOT))
                halt_now(a);

        if (arg_force >= 1 &&
            (a == ACTION_HALT ||
             a == ACTION_POWEROFF ||
             a == ACTION_REBOOT ||
             a == ACTION_KEXEC ||
             a == ACTION_EXIT))
                return daemon_reload(bus, args);

        /* first try logind, to allow authentication with polkit */
        if (geteuid() != 0 &&
            (a == ACTION_POWEROFF ||
             a == ACTION_REBOOT ||
             a == ACTION_SUSPEND ||
             a == ACTION_HIBERNATE ||
             a == ACTION_HYBRID_SLEEP)) {
                r = reboot_with_logind(bus, a);
                if (r >= 0)
                        return r;
        }

        r = start_unit(bus, args);
        if (r == EXIT_SUCCESS)
                warn_wall(a);

        return r;
}

static int check_unit_active(DBusConnection *bus, char **args) {
        const char * const check_states[] = {
                "active",
                "reloading",
                NULL
        };

        char **name;
        int r = 3; /* According to LSB: "program is not running" */

        assert(bus);
        assert(args);

        STRV_FOREACH(name, args+1) {
                int state;

                state = check_one_unit(bus, *name, (char**) check_states, arg_quiet);
                if (state < 0)
                        return state;
                if (state > 0)
                        r = 0;
        }

        return r;
}

static int check_unit_failed(DBusConnection *bus, char **args) {
        const char * const check_states[] = {
                "failed",
                NULL
        };

        char **name;
        int r = 1;

        assert(bus);
        assert(args);

        STRV_FOREACH(name, args+1) {
                int state;

                state = check_one_unit(bus, *name, (char**) check_states, arg_quiet);
                if (state < 0)
                        return state;
                if (state > 0)
                        r = 0;
        }

        return r;
}

static int kill_unit(DBusConnection *bus, char **args) {
        char **name;
        int r = 0;

        assert(bus);
        assert(args);

        if (!arg_kill_who)
                arg_kill_who = "all";

        STRV_FOREACH(name, args+1) {
                _cleanup_free_ char *n = NULL;

                n = unit_name_mangle(*name);
                if (!n)
                        return log_oom();

                r = bus_method_call_with_reply(
                                bus,
                                "org.freedesktop.systemd1",
                                "/org/freedesktop/systemd1",
                                "org.freedesktop.systemd1.Manager",
                                "KillUnit",
                                NULL,
                                NULL,
                                DBUS_TYPE_STRING, &n,
                                DBUS_TYPE_STRING, &arg_kill_who,
                                DBUS_TYPE_INT32, &arg_signal,
                                DBUS_TYPE_INVALID);
                if (r < 0)
                        return r;
        }
        return 0;
}

static int set_cgroup(DBusConnection *bus, char **args) {
        _cleanup_free_ char *n = NULL;
        const char *method, *runtime;
        char **argument;
        int r;

        assert(bus);
        assert(args);

        method =
                streq(args[0], "set-cgroup")   ? "SetUnitControlGroup" :
                streq(args[0], "unset-cgroup") ? "UnsetUnitControlGroup"
                                               : "UnsetUnitControlGroupAttribute";

        runtime = arg_runtime ? "runtime" : "persistent";

        n = unit_name_mangle(args[1]);
        if (!n)
                return log_oom();

        STRV_FOREACH(argument, args + 2) {

                r = bus_method_call_with_reply(
                                bus,
                                "org.freedesktop.systemd1",
                                "/org/freedesktop/systemd1",
                                "org.freedesktop.systemd1.Manager",
                                method,
                                NULL,
                                NULL,
                                DBUS_TYPE_STRING, &n,
                                DBUS_TYPE_STRING, argument,
                                DBUS_TYPE_STRING, &runtime,
                                DBUS_TYPE_INVALID);
                if (r < 0)
                        return r;
        }

        return 0;
}

static int set_cgroup_attr(DBusConnection *bus, char **args) {
        _cleanup_dbus_message_unref_ DBusMessage *m = NULL, *reply = NULL;
        DBusError error;
        DBusMessageIter iter;
        _cleanup_free_ char *n = NULL;
        const char *runtime;
        int r;

        assert(bus);
        assert(args);

        dbus_error_init(&error);

        runtime = arg_runtime ? "runtime" : "persistent";

        n = unit_name_mangle(args[1]);
        if (!n)
                return log_oom();

        m = dbus_message_new_method_call(
                        "org.freedesktop.systemd1",
                        "/org/freedesktop/systemd1",
                        "org.freedesktop.systemd1.Manager",
                        "SetUnitControlGroupAttribute");
        if (!m)
                return log_oom();

        dbus_message_iter_init_append(m, &iter);
        if (!dbus_message_iter_append_basic(&iter, DBUS_TYPE_STRING, &n) ||
            !dbus_message_iter_append_basic(&iter, DBUS_TYPE_STRING, &args[2]))
                return log_oom();

        r = bus_append_strv_iter(&iter, args + 3);
        if (r < 0)
                return log_oom();

        if (!dbus_message_iter_append_basic(&iter, DBUS_TYPE_STRING, &runtime))
                return log_oom();

        reply = dbus_connection_send_with_reply_and_block(bus, m, -1, &error);
        if (!reply) {
                log_error("Failed to issue method call: %s", bus_error_message(&error));
                dbus_error_free(&error);
                return -EIO;
        }

        return 0;
}

static int get_cgroup_attr(DBusConnection *bus, char **args) {
        _cleanup_dbus_message_unref_ DBusMessage *reply = NULL;
        _cleanup_free_ char *n = NULL;
        char **argument;
        int r;

        assert(bus);
        assert(args);

        n = unit_name_mangle(args[1]);
        if (!n)
                return log_oom();

        STRV_FOREACH(argument, args + 2) {
                _cleanup_strv_free_ char **list = NULL;
                DBusMessageIter iter;
                char **a;

                r = bus_method_call_with_reply(
                                bus,
                                "org.freedesktop.systemd1",
                                "/org/freedesktop/systemd1",
                                "org.freedesktop.systemd1.Manager",
                                "GetUnitControlGroupAttribute",
                                &reply,
                                NULL,
                                DBUS_TYPE_STRING, &n,
                                DBUS_TYPE_STRING, argument,
                                DBUS_TYPE_INVALID);
                if (r < 0)
                        return r;

                if (!dbus_message_iter_init(reply, &iter)) {
                        log_error("Failed to initialize iterator.");
                        return -EIO;
                }

                r = bus_parse_strv_iter(&iter, &list);
                if (r < 0) {
                        log_error("Failed to parse value list.");
                        return r;
                }

                STRV_FOREACH(a, list) {
                        if (endswith(*a, "\n"))
                                fputs(*a, stdout);
                        else
                                puts(*a);
                }
        }

        return 0;
}

typedef struct ExecStatusInfo {
        char *name;

        char *path;
        char **argv;

        bool ignore;

        usec_t start_timestamp;
        usec_t exit_timestamp;
        pid_t pid;
        int code;
        int status;

        LIST_FIELDS(struct ExecStatusInfo, exec);
} ExecStatusInfo;

static void exec_status_info_free(ExecStatusInfo *i) {
        assert(i);

        free(i->name);
        free(i->path);
        strv_free(i->argv);
        free(i);
}

static int exec_status_info_deserialize(DBusMessageIter *sub, ExecStatusInfo *i) {
        uint64_t start_timestamp, exit_timestamp, start_timestamp_monotonic, exit_timestamp_monotonic;
        DBusMessageIter sub2, sub3;
        const char*path;
        unsigned n;
        uint32_t pid;
        int32_t code, status;
        dbus_bool_t ignore;

        assert(i);
        assert(i);

        if (dbus_message_iter_get_arg_type(sub) != DBUS_TYPE_STRUCT)
                return -EIO;

        dbus_message_iter_recurse(sub, &sub2);

        if (bus_iter_get_basic_and_next(&sub2, DBUS_TYPE_STRING, &path, true) < 0)
                return -EIO;

        i->path = strdup(path);
        if (!i->path)
                return -ENOMEM;

        if (dbus_message_iter_get_arg_type(&sub2) != DBUS_TYPE_ARRAY ||
            dbus_message_iter_get_element_type(&sub2) != DBUS_TYPE_STRING)
                return -EIO;

        n = 0;
        dbus_message_iter_recurse(&sub2, &sub3);
        while (dbus_message_iter_get_arg_type(&sub3) != DBUS_TYPE_INVALID) {
                assert(dbus_message_iter_get_arg_type(&sub3) == DBUS_TYPE_STRING);
                dbus_message_iter_next(&sub3);
                n++;
        }

        i->argv = new0(char*, n+1);
        if (!i->argv)
                return -ENOMEM;

        n = 0;
        dbus_message_iter_recurse(&sub2, &sub3);
        while (dbus_message_iter_get_arg_type(&sub3) != DBUS_TYPE_INVALID) {
                const char *s;

                assert(dbus_message_iter_get_arg_type(&sub3) == DBUS_TYPE_STRING);
                dbus_message_iter_get_basic(&sub3, &s);
                dbus_message_iter_next(&sub3);

                i->argv[n] = strdup(s);
                if (!i->argv[n])
                        return -ENOMEM;

                n++;
        }

        if (!dbus_message_iter_next(&sub2) ||
            bus_iter_get_basic_and_next(&sub2, DBUS_TYPE_BOOLEAN, &ignore, true) < 0 ||
            bus_iter_get_basic_and_next(&sub2, DBUS_TYPE_UINT64, &start_timestamp, true) < 0 ||
            bus_iter_get_basic_and_next(&sub2, DBUS_TYPE_UINT64, &start_timestamp_monotonic, true) < 0 ||
            bus_iter_get_basic_and_next(&sub2, DBUS_TYPE_UINT64, &exit_timestamp, true) < 0 ||
            bus_iter_get_basic_and_next(&sub2, DBUS_TYPE_UINT64, &exit_timestamp_monotonic, true) < 0 ||
            bus_iter_get_basic_and_next(&sub2, DBUS_TYPE_UINT32, &pid, true) < 0 ||
            bus_iter_get_basic_and_next(&sub2, DBUS_TYPE_INT32, &code, true) < 0 ||
            bus_iter_get_basic_and_next(&sub2, DBUS_TYPE_INT32, &status, false) < 0)
                return -EIO;

        i->ignore = ignore;
        i->start_timestamp = (usec_t) start_timestamp;
        i->exit_timestamp = (usec_t) exit_timestamp;
        i->pid = (pid_t) pid;
        i->code = code;
        i->status = status;

        return 0;
}

typedef struct UnitStatusInfo {
        const char *id;
        const char *load_state;
        const char *active_state;
        const char *sub_state;
        const char *unit_file_state;

        const char *description;
        const char *following;

        char **documentation;

        const char *fragment_path;
        const char *source_path;
        const char *default_control_group;

        char **dropin_paths;

        const char *load_error;
        const char *result;

        usec_t inactive_exit_timestamp;
        usec_t inactive_exit_timestamp_monotonic;
        usec_t active_enter_timestamp;
        usec_t active_exit_timestamp;
        usec_t inactive_enter_timestamp;

        bool need_daemon_reload;

        /* Service */
        pid_t main_pid;
        pid_t control_pid;
        const char *status_text;
        bool running:1;

        usec_t start_timestamp;
        usec_t exit_timestamp;

        int exit_code, exit_status;

        usec_t condition_timestamp;
        bool condition_result;

        /* Socket */
        unsigned n_accepted;
        unsigned n_connections;
        bool accept;

        /* Pairs of type, path */
        char **listen;

        /* Device */
        const char *sysfs_path;

        /* Mount, Automount */
        const char *where;

        /* Swap */
        const char *what;

        LIST_HEAD(ExecStatusInfo, exec);
} UnitStatusInfo;

static void print_status_info(UnitStatusInfo *i) {
        ExecStatusInfo *p;
        const char *on, *off, *ss;
        usec_t timestamp;
        char since1[FORMAT_TIMESTAMP_RELATIVE_MAX], *s1;
        char since2[FORMAT_TIMESTAMP_MAX], *s2;
        const char *path;
        int flags =
                arg_all * OUTPUT_SHOW_ALL |
                (!on_tty() || pager_have()) * OUTPUT_FULL_WIDTH |
                on_tty() * OUTPUT_COLOR |
                !arg_quiet * OUTPUT_WARN_CUTOFF |
                arg_full * OUTPUT_FULL_WIDTH;
        int maxlen = 8; /* a value that'll suffice most of the time */
        char **t, **t2;

        assert(i);

        STRV_FOREACH_PAIR(t, t2, i->listen)
                maxlen = MAX(maxlen, (int)(sizeof("Listen") - 1 + strlen(*t)));
        if (i->accept)
                maxlen = MAX(maxlen, (int)sizeof("Accept") - 1);
        if (i->main_pid > 0)
                maxlen = MAX(maxlen, (int)sizeof("Main PID") - 1);
        else if (i->control_pid > 0)
                maxlen = MAX(maxlen, (int)sizeof("Control") - 1);

        /* This shows pretty information about a unit. See
         * print_property() for a low-level property printer */

        printf("%s", strna(i->id));

        if (i->description && !streq_ptr(i->id, i->description))
                printf(" - %s", i->description);

        printf("\n");

        if (i->following)
                printf(" %*s: unit currently follows state of %s\n", maxlen, "Follow", i->following);

        if (streq_ptr(i->load_state, "error")) {
                on = ansi_highlight_red(true);
                off = ansi_highlight_red(false);
        } else
                on = off = "";

        path = i->source_path ? i->source_path : i->fragment_path;

        if (i->load_error)
                printf(" %*s: %s%s%s (Reason: %s)\n",
                       maxlen, "Loaded", on, strna(i->load_state), off, i->load_error);
        else if (path && i->unit_file_state)
                printf(" %*s: %s%s%s (%s; %s)\n",
                       maxlen, "Loaded", on, strna(i->load_state), off, path, i->unit_file_state);
        else if (path)
                printf(" %*s: %s%s%s (%s)\n",
                       maxlen, "Loaded", on, strna(i->load_state), off, path);
        else
                printf(" %*s: %s%s%s\n",
                       maxlen, "Loaded", on, strna(i->load_state), off);

        if (!strv_isempty(i->dropin_paths)) {
                char ** dropin;
                char * dir = NULL;
                bool last = false;

                STRV_FOREACH(dropin, i->dropin_paths) {
                        if (! dir || last) {
                                printf("  %*s ", maxlen, dir ? "" : "Drop-In:");

                                free(dir);

                                if (path_get_parent(*dropin, &dir) < 0) {
                                        log_oom();
                                        return;
                                }

                                printf("%s\n %*s  %s", dir, maxlen, "",
                                       draw_special_char(DRAW_TREE_RIGHT));
                        }

                        last = ! (*(dropin + 1) && startswith(*(dropin + 1), dir));

                        printf("%s%s", path_get_file_name(*dropin), last ? "\n" : ", ");
                }

                free(dir);
        }

        ss = streq_ptr(i->active_state, i->sub_state) ? NULL : i->sub_state;

        if (streq_ptr(i->active_state, "failed")) {
                on = ansi_highlight_red(true);
                off = ansi_highlight_red(false);
        } else if (streq_ptr(i->active_state, "active") || streq_ptr(i->active_state, "reloading")) {
                on = ansi_highlight_green(true);
                off = ansi_highlight_green(false);
        } else
                on = off = "";

        if (ss)
                printf(" %*s: %s%s (%s)%s",
                       maxlen, "Active",  on, strna(i->active_state), ss, off);
        else
                printf(" %*s: %s%s%s",
                       maxlen, "Active", on, strna(i->active_state), off);

        if (!isempty(i->result) && !streq(i->result, "success"))
                printf(" (Result: %s)", i->result);

        timestamp = (streq_ptr(i->active_state, "active")      ||
                     streq_ptr(i->active_state, "reloading"))   ? i->active_enter_timestamp :
                    (streq_ptr(i->active_state, "inactive")    ||
                     streq_ptr(i->active_state, "failed"))      ? i->inactive_enter_timestamp :
                    streq_ptr(i->active_state, "activating")    ? i->inactive_exit_timestamp :
                                                                  i->active_exit_timestamp;

        s1 = format_timestamp_relative(since1, sizeof(since1), timestamp);
        s2 = format_timestamp(since2, sizeof(since2), timestamp);

        if (s1)
                printf(" since %s; %s\n", s2, s1);
        else if (s2)
                printf(" since %s\n", s2);
        else
                printf("\n");

        if (!i->condition_result && i->condition_timestamp > 0) {
                s1 = format_timestamp_relative(since1, sizeof(since1), i->condition_timestamp);
                s2 = format_timestamp(since2, sizeof(since2), i->condition_timestamp);

                if (s1)
                        printf(" %*s start condition failed at %s; %s\n", maxlen, "", s2, s1);
                else if (s2)
                        printf(" %*s start condition failed at %s\n", maxlen, "", s2);
        }

        if (i->sysfs_path)
                printf(" %*s: %s\n", maxlen, "Device", i->sysfs_path);
        if (i->where)
                printf(" %*s: %s\n", maxlen, "Where", i->where);
        if (i->what)
                printf(" %*s: %s\n", maxlen, "What", i->what);

        STRV_FOREACH(t, i->documentation)
                printf(" %*s %s\n", maxlen+1, t == i->documentation ? "Docs:" : "", *t);

        STRV_FOREACH_PAIR(t, t2, i->listen)
                printf(" %*s %s (%s)\n", maxlen+1, t == i->listen ? "Listen:" : "", *t2, *t);

        if (i->accept)
                printf(" %*s: %u; Connected: %u\n", maxlen, "Accepted", i->n_accepted, i->n_connections);

        LIST_FOREACH(exec, p, i->exec) {
                _cleanup_free_ char *argv = NULL;
                bool good;

                /* Only show exited processes here */
                if (p->code == 0)
                        continue;

                argv = strv_join(p->argv, " ");
                printf(" %*s: %u %s=%s ", maxlen, "Process", p->pid, p->name, strna(argv));

                good = is_clean_exit_lsb(p->code, p->status, NULL);
                if (!good) {
                        on = ansi_highlight_red(true);
                        off = ansi_highlight_red(false);
                } else
                        on = off = "";

                printf("%s(code=%s, ", on, sigchld_code_to_string(p->code));

                if (p->code == CLD_EXITED) {
                        const char *c;

                        printf("status=%i", p->status);

                        c = exit_status_to_string(p->status, EXIT_STATUS_SYSTEMD);
                        if (c)
                                printf("/%s", c);

                } else
                        printf("signal=%s", signal_to_string(p->status));

                printf(")%s\n", off);

                if (i->main_pid == p->pid &&
                    i->start_timestamp == p->start_timestamp &&
                    i->exit_timestamp == p->start_timestamp)
                        /* Let's not show this twice */
                        i->main_pid = 0;

                if (p->pid == i->control_pid)
                        i->control_pid = 0;
        }

        if (i->main_pid > 0 || i->control_pid > 0) {
                if (i->main_pid > 0) {
                        printf(" %*s: %u", maxlen, "Main PID", (unsigned) i->main_pid);

                        if (i->running) {
                                _cleanup_free_ char *comm = NULL;
                                get_process_comm(i->main_pid, &comm);
                                if (comm)
                                        printf(" (%s)", comm);
                        } else if (i->exit_code > 0) {
                                printf(" (code=%s, ", sigchld_code_to_string(i->exit_code));

                                if (i->exit_code == CLD_EXITED) {
                                        const char *c;

                                        printf("status=%i", i->exit_status);

                                        c = exit_status_to_string(i->exit_status, EXIT_STATUS_SYSTEMD);
                                        if (c)
                                                printf("/%s", c);

                                } else
                                        printf("signal=%s", signal_to_string(i->exit_status));
                                printf(")");
                        }

                        if (i->control_pid > 0)
                                printf(";");
                }

                if (i->control_pid > 0) {
                        _cleanup_free_ char *c = NULL;

                        printf(" %*s: %u", i->main_pid ? 0 : maxlen, "Control", (unsigned) i->control_pid);

                        get_process_comm(i->control_pid, &c);
                        if (c)
                                printf(" (%s)", c);
                }

                printf("\n");
        }

        if (i->status_text)
                printf(" %*s: \"%s\"\n", maxlen, "Status", i->status_text);

        if (i->default_control_group &&
            (i->main_pid > 0 || i->control_pid > 0 || cg_is_empty_by_spec(i->default_control_group, false) == 0)) {
                unsigned c;

                printf(" %*s: %s\n", maxlen, "CGroup", i->default_control_group);

                if (arg_transport != TRANSPORT_SSH) {
                        unsigned k = 0;
                        pid_t extra[2];
                        char prefix[maxlen + 4];
                        memset(prefix, ' ', sizeof(prefix) - 1);
                        prefix[sizeof(prefix) - 1] = '\0';

                        c = columns();
                        if (c > sizeof(prefix) - 1)
                                c -= sizeof(prefix) - 1;
                        else
                                c = 0;

                        if (i->main_pid > 0)
                                extra[k++] = i->main_pid;

                        if (i->control_pid > 0)
                                extra[k++] = i->control_pid;

                        show_cgroup_and_extra_by_spec(i->default_control_group, prefix,
                                                      c, false, extra, k, flags);
                }
        }

        if (i->id && arg_transport != TRANSPORT_SSH) {
                printf("\n");
                show_journal_by_unit(stdout,
                                     i->id,
                                     arg_output,
                                     0,
                                     i->inactive_exit_timestamp_monotonic,
                                     arg_lines,
                                     getuid(),
                                     flags,
                                     arg_scope == UNIT_FILE_SYSTEM);
        }

        if (i->need_daemon_reload)
                printf("\n%sWarning:%s Unit file changed on disk, 'systemctl %s daemon-reload' recommended.\n",
                       ansi_highlight_red(true),
                       ansi_highlight_red(false),
                       arg_scope == UNIT_FILE_SYSTEM ? "--system" : "--user");
}

static void show_unit_help(UnitStatusInfo *i) {
        char **p;

        assert(i);

        if (!i->documentation) {
                log_info("Documentation for %s not known.", i->id);
                return;
        }

        STRV_FOREACH(p, i->documentation) {

                if (startswith(*p, "man:")) {
                        size_t k;
                        char *e = NULL;
                        _cleanup_free_ char *page = NULL, *section = NULL;
                        const char *args[4] = { "man", NULL, NULL, NULL };
                        pid_t pid;

                        k = strlen(*p);

                        if ((*p)[k-1] == ')')
                                e = strrchr(*p, '(');

                        if (e) {
                                page = strndup((*p) + 4, e - *p - 4);
                                section = strndup(e + 1, *p + k - e - 2);
                                if (!page || !section) {
                                        log_oom();
                                        return;
                                }

                                args[1] = section;
                                args[2] = page;
                        } else
                                args[1] = *p + 4;

                        pid = fork();
                        if (pid < 0) {
                                log_error("Failed to fork: %m");
                                continue;
                        }

                        if (pid == 0) {
                                /* Child */
                                execvp(args[0], (char**) args);
                                log_error("Failed to execute man: %m");
                                _exit(EXIT_FAILURE);
                        }

                        wait_for_terminate(pid, NULL);
                } else
                        log_info("Can't show: %s", *p);
        }
}

static int status_property(const char *name, DBusMessageIter *iter, UnitStatusInfo *i) {

        assert(name);
        assert(iter);
        assert(i);

        switch (dbus_message_iter_get_arg_type(iter)) {

        case DBUS_TYPE_STRING: {
                const char *s;

                dbus_message_iter_get_basic(iter, &s);

                if (!isempty(s)) {
                        if (streq(name, "Id"))
                                i->id = s;
                        else if (streq(name, "LoadState"))
                                i->load_state = s;
                        else if (streq(name, "ActiveState"))
                                i->active_state = s;
                        else if (streq(name, "SubState"))
                                i->sub_state = s;
                        else if (streq(name, "Description"))
                                i->description = s;
                        else if (streq(name, "FragmentPath"))
                                i->fragment_path = s;
                        else if (streq(name, "SourcePath"))
                                i->source_path = s;
                        else if (streq(name, "DefaultControlGroup"))
                                i->default_control_group = s;
                        else if (streq(name, "StatusText"))
                                i->status_text = s;
                        else if (streq(name, "SysFSPath"))
                                i->sysfs_path = s;
                        else if (streq(name, "Where"))
                                i->where = s;
                        else if (streq(name, "What"))
                                i->what = s;
                        else if (streq(name, "Following"))
                                i->following = s;
                        else if (streq(name, "UnitFileState"))
                                i->unit_file_state = s;
                        else if (streq(name, "Result"))
                                i->result = s;
                }

                break;
        }

        case DBUS_TYPE_BOOLEAN: {
                dbus_bool_t b;

                dbus_message_iter_get_basic(iter, &b);

                if (streq(name, "Accept"))
                        i->accept = b;
                else if (streq(name, "NeedDaemonReload"))
                        i->need_daemon_reload = b;
                else if (streq(name, "ConditionResult"))
                        i->condition_result = b;

                break;
        }

        case DBUS_TYPE_UINT32: {
                uint32_t u;

                dbus_message_iter_get_basic(iter, &u);

                if (streq(name, "MainPID")) {
                        if (u > 0) {
                                i->main_pid = (pid_t) u;
                                i->running = true;
                        }
                } else if (streq(name, "ControlPID"))
                        i->control_pid = (pid_t) u;
                else if (streq(name, "ExecMainPID")) {
                        if (u > 0)
                                i->main_pid = (pid_t) u;
                } else if (streq(name, "NAccepted"))
                        i->n_accepted = u;
                else if (streq(name, "NConnections"))
                        i->n_connections = u;

                break;
        }

        case DBUS_TYPE_INT32: {
                int32_t j;

                dbus_message_iter_get_basic(iter, &j);

                if (streq(name, "ExecMainCode"))
                        i->exit_code = (int) j;
                else if (streq(name, "ExecMainStatus"))
                        i->exit_status = (int) j;

                break;
        }

        case DBUS_TYPE_UINT64: {
                uint64_t u;

                dbus_message_iter_get_basic(iter, &u);

                if (streq(name, "ExecMainStartTimestamp"))
                        i->start_timestamp = (usec_t) u;
                else if (streq(name, "ExecMainExitTimestamp"))
                        i->exit_timestamp = (usec_t) u;
                else if (streq(name, "ActiveEnterTimestamp"))
                        i->active_enter_timestamp = (usec_t) u;
                else if (streq(name, "InactiveEnterTimestamp"))
                        i->inactive_enter_timestamp = (usec_t) u;
                else if (streq(name, "InactiveExitTimestamp"))
                        i->inactive_exit_timestamp = (usec_t) u;
                else if (streq(name, "InactiveExitTimestampMonotonic"))
                        i->inactive_exit_timestamp_monotonic = (usec_t) u;
                else if (streq(name, "ActiveExitTimestamp"))
                        i->active_exit_timestamp = (usec_t) u;
                else if (streq(name, "ConditionTimestamp"))
                        i->condition_timestamp = (usec_t) u;

                break;
        }

        case DBUS_TYPE_ARRAY: {

                if (dbus_message_iter_get_element_type(iter) == DBUS_TYPE_STRUCT &&
                    startswith(name, "Exec")) {
                        DBusMessageIter sub;

                        dbus_message_iter_recurse(iter, &sub);
                        while (dbus_message_iter_get_arg_type(&sub) == DBUS_TYPE_STRUCT) {
                                ExecStatusInfo *info;
                                int r;

                                if (!(info = new0(ExecStatusInfo, 1)))
                                        return -ENOMEM;

                                if (!(info->name = strdup(name))) {
                                        free(info);
                                        return -ENOMEM;
                                }

                                if ((r = exec_status_info_deserialize(&sub, info)) < 0) {
                                        free(info);
                                        return r;
                                }

                                LIST_PREPEND(ExecStatusInfo, exec, i->exec, info);

                                dbus_message_iter_next(&sub);
                        }

                } else if (dbus_message_iter_get_element_type(iter) == DBUS_TYPE_STRUCT && streq(name, "Listen")) {
                        DBusMessageIter sub, sub2;

                        dbus_message_iter_recurse(iter, &sub);
                        while (dbus_message_iter_get_arg_type(&sub) == DBUS_TYPE_STRUCT) {
                                const char *type, *path;

                                dbus_message_iter_recurse(&sub, &sub2);

                                if (bus_iter_get_basic_and_next(&sub2, DBUS_TYPE_STRING, &type, true) >= 0 &&
                                    bus_iter_get_basic_and_next(&sub2, DBUS_TYPE_STRING, &path, false) >= 0) {
                                        int r;

                                        r = strv_extend(&i->listen, type);
                                        if (r < 0)
                                                return r;
                                        r = strv_extend(&i->listen, path);
                                        if (r < 0)
                                                return r;
                                }

                                dbus_message_iter_next(&sub);
                        }

                        return 0;

                } else if (dbus_message_iter_get_element_type(iter) == DBUS_TYPE_STRING && streq(name, "DropInPaths")) {
                        int r = bus_parse_strv_iter(iter, &i->dropin_paths);
                        if (r < 0)
                                return r;

                } else if (dbus_message_iter_get_element_type(iter) == DBUS_TYPE_STRING &&
                           streq(name, "Documentation")) {

                        DBusMessageIter sub;

                        dbus_message_iter_recurse(iter, &sub);
                        while (dbus_message_iter_get_arg_type(&sub) == DBUS_TYPE_STRING) {
                                const char *s;
                                int r;

                                dbus_message_iter_get_basic(&sub, &s);

                                r = strv_extend(&i->documentation, s);
                                if (r < 0)
                                        return r;

                                dbus_message_iter_next(&sub);
                        }
                }

                break;
        }

        case DBUS_TYPE_STRUCT: {

                if (streq(name, "LoadError")) {
                        DBusMessageIter sub;
                        const char *n, *message;
                        int r;

                        dbus_message_iter_recurse(iter, &sub);

                        r = bus_iter_get_basic_and_next(&sub, DBUS_TYPE_STRING, &n, true);
                        if (r < 0)
                                return r;

                        r = bus_iter_get_basic_and_next(&sub, DBUS_TYPE_STRING, &message, false);
                        if (r < 0)
                                return r;

                        if (!isempty(message))
                                i->load_error = message;
                }

                break;
        }
        }

        return 0;
}

static int print_property(const char *name, DBusMessageIter *iter) {
        assert(name);
        assert(iter);

        /* This is a low-level property printer, see
         * print_status_info() for the nicer output */

        if (arg_properties && !strv_find(arg_properties, name))
                return 0;

        switch (dbus_message_iter_get_arg_type(iter)) {

        case DBUS_TYPE_STRUCT: {
                DBusMessageIter sub;
                dbus_message_iter_recurse(iter, &sub);

                if (dbus_message_iter_get_arg_type(&sub) == DBUS_TYPE_UINT32 && streq(name, "Job")) {
                        uint32_t u;

                        dbus_message_iter_get_basic(&sub, &u);

                        if (u)
                                printf("%s=%u\n", name, (unsigned) u);
                        else if (arg_all)
                                printf("%s=\n", name);

                        return 0;
                } else if (dbus_message_iter_get_arg_type(&sub) == DBUS_TYPE_STRING && streq(name, "Unit")) {
                        const char *s;

                        dbus_message_iter_get_basic(&sub, &s);

                        if (arg_all || s[0])
                                printf("%s=%s\n", name, s);

                        return 0;
                } else if (dbus_message_iter_get_arg_type(&sub) == DBUS_TYPE_STRING && streq(name, "LoadError")) {
                        const char *a = NULL, *b = NULL;

                        if (bus_iter_get_basic_and_next(&sub, DBUS_TYPE_STRING, &a, true) >= 0)
                                bus_iter_get_basic_and_next(&sub, DBUS_TYPE_STRING, &b, false);

                        if (arg_all || !isempty(a) || !isempty(b))
                                printf("%s=%s \"%s\"\n", name, strempty(a), strempty(b));

                        return 0;
                }

                break;
        }

        case DBUS_TYPE_ARRAY:

                if (dbus_message_iter_get_element_type(iter) == DBUS_TYPE_STRUCT && streq(name, "EnvironmentFiles")) {
                        DBusMessageIter sub, sub2;

                        dbus_message_iter_recurse(iter, &sub);
                        while (dbus_message_iter_get_arg_type(&sub) == DBUS_TYPE_STRUCT) {
                                const char *path;
                                dbus_bool_t ignore;

                                dbus_message_iter_recurse(&sub, &sub2);

                                if (bus_iter_get_basic_and_next(&sub2, DBUS_TYPE_STRING, &path, true) >= 0 &&
                                    bus_iter_get_basic_and_next(&sub2, DBUS_TYPE_BOOLEAN, &ignore, false) >= 0)
                                        printf("EnvironmentFile=%s (ignore_errors=%s)\n", path, yes_no(ignore));

                                dbus_message_iter_next(&sub);
                        }

                        return 0;

                } else if (dbus_message_iter_get_element_type(iter) == DBUS_TYPE_STRUCT && streq(name, "Paths")) {
                        DBusMessageIter sub, sub2;

                        dbus_message_iter_recurse(iter, &sub);

                        while (dbus_message_iter_get_arg_type(&sub) == DBUS_TYPE_STRUCT) {
                                const char *type, *path;

                                dbus_message_iter_recurse(&sub, &sub2);

                                if (bus_iter_get_basic_and_next(&sub2, DBUS_TYPE_STRING, &type, true) >= 0 &&
                                    bus_iter_get_basic_and_next(&sub2, DBUS_TYPE_STRING, &path, false) >= 0)
                                        printf("%s=%s\n", type, path);

                                dbus_message_iter_next(&sub);
                        }

                        return 0;

                } else if (dbus_message_iter_get_element_type(iter) == DBUS_TYPE_STRUCT && streq(name, "Listen")) {
                        DBusMessageIter sub, sub2;

                        dbus_message_iter_recurse(iter, &sub);
                        while (dbus_message_iter_get_arg_type(&sub) == DBUS_TYPE_STRUCT) {
                                const char *type, *path;

                                dbus_message_iter_recurse(&sub, &sub2);

                                if (bus_iter_get_basic_and_next(&sub2, DBUS_TYPE_STRING, &type, true) >= 0 &&
                                    bus_iter_get_basic_and_next(&sub2, DBUS_TYPE_STRING, &path, false) >= 0)
                                        printf("Listen%s=%s\n", type, path);

                                dbus_message_iter_next(&sub);
                        }

                        return 0;

                } else if (dbus_message_iter_get_element_type(iter) == DBUS_TYPE_STRUCT && streq(name, "Timers")) {
                        DBusMessageIter sub, sub2;

                        dbus_message_iter_recurse(iter, &sub);
                        while (dbus_message_iter_get_arg_type(&sub) == DBUS_TYPE_STRUCT) {
                                const char *base;
                                uint64_t value, next_elapse;

                                dbus_message_iter_recurse(&sub, &sub2);

                                if (bus_iter_get_basic_and_next(&sub2, DBUS_TYPE_STRING, &base, true) >= 0 &&
                                    bus_iter_get_basic_and_next(&sub2, DBUS_TYPE_UINT64, &value, true) >= 0 &&
                                    bus_iter_get_basic_and_next(&sub2, DBUS_TYPE_UINT64, &next_elapse, false) >= 0) {
                                        char timespan1[FORMAT_TIMESPAN_MAX], timespan2[FORMAT_TIMESPAN_MAX];

                                        printf("%s={ value=%s ; next_elapse=%s }\n",
                                               base,
                                               format_timespan(timespan1, sizeof(timespan1), value, 0),
                                               format_timespan(timespan2, sizeof(timespan2), next_elapse, 0));
                                }

                                dbus_message_iter_next(&sub);
                        }

                        return 0;

                } else if (dbus_message_iter_get_element_type(iter) == DBUS_TYPE_STRUCT && streq(name, "ControlGroupAttributes")) {
                        DBusMessageIter sub, sub2;

                        dbus_message_iter_recurse(iter, &sub);
                        while (dbus_message_iter_get_arg_type(&sub) == DBUS_TYPE_STRUCT) {
                                const char *controller, *attr, *value;

                                dbus_message_iter_recurse(&sub, &sub2);

                                if (bus_iter_get_basic_and_next(&sub2, DBUS_TYPE_STRING, &controller, true) >= 0 &&
                                    bus_iter_get_basic_and_next(&sub2, DBUS_TYPE_STRING, &attr, true) >= 0 &&
                                    bus_iter_get_basic_and_next(&sub2, DBUS_TYPE_STRING, &value, false) >= 0) {

                                        printf("ControlGroupAttributes={ controller=%s ; attribute=%s ; value=\"%s\" }\n",
                                               controller,
                                               attr,
                                               value);
                                }

                                dbus_message_iter_next(&sub);
                        }

                        return 0;

                } else if (dbus_message_iter_get_element_type(iter) == DBUS_TYPE_STRUCT && startswith(name, "Exec")) {
                        DBusMessageIter sub;

                        dbus_message_iter_recurse(iter, &sub);
                        while (dbus_message_iter_get_arg_type(&sub) == DBUS_TYPE_STRUCT) {
                                ExecStatusInfo info = {};

                                if (exec_status_info_deserialize(&sub, &info) >= 0) {
                                        char timestamp1[FORMAT_TIMESTAMP_MAX], timestamp2[FORMAT_TIMESTAMP_MAX];
                                        _cleanup_free_ char *t;

                                        t = strv_join(info.argv, " ");

                                        printf("%s={ path=%s ; argv[]=%s ; ignore_errors=%s ; start_time=[%s] ; stop_time=[%s] ; pid=%u ; code=%s ; status=%i%s%s }\n",
                                               name,
                                               strna(info.path),
                                               strna(t),
                                               yes_no(info.ignore),
                                               strna(format_timestamp(timestamp1, sizeof(timestamp1), info.start_timestamp)),
                                               strna(format_timestamp(timestamp2, sizeof(timestamp2), info.exit_timestamp)),
                                               (unsigned) info. pid,
                                               sigchld_code_to_string(info.code),
                                               info.status,
                                               info.code == CLD_EXITED ? "" : "/",
                                               strempty(info.code == CLD_EXITED ? NULL : signal_to_string(info.status)));
                                }

                                free(info.path);
                                strv_free(info.argv);

                                dbus_message_iter_next(&sub);
                        }

                        return 0;
                }

                break;
        }

        if (generic_print_property(name, iter, arg_all) > 0)
                return 0;

        if (arg_all)
                printf("%s=[unprintable]\n", name);

        return 0;
}

static int show_one(const char *verb, DBusConnection *bus, const char *path, bool show_properties, bool *new_line) {
        _cleanup_free_ DBusMessage *reply = NULL;
        const char *interface = "";
        int r;
        DBusMessageIter iter, sub, sub2, sub3;
        UnitStatusInfo info = {};
        ExecStatusInfo *p;

        assert(path);
        assert(new_line);

        r = bus_method_call_with_reply(
                        bus,
                        "org.freedesktop.systemd1",
                        path,
                        "org.freedesktop.DBus.Properties",
                        "GetAll",
                        &reply,
                        NULL,
                        DBUS_TYPE_STRING, &interface,
                        DBUS_TYPE_INVALID);
        if (r < 0)
                return r;

        if (!dbus_message_iter_init(reply, &iter) ||
            dbus_message_iter_get_arg_type(&iter) != DBUS_TYPE_ARRAY ||
            dbus_message_iter_get_element_type(&iter) != DBUS_TYPE_DICT_ENTRY)  {
                log_error("Failed to parse reply.");
                return -EIO;
        }

        dbus_message_iter_recurse(&iter, &sub);

        if (*new_line)
                printf("\n");

        *new_line = true;

        while (dbus_message_iter_get_arg_type(&sub) != DBUS_TYPE_INVALID) {
                const char *name;

                assert(dbus_message_iter_get_arg_type(&sub) == DBUS_TYPE_DICT_ENTRY);
                dbus_message_iter_recurse(&sub, &sub2);

                if (bus_iter_get_basic_and_next(&sub2, DBUS_TYPE_STRING, &name, true) < 0 ||
                    dbus_message_iter_get_arg_type(&sub2) != DBUS_TYPE_VARIANT) {
                        log_error("Failed to parse reply.");
                        return -EIO;
                }

                dbus_message_iter_recurse(&sub2, &sub3);

                if (show_properties)
                        r = print_property(name, &sub3);
                else
                        r = status_property(name, &sub3, &info);
                if (r < 0) {
                        log_error("Failed to parse reply.");
                        return -EIO;
                }

                dbus_message_iter_next(&sub);
        }

        r = 0;

        if (!show_properties) {
                if (streq(verb, "help"))
                        show_unit_help(&info);
                else
                        print_status_info(&info);
        }

        strv_free(info.documentation);
        strv_free(info.dropin_paths);
        strv_free(info.listen);

        if (!streq_ptr(info.active_state, "active") &&
            !streq_ptr(info.active_state, "reloading") &&
            streq(verb, "status"))
                /* According to LSB: "program not running" */
                r = 3;

        while ((p = info.exec)) {
                LIST_REMOVE(ExecStatusInfo, exec, info.exec, p);
                exec_status_info_free(p);
        }

        return r;
}

static int show_one_by_pid(const char *verb, DBusConnection *bus, uint32_t pid, bool *new_line) {
        _cleanup_dbus_message_unref_ DBusMessage *reply = NULL;
        const char *path = NULL;
        _cleanup_dbus_error_free_ DBusError error;
        int r;

        dbus_error_init(&error);

        r = bus_method_call_with_reply(
                        bus,
                        "org.freedesktop.systemd1",
                        "/org/freedesktop/systemd1",
                        "org.freedesktop.systemd1.Manager",
                        "GetUnitByPID",
                        &reply,
                        NULL,
                        DBUS_TYPE_UINT32, &pid,
                        DBUS_TYPE_INVALID);
        if (r < 0)
                return r;

        if (!dbus_message_get_args(reply, &error,
                                   DBUS_TYPE_OBJECT_PATH, &path,
                                   DBUS_TYPE_INVALID)) {
                log_error("Failed to parse reply: %s", bus_error_message(&error));
                return -EIO;
        }

        r = show_one(verb, bus, path, false, new_line);
        return r;
}

static int show_all(const char* verb, DBusConnection *bus, bool show_properties, bool *new_line) {
        _cleanup_dbus_message_unref_ DBusMessage *reply = NULL;
        _cleanup_free_ struct unit_info *unit_infos = NULL;
        unsigned c = 0;
        const struct unit_info *u;
        int r;

        r = get_unit_list(bus, &reply, &unit_infos, &c);
        if (r < 0)
                return r;

        qsort(unit_infos, c, sizeof(struct unit_info), compare_unit_info);

        for (u = unit_infos; u < unit_infos + c; u++) {
                _cleanup_free_ char *p = NULL;

                if (!output_show_unit(u))
                        continue;

                p = unit_dbus_path_from_name(u->id);
                if (!p)
                        return log_oom();

                printf("%s -> '%s'\n", u->id, p);

                r = show_one(verb, bus, p, show_properties, new_line);
                if (r != 0)
                        return r;
        }

        return 0;
}

static int show(DBusConnection *bus, char **args) {
        int r, ret = 0;
        bool show_properties, show_status, new_line = false;
        char **name;

        assert(bus);
        assert(args);

        show_properties = streq(args[0], "show");
        show_status = streq(args[0], "status");

        if (show_properties)
                pager_open_if_enabled();

        /* If no argument is specified inspect the manager itself */

        if (show_properties && strv_length(args) <= 1)
                return show_one(args[0], bus, "/org/freedesktop/systemd1", show_properties, &new_line);

        if (show_status && strv_length(args) <= 1)
                return show_all(args[0], bus, false, &new_line);

        STRV_FOREACH(name, args+1) {
                uint32_t id;

                if (safe_atou32(*name, &id) < 0) {
                        _cleanup_free_ char *p = NULL, *n = NULL;
                        /* Interpret as unit name */

                        n = unit_name_mangle(*name);
                        if (!n)
                                return log_oom();

                        p = unit_dbus_path_from_name(n);
                        if (!p)
                                return log_oom();

                        r = show_one(args[0], bus, p, show_properties, &new_line);
                        if (r != 0)
                                ret = r;

                } else if (show_properties) {
                        _cleanup_free_ char *p = NULL;

                        /* Interpret as job id */
                        if (asprintf(&p, "/org/freedesktop/systemd1/job/%u", id) < 0)
                                return log_oom();

                        r = show_one(args[0], bus, p, show_properties, &new_line);
                        if (r != 0)
                                ret = r;

                } else {
                        /* Interpret as PID */
                        r = show_one_by_pid(args[0], bus, id, &new_line);
                        if (r != 0)
                                ret = r;
                }
        }

        return ret;
}

static int dump(DBusConnection *bus, char **args) {
        _cleanup_free_ DBusMessage *reply = NULL;
        DBusError error;
        int r;
        const char *text;

        dbus_error_init(&error);

        pager_open_if_enabled();

        r = bus_method_call_with_reply(
                        bus,
                        "org.freedesktop.systemd1",
                        "/org/freedesktop/systemd1",
                        "org.freedesktop.systemd1.Manager",
                        "Dump",
                        &reply,
                        NULL,
                        DBUS_TYPE_INVALID);
        if (r < 0)
                return r;

        if (!dbus_message_get_args(reply, &error,
                                   DBUS_TYPE_STRING, &text,
                                   DBUS_TYPE_INVALID)) {
                log_error("Failed to parse reply: %s", bus_error_message(&error));
                dbus_error_free(&error);
                return  -EIO;
        }

        fputs(text, stdout);
        return 0;
}

static int snapshot(DBusConnection *bus, char **args) {
        _cleanup_dbus_message_unref_ DBusMessage *reply = NULL;
        DBusError error;
        int r;
        dbus_bool_t cleanup = FALSE;
        DBusMessageIter iter, sub;
        const char
                *path, *id,
                *interface = "org.freedesktop.systemd1.Unit",
                *property = "Id";
        _cleanup_free_ char *n = NULL;

        dbus_error_init(&error);

        if (strv_length(args) > 1)
                n = snapshot_name_mangle(args[1]);
        else
                n = strdup("");
        if (!n)
                return log_oom();

        r = bus_method_call_with_reply (
                        bus,
                        "org.freedesktop.systemd1",
                        "/org/freedesktop/systemd1",
                        "org.freedesktop.systemd1.Manager",
                        "CreateSnapshot",
                        &reply,
                        NULL,
                        DBUS_TYPE_STRING, &n,
                        DBUS_TYPE_BOOLEAN, &cleanup,
                        DBUS_TYPE_INVALID);
        if (r < 0)
                return r;

        if (!dbus_message_get_args(reply, &error,
                                   DBUS_TYPE_OBJECT_PATH, &path,
                                   DBUS_TYPE_INVALID)) {
                log_error("Failed to parse reply: %s", bus_error_message(&error));
                dbus_error_free(&error);
                return -EIO;
        }

        dbus_message_unref(reply);
        reply = NULL;

        r = bus_method_call_with_reply (
                        bus,
                        "org.freedesktop.systemd1",
                        path,
                        "org.freedesktop.DBus.Properties",
                        "Get",
                        &reply,
                        NULL,
                        DBUS_TYPE_STRING, &interface,
                        DBUS_TYPE_STRING, &property,
                        DBUS_TYPE_INVALID);
        if (r < 0)
                return r;

        if (!dbus_message_iter_init(reply, &iter) ||
            dbus_message_iter_get_arg_type(&iter) != DBUS_TYPE_VARIANT)  {
                log_error("Failed to parse reply.");
                return -EIO;
        }

        dbus_message_iter_recurse(&iter, &sub);

        if (dbus_message_iter_get_arg_type(&sub) != DBUS_TYPE_STRING)  {
                log_error("Failed to parse reply.");
                return -EIO;
        }

        dbus_message_iter_get_basic(&sub, &id);

        if (!arg_quiet)
                puts(id);

        return 0;
}

static int delete_snapshot(DBusConnection *bus, char **args) {
        char **name;

        assert(args);

        STRV_FOREACH(name, args+1) {
                _cleanup_free_ char *n = NULL;
                int r;

                n = snapshot_name_mangle(*name);
                if (!n)
                        return log_oom();

                r = bus_method_call_with_reply(
                                bus,
                                "org.freedesktop.systemd1",
                                "/org/freedesktop/systemd1",
                                "org.freedesktop.systemd1.Manager",
                                "RemoveSnapshot",
                                NULL,
                                NULL,
                                DBUS_TYPE_STRING, &n,
                                DBUS_TYPE_INVALID);
                if (r < 0)
                        return r;
        }

        return 0;
}

static int daemon_reload(DBusConnection *bus, char **args) {
        int r;
        const char *method;
        DBusError error;

        if (arg_action == ACTION_RELOAD)
                method = "Reload";
        else if (arg_action == ACTION_REEXEC)
                method = "Reexecute";
        else {
                assert(arg_action == ACTION_SYSTEMCTL);

                method =
                        streq(args[0], "clear-jobs")    ||
                        streq(args[0], "cancel")        ? "ClearJobs" :
                        streq(args[0], "daemon-reexec") ? "Reexecute" :
                        streq(args[0], "reset-failed")  ? "ResetFailed" :
                        streq(args[0], "halt")          ? "Halt" :
                        streq(args[0], "poweroff")      ? "PowerOff" :
                        streq(args[0], "reboot")        ? "Reboot" :
                        streq(args[0], "kexec")         ? "KExec" :
                        streq(args[0], "exit")          ? "Exit" :
                                    /* "daemon-reload" */ "Reload";
        }

        r = bus_method_call_with_reply(
                        bus,
                        "org.freedesktop.systemd1",
                        "/org/freedesktop/systemd1",
                        "org.freedesktop.systemd1.Manager",
                        method,
                        NULL,
                        &error,
                        DBUS_TYPE_INVALID);

        if (r == -ENOENT && arg_action != ACTION_SYSTEMCTL)
                /* There's always a fallback possible for
                 * legacy actions. */
                r = -EADDRNOTAVAIL;
        else if (r == -ETIMEDOUT && streq(method, "Reexecute"))
                /* On reexecution, we expect a disconnect, not
                 * a reply */
                r = 0;
        else if (r < 0)
                log_error("Failed to issue method call: %s", bus_error_message(&error));

        dbus_error_free(&error);
        return r;
}

static int reset_failed(DBusConnection *bus, char **args) {
        int r = 0;
        char **name;

        if (strv_length(args) <= 1)
                return daemon_reload(bus, args);

        STRV_FOREACH(name, args+1) {
                _cleanup_free_ char *n;

                n = unit_name_mangle(*name);
                if (!n)
                        return log_oom();

                r = bus_method_call_with_reply(
                                bus,
                                "org.freedesktop.systemd1",
                                "/org/freedesktop/systemd1",
                                "org.freedesktop.systemd1.Manager",
                                "ResetFailedUnit",
                                NULL,
                                NULL,
                                DBUS_TYPE_STRING, &n,
                                DBUS_TYPE_INVALID);
                if (r < 0)
                        return r;
        }

        return 0;
}

static int show_enviroment(DBusConnection *bus, char **args) {
        _cleanup_dbus_message_unref_ DBusMessage *reply = NULL;
        DBusMessageIter iter, sub, sub2;
        int r;
        const char
                *interface = "org.freedesktop.systemd1.Manager",
                *property = "Environment";

        pager_open_if_enabled();

        r = bus_method_call_with_reply(
                        bus,
                        "org.freedesktop.systemd1",
                        "/org/freedesktop/systemd1",
                        "org.freedesktop.DBus.Properties",
                        "Get",
                        &reply,
                        NULL,
                        DBUS_TYPE_STRING, &interface,
                        DBUS_TYPE_STRING, &property,
                        DBUS_TYPE_INVALID);
        if (r < 0)
                return r;

        if (!dbus_message_iter_init(reply, &iter) ||
            dbus_message_iter_get_arg_type(&iter) != DBUS_TYPE_VARIANT)  {
                log_error("Failed to parse reply.");
                return -EIO;
        }

        dbus_message_iter_recurse(&iter, &sub);

        if (dbus_message_iter_get_arg_type(&sub) != DBUS_TYPE_ARRAY ||
            dbus_message_iter_get_element_type(&sub) != DBUS_TYPE_STRING)  {
                log_error("Failed to parse reply.");
                return -EIO;
        }

        dbus_message_iter_recurse(&sub, &sub2);

        while (dbus_message_iter_get_arg_type(&sub2) != DBUS_TYPE_INVALID) {
                const char *text;

                if (dbus_message_iter_get_arg_type(&sub2) != DBUS_TYPE_STRING) {
                        log_error("Failed to parse reply.");
                        return -EIO;
                }

                dbus_message_iter_get_basic(&sub2, &text);
                puts(text);

                dbus_message_iter_next(&sub2);
        }

        return 0;
}

static int switch_root(DBusConnection *bus, char **args) {
        unsigned l;
        const char *root;
        _cleanup_free_ char *init = NULL;

        l = strv_length(args);
        if (l < 2 || l > 3) {
                log_error("Wrong number of arguments.");
                return -EINVAL;
        }

        root = args[1];

        if (l >= 3)
                init = strdup(args[2]);
        else {
                parse_env_file("/proc/cmdline", WHITESPACE,
                               "init", &init,
                               NULL);

                if (!init)
                        init = strdup("");
        }
        if (!init)
                return log_oom();

        log_debug("switching root - root: %s; init: %s", root, init);

        return bus_method_call_with_reply(
                        bus,
                        "org.freedesktop.systemd1",
                        "/org/freedesktop/systemd1",
                        "org.freedesktop.systemd1.Manager",
                        "SwitchRoot",
                        NULL,
                        NULL,
                        DBUS_TYPE_STRING, &root,
                        DBUS_TYPE_STRING, &init,
                        DBUS_TYPE_INVALID);
}

static int set_environment(DBusConnection *bus, char **args) {
        _cleanup_dbus_message_unref_ DBusMessage *m = NULL, *reply = NULL;
        DBusError error;
        const char *method;
        DBusMessageIter iter;
        int r;

        assert(bus);
        assert(args);

        dbus_error_init(&error);

        method = streq(args[0], "set-environment")
                ? "SetEnvironment"
                : "UnsetEnvironment";

        m = dbus_message_new_method_call(
                        "org.freedesktop.systemd1",
                        "/org/freedesktop/systemd1",
                        "org.freedesktop.systemd1.Manager",
                        method);
        if (!m)
                return log_oom();

        dbus_message_iter_init_append(m, &iter);

        r = bus_append_strv_iter(&iter, args + 1);
        if (r < 0)
                return log_oom();

        reply = dbus_connection_send_with_reply_and_block(bus, m, -1, &error);
        if (!reply) {
                log_error("Failed to issue method call: %s", bus_error_message(&error));
                dbus_error_free(&error);
                return -EIO;
        }

        return 0;
}

static int enable_sysv_units(char **args) {
        int r = 0;

        const char *verb = args[0];
        unsigned f = 1, t = 1;
        LookupPaths paths = {};

        if (arg_scope != UNIT_FILE_SYSTEM)
                return 0;

        if (!streq(verb, "enable") &&
            !streq(verb, "disable"))
            // update-rc.d currently does not provide is-enabled
            //!streq(verb, "is-enabled"))
                return 0;

        /* Processes all SysV units, and reshuffles the array so that
         * afterwards only the native units remain */

        r = lookup_paths_init(&paths, SYSTEMD_SYSTEM, false, NULL, NULL, NULL);
        if (r < 0)
                return r;

        r = 0;
        for (f = 1; args[f]; f++) {
                const char *name;
                _cleanup_free_ char *p = NULL, *q = NULL;
                bool found_native = false, found_sysv;
                unsigned c = 1;
                const char *argv[6] = { "/usr/sbin/update-rc.d", NULL, NULL, NULL, NULL };
                char **k, *l;
                int j;
                pid_t pid;
                siginfo_t status;

                name = args[f];

                if (path_is_absolute(name))
                        continue;

                STRV_FOREACH(k, paths.unit_path) {
                        if (!isempty(arg_root))
                                asprintf(&p, "%s/%s/%s", arg_root, *k, name);
                        else
                                asprintf(&p, "%s/%s", *k, name);

                        if (!p) {
                                r = log_oom();
                                goto finish;
                        }

                        found_native = access(p, F_OK) >= 0;
                        free(p);
                        p = NULL;

                        if (found_native)
                                break;
                }

                if (!isempty(arg_root))
                        asprintf(&p, "%s/" SYSTEM_SYSVINIT_PATH "/%s", arg_root, name);
                else
                        asprintf(&p, SYSTEM_SYSVINIT_PATH "/%s", name);
                if (!p) {
                        r = log_oom();
                        goto finish;
                }

                if (endswith(name, ".service"))
                        p[strlen(p) - sizeof(".service") + 1] = 0;
                found_sysv = access(p, F_OK) >= 0;

                if (!found_sysv)
                        continue;

                if (!found_native) {
                        /* Mark this entry, so that we don't try enabling it as native unit */
                        args[f] = (char*) "";
                }

                log_info("Synchronizing state for %s with sysvinit using update-rc.d...", name);

                /* Run update-rc.d <file> defaults first to ensure the K- and
                 * S-symlinks are present. If they are missing, update-rc.d
                 * <enable|disable> will fail. See
                 * http://bugs.debian.org/722523 */
                argv[c++] = path_get_file_name(p);
<<<<<<< HEAD
                argv[c++] = verb;
=======
                argv[c++] = "defaults";
                argv[c] = NULL;

                l = strv_join((char**)argv, " ");
                if (!l) {
                        r = log_oom();
                        goto finish;
                }

                log_info("Executing %s", l);
                free(l);

                pid = fork();
                if (pid < 0) {
                        log_error("Failed to fork: %m");
                        r = -errno;
                        goto finish;
                } else if (pid == 0) {
                        /* Child */

                        execv(argv[0], (char**) argv);
                        _exit(EXIT_FAILURE);
                }

                j = wait_for_terminate(pid, &status);
                if (j < 0) {
                        log_error("Failed to wait for child: %s", strerror(-r));
                        r = j;
                        goto finish;
                }

                if (status.si_code == CLD_EXITED) {
                        if (status.si_status != 0) {
                                r = -EINVAL;
                                goto finish;
                        }
                } else {
                        r = -EPROTO;
                        goto finish;
                }

                argv[c-1] = verb;
>>>>>>> 813fb460
                argv[c] = NULL;

                l = strv_join((char**)argv, " ");
                if (!l) {
                        r = log_oom();
                        goto finish;
                }

                log_info("Executing %s", l);
                free(l);

                pid = fork();
                if (pid < 0) {
                        log_error("Failed to fork: %m");
                        r = -errno;
                        goto finish;
                } else if (pid == 0) {
                        /* Child */

                        execv(argv[0], (char**) argv);
                        _exit(EXIT_FAILURE);
                }

                j = wait_for_terminate(pid, &status);
                if (j < 0) {
                        log_error("Failed to wait for child: %s", strerror(-r));
                        r = j;
                        goto finish;
                }

                if (status.si_code == CLD_EXITED) {
                        if (streq(verb, "is-enabled")) {
                                if (status.si_status == 0) {
                                        if (!arg_quiet)
                                                puts("enabled");
                                        r = 1;
                                } else {
                                        if (!arg_quiet)
                                                puts("disabled");
                                }

                        } else if (status.si_status != 0) {
                                r = -EINVAL;
                                goto finish;
                        }
                } else {
                        r = -EPROTO;
                        goto finish;
                }
        }

finish:
        lookup_paths_free(&paths);

        /* Drop all SysV units */
        for (f = 1, t = 1; args[f]; f++) {

                if (isempty(args[f]))
                        continue;

                args[t++] = args[f];
        }

        args[t] = NULL;

        return r;
}

static int mangle_names(char **original_names, char ***mangled_names) {
        char **i, **l, **name;

        l = new(char*, strv_length(original_names) + 1);
        if (!l)
                return log_oom();

        i = l;
        STRV_FOREACH(name, original_names) {

                /* When enabling units qualified path names are OK,
                 * too, hence allow them explicitly. */

                if (is_path(*name))
                        *i = strdup(*name);
                else
                        *i = unit_name_mangle(*name);

                if (!*i) {
                        strv_free(l);
                        return log_oom();
                }

                i++;
        }

        *i = NULL;
        *mangled_names = l;

        return 0;
}

static int enable_unit(DBusConnection *bus, char **args) {
        const char *verb = args[0];
        UnitFileChange *changes = NULL;
        unsigned n_changes = 0, i;
        int carries_install_info = -1;
        _cleanup_dbus_message_unref_ DBusMessage *m = NULL, *reply = NULL;
        int r;
        _cleanup_dbus_error_free_ DBusError error;
        _cleanup_strv_free_ char **mangled_names = NULL;

        if (!args[1])
                return 0;

        r = mangle_names(args+1, &mangled_names);
        if (r < 0)
                goto finish;

        r = enable_sysv_units(args);
        if (r < 0)
                return r;

        dbus_error_init(&error);

        if (!bus || avoid_bus()) {
                if (streq(verb, "enable")) {
                        r = unit_file_enable(arg_scope, arg_runtime, arg_root, mangled_names, arg_force, &changes, &n_changes);
                        carries_install_info = r;
                } else if (streq(verb, "disable"))
                        r = unit_file_disable(arg_scope, arg_runtime, arg_root, mangled_names, &changes, &n_changes);
                else if (streq(verb, "reenable")) {
                        r = unit_file_reenable(arg_scope, arg_runtime, arg_root, mangled_names, arg_force, &changes, &n_changes);
                        carries_install_info = r;
                } else if (streq(verb, "link"))
                        r = unit_file_link(arg_scope, arg_runtime, arg_root, mangled_names, arg_force, &changes, &n_changes);
                else if (streq(verb, "preset")) {
                        r = unit_file_preset(arg_scope, arg_runtime, arg_root, mangled_names, arg_force, &changes, &n_changes);
                        carries_install_info = r;
                } else if (streq(verb, "mask"))
                        r = unit_file_mask(arg_scope, arg_runtime, arg_root, mangled_names, arg_force, &changes, &n_changes);
                else if (streq(verb, "unmask"))
                        r = unit_file_unmask(arg_scope, arg_runtime, arg_root, mangled_names, &changes, &n_changes);
                else
                        assert_not_reached("Unknown verb");

                if (r < 0) {
                        log_error("Operation failed: %s", strerror(-r));
                        goto finish;
                }

                if (!arg_quiet) {
                        for (i = 0; i < n_changes; i++) {
                                if (changes[i].type == UNIT_FILE_SYMLINK)
                                        log_info("ln -s '%s' '%s'", changes[i].source, changes[i].path);
                                else
                                        log_info("rm '%s'", changes[i].path);
                        }
                }

                r = 0;
        } else {
                const char *method;
                bool send_force = true, expect_carries_install_info = false;
                dbus_bool_t a, b;
                DBusMessageIter iter, sub, sub2;

                if (streq(verb, "enable")) {
                        method = "EnableUnitFiles";
                        expect_carries_install_info = true;
                } else if (streq(verb, "disable")) {
                        method = "DisableUnitFiles";
                        send_force = false;
                } else if (streq(verb, "reenable")) {
                        method = "ReenableUnitFiles";
                        expect_carries_install_info = true;
                } else if (streq(verb, "link"))
                        method = "LinkUnitFiles";
                else if (streq(verb, "preset")) {
                        method = "PresetUnitFiles";
                        expect_carries_install_info = true;
                } else if (streq(verb, "mask"))
                        method = "MaskUnitFiles";
                else if (streq(verb, "unmask")) {
                        method = "UnmaskUnitFiles";
                        send_force = false;
                } else
                        assert_not_reached("Unknown verb");

                m = dbus_message_new_method_call(
                                "org.freedesktop.systemd1",
                                "/org/freedesktop/systemd1",
                                "org.freedesktop.systemd1.Manager",
                                method);
                if (!m) {
                        r = log_oom();
                        goto finish;
                }

                dbus_message_iter_init_append(m, &iter);

                r = bus_append_strv_iter(&iter, mangled_names);
                if (r < 0) {
                        log_error("Failed to append unit files.");
                        goto finish;
                }

                a = arg_runtime;
                if (!dbus_message_iter_append_basic(&iter, DBUS_TYPE_BOOLEAN, &a)) {
                        log_error("Failed to append runtime boolean.");
                        r = -ENOMEM;
                        goto finish;
                }

                if (send_force) {
                        b = arg_force;

                        if (!dbus_message_iter_append_basic(&iter, DBUS_TYPE_BOOLEAN, &b)) {
                                log_error("Failed to append force boolean.");
                                r = -ENOMEM;
                                goto finish;
                        }
                }

                reply = dbus_connection_send_with_reply_and_block(bus, m, -1, &error);
                if (!reply) {
                        log_error("Failed to issue method call: %s", bus_error_message(&error));
                        r = -EIO;
                        goto finish;
                }

                if (!dbus_message_iter_init(reply, &iter)) {
                        log_error("Failed to initialize iterator.");
                        goto finish;
                }

                if (expect_carries_install_info) {
                        r = bus_iter_get_basic_and_next(&iter, DBUS_TYPE_BOOLEAN, &b, true);
                        if (r < 0) {
                                log_error("Failed to parse reply.");
                                goto finish;
                        }

                        carries_install_info = b;
                }

                if (dbus_message_iter_get_arg_type(&iter) != DBUS_TYPE_ARRAY ||
                    dbus_message_iter_get_element_type(&iter) != DBUS_TYPE_STRUCT)  {
                        log_error("Failed to parse reply.");
                        r = -EIO;
                        goto finish;
                }

                dbus_message_iter_recurse(&iter, &sub);
                while (dbus_message_iter_get_arg_type(&sub) != DBUS_TYPE_INVALID) {
                        const char *type, *path, *source;

                        if (dbus_message_iter_get_arg_type(&sub) != DBUS_TYPE_STRUCT) {
                                log_error("Failed to parse reply.");
                                r = -EIO;
                                goto finish;
                        }

                        dbus_message_iter_recurse(&sub, &sub2);

                        if (bus_iter_get_basic_and_next(&sub2, DBUS_TYPE_STRING, &type, true) < 0 ||
                            bus_iter_get_basic_and_next(&sub2, DBUS_TYPE_STRING, &path, true) < 0 ||
                            bus_iter_get_basic_and_next(&sub2, DBUS_TYPE_STRING, &source, false) < 0) {
                                log_error("Failed to parse reply.");
                                r = -EIO;
                                goto finish;
                        }

                        if (!arg_quiet) {
                                if (streq(type, "symlink"))
                                        log_info("ln -s '%s' '%s'", source, path);
                                else
                                        log_info("rm '%s'", path);
                        }

                        dbus_message_iter_next(&sub);
                }

                /* Try to reload if enabeld */
                if (!arg_no_reload)
                        r = daemon_reload(bus, args);
        }

        if (carries_install_info == 0)
                log_warning("The unit files have no [Install] section. They are not meant to be enabled\n"
                            "using systemctl.\n"
                            "Possible reasons for having this kind of units are:\n"
                            "1) A unit may be statically enabled by being symlinked from another unit's\n"
                            "   .wants/ or .requires/ directory.\n"
                            "2) A unit's purpose may be to act as a helper for some other unit which has\n"
                            "   a requirement dependency on it.\n"
                            "3) A unit may be started when needed via activation (socket, path, timer,\n"
                            "   D-Bus, udev, scripted systemctl call, ...).\n");

finish:
        unit_file_changes_free(changes, n_changes);

        return r;
}

static int unit_is_enabled(DBusConnection *bus, char **args) {
        _cleanup_dbus_error_free_ DBusError error;
        int r;
        _cleanup_dbus_message_unref_ DBusMessage *reply = NULL;
        bool enabled;
        char **name;
        char *n;

        dbus_error_init(&error);

        r = enable_sysv_units(args);
        if (r < 0)
                return r;

        enabled = r > 0;

        if (!bus || avoid_bus()) {

                STRV_FOREACH(name, args+1) {
                        UnitFileState state;

                        n = unit_name_mangle(*name);
                        if (!n)
                                return log_oom();

                        state = unit_file_get_state(arg_scope, arg_root, n);

                        free(n);

                        if (state < 0)
                                return state;

                        if (state == UNIT_FILE_ENABLED ||
                            state == UNIT_FILE_ENABLED_RUNTIME ||
                            state == UNIT_FILE_STATIC)
                                enabled = true;

                        if (!arg_quiet)
                                puts(unit_file_state_to_string(state));
                }

        } else {
                STRV_FOREACH(name, args+1) {
                        const char *s;

                        n = unit_name_mangle(*name);
                        if (!n)
                                return log_oom();

                        r = bus_method_call_with_reply (
                                        bus,
                                        "org.freedesktop.systemd1",
                                        "/org/freedesktop/systemd1",
                                        "org.freedesktop.systemd1.Manager",
                                        "GetUnitFileState",
                                        &reply,
                                        NULL,
                                        DBUS_TYPE_STRING, &n,
                                        DBUS_TYPE_INVALID);

                        free(n);

                        if (r)
                                return r;

                        if (!dbus_message_get_args(reply, &error,
                                                   DBUS_TYPE_STRING, &s,
                                                   DBUS_TYPE_INVALID)) {
                                log_error("Failed to parse reply: %s", bus_error_message(&error));
                                return -EIO;
                        }

                        dbus_message_unref(reply);
                        reply = NULL;

                        if (streq(s, "enabled") ||
                            streq(s, "enabled-runtime") ||
                            streq(s, "static"))
                                enabled = true;

                        if (!arg_quiet)
                                puts(s);
                }
        }

        return enabled ? 0 : 1;
}

static int systemctl_help(void) {

        pager_open_if_enabled();

        printf("%s [OPTIONS...] {COMMAND} ...\n\n"
               "Query or send control commands to the systemd manager.\n\n"
               "  -h --help           Show this help\n"
               "     --version        Show package version\n"
               "  -t --type=TYPE      List only units of a particular type\n"
               "  -p --property=NAME  Show only properties by this name\n"
               "  -a --all            Show all loaded units/properties, including dead/empty\n"
               "                      ones. To list all units installed on the system, use\n"
               "                      the 'list-unit-files' command instead.\n"
               "     --reverse        Show reverse dependencies with 'list-dependencies'\n"
               "     --failed         Show only failed units\n"
               "     --full           Don't ellipsize unit names on output\n"
               "     --fail           When queueing a new job, fail if conflicting jobs are\n"
               "                      pending\n"
               "     --irreversible   Create jobs which cannot be implicitly cancelled\n"
               "     --show-types     When showing sockets, explicitly show their type\n"
               "     --ignore-dependencies\n"
               "                      When queueing a new job, ignore all its dependencies\n"
               "  -i --ignore-inhibitors\n"
               "                      When shutting down or sleeping, ignore inhibitors\n"
               "     --kill-who=WHO   Who to send signal to\n"
               "  -s --signal=SIGNAL  Which signal to send\n"
               "  -H --host=[USER@]HOST\n"
               "                      Show information for remote host\n"
               "  -P --privileged     Acquire privileges before execution\n"
               "  -q --quiet          Suppress output\n"
               "     --no-block       Do not wait until operation finished\n"
               "     --no-wall        Don't send wall message before halt/power-off/reboot\n"
               "     --no-reload      When enabling/disabling unit files, don't reload daemon\n"
               "                      configuration\n"
               "     --no-legend      Do not print a legend (column headers and hints)\n"
               "     --no-pager       Do not pipe output into a pager\n"
               "     --no-ask-password\n"
               "                      Do not ask for system passwords\n"
               "     --system         Connect to system manager\n"
               "     --user           Connect to user service manager\n"
               "     --global         Enable/disable unit files globally\n"
               "  -f --force          When enabling unit files, override existing symlinks\n"
               "                      When shutting down, execute action immediately\n"
               "     --root=PATH      Enable unit files in the specified root directory\n"
               "     --runtime        Enable unit files only temporarily until next reboot\n"
               "  -n --lines=INTEGER  Journal entries to show\n"
               "  -o --output=STRING  Change journal output mode (short, short-monotonic,\n"
               "                      verbose, export, json, json-pretty, json-sse, cat)\n\n"
               "Unit Commands:\n"
               "  list-units                      List loaded units\n"
               "  start [NAME...]                 Start (activate) one or more units\n"
               "  stop [NAME...]                  Stop (deactivate) one or more units\n"
               "  reload [NAME...]                Reload one or more units\n"
               "  restart [NAME...]               Start or restart one or more units\n"
               "  try-restart [NAME...]           Restart one or more units if active\n"
               "  reload-or-restart [NAME...]     Reload one or more units if possible,\n"
               "                                  otherwise start or restart\n"
               "  reload-or-try-restart [NAME...] Reload one or more units if possible,\n"
               "                                  otherwise restart if active\n"
               "  isolate [NAME]                  Start one unit and stop all others\n"
               "  kill [NAME...]                  Send signal to processes of a unit\n"
               "  is-active [NAME...]             Check whether units are active\n"
               "  is-failed [NAME...]             Check whether units are failed\n"
               "  status [NAME...|PID...]         Show runtime status of one or more units\n"
               "  show [NAME...|JOB...]           Show properties of one or more\n"
               "                                  units/jobs or the manager\n"
               "  help [NAME...|PID...]           Show manual for one or more units\n"
               "  reset-failed [NAME...]          Reset failed state for all, one, or more\n"
               "                                  units\n"
               "  get-cgroup-attr [NAME] [ATTR] ...\n"
               "                                  Get control group attrubute\n"
               "  set-cgroup-attr [NAME] [ATTR] [VALUE] ...\n"
               "                                  Set control group attribute\n"
               "  unset-cgroup-attr [NAME] [ATTR...]\n"
               "                                  Unset control group attribute\n"
               "  set-cgroup [NAME] [CGROUP...]   Add unit to a control group\n"
               "  unset-cgroup [NAME] [CGROUP...] Remove unit from a control group\n"
               "  load [NAME...]                  Load one or more units\n"
               "  list-dependencies [NAME]        Recursively show units which are required\n"
               "                                  or wanted by this unit or by which this\n"
               "                                  unit is required or wanted\n\n"
               "Unit File Commands:\n"
               "  list-unit-files                 List installed unit files\n"
               "  enable [NAME...]                Enable one or more unit files\n"
               "  disable [NAME...]               Disable one or more unit files\n"
               "  reenable [NAME...]              Reenable one or more unit files\n"
               "  preset [NAME...]                Enable/disable one or more unit files\n"
               "                                  based on preset configuration\n"
               "  mask [NAME...]                  Mask one or more units\n"
               "  unmask [NAME...]                Unmask one or more units\n"
               "  link [PATH...]                  Link one or more units files into\n"
               "                                  the search path\n"
               "  is-enabled [NAME...]            Check whether unit files are enabled\n\n"
               "Job Commands:\n"
               "  list-jobs                       List jobs\n"
               "  cancel [JOB...]                 Cancel all, one, or more jobs\n\n"
               "Status Commands:\n"
               "  dump                            Dump server status\n"
               "Snapshot Commands:\n"
               "  snapshot [NAME]                 Create a snapshot\n"
               "  delete [NAME...]                Remove one or more snapshots\n\n"
               "Environment Commands:\n"
               "  show-environment                Dump environment\n"
               "  set-environment [NAME=VALUE...] Set one or more environment variables\n"
               "  unset-environment [NAME...]     Unset one or more environment variables\n\n"
               "Manager Lifecycle Commands:\n"
               "  daemon-reload                   Reload systemd manager configuration\n"
               "  daemon-reexec                   Reexecute systemd manager\n\n"
               "System Commands:\n"
               "  default                         Enter system default mode\n"
               "  rescue                          Enter system rescue mode\n"
               "  emergency                       Enter system emergency mode\n"
               "  halt                            Shut down and halt the system\n"
               "  poweroff                        Shut down and power-off the system\n"
               "  reboot                          Shut down and reboot the system\n"
               "  kexec                           Shut down and reboot the system with kexec\n"
               "  exit                            Request user instance exit\n"
               "  switch-root [ROOT] [INIT]       Change to a different root file system\n"
               "  suspend                         Suspend the system\n"
               "  hibernate                       Hibernate the system\n"
               "  hybrid-sleep                    Hibernate and suspend the system\n",
               program_invocation_short_name);

        return 0;
}

static int halt_help(void) {

        printf("%s [OPTIONS...]\n\n"
               "%s the system.\n\n"
               "     --help      Show this help\n"
               "     --halt      Halt the machine\n"
               "  -p --poweroff  Switch off the machine\n"
               "     --reboot    Reboot the machine\n"
               "  -f --force     Force immediate halt/power-off/reboot\n"
               "  -w --wtmp-only Don't halt/power-off/reboot, just write wtmp record\n"
               "  -d --no-wtmp   Don't write wtmp record\n"
               "     --no-wall   Don't send wall message before halt/power-off/reboot\n",
               program_invocation_short_name,
               arg_action == ACTION_REBOOT   ? "Reboot" :
               arg_action == ACTION_POWEROFF ? "Power off" :
                                               "Halt");

        return 0;
}

static int shutdown_help(void) {

        printf("%s [OPTIONS...] [TIME] [WALL...]\n\n"
               "Shut down the system.\n\n"
               "     --help      Show this help\n"
               "  -H --halt      Halt the machine\n"
               "  -P --poweroff  Power-off the machine\n"
               "  -r --reboot    Reboot the machine\n"
               "  -h             Equivalent to --poweroff, overridden by --halt\n"
               "  -k             Don't halt/power-off/reboot, just send warnings\n"
               "     --no-wall   Don't send wall message before halt/power-off/reboot\n"
               "  -c             Cancel a pending shutdown\n",
               program_invocation_short_name);

        return 0;
}

static int telinit_help(void) {

        printf("%s [OPTIONS...] {COMMAND}\n\n"
               "Send control commands to the init daemon.\n\n"
               "     --help      Show this help\n"
               "     --no-wall   Don't send wall message before halt/power-off/reboot\n\n"
               "Commands:\n"
               "  0              Power-off the machine\n"
               "  6              Reboot the machine\n"
               "  2, 3, 4, 5     Start runlevelX.target unit\n"
               "  1, s, S        Enter rescue mode\n"
               "  q, Q           Reload init daemon configuration\n"
               "  u, U           Reexecute init daemon\n",
               program_invocation_short_name);

        return 0;
}

static int runlevel_help(void) {

        printf("%s [OPTIONS...]\n\n"
               "Prints the previous and current runlevel of the init system.\n\n"
               "     --help      Show this help\n",
               program_invocation_short_name);

        return 0;
}

static int help_types(void) {
        int i;
        const char *t;

        puts("Available unit types:");
        for(i = 0; i < _UNIT_TYPE_MAX; i++) {
                t = unit_type_to_string(i);
                if (t)
                        puts(t);
        }

        puts("\nAvailable unit load states: ");
        for(i = 0; i < _UNIT_LOAD_STATE_MAX; i++) {
                t = unit_load_state_to_string(i);
                if (t)
                        puts(t);
        }

        return 0;
}

static int systemctl_parse_argv(int argc, char *argv[]) {

        enum {
                ARG_FAIL = 0x100,
                ARG_REVERSE,
                ARG_AFTER,
                ARG_BEFORE,
                ARG_SHOW_TYPES,
                ARG_IRREVERSIBLE,
                ARG_IGNORE_DEPENDENCIES,
                ARG_VERSION,
                ARG_USER,
                ARG_SYSTEM,
                ARG_GLOBAL,
                ARG_NO_BLOCK,
                ARG_NO_LEGEND,
                ARG_NO_PAGER,
                ARG_NO_WALL,
                ARG_ROOT,
                ARG_FULL,
                ARG_NO_RELOAD,
                ARG_KILL_WHO,
                ARG_NO_ASK_PASSWORD,
                ARG_FAILED,
                ARG_RUNTIME,
                ARG_FORCE,
                ARG_PLAIN
        };

        static const struct option options[] = {
                { "help",      no_argument,       NULL, 'h'           },
                { "version",   no_argument,       NULL, ARG_VERSION   },
                { "type",      required_argument, NULL, 't'           },
                { "property",  required_argument, NULL, 'p'           },
                { "all",       no_argument,       NULL, 'a'           },
                { "reverse",   no_argument,       NULL, ARG_REVERSE   },
                { "after",     no_argument,       NULL, ARG_AFTER     },
                { "before",    no_argument,       NULL, ARG_BEFORE    },
                { "show-types", no_argument,      NULL, ARG_SHOW_TYPES },
                { "failed",    no_argument,       NULL, ARG_FAILED    },
                { "full",      no_argument,       NULL, ARG_FULL      },
                { "fail",      no_argument,       NULL, ARG_FAIL      },
                { "irreversible", no_argument,    NULL, ARG_IRREVERSIBLE },
                { "ignore-dependencies", no_argument, NULL, ARG_IGNORE_DEPENDENCIES },
                { "ignore-inhibitors", no_argument, NULL, 'i'         },
                { "user",      no_argument,       NULL, ARG_USER      },
                { "system",    no_argument,       NULL, ARG_SYSTEM    },
                { "global",    no_argument,       NULL, ARG_GLOBAL    },
                { "no-block",  no_argument,       NULL, ARG_NO_BLOCK  },
                { "no-legend", no_argument,       NULL, ARG_NO_LEGEND },
                { "no-pager",  no_argument,       NULL, ARG_NO_PAGER  },
                { "no-wall",   no_argument,       NULL, ARG_NO_WALL   },
                { "quiet",     no_argument,       NULL, 'q'           },
                { "root",      required_argument, NULL, ARG_ROOT      },
                { "force",     no_argument,       NULL, ARG_FORCE     },
                { "no-reload", no_argument,       NULL, ARG_NO_RELOAD },
                { "kill-who",  required_argument, NULL, ARG_KILL_WHO  },
                { "signal",    required_argument, NULL, 's'           },
                { "no-ask-password", no_argument, NULL, ARG_NO_ASK_PASSWORD },
                { "host",      required_argument, NULL, 'H'           },
                { "privileged",no_argument,       NULL, 'P'           },
                { "runtime",   no_argument,       NULL, ARG_RUNTIME   },
                { "lines",     required_argument, NULL, 'n'           },
                { "output",    required_argument, NULL, 'o'           },
                { "plain",     no_argument,       NULL, ARG_PLAIN     },
                { NULL,        0,                 NULL, 0             }
        };

        int c;

        assert(argc >= 0);
        assert(argv);

        while ((c = getopt_long(argc, argv, "ht:p:aqfs:H:Pn:o:i", options, NULL)) >= 0) {

                switch (c) {

                case 'h':
                        systemctl_help();
                        return 0;

                case ARG_VERSION:
                        puts(PACKAGE_STRING);
                        puts(SYSTEMD_FEATURES);
                        return 0;

                case 't': {
                        char *word, *state;
                        size_t size;

                        FOREACH_WORD_SEPARATOR(word, size, optarg, ",", state) {
                                _cleanup_free_ char *type;

                                type = strndup(word, size);
                                if (!type)
                                        return -ENOMEM;

                                if (streq(type, "help")) {
                                        help_types();
                                        return 0;
                                }

                                if (unit_type_from_string(type) >= 0) {
                                        if (strv_push(&arg_types, type))
                                                return log_oom();
                                        type = NULL;
                                        continue;
                                }

                                if (unit_load_state_from_string(optarg) >= 0) {
                                        if (strv_push(&arg_load_states, type))
                                                return log_oom();
                                        type = NULL;
                                        continue;
                                }

                                log_error("Unknown unit type or load state '%s'.", type);
                                log_info("Use -t help to see a list of allowed values.");
                                return -EINVAL;
                        }

                        break;
                }

                case 'p': {
                        /* Make sure that if the empty property list
                           was specified, we won't show any properties. */
                        if (isempty(optarg) && !arg_properties) {
                                arg_properties = strv_new(NULL, NULL);
                                if (!arg_properties)
                                        return log_oom();
                        } else {
                                char *word, *state;
                                size_t size;

                                FOREACH_WORD_SEPARATOR(word, size, optarg, ",", state) {
                                        char *prop;

                                        prop = strndup(word, size);
                                        if (!prop)
                                                return log_oom();

                                        if (strv_push(&arg_properties, prop)) {
                                                free(prop);
                                                return log_oom();
                                        }
                                }
                        }

                        /* If the user asked for a particular
                         * property, show it to him, even if it is
                         * empty. */
                        arg_all = true;

                        break;
                }

                case 'a':
                        arg_all = true;
                        break;

                case ARG_REVERSE:
                        arg_dependency = DEPENDENCY_REVERSE;
                        break;

                case ARG_AFTER:
                        arg_dependency = DEPENDENCY_AFTER;
                        break;

                case ARG_BEFORE:
                        arg_dependency = DEPENDENCY_BEFORE;
                        break;

                case ARG_SHOW_TYPES:
                        arg_show_types = true;
                        break;

                case ARG_FAIL:
                        arg_job_mode = "fail";
                        break;

                case ARG_IRREVERSIBLE:
                        arg_job_mode = "replace-irreversibly";
                        break;

                case ARG_IGNORE_DEPENDENCIES:
                        arg_job_mode = "ignore-dependencies";
                        break;

                case ARG_USER:
                        arg_scope = UNIT_FILE_USER;
                        break;

                case ARG_SYSTEM:
                        arg_scope = UNIT_FILE_SYSTEM;
                        break;

                case ARG_GLOBAL:
                        arg_scope = UNIT_FILE_GLOBAL;
                        break;

                case ARG_NO_BLOCK:
                        arg_no_block = true;
                        break;

                case ARG_NO_LEGEND:
                        arg_no_legend = true;
                        break;

                case ARG_NO_PAGER:
                        arg_no_pager = true;
                        break;

                case ARG_NO_WALL:
                        arg_no_wall = true;
                        break;

                case ARG_ROOT:
                        arg_root = optarg;
                        break;

                case ARG_FULL:
                        arg_full = true;
                        break;

                case ARG_FAILED:
                        arg_failed = true;
                        break;

                case 'q':
                        arg_quiet = true;
                        break;

                case ARG_FORCE:
                        arg_force ++;
                        break;

                case 'f':
                        arg_force ++;
                        break;

                case ARG_NO_RELOAD:
                        arg_no_reload = true;
                        break;

                case ARG_KILL_WHO:
                        arg_kill_who = optarg;
                        break;

                case 's':
                        if ((arg_signal = signal_from_string_try_harder(optarg)) < 0) {
                                log_error("Failed to parse signal string %s.", optarg);
                                return -EINVAL;
                        }
                        break;

                case ARG_NO_ASK_PASSWORD:
                        arg_ask_password = false;
                        break;

                case 'P':
                        arg_transport = TRANSPORT_POLKIT;
                        break;

                case 'H':
                        arg_transport = TRANSPORT_SSH;
                        arg_host = optarg;
                        break;

                case ARG_RUNTIME:
                        arg_runtime = true;
                        break;

                case 'n':
                        if (safe_atou(optarg, &arg_lines) < 0) {
                                log_error("Failed to parse lines '%s'", optarg);
                                return -EINVAL;
                        }
                        break;

                case 'o':
                        arg_output = output_mode_from_string(optarg);
                        if (arg_output < 0) {
                                log_error("Unknown output '%s'.", optarg);
                                return -EINVAL;
                        }
                        break;

                case 'i':
                        arg_ignore_inhibitors = true;
                        break;

                case ARG_PLAIN:
                        arg_plain = true;
                        break;

                case '?':
                        return -EINVAL;

                default:
                        log_error("Unknown option code '%c'.", c);
                        return -EINVAL;
                }
        }

        if (arg_transport != TRANSPORT_NORMAL && arg_scope != UNIT_FILE_SYSTEM) {
                log_error("Cannot access user instance remotely.");
                return -EINVAL;
        }

        return 1;
}

static int halt_parse_argv(int argc, char *argv[]) {

        enum {
                ARG_HELP = 0x100,
                ARG_HALT,
                ARG_REBOOT,
                ARG_NO_WALL
        };

        static const struct option options[] = {
                { "help",      no_argument,       NULL, ARG_HELP    },
                { "halt",      no_argument,       NULL, ARG_HALT    },
                { "poweroff",  no_argument,       NULL, 'p'         },
                { "reboot",    no_argument,       NULL, ARG_REBOOT  },
                { "force",     no_argument,       NULL, 'f'         },
                { "wtmp-only", no_argument,       NULL, 'w'         },
                { "no-wtmp",   no_argument,       NULL, 'd'         },
                { "no-wall",   no_argument,       NULL, ARG_NO_WALL },
                { NULL,        0,                 NULL, 0           }
        };

        int c, runlevel;

        assert(argc >= 0);
        assert(argv);

        if (utmp_get_runlevel(&runlevel, NULL) >= 0)
                if (runlevel == '0' || runlevel == '6')
                        arg_force = 2;

        while ((c = getopt_long(argc, argv, "pfwdnih", options, NULL)) >= 0) {
                switch (c) {

                case ARG_HELP:
                        halt_help();
                        return 0;

                case ARG_HALT:
                        arg_action = ACTION_HALT;
                        break;

                case 'p':
                        if (arg_action != ACTION_REBOOT)
                                arg_action = ACTION_POWEROFF;
                        break;

                case ARG_REBOOT:
                        arg_action = ACTION_REBOOT;
                        break;

                case 'f':
                        arg_force = 2;
                        break;

                case 'w':
                        arg_dry = true;
                        break;

                case 'd':
                        arg_no_wtmp = true;
                        break;

                case ARG_NO_WALL:
                        arg_no_wall = true;
                        break;

                case 'i':
                case 'h':
                case 'n':
                        /* Compatibility nops */
                        break;

                case '?':
                        return -EINVAL;

                default:
                        log_error("Unknown option code '%c'.", c);
                        return -EINVAL;
                }
        }

        if (optind < argc) {
                log_error("Too many arguments.");
                return -EINVAL;
        }

        return 1;
}

static int parse_time_spec(const char *t, usec_t *_u) {
        assert(t);
        assert(_u);

        if (streq(t, "now"))
                *_u = 0;
        else if (!strchr(t, ':')) {
                uint64_t u;

                if (safe_atou64(t, &u) < 0)
                        return -EINVAL;

                *_u = now(CLOCK_REALTIME) + USEC_PER_MINUTE * u;
        } else {
                char *e = NULL;
                long hour, minute;
                struct tm tm = {};
                time_t s;
                usec_t n;

                errno = 0;
                hour = strtol(t, &e, 10);
                if (errno > 0 || *e != ':' || hour < 0 || hour > 23)
                        return -EINVAL;

                minute = strtol(e+1, &e, 10);
                if (errno > 0 || *e != 0 || minute < 0 || minute > 59)
                        return -EINVAL;

                n = now(CLOCK_REALTIME);
                s = (time_t) (n / USEC_PER_SEC);

                assert_se(localtime_r(&s, &tm));

                tm.tm_hour = (int) hour;
                tm.tm_min = (int) minute;
                tm.tm_sec = 0;

                assert_se(s = mktime(&tm));

                *_u = (usec_t) s * USEC_PER_SEC;

                while (*_u <= n)
                        *_u += USEC_PER_DAY;
        }

        return 0;
}

static int shutdown_parse_argv(int argc, char *argv[]) {

        enum {
                ARG_HELP = 0x100,
                ARG_NO_WALL
        };

        static const struct option options[] = {
                { "help",      no_argument,       NULL, ARG_HELP    },
                { "halt",      no_argument,       NULL, 'H'         },
                { "poweroff",  no_argument,       NULL, 'P'         },
                { "reboot",    no_argument,       NULL, 'r'         },
                { "kexec",     no_argument,       NULL, 'K'         }, /* not documented extension */
                { "no-wall",   no_argument,       NULL, ARG_NO_WALL },
                { NULL,        0,                 NULL, 0           }
        };

        int c, r;

        assert(argc >= 0);
        assert(argv);

        while ((c = getopt_long(argc, argv, "HPrhkt:afFc", options, NULL)) >= 0) {
                switch (c) {

                case ARG_HELP:
                        shutdown_help();
                        return 0;

                case 'H':
                        arg_action = ACTION_HALT;
                        break;

                case 'P':
                        arg_action = ACTION_POWEROFF;
                        break;

                case 'r':
                        if (kexec_loaded())
                                arg_action = ACTION_KEXEC;
                        else
                                arg_action = ACTION_REBOOT;
                        break;

                case 'K':
                        arg_action = ACTION_KEXEC;
                        break;

                case 'h':
                        if (arg_action != ACTION_HALT)
                                arg_action = ACTION_POWEROFF;
                        break;

                case 'k':
                        arg_dry = true;
                        break;

                case ARG_NO_WALL:
                        arg_no_wall = true;
                        break;

                case 't':
                case 'a':
                        /* Compatibility nops */
                        break;

                case 'c':
                        arg_action = ACTION_CANCEL_SHUTDOWN;
                        break;

                case '?':
                        return -EINVAL;

                default:
                        log_error("Unknown option code '%c'.", c);
                        return -EINVAL;
                }
        }

        if (argc > optind && arg_action != ACTION_CANCEL_SHUTDOWN) {
                r = parse_time_spec(argv[optind], &arg_when);
                if (r < 0) {
                        log_error("Failed to parse time specification: %s", argv[optind]);
                        return r;
                }
        } else
                arg_when = now(CLOCK_REALTIME) + USEC_PER_MINUTE;

        if (argc > optind && arg_action == ACTION_CANCEL_SHUTDOWN)
                /* No time argument for shutdown cancel */
                arg_wall = argv + optind;
        else if (argc > optind + 1)
                /* We skip the time argument */
                arg_wall = argv + optind + 1;

        optind = argc;

        return 1;
}

static int telinit_parse_argv(int argc, char *argv[]) {

        enum {
                ARG_HELP = 0x100,
                ARG_NO_WALL
        };

        static const struct option options[] = {
                { "help",      no_argument,       NULL, ARG_HELP    },
                { "no-wall",   no_argument,       NULL, ARG_NO_WALL },
                { NULL,        0,                 NULL, 0           }
        };

        static const struct {
                char from;
                enum action to;
        } table[] = {
                { '0', ACTION_POWEROFF },
                { '6', ACTION_REBOOT },
                { '1', ACTION_RESCUE },
                { '2', ACTION_RUNLEVEL2 },
                { '3', ACTION_RUNLEVEL3 },
                { '4', ACTION_RUNLEVEL4 },
                { '5', ACTION_RUNLEVEL5 },
                { 's', ACTION_RESCUE },
                { 'S', ACTION_RESCUE },
                { 'q', ACTION_RELOAD },
                { 'Q', ACTION_RELOAD },
                { 'u', ACTION_REEXEC },
                { 'U', ACTION_REEXEC }
        };

        unsigned i;
        int c;

        assert(argc >= 0);
        assert(argv);

        while ((c = getopt_long(argc, argv, "", options, NULL)) >= 0) {
                switch (c) {

                case ARG_HELP:
                        telinit_help();
                        return 0;

                case ARG_NO_WALL:
                        arg_no_wall = true;
                        break;

                case '?':
                        return -EINVAL;

                default:
                        log_error("Unknown option code '%c'.", c);
                        return -EINVAL;
                }
        }

        if (optind >= argc) {
                telinit_help();
                return -EINVAL;
        }

        if (optind + 1 < argc) {
                log_error("Too many arguments.");
                return -EINVAL;
        }

        if (strlen(argv[optind]) != 1) {
                log_error("Expected single character argument.");
                return -EINVAL;
        }

        for (i = 0; i < ELEMENTSOF(table); i++)
                if (table[i].from == argv[optind][0])
                        break;

        if (i >= ELEMENTSOF(table)) {
                log_error("Unknown command '%s'.", argv[optind]);
                return -EINVAL;
        }

        arg_action = table[i].to;

        optind ++;

        return 1;
}

static int runlevel_parse_argv(int argc, char *argv[]) {

        enum {
                ARG_HELP = 0x100,
        };

        static const struct option options[] = {
                { "help",      no_argument,       NULL, ARG_HELP    },
                { NULL,        0,                 NULL, 0           }
        };

        int c;

        assert(argc >= 0);
        assert(argv);

        while ((c = getopt_long(argc, argv, "", options, NULL)) >= 0) {
                switch (c) {

                case ARG_HELP:
                        runlevel_help();
                        return 0;

                case '?':
                        return -EINVAL;

                default:
                        log_error("Unknown option code '%c'.", c);
                        return -EINVAL;
                }
        }

        if (optind < argc) {
                log_error("Too many arguments.");
                return -EINVAL;
        }

        return 1;
}

static int parse_argv(int argc, char *argv[]) {
        assert(argc >= 0);
        assert(argv);

        if (program_invocation_short_name) {

                if (strstr(program_invocation_short_name, "halt")) {
                        arg_action = ACTION_HALT;
                        return halt_parse_argv(argc, argv);
                } else if (strstr(program_invocation_short_name, "poweroff")) {
                        arg_action = ACTION_POWEROFF;
                        return halt_parse_argv(argc, argv);
                } else if (strstr(program_invocation_short_name, "reboot")) {
                        if (kexec_loaded())
                                arg_action = ACTION_KEXEC;
                        else
                                arg_action = ACTION_REBOOT;
                        return halt_parse_argv(argc, argv);
                } else if (strstr(program_invocation_short_name, "shutdown")) {
                        arg_action = ACTION_POWEROFF;
                        return shutdown_parse_argv(argc, argv);
                } else if (strstr(program_invocation_short_name, "init")) {

                        if (sd_booted() > 0) {
                                arg_action = ACTION_INVALID;
                                return telinit_parse_argv(argc, argv);
                        } else {
                                /* Hmm, so some other init system is
                                 * running, we need to forward this
                                 * request to it. For now we simply
                                 * guess that it is Upstart. */

                                execv(TELINIT, argv);

                                log_error("Couldn't find an alternative telinit implementation to spawn.");
                                return -EIO;
                        }

                } else if (strstr(program_invocation_short_name, "runlevel")) {
                        arg_action = ACTION_RUNLEVEL;
                        return runlevel_parse_argv(argc, argv);
                }
        }

        arg_action = ACTION_SYSTEMCTL;
        return systemctl_parse_argv(argc, argv);
}

_pure_ static int action_to_runlevel(void) {

        static const char table[_ACTION_MAX] = {
                [ACTION_HALT] =      '0',
                [ACTION_POWEROFF] =  '0',
                [ACTION_REBOOT] =    '6',
                [ACTION_RUNLEVEL2] = '2',
                [ACTION_RUNLEVEL3] = '3',
                [ACTION_RUNLEVEL4] = '4',
                [ACTION_RUNLEVEL5] = '5',
                [ACTION_RESCUE] =    '1'
        };

        assert(arg_action < _ACTION_MAX);

        return table[arg_action];
}

static int talk_upstart(void) {
        _cleanup_dbus_message_unref_ DBusMessage *m = NULL, *reply = NULL;
        _cleanup_dbus_error_free_ DBusError error;
        int previous, rl, r;
        char
                env1_buf[] = "RUNLEVEL=X",
                env2_buf[] = "PREVLEVEL=X";
        char *env1 = env1_buf, *env2 = env2_buf;
        const char *emit = "runlevel";
        dbus_bool_t b_false = FALSE;
        DBusMessageIter iter, sub;
        DBusConnection *bus;

        dbus_error_init(&error);

        if (!(rl = action_to_runlevel()))
                return 0;

        if (utmp_get_runlevel(&previous, NULL) < 0)
                previous = 'N';

        if (!(bus = dbus_connection_open_private("unix:abstract=/com/ubuntu/upstart", &error))) {
                if (dbus_error_has_name(&error, DBUS_ERROR_NO_SERVER)) {
                        r = 0;
                        goto finish;
                }

                log_error("Failed to connect to Upstart bus: %s", bus_error_message(&error));
                r = -EIO;
                goto finish;
        }

        if ((r = bus_check_peercred(bus)) < 0) {
                log_error("Failed to verify owner of bus.");
                goto finish;
        }

        if (!(m = dbus_message_new_method_call(
                              "com.ubuntu.Upstart",
                              "/com/ubuntu/Upstart",
                              "com.ubuntu.Upstart0_6",
                              "EmitEvent"))) {

                log_error("Could not allocate message.");
                r = -ENOMEM;
                goto finish;
        }

        dbus_message_iter_init_append(m, &iter);

        env1_buf[sizeof(env1_buf)-2] = rl;
        env2_buf[sizeof(env2_buf)-2] = previous;

        if (!dbus_message_iter_append_basic(&iter, DBUS_TYPE_STRING, &emit) ||
            !dbus_message_iter_open_container(&iter, DBUS_TYPE_ARRAY, "s", &sub) ||
            !dbus_message_iter_append_basic(&sub, DBUS_TYPE_STRING, &env1) ||
            !dbus_message_iter_append_basic(&sub, DBUS_TYPE_STRING, &env2) ||
            !dbus_message_iter_close_container(&iter, &sub) ||
            !dbus_message_iter_append_basic(&iter, DBUS_TYPE_BOOLEAN, &b_false)) {
                log_error("Could not append arguments to message.");
                r = -ENOMEM;
                goto finish;
        }

        if (!(reply = dbus_connection_send_with_reply_and_block(bus, m, -1, &error))) {

                if (bus_error_is_no_service(&error)) {
                        r = -EADDRNOTAVAIL;
                        goto finish;
                }

                log_error("Failed to issue method call: %s", bus_error_message(&error));
                r = -EIO;
                goto finish;
        }

        r = 1;

finish:
        if (bus) {
                dbus_connection_flush(bus);
                dbus_connection_close(bus);
                dbus_connection_unref(bus);
        }

        return r;
}

static int talk_initctl(void) {
        struct init_request request = {};
        int r;
        _cleanup_close_ int fd = -1;
        char rl;

        rl = action_to_runlevel();
        if (!rl)
                return 0;

        request.magic = INIT_MAGIC;
        request.sleeptime = 0;
        request.cmd = INIT_CMD_RUNLVL;
        request.runlevel = rl;

        fd = open(INIT_FIFO, O_WRONLY|O_NDELAY|O_CLOEXEC|O_NOCTTY);
        if (fd < 0) {
                if (errno == ENOENT)
                        return 0;

                log_error("Failed to open "INIT_FIFO": %m");
                return -errno;
        }

        errno = 0;
        r = loop_write(fd, &request, sizeof(request), false) != sizeof(request);
        if (r) {
                log_error("Failed to write to "INIT_FIFO": %m");
                return errno > 0 ? -errno : -EIO;
        }

        return 1;
}

static int systemctl_main(DBusConnection *bus, int argc, char *argv[], DBusError *error) {

        static const struct {
                const char* verb;
                const enum {
                        MORE,
                        LESS,
                        EQUAL
                } argc_cmp;
                const int argc;
                int (* const dispatch)(DBusConnection *bus, char **args);
        } verbs[] = {
                { "list-units",            LESS,  1, list_units        },
                { "list-unit-files",       EQUAL, 1, list_unit_files   },
                { "list-sockets",          LESS,  1, list_sockets      },
                { "list-jobs",             EQUAL, 1, list_jobs         },
                { "clear-jobs",            EQUAL, 1, daemon_reload     },
                { "load",                  MORE,  2, load_unit         },
                { "cancel",                MORE,  2, cancel_job        },
                { "start",                 MORE,  2, start_unit        },
                { "stop",                  MORE,  2, start_unit        },
                { "condstop",              MORE,  2, start_unit        }, /* For compatibility with ALTLinux */
                { "reload",                MORE,  2, start_unit        },
                { "restart",               MORE,  2, start_unit        },
                { "try-restart",           MORE,  2, start_unit        },
                { "reload-or-restart",     MORE,  2, start_unit        },
                { "reload-or-try-restart", MORE,  2, start_unit        },
                { "force-reload",          MORE,  2, start_unit        }, /* For compatibility with SysV */
                { "condreload",            MORE,  2, start_unit        }, /* For compatibility with ALTLinux */
                { "condrestart",           MORE,  2, start_unit        }, /* For compatibility with RH */
                { "isolate",               EQUAL, 2, start_unit        },
                { "set-cgroup",            MORE,  3, set_cgroup        },
                { "unset-cgroup",          MORE,  3, set_cgroup        },
                { "get-cgroup-attr",       MORE,  3, get_cgroup_attr   },
                { "set-cgroup-attr",       MORE,  4, set_cgroup_attr   },
                { "unset-cgroup-attr",     MORE,  3, set_cgroup        },
                { "kill",                  MORE,  2, kill_unit         },
                { "is-active",             MORE,  2, check_unit_active },
                { "check",                 MORE,  2, check_unit_active },
                { "is-failed",             MORE,  2, check_unit_failed },
                { "show",                  MORE,  1, show              },
                { "status",                MORE,  1, show              },
                { "help",                  MORE,  2, show              },
                { "dump",                  EQUAL, 1, dump              },
                { "snapshot",              LESS,  2, snapshot          },
                { "delete",                MORE,  2, delete_snapshot   },
                { "daemon-reload",         EQUAL, 1, daemon_reload     },
                { "daemon-reexec",         EQUAL, 1, daemon_reload     },
                { "show-environment",      EQUAL, 1, show_enviroment   },
                { "set-environment",       MORE,  2, set_environment   },
                { "unset-environment",     MORE,  2, set_environment   },
                { "halt",                  EQUAL, 1, start_special     },
                { "poweroff",              EQUAL, 1, start_special     },
                { "reboot",                EQUAL, 1, start_special     },
                { "kexec",                 EQUAL, 1, start_special     },
                { "suspend",               EQUAL, 1, start_special     },
                { "hibernate",             EQUAL, 1, start_special     },
                { "hybrid-sleep",          EQUAL, 1, start_special     },
                { "default",               EQUAL, 1, start_special     },
                { "rescue",                EQUAL, 1, start_special     },
                { "emergency",             EQUAL, 1, start_special     },
                { "exit",                  EQUAL, 1, start_special     },
                { "reset-failed",          MORE,  1, reset_failed      },
                { "enable",                MORE,  2, enable_unit       },
                { "disable",               MORE,  2, enable_unit       },
                { "is-enabled",            MORE,  2, unit_is_enabled   },
                { "reenable",              MORE,  2, enable_unit       },
                { "preset",                MORE,  2, enable_unit       },
                { "mask",                  MORE,  2, enable_unit       },
                { "unmask",                MORE,  2, enable_unit       },
                { "link",                  MORE,  2, enable_unit       },
                { "switch-root",           MORE,  2, switch_root       },
                { "list-dependencies",     LESS,  2, list_dependencies },
        };

        int left;
        unsigned i;

        assert(argc >= 0);
        assert(argv);
        assert(error);

        left = argc - optind;

        if (left <= 0)
                /* Special rule: no arguments means "list-units" */
                i = 0;
        else {
                if (streq(argv[optind], "help") && !argv[optind+1]) {
                        log_error("This command expects one or more "
                                  "unit names. Did you mean --help?");
                        return -EINVAL;
                }

                for (i = 0; i < ELEMENTSOF(verbs); i++)
                        if (streq(argv[optind], verbs[i].verb))
                                break;

                if (i >= ELEMENTSOF(verbs)) {
                        log_error("Unknown operation '%s'.", argv[optind]);
                        return -EINVAL;
                }
        }

        switch (verbs[i].argc_cmp) {

        case EQUAL:
                if (left != verbs[i].argc) {
                        log_error("Invalid number of arguments.");
                        return -EINVAL;
                }

                break;

        case MORE:
                if (left < verbs[i].argc) {
                        log_error("Too few arguments.");
                        return -EINVAL;
                }

                break;

        case LESS:
                if (left > verbs[i].argc) {
                        log_error("Too many arguments.");
                        return -EINVAL;
                }

                break;

        default:
                assert_not_reached("Unknown comparison operator.");
        }

        /* Require a bus connection for all operations but
         * enable/disable */
        if (!streq(verbs[i].verb, "enable") &&
            !streq(verbs[i].verb, "disable") &&
            !streq(verbs[i].verb, "is-enabled") &&
            !streq(verbs[i].verb, "list-unit-files") &&
            !streq(verbs[i].verb, "reenable") &&
            !streq(verbs[i].verb, "preset") &&
            !streq(verbs[i].verb, "mask") &&
            !streq(verbs[i].verb, "unmask") &&
            !streq(verbs[i].verb, "link")) {

                if (running_in_chroot() > 0) {
                        log_info("Running in chroot, ignoring request.");
                        return 0;
                }

                if (((!streq(verbs[i].verb, "reboot") &&
                      !streq(verbs[i].verb, "halt") &&
                      !streq(verbs[i].verb, "poweroff")) || arg_force <= 0) && !bus) {
                        log_error("Failed to get D-Bus connection: %s",
                                  dbus_error_is_set(error) ? error->message : "No connection to service manager.");
                        return -EIO;
                }

        } else {

                if (!bus && !avoid_bus()) {
                        log_error("Failed to get D-Bus connection: %s",
                                  dbus_error_is_set(error) ? error->message : "No connection to service manager.");
                        return -EIO;
                }
        }

        return verbs[i].dispatch(bus, argv + optind);
}

static int send_shutdownd(usec_t t, char mode, bool dry_run, bool warn, const char *message) {
        _cleanup_close_ int fd;
        struct sd_shutdown_command c = {
                .usec = t,
                .mode = mode,
                .dry_run = dry_run,
                .warn_wall = warn,
        };
        union sockaddr_union sockaddr = {
                .un.sun_family = AF_UNIX,
                .un.sun_path = "/run/systemd/shutdownd",
        };
        struct iovec iovec[2] = {
                {.iov_base = (char*) &c,
                 .iov_len = offsetof(struct sd_shutdown_command, wall_message),
                }
        };
        struct msghdr msghdr = {
                .msg_name = &sockaddr,
                .msg_namelen = offsetof(struct sockaddr_un, sun_path)
                               + sizeof("/run/systemd/shutdownd") - 1,
                .msg_iov = iovec,
                .msg_iovlen = 1,
        };

        fd = socket(AF_UNIX, SOCK_DGRAM|SOCK_CLOEXEC, 0);
        if (fd < 0)
                return -errno;

        if (!isempty(message)) {
                iovec[1].iov_base = (char*) message;
                iovec[1].iov_len = strlen(message);
                msghdr.msg_iovlen++;
        }

        if (sendmsg(fd, &msghdr, MSG_NOSIGNAL) < 0)
                return -errno;

        return 0;
}

static int reload_with_fallback(DBusConnection *bus) {

        if (bus) {
                /* First, try systemd via D-Bus. */
                if (daemon_reload(bus, NULL) >= 0)
                        return 0;
        }

        /* Nothing else worked, so let's try signals */
        assert(arg_action == ACTION_RELOAD || arg_action == ACTION_REEXEC);

        if (kill(1, arg_action == ACTION_RELOAD ? SIGHUP : SIGTERM) < 0) {
                log_error("kill() failed: %m");
                return -errno;
        }

        return 0;
}

static int start_with_fallback(DBusConnection *bus) {

        if (bus) {
                /* First, try systemd via D-Bus. */
                if (start_unit(bus, NULL) >= 0)
                        goto done;
        }

        /* Hmm, talking to systemd via D-Bus didn't work. Then
         * let's try to talk to Upstart via D-Bus. */
        if (talk_upstart() > 0)
                goto done;

        /* Nothing else worked, so let's try
         * /dev/initctl */
        if (talk_initctl() > 0)
                goto done;

        log_error("Failed to talk to init daemon.");
        return -EIO;

done:
        warn_wall(arg_action);
        return 0;
}

static _noreturn_ void halt_now(enum action a) {

       /* Make sure C-A-D is handled by the kernel from this
         * point on... */
        reboot(RB_ENABLE_CAD);

        switch (a) {

        case ACTION_HALT:
                log_info("Halting.");
                reboot(RB_HALT_SYSTEM);
                break;

        case ACTION_POWEROFF:
                log_info("Powering off.");
                reboot(RB_POWER_OFF);
                break;

        case ACTION_REBOOT:
                log_info("Rebooting.");
                reboot(RB_AUTOBOOT);
                break;

        default:
                assert_not_reached("Unknown halt action.");
        }

        assert_not_reached("Uh? This shouldn't happen.");
}

static int halt_main(DBusConnection *bus) {
        int r;

        r = check_inhibitors(bus, arg_action);
        if (r < 0)
                return r;

        if (geteuid() != 0) {
                /* Try logind if we are a normal user and no special
                 * mode applies. Maybe PolicyKit allows us to shutdown
                 * the machine. */

                if (arg_when <= 0 &&
                    !arg_dry &&
                    arg_force <= 0 &&
                    (arg_action == ACTION_POWEROFF ||
                     arg_action == ACTION_REBOOT)) {
                        r = reboot_with_logind(bus, arg_action);
                        if (r >= 0)
                                return r;
                }

                log_error("Must be root.");
                return -EPERM;
        }

        if (arg_when > 0) {
                _cleanup_free_ char *m;

                m = strv_join(arg_wall, " ");
                r = send_shutdownd(arg_when,
                                   arg_action == ACTION_HALT     ? 'H' :
                                   arg_action == ACTION_POWEROFF ? 'P' :
                                   arg_action == ACTION_KEXEC    ? 'K' :
                                                                   'r',
                                   arg_dry,
                                   !arg_no_wall,
                                   m);

                if (r < 0)
                        log_warning("Failed to talk to shutdownd, proceeding with immediate shutdown: %s", strerror(-r));
                else {
                        char date[FORMAT_TIMESTAMP_MAX];

                        log_info("Shutdown scheduled for %s, use 'shutdown -c' to cancel.",
                                 format_timestamp(date, sizeof(date), arg_when));
                        return 0;
                }
        }

        if (!arg_dry && !arg_force)
                return start_with_fallback(bus);

        if (!arg_no_wtmp) {
                if (sd_booted() > 0)
                        log_debug("Not writing utmp record, assuming that systemd-update-utmp is used.");
                else {
                        r = utmp_put_shutdown();
                        if (r < 0)
                                log_warning("Failed to write utmp record: %s", strerror(-r));
                }
        }

        if (arg_dry)
                return 0;

        halt_now(arg_action);
        /* We should never reach this. */
        return -ENOSYS;
}

static int runlevel_main(void) {
        int r, runlevel, previous;

        r = utmp_get_runlevel(&runlevel, &previous);
        if (r < 0) {
                puts("unknown");
                return r;
        }

        printf("%c %c\n",
               previous <= 0 ? 'N' : previous,
               runlevel <= 0 ? 'N' : runlevel);

        return 0;
}

int main(int argc, char*argv[]) {
        int r, retval = EXIT_FAILURE;
        DBusConnection *bus = NULL;
        _cleanup_dbus_error_free_ DBusError error;

        dbus_error_init(&error);

        setlocale(LC_ALL, "");
        log_parse_environment();
        log_open();

        r = parse_argv(argc, argv);
        if (r < 0)
                goto finish;
        else if (r == 0) {
                retval = EXIT_SUCCESS;
                goto finish;
        }

        /* /sbin/runlevel doesn't need to communicate via D-Bus, so
         * let's shortcut this */
        if (arg_action == ACTION_RUNLEVEL) {
                r = runlevel_main();
                retval = r < 0 ? EXIT_FAILURE : r;
                goto finish;
        }

        if (running_in_chroot() > 0 && arg_action != ACTION_SYSTEMCTL) {
                log_info("Running in chroot, ignoring request.");
                retval = 0;
                goto finish;
        }

        if (!avoid_bus()) {
                if (arg_transport == TRANSPORT_NORMAL)
                        bus_connect(arg_scope == UNIT_FILE_SYSTEM ? DBUS_BUS_SYSTEM : DBUS_BUS_SESSION, &bus, &private_bus, &error);
                else if (arg_transport == TRANSPORT_POLKIT) {
                        bus_connect_system_polkit(&bus, &error);
                        private_bus = false;
                } else if (arg_transport == TRANSPORT_SSH) {
                        bus_connect_system_ssh(NULL, arg_host, &bus, &error);
                        private_bus = false;
                } else
                        assert_not_reached("Uh, invalid transport...");
        }

        switch (arg_action) {

        case ACTION_SYSTEMCTL:
                r = systemctl_main(bus, argc, argv, &error);
                break;

        case ACTION_HALT:
        case ACTION_POWEROFF:
        case ACTION_REBOOT:
        case ACTION_KEXEC:
                r = halt_main(bus);
                break;

        case ACTION_RUNLEVEL2:
        case ACTION_RUNLEVEL3:
        case ACTION_RUNLEVEL4:
        case ACTION_RUNLEVEL5:
        case ACTION_RESCUE:
        case ACTION_EMERGENCY:
        case ACTION_DEFAULT:
                r = start_with_fallback(bus);
                break;

        case ACTION_RELOAD:
        case ACTION_REEXEC:
                r = reload_with_fallback(bus);
                break;

        case ACTION_CANCEL_SHUTDOWN: {
                char *m = NULL;

                if (arg_wall) {
                        m = strv_join(arg_wall, " ");
                        if (!m) {
                                retval = EXIT_FAILURE;
                                goto finish;
                        }
                }
                r = send_shutdownd(arg_when, SD_SHUTDOWN_NONE, false, !arg_no_wall, m);
                if (r < 0)
                        log_warning("Failed to talk to shutdownd, shutdown hasn't been cancelled: %s", strerror(-r));
                free(m);
                break;
        }

        case ACTION_INVALID:
        case ACTION_RUNLEVEL:
        default:
                assert_not_reached("Unknown action");
        }

        retval = r < 0 ? EXIT_FAILURE : r;

finish:
        if (bus) {
                dbus_connection_flush(bus);
                dbus_connection_close(bus);
                dbus_connection_unref(bus);
        }

        dbus_shutdown();

        strv_free(arg_types);
        strv_free(arg_load_states);
        strv_free(arg_properties);

        pager_close();
        ask_password_agent_close();
        polkit_agent_close();

        return retval;
}<|MERGE_RESOLUTION|>--- conflicted
+++ resolved
@@ -4092,9 +4092,6 @@
                  * <enable|disable> will fail. See
                  * http://bugs.debian.org/722523 */
                 argv[c++] = path_get_file_name(p);
-<<<<<<< HEAD
-                argv[c++] = verb;
-=======
                 argv[c++] = "defaults";
                 argv[c] = NULL;
 
@@ -4137,7 +4134,6 @@
                 }
 
                 argv[c-1] = verb;
->>>>>>> 813fb460
                 argv[c] = NULL;
 
                 l = strv_join((char**)argv, " ");
