/*-*- Mode: C; c-basic-offset: 8; indent-tabs-mode: nil -*-*/

/***
  This file is part of systemd.

  Copyright 2010 Lennart Poettering
  Copyright 2013 Marc-Antoine Perennou

  systemd is free software; you can redistribute it and/or modify it
  under the terms of the GNU Lesser General Public License as published by
  the Free Software Foundation; either version 2.1 of the License, or
  (at your option) any later version.

  systemd is distributed in the hope that it will be useful, but
  WITHOUT ANY WARRANTY; without even the implied warranty of
  MERCHANTABILITY or FITNESS FOR A PARTICULAR PURPOSE. See the GNU
  Lesser General Public License for more details.

  You should have received a copy of the GNU Lesser General Public License
  along with systemd; If not, see <http://www.gnu.org/licenses/>.
***/

#include <sys/reboot.h>
#include <linux/reboot.h>
#include <sys/syscall.h>
#include <stdio.h>
#include <getopt.h>
#include <locale.h>
#include <stdbool.h>
#include <string.h>
#include <errno.h>
#include <sys/ioctl.h>
#include <termios.h>
#include <unistd.h>
#include <fcntl.h>
#include <sys/socket.h>
#include <sys/un.h>
#include <sys/stat.h>
#include <stddef.h>
#include <sys/prctl.h>

#include "sd-daemon.h"
#include "sd-shutdown.h"
#include "sd-login.h"
#include "sd-bus.h"
#include "log.h"
#include "util.h"
#include "macro.h"
#include "set.h"
#include "utmp-wtmp.h"
#include "special.h"
#include "initreq.h"
#include "path-util.h"
#include "strv.h"
#include "cgroup-show.h"
#include "cgroup-util.h"
#include "list.h"
#include "path-lookup.h"
#include "conf-parser.h"
#include "exit-status.h"
#include "build.h"
#include "unit-name.h"
#include "pager.h"
#include "spawn-ask-password-agent.h"
#include "spawn-polkit-agent.h"
#include "install.h"
#include "logs-show.h"
#include "socket-util.h"
#include "fileio.h"
#include "copy.h"
#include "env-util.h"
#include "bus-util.h"
#include "bus-message.h"
#include "bus-error.h"
#include "bus-common-errors.h"
#include "mkdir.h"
#include "dropin.h"

static char **arg_types = NULL;
static char **arg_states = NULL;
static char **arg_properties = NULL;
static bool arg_all = false;
static enum dependency {
        DEPENDENCY_FORWARD,
        DEPENDENCY_REVERSE,
        DEPENDENCY_AFTER,
        DEPENDENCY_BEFORE,
        _DEPENDENCY_MAX
} arg_dependency = DEPENDENCY_FORWARD;
static const char *arg_job_mode = "replace";
static UnitFileScope arg_scope = UNIT_FILE_SYSTEM;
static bool arg_no_block = false;
static bool arg_no_legend = false;
static bool arg_no_pager = false;
static bool arg_no_wtmp = false;
static bool arg_no_wall = false;
static bool arg_no_reload = false;
static bool arg_show_types = false;
static bool arg_ignore_inhibitors = false;
static bool arg_dry = false;
static bool arg_quiet = false;
static bool arg_full = false;
static bool arg_recursive = false;
static int arg_force = 0;
static bool arg_ask_password = true;
static bool arg_runtime = false;
static UnitFilePresetMode arg_preset_mode = UNIT_FILE_PRESET_FULL;
static char **arg_wall = NULL;
static const char *arg_kill_who = NULL;
static int arg_signal = SIGTERM;
static const char *arg_root = NULL;
static usec_t arg_when = 0;
static enum action {
        _ACTION_INVALID,
        ACTION_SYSTEMCTL,
        ACTION_HALT,
        ACTION_POWEROFF,
        ACTION_REBOOT,
        ACTION_KEXEC,
        ACTION_EXIT,
        ACTION_SUSPEND,
        ACTION_HIBERNATE,
        ACTION_HYBRID_SLEEP,
        ACTION_RUNLEVEL2,
        ACTION_RUNLEVEL3,
        ACTION_RUNLEVEL4,
        ACTION_RUNLEVEL5,
        ACTION_RESCUE,
        ACTION_EMERGENCY,
        ACTION_DEFAULT,
        ACTION_RELOAD,
        ACTION_REEXEC,
        ACTION_RUNLEVEL,
        ACTION_CANCEL_SHUTDOWN,
        _ACTION_MAX
} arg_action = ACTION_SYSTEMCTL;
static BusTransport arg_transport = BUS_TRANSPORT_LOCAL;
static char *arg_host = NULL;
static unsigned arg_lines = 10;
static OutputMode arg_output = OUTPUT_SHORT;
static bool arg_plain = false;

static bool original_stdout_is_tty;

static int daemon_reload(sd_bus *bus, char **args);
static int halt_now(enum action a);
static int check_one_unit(sd_bus *bus, const char *name, const char *good_states, bool quiet);

static char** strv_skip_first(char **strv) {
        if (strv_length(strv) > 0)
                return strv + 1;
        return NULL;
}

static void pager_open_if_enabled(void) {

        if (arg_no_pager)
                return;

        pager_open(false);
}

static void ask_password_agent_open_if_enabled(void) {

        /* Open the password agent as a child process if necessary */

        if (!arg_ask_password)
                return;

        if (arg_scope != UNIT_FILE_SYSTEM)
                return;

        if (arg_transport != BUS_TRANSPORT_LOCAL)
                return;

        ask_password_agent_open();
}

static void polkit_agent_open_if_enabled(void) {

        /* Open the polkit agent as a child process if necessary */

        if (!arg_ask_password)
                return;

        if (arg_scope != UNIT_FILE_SYSTEM)
                return;

        if (arg_transport != BUS_TRANSPORT_LOCAL)
                return;

        polkit_agent_open();
}

static OutputFlags get_output_flags(void) {
        return
                arg_all * OUTPUT_SHOW_ALL |
                arg_full * OUTPUT_FULL_WIDTH |
                (!on_tty() || pager_have()) * OUTPUT_FULL_WIDTH |
                on_tty() * OUTPUT_COLOR |
                !arg_quiet * OUTPUT_WARN_CUTOFF;
}

static int translate_bus_error_to_exit_status(int r, const sd_bus_error *error) {
        assert(error);

        if (!sd_bus_error_is_set(error))
                return r;

        if (sd_bus_error_has_name(error, SD_BUS_ERROR_ACCESS_DENIED) ||
            sd_bus_error_has_name(error, BUS_ERROR_ONLY_BY_DEPENDENCY) ||
            sd_bus_error_has_name(error, BUS_ERROR_NO_ISOLATION) ||
            sd_bus_error_has_name(error, BUS_ERROR_TRANSACTION_IS_DESTRUCTIVE))
                return EXIT_NOPERMISSION;

        if (sd_bus_error_has_name(error, BUS_ERROR_NO_SUCH_UNIT))
                return EXIT_NOTINSTALLED;

        if (sd_bus_error_has_name(error, BUS_ERROR_JOB_TYPE_NOT_APPLICABLE) ||
            sd_bus_error_has_name(error, SD_BUS_ERROR_NOT_SUPPORTED))
                return EXIT_NOTIMPLEMENTED;

        if (sd_bus_error_has_name(error, BUS_ERROR_LOAD_FAILED))
                return EXIT_NOTCONFIGURED;

        if (r != 0)
                return r;

        return EXIT_FAILURE;
}

static void warn_wall(enum action a) {
        static const char *table[_ACTION_MAX] = {
                [ACTION_HALT]            = "The system is going down for system halt NOW!",
                [ACTION_REBOOT]          = "The system is going down for reboot NOW!",
                [ACTION_POWEROFF]        = "The system is going down for power-off NOW!",
                [ACTION_KEXEC]           = "The system is going down for kexec reboot NOW!",
                [ACTION_RESCUE]          = "The system is going down to rescue mode NOW!",
                [ACTION_EMERGENCY]       = "The system is going down to emergency mode NOW!",
                [ACTION_CANCEL_SHUTDOWN] = "The system shutdown has been cancelled NOW!"
        };

        if (arg_no_wall)
                return;

        if (arg_wall) {
                _cleanup_free_ char *p;

                p = strv_join(arg_wall, " ");
                if (!p) {
                        log_oom();
                        return;
                }

                if (*p) {
                        utmp_wall(p, NULL, NULL);
                        return;
                }
        }

        if (!table[a])
                return;

        utmp_wall(table[a], NULL, NULL);
}

static bool avoid_bus(void) {

        if (running_in_chroot() > 0)
                return true;

        if (sd_booted() <= 0)
                return true;

        if (!isempty(arg_root))
                return true;

        if (arg_scope == UNIT_FILE_GLOBAL)
                return true;

        return false;
}

static int compare_unit_info(const void *a, const void *b) {
        const UnitInfo *u = a, *v = b;
        const char *d1, *d2;
        int r;

        /* First, order by machine */
        if (!u->machine && v->machine)
                return -1;
        if (u->machine && !v->machine)
                return 1;
        if (u->machine && v->machine) {
                r = strcasecmp(u->machine, v->machine);
                if (r != 0)
                        return r;
        }

        /* Second, order by unit type */
        d1 = strrchr(u->id, '.');
        d2 = strrchr(v->id, '.');
        if (d1 && d2) {
                r = strcasecmp(d1, d2);
                if (r != 0)
                        return r;
        }

        /* Third, order by name */
        return strcasecmp(u->id, v->id);
}

static bool output_show_unit(const UnitInfo *u, char **patterns) {
        if (!strv_fnmatch_or_empty(patterns, u->id, FNM_NOESCAPE))
                return false;

        if (arg_types) {
                const char *dot;

                dot = strrchr(u->id, '.');
                if (!dot)
                        return false;

                if (!strv_find(arg_types, dot+1))
                        return false;
        }

        if (arg_all)
                return true;

        if (u->job_id > 0)
                return true;

        if (streq(u->active_state, "inactive") || u->following[0])
                return false;

        return true;
}

static int output_units_list(const UnitInfo *unit_infos, unsigned c) {
        unsigned circle_len = 0, id_len, max_id_len, load_len, active_len, sub_len, job_len, desc_len;
        const UnitInfo *u;
        unsigned n_shown = 0;
        int job_count = 0;

        max_id_len = strlen("UNIT");
        load_len = strlen("LOAD");
        active_len = strlen("ACTIVE");
        sub_len = strlen("SUB");
        job_len = strlen("JOB");
        desc_len = 0;

        for (u = unit_infos; u < unit_infos + c; u++) {
                max_id_len = MAX(max_id_len, strlen(u->id) + (u->machine ? strlen(u->machine)+1 : 0));
                load_len = MAX(load_len, strlen(u->load_state));
                active_len = MAX(active_len, strlen(u->active_state));
                sub_len = MAX(sub_len, strlen(u->sub_state));

                if (u->job_id != 0) {
                        job_len = MAX(job_len, strlen(u->job_type));
                        job_count++;
                }

                if (!arg_no_legend &&
                    (streq(u->active_state, "failed") ||
                     STR_IN_SET(u->load_state, "error", "not-found", "masked")))
                        circle_len = 2;
        }

        if (!arg_full && original_stdout_is_tty) {
                unsigned basic_len;

                id_len = MIN(max_id_len, 25u);
                basic_len = circle_len + 5 + id_len + 5 + active_len + sub_len;

                if (job_count)
                        basic_len += job_len + 1;

                if (basic_len < (unsigned) columns()) {
                        unsigned extra_len, incr;
                        extra_len = columns() - basic_len;

                        /* Either UNIT already got 25, or is fully satisfied.
                         * Grant up to 25 to DESC now. */
                        incr = MIN(extra_len, 25u);
                        desc_len += incr;
                        extra_len -= incr;

                        /* split the remaining space between UNIT and DESC,
                         * but do not give UNIT more than it needs. */
                        if (extra_len > 0) {
                                incr = MIN(extra_len / 2, max_id_len - id_len);
                                id_len += incr;
                                desc_len += extra_len - incr;
                        }
                }
        } else
                id_len = max_id_len;

        for (u = unit_infos; u < unit_infos + c; u++) {
                _cleanup_free_ char *e = NULL, *j = NULL;
                const char *on_loaded = "", *off_loaded = "";
                const char *on_active = "", *off_active = "";
                const char *on_circle = "", *off_circle = "";
                const char *id;
                bool circle = false;

                if (!n_shown && !arg_no_legend) {

                        if (circle_len > 0)
                                fputs("  ", stdout);

                        printf("%-*s %-*s %-*s %-*s ",
                               id_len, "UNIT",
                               load_len, "LOAD",
                               active_len, "ACTIVE",
                               sub_len, "SUB");

                        if (job_count)
                                printf("%-*s ", job_len, "JOB");

                        if (!arg_full && arg_no_pager)
                                printf("%.*s\n", desc_len, "DESCRIPTION");
                        else
                                printf("%s\n", "DESCRIPTION");
                }

                n_shown++;

                if (STR_IN_SET(u->load_state, "error", "not-found", "masked") && !arg_plain) {
                        on_loaded = ansi_highlight_red();
                        on_circle = ansi_highlight_yellow();
                        off_loaded = off_circle = ansi_highlight_off();
                        circle = true;
                } else if (streq(u->active_state, "failed") && !arg_plain) {
                        on_circle = on_active = ansi_highlight_red();
                        off_circle = off_active = ansi_highlight_off();
                        circle = true;
                }

                if (u->machine) {
                        j = strjoin(u->machine, ":", u->id, NULL);
                        if (!j)
                                return log_oom();

                        id = j;
                } else
                        id = u->id;

                if (arg_full) {
                        e = ellipsize(id, id_len, 33);
                        if (!e)
                                return log_oom();

                        id = e;
                }

                if (circle_len > 0)
                        printf("%s%s%s ", on_circle, circle ? draw_special_char(DRAW_BLACK_CIRCLE) : " ", off_circle);

                printf("%s%-*s%s %s%-*s%s %s%-*s %-*s%s %-*s",
                       on_active, id_len, id, off_active,
                       on_loaded, load_len, u->load_state, off_loaded,
                       on_active, active_len, u->active_state,
                       sub_len, u->sub_state, off_active,
                       job_count ? job_len + 1 : 0, u->job_id ? u->job_type : "");

                if (desc_len > 0)
                        printf("%.*s\n", desc_len, u->description);
                else
                        printf("%s\n", u->description);
        }

        if (!arg_no_legend) {
                const char *on, *off;

                if (n_shown) {
                        puts("\n"
                             "LOAD   = Reflects whether the unit definition was properly loaded.\n"
                             "ACTIVE = The high-level unit activation state, i.e. generalization of SUB.\n"
                             "SUB    = The low-level unit activation state, values depend on unit type.");
                        puts(job_count ? "JOB    = Pending job for the unit.\n" : "");
                        on = ansi_highlight();
                        off = ansi_highlight_off();
                } else {
                        on = ansi_highlight_red();
                        off = ansi_highlight_off();
                }

                if (arg_all)
                        printf("%s%u loaded units listed.%s\n"
                               "To show all installed unit files use 'systemctl list-unit-files'.\n",
                               on, n_shown, off);
                else
                        printf("%s%u loaded units listed.%s Pass --all to see loaded but inactive units, too.\n"
                               "To show all installed unit files use 'systemctl list-unit-files'.\n",
                               on, n_shown, off);
        }

        return 0;
}

static int get_unit_list(
                sd_bus *bus,
                const char *machine,
                char **patterns,
                UnitInfo **unit_infos,
                int c,
                sd_bus_message **_reply) {

        _cleanup_bus_message_unref_ sd_bus_message *m = NULL;
        _cleanup_bus_error_free_ sd_bus_error error = SD_BUS_ERROR_NULL;
        _cleanup_bus_message_unref_ sd_bus_message *reply = NULL;
        size_t size = c;
        int r;
        UnitInfo u;

        assert(bus);
        assert(unit_infos);
        assert(_reply);

        r = sd_bus_message_new_method_call(
                        bus,
                        &m,
                        "org.freedesktop.systemd1",
                        "/org/freedesktop/systemd1",
                        "org.freedesktop.systemd1.Manager",
                        "ListUnitsFiltered");

        if (r < 0)
                return bus_log_create_error(r);

        r = sd_bus_message_append_strv(m, arg_states);
        if (r < 0)
                return bus_log_create_error(r);

        r = sd_bus_call(bus, m, 0, &error, &reply);
        if (r < 0) {
                log_error("Failed to list units: %s", bus_error_message(&error, r));
                return r;
        }

        r = sd_bus_message_enter_container(reply, SD_BUS_TYPE_ARRAY, "(ssssssouso)");
        if (r < 0)
                return bus_log_parse_error(r);

        while ((r = bus_parse_unit_info(reply, &u)) > 0) {
                u.machine = machine;

                if (!output_show_unit(&u, patterns))
                        continue;

                if (!GREEDY_REALLOC(*unit_infos, size, c+1))
                        return log_oom();

                (*unit_infos)[c++] = u;
        }
        if (r < 0)
                return bus_log_parse_error(r);

        r = sd_bus_message_exit_container(reply);
        if (r < 0)
                return bus_log_parse_error(r);

        *_reply = reply;
        reply = NULL;

        return c;
}

static void message_set_freep(Set **set) {
        sd_bus_message *m;

        while ((m = set_steal_first(*set)))
                sd_bus_message_unref(m);

        set_free(*set);
}

static int get_unit_list_recursive(
                sd_bus *bus,
                char **patterns,
                UnitInfo **_unit_infos,
                Set **_replies,
                char ***_machines) {

        _cleanup_free_ UnitInfo *unit_infos = NULL;
        _cleanup_(message_set_freep) Set *replies;
        sd_bus_message *reply;
        int c, r;

        assert(bus);
        assert(_replies);
        assert(_unit_infos);
        assert(_machines);

        replies = set_new(NULL);
        if (!replies)
                return log_oom();

        c = get_unit_list(bus, NULL, patterns, &unit_infos, 0, &reply);
        if (c < 0)
                return c;

        r = set_put(replies, reply);
        if (r < 0) {
                sd_bus_message_unref(reply);
                return r;
        }

        if (arg_recursive) {
                _cleanup_strv_free_ char **machines = NULL;
                char **i;

                r = sd_get_machine_names(&machines);
                if (r < 0)
                        return r;

                STRV_FOREACH(i, machines) {
                        _cleanup_bus_close_unref_ sd_bus *container = NULL;
                        int k;

                        r = sd_bus_open_system_machine(&container, *i);
                        if (r < 0) {
                                log_error_errno(r, "Failed to connect to container %s: %m", *i);
                                continue;
                        }

                        k = get_unit_list(container, *i, patterns, &unit_infos, c, &reply);
                        if (k < 0)
                                return k;

                        c = k;

                        r = set_put(replies, reply);
                        if (r < 0) {
                                sd_bus_message_unref(reply);
                                return r;
                        }
                }

                *_machines = machines;
                machines = NULL;
        } else
                *_machines = NULL;

        *_unit_infos = unit_infos;
        unit_infos = NULL;

        *_replies = replies;
        replies = NULL;

        return c;
}

static int list_units(sd_bus *bus, char **args) {
        _cleanup_free_ UnitInfo *unit_infos = NULL;
        _cleanup_(message_set_freep) Set *replies = NULL;
        _cleanup_strv_free_ char **machines = NULL;
        int r;

        pager_open_if_enabled();

        r = get_unit_list_recursive(bus, strv_skip_first(args), &unit_infos, &replies, &machines);
        if (r < 0)
                return r;

        qsort_safe(unit_infos, r, sizeof(UnitInfo), compare_unit_info);
        return output_units_list(unit_infos, r);
}

static int get_triggered_units(
                sd_bus *bus,
                const char* path,
                char*** ret) {

        _cleanup_bus_error_free_ sd_bus_error error = SD_BUS_ERROR_NULL;
        int r;

        r = sd_bus_get_property_strv(
                        bus,
                        "org.freedesktop.systemd1",
                        path,
                        "org.freedesktop.systemd1.Unit",
                        "Triggers",
                        &error,
                        ret);

        if (r < 0)
                log_error("Failed to determine triggers: %s", bus_error_message(&error, r));

        return 0;
}

static int get_listening(
                sd_bus *bus,
                const char* unit_path,
                char*** listening) {

        _cleanup_bus_error_free_ sd_bus_error error = SD_BUS_ERROR_NULL;
        _cleanup_bus_message_unref_ sd_bus_message *reply = NULL;
        const char *type, *path;
        int r, n = 0;

        r = sd_bus_get_property(
                        bus,
                        "org.freedesktop.systemd1",
                        unit_path,
                        "org.freedesktop.systemd1.Socket",
                        "Listen",
                        &error,
                        &reply,
                        "a(ss)");
        if (r < 0) {
                log_error("Failed to get list of listening sockets: %s", bus_error_message(&error, r));
                return r;
        }

        r = sd_bus_message_enter_container(reply, SD_BUS_TYPE_ARRAY, "(ss)");
        if (r < 0)
                return bus_log_parse_error(r);

        while ((r = sd_bus_message_read(reply, "(ss)", &type, &path)) > 0) {

                r = strv_extend(listening, type);
                if (r < 0)
                        return log_oom();

                r = strv_extend(listening, path);
                if (r < 0)
                        return log_oom();

                n++;
        }
        if (r < 0)
                return bus_log_parse_error(r);

        r = sd_bus_message_exit_container(reply);
        if (r < 0)
                return bus_log_parse_error(r);

        return n;
}

struct socket_info {
        const char *machine;
        const char* id;

        char* type;
        char* path;

        /* Note: triggered is a list here, although it almost certainly
         * will always be one unit. Nevertheless, dbus API allows for multiple
         * values, so let's follow that. */
        char** triggered;

        /* The strv above is shared. free is set only in the first one. */
        bool own_triggered;
};

static int socket_info_compare(const struct socket_info *a, const struct socket_info *b) {
        int o;

        assert(a);
        assert(b);

        if (!a->machine && b->machine)
                return -1;
        if (a->machine && !b->machine)
                return 1;
        if (a->machine && b->machine) {
                o = strcasecmp(a->machine, b->machine);
                if (o != 0)
                        return o;
        }

        o = strcmp(a->path, b->path);
        if (o == 0)
                o = strcmp(a->type, b->type);

        return o;
}

static int output_sockets_list(struct socket_info *socket_infos, unsigned cs) {
        struct socket_info *s;
        unsigned pathlen = strlen("LISTEN"),
                typelen = strlen("TYPE") * arg_show_types,
                socklen = strlen("UNIT"),
                servlen = strlen("ACTIVATES");
        const char *on, *off;

        for (s = socket_infos; s < socket_infos + cs; s++) {
                unsigned tmp = 0;
                char **a;

                socklen = MAX(socklen, strlen(s->id));
                if (arg_show_types)
                        typelen = MAX(typelen, strlen(s->type));
                pathlen = MAX(pathlen, strlen(s->path) + (s->machine ? strlen(s->machine)+1 : 0));

                STRV_FOREACH(a, s->triggered)
                        tmp += strlen(*a) + 2*(a != s->triggered);
                servlen = MAX(servlen, tmp);
        }

        if (cs) {
                if (!arg_no_legend)
                        printf("%-*s %-*.*s%-*s %s\n",
                               pathlen, "LISTEN",
                               typelen + arg_show_types, typelen + arg_show_types, "TYPE ",
                               socklen, "UNIT",
                               "ACTIVATES");

                for (s = socket_infos; s < socket_infos + cs; s++) {
                        _cleanup_free_ char *j = NULL;
                        const char *path;
                        char **a;

                        if (s->machine) {
                                j = strjoin(s->machine, ":", s->path, NULL);
                                if (!j)
                                        return log_oom();
                                path = j;
                        } else
                                path = s->path;

                        if (arg_show_types)
                                printf("%-*s %-*s %-*s",
                                       pathlen, path, typelen, s->type, socklen, s->id);
                        else
                                printf("%-*s %-*s",
                                       pathlen, path, socklen, s->id);
                        STRV_FOREACH(a, s->triggered)
                                printf("%s %s",
                                       a == s->triggered ? "" : ",", *a);
                        printf("\n");
                }

                on = ansi_highlight();
                off = ansi_highlight_off();
                if (!arg_no_legend)
                        printf("\n");
        } else {
                on = ansi_highlight_red();
                off = ansi_highlight_off();
        }

        if (!arg_no_legend) {
                printf("%s%u sockets listed.%s\n", on, cs, off);
                if (!arg_all)
                        printf("Pass --all to see loaded but inactive sockets, too.\n");
        }

        return 0;
}

static int list_sockets(sd_bus *bus, char **args) {
        _cleanup_(message_set_freep) Set *replies = NULL;
        _cleanup_strv_free_ char **machines = NULL;
        _cleanup_free_ UnitInfo *unit_infos = NULL;
        _cleanup_free_ struct socket_info *socket_infos = NULL;
        const UnitInfo *u;
        struct socket_info *s;
        unsigned cs = 0;
        size_t size = 0;
        int r = 0, n;

        pager_open_if_enabled();

        n = get_unit_list_recursive(bus, strv_skip_first(args), &unit_infos, &replies, &machines);
        if (n < 0)
                return n;

        for (u = unit_infos; u < unit_infos + n; u++) {
                _cleanup_strv_free_ char **listening = NULL, **triggered = NULL;
                int i, c;

                if (!endswith(u->id, ".socket"))
                        continue;

                r = get_triggered_units(bus, u->unit_path, &triggered);
                if (r < 0)
                        goto cleanup;

                c = get_listening(bus, u->unit_path, &listening);
                if (c < 0) {
                        r = c;
                        goto cleanup;
                }

                if (!GREEDY_REALLOC(socket_infos, size, cs + c)) {
                        r = log_oom();
                        goto cleanup;
                }

                for (i = 0; i < c; i++)
                        socket_infos[cs + i] = (struct socket_info) {
                                .machine = u->machine,
                                .id = u->id,
                                .type = listening[i*2],
                                .path = listening[i*2 + 1],
                                .triggered = triggered,
                                .own_triggered = i==0,
                        };

                /* from this point on we will cleanup those socket_infos */
                cs += c;
                free(listening);
                listening = triggered = NULL; /* avoid cleanup */
        }

        qsort_safe(socket_infos, cs, sizeof(struct socket_info),
                   (__compar_fn_t) socket_info_compare);

        output_sockets_list(socket_infos, cs);

 cleanup:
        assert(cs == 0 || socket_infos);
        for (s = socket_infos; s < socket_infos + cs; s++) {
                free(s->type);
                free(s->path);
                if (s->own_triggered)
                        strv_free(s->triggered);
        }

        return r;
}

static int get_next_elapse(
                sd_bus *bus,
                const char *path,
                dual_timestamp *next) {

        _cleanup_bus_error_free_ sd_bus_error error = SD_BUS_ERROR_NULL;
        dual_timestamp t;
        int r;

        assert(bus);
        assert(path);
        assert(next);

        r = sd_bus_get_property_trivial(
                        bus,
                        "org.freedesktop.systemd1",
                        path,
                        "org.freedesktop.systemd1.Timer",
                        "NextElapseUSecMonotonic",
                        &error,
                        't',
                        &t.monotonic);
        if (r < 0) {
                log_error("Failed to get next elapsation time: %s", bus_error_message(&error, r));
                return r;
        }

        r = sd_bus_get_property_trivial(
                        bus,
                        "org.freedesktop.systemd1",
                        path,
                        "org.freedesktop.systemd1.Timer",
                        "NextElapseUSecRealtime",
                        &error,
                        't',
                        &t.realtime);
        if (r < 0) {
                log_error("Failed to get next elapsation time: %s", bus_error_message(&error, r));
                return r;
        }

        *next = t;
        return 0;
}

static int get_last_trigger(
                sd_bus *bus,
                const char *path,
                usec_t *last) {

        _cleanup_bus_error_free_ sd_bus_error error = SD_BUS_ERROR_NULL;
        int r;

        assert(bus);
        assert(path);
        assert(last);

        r = sd_bus_get_property_trivial(
                        bus,
                        "org.freedesktop.systemd1",
                        path,
                        "org.freedesktop.systemd1.Timer",
                        "LastTriggerUSec",
                        &error,
                        't',
                        last);
        if (r < 0) {
                log_error("Failed to get last trigger time: %s", bus_error_message(&error, r));
                return r;
        }

        return 0;
}

struct timer_info {
        const char* machine;
        const char* id;
        usec_t next_elapse;
        usec_t last_trigger;
        char** triggered;
};

static int timer_info_compare(const struct timer_info *a, const struct timer_info *b) {
        int o;

        assert(a);
        assert(b);

        if (!a->machine && b->machine)
                return -1;
        if (a->machine && !b->machine)
                return 1;
        if (a->machine && b->machine) {
                o = strcasecmp(a->machine, b->machine);
                if (o != 0)
                        return o;
        }

        if (a->next_elapse < b->next_elapse)
                return -1;
        if (a->next_elapse > b->next_elapse)
                return 1;

        return strcmp(a->id, b->id);
}

static int output_timers_list(struct timer_info *timer_infos, unsigned n) {
        struct timer_info *t;
        unsigned
                nextlen = strlen("NEXT"),
                leftlen = strlen("LEFT"),
                lastlen = strlen("LAST"),
                passedlen = strlen("PASSED"),
                unitlen = strlen("UNIT"),
                activatelen = strlen("ACTIVATES");

        const char *on, *off;

        assert(timer_infos || n == 0);

        for (t = timer_infos; t < timer_infos + n; t++) {
                unsigned ul = 0;
                char **a;

                if (t->next_elapse > 0) {
                        char tstamp[FORMAT_TIMESTAMP_MAX] = "", trel[FORMAT_TIMESTAMP_RELATIVE_MAX] = "";

                        format_timestamp(tstamp, sizeof(tstamp), t->next_elapse);
                        nextlen = MAX(nextlen, strlen(tstamp) + 1);

                        format_timestamp_relative(trel, sizeof(trel), t->next_elapse);
                        leftlen = MAX(leftlen, strlen(trel));
                }

                if (t->last_trigger > 0) {
                        char tstamp[FORMAT_TIMESTAMP_MAX] = "", trel[FORMAT_TIMESTAMP_RELATIVE_MAX] = "";

                        format_timestamp(tstamp, sizeof(tstamp), t->last_trigger);
                        lastlen = MAX(lastlen, strlen(tstamp) + 1);

                        format_timestamp_relative(trel, sizeof(trel), t->last_trigger);
                        passedlen = MAX(passedlen, strlen(trel));
                }

                unitlen = MAX(unitlen, strlen(t->id) + (t->machine ? strlen(t->machine)+1 : 0));

                STRV_FOREACH(a, t->triggered)
                        ul += strlen(*a) + 2*(a != t->triggered);

                activatelen = MAX(activatelen, ul);
        }

        if (n > 0) {
                if (!arg_no_legend)
                        printf("%-*s %-*s %-*s %-*s %-*s %s\n",
                               nextlen,   "NEXT",
                               leftlen,   "LEFT",
                               lastlen,   "LAST",
                               passedlen, "PASSED",
                               unitlen,   "UNIT",
                                          "ACTIVATES");

                for (t = timer_infos; t < timer_infos + n; t++) {
                        _cleanup_free_ char *j = NULL;
                        const char *unit;
                        char tstamp1[FORMAT_TIMESTAMP_MAX] = "n/a", trel1[FORMAT_TIMESTAMP_RELATIVE_MAX] = "n/a";
                        char tstamp2[FORMAT_TIMESTAMP_MAX] = "n/a", trel2[FORMAT_TIMESTAMP_RELATIVE_MAX] = "n/a";
                        char **a;

                        format_timestamp(tstamp1, sizeof(tstamp1), t->next_elapse);
                        format_timestamp_relative(trel1, sizeof(trel1), t->next_elapse);

                        format_timestamp(tstamp2, sizeof(tstamp2), t->last_trigger);
                        format_timestamp_relative(trel2, sizeof(trel2), t->last_trigger);

                        if (t->machine) {
                                j = strjoin(t->machine, ":", t->id, NULL);
                                if (!j)
                                        return log_oom();
                                unit = j;
                        } else
                                unit = t->id;

                        printf("%-*s %-*s %-*s %-*s %-*s",
                               nextlen, tstamp1, leftlen, trel1, lastlen, tstamp2, passedlen, trel2, unitlen, unit);

                        STRV_FOREACH(a, t->triggered)
                                printf("%s %s",
                                       a == t->triggered ? "" : ",", *a);
                        printf("\n");
                }

                on = ansi_highlight();
                off = ansi_highlight_off();
                if (!arg_no_legend)
                        printf("\n");
        } else {
                on = ansi_highlight_red();
                off = ansi_highlight_off();
        }

        if (!arg_no_legend) {
                printf("%s%u timers listed.%s\n", on, n, off);
                if (!arg_all)
                        printf("Pass --all to see loaded but inactive timers, too.\n");
        }

        return 0;
}

static usec_t calc_next_elapse(dual_timestamp *nw, dual_timestamp *next) {
        usec_t next_elapse;

        assert(nw);
        assert(next);

        if (next->monotonic != USEC_INFINITY && next->monotonic > 0) {
                usec_t converted;

                if (next->monotonic > nw->monotonic)
                        converted = nw->realtime + (next->monotonic - nw->monotonic);
                else
                        converted = nw->realtime - (nw->monotonic - next->monotonic);

                if (next->realtime != USEC_INFINITY && next->realtime > 0)
                        next_elapse = MIN(converted, next->realtime);
                else
                        next_elapse = converted;

        } else
                next_elapse = next->realtime;

        return next_elapse;
}

static int list_timers(sd_bus *bus, char **args) {
        _cleanup_(message_set_freep) Set *replies = NULL;
        _cleanup_strv_free_ char **machines = NULL;
        _cleanup_free_ struct timer_info *timer_infos = NULL;
        _cleanup_free_ UnitInfo *unit_infos = NULL;
        struct timer_info *t;
        const UnitInfo *u;
        size_t size = 0;
        int n, c = 0;
        dual_timestamp nw;
        int r = 0;

        pager_open_if_enabled();

        n = get_unit_list_recursive(bus, strv_skip_first(args), &unit_infos, &replies, &machines);
        if (n < 0)
                return n;

        dual_timestamp_get(&nw);

        for (u = unit_infos; u < unit_infos + n; u++) {
                _cleanup_strv_free_ char **triggered = NULL;
                dual_timestamp next = {};
                usec_t m, last = 0;

                if (!endswith(u->id, ".timer"))
                        continue;

                r = get_triggered_units(bus, u->unit_path, &triggered);
                if (r < 0)
                        goto cleanup;

                r = get_next_elapse(bus, u->unit_path, &next);
                if (r < 0)
                        goto cleanup;

                get_last_trigger(bus, u->unit_path, &last);

                if (!GREEDY_REALLOC(timer_infos, size, c+1)) {
                        r = log_oom();
                        goto cleanup;
                }

                m = calc_next_elapse(&nw, &next);

                timer_infos[c++] = (struct timer_info) {
                        .machine = u->machine,
                        .id = u->id,
                        .next_elapse = m,
                        .last_trigger = last,
                        .triggered = triggered,
                };

                triggered = NULL; /* avoid cleanup */
        }

        qsort_safe(timer_infos, c, sizeof(struct timer_info),
                   (__compar_fn_t) timer_info_compare);

        output_timers_list(timer_infos, c);

 cleanup:
        for (t = timer_infos; t < timer_infos + c; t++)
                strv_free(t->triggered);

        return r;
}

static int compare_unit_file_list(const void *a, const void *b) {
        const char *d1, *d2;
        const UnitFileList *u = a, *v = b;

        d1 = strrchr(u->path, '.');
        d2 = strrchr(v->path, '.');

        if (d1 && d2) {
                int r;

                r = strcasecmp(d1, d2);
                if (r != 0)
                        return r;
        }

        return strcasecmp(basename(u->path), basename(v->path));
}

static bool output_show_unit_file(const UnitFileList *u, char **patterns) {
        if (!strv_fnmatch_or_empty(patterns, basename(u->path), FNM_NOESCAPE))
                return false;

        if (!strv_isempty(arg_types)) {
                const char *dot;

                dot = strrchr(u->path, '.');
                if (!dot)
                        return false;

                if (!strv_find(arg_types, dot+1))
                        return false;
        }

        if (!strv_isempty(arg_states) &&
            !strv_find(arg_states, unit_file_state_to_string(u->state)))
                return false;

        return true;
}

static void output_unit_file_list(const UnitFileList *units, unsigned c) {
        unsigned max_id_len, id_cols, state_cols;
        const UnitFileList *u;

        max_id_len = strlen("UNIT FILE");
        state_cols = strlen("STATE");

        for (u = units; u < units + c; u++) {
                max_id_len = MAX(max_id_len, strlen(basename(u->path)));
                state_cols = MAX(state_cols, strlen(unit_file_state_to_string(u->state)));
        }

        if (!arg_full) {
                unsigned basic_cols;

                id_cols = MIN(max_id_len, 25u);
                basic_cols = 1 + id_cols + state_cols;
                if (basic_cols < (unsigned) columns())
                        id_cols += MIN(columns() - basic_cols, max_id_len - id_cols);
        } else
                id_cols = max_id_len;

        if (!arg_no_legend)
                printf("%-*s %-*s\n",
                       id_cols, "UNIT FILE",
                       state_cols, "STATE");

        for (u = units; u < units + c; u++) {
                _cleanup_free_ char *e = NULL;
                const char *on, *off;
                const char *id;

                if (u->state == UNIT_FILE_MASKED ||
                    u->state == UNIT_FILE_MASKED_RUNTIME ||
                    u->state == UNIT_FILE_DISABLED ||
                    u->state == UNIT_FILE_INVALID) {
                        on  = ansi_highlight_red();
                        off = ansi_highlight_off();
                } else if (u->state == UNIT_FILE_ENABLED) {
                        on  = ansi_highlight_green();
                        off = ansi_highlight_off();
                } else
                        on = off = "";

                id = basename(u->path);

                e = arg_full ? NULL : ellipsize(id, id_cols, 33);

                printf("%-*s %s%-*s%s\n",
                       id_cols, e ? e : id,
                       on, state_cols, unit_file_state_to_string(u->state), off);
        }

        if (!arg_no_legend)
                printf("\n%u unit files listed.\n", c);
}

static int list_unit_files(sd_bus *bus, char **args) {
        _cleanup_bus_message_unref_ sd_bus_message *reply = NULL;
        _cleanup_bus_error_free_ sd_bus_error error = SD_BUS_ERROR_NULL;
        _cleanup_free_ UnitFileList *units = NULL;
        UnitFileList *unit;
        size_t size = 0;
        unsigned c = 0;
        const char *state;
        char *path;
        int r;

        pager_open_if_enabled();

        if (avoid_bus()) {
                Hashmap *h;
                UnitFileList *u;
                Iterator i;
                unsigned n_units;

                h = hashmap_new(&string_hash_ops);
                if (!h)
                        return log_oom();

                r = unit_file_get_list(arg_scope, arg_root, h);
                if (r < 0) {
                        unit_file_list_free(h);
                        log_error_errno(r, "Failed to get unit file list: %m");
                        return r;
                }

                n_units = hashmap_size(h);

                units = new(UnitFileList, n_units);
                if (!units && n_units > 0) {
                        unit_file_list_free(h);
                        return log_oom();
                }

                HASHMAP_FOREACH(u, h, i) {
                        if (!output_show_unit_file(u, strv_skip_first(args)))
                                continue;

                        units[c++] = *u;
                        free(u);
                }

                assert(c <= n_units);
                hashmap_free(h);
        } else {
                r = sd_bus_call_method(
                                bus,
                                "org.freedesktop.systemd1",
                                "/org/freedesktop/systemd1",
                                "org.freedesktop.systemd1.Manager",
                                "ListUnitFiles",
                                &error,
                                &reply,
                                NULL);
                if (r < 0) {
                        log_error("Failed to list unit files: %s", bus_error_message(&error, r));
                        return r;
                }

                r = sd_bus_message_enter_container(reply, SD_BUS_TYPE_ARRAY, "(ss)");
                if (r < 0)
                        return bus_log_parse_error(r);

                while ((r = sd_bus_message_read(reply, "(ss)", &path, &state)) > 0) {

                        if (!GREEDY_REALLOC(units, size, c + 1))
                                return log_oom();

                        units[c] = (struct UnitFileList) {
                                path,
                                unit_file_state_from_string(state)
                        };

                        if (output_show_unit_file(&units[c], strv_skip_first(args)))
                                c ++;

                }
                if (r < 0)
                        return bus_log_parse_error(r);

                r = sd_bus_message_exit_container(reply);
                if (r < 0)
                        return bus_log_parse_error(r);
        }

        qsort_safe(units, c, sizeof(UnitFileList), compare_unit_file_list);
        output_unit_file_list(units, c);

        if (avoid_bus()) {
                for (unit = units; unit < units + c; unit++)
                        free(unit->path);
        }

        return 0;
}

static int list_dependencies_print(const char *name, int level, unsigned int branches, bool last) {
        _cleanup_free_ char *n = NULL;
        size_t max_len = MAX(columns(),20u);
        size_t len = 0;
        int i;

        if (!arg_plain) {

                for (i = level - 1; i >= 0; i--) {
                        len += 2;
                        if (len > max_len - 3 && !arg_full) {
                                printf("%s...\n",max_len % 2 ? "" : " ");
                                return 0;
                        }
                        printf("%s", draw_special_char(branches & (1 << i) ? DRAW_TREE_VERTICAL : DRAW_TREE_SPACE));
                }
                len += 2;

                if (len > max_len - 3 && !arg_full) {
                        printf("%s...\n",max_len % 2 ? "" : " ");
                        return 0;
                }

                printf("%s", draw_special_char(last ? DRAW_TREE_RIGHT : DRAW_TREE_BRANCH));
        }

        if (arg_full){
                printf("%s\n", name);
                return 0;
        }

        n = ellipsize(name, max_len-len, 100);
        if (!n)
                return log_oom();

        printf("%s\n", n);
        return 0;
}

static int list_dependencies_get_dependencies(sd_bus *bus, const char *name, char ***deps) {

        static const char *dependencies[_DEPENDENCY_MAX] = {
                [DEPENDENCY_FORWARD] = "Requires\0"
                                       "RequiresOverridable\0"
                                       "Requisite\0"
                                       "RequisiteOverridable\0"
                                       "Wants\0"
                                       "BindsTo\0",
                [DEPENDENCY_REVERSE] = "RequiredBy\0"
                                       "RequiredByOverridable\0"
                                       "WantedBy\0"
                                       "PartOf\0"
                                       "BoundBy\0",
                [DEPENDENCY_AFTER]   = "After\0",
                [DEPENDENCY_BEFORE]  = "Before\0",
        };

        _cleanup_bus_error_free_ sd_bus_error error = SD_BUS_ERROR_NULL;
        _cleanup_bus_message_unref_ sd_bus_message *reply = NULL;
        _cleanup_strv_free_ char **ret = NULL;
        _cleanup_free_ char *path = NULL;
        int r;

        assert(bus);
        assert(name);
        assert(deps);
        assert_cc(ELEMENTSOF(dependencies) == _DEPENDENCY_MAX);

        path = unit_dbus_path_from_name(name);
        if (!path)
                return log_oom();

        r = sd_bus_call_method(
                        bus,
                        "org.freedesktop.systemd1",
                        path,
                        "org.freedesktop.DBus.Properties",
                        "GetAll",
                        &error,
                        &reply,
                        "s", "org.freedesktop.systemd1.Unit");
        if (r < 0) {
                log_error("Failed to get properties of %s: %s", name, bus_error_message(&error, r));
                return r;
        }

        r = sd_bus_message_enter_container(reply, SD_BUS_TYPE_ARRAY, "{sv}");
        if (r < 0)
                return bus_log_parse_error(r);

        while ((r = sd_bus_message_enter_container(reply, SD_BUS_TYPE_DICT_ENTRY, "sv")) > 0) {
                const char *prop;

                r = sd_bus_message_read(reply, "s", &prop);
                if (r < 0)
                        return bus_log_parse_error(r);

                if (!nulstr_contains(dependencies[arg_dependency], prop)) {
                        r = sd_bus_message_skip(reply, "v");
                        if (r < 0)
                                return bus_log_parse_error(r);
                } else {

                        r = sd_bus_message_enter_container(reply, SD_BUS_TYPE_VARIANT, "as");
                        if (r < 0)
                                return bus_log_parse_error(r);

                        r = bus_message_read_strv_extend(reply, &ret);
                        if (r < 0)
                                return bus_log_parse_error(r);

                        r = sd_bus_message_exit_container(reply);
                        if (r < 0)
                                return bus_log_parse_error(r);
                }

                r = sd_bus_message_exit_container(reply);
                if (r < 0)
                        return bus_log_parse_error(r);

        }
        if (r < 0)
                return bus_log_parse_error(r);

        r = sd_bus_message_exit_container(reply);
        if (r < 0)
                return bus_log_parse_error(r);

        *deps = ret;
        ret = NULL;

        return 0;
}

static int list_dependencies_compare(const void *_a, const void *_b) {
        const char **a = (const char**) _a, **b = (const char**) _b;

        if (unit_name_to_type(*a) == UNIT_TARGET && unit_name_to_type(*b) != UNIT_TARGET)
                return 1;
        if (unit_name_to_type(*a) != UNIT_TARGET && unit_name_to_type(*b) == UNIT_TARGET)
                return -1;

        return strcasecmp(*a, *b);
}

static int list_dependencies_one(
                sd_bus *bus,
                const char *name,
                int level,
                char ***units,
                unsigned int branches) {

        _cleanup_strv_free_ char **deps = NULL;
        char **c;
        int r = 0;

        assert(bus);
        assert(name);
        assert(units);

        r = strv_extend(units, name);
        if (r < 0)
                return log_oom();

        r = list_dependencies_get_dependencies(bus, name, &deps);
        if (r < 0)
                return r;

        qsort_safe(deps, strv_length(deps), sizeof (char*), list_dependencies_compare);

        STRV_FOREACH(c, deps) {
                if (strv_contains(*units, *c)) {
                        if (!arg_plain) {
                                r = list_dependencies_print("...", level + 1, (branches << 1) | (c[1] == NULL ? 0 : 1), 1);
                                if (r < 0)
                                        return r;
                        }
                        continue;
                }

                if (arg_plain)
                        printf("  ");
                else {
                        int state;
                        const char *on;

                        state = check_one_unit(bus, *c, "activating\0active\0reloading\0", true);
                        on = state > 0 ? ansi_highlight_green() : ansi_highlight_red();
                        printf("%s%s%s ", on, draw_special_char(DRAW_BLACK_CIRCLE), ansi_highlight_off());
                }

                r = list_dependencies_print(*c, level, branches, c[1] == NULL);
                if (r < 0)
                        return r;

                if (arg_all || unit_name_to_type(*c) == UNIT_TARGET) {
                       r = list_dependencies_one(bus, *c, level + 1, units, (branches << 1) | (c[1] == NULL ? 0 : 1));
                       if (r < 0)
                               return r;
                }
        }

        if (!arg_plain)
                strv_remove(*units, name);

        return 0;
}

static int list_dependencies(sd_bus *bus, char **args) {
        _cleanup_strv_free_ char **units = NULL;
        _cleanup_free_ char *unit = NULL;
        const char *u;

        assert(bus);

        if (args[1]) {
                unit = unit_name_mangle(args[1], MANGLE_NOGLOB);
                if (!unit)
                        return log_oom();
                u = unit;
        } else
                u = SPECIAL_DEFAULT_TARGET;

        pager_open_if_enabled();

        puts(u);

        return list_dependencies_one(bus, u, 0, &units, 0);
}

struct machine_info {
        bool is_host;
        char *name;
        char *state;
        char *control_group;
        uint32_t n_failed_units;
        uint32_t n_jobs;
        usec_t timestamp;
};

static const struct bus_properties_map machine_info_property_map[] = {
        { "SystemState",        "s", NULL, offsetof(struct machine_info, state)          },
        { "NJobs",              "u", NULL, offsetof(struct machine_info, n_jobs)         },
        { "NFailedUnits",       "u", NULL, offsetof(struct machine_info, n_failed_units) },
        { "ControlGroup",       "s", NULL, offsetof(struct machine_info, control_group)  },
        { "UserspaceTimestamp", "t", NULL, offsetof(struct machine_info, timestamp)      },
        {}
};

static void free_machines_list(struct machine_info *machine_infos, int n) {
        int i;

        if (!machine_infos)
                return;

        for (i = 0; i < n; i++) {
                free(machine_infos[i].name);
                free(machine_infos[i].state);
                free(machine_infos[i].control_group);
        }

        free(machine_infos);
}

static int compare_machine_info(const void *a, const void *b) {
        const struct machine_info *u = a, *v = b;

        if (u->is_host != v->is_host)
                return u->is_host > v->is_host ? -1 : 1;

        return strcasecmp(u->name, v->name);
}

static int get_machine_properties(sd_bus *bus, struct machine_info *mi) {
        _cleanup_bus_close_unref_ sd_bus *container = NULL;
        int r;

        assert(mi);

        if (!bus) {
                r = sd_bus_open_system_machine(&container, mi->name);
                if (r < 0)
                        return r;

                bus = container;
        }

        r = bus_map_all_properties(bus, "org.freedesktop.systemd1", "/org/freedesktop/systemd1", machine_info_property_map, mi);
        if (r < 0)
                return r;

        return 0;
}

static bool output_show_machine(const char *name, char **patterns) {
        return strv_fnmatch_or_empty(patterns, name, FNM_NOESCAPE);
}

static int get_machine_list(
                sd_bus *bus,
                struct machine_info **_machine_infos,
                char **patterns) {

        struct machine_info *machine_infos = NULL;
        _cleanup_strv_free_ char **m = NULL;
        _cleanup_free_ char *hn = NULL;
        size_t sz = 0;
        char **i;
        int c = 0;

        hn = gethostname_malloc();
        if (!hn)
                return log_oom();

        if (output_show_machine(hn, patterns)) {
                if (!GREEDY_REALLOC0(machine_infos, sz, c+1))
                        return log_oom();

                machine_infos[c].is_host = true;
                machine_infos[c].name = hn;
                hn = NULL;

                get_machine_properties(bus, &machine_infos[c]);
                c++;
        }

        sd_get_machine_names(&m);
        STRV_FOREACH(i, m) {
                _cleanup_free_ char *class = NULL;

                if (!output_show_machine(*i, patterns))
                        continue;

                sd_machine_get_class(*i, &class);
                if (!streq_ptr(class, "container"))
                        continue;

                if (!GREEDY_REALLOC0(machine_infos, sz, c+1)) {
                        free_machines_list(machine_infos, c);
                        return log_oom();
                }

                machine_infos[c].is_host = false;
                machine_infos[c].name = strdup(*i);
                if (!machine_infos[c].name) {
                        free_machines_list(machine_infos, c);
                        return log_oom();
                }

                get_machine_properties(NULL, &machine_infos[c]);
                c++;
        }

        *_machine_infos = machine_infos;
        return c;
}

static void output_machines_list(struct machine_info *machine_infos, unsigned n) {
        struct machine_info *m;
        unsigned
                circle_len = 0,
                namelen = sizeof("NAME") - 1,
                statelen = sizeof("STATE") - 1,
                failedlen = sizeof("FAILED") - 1,
                jobslen = sizeof("JOBS") - 1;

        assert(machine_infos || n == 0);

        for (m = machine_infos; m < machine_infos + n; m++) {
                namelen = MAX(namelen, strlen(m->name) + (m->is_host ? sizeof(" (host)") - 1 : 0));
                statelen = MAX(statelen, m->state ? strlen(m->state) : 0);
                failedlen = MAX(failedlen, DECIMAL_STR_WIDTH(m->n_failed_units));
                jobslen = MAX(jobslen, DECIMAL_STR_WIDTH(m->n_jobs));

                if (!arg_plain && !streq_ptr(m->state, "running"))
                        circle_len = 2;
        }

        if (!arg_no_legend) {
                if (circle_len > 0)
                        fputs("  ", stdout);

                printf("%-*s %-*s %-*s %-*s\n",
                         namelen, "NAME",
                        statelen, "STATE",
                       failedlen, "FAILED",
                         jobslen, "JOBS");
        }

        for (m = machine_infos; m < machine_infos + n; m++) {
                const char *on_state = "", *off_state = "";
                const char *on_failed = "", *off_failed = "";
                bool circle = false;

                if (streq_ptr(m->state, "degraded")) {
                        on_state = ansi_highlight_red();
                        off_state = ansi_highlight_off();
                        circle = true;
                } else if (!streq_ptr(m->state, "running")) {
                        on_state = ansi_highlight_yellow();
                        off_state = ansi_highlight_off();
                        circle = true;
                }

                if (m->n_failed_units > 0) {
                        on_failed = ansi_highlight_red();
                        off_failed = ansi_highlight_off();
                } else
                        on_failed = off_failed = "";

                if (circle_len > 0)
                        printf("%s%s%s ", on_state, circle ? draw_special_char(DRAW_BLACK_CIRCLE) : " ", off_state);

                if (m->is_host)
                        printf("%-*s (host) %s%-*s%s %s%*u%s %*u\n",
                               (int) (namelen - (sizeof(" (host)")-1)), strna(m->name),
                               on_state, statelen, strna(m->state), off_state,
                               on_failed, failedlen, m->n_failed_units, off_failed,
                               jobslen, m->n_jobs);
                else
                        printf("%-*s %s%-*s%s %s%*u%s %*u\n",
                               namelen, strna(m->name),
                               on_state, statelen, strna(m->state), off_state,
                               on_failed, failedlen, m->n_failed_units, off_failed,
                               jobslen, m->n_jobs);
        }

        if (!arg_no_legend)
                printf("\n%u machines listed.\n", n);
}

static int list_machines(sd_bus *bus, char **args) {
        struct machine_info *machine_infos = NULL;
        int r;

        assert(bus);

        if (geteuid() != 0) {
                log_error("Must be root.");
                return -EPERM;
        }

        pager_open_if_enabled();

        r = get_machine_list(bus, &machine_infos, strv_skip_first(args));
        if (r < 0)
                return r;

        qsort_safe(machine_infos, r, sizeof(struct machine_info), compare_machine_info);
        output_machines_list(machine_infos, r);
        free_machines_list(machine_infos, r);

        return 0;
}

static int get_default(sd_bus *bus, char **args) {
        _cleanup_bus_message_unref_ sd_bus_message *reply = NULL;
        _cleanup_bus_error_free_ sd_bus_error error = SD_BUS_ERROR_NULL;
        _cleanup_free_ char *_path = NULL;
        const char *path;
        int r;

        if (!bus || avoid_bus()) {
                r = unit_file_get_default(arg_scope, arg_root, &_path);
                if (r < 0)
                        return log_error_errno(r, "Failed to get default target: %m");
                path = _path;

        } else {
                r = sd_bus_call_method(
                                bus,
                                "org.freedesktop.systemd1",
                                "/org/freedesktop/systemd1",
                                "org.freedesktop.systemd1.Manager",
                                "GetDefaultTarget",
                                &error,
                                &reply,
                                NULL);
                if (r < 0) {
                        log_error("Failed to get default target: %s", bus_error_message(&error, -r));
                        return r;
                }

                r = sd_bus_message_read(reply, "s", &path);
                if (r < 0)
                        return bus_log_parse_error(r);
        }

        if (path)
                printf("%s\n", path);

        return 0;
}

static void dump_unit_file_changes(const UnitFileChange *changes, unsigned n_changes) {
        unsigned i;

        assert(changes || n_changes == 0);

        for (i = 0; i < n_changes; i++) {
                if (changes[i].type == UNIT_FILE_SYMLINK)
                        log_info("Created symlink from %s to %s.", changes[i].path, changes[i].source);
                else
                        log_info("Removed symlink %s.", changes[i].path);
        }
}

static int set_default(sd_bus *bus, char **args) {
        _cleanup_free_ char *unit = NULL;
        UnitFileChange *changes = NULL;
        unsigned n_changes = 0;
        int r;

        unit = unit_name_mangle_with_suffix(args[1], MANGLE_NOGLOB, ".target");
        if (!unit)
                return log_oom();

        if (!bus || avoid_bus()) {
                r = unit_file_set_default(arg_scope, arg_root, unit, true, &changes, &n_changes);
                if (r < 0)
                        return log_error_errno(r, "Failed to set default target: %m");

                if (!arg_quiet)
                        dump_unit_file_changes(changes, n_changes);

                r = 0;
        } else {
                _cleanup_bus_message_unref_ sd_bus_message *reply = NULL, *m = NULL;
                _cleanup_bus_error_free_ sd_bus_error error = SD_BUS_ERROR_NULL;

                r = sd_bus_message_new_method_call(
                                bus,
                                &m,
                                "org.freedesktop.systemd1",
                                "/org/freedesktop/systemd1",
                                "org.freedesktop.systemd1.Manager",
                                "SetDefaultTarget");
                if (r < 0)
                        return bus_log_create_error(r);

                r = sd_bus_message_set_allow_interactive_authorization(m, arg_ask_password);
                if (r < 0)
                        return bus_log_create_error(r);

                r = sd_bus_message_append(m, "sb", unit, 1);
                if (r < 0)
                        return bus_log_create_error(r);

                r = sd_bus_call(bus, m, 0, &error, &reply);
                if (r < 0) {
                        log_error("Failed to set default target: %s", bus_error_message(&error, -r));
                        return r;
                }

                r = bus_deserialize_and_dump_unit_file_changes(reply, arg_quiet);
                if (r < 0)
                        return r;

                /* Try to reload if enabled */
                if (!arg_no_reload)
                        r = daemon_reload(bus, args);
                else
                        r = 0;
        }

        unit_file_changes_free(changes, n_changes);

        return r;
}

struct job_info {
        uint32_t id;
        const char *name, *type, *state;
};

static void output_jobs_list(const struct job_info* jobs, unsigned n, bool skipped) {
        unsigned id_len, unit_len, type_len, state_len;
        const struct job_info *j;
        const char *on, *off;
        bool shorten = false;

        assert(n == 0 || jobs);

        if (n == 0) {
                if (!arg_no_legend) {
                        on = ansi_highlight_green();
                        off = ansi_highlight_off();

                        printf("%sNo jobs %s.%s\n", on, skipped ? "listed" : "running", off);
                }
                return;
        }

        pager_open_if_enabled();

        id_len = strlen("JOB");
        unit_len = strlen("UNIT");
        type_len = strlen("TYPE");
        state_len = strlen("STATE");

        for (j = jobs; j < jobs + n; j++) {
                uint32_t id = j->id;
                assert(j->name && j->type && j->state);

                id_len = MAX(id_len, DECIMAL_STR_WIDTH(id));
                unit_len = MAX(unit_len, strlen(j->name));
                type_len = MAX(type_len, strlen(j->type));
                state_len = MAX(state_len, strlen(j->state));
        }

        if (!arg_full && id_len + 1 + unit_len + type_len + 1 + state_len > columns()) {
                unit_len = MAX(33u, columns() - id_len - type_len - state_len - 3);
                shorten = true;
        }

        if (!arg_no_legend)
                printf("%*s %-*s %-*s %-*s\n",
                       id_len, "JOB",
                       unit_len, "UNIT",
                       type_len, "TYPE",
                       state_len, "STATE");

        for (j = jobs; j < jobs + n; j++) {
                _cleanup_free_ char *e = NULL;

                if (streq(j->state, "running")) {
                        on = ansi_highlight();
                        off = ansi_highlight_off();
                } else
                        on = off = "";

                e = shorten ? ellipsize(j->name, unit_len, 33) : NULL;
                printf("%*u %s%-*s%s %-*s %s%-*s%s\n",
                       id_len, j->id,
                       on, unit_len, e ? e : j->name, off,
                       type_len, j->type,
                       on, state_len, j->state, off);
        }

        if (!arg_no_legend) {
                on = ansi_highlight();
                off = ansi_highlight_off();

                printf("\n%s%u jobs listed%s.\n", on, n, off);
        }
}

static bool output_show_job(struct job_info *job, char **patterns) {
        return strv_fnmatch_or_empty(patterns, job->name, FNM_NOESCAPE);
}

static int list_jobs(sd_bus *bus, char **args) {
        _cleanup_bus_error_free_ sd_bus_error error = SD_BUS_ERROR_NULL;
        _cleanup_bus_message_unref_ sd_bus_message *reply = NULL;
        const char *name, *type, *state, *job_path, *unit_path;
        _cleanup_free_ struct job_info *jobs = NULL;
        size_t size = 0;
        unsigned c = 0;
        uint32_t id;
        int r;
        bool skipped = false;

        r = sd_bus_call_method(
                        bus,
                        "org.freedesktop.systemd1",
                        "/org/freedesktop/systemd1",
                        "org.freedesktop.systemd1.Manager",
                        "ListJobs",
                        &error,
                        &reply,
                        NULL);
        if (r < 0) {
                log_error("Failed to list jobs: %s", bus_error_message(&error, r));
                return r;
        }

        r = sd_bus_message_enter_container(reply, 'a', "(usssoo)");
        if (r < 0)
                return bus_log_parse_error(r);

        while ((r = sd_bus_message_read(reply, "(usssoo)", &id, &name, &type, &state, &job_path, &unit_path)) > 0) {
                struct job_info job = { id, name, type, state };

                if (!output_show_job(&job, strv_skip_first(args))) {
                        skipped = true;
                        continue;
                }

                if (!GREEDY_REALLOC(jobs, size, c + 1))
                        return log_oom();

                jobs[c++] = job;
        }
        if (r < 0)
                return bus_log_parse_error(r);

        r = sd_bus_message_exit_container(reply);
        if (r < 0)
                return bus_log_parse_error(r);

        output_jobs_list(jobs, c, skipped);
        return r;
}

static int cancel_job(sd_bus *bus, char **args) {
        _cleanup_bus_error_free_ sd_bus_error error = SD_BUS_ERROR_NULL;
        char **name;
        int r = 0;

        assert(args);

        if (strv_length(args) <= 1)
                return daemon_reload(bus, args);

        STRV_FOREACH(name, args+1) {
                _cleanup_bus_message_unref_ sd_bus_message *m = NULL;
                uint32_t id;
                int q;

                q = safe_atou32(*name, &id);
                if (q < 0)
                        return log_error_errno(q, "Failed to parse job id \"%s\": %m", *name);

                q = sd_bus_message_new_method_call(
                                bus,
                                &m,
                                "org.freedesktop.systemd1",
                                "/org/freedesktop/systemd1",
                                "org.freedesktop.systemd1.Manager",
                                "CancelJob");
                if (q < 0)
                        return bus_log_create_error(q);

                q = sd_bus_message_set_allow_interactive_authorization(m, arg_ask_password);
                if (q < 0)
                        return bus_log_create_error(1);

                q = sd_bus_message_append(m, "u", id);
                if (q < 0)
                        return bus_log_create_error(q);

                q = sd_bus_call(bus, m, 0, &error, NULL);
                if (q < 0) {
                        log_error("Failed to cancel job %"PRIu32": %s", id, bus_error_message(&error, q));
                        if (r == 0)
                                r = q;
                }
        }

        return r;
}

static int need_daemon_reload(sd_bus *bus, const char *unit) {
        _cleanup_bus_message_unref_ sd_bus_message *reply = NULL;
        const char *path;
        int b, r;

        /* We ignore all errors here, since this is used to show a
         * warning only */

        /* We don't use unit_dbus_path_from_name() directly since we
         * don't want to load the unit if it isn't loaded. */

        r = sd_bus_call_method(
                        bus,
                        "org.freedesktop.systemd1",
                        "/org/freedesktop/systemd1",
                        "org.freedesktop.systemd1.Manager",
                        "GetUnit",
                        NULL,
                        &reply,
                        "s", unit);
        if (r < 0)
                return r;

        r = sd_bus_message_read(reply, "o", &path);
        if (r < 0)
                return r;

        r = sd_bus_get_property_trivial(
                        bus,
                        "org.freedesktop.systemd1",
                        path,
                        "org.freedesktop.systemd1.Unit",
                        "NeedDaemonReload",
                        NULL,
                        'b', &b);
        if (r < 0)
                return r;

        return b;
}

static void warn_unit_file_changed(const char *name) {
        log_warning("%sWarning:%s %s changed on disk. Run 'systemctl%s daemon-reload' to reload units.",
                    ansi_highlight_red(),
                    ansi_highlight_off(),
                    name,
                    arg_scope == UNIT_FILE_SYSTEM ? "" : " --user");
}

static int unit_file_find_path(LookupPaths *lp, const char *unit_name, char **unit_path) {
        char **p;

        assert(lp);
        assert(unit_name);
        assert(unit_path);

        STRV_FOREACH(p, lp->unit_path) {
                _cleanup_free_ char *path;

                path = path_join(arg_root, *p, unit_name);
                if (!path)
                        return log_oom();

                if (access(path, F_OK) == 0) {
                        *unit_path = path;
                        path = NULL;
                        return 1;
                }
        }

        return 0;
}

static int unit_find_paths(sd_bus *bus,
                           const char *unit_name,
                           bool avoid_bus_cache,
                           LookupPaths *lp,
                           char **fragment_path,
                           char ***dropin_paths) {

        _cleanup_free_ char *path = NULL;
        _cleanup_strv_free_ char **dropins = NULL;
        int r;

        /**
         * Finds where the unit is defined on disk. Returns 0 if the unit
         * is not found. Returns 1 if it is found, and sets
         * - the path to the unit in *path, if it exists on disk,
         * - and a strv of existing drop-ins in *dropins,
         *   if the arg is not NULL and any dropins were found.
         */

        assert(unit_name);
        assert(fragment_path);
        assert(lp);

        if (!avoid_bus_cache && !unit_name_is_template(unit_name)) {
                _cleanup_bus_error_free_ sd_bus_error error = SD_BUS_ERROR_NULL;
                _cleanup_bus_message_unref_ sd_bus_message *unit_load_error = NULL;
                _cleanup_free_ char *unit = NULL;
                char *unit_load_error_name, *unit_load_error_message;

                unit = unit_dbus_path_from_name(unit_name);
                if (!unit)
                        return log_oom();

                if (need_daemon_reload(bus, unit_name) > 0)
                        warn_unit_file_changed(unit_name);

                r = sd_bus_get_property(
                                bus,
                                "org.freedesktop.systemd1",
                                unit,
                                "org.freedesktop.systemd1.Unit",
                                "LoadError",
                                &error,
                                &unit_load_error,
                                "(ss)");
                if (r < 0)
                        return log_error_errno(r, "Failed to get LoadError: %s", bus_error_message(&error, r));

                r = sd_bus_message_read(
                                unit_load_error,
                                "(ss)",
                                &unit_load_error_name,
                                &unit_load_error_message);
                if (r < 0)
                        return bus_log_parse_error(r);

                if (!isempty(unit_load_error_name)) {
                        log_error("Unit %s is not loaded: %s", unit_name, unit_load_error_message);
                        return 0;
                }

                r = sd_bus_get_property_string(
                                bus,
                                "org.freedesktop.systemd1",
                                unit,
                                "org.freedesktop.systemd1.Unit",
                                "FragmentPath",
                                &error,
                                &path);
                if (r < 0)
                        return log_error_errno(r, "Failed to get FragmentPath: %s", bus_error_message(&error, r));

                if (dropin_paths) {
                        r = sd_bus_get_property_strv(
                                        bus,
                                        "org.freedesktop.systemd1",
                                        unit,
                                        "org.freedesktop.systemd1.Unit",
                                        "DropInPaths",
                                        &error,
                                        &dropins);
                        if (r < 0)
                                return log_error_errno(r, "Failed to get DropInPaths: %s", bus_error_message(&error, r));
                }
        } else {
                _cleanup_set_free_ Set *names;

                names = set_new(NULL);
                if (!names)
                        return -ENOMEM;

                r = set_put(names, unit_name);
                if (r < 0)
                        return r;

                r = unit_file_find_path(lp, unit_name, &path);
                if (r < 0)
                        return r;

                if (r == 0) {
                        _cleanup_free_ char *template;

                        template = unit_name_template(unit_name);
                        if (!template)
                                return log_oom();

                        if (!streq(template, unit_name)) {
                                r = unit_file_find_path(lp, template, &path);
                                if (r < 0)
                                        return r;
                        }
                }

                if (dropin_paths) {
                        r = unit_file_find_dropin_paths(lp->unit_path, NULL, names, &dropins);
                        if (r < 0)
                                return r;
                }
        }

        r = 0;

        if (!isempty(path)) {
                *fragment_path = path;
                path = NULL;
                r = 1;
        }

        if (dropin_paths && !strv_isempty(dropins)) {
                *dropin_paths = dropins;
                dropins = NULL;
                r = 1;
        }

        if (r == 0)
                log_error("No files found for %s.", unit_name);

        return r;
}

static int check_one_unit(sd_bus *bus, const char *name, const char *good_states, bool quiet) {
        _cleanup_bus_message_unref_ sd_bus_message *reply = NULL;
        _cleanup_free_ char *n = NULL, *state = NULL;
        const char *path;
        int r;

        assert(name);

        n = unit_name_mangle(name, MANGLE_NOGLOB);
        if (!n)
                return log_oom();

        /* We don't use unit_dbus_path_from_name() directly since we
         * don't want to load the unit if it isn't loaded. */

        r = sd_bus_call_method(
                        bus,
                        "org.freedesktop.systemd1",
                        "/org/freedesktop/systemd1",
                        "org.freedesktop.systemd1.Manager",
                        "GetUnit",
                        NULL,
                        &reply,
                        "s", n);
        if (r < 0) {
                if (!quiet)
                        puts("unknown");
                return 0;
        }

        r = sd_bus_message_read(reply, "o", &path);
        if (r < 0)
                return bus_log_parse_error(r);

        r = sd_bus_get_property_string(
                        bus,
                        "org.freedesktop.systemd1",
                        path,
                        "org.freedesktop.systemd1.Unit",
                        "ActiveState",
                        NULL,
                        &state);
        if (r < 0) {
                if (!quiet)
                        puts("unknown");
                return 0;
        }

        if (!quiet)
                puts(state);

        return nulstr_contains(good_states, state);
}

static int check_triggering_units(
                sd_bus *bus,
                const char *name) {

        _cleanup_bus_error_free_ sd_bus_error error = SD_BUS_ERROR_NULL;
        _cleanup_free_ char *path = NULL, *n = NULL, *state = NULL;
        _cleanup_strv_free_ char **triggered_by = NULL;
        bool print_warning_label = true;
        char **i;
        int r;

        n = unit_name_mangle(name, MANGLE_NOGLOB);
        if (!n)
                return log_oom();

        path = unit_dbus_path_from_name(n);
        if (!path)
                return log_oom();

        r = sd_bus_get_property_string(
                        bus,
                        "org.freedesktop.systemd1",
                        path,
                        "org.freedesktop.systemd1.Unit",
                        "LoadState",
                        &error,
                        &state);
        if (r < 0) {
                log_error("Failed to get load state of %s: %s", n, bus_error_message(&error, r));
                return r;
        }

        if (streq(state, "masked"))
                return 0;

        r = sd_bus_get_property_strv(
                        bus,
                        "org.freedesktop.systemd1",
                        path,
                        "org.freedesktop.systemd1.Unit",
                        "TriggeredBy",
                        &error,
                        &triggered_by);
        if (r < 0) {
                log_error("Failed to get triggered by array of %s: %s", n, bus_error_message(&error, r));
                return r;
        }

        STRV_FOREACH(i, triggered_by) {
                r = check_one_unit(bus, *i, "active\0reloading\0", true);
                if (r < 0)
                        return log_error_errno(r, "Failed to check unit: %m");

                if (r == 0)
                        continue;

                if (print_warning_label) {
                        log_warning("Warning: Stopping %s, but it can still be activated by:", n);
                        print_warning_label = false;
                }

                log_warning("  %s", *i);
        }

        return 0;
}

static const struct {
        const char *verb;
        const char *method;
} unit_actions[] = {
        { "start",                 "StartUnit" },
        { "stop",                  "StopUnit" },
        { "condstop",              "StopUnit" },
        { "reload",                "ReloadUnit" },
        { "restart",               "RestartUnit" },
        { "try-restart",           "TryRestartUnit" },
        { "condrestart",           "TryRestartUnit" },
        { "reload-or-restart",     "ReloadOrRestartUnit" },
        { "reload-or-try-restart", "ReloadOrTryRestartUnit" },
        { "condreload",            "ReloadOrTryRestartUnit" },
        { "force-reload",          "ReloadOrTryRestartUnit" }
};

static const char *verb_to_method(const char *verb) {
       uint i;

       for (i = 0; i < ELEMENTSOF(unit_actions); i++)
                if (streq_ptr(unit_actions[i].verb, verb))
                        return unit_actions[i].method;

       return "StartUnit";
}

static const char *method_to_verb(const char *method) {
       uint i;

       for (i = 0; i < ELEMENTSOF(unit_actions); i++)
                if (streq_ptr(unit_actions[i].method, method))
                        return unit_actions[i].verb;

       return "n/a";
}

static int start_unit_one(
                sd_bus *bus,
                const char *method,
                const char *name,
                const char *mode,
                sd_bus_error *error,
                BusWaitForJobs *w) {

        _cleanup_bus_message_unref_ sd_bus_message *m = NULL, *reply = NULL;
        const char *path;
        int r;

        assert(method);
        assert(name);
        assert(mode);
        assert(error);

        log_debug("Calling manager for %s on %s, %s", method, name, mode);

        r = sd_bus_message_new_method_call(
                        bus,
                        &m,
                        "org.freedesktop.systemd1",
                        "/org/freedesktop/systemd1",
                        "org.freedesktop.systemd1.Manager",
                        method);
        if (r < 0)
                return bus_log_create_error(r);

        r = sd_bus_message_set_allow_interactive_authorization(m, arg_ask_password);
        if (r < 0)
                return bus_log_create_error(r);

        r = sd_bus_message_append(m, "ss", name, mode);
        if (r < 0)
                return bus_log_create_error(r);

        r = sd_bus_call(bus, m, 0, error, &reply);
        if (r < 0) {
                const char *verb;

                if (r == -ENOENT && arg_action != ACTION_SYSTEMCTL)
                        /* There's always a fallback possible for
                         * legacy actions. */
                        return -EADDRNOTAVAIL;

                verb = method_to_verb(method);

                log_error("Failed to %s %s: %s", verb, name, bus_error_message(error, r));
                return r;
        }

        r = sd_bus_message_read(reply, "o", &path);
        if (r < 0)
                return bus_log_parse_error(r);

        if (need_daemon_reload(bus, name) > 0)
                warn_unit_file_changed(name);

        if (w) {
                log_debug("Adding %s to the set", path);
                r = bus_wait_for_jobs_add(w, path);
                if (r < 0)
                        return log_oom();
        }

        return 0;
}

static int expand_names(sd_bus *bus, char **names, const char* suffix, char ***ret) {

        _cleanup_strv_free_ char **mangled = NULL, **globs = NULL;
        char **name;
        int r = 0, i;

        STRV_FOREACH(name, names) {
                char *t;

                if (suffix)
                        t = unit_name_mangle_with_suffix(*name, MANGLE_GLOB, suffix);
                else
                        t = unit_name_mangle(*name, MANGLE_GLOB);
                if (!t)
                        return log_oom();

                if (string_is_glob(t))
                        r = strv_consume(&globs, t);
                else
                        r = strv_consume(&mangled, t);
                if (r < 0)
                        return log_oom();
        }

        /* Query the manager only if any of the names are a glob, since
         * this is fairly expensive */
        if (!strv_isempty(globs)) {
                _cleanup_bus_message_unref_ sd_bus_message *reply = NULL;
                _cleanup_free_ UnitInfo *unit_infos = NULL;

                if (!bus)
                        return log_error_errno(ENOTSUP, "Unit name globbing without bus is not implemented.");

                r = get_unit_list(bus, NULL, globs, &unit_infos, 0, &reply);
                if (r < 0)
                        return r;

                for (i = 0; i < r; i++)
                        if (strv_extend(&mangled, unit_infos[i].id) < 0)
                                return log_oom();
        }

        *ret = mangled;
        mangled = NULL; /* do not free */

        return 0;
}

static const struct {
        const char *target;
        const char *verb;
        const char *mode;
} action_table[_ACTION_MAX] = {
        [ACTION_HALT]         = { SPECIAL_HALT_TARGET,         "halt",         "replace-irreversibly" },
        [ACTION_POWEROFF]     = { SPECIAL_POWEROFF_TARGET,     "poweroff",     "replace-irreversibly" },
        [ACTION_REBOOT]       = { SPECIAL_REBOOT_TARGET,       "reboot",       "replace-irreversibly" },
        [ACTION_KEXEC]        = { SPECIAL_KEXEC_TARGET,        "kexec",        "replace-irreversibly" },
        [ACTION_RUNLEVEL2]    = { SPECIAL_RUNLEVEL2_TARGET,    NULL,           "isolate" },
        [ACTION_RUNLEVEL3]    = { SPECIAL_RUNLEVEL3_TARGET,    NULL,           "isolate" },
        [ACTION_RUNLEVEL4]    = { SPECIAL_RUNLEVEL4_TARGET,    NULL,           "isolate" },
        [ACTION_RUNLEVEL5]    = { SPECIAL_RUNLEVEL5_TARGET,    NULL,           "isolate" },
        [ACTION_RESCUE]       = { SPECIAL_RESCUE_TARGET,       "rescue",       "isolate" },
        [ACTION_EMERGENCY]    = { SPECIAL_EMERGENCY_TARGET,    "emergency",    "isolate" },
        [ACTION_DEFAULT]      = { SPECIAL_DEFAULT_TARGET,      "default",      "isolate" },
        [ACTION_EXIT]         = { SPECIAL_EXIT_TARGET,         "exit",         "replace-irreversibly" },
        [ACTION_SUSPEND]      = { SPECIAL_SUSPEND_TARGET,      "suspend",      "replace-irreversibly" },
        [ACTION_HIBERNATE]    = { SPECIAL_HIBERNATE_TARGET,    "hibernate",    "replace-irreversibly" },
        [ACTION_HYBRID_SLEEP] = { SPECIAL_HYBRID_SLEEP_TARGET, "hybrid-sleep", "replace-irreversibly" },
};

static enum action verb_to_action(const char *verb) {
        enum action i;

        for (i = _ACTION_INVALID; i < _ACTION_MAX; i++)
                if (streq_ptr(action_table[i].verb, verb))
                        return i;

        return _ACTION_INVALID;
}

static int start_unit(sd_bus *bus, char **args) {
        _cleanup_(bus_wait_for_jobs_freep) BusWaitForJobs *w = NULL;
        const char *method, *mode, *one_name, *suffix = NULL;
        _cleanup_strv_free_ char **names = NULL;
        char **name;
        int r = 0;

        assert(bus);

        ask_password_agent_open_if_enabled();
        polkit_agent_open_if_enabled();

        if (arg_action == ACTION_SYSTEMCTL) {
                enum action action;
                method = verb_to_method(args[0]);
                action = verb_to_action(args[0]);

                if (streq(args[0], "isolate")) {
                        mode = "isolate";
                        suffix = ".target";
                } else
                        mode = action_table[action].mode ?: arg_job_mode;

                one_name = action_table[action].target;
        } else {
                assert(arg_action < ELEMENTSOF(action_table));
                assert(action_table[arg_action].target);

                method = "StartUnit";

                mode = action_table[arg_action].mode;
                one_name = action_table[arg_action].target;
        }

        if (one_name)
                names = strv_new(one_name, NULL);
        else {
                r = expand_names(bus, args + 1, suffix, &names);
                if (r < 0)
                        log_error_errno(r, "Failed to expand names: %m");
        }

        if (!arg_no_block) {
                r = bus_wait_for_jobs_new(bus, &w);
                if (r < 0)
                        return log_error_errno(r, "Could not watch jobs: %m");
        }

        STRV_FOREACH(name, names) {
                _cleanup_bus_error_free_ sd_bus_error error = SD_BUS_ERROR_NULL;
                int q;

                q = start_unit_one(bus, method, *name, mode, &error, w);
                if (r >= 0 && q < 0)
                        r = translate_bus_error_to_exit_status(q, &error);
        }

        if (!arg_no_block) {
                int q;

                q = bus_wait_for_jobs(w, arg_quiet);
                if (q < 0)
                        return q;

                /* When stopping units, warn if they can still be triggered by
                 * another active unit (socket, path, timer) */
                if (!arg_quiet && streq(method, "StopUnit"))
                        STRV_FOREACH(name, names)
                                check_triggering_units(bus, *name);
        }

        return r;
}

/* Ask systemd-logind, which might grant access to unprivileged users
 * through PolicyKit */
static int reboot_with_logind(sd_bus *bus, enum action a) {
#ifdef HAVE_LOGIND
        _cleanup_bus_error_free_ sd_bus_error error = SD_BUS_ERROR_NULL;
        const char *method;
        int r;

        if (!bus)
                return -EIO;

        polkit_agent_open_if_enabled();

        switch (a) {

        case ACTION_REBOOT:
                method = "Reboot";
                break;

        case ACTION_POWEROFF:
                method = "PowerOff";
                break;

        case ACTION_SUSPEND:
                method = "Suspend";
                break;

        case ACTION_HIBERNATE:
                method = "Hibernate";
                break;

        case ACTION_HYBRID_SLEEP:
                method = "HybridSleep";
                break;

        default:
                return -EINVAL;
        }

        r = sd_bus_call_method(
                        bus,
                        "org.freedesktop.login1",
                        "/org/freedesktop/login1",
                        "org.freedesktop.login1.Manager",
                        method,
                        &error,
                        NULL,
                        "b", arg_ask_password);
        if (r < 0)
                log_error("Failed to execute operation: %s", bus_error_message(&error, r));

        return r;
#else
        return -ENOSYS;
#endif
}

static int check_inhibitors(sd_bus *bus, enum action a) {
#ifdef HAVE_LOGIND
        _cleanup_bus_message_unref_ sd_bus_message *reply = NULL;
        _cleanup_strv_free_ char **sessions = NULL;
        const char *what, *who, *why, *mode;
        uint32_t uid, pid;
        unsigned c = 0;
        char **s;
        int r;

        if (!bus)
                return 0;

        if (arg_ignore_inhibitors || arg_force > 0)
                return 0;

        if (arg_when > 0)
                return 0;

        if (geteuid() == 0)
                return 0;

        if (!on_tty())
                return 0;

        r = sd_bus_call_method(
                        bus,
                        "org.freedesktop.login1",
                        "/org/freedesktop/login1",
                        "org.freedesktop.login1.Manager",
                        "ListInhibitors",
                        NULL,
                        &reply,
                        NULL);
        if (r < 0)
                /* If logind is not around, then there are no inhibitors... */
                return 0;

        r = sd_bus_message_enter_container(reply, SD_BUS_TYPE_ARRAY, "(ssssuu)");
        if (r < 0)
                return bus_log_parse_error(r);

        while ((r = sd_bus_message_read(reply, "(ssssuu)", &what, &who, &why, &mode, &uid, &pid)) > 0) {
                _cleanup_free_ char *comm = NULL, *user = NULL;
                _cleanup_strv_free_ char **sv = NULL;

                if (!streq(mode, "block"))
                        continue;

                sv = strv_split(what, ":");
                if (!sv)
                        return log_oom();

                if ((pid_t) pid < 0)
                        return log_error_errno(ERANGE, "Bad PID %"PRIu32": %m", pid);

                if (!strv_contains(sv,
                                  a == ACTION_HALT ||
                                  a == ACTION_POWEROFF ||
                                  a == ACTION_REBOOT ||
                                  a == ACTION_KEXEC ? "shutdown" : "sleep"))
                        continue;

                get_process_comm(pid, &comm);
                user = uid_to_name(uid);

                log_warning("Operation inhibited by \"%s\" (PID "PID_FMT" \"%s\", user %s), reason is \"%s\".",
                            who, (pid_t) pid, strna(comm), strna(user), why);

                c++;
        }
        if (r < 0)
                return bus_log_parse_error(r);

        r = sd_bus_message_exit_container(reply);
        if (r < 0)
                return bus_log_parse_error(r);

        /* Check for current sessions */
        sd_get_sessions(&sessions);
        STRV_FOREACH(s, sessions) {
                _cleanup_free_ char *type = NULL, *tty = NULL, *seat = NULL, *user = NULL, *service = NULL, *class = NULL;

                if (sd_session_get_uid(*s, &uid) < 0 || uid == getuid())
                        continue;

                if (sd_session_get_class(*s, &class) < 0 || !streq(class, "user"))
                        continue;

                if (sd_session_get_type(*s, &type) < 0 || (!streq(type, "x11") && !streq(type, "tty")))
                        continue;

                sd_session_get_tty(*s, &tty);
                sd_session_get_seat(*s, &seat);
                sd_session_get_service(*s, &service);
                user = uid_to_name(uid);

                log_warning("User %s is logged in on %s.", strna(user), isempty(tty) ? (isempty(seat) ? strna(service) : seat) : tty);
                c++;
        }

        if (c <= 0)
                return 0;

        log_error("Please retry operation after closing inhibitors and logging out other users.\nAlternatively, ignore inhibitors and users with 'systemctl %s -i'.",
                  action_table[a].verb);

        return -EPERM;
#else
        return 0;
#endif
}

static int start_special(sd_bus *bus, char **args) {
        enum action a;
        int r;

        assert(args);

        a = verb_to_action(args[0]);

        r = check_inhibitors(bus, a);
        if (r < 0)
                return r;

        if (arg_force >= 2 && geteuid() != 0) {
                log_error("Must be root.");
                return -EPERM;
        }

        if (a == ACTION_REBOOT && args[1]) {
                r = update_reboot_param_file(args[1]);
                if (r < 0)
                        return r;
        }

        if (arg_force >= 2 &&
            (a == ACTION_HALT ||
             a == ACTION_POWEROFF ||
             a == ACTION_REBOOT))
                return halt_now(a);

        if (arg_force >= 1 &&
            (a == ACTION_HALT ||
             a == ACTION_POWEROFF ||
             a == ACTION_REBOOT ||
             a == ACTION_KEXEC ||
             a == ACTION_EXIT))
                return daemon_reload(bus, args);

        /* first try logind, to allow authentication with polkit */
        if (geteuid() != 0 &&
            (a == ACTION_POWEROFF ||
             a == ACTION_REBOOT ||
             a == ACTION_SUSPEND ||
             a == ACTION_HIBERNATE ||
             a == ACTION_HYBRID_SLEEP)) {
                r = reboot_with_logind(bus, a);
                if (r >= 0 || IN_SET(r, -ENOTSUP, -EINPROGRESS))
                        return r;
        }

        r = start_unit(bus, args);
        if (r == EXIT_SUCCESS)
                warn_wall(a);

        return r;
}

static int check_unit_generic(sd_bus *bus, int code, const char *good_states, char **args) {
        _cleanup_strv_free_ char **names = NULL;
        char **name;
        int r;

        assert(bus);
        assert(args);

        r = expand_names(bus, args, NULL, &names);
        if (r < 0)
                return log_error_errno(r, "Failed to expand names: %m");

        STRV_FOREACH(name, names) {
                int state;

                state = check_one_unit(bus, *name, good_states, arg_quiet);
                if (state < 0)
                        return state;
                if (state == 0)
                        r = code;
        }

        return r;
}

static int check_unit_active(sd_bus *bus, char **args) {
        /* According to LSB: 3, "program is not running" */
        return check_unit_generic(bus, 3, "active\0reloading\0", args + 1);
}

static int check_unit_failed(sd_bus *bus, char **args) {
        return check_unit_generic(bus, 1, "failed\0", args + 1);
}

static int kill_unit(sd_bus *bus, char **args) {
        _cleanup_bus_error_free_ sd_bus_error error = SD_BUS_ERROR_NULL;
        _cleanup_strv_free_ char **names = NULL;
        char **name;
        int r, q;

        assert(bus);
        assert(args);

        polkit_agent_open_if_enabled();

        if (!arg_kill_who)
                arg_kill_who = "all";

        r = expand_names(bus, args + 1, NULL, &names);
        if (r < 0)
                log_error_errno(r, "Failed to expand names: %m");

        STRV_FOREACH(name, names) {
                _cleanup_bus_message_unref_ sd_bus_message *m = NULL;

                q = sd_bus_message_new_method_call(
                                bus,
                                &m,
                                "org.freedesktop.systemd1",
                                "/org/freedesktop/systemd1",
                                "org.freedesktop.systemd1.Manager",
                                "KillUnit");
                if (q < 0)
                        return bus_log_create_error(q);

                q = sd_bus_message_set_allow_interactive_authorization(m, arg_ask_password);
                if (q < 0)
                        return bus_log_create_error(q);

                q = sd_bus_message_append(m, "ssi", *names, arg_kill_who, arg_signal);
                if (q < 0)
                        return bus_log_create_error(q);

                q = sd_bus_call(bus, m, 0, &error, NULL);
                if (q < 0) {
                        log_error("Failed to kill unit %s: %s", *names, bus_error_message(&error, q));
                        if (r == 0)
                                r = q;
                }
        }

        return r;
}

typedef struct ExecStatusInfo {
        char *name;

        char *path;
        char **argv;

        bool ignore;

        usec_t start_timestamp;
        usec_t exit_timestamp;
        pid_t pid;
        int code;
        int status;

        LIST_FIELDS(struct ExecStatusInfo, exec);
} ExecStatusInfo;

static void exec_status_info_free(ExecStatusInfo *i) {
        assert(i);

        free(i->name);
        free(i->path);
        strv_free(i->argv);
        free(i);
}

static int exec_status_info_deserialize(sd_bus_message *m, ExecStatusInfo *i) {
        uint64_t start_timestamp, exit_timestamp, start_timestamp_monotonic, exit_timestamp_monotonic;
        const char *path;
        uint32_t pid;
        int32_t code, status;
        int ignore, r;

        assert(m);
        assert(i);

        r = sd_bus_message_enter_container(m, SD_BUS_TYPE_STRUCT, "sasbttttuii");
        if (r < 0)
                return bus_log_parse_error(r);
        else if (r == 0)
                return 0;

        r = sd_bus_message_read(m, "s", &path);
        if (r < 0)
                return bus_log_parse_error(r);

        i->path = strdup(path);
        if (!i->path)
                return log_oom();

        r = sd_bus_message_read_strv(m, &i->argv);
        if (r < 0)
                return bus_log_parse_error(r);

        r = sd_bus_message_read(m,
                                "bttttuii",
                                &ignore,
                                &start_timestamp, &start_timestamp_monotonic,
                                &exit_timestamp, &exit_timestamp_monotonic,
                                &pid,
                                &code, &status);
        if (r < 0)
                return bus_log_parse_error(r);

        i->ignore = ignore;
        i->start_timestamp = (usec_t) start_timestamp;
        i->exit_timestamp = (usec_t) exit_timestamp;
        i->pid = (pid_t) pid;
        i->code = code;
        i->status = status;

        r = sd_bus_message_exit_container(m);
        if (r < 0)
                return bus_log_parse_error(r);

        return 1;
}

typedef struct UnitStatusInfo {
        const char *id;
        const char *load_state;
        const char *active_state;
        const char *sub_state;
        const char *unit_file_state;
        const char *unit_file_preset;

        const char *description;
        const char *following;

        char **documentation;

        const char *fragment_path;
        const char *source_path;
        const char *control_group;

        char **dropin_paths;

        const char *load_error;
        const char *result;

        usec_t inactive_exit_timestamp;
        usec_t inactive_exit_timestamp_monotonic;
        usec_t active_enter_timestamp;
        usec_t active_exit_timestamp;
        usec_t inactive_enter_timestamp;

        bool need_daemon_reload;

        /* Service */
        pid_t main_pid;
        pid_t control_pid;
        const char *status_text;
        const char *pid_file;
        bool running:1;
        int status_errno;

        usec_t start_timestamp;
        usec_t exit_timestamp;

        int exit_code, exit_status;

        usec_t condition_timestamp;
        bool condition_result;
        bool failed_condition_trigger;
        bool failed_condition_negate;
        const char *failed_condition;
        const char *failed_condition_parameter;

        usec_t assert_timestamp;
        bool assert_result;
        bool failed_assert_trigger;
        bool failed_assert_negate;
        const char *failed_assert;
        const char *failed_assert_parameter;

        /* Socket */
        unsigned n_accepted;
        unsigned n_connections;
        bool accept;

        /* Pairs of type, path */
        char **listen;

        /* Device */
        const char *sysfs_path;

        /* Mount, Automount */
        const char *where;

        /* Swap */
        const char *what;

        /* CGroup */
        uint64_t memory_current;
        uint64_t memory_limit;

        LIST_HEAD(ExecStatusInfo, exec);
} UnitStatusInfo;

static void print_status_info(
                UnitStatusInfo *i,
                bool *ellipsized) {

        ExecStatusInfo *p;
        const char *active_on, *active_off, *on, *off, *ss;
        usec_t timestamp;
        char since1[FORMAT_TIMESTAMP_RELATIVE_MAX], *s1;
        char since2[FORMAT_TIMESTAMP_MAX], *s2;
        const char *path;
        char **t, **t2;

        assert(i);

        /* This shows pretty information about a unit. See
         * print_property() for a low-level property printer */

        if (streq_ptr(i->active_state, "failed")) {
                active_on = ansi_highlight_red();
                active_off = ansi_highlight_off();
        } else if (streq_ptr(i->active_state, "active") || streq_ptr(i->active_state, "reloading")) {
                active_on = ansi_highlight_green();
                active_off = ansi_highlight_off();
        } else
                active_on = active_off = "";

        printf("%s%s%s %s", active_on, draw_special_char(DRAW_BLACK_CIRCLE), active_off, strna(i->id));

        if (i->description && !streq_ptr(i->id, i->description))
                printf(" - %s", i->description);

        printf("\n");

        if (i->following)
                printf("   Follow: unit currently follows state of %s\n", i->following);

        if (streq_ptr(i->load_state, "error")) {
                on = ansi_highlight_red();
                off = ansi_highlight_off();
        } else
                on = off = "";

        path = i->source_path ? i->source_path : i->fragment_path;

        if (i->load_error)
                printf("   Loaded: %s%s%s (Reason: %s)\n",
                       on, strna(i->load_state), off, i->load_error);
        else if (path && !isempty(i->unit_file_state) && !isempty(i->unit_file_preset))
                printf("   Loaded: %s%s%s (%s; %s; vendor preset: %s)\n",
                       on, strna(i->load_state), off, path, i->unit_file_state, i->unit_file_preset);
        else if (path && !isempty(i->unit_file_state))
                printf("   Loaded: %s%s%s (%s; %s)\n",
                       on, strna(i->load_state), off, path, i->unit_file_state);
        else if (path)
                printf("   Loaded: %s%s%s (%s)\n",
                       on, strna(i->load_state), off, path);
        else
                printf("   Loaded: %s%s%s\n",
                       on, strna(i->load_state), off);

        if (!strv_isempty(i->dropin_paths)) {
                _cleanup_free_ char *dir = NULL;
                bool last = false;
                char ** dropin;

                STRV_FOREACH(dropin, i->dropin_paths) {
                        if (! dir || last) {
                                printf(dir ? "        " : "  Drop-In: ");

                                free(dir);
                                dir = NULL;

                                if (path_get_parent(*dropin, &dir) < 0) {
                                        log_oom();
                                        return;
                                }

                                printf("%s\n           %s", dir,
                                       draw_special_char(DRAW_TREE_RIGHT));
                        }

                        last = ! (*(dropin + 1) && startswith(*(dropin + 1), dir));

                        printf("%s%s", basename(*dropin), last ? "\n" : ", ");
                }
        }

        ss = streq_ptr(i->active_state, i->sub_state) ? NULL : i->sub_state;
        if (ss)
                printf("   Active: %s%s (%s)%s",
                       active_on, strna(i->active_state), ss, active_off);
        else
                printf("   Active: %s%s%s",
                       active_on, strna(i->active_state), active_off);

        if (!isempty(i->result) && !streq(i->result, "success"))
                printf(" (Result: %s)", i->result);

        timestamp = (streq_ptr(i->active_state, "active")      ||
                     streq_ptr(i->active_state, "reloading"))   ? i->active_enter_timestamp :
                    (streq_ptr(i->active_state, "inactive")    ||
                     streq_ptr(i->active_state, "failed"))      ? i->inactive_enter_timestamp :
                    streq_ptr(i->active_state, "activating")    ? i->inactive_exit_timestamp :
                                                                  i->active_exit_timestamp;

        s1 = format_timestamp_relative(since1, sizeof(since1), timestamp);
        s2 = format_timestamp(since2, sizeof(since2), timestamp);

        if (s1)
                printf(" since %s; %s\n", s2, s1);
        else if (s2)
                printf(" since %s\n", s2);
        else
                printf("\n");

        if (!i->condition_result && i->condition_timestamp > 0) {
                s1 = format_timestamp_relative(since1, sizeof(since1), i->condition_timestamp);
                s2 = format_timestamp(since2, sizeof(since2), i->condition_timestamp);

                printf("Condition: start %scondition failed%s at %s%s%s\n",
                       ansi_highlight_yellow(), ansi_highlight_off(),
                       s2, s1 ? "; " : "", s1 ? s1 : "");
                if (i->failed_condition_trigger)
                        printf("           none of the trigger conditions were met\n");
                else if (i->failed_condition)
                        printf("           %s=%s%s was not met\n",
                               i->failed_condition,
                               i->failed_condition_negate ? "!" : "",
                               i->failed_condition_parameter);
        }

        if (!i->assert_result && i->assert_timestamp > 0) {
                s1 = format_timestamp_relative(since1, sizeof(since1), i->assert_timestamp);
                s2 = format_timestamp(since2, sizeof(since2), i->assert_timestamp);

                printf("   Assert: start %sassertion failed%s at %s%s%s\n",
                       ansi_highlight_red(), ansi_highlight_off(),
                       s2, s1 ? "; " : "", s1 ? s1 : "");
                if (i->failed_assert_trigger)
                        printf("           none of the trigger assertions were met\n");
                else if (i->failed_assert)
                        printf("           %s=%s%s was not met\n",
                               i->failed_assert,
                               i->failed_assert_negate ? "!" : "",
                               i->failed_assert_parameter);
        }

        if (i->sysfs_path)
                printf("   Device: %s\n", i->sysfs_path);
        if (i->where)
                printf("    Where: %s\n", i->where);
        if (i->what)
                printf("     What: %s\n", i->what);

        STRV_FOREACH(t, i->documentation)
                printf(" %*s %s\n", 9, t == i->documentation ? "Docs:" : "", *t);

        STRV_FOREACH_PAIR(t, t2, i->listen)
                printf(" %*s %s (%s)\n", 9, t == i->listen ? "Listen:" : "", *t2, *t);

        if (i->accept)
                printf(" Accepted: %u; Connected: %u\n", i->n_accepted, i->n_connections);

        LIST_FOREACH(exec, p, i->exec) {
                _cleanup_free_ char *argv = NULL;
                bool good;

                /* Only show exited processes here */
                if (p->code == 0)
                        continue;

                argv = strv_join(p->argv, " ");
                printf("  Process: "PID_FMT" %s=%s ", p->pid, p->name, strna(argv));

                good = is_clean_exit_lsb(p->code, p->status, NULL);
                if (!good) {
                        on = ansi_highlight_red();
                        off = ansi_highlight_off();
                } else
                        on = off = "";

                printf("%s(code=%s, ", on, sigchld_code_to_string(p->code));

                if (p->code == CLD_EXITED) {
                        const char *c;

                        printf("status=%i", p->status);

                        c = exit_status_to_string(p->status, EXIT_STATUS_SYSTEMD);
                        if (c)
                                printf("/%s", c);

                } else
                        printf("signal=%s", signal_to_string(p->status));

                printf(")%s\n", off);

                if (i->main_pid == p->pid &&
                    i->start_timestamp == p->start_timestamp &&
                    i->exit_timestamp == p->start_timestamp)
                        /* Let's not show this twice */
                        i->main_pid = 0;

                if (p->pid == i->control_pid)
                        i->control_pid = 0;
        }

        if (i->main_pid > 0 || i->control_pid > 0) {
                if (i->main_pid > 0) {
                        printf(" Main PID: "PID_FMT, i->main_pid);

                        if (i->running) {
                                _cleanup_free_ char *comm = NULL;
                                get_process_comm(i->main_pid, &comm);
                                if (comm)
                                        printf(" (%s)", comm);
                        } else if (i->exit_code > 0) {
                                printf(" (code=%s, ", sigchld_code_to_string(i->exit_code));

                                if (i->exit_code == CLD_EXITED) {
                                        const char *c;

                                        printf("status=%i", i->exit_status);

                                        c = exit_status_to_string(i->exit_status, EXIT_STATUS_SYSTEMD);
                                        if (c)
                                                printf("/%s", c);

                                } else
                                        printf("signal=%s", signal_to_string(i->exit_status));
                                printf(")");
                        }

                        if (i->control_pid > 0)
                                printf(";");
                }

                if (i->control_pid > 0) {
                        _cleanup_free_ char *c = NULL;

                        printf(" %8s: "PID_FMT, i->main_pid ? "" : " Control", i->control_pid);

                        get_process_comm(i->control_pid, &c);
                        if (c)
                                printf(" (%s)", c);
                }

                printf("\n");
        }

        if (i->status_text)
                printf("   Status: \"%s\"\n", i->status_text);
        if (i->status_errno > 0)
                printf("    Error: %i (%s)\n", i->status_errno, strerror(i->status_errno));

        if (i->memory_current != (uint64_t) -1) {
                char buf[FORMAT_BYTES_MAX];

                printf("   Memory: %s", format_bytes(buf, sizeof(buf), i->memory_current));

                if (i->memory_limit != (uint64_t) -1)
                        printf(" (limit: %s)\n", format_bytes(buf, sizeof(buf), i->memory_limit));
                else
                        printf("\n");
        }

        if (i->control_group &&
            (i->main_pid > 0 || i->control_pid > 0 ||
             ((arg_transport != BUS_TRANSPORT_LOCAL && arg_transport != BUS_TRANSPORT_MACHINE) || cg_is_empty_recursive(SYSTEMD_CGROUP_CONTROLLER, i->control_group, false) == 0))) {
                unsigned c;

                printf("   CGroup: %s\n", i->control_group);

                if (arg_transport == BUS_TRANSPORT_LOCAL || arg_transport == BUS_TRANSPORT_MACHINE) {
                        unsigned k = 0;
                        pid_t extra[2];
                        static const char prefix[] = "           ";

                        c = columns();
                        if (c > sizeof(prefix) - 1)
                                c -= sizeof(prefix) - 1;
                        else
                                c = 0;

                        if (i->main_pid > 0)
                                extra[k++] = i->main_pid;

                        if (i->control_pid > 0)
                                extra[k++] = i->control_pid;

                        show_cgroup_and_extra(SYSTEMD_CGROUP_CONTROLLER, i->control_group, prefix, c, false, extra, k, get_output_flags());
                }
        }

        if (i->id && arg_transport == BUS_TRANSPORT_LOCAL) {
                show_journal_by_unit(
                                stdout,
                                i->id,
                                arg_output,
                                0,
                                i->inactive_exit_timestamp_monotonic,
                                arg_lines,
                                getuid(),
                                get_output_flags() | OUTPUT_BEGIN_NEWLINE,
                                SD_JOURNAL_LOCAL_ONLY,
                                arg_scope == UNIT_FILE_SYSTEM,
                                ellipsized);
        }

        if (i->need_daemon_reload)
                warn_unit_file_changed(i->id);
}

static void show_unit_help(UnitStatusInfo *i) {
        char **p;

        assert(i);

        if (!i->documentation) {
                log_info("Documentation for %s not known.", i->id);
                return;
        }

        STRV_FOREACH(p, i->documentation)
                if (startswith(*p, "man:"))
                        show_man_page(*p + 4, false);
                else
                        log_info("Can't show: %s", *p);
}

static int status_property(const char *name, sd_bus_message *m, UnitStatusInfo *i, const char *contents) {
        int r;

        assert(name);
        assert(m);
        assert(i);

        switch (contents[0]) {

        case SD_BUS_TYPE_STRING: {
                const char *s;

                r = sd_bus_message_read(m, "s", &s);
                if (r < 0)
                        return bus_log_parse_error(r);

                if (!isempty(s)) {
                        if (streq(name, "Id"))
                                i->id = s;
                        else if (streq(name, "LoadState"))
                                i->load_state = s;
                        else if (streq(name, "ActiveState"))
                                i->active_state = s;
                        else if (streq(name, "SubState"))
                                i->sub_state = s;
                        else if (streq(name, "Description"))
                                i->description = s;
                        else if (streq(name, "FragmentPath"))
                                i->fragment_path = s;
                        else if (streq(name, "SourcePath"))
                                i->source_path = s;
#ifndef NOLEGACY
                        else if (streq(name, "DefaultControlGroup")) {
                                const char *e;
                                e = startswith(s, SYSTEMD_CGROUP_CONTROLLER ":");
                                if (e)
                                        i->control_group = e;
                        }
#endif
                        else if (streq(name, "ControlGroup"))
                                i->control_group = s;
                        else if (streq(name, "StatusText"))
                                i->status_text = s;
                        else if (streq(name, "PIDFile"))
                                i->pid_file = s;
                        else if (streq(name, "SysFSPath"))
                                i->sysfs_path = s;
                        else if (streq(name, "Where"))
                                i->where = s;
                        else if (streq(name, "What"))
                                i->what = s;
                        else if (streq(name, "Following"))
                                i->following = s;
                        else if (streq(name, "UnitFileState"))
                                i->unit_file_state = s;
                        else if (streq(name, "UnitFilePreset"))
                                i->unit_file_preset = s;
                        else if (streq(name, "Result"))
                                i->result = s;
                }

                break;
        }

        case SD_BUS_TYPE_BOOLEAN: {
                int b;

                r = sd_bus_message_read(m, "b", &b);
                if (r < 0)
                        return bus_log_parse_error(r);

                if (streq(name, "Accept"))
                        i->accept = b;
                else if (streq(name, "NeedDaemonReload"))
                        i->need_daemon_reload = b;
                else if (streq(name, "ConditionResult"))
                        i->condition_result = b;
                else if (streq(name, "AssertResult"))
                        i->assert_result = b;

                break;
        }

        case SD_BUS_TYPE_UINT32: {
                uint32_t u;

                r = sd_bus_message_read(m, "u", &u);
                if (r < 0)
                        return bus_log_parse_error(r);

                if (streq(name, "MainPID")) {
                        if (u > 0) {
                                i->main_pid = (pid_t) u;
                                i->running = true;
                        }
                } else if (streq(name, "ControlPID"))
                        i->control_pid = (pid_t) u;
                else if (streq(name, "ExecMainPID")) {
                        if (u > 0)
                                i->main_pid = (pid_t) u;
                } else if (streq(name, "NAccepted"))
                        i->n_accepted = u;
                else if (streq(name, "NConnections"))
                        i->n_connections = u;

                break;
        }

        case SD_BUS_TYPE_INT32: {
                int32_t j;

                r = sd_bus_message_read(m, "i", &j);
                if (r < 0)
                        return bus_log_parse_error(r);

                if (streq(name, "ExecMainCode"))
                        i->exit_code = (int) j;
                else if (streq(name, "ExecMainStatus"))
                        i->exit_status = (int) j;
                else if (streq(name, "StatusErrno"))
                        i->status_errno = (int) j;

                break;
        }

        case SD_BUS_TYPE_UINT64: {
                uint64_t u;

                r = sd_bus_message_read(m, "t", &u);
                if (r < 0)
                        return bus_log_parse_error(r);

                if (streq(name, "ExecMainStartTimestamp"))
                        i->start_timestamp = (usec_t) u;
                else if (streq(name, "ExecMainExitTimestamp"))
                        i->exit_timestamp = (usec_t) u;
                else if (streq(name, "ActiveEnterTimestamp"))
                        i->active_enter_timestamp = (usec_t) u;
                else if (streq(name, "InactiveEnterTimestamp"))
                        i->inactive_enter_timestamp = (usec_t) u;
                else if (streq(name, "InactiveExitTimestamp"))
                        i->inactive_exit_timestamp = (usec_t) u;
                else if (streq(name, "InactiveExitTimestampMonotonic"))
                        i->inactive_exit_timestamp_monotonic = (usec_t) u;
                else if (streq(name, "ActiveExitTimestamp"))
                        i->active_exit_timestamp = (usec_t) u;
                else if (streq(name, "ConditionTimestamp"))
                        i->condition_timestamp = (usec_t) u;
                else if (streq(name, "AssertTimestamp"))
                        i->assert_timestamp = (usec_t) u;
                else if (streq(name, "MemoryCurrent"))
                        i->memory_current = u;
                else if (streq(name, "MemoryLimit"))
                        i->memory_limit = u;

                break;
        }

        case SD_BUS_TYPE_ARRAY:

                if (contents[1] == SD_BUS_TYPE_STRUCT_BEGIN && startswith(name, "Exec")) {
                        _cleanup_free_ ExecStatusInfo *info = NULL;

                        r = sd_bus_message_enter_container(m, SD_BUS_TYPE_ARRAY, "(sasbttttuii)");
                        if (r < 0)
                                return bus_log_parse_error(r);

                        info = new0(ExecStatusInfo, 1);
                        if (!info)
                                return log_oom();

                        while ((r = exec_status_info_deserialize(m, info)) > 0) {

                                info->name = strdup(name);
                                if (!info->name)
                                        log_oom();

                                LIST_PREPEND(exec, i->exec, info);

                                info = new0(ExecStatusInfo, 1);
                                if (!info)
                                        log_oom();
                        }

                        if (r < 0)
                                return bus_log_parse_error(r);

                        r = sd_bus_message_exit_container(m);
                        if (r < 0)
                                return bus_log_parse_error(r);

                        return 0;

                } else if (contents[1] == SD_BUS_TYPE_STRUCT_BEGIN && streq(name, "Listen")) {
                        const char *type, *path;

                        r = sd_bus_message_enter_container(m, SD_BUS_TYPE_ARRAY, "(ss)");
                        if (r < 0)
                                return bus_log_parse_error(r);

                        while ((r = sd_bus_message_read(m, "(ss)", &type, &path)) > 0) {

                                r = strv_extend(&i->listen, type);
                                if (r < 0)
                                        return r;

                                r = strv_extend(&i->listen, path);
                                if (r < 0)
                                        return r;
                        }
                        if (r < 0)
                                return bus_log_parse_error(r);

                        r = sd_bus_message_exit_container(m);
                        if (r < 0)
                                return bus_log_parse_error(r);

                        return 0;

                } else if (contents[1] == SD_BUS_TYPE_STRING && streq(name, "DropInPaths")) {

                        r = sd_bus_message_read_strv(m, &i->dropin_paths);
                        if (r < 0)
                                return bus_log_parse_error(r);

                } else if (contents[1] == SD_BUS_TYPE_STRING && streq(name, "Documentation")) {

                        r = sd_bus_message_read_strv(m, &i->documentation);
                        if (r < 0)
                                return bus_log_parse_error(r);

                } else if (contents[1] == SD_BUS_TYPE_STRUCT_BEGIN && streq(name, "Conditions")) {
                        const char *cond, *param;
                        int trigger, negate;
                        int32_t state;

                        r = sd_bus_message_enter_container(m, SD_BUS_TYPE_ARRAY, "(sbbsi)");
                        if (r < 0)
                                return bus_log_parse_error(r);

                        while ((r = sd_bus_message_read(m, "(sbbsi)", &cond, &trigger, &negate, &param, &state)) > 0) {
                                log_debug("%s %d %d %s %d", cond, trigger, negate, param, state);
                                if (state < 0 && (!trigger || !i->failed_condition)) {
                                        i->failed_condition = cond;
                                        i->failed_condition_trigger = trigger;
                                        i->failed_condition_negate = negate;
                                        i->failed_condition_parameter = param;
                                }
                        }
                        if (r < 0)
                                return bus_log_parse_error(r);

                        r = sd_bus_message_exit_container(m);
                        if (r < 0)
                                return bus_log_parse_error(r);

                } else if (contents[1] == SD_BUS_TYPE_STRUCT_BEGIN && streq(name, "Asserts")) {
                        const char *cond, *param;
                        int trigger, negate;
                        int32_t state;

                        r = sd_bus_message_enter_container(m, SD_BUS_TYPE_ARRAY, "(sbbsi)");
                        if (r < 0)
                                return bus_log_parse_error(r);

                        while ((r = sd_bus_message_read(m, "(sbbsi)", &cond, &trigger, &negate, &param, &state)) > 0) {
                                log_debug("%s %d %d %s %d", cond, trigger, negate, param, state);
                                if (state < 0 && (!trigger || !i->failed_assert)) {
                                        i->failed_assert = cond;
                                        i->failed_assert_trigger = trigger;
                                        i->failed_assert_negate = negate;
                                        i->failed_assert_parameter = param;
                                }
                        }
                        if (r < 0)
                                return bus_log_parse_error(r);

                        r = sd_bus_message_exit_container(m);
                        if (r < 0)
                                return bus_log_parse_error(r);

                } else
                        goto skip;

                break;

        case SD_BUS_TYPE_STRUCT_BEGIN:

                if (streq(name, "LoadError")) {
                        const char *n, *message;

                        r = sd_bus_message_read(m, "(ss)", &n, &message);
                        if (r < 0)
                                return bus_log_parse_error(r);

                        if (!isempty(message))
                                i->load_error = message;
                } else
                        goto skip;

                break;

        default:
                goto skip;
        }

        return 0;

skip:
        r = sd_bus_message_skip(m, contents);
        if (r < 0)
                return bus_log_parse_error(r);

        return 0;
}

static int print_property(const char *name, sd_bus_message *m, const char *contents) {
        int r;

        assert(name);
        assert(m);

        /* This is a low-level property printer, see
         * print_status_info() for the nicer output */

        if (arg_properties && !strv_find(arg_properties, name)) {
                /* skip what we didn't read */
                r = sd_bus_message_skip(m, contents);
                return r;
        }

        switch (contents[0]) {

        case SD_BUS_TYPE_STRUCT_BEGIN:

                if (contents[1] == SD_BUS_TYPE_UINT32 && streq(name, "Job")) {
                        uint32_t u;

                        r = sd_bus_message_read(m, "(uo)", &u, NULL);
                        if (r < 0)
                                return bus_log_parse_error(r);

                        if (u > 0)
                                printf("%s=%"PRIu32"\n", name, u);
                        else if (arg_all)
                                printf("%s=\n", name);

                        return 0;

                } else if (contents[1] == SD_BUS_TYPE_STRING && streq(name, "Unit")) {
                        const char *s;

                        r = sd_bus_message_read(m, "(so)", &s, NULL);
                        if (r < 0)
                                return bus_log_parse_error(r);

                        if (arg_all || !isempty(s))
                                printf("%s=%s\n", name, s);

                        return 0;

                } else if (contents[1] == SD_BUS_TYPE_STRING && streq(name, "LoadError")) {
                        const char *a = NULL, *b = NULL;

                        r = sd_bus_message_read(m, "(ss)", &a, &b);
                        if (r < 0)
                                return bus_log_parse_error(r);

                        if (arg_all || !isempty(a) || !isempty(b))
                                printf("%s=%s \"%s\"\n", name, strempty(a), strempty(b));

                        return 0;
                } else if (streq_ptr(name, "SystemCallFilter")) {
                        _cleanup_strv_free_ char **l = NULL;
                        int whitelist;

                        r = sd_bus_message_enter_container(m, 'r', "bas");
                        if (r < 0)
                                return bus_log_parse_error(r);

                        r = sd_bus_message_read(m, "b", &whitelist);
                        if (r < 0)
                                return bus_log_parse_error(r);

                        r = sd_bus_message_read_strv(m, &l);
                        if (r < 0)
                                return bus_log_parse_error(r);

                        r = sd_bus_message_exit_container(m);
                        if (r < 0)
                                return bus_log_parse_error(r);

                        if (arg_all || whitelist || !strv_isempty(l)) {
                                bool first = true;
                                char **i;

                                fputs(name, stdout);
                                fputc('=', stdout);

                                if (!whitelist)
                                        fputc('~', stdout);

                                STRV_FOREACH(i, l) {
                                        if (first)
                                                first = false;
                                        else
                                                fputc(' ', stdout);

                                        fputs(*i, stdout);
                                }
                                fputc('\n', stdout);
                        }

                        return 0;
                }

                break;

        case SD_BUS_TYPE_ARRAY:

                if (contents[1] == SD_BUS_TYPE_STRUCT_BEGIN && streq(name, "EnvironmentFiles")) {
                        const char *path;
                        int ignore;

                        r = sd_bus_message_enter_container(m, SD_BUS_TYPE_ARRAY, "(sb)");
                        if (r < 0)
                                return bus_log_parse_error(r);

                        while ((r = sd_bus_message_read(m, "(sb)", &path, &ignore)) > 0)
                                printf("EnvironmentFile=%s (ignore_errors=%s)\n", path, yes_no(ignore));

                        if (r < 0)
                                return bus_log_parse_error(r);

                        r = sd_bus_message_exit_container(m);
                        if (r < 0)
                                return bus_log_parse_error(r);

                        return 0;

                } else if (contents[1] == SD_BUS_TYPE_STRUCT_BEGIN && streq(name, "Paths")) {
                        const char *type, *path;

                        r = sd_bus_message_enter_container(m, SD_BUS_TYPE_ARRAY, "(ss)");
                        if (r < 0)
                                return bus_log_parse_error(r);

                        while ((r = sd_bus_message_read(m, "(ss)", &type, &path)) > 0)
                                printf("%s=%s\n", type, path);
                        if (r < 0)
                                return bus_log_parse_error(r);

                        r = sd_bus_message_exit_container(m);
                        if (r < 0)
                                return bus_log_parse_error(r);

                        return 0;

                } else if (contents[1] == SD_BUS_TYPE_STRUCT_BEGIN && streq(name, "Listen")) {
                        const char *type, *path;

                        r = sd_bus_message_enter_container(m, SD_BUS_TYPE_ARRAY, "(ss)");
                        if (r < 0)
                                return bus_log_parse_error(r);

                        while ((r = sd_bus_message_read(m, "(ss)", &type, &path)) > 0)
                                printf("Listen%s=%s\n", type, path);
                        if (r < 0)
                                return bus_log_parse_error(r);

                        r = sd_bus_message_exit_container(m);
                        if (r < 0)
                                return bus_log_parse_error(r);

                        return 0;

                } else if (contents[1] == SD_BUS_TYPE_STRUCT_BEGIN && streq(name, "Timers")) {
                        const char *base;
                        uint64_t value, next_elapse;

                        r = sd_bus_message_enter_container(m, SD_BUS_TYPE_ARRAY, "(stt)");
                        if (r < 0)
                                return bus_log_parse_error(r);

                        while ((r = sd_bus_message_read(m, "(stt)", &base, &value, &next_elapse)) > 0) {
                                char timespan1[FORMAT_TIMESPAN_MAX], timespan2[FORMAT_TIMESPAN_MAX];

                                printf("%s={ value=%s ; next_elapse=%s }\n",
                                       base,
                                       format_timespan(timespan1, sizeof(timespan1), value, 0),
                                       format_timespan(timespan2, sizeof(timespan2), next_elapse, 0));
                        }
                        if (r < 0)
                                return bus_log_parse_error(r);

                        r = sd_bus_message_exit_container(m);
                        if (r < 0)
                                return bus_log_parse_error(r);

                        return 0;

                } else if (contents[1] == SD_BUS_TYPE_STRUCT_BEGIN && startswith(name, "Exec")) {
                        ExecStatusInfo info = {};

                        r = sd_bus_message_enter_container(m, SD_BUS_TYPE_ARRAY, "(sasbttttuii)");
                        if (r < 0)
                                return bus_log_parse_error(r);

                        while ((r = exec_status_info_deserialize(m, &info)) > 0) {
                                char timestamp1[FORMAT_TIMESTAMP_MAX], timestamp2[FORMAT_TIMESTAMP_MAX];
                                _cleanup_free_ char *tt;

                                tt = strv_join(info.argv, " ");

                                printf("%s={ path=%s ; argv[]=%s ; ignore_errors=%s ; start_time=[%s] ; stop_time=[%s] ; pid="PID_FMT" ; code=%s ; status=%i%s%s }\n",
                                       name,
                                       strna(info.path),
                                       strna(tt),
                                       yes_no(info.ignore),
                                       strna(format_timestamp(timestamp1, sizeof(timestamp1), info.start_timestamp)),
                                       strna(format_timestamp(timestamp2, sizeof(timestamp2), info.exit_timestamp)),
                                       info.pid,
                                       sigchld_code_to_string(info.code),
                                       info.status,
                                       info.code == CLD_EXITED ? "" : "/",
                                       strempty(info.code == CLD_EXITED ? NULL : signal_to_string(info.status)));

                                free(info.path);
                                strv_free(info.argv);
                                zero(info);
                        }

                        r = sd_bus_message_exit_container(m);
                        if (r < 0)
                                return bus_log_parse_error(r);

                        return 0;

                } else if (contents[1] == SD_BUS_TYPE_STRUCT_BEGIN && streq(name, "DeviceAllow")) {
                        const char *path, *rwm;

                        r = sd_bus_message_enter_container(m, SD_BUS_TYPE_ARRAY, "(ss)");
                        if (r < 0)
                                return bus_log_parse_error(r);

                        while ((r = sd_bus_message_read(m, "(ss)", &path, &rwm)) > 0)
                                printf("%s=%s %s\n", name, strna(path), strna(rwm));
                        if (r < 0)
                                return bus_log_parse_error(r);

                        r = sd_bus_message_exit_container(m);
                        if (r < 0)
                                return bus_log_parse_error(r);

                        return 0;

                } else if (contents[1] == SD_BUS_TYPE_STRUCT_BEGIN && streq(name, "BlockIODeviceWeight")) {
                        const char *path;
                        uint64_t weight;

                        r = sd_bus_message_enter_container(m, SD_BUS_TYPE_ARRAY, "(st)");
                        if (r < 0)
                                return bus_log_parse_error(r);

                        while ((r = sd_bus_message_read(m, "(st)", &path, &weight)) > 0)
                                printf("%s=%s %" PRIu64 "\n", name, strna(path), weight);
                        if (r < 0)
                                return bus_log_parse_error(r);

                        r = sd_bus_message_exit_container(m);
                        if (r < 0)
                                return bus_log_parse_error(r);

                        return 0;

                } else if (contents[1] == SD_BUS_TYPE_STRUCT_BEGIN && (streq(name, "BlockIOReadBandwidth") || streq(name, "BlockIOWriteBandwidth"))) {
                        const char *path;
                        uint64_t bandwidth;

                        r = sd_bus_message_enter_container(m, SD_BUS_TYPE_ARRAY, "(st)");
                        if (r < 0)
                                return bus_log_parse_error(r);

                        while ((r = sd_bus_message_read(m, "(st)", &path, &bandwidth)) > 0)
                                printf("%s=%s %" PRIu64 "\n", name, strna(path), bandwidth);
                        if (r < 0)
                                return bus_log_parse_error(r);

                        r = sd_bus_message_exit_container(m);
                        if (r < 0)
                                return bus_log_parse_error(r);

                        return 0;
                }

                break;
        }

        r = bus_print_property(name, m, arg_all);
        if (r < 0)
                return bus_log_parse_error(r);

        if (r == 0) {
                r = sd_bus_message_skip(m, contents);
                if (r < 0)
                        return bus_log_parse_error(r);

                if (arg_all)
                        printf("%s=[unprintable]\n", name);
        }

        return 0;
}

static int show_one(
                const char *verb,
                sd_bus *bus,
                const char *path,
                bool show_properties,
                bool *new_line,
                bool *ellipsized) {

        _cleanup_bus_message_unref_ sd_bus_message *reply = NULL;
        _cleanup_bus_error_free_ sd_bus_error error = SD_BUS_ERROR_NULL;
        UnitStatusInfo info = {
                .memory_current = (uint64_t) -1,
                .memory_limit = (uint64_t) -1,
        };
        ExecStatusInfo *p;
        int r;

        assert(path);
        assert(new_line);

        log_debug("Showing one %s", path);

        r = sd_bus_call_method(
                        bus,
                        "org.freedesktop.systemd1",
                        path,
                        "org.freedesktop.DBus.Properties",
                        "GetAll",
                        &error,
                        &reply,
                        "s", "");
        if (r < 0) {
                log_error("Failed to get properties: %s", bus_error_message(&error, r));
                return r;
        }

        r = sd_bus_message_enter_container(reply, SD_BUS_TYPE_ARRAY, "{sv}");
        if (r < 0)
                return bus_log_parse_error(r);

        if (*new_line)
                printf("\n");

        *new_line = true;

        while ((r = sd_bus_message_enter_container(reply, SD_BUS_TYPE_DICT_ENTRY, "sv")) > 0) {
                const char *name, *contents;

                r = sd_bus_message_read(reply, "s", &name);
                if (r < 0)
                        return bus_log_parse_error(r);

                r = sd_bus_message_peek_type(reply, NULL, &contents);
                if (r < 0)
                        return bus_log_parse_error(r);

                r = sd_bus_message_enter_container(reply, SD_BUS_TYPE_VARIANT, contents);
                if (r < 0)
                        return bus_log_parse_error(r);

                if (show_properties)
                        r = print_property(name, reply, contents);
                else
                        r = status_property(name, reply, &info, contents);
                if (r < 0)
                        return r;

                r = sd_bus_message_exit_container(reply);
                if (r < 0)
                        return bus_log_parse_error(r);

                r = sd_bus_message_exit_container(reply);
                if (r < 0)
                        return bus_log_parse_error(r);
        }
        if (r < 0)
                return bus_log_parse_error(r);

        r = sd_bus_message_exit_container(reply);
        if (r < 0)
                return bus_log_parse_error(r);

        r = 0;

        if (!show_properties) {
                if (streq(verb, "help"))
                        show_unit_help(&info);
                else
                        print_status_info(&info, ellipsized);
        }

        strv_free(info.documentation);
        strv_free(info.dropin_paths);
        strv_free(info.listen);

        if (!streq_ptr(info.active_state, "active") &&
            !streq_ptr(info.active_state, "reloading") &&
            streq(verb, "status")) {
                /* According to LSB: "program not running" */
                /* 0: program is running or service is OK
                 * 1: program is dead and /run PID file exists
                 * 2: program is dead and /run/lock lock file exists
                 * 3: program is not running
                 * 4: program or service status is unknown
                 */
                if (info.pid_file && access(info.pid_file, F_OK) == 0)
                        r = 1;
                else
                        r = 3;
        }

        while ((p = info.exec)) {
                LIST_REMOVE(exec, info.exec, p);
                exec_status_info_free(p);
        }

        return r;
}

static int get_unit_dbus_path_by_pid(
                sd_bus *bus,
                uint32_t pid,
                char **unit) {

        _cleanup_bus_error_free_ sd_bus_error error = SD_BUS_ERROR_NULL;
        _cleanup_bus_message_unref_ sd_bus_message *reply = NULL;
        char *u;
        int r;

        r = sd_bus_call_method(
                        bus,
                        "org.freedesktop.systemd1",
                        "/org/freedesktop/systemd1",
                        "org.freedesktop.systemd1.Manager",
                        "GetUnitByPID",
                        &error,
                        &reply,
                        "u", pid);
        if (r < 0) {
                log_error("Failed to get unit for PID %"PRIu32": %s", pid, bus_error_message(&error, r));
                return r;
        }

        r = sd_bus_message_read(reply, "o", &u);
        if (r < 0)
                return bus_log_parse_error(r);

        u = strdup(u);
        if (!u)
                return log_oom();

        *unit = u;
        return 0;
}

static int show_all(
                const char* verb,
                sd_bus *bus,
                bool show_properties,
                bool *new_line,
                bool *ellipsized) {

        _cleanup_bus_message_unref_ sd_bus_message *reply = NULL;
        _cleanup_free_ UnitInfo *unit_infos = NULL;
        const UnitInfo *u;
        unsigned c;
        int r, ret = 0;

        r = get_unit_list(bus, NULL, NULL, &unit_infos, 0, &reply);
        if (r < 0)
                return r;

        pager_open_if_enabled();

        c = (unsigned) r;

        qsort_safe(unit_infos, c, sizeof(UnitInfo), compare_unit_info);

        for (u = unit_infos; u < unit_infos + c; u++) {
                _cleanup_free_ char *p = NULL;

                p = unit_dbus_path_from_name(u->id);
                if (!p)
                        return log_oom();

                r = show_one(verb, bus, p, show_properties, new_line, ellipsized);
                if (r < 0)
                        return r;
                else if (r > 0 && ret == 0)
                        ret = r;
        }

        return ret;
}

static int show_system_status(sd_bus *bus) {
        char since1[FORMAT_TIMESTAMP_RELATIVE_MAX], since2[FORMAT_TIMESTAMP_MAX];
        _cleanup_free_ char *hn = NULL;
        struct machine_info mi = {};
        const char *on, *off;
        int r;

        hn = gethostname_malloc();
        if (!hn)
                return log_oom();

        r = bus_map_all_properties(bus, "org.freedesktop.systemd1", "/org/freedesktop/systemd1", machine_info_property_map, &mi);
        if (r < 0)
                return log_error_errno(r, "Failed to read server status: %m");

        if (streq_ptr(mi.state, "degraded")) {
                on = ansi_highlight_red();
                off = ansi_highlight_off();
        } else if (!streq_ptr(mi.state, "running")) {
                on = ansi_highlight_yellow();
                off = ansi_highlight_off();
        } else
                on = off = "";

        printf("%s%s%s %s\n", on, draw_special_char(DRAW_BLACK_CIRCLE), off, arg_host ? arg_host : hn);

        printf("    State: %s%s%s\n",
               on, strna(mi.state), off);

        printf("     Jobs: %u queued\n", mi.n_jobs);
        printf("   Failed: %u units\n", mi.n_failed_units);

        printf("    Since: %s; %s\n",
               format_timestamp(since2, sizeof(since2), mi.timestamp),
               format_timestamp_relative(since1, sizeof(since1), mi.timestamp));

        printf("   CGroup: %s\n", mi.control_group ?: "/");
        if (arg_transport == BUS_TRANSPORT_LOCAL || arg_transport == BUS_TRANSPORT_MACHINE) {
                static const char prefix[] = "           ";
                unsigned c;

                c = columns();
                if (c > sizeof(prefix) - 1)
                        c -= sizeof(prefix) - 1;
                else
                        c = 0;

                show_cgroup(SYSTEMD_CGROUP_CONTROLLER, strempty(mi.control_group), prefix, c, false, get_output_flags());
        }

        free(mi.state);
        free(mi.control_group);

        return 0;
}

static int show(sd_bus *bus, char **args) {
        bool show_properties, show_status, new_line = false;
        bool ellipsized = false;
        int r, ret = 0;

        assert(bus);
        assert(args);

        show_properties = streq(args[0], "show");
        show_status = streq(args[0], "status");

        if (show_properties)
                pager_open_if_enabled();

        /* If no argument is specified inspect the manager itself */

        if (show_properties && strv_length(args) <= 1)
                return show_one(args[0], bus, "/org/freedesktop/systemd1", show_properties, &new_line, &ellipsized);

        if (show_status && strv_length(args) <= 1) {

                pager_open_if_enabled();
                show_system_status(bus);
                new_line = true;

                if (arg_all)
                        ret = show_all(args[0], bus, false, &new_line, &ellipsized);
        } else {
                _cleanup_free_ char **patterns = NULL;
                char **name;

                STRV_FOREACH(name, args + 1) {
                        _cleanup_free_ char *unit = NULL;
                        uint32_t id;

                        if (safe_atou32(*name, &id) < 0) {
                                if (strv_push(&patterns, *name) < 0)
                                        return log_oom();

                                continue;
                        } else if (show_properties) {
                                /* Interpret as job id */
                                if (asprintf(&unit, "/org/freedesktop/systemd1/job/%u", id) < 0)
                                        return log_oom();

                        } else {
                                /* Interpret as PID */
                                r = get_unit_dbus_path_by_pid(bus, id, &unit);
                                if (r < 0) {
                                        ret = r;
                                        continue;
                                }
                        }

                        r = show_one(args[0], bus, unit, show_properties,
                                     &new_line, &ellipsized);
                        if (r < 0)
                                return r;
                        else if (r > 0 && ret == 0)
                                ret = r;
                }

                if (!strv_isempty(patterns)) {
                        _cleanup_strv_free_ char **names = NULL;

                        r = expand_names(bus, patterns, NULL, &names);
                        if (r < 0)
                                log_error_errno(r, "Failed to expand names: %m");

                        STRV_FOREACH(name, names) {
                                _cleanup_free_ char *unit;

                                unit = unit_dbus_path_from_name(*name);
                                if (!unit)
                                        return log_oom();

                                r = show_one(args[0], bus, unit, show_properties,
                                             &new_line, &ellipsized);
                                if (r < 0)
                                        return r;
                                else if (r > 0 && ret == 0)
                                        ret = r;
                        }
                }
        }

        if (ellipsized && !arg_quiet)
                printf("Hint: Some lines were ellipsized, use -l to show in full.\n");

        return ret;
}

static int init_home_and_lookup_paths(char **user_home, char **user_runtime, LookupPaths *lp) {
        int r;

        assert(user_home);
        assert(user_runtime);
        assert(lp);

        if (arg_scope == UNIT_FILE_USER) {
                r = user_config_home(user_home);
                if (r < 0)
                        return log_error_errno(r, "Failed to query XDG_CONFIG_HOME: %m");
                else if (r == 0)
                        return log_error_errno(ENOTDIR, "Cannot find units: $XDG_CONFIG_HOME and $HOME are not set.");

                r = user_runtime_dir(user_runtime);
                if (r < 0)
                        return log_error_errno(r, "Failed to query XDG_CONFIG_HOME: %m");
                else if (r == 0)
                        return log_error_errno(ENOTDIR, "Cannot find units: $XDG_RUNTIME_DIR is not set.");
        }

        r = lookup_paths_init_from_scope(lp, arg_scope, arg_root);
        if (r < 0)
                return log_error_errno(r, "Failed to query unit lookup paths: %m");

        return 0;
}

static int cat_file(const char *filename, bool newline) {
        _cleanup_close_ int fd;

        fd = open(filename, O_RDONLY|O_CLOEXEC|O_NOCTTY);
        if (fd < 0)
                return -errno;

        printf("%s%s# %s%s\n",
               newline ? "\n" : "",
               ansi_highlight_blue(),
               filename,
               ansi_highlight_off());
        fflush(stdout);

        return copy_bytes(fd, STDOUT_FILENO, (off_t) -1, false);
}

static int cat(sd_bus *bus, char **args) {
        _cleanup_free_ char *user_home = NULL;
        _cleanup_free_ char *user_runtime = NULL;
        _cleanup_lookup_paths_free_ LookupPaths lp = {};
        _cleanup_strv_free_ char **names = NULL;
        char **name;
        bool first = true, avoid_bus_cache;
        int r = 0;

        assert(args);

        if (arg_transport != BUS_TRANSPORT_LOCAL) {
                log_error("Cannot remotely cat units");
                return -EINVAL;
        }

        r = init_home_and_lookup_paths(&user_home, &user_runtime, &lp);
        if (r < 0)
                return r;

        r = expand_names(bus, args + 1, NULL, &names);
        if (r < 0)
                return log_error_errno(r, "Failed to expand names: %m");

        avoid_bus_cache = !bus || avoid_bus();

        pager_open_if_enabled();

        STRV_FOREACH(name, names) {
                _cleanup_free_ char *fragment_path = NULL;
                _cleanup_strv_free_ char **dropin_paths = NULL;
                char **path;

                r = unit_find_paths(bus, *name, avoid_bus_cache, &lp, &fragment_path, &dropin_paths);
                if (r < 0)
                        return r;
                else if (r == 0)
                        return -ENOENT;

                if (first)
                        first = false;
                else
                        puts("");

                if (fragment_path) {
                        r = cat_file(fragment_path, false);
                        if (r < 0)
                                return log_warning_errno(r, "Failed to cat %s: %m", fragment_path);
                }

                STRV_FOREACH(path, dropin_paths) {
                        r = cat_file(*path, path == dropin_paths);
                        if (r < 0)
                                return log_warning_errno(r, "Failed to cat %s: %m", *path);
                }
        }

        return r < 0 ? r : 0;
}

static int set_property(sd_bus *bus, char **args) {
        _cleanup_bus_message_unref_ sd_bus_message *m = NULL;
        _cleanup_bus_error_free_ sd_bus_error error = SD_BUS_ERROR_NULL;
        _cleanup_free_ char *n = NULL;
        char **i;
        int r;

        polkit_agent_open_if_enabled();

        r = sd_bus_message_new_method_call(
                        bus,
                        &m,
                        "org.freedesktop.systemd1",
                        "/org/freedesktop/systemd1",
                        "org.freedesktop.systemd1.Manager",
                        "SetUnitProperties");
        if (r < 0)
                return bus_log_create_error(r);

        r = sd_bus_message_set_allow_interactive_authorization(m, arg_ask_password);
        if (r < 0)
                return bus_log_create_error(r);

        n = unit_name_mangle(args[1], MANGLE_NOGLOB);
        if (!n)
                return log_oom();

        r = sd_bus_message_append(m, "sb", n, arg_runtime);
        if (r < 0)
                return bus_log_create_error(r);

        r = sd_bus_message_open_container(m, SD_BUS_TYPE_ARRAY, "(sv)");
        if (r < 0)
                return bus_log_create_error(r);

        STRV_FOREACH(i, args + 2) {
                r = sd_bus_message_open_container(m, SD_BUS_TYPE_STRUCT, "sv");
                if (r < 0)
                        return bus_log_create_error(r);

                r = bus_append_unit_property_assignment(m, *i);
                if (r < 0)
                        return r;

                r = sd_bus_message_close_container(m);
                if (r < 0)
                        return bus_log_create_error(r);
        }

        r = sd_bus_message_close_container(m);
        if (r < 0)
                return bus_log_create_error(r);

        r = sd_bus_call(bus, m, 0, &error, NULL);
        if (r < 0) {
                log_error("Failed to set unit properties on %s: %s", n, bus_error_message(&error, r));
                return r;
        }

        return 0;
}

static int snapshot(sd_bus *bus, char **args) {
        _cleanup_bus_error_free_ sd_bus_error error = SD_BUS_ERROR_NULL;
        _cleanup_bus_message_unref_ sd_bus_message *m = NULL, *reply = NULL;
        _cleanup_free_ char *n = NULL, *id = NULL;
        const char *path;
        int r;

        polkit_agent_open_if_enabled();

        if (strv_length(args) > 1)
                n = unit_name_mangle_with_suffix(args[1], MANGLE_NOGLOB, ".snapshot");
        else
                n = strdup("");
        if (!n)
                return log_oom();

        r = sd_bus_message_new_method_call(
                        bus,
                        &m,
                        "org.freedesktop.systemd1",
                        "/org/freedesktop/systemd1",
                        "org.freedesktop.systemd1.Manager",
                        "CreateSnapshot");
        if (r < 0)
                return bus_log_create_error(r);

        r = sd_bus_message_set_allow_interactive_authorization(m, arg_ask_password);
        if (r < 0)
                return bus_log_create_error(r);

        r = sd_bus_message_append(m, "sb", n, false);
        if (r < 0)
                return bus_log_create_error(r);

        r = sd_bus_call(bus, m, 0, &error, &reply);
        if (r < 0) {
                log_error("Failed to create snapshot: %s", bus_error_message(&error, r));
                return r;
        }

        r = sd_bus_message_read(reply, "o", &path);
        if (r < 0)
                return bus_log_parse_error(r);

        r = sd_bus_get_property_string(
                        bus,
                        "org.freedesktop.systemd1",
                        path,
                        "org.freedesktop.systemd1.Unit",
                        "Id",
                        &error,
                        &id);
        if (r < 0) {
                log_error("Failed to get ID of snapshot: %s", bus_error_message(&error, r));
                return r;
        }

        if (!arg_quiet)
                puts(id);

        return 0;
}

static int delete_snapshot(sd_bus *bus, char **args) {
        _cleanup_bus_error_free_ sd_bus_error error = SD_BUS_ERROR_NULL;
        _cleanup_strv_free_ char **names = NULL;
        char **name;
        int r;

        assert(args);

        polkit_agent_open_if_enabled();

        r = expand_names(bus, args + 1, ".snapshot", &names);
        if (r < 0)
                log_error_errno(r, "Failed to expand names: %m");

        STRV_FOREACH(name, names) {
                _cleanup_bus_message_unref_ sd_bus_message *m = NULL;
                int q;

                q = sd_bus_message_new_method_call(
                                bus,
                                &m,
                                "org.freedesktop.systemd1",
                                "/org/freedesktop/systemd1",
                                "org.freedesktop.systemd1.Manager",
                                "RemoveSnapshot");
                if (q < 0)
                        return bus_log_create_error(q);

                q = sd_bus_message_set_allow_interactive_authorization(m, arg_ask_password);
                if (q < 0)
                        return bus_log_create_error(q);

                q = sd_bus_message_append(m, "s", *name);
                if (q < 0)
                        return bus_log_create_error(q);

                q = sd_bus_call(bus, m, 0, &error, NULL);
                if (q < 0) {
                        log_error("Failed to remove snapshot %s: %s", *name, bus_error_message(&error, q));
                        if (r == 0)
                                r = q;
                }
        }

        return r;
}

static int daemon_reload(sd_bus *bus, char **args) {
        _cleanup_bus_error_free_ sd_bus_error error = SD_BUS_ERROR_NULL;
        _cleanup_bus_message_unref_ sd_bus_message *m = NULL;
        const char *method;
        int r;

        polkit_agent_open_if_enabled();

        if (arg_action == ACTION_RELOAD)
                method = "Reload";
        else if (arg_action == ACTION_REEXEC)
                method = "Reexecute";
        else {
                assert(arg_action == ACTION_SYSTEMCTL);

                method =
                        streq(args[0], "clear-jobs")    ||
                        streq(args[0], "cancel")        ? "ClearJobs" :
                        streq(args[0], "daemon-reexec") ? "Reexecute" :
                        streq(args[0], "reset-failed")  ? "ResetFailed" :
                        streq(args[0], "halt")          ? "Halt" :
                        streq(args[0], "poweroff")      ? "PowerOff" :
                        streq(args[0], "reboot")        ? "Reboot" :
                        streq(args[0], "kexec")         ? "KExec" :
                        streq(args[0], "exit")          ? "Exit" :
                                    /* "daemon-reload" */ "Reload";
        }

        r = sd_bus_message_new_method_call(
                        bus,
                        &m,
                        "org.freedesktop.systemd1",
                        "/org/freedesktop/systemd1",
                        "org.freedesktop.systemd1.Manager",
                        method);
        if (r < 0)
                return bus_log_create_error(r);

        r = sd_bus_message_set_allow_interactive_authorization(m, arg_ask_password);
        if (r < 0)
                return bus_log_create_error(r);

        r = sd_bus_call(bus, m, 0, &error, NULL);
        if (r == -ENOENT && arg_action != ACTION_SYSTEMCTL)
                /* There's always a fallback possible for
                 * legacy actions. */
                r = -EADDRNOTAVAIL;
        else if ((r == -ETIMEDOUT || r == -ECONNRESET) && streq(method, "Reexecute"))
                /* On reexecution, we expect a disconnect, not a
                 * reply */
                r = 0;
        else if (r < 0)
                log_error("Failed to execute operation: %s", bus_error_message(&error, r));

        return r < 0 ? r : 0;
}

static int reset_failed(sd_bus *bus, char **args) {
        _cleanup_bus_error_free_ sd_bus_error error = SD_BUS_ERROR_NULL;
        _cleanup_strv_free_ char **names = NULL;
        char **name;
        int r, q;

        if (strv_length(args) <= 1)
                return daemon_reload(bus, args);

        polkit_agent_open_if_enabled();

        r = expand_names(bus, args + 1, NULL, &names);
        if (r < 0)
                log_error_errno(r, "Failed to expand names: %m");

        STRV_FOREACH(name, names) {
                _cleanup_bus_message_unref_ sd_bus_message *m = NULL;

                q = sd_bus_message_new_method_call(
                                bus,
                                &m,
                                "org.freedesktop.systemd1",
                                "/org/freedesktop/systemd1",
                                "org.freedesktop.systemd1.Manager",
                                "ResetFailedUnit");
                if (q < 0)
                        return bus_log_create_error(q);

                q = sd_bus_message_set_allow_interactive_authorization(m, arg_ask_password);
                if (q < 0)
                        return bus_log_create_error(q);

                q = sd_bus_message_append(m, "s", *name);
                if (q < 0)
                        return bus_log_create_error(q);

                q = sd_bus_call(bus, m, 0, &error, NULL);
                if (q < 0) {
                        log_error("Failed to reset failed state of unit %s: %s", *name, bus_error_message(&error, q));
                        if (r == 0)
                                r = q;
                }
        }

        return r;
}

static int show_environment(sd_bus *bus, char **args) {
        _cleanup_bus_error_free_ sd_bus_error error = SD_BUS_ERROR_NULL;
        _cleanup_bus_message_unref_ sd_bus_message *reply = NULL;
        const char *text;
        int r;

        pager_open_if_enabled();

        r = sd_bus_get_property(
                        bus,
                        "org.freedesktop.systemd1",
                        "/org/freedesktop/systemd1",
                        "org.freedesktop.systemd1.Manager",
                        "Environment",
                        &error,
                        &reply,
                        "as");
        if (r < 0) {
                log_error("Failed to get environment: %s", bus_error_message(&error, r));
                return r;
        }

        r = sd_bus_message_enter_container(reply, SD_BUS_TYPE_ARRAY, "s");
        if (r < 0)
                return bus_log_parse_error(r);

        while ((r = sd_bus_message_read_basic(reply, SD_BUS_TYPE_STRING, &text)) > 0)
                puts(text);
        if (r < 0)
                return bus_log_parse_error(r);

        r = sd_bus_message_exit_container(reply);
        if (r < 0)
                return bus_log_parse_error(r);

        return 0;
}

static int switch_root(sd_bus *bus, char **args) {
        _cleanup_bus_error_free_ sd_bus_error error = SD_BUS_ERROR_NULL;
        _cleanup_free_ char *cmdline_init = NULL;
        const char *root, *init;
        unsigned l;
        int r;

        l = strv_length(args);
        if (l < 2 || l > 3) {
                log_error("Wrong number of arguments.");
                return -EINVAL;
        }

        root = args[1];

        if (l >= 3)
                init = args[2];
        else {
                r = parse_env_file("/proc/cmdline", WHITESPACE,
                                   "init", &cmdline_init,
                                   NULL);
                if (r < 0)
                        log_debug_errno(r, "Failed to parse /proc/cmdline: %m");

                init = cmdline_init;
        }

        if (isempty(init))
                init = NULL;

        if (init) {
                const char *root_systemd_path = NULL, *root_init_path = NULL;

                root_systemd_path = strjoina(root, "/" SYSTEMD_BINARY_PATH);
                root_init_path = strjoina(root, "/", init);

                /* If the passed init is actually the same as the
                 * systemd binary, then let's suppress it. */
                if (files_same(root_init_path, root_systemd_path) > 0)
                        init = NULL;
        }

        log_debug("Switching root - root: %s; init: %s", root, strna(init));

        r = sd_bus_call_method(
                        bus,
                        "org.freedesktop.systemd1",
                        "/org/freedesktop/systemd1",
                        "org.freedesktop.systemd1.Manager",
                        "SwitchRoot",
                        &error,
                        NULL,
                        "ss", root, init);
        if (r < 0) {
                log_error("Failed to switch root: %s", bus_error_message(&error, r));
                return r;
        }

        return 0;
}

static int set_environment(sd_bus *bus, char **args) {
        _cleanup_bus_error_free_ sd_bus_error error = SD_BUS_ERROR_NULL;
        _cleanup_bus_message_unref_ sd_bus_message *m = NULL;
        const char *method;
        int r;

        assert(bus);
        assert(args);

        method = streq(args[0], "set-environment")
                ? "SetEnvironment"
                : "UnsetEnvironment";

        r = sd_bus_message_new_method_call(
                        bus,
                        &m,
                        "org.freedesktop.systemd1",
                        "/org/freedesktop/systemd1",
                        "org.freedesktop.systemd1.Manager",
                        method);
        if (r < 0)
                return bus_log_create_error(r);

        r = sd_bus_message_set_allow_interactive_authorization(m, arg_ask_password);
        if (r < 0)
                return bus_log_create_error(r);

        r = sd_bus_message_append_strv(m, args + 1);
        if (r < 0)
                return bus_log_create_error(r);

        r = sd_bus_call(bus, m, 0, &error, NULL);
        if (r < 0) {
                log_error("Failed to set environment: %s", bus_error_message(&error, r));
                return r;
        }

        return 0;
}

static int import_environment(sd_bus *bus, char **args) {
        _cleanup_bus_error_free_ sd_bus_error error = SD_BUS_ERROR_NULL;
        _cleanup_bus_message_unref_ sd_bus_message *m = NULL;
        int r;

        assert(bus);
        assert(args);

        r = sd_bus_message_new_method_call(
                        bus,
                        &m,
                        "org.freedesktop.systemd1",
                        "/org/freedesktop/systemd1",
                        "org.freedesktop.systemd1.Manager",
                        "SetEnvironment");
        if (r < 0)
                return bus_log_create_error(r);

        r = sd_bus_message_set_allow_interactive_authorization(m, arg_ask_password);
        if (r < 0)
                return bus_log_create_error(r);

        if (strv_isempty(args + 1))
                r = sd_bus_message_append_strv(m, environ);
        else {
                char **a, **b;

                r = sd_bus_message_open_container(m, 'a', "s");
                if (r < 0)
                        return bus_log_create_error(r);

                STRV_FOREACH(a, args + 1) {

                        if (!env_name_is_valid(*a)) {
                                log_error("Not a valid environment variable name: %s", *a);
                                return -EINVAL;
                        }

                        STRV_FOREACH(b, environ) {
                                const char *eq;

                                eq = startswith(*b, *a);
                                if (eq && *eq == '=') {

                                        r = sd_bus_message_append(m, "s", *b);
                                        if (r < 0)
                                                return bus_log_create_error(r);

                                        break;
                                }
                        }
                }

                r = sd_bus_message_close_container(m);
        }
        if (r < 0)
                return bus_log_create_error(r);

        r = sd_bus_call(bus, m, 0, &error, NULL);
        if (r < 0) {
                log_error("Failed to import environment: %s", bus_error_message(&error, r));
                return r;
        }

        return 0;
}

static int enable_sysv_units(const char *verb, char **args) {
        int r = 0;

#if defined(HAVE_SYSV_COMPAT)
        unsigned f = 0;
        _cleanup_lookup_paths_free_ LookupPaths paths = {};

        if (arg_scope != UNIT_FILE_SYSTEM)
                return 0;

        if (!streq(verb, "enable") &&
            !streq(verb, "disable"))
            // update-rc.d currently does not provide is-enabled
            //!streq(verb, "is-enabled"))
                return 0;

        /* Processes all SysV units, and reshuffles the array so that
         * afterwards only the native units remain */

        r = lookup_paths_init(&paths, SYSTEMD_SYSTEM, false, arg_root, NULL, NULL, NULL);
        if (r < 0)
                return r;

        r = 0;
        while (args[f]) {
                const char *name;
                _cleanup_free_ char *p = NULL, *q = NULL, *l = NULL;
                bool found_sysv;
                unsigned c = 1;
                const char *argv[6] = { "/usr/sbin/update-rc.d", NULL, NULL, NULL, NULL };
<<<<<<< HEAD
=======
                char **k;
>>>>>>> cb9fe3ab
                int j;
                pid_t pid;
                siginfo_t status;

                name = args[f++];

                if (!endswith(name, ".service"))
                        continue;

                if (path_is_absolute(name))
                        continue;

<<<<<<< HEAD
=======
                STRV_FOREACH(k, paths.unit_path) {
                        _cleanup_free_ char *path = NULL;

                        path = path_join(arg_root, *k, name);
                        if (!path)
                                return log_oom();

                        found_native = access(path, F_OK) >= 0;
                        if (found_native)
                                break;
                }

>>>>>>> cb9fe3ab
                p = path_join(arg_root, SYSTEM_SYSVINIT_PATH, name);
                if (!p)
                        return log_oom();

                p[strlen(p) - strlen(".service")] = 0;
                found_sysv = access(p, F_OK) >= 0;
                if (!found_sysv)
                        continue;

                log_info("Synchronizing state for %s with sysvinit using update-rc.d...", name);

                if (!isempty(arg_root) && !streq(arg_root, "/")) {
                    log_error("Can not run update-rc.d when a root directory other than / is specified");
                    continue;
                }

                /* Run update-rc.d <file> defaults first to ensure the K- and
                 * S-symlinks are present. If they are missing, update-rc.d
                 * <enable|disable> will fail. See
                 * http://bugs.debian.org/722523 */
                argv[c++] = basename(p);
                argv[c++] = "defaults";
                argv[c] = NULL;

                l = strv_join((char**)argv, " ");
                if (!l) {
                        return log_oom();
                }

                log_info("Executing %s", l);

                pid = fork();
                if (pid < 0) {
                        log_error("Failed to fork: %m");
                        return -errno;
                } else if (pid == 0) {
                        /* Child */

                        execv(argv[0], (char**) argv);
                        _exit(EXIT_FAILURE);
                }

                j = wait_for_terminate(pid, &status);
                if (j < 0) {
                        log_error("Failed to wait for child: %s", strerror(-r));
                        return j;
                }

                if (status.si_code == CLD_EXITED) {
                        if (status.si_status != 0)
                                return -EINVAL;
                } else
                        return -EPROTO;

                argv[c-1] = verb;
                argv[c] = NULL;

                free(l);
                l = strv_join((char**)argv, " ");
                if (!l)
                        return log_oom();

                log_info("Executing %s", l);

                pid = fork();
                if (pid < 0)
                        return log_error_errno(errno, "Failed to fork: %m");
                else if (pid == 0) {
                        /* Child */

                        execv(argv[0], (char**) argv);
                        _exit(EXIT_FAILURE);
                }

                j = wait_for_terminate(pid, &status);
                if (j < 0) {
                        log_error_errno(r, "Failed to wait for child: %m");
                        return j;
                }

                if (status.si_code == CLD_EXITED) {
                        if (streq(verb, "is-enabled")) {
                                if (status.si_status == 0) {
                                        if (!arg_quiet)
                                                puts("enabled");
                                        r = 1;
                                } else {
                                        if (!arg_quiet)
                                                puts("disabled");
                                }

                        } else if (status.si_status != 0)
                                return -EINVAL;
                } else
                        return -EPROTO;
<<<<<<< HEAD
=======

                if (found_native)
                        continue;

                /* Remove this entry, so that we don't try enabling it as native unit */
                assert(f > 0);
                f--;
                assert(args[f] == name);
                strv_remove(args, name);
>>>>>>> cb9fe3ab
        }

#endif
        return r;
}

static int mangle_names(char **original_names, char ***mangled_names) {
        char **i, **l, **name;

        l = new(char*, strv_length(original_names) + 1);
        if (!l)
                return log_oom();

        i = l;
        STRV_FOREACH(name, original_names) {

                /* When enabling units qualified path names are OK,
                 * too, hence allow them explicitly. */

                if (is_path(*name))
                        *i = strdup(*name);
                else
                        *i = unit_name_mangle(*name, MANGLE_NOGLOB);

                if (!*i) {
                        strv_free(l);
                        return log_oom();
                }

                i++;
        }

        *i = NULL;
        *mangled_names = l;

        return 0;
}

static int enable_unit(sd_bus *bus, char **args) {
        _cleanup_strv_free_ char **names = NULL;
        const char *verb = args[0];
        UnitFileChange *changes = NULL;
        unsigned n_changes = 0;
        int carries_install_info = -1;
        int r;

        if (!args[1])
                return 0;

        r = mangle_names(args+1, &names);
        if (r < 0)
                return r;

        r = enable_sysv_units(verb, names);
        if (r < 0)
                return r;

        /* If the operation was fully executed by the SysV compat,
         * let's finish early */
        if (strv_isempty(names))
                return 0;

        if (!bus || avoid_bus()) {
                if (streq(verb, "enable")) {
                        r = unit_file_enable(arg_scope, arg_runtime, arg_root, names, arg_force, &changes, &n_changes);
                        carries_install_info = r;
                } else if (streq(verb, "disable"))
                        r = unit_file_disable(arg_scope, arg_runtime, arg_root, names, &changes, &n_changes);
                else if (streq(verb, "reenable")) {
                        r = unit_file_reenable(arg_scope, arg_runtime, arg_root, names, arg_force, &changes, &n_changes);
                        carries_install_info = r;
                } else if (streq(verb, "link"))
                        r = unit_file_link(arg_scope, arg_runtime, arg_root, names, arg_force, &changes, &n_changes);
                else if (streq(verb, "preset")) {
                        r = unit_file_preset(arg_scope, arg_runtime, arg_root, names, arg_preset_mode, arg_force, &changes, &n_changes);
                        carries_install_info = r;
                } else if (streq(verb, "mask"))
                        r = unit_file_mask(arg_scope, arg_runtime, arg_root, names, arg_force, &changes, &n_changes);
                else if (streq(verb, "unmask"))
                        r = unit_file_unmask(arg_scope, arg_runtime, arg_root, names, &changes, &n_changes);
                else
                        assert_not_reached("Unknown verb");

                if (r < 0) {
                        log_error_errno(r, "Operation failed: %m");
                        goto finish;
                }

                if (!arg_quiet)
                        dump_unit_file_changes(changes, n_changes);

                r = 0;
        } else {
                _cleanup_bus_message_unref_ sd_bus_message *reply = NULL, *m = NULL;
                _cleanup_bus_error_free_ sd_bus_error error = SD_BUS_ERROR_NULL;
                int expect_carries_install_info = false;
                bool send_force = true, send_preset_mode = false;
                const char *method;

                polkit_agent_open_if_enabled();

                if (streq(verb, "enable")) {
                        method = "EnableUnitFiles";
                        expect_carries_install_info = true;
                } else if (streq(verb, "disable")) {
                        method = "DisableUnitFiles";
                        send_force = false;
                } else if (streq(verb, "reenable")) {
                        method = "ReenableUnitFiles";
                        expect_carries_install_info = true;
                } else if (streq(verb, "link"))
                        method = "LinkUnitFiles";
                else if (streq(verb, "preset")) {

                        if (arg_preset_mode != UNIT_FILE_PRESET_FULL) {
                                method = "PresetUnitFilesWithMode";
                                send_preset_mode = true;
                        } else
                                method = "PresetUnitFiles";

                        expect_carries_install_info = true;
                } else if (streq(verb, "mask"))
                        method = "MaskUnitFiles";
                else if (streq(verb, "unmask")) {
                        method = "UnmaskUnitFiles";
                        send_force = false;
                } else
                        assert_not_reached("Unknown verb");

                r = sd_bus_message_new_method_call(
                                bus,
                                &m,
                                "org.freedesktop.systemd1",
                                "/org/freedesktop/systemd1",
                                "org.freedesktop.systemd1.Manager",
                                method);
                if (r < 0)
                        return bus_log_create_error(r);

                r = sd_bus_message_set_allow_interactive_authorization(m, arg_ask_password);
                if (r < 0)
                        return bus_log_create_error(r);

                r = sd_bus_message_append_strv(m, names);
                if (r < 0)
                        return bus_log_create_error(r);

                if (send_preset_mode) {
                        r = sd_bus_message_append(m, "s", unit_file_preset_mode_to_string(arg_preset_mode));
                        if (r < 0)
                                return bus_log_create_error(r);
                }

                r = sd_bus_message_append(m, "b", arg_runtime);
                if (r < 0)
                        return bus_log_create_error(r);

                if (send_force) {
                        r = sd_bus_message_append(m, "b", arg_force);
                        if (r < 0)
                                return bus_log_create_error(r);
                }

                r = sd_bus_call(bus, m, 0, &error, &reply);
                if (r < 0) {
                        log_error("Failed to execute operation: %s", bus_error_message(&error, r));
                        return r;
                }

                if (expect_carries_install_info) {
                        r = sd_bus_message_read(reply, "b", &carries_install_info);
                        if (r < 0)
                                return bus_log_parse_error(r);
                }

                r = bus_deserialize_and_dump_unit_file_changes(reply, arg_quiet);
                if (r < 0)
                        return r;

                /* Try to reload if enabled */
                if (!arg_no_reload)
                        r = daemon_reload(bus, args);
                else
                        r = 0;
        }

        if (carries_install_info == 0)
                log_warning("The unit files have no [Install] section. They are not meant to be enabled\n"
                            "using systemctl.\n"
                            "Possible reasons for having this kind of units are:\n"
                            "1) A unit may be statically enabled by being symlinked from another unit's\n"
                            "   .wants/ or .requires/ directory.\n"
                            "2) A unit's purpose may be to act as a helper for some other unit which has\n"
                            "   a requirement dependency on it.\n"
                            "3) A unit may be started when needed via activation (socket, path, timer,\n"
                            "   D-Bus, udev, scripted systemctl call, ...).\n");

finish:
        unit_file_changes_free(changes, n_changes);

        return r;
}

static int add_dependency(sd_bus *bus, char **args) {
        _cleanup_strv_free_ char **names = NULL;
        _cleanup_free_ char *target = NULL;
        const char *verb = args[0];
        UnitDependency dep;
        int r = 0;

        if (!args[1])
                return 0;

        target = unit_name_mangle_with_suffix(args[1], MANGLE_NOGLOB, ".target");
        if (!target)
                return log_oom();

        r = mangle_names(args+2, &names);
        if (r < 0)
                return r;

        if (streq(verb, "add-wants"))
                dep = UNIT_WANTS;
        else if (streq(verb, "add-requires"))
                dep = UNIT_REQUIRES;
        else
                assert_not_reached("Unknown verb");

        if (!bus || avoid_bus()) {
                UnitFileChange *changes = NULL;
                unsigned n_changes = 0;

                r = unit_file_add_dependency(arg_scope, arg_runtime, arg_root, names, target, dep, arg_force, &changes, &n_changes);

                if (r < 0)
                        return log_error_errno(r, "Can't add dependency: %m");

                if (!arg_quiet)
                        dump_unit_file_changes(changes, n_changes);

                unit_file_changes_free(changes, n_changes);

        } else {
                _cleanup_bus_message_unref_ sd_bus_message *reply = NULL, *m = NULL;
                _cleanup_bus_error_free_ sd_bus_error error = SD_BUS_ERROR_NULL;

                polkit_agent_open_if_enabled();

                r = sd_bus_message_new_method_call(
                                bus,
                                &m,
                                "org.freedesktop.systemd1",
                                "/org/freedesktop/systemd1",
                                "org.freedesktop.systemd1.Manager",
                                "AddDependencyUnitFiles");
                if (r < 0)
                        return bus_log_create_error(r);

                r = sd_bus_message_set_allow_interactive_authorization(m, arg_ask_password);
                if (r < 0)
                        return bus_log_create_error(r);

                r = sd_bus_message_append_strv(m, names);
                if (r < 0)
                        return bus_log_create_error(r);

                r = sd_bus_message_append(m, "ssbb", target, unit_dependency_to_string(dep), arg_runtime, arg_force);
                if (r < 0)
                        return bus_log_create_error(r);

                r = sd_bus_call(bus, m, 0, &error, &reply);
                if (r < 0) {
                        log_error("Failed to execute operation: %s", bus_error_message(&error, r));
                        return r;
                }

                r = bus_deserialize_and_dump_unit_file_changes(reply, arg_quiet);
                if (r < 0)
                        return r;

                if (!arg_no_reload)
                        r = daemon_reload(bus, args);
                else
                        r = 0;
        }

        return r;
}

static int preset_all(sd_bus *bus, char **args) {
        UnitFileChange *changes = NULL;
        unsigned n_changes = 0;
        int r;

        if (!bus || avoid_bus()) {

                r = unit_file_preset_all(arg_scope, arg_runtime, arg_root, arg_preset_mode, arg_force, &changes, &n_changes);
                if (r < 0) {
                        log_error_errno(r, "Operation failed: %m");
                        goto finish;
                }

                if (!arg_quiet)
                        dump_unit_file_changes(changes, n_changes);

                r = 0;

        } else {
                _cleanup_bus_message_unref_ sd_bus_message *m = NULL, *reply = NULL;
                _cleanup_bus_error_free_ sd_bus_error error = SD_BUS_ERROR_NULL;

                polkit_agent_open_if_enabled();

                r = sd_bus_message_new_method_call(
                                bus,
                                &m,
                                "org.freedesktop.systemd1",
                                "/org/freedesktop/systemd1",
                                "org.freedesktop.systemd1.Manager",
                                "PresetAllUnitFiles");
                if (r < 0)
                        return bus_log_create_error(r);

                r = sd_bus_message_set_allow_interactive_authorization(m, arg_ask_password);
                if (r < 0)
                        return bus_log_create_error(r);

                r = sd_bus_message_append(
                                m,
                                "sbb",
                                unit_file_preset_mode_to_string(arg_preset_mode),
                                arg_runtime,
                                arg_force);
                if (r < 0)
                        return bus_log_create_error(r);

                r = sd_bus_call(bus, m, 0, &error, &reply);
                if (r < 0) {
                        log_error("Failed to execute operation: %s", bus_error_message(&error, r));
                        return r;
                }

                r = bus_deserialize_and_dump_unit_file_changes(reply, arg_quiet);
                if (r < 0)
                        return r;

                if (!arg_no_reload)
                        r = daemon_reload(bus, args);
                else
                        r = 0;
        }

finish:
        unit_file_changes_free(changes, n_changes);

        return r;
}

static int unit_is_enabled(sd_bus *bus, char **args) {

        _cleanup_bus_error_free_ sd_bus_error error = SD_BUS_ERROR_NULL;
        _cleanup_strv_free_ char **names = NULL;
        bool enabled;
        char **name;
        int r;

        r = mangle_names(args+1, &names);
        if (r < 0)
                return r;

        r = enable_sysv_units(args[0], names);
        if (r < 0)
                return r;

        enabled = r > 0;

        if (!bus || avoid_bus()) {

                STRV_FOREACH(name, names) {
                        UnitFileState state;

                        state = unit_file_get_state(arg_scope, arg_root, *name);
                        if (state < 0)
                                return log_error_errno(state, "Failed to get unit file state for %s: %m", *name);

                        if (state == UNIT_FILE_ENABLED ||
                            state == UNIT_FILE_ENABLED_RUNTIME ||
                            state == UNIT_FILE_STATIC ||
                            state == UNIT_FILE_INDIRECT)
                                enabled = true;

                        if (!arg_quiet)
                                puts(unit_file_state_to_string(state));
                }

        } else {
                STRV_FOREACH(name, names) {
                        _cleanup_bus_message_unref_ sd_bus_message *reply = NULL;
                        const char *s;

                        r = sd_bus_call_method(
                                        bus,
                                        "org.freedesktop.systemd1",
                                        "/org/freedesktop/systemd1",
                                        "org.freedesktop.systemd1.Manager",
                                        "GetUnitFileState",
                                        &error,
                                        &reply,
                                        "s", *name);
                        if (r < 0) {
                                log_error("Failed to get unit file state for %s: %s", *name, bus_error_message(&error, r));
                                return r;
                        }

                        r = sd_bus_message_read(reply, "s", &s);
                        if (r < 0)
                                return bus_log_parse_error(r);

                        if (STR_IN_SET(s, "enabled", "enabled-runtime", "static", "indirect"))
                                enabled = true;

                        if (!arg_quiet)
                                puts(s);
                }
        }

        return !enabled;
}

static int is_system_running(sd_bus *bus, char **args) {
        _cleanup_free_ char *state = NULL;
        int r;

        r = sd_bus_get_property_string(
                        bus,
                        "org.freedesktop.systemd1",
                        "/org/freedesktop/systemd1",
                        "org.freedesktop.systemd1.Manager",
                        "SystemState",
                        NULL,
                        &state);
        if (r < 0) {
                if (!arg_quiet)
                        puts("unknown");
                return 0;
        }

        if (!arg_quiet)
                puts(state);

        return streq(state, "running") ? EXIT_SUCCESS : EXIT_FAILURE;
}

static int create_edit_temp_file(const char *new_path, const char *original_path, char **ret_tmp_fn) {
        char *t;
        int r;

        assert(new_path);
        assert(original_path);
        assert(ret_tmp_fn);

        r = tempfn_random(new_path, &t);
        if (r < 0)
                return log_error_errno(r, "Failed to determine temporary filename for \"%s\": %m", new_path);

        r = mkdir_parents(new_path, 0755);
        if (r < 0) {
                log_error_errno(r, "Failed to create directories for \"%s\": %m", new_path);
                free(t);
                return r;
        }

        r = copy_file(original_path, t, 0, 0644, 0);
        if (r == -ENOENT) {
                r = touch(t);
                if (r < 0) {
                        log_error_errno(r, "Failed to create temporary file \"%s\": %m", t);
                        free(t);
                        return r;
                }
        } else if (r < 0) {
                log_error_errno(r, "Failed to copy \"%s\" to \"%s\": %m", original_path, t);
                free(t);
                return r;
        }

        *ret_tmp_fn = t;

        return 0;
}

static int get_file_to_edit(const char *name, const char *user_home, const char *user_runtime, char **ret_path) {
        _cleanup_free_ char *path = NULL, *path2 = NULL, *run = NULL;

        switch (arg_scope) {
                case UNIT_FILE_SYSTEM:
                        path = path_join(arg_root, SYSTEM_CONFIG_UNIT_PATH, name);
                        if (arg_runtime)
                                run = path_join(arg_root, "/run/systemd/system/", name);
                        break;
                case UNIT_FILE_GLOBAL:
                        path = path_join(arg_root, USER_CONFIG_UNIT_PATH, name);
                        if (arg_runtime)
                                run = path_join(arg_root, "/run/systemd/user/", name);
                        break;
                case UNIT_FILE_USER:
                        assert(user_home);
                        assert(user_runtime);

                        path = path_join(arg_root, user_home, name);
                        if (arg_runtime) {
                                path2 = path_join(arg_root, USER_CONFIG_UNIT_PATH, name);
                                if (!path2)
                                        return log_oom();
                                run = path_join(arg_root, user_runtime, name);
                        }
                        break;
                default:
                        assert_not_reached("Invalid scope");
        }
        if (!path || (arg_runtime && !run))
                return log_oom();

        if (arg_runtime) {
                if (access(path, F_OK) >= 0)
                        return log_error_errno(EEXIST, "Refusing to create \"%s\" because it would be overriden by \"%s\" anyway.",
                                               run, path);
                if (path2 && access(path2, F_OK) >= 0)
                        return log_error_errno(EEXIST, "Refusing to create \"%s\" because it would be overriden by \"%s\" anyway.",
                                               run, path2);
                *ret_path = run;
                run = NULL;
        } else {
                *ret_path = path;
                path = NULL;
        }

        return 0;
}


static int unit_file_create_dropin(const char *unit_name, const char *user_home, const char *user_runtime, char **ret_new_path, char **ret_tmp_path) {
        char *tmp_new_path, *ending;
        char *tmp_tmp_path;
        int r;

        assert(unit_name);
        assert(ret_new_path);
        assert(ret_tmp_path);

        ending = strjoina(unit_name, ".d/override.conf");
        r = get_file_to_edit(ending, user_home, user_runtime, &tmp_new_path);
        if (r < 0)
                return r;

        r = create_edit_temp_file(tmp_new_path, tmp_new_path, &tmp_tmp_path);
        if (r < 0) {
                free(tmp_new_path);
                return r;
        }

        *ret_new_path = tmp_new_path;
        *ret_tmp_path = tmp_tmp_path;

        return 0;
}

static int unit_file_create_copy(const char *unit_name,
                                 const char *fragment_path,
                                 const char *user_home,
                                 const char *user_runtime,
                                 char **ret_new_path,
                                 char **ret_tmp_path) {
        char *tmp_new_path;
        char *tmp_tmp_path;
        int r;

        assert(fragment_path);
        assert(unit_name);
        assert(ret_new_path);
        assert(ret_tmp_path);

        r = get_file_to_edit(unit_name, user_home, user_runtime, &tmp_new_path);
        if (r < 0)
                return r;

        if (!path_equal(fragment_path, tmp_new_path) && access(tmp_new_path, F_OK) == 0) {
                char response;

                r = ask_char(&response, "yn", "\"%s\" already exists. Overwrite with \"%s\"? [(y)es, (n)o] ", tmp_new_path, fragment_path);
                if (r < 0) {
                        free(tmp_new_path);
                        return r;
                }
                if (response != 'y') {
                        log_warning("%s ignored", unit_name);
                        free(tmp_new_path);
                        return -1;
                }
        }

        r = create_edit_temp_file(tmp_new_path, fragment_path, &tmp_tmp_path);
        if (r < 0) {
                log_error_errno(r, "Failed to create temporary file for \"%s\": %m", tmp_new_path);
                free(tmp_new_path);
                return r;
        }

        *ret_new_path = tmp_new_path;
        *ret_tmp_path = tmp_tmp_path;

        return 0;
}

static int run_editor(char **paths) {
        pid_t pid;
        int r;

        assert(paths);

        pid = fork();
        if (pid < 0) {
                log_error_errno(errno, "Failed to fork: %m");
                return -errno;
        }

        if (pid == 0) {
                const char **args;
                char **backup_editors = STRV_MAKE("nano", "vim", "vi");
                char *editor;
                char **tmp_path, **original_path, **p;
                unsigned i = 1;
                size_t argc;

                argc = strv_length(paths)/2 + 1;
                args = newa(const char*, argc + 1);

                args[0] = NULL;
                STRV_FOREACH_PAIR(original_path, tmp_path, paths) {
                        args[i] = *tmp_path;
                        i++;
                }
                args[argc] = NULL;

                /* SYSTEMD_EDITOR takes precedence over EDITOR which takes precedence over VISUAL
                 * If neither SYSTEMD_EDITOR nor EDITOR nor VISUAL are present,
                 * we try to execute well known editors
                 */
                editor = getenv("SYSTEMD_EDITOR");
                if (!editor)
                        editor = getenv("EDITOR");
                if (!editor)
                        editor = getenv("VISUAL");

                if (!isempty(editor)) {
                        args[0] = editor;
                        execvp(editor, (char* const*) args);
                }

                STRV_FOREACH(p, backup_editors) {
                        args[0] = *p;
                        execvp(*p, (char* const*) args);
                        /* We do not fail if the editor doesn't exist
                         * because we want to try each one of them before
                         * failing.
                         */
                        if (errno != ENOENT) {
                                log_error("Failed to execute %s: %m", editor);
                                _exit(EXIT_FAILURE);
                        }
                }

                log_error("Cannot edit unit(s), no editor available. Please set either $SYSTEMD_EDITOR or $EDITOR or $VISUAL.");
                _exit(EXIT_FAILURE);
        }

        r = wait_for_terminate_and_warn("editor", pid, true);
        if (r < 0)
                return log_error_errno(r, "Failed to wait for child: %m");

        return r;
}

static int find_paths_to_edit(sd_bus *bus, char **names, char ***paths) {
        _cleanup_free_ char *user_home = NULL;
        _cleanup_free_ char *user_runtime = NULL;
        _cleanup_lookup_paths_free_ LookupPaths lp = {};
        bool avoid_bus_cache;
        char **name;
        int r;

        assert(names);
        assert(paths);

        r = init_home_and_lookup_paths(&user_home, &user_runtime, &lp);
        if (r < 0)
                return r;

        avoid_bus_cache = !bus || avoid_bus();

        STRV_FOREACH(name, names) {
                _cleanup_free_ char *path = NULL;
                char *new_path, *tmp_path;

                r = unit_find_paths(bus, *name, avoid_bus_cache, &lp, &path, NULL);
                if (r < 0)
                        return r;
                else if (r == 0)
                        return -ENOENT;
                else if (!path) {
                        // FIXME: support units with path==NULL (no FragmentPath)
                        log_error("No fragment exists for %s.", *name);
                        return -ENOENT;
                }

                if (arg_full)
                        r = unit_file_create_copy(*name, path, user_home, user_runtime, &new_path, &tmp_path);
                else
                        r = unit_file_create_dropin(*name, user_home, user_runtime, &new_path, &tmp_path);
                if (r < 0)
                        return r;

                r = strv_push_pair(paths, new_path, tmp_path);
                if (r < 0)
                        return log_oom();
        }

        return 0;
}

static int edit(sd_bus *bus, char **args) {
        _cleanup_strv_free_ char **names = NULL;
        _cleanup_strv_free_ char **paths = NULL;
        char **original, **tmp;
        int r;

        assert(args);

        if (!on_tty()) {
                log_error("Cannot edit units if not on a tty");
                return -EINVAL;
        }

        if (arg_transport != BUS_TRANSPORT_LOCAL) {
                log_error("Cannot remotely edit units");
                return -EINVAL;
        }

        r = expand_names(bus, args + 1, NULL, &names);
        if (r < 0)
                return log_error_errno(r, "Failed to expand names: %m");

        r = find_paths_to_edit(bus, names, &paths);
        if (r < 0)
                return r;

        if (strv_isempty(paths))
                return -ENOENT;

        r = run_editor(paths);
        if (r < 0)
                goto end;

        STRV_FOREACH_PAIR(original, tmp, paths) {
                /* If the temporary file is empty we ignore it.
                 * It's useful if the user wants to cancel its modification
                 */
                if (null_or_empty_path(*tmp)) {
                        log_warning("Editing \"%s\" canceled: temporary file is empty", *original);
                        continue;
                }
                r = rename(*tmp, *original);
                if (r < 0) {
                        r = log_error_errno(errno, "Failed to rename \"%s\" to \"%s\": %m", *tmp, *original);
                        goto end;
                }
        }

        if (!arg_no_reload && bus && !avoid_bus())
                r = daemon_reload(bus, args);

end:
        STRV_FOREACH_PAIR(original, tmp, paths)
                unlink_noerrno(*tmp);

        return r;
}

static void systemctl_help(void) {

        pager_open_if_enabled();

        printf("%s [OPTIONS...] {COMMAND} ...\n\n"
               "Query or send control commands to the systemd manager.\n\n"
               "  -h --help           Show this help\n"
               "     --version        Show package version\n"
               "     --system         Connect to system manager\n"
               "     --user           Connect to user service manager\n"
               "  -H --host=[USER@]HOST\n"
               "                      Operate on remote host\n"
               "  -M --machine=CONTAINER\n"
               "                      Operate on local container\n"
               "  -t --type=TYPE      List units of a particular type\n"
               "     --state=STATE    List units with particular LOAD or SUB or ACTIVE state\n"
               "  -p --property=NAME  Show only properties by this name\n"
               "  -a --all            Show all loaded units/properties, including dead/empty\n"
               "                      ones. To list all units installed on the system, use\n"
               "                      the 'list-unit-files' command instead.\n"
               "  -l --full           Don't ellipsize unit names on output\n"
               "  -r --recursive      Show unit list of host and local containers\n"
               "     --reverse        Show reverse dependencies with 'list-dependencies'\n"
               "     --job-mode=MODE  Specify how to deal with already queued jobs, when\n"
               "                      queueing a new job\n"
               "     --show-types     When showing sockets, explicitly show their type\n"
               "  -i --ignore-inhibitors\n"
               "                      When shutting down or sleeping, ignore inhibitors\n"
               "     --kill-who=WHO   Who to send signal to\n"
               "  -s --signal=SIGNAL  Which signal to send\n"
               "  -q --quiet          Suppress output\n"
               "     --no-block       Do not wait until operation finished\n"
               "     --no-wall        Don't send wall message before halt/power-off/reboot\n"
               "     --no-reload      Don't reload daemon after en-/dis-abling unit files\n"
               "     --no-legend      Do not print a legend (column headers and hints)\n"
               "     --no-pager       Do not pipe output into a pager\n"
               "     --no-ask-password\n"
               "                      Do not ask for system passwords\n"
               "     --global         Enable/disable unit files globally\n"
               "     --runtime        Enable unit files only temporarily until next reboot\n"
               "  -f --force          When enabling unit files, override existing symlinks\n"
               "                      When shutting down, execute action immediately\n"
               "     --preset-mode=   Apply only enable, only disable, or all presets\n"
               "     --root=PATH      Enable unit files in the specified root directory\n"
               "  -n --lines=INTEGER  Number of journal entries to show\n"
               "  -o --output=STRING  Change journal output mode (short, short-iso,\n"
               "                              short-precise, short-monotonic, verbose,\n"
               "                              export, json, json-pretty, json-sse, cat)\n"
               "     --plain          Print unit dependencies as a list instead of a tree\n\n"
               "Unit Commands:\n"
               "  list-units [PATTERN...]         List loaded units\n"
               "  list-sockets [PATTERN...]       List loaded sockets ordered by address\n"
               "  list-timers [PATTERN...]        List loaded timers ordered by next elapse\n"
               "  start NAME...                   Start (activate) one or more units\n"
               "  stop NAME...                    Stop (deactivate) one or more units\n"
               "  reload NAME...                  Reload one or more units\n"
               "  restart NAME...                 Start or restart one or more units\n"
               "  try-restart NAME...             Restart one or more units if active\n"
               "  reload-or-restart NAME...       Reload one or more units if possible,\n"
               "                                  otherwise start or restart\n"
               "  reload-or-try-restart NAME...   Reload one or more units if possible,\n"
               "                                  otherwise restart if active\n"
               "  isolate NAME                    Start one unit and stop all others\n"
               "  kill NAME...                    Send signal to processes of a unit\n"
               "  is-active PATTERN...            Check whether units are active\n"
               "  is-failed PATTERN...            Check whether units are failed\n"
               "  status [PATTERN...|PID...]      Show runtime status of one or more units\n"
               "  show [PATTERN...|JOB...]        Show properties of one or more\n"
               "                                  units/jobs or the manager\n"
               "  cat PATTERN...                  Show files and drop-ins of one or more units\n"
               "  set-property NAME ASSIGNMENT... Sets one or more properties of a unit\n"
               "  help PATTERN...|PID...          Show manual for one or more units\n"
               "  reset-failed [PATTERN...]       Reset failed state for all, one, or more\n"
               "                                  units\n"
               "  list-dependencies [NAME]        Recursively show units which are required\n"
               "                                  or wanted by this unit or by which this\n"
               "                                  unit is required or wanted\n\n"
               "Unit File Commands:\n"
               "  list-unit-files [PATTERN...]    List installed unit files\n"
               "  enable NAME...                  Enable one or more unit files\n"
               "  disable NAME...                 Disable one or more unit files\n"
               "  reenable NAME...                Reenable one or more unit files\n"
               "  preset NAME...                  Enable/disable one or more unit files\n"
               "                                  based on preset configuration\n"
               "  preset-all                      Enable/disable all unit files based on\n"
               "                                  preset configuration\n"
               "  is-enabled NAME...              Check whether unit files are enabled\n"
               "  mask NAME...                    Mask one or more units\n"
               "  unmask NAME...                  Unmask one or more units\n"
               "  link PATH...                    Link one or more units files into\n"
               "                                  the search path\n"
               "  add-wants TARGET NAME...        Add 'Wants' dependency for the target\n"
               "                                  on specified one or more units\n"
               "  add-requires TARGET NAME...     Add 'Requires' dependency for the target\n"
               "                                  on specified one or more units\n"
               "  edit NAME...                    Edit one or more unit files\n"
               "  get-default                     Get the name of the default target\n"
               "  set-default NAME                Set the default target\n\n"
               "Machine Commands:\n"
               "  list-machines [PATTERN...]      List local containers and host\n\n"
               "Job Commands:\n"
               "  list-jobs [PATTERN...]          List jobs\n"
               "  cancel [JOB...]                 Cancel all, one, or more jobs\n\n"
               "Snapshot Commands:\n"
               "  snapshot [NAME]                 Create a snapshot\n"
               "  delete NAME...                  Remove one or more snapshots\n\n"
               "Environment Commands:\n"
               "  show-environment                Dump environment\n"
               "  set-environment NAME=VALUE...   Set one or more environment variables\n"
               "  unset-environment NAME...       Unset one or more environment variables\n"
               "  import-environment [NAME...]    Import all or some environment variables\n\n"
               "Manager Lifecycle Commands:\n"
               "  daemon-reload                   Reload systemd manager configuration\n"
               "  daemon-reexec                   Reexecute systemd manager\n\n"
               "System Commands:\n"
               "  is-system-running               Check whether system is fully running\n"
               "  default                         Enter system default mode\n"
               "  rescue                          Enter system rescue mode\n"
               "  emergency                       Enter system emergency mode\n"
               "  halt                            Shut down and halt the system\n"
               "  poweroff                        Shut down and power-off the system\n"
               "  reboot [ARG]                    Shut down and reboot the system\n"
               "  kexec                           Shut down and reboot the system with kexec\n"
               "  exit                            Request user instance exit\n"
               "  switch-root ROOT [INIT]         Change to a different root file system\n"
               "  suspend                         Suspend the system\n"
               "  hibernate                       Hibernate the system\n"
               "  hybrid-sleep                    Hibernate and suspend the system\n",
               program_invocation_short_name);
}

static void halt_help(void) {
        printf("%s [OPTIONS...]%s\n\n"
               "%s the system.\n\n"
               "     --help      Show this help\n"
               "     --halt      Halt the machine\n"
               "  -p --poweroff  Switch off the machine\n"
               "     --reboot    Reboot the machine\n"
               "  -f --force     Force immediate halt/power-off/reboot\n"
               "  -w --wtmp-only Don't halt/power-off/reboot, just write wtmp record\n"
               "  -d --no-wtmp   Don't write wtmp record\n"
               "     --no-wall   Don't send wall message before halt/power-off/reboot\n",
               program_invocation_short_name,
               arg_action == ACTION_REBOOT   ? " [ARG]" : "",
               arg_action == ACTION_REBOOT   ? "Reboot" :
               arg_action == ACTION_POWEROFF ? "Power off" :
                                               "Halt");
}

static void shutdown_help(void) {
        printf("%s [OPTIONS...] [TIME] [WALL...]\n\n"
               "Shut down the system.\n\n"
               "     --help      Show this help\n"
               "  -H --halt      Halt the machine\n"
               "  -P --poweroff  Power-off the machine\n"
               "  -r --reboot    Reboot the machine\n"
               "  -h             Equivalent to --poweroff, overridden by --halt\n"
               "  -k             Don't halt/power-off/reboot, just send warnings\n"
               "     --no-wall   Don't send wall message before halt/power-off/reboot\n"
               "  -c             Cancel a pending shutdown\n",
               program_invocation_short_name);
}

static void telinit_help(void) {
        printf("%s [OPTIONS...] {COMMAND}\n\n"
               "Send control commands to the init daemon.\n\n"
               "     --help      Show this help\n"
               "     --no-wall   Don't send wall message before halt/power-off/reboot\n\n"
               "Commands:\n"
               "  0              Power-off the machine\n"
               "  6              Reboot the machine\n"
               "  2, 3, 4, 5     Start runlevelX.target unit\n"
               "  1, s, S        Enter rescue mode\n"
               "  q, Q           Reload init daemon configuration\n"
               "  u, U           Reexecute init daemon\n",
               program_invocation_short_name);
}

static void runlevel_help(void) {
        printf("%s [OPTIONS...]\n\n"
               "Prints the previous and current runlevel of the init system.\n\n"
               "     --help      Show this help\n",
               program_invocation_short_name);
}

static void help_types(void) {
        int i;
        const char *t;

        if (!arg_no_legend)
                puts("Available unit types:");
        for (i = 0; i < _UNIT_TYPE_MAX; i++) {
                t = unit_type_to_string(i);
                if (t)
                        puts(t);
        }
}

static int systemctl_parse_argv(int argc, char *argv[]) {

        enum {
                ARG_FAIL = 0x100,
                ARG_REVERSE,
                ARG_AFTER,
                ARG_BEFORE,
                ARG_SHOW_TYPES,
                ARG_IRREVERSIBLE,
                ARG_IGNORE_DEPENDENCIES,
                ARG_VERSION,
                ARG_USER,
                ARG_SYSTEM,
                ARG_GLOBAL,
                ARG_NO_BLOCK,
                ARG_NO_LEGEND,
                ARG_NO_PAGER,
                ARG_NO_WALL,
                ARG_ROOT,
                ARG_NO_RELOAD,
                ARG_KILL_WHO,
                ARG_NO_ASK_PASSWORD,
                ARG_FAILED,
                ARG_RUNTIME,
                ARG_FORCE,
                ARG_PLAIN,
                ARG_STATE,
                ARG_JOB_MODE,
                ARG_PRESET_MODE,
        };

        static const struct option options[] = {
                { "help",                no_argument,       NULL, 'h'                     },
                { "version",             no_argument,       NULL, ARG_VERSION             },
                { "type",                required_argument, NULL, 't'                     },
                { "property",            required_argument, NULL, 'p'                     },
                { "all",                 no_argument,       NULL, 'a'                     },
                { "reverse",             no_argument,       NULL, ARG_REVERSE             },
                { "after",               no_argument,       NULL, ARG_AFTER               },
                { "before",              no_argument,       NULL, ARG_BEFORE              },
                { "show-types",          no_argument,       NULL, ARG_SHOW_TYPES          },
                { "failed",              no_argument,       NULL, ARG_FAILED              }, /* compatibility only */
                { "full",                no_argument,       NULL, 'l'                     },
                { "job-mode",            required_argument, NULL, ARG_JOB_MODE            },
                { "fail",                no_argument,       NULL, ARG_FAIL                }, /* compatibility only */
                { "irreversible",        no_argument,       NULL, ARG_IRREVERSIBLE        }, /* compatibility only */
                { "ignore-dependencies", no_argument,       NULL, ARG_IGNORE_DEPENDENCIES }, /* compatibility only */
                { "ignore-inhibitors",   no_argument,       NULL, 'i'                     },
                { "user",                no_argument,       NULL, ARG_USER                },
                { "system",              no_argument,       NULL, ARG_SYSTEM              },
                { "global",              no_argument,       NULL, ARG_GLOBAL              },
                { "no-block",            no_argument,       NULL, ARG_NO_BLOCK            },
                { "no-legend",           no_argument,       NULL, ARG_NO_LEGEND           },
                { "no-pager",            no_argument,       NULL, ARG_NO_PAGER            },
                { "no-wall",             no_argument,       NULL, ARG_NO_WALL             },
                { "quiet",               no_argument,       NULL, 'q'                     },
                { "root",                required_argument, NULL, ARG_ROOT                },
                { "force",               no_argument,       NULL, ARG_FORCE               },
                { "no-reload",           no_argument,       NULL, ARG_NO_RELOAD           },
                { "kill-who",            required_argument, NULL, ARG_KILL_WHO            },
                { "signal",              required_argument, NULL, 's'                     },
                { "no-ask-password",     no_argument,       NULL, ARG_NO_ASK_PASSWORD     },
                { "host",                required_argument, NULL, 'H'                     },
                { "machine",             required_argument, NULL, 'M'                     },
                { "runtime",             no_argument,       NULL, ARG_RUNTIME             },
                { "lines",               required_argument, NULL, 'n'                     },
                { "output",              required_argument, NULL, 'o'                     },
                { "plain",               no_argument,       NULL, ARG_PLAIN               },
                { "state",               required_argument, NULL, ARG_STATE               },
                { "recursive",           no_argument,       NULL, 'r'                     },
                { "preset-mode",         required_argument, NULL, ARG_PRESET_MODE         },
                {}
        };

        int c;

        assert(argc >= 0);
        assert(argv);

        while ((c = getopt_long(argc, argv, "ht:p:alqfs:H:M:n:o:ir", options, NULL)) >= 0)

                switch (c) {

                case 'h':
                        systemctl_help();
                        return 0;

                case ARG_VERSION:
                        puts(PACKAGE_STRING);
                        puts(SYSTEMD_FEATURES);
                        return 0;

                case 't': {
                        const char *word, *state;
                        size_t size;

                        FOREACH_WORD_SEPARATOR(word, size, optarg, ",", state) {
                                _cleanup_free_ char *type;

                                type = strndup(word, size);
                                if (!type)
                                        return -ENOMEM;

                                if (streq(type, "help")) {
                                        help_types();
                                        return 0;
                                }

                                if (unit_type_from_string(type) >= 0) {
                                        if (strv_push(&arg_types, type))
                                                return log_oom();
                                        type = NULL;
                                        continue;
                                }

                                /* It's much nicer to use --state= for
                                 * load states, but let's support this
                                 * in --types= too for compatibility
                                 * with old versions */
                                if (unit_load_state_from_string(optarg) >= 0) {
                                        if (strv_push(&arg_states, type) < 0)
                                                return log_oom();
                                        type = NULL;
                                        continue;
                                }

                                log_error("Unknown unit type or load state '%s'.", type);
                                log_info("Use -t help to see a list of allowed values.");
                                return -EINVAL;
                        }

                        break;
                }

                case 'p': {
                        /* Make sure that if the empty property list
                           was specified, we won't show any properties. */
                        if (isempty(optarg) && !arg_properties) {
                                arg_properties = new0(char*, 1);
                                if (!arg_properties)
                                        return log_oom();
                        } else {
                                const char *word, *state;
                                size_t size;

                                FOREACH_WORD_SEPARATOR(word, size, optarg, ",", state) {
                                        char *prop;

                                        prop = strndup(word, size);
                                        if (!prop)
                                                return log_oom();

                                        if (strv_consume(&arg_properties, prop) < 0)
                                                return log_oom();
                                }
                        }

                        /* If the user asked for a particular
                         * property, show it to him, even if it is
                         * empty. */
                        arg_all = true;

                        break;
                }

                case 'a':
                        arg_all = true;
                        break;

                case ARG_REVERSE:
                        arg_dependency = DEPENDENCY_REVERSE;
                        break;

                case ARG_AFTER:
                        arg_dependency = DEPENDENCY_AFTER;
                        break;

                case ARG_BEFORE:
                        arg_dependency = DEPENDENCY_BEFORE;
                        break;

                case ARG_SHOW_TYPES:
                        arg_show_types = true;
                        break;

                case ARG_JOB_MODE:
                        arg_job_mode = optarg;
                        break;

                case ARG_FAIL:
                        arg_job_mode = "fail";
                        break;

                case ARG_IRREVERSIBLE:
                        arg_job_mode = "replace-irreversibly";
                        break;

                case ARG_IGNORE_DEPENDENCIES:
                        arg_job_mode = "ignore-dependencies";
                        break;

                case ARG_USER:
                        arg_scope = UNIT_FILE_USER;
                        break;

                case ARG_SYSTEM:
                        arg_scope = UNIT_FILE_SYSTEM;
                        break;

                case ARG_GLOBAL:
                        arg_scope = UNIT_FILE_GLOBAL;
                        break;

                case ARG_NO_BLOCK:
                        arg_no_block = true;
                        break;

                case ARG_NO_LEGEND:
                        arg_no_legend = true;
                        break;

                case ARG_NO_PAGER:
                        arg_no_pager = true;
                        break;

                case ARG_NO_WALL:
                        arg_no_wall = true;
                        break;

                case ARG_ROOT:
                        arg_root = optarg;
                        break;

                case 'l':
                        arg_full = true;
                        break;

                case ARG_FAILED:
                        if (strv_extend(&arg_states, "failed") < 0)
                                return log_oom();

                        break;

                case 'q':
                        arg_quiet = true;
                        break;

                case ARG_FORCE:
                        arg_force ++;
                        break;

                case 'f':
                        arg_force ++;
                        break;

                case ARG_NO_RELOAD:
                        arg_no_reload = true;
                        break;

                case ARG_KILL_WHO:
                        arg_kill_who = optarg;
                        break;

                case 's':
                        if ((arg_signal = signal_from_string_try_harder(optarg)) < 0) {
                                log_error("Failed to parse signal string %s.", optarg);
                                return -EINVAL;
                        }
                        break;

                case ARG_NO_ASK_PASSWORD:
                        arg_ask_password = false;
                        break;

                case 'H':
                        arg_transport = BUS_TRANSPORT_REMOTE;
                        arg_host = optarg;
                        break;

                case 'M':
                        arg_transport = BUS_TRANSPORT_MACHINE;
                        arg_host = optarg;
                        break;

                case ARG_RUNTIME:
                        arg_runtime = true;
                        break;

                case 'n':
                        if (safe_atou(optarg, &arg_lines) < 0) {
                                log_error("Failed to parse lines '%s'", optarg);
                                return -EINVAL;
                        }
                        break;

                case 'o':
                        arg_output = output_mode_from_string(optarg);
                        if (arg_output < 0) {
                                log_error("Unknown output '%s'.", optarg);
                                return -EINVAL;
                        }
                        break;

                case 'i':
                        arg_ignore_inhibitors = true;
                        break;

                case ARG_PLAIN:
                        arg_plain = true;
                        break;

                case ARG_STATE: {
                        const char *word, *state;
                        size_t size;

                        FOREACH_WORD_SEPARATOR(word, size, optarg, ",", state) {
                                char *s;

                                s = strndup(word, size);
                                if (!s)
                                        return log_oom();

                                if (strv_consume(&arg_states, s) < 0)
                                        return log_oom();
                        }
                        break;
                }

                case 'r':
                        if (geteuid() != 0) {
                                log_error("--recursive requires root privileges.");
                                return -EPERM;
                        }

                        arg_recursive = true;
                        break;

                case ARG_PRESET_MODE:

                        arg_preset_mode = unit_file_preset_mode_from_string(optarg);
                        if (arg_preset_mode < 0) {
                                log_error("Failed to parse preset mode: %s.", optarg);
                                return -EINVAL;
                        }

                        break;

                case '?':
                        return -EINVAL;

                default:
                        assert_not_reached("Unhandled option");
                }

        if (arg_transport != BUS_TRANSPORT_LOCAL && arg_scope != UNIT_FILE_SYSTEM) {
                log_error("Cannot access user instance remotely.");
                return -EINVAL;
        }

        return 1;
}

static int halt_parse_argv(int argc, char *argv[]) {

        enum {
                ARG_HELP = 0x100,
                ARG_HALT,
                ARG_REBOOT,
                ARG_NO_WALL
        };

        static const struct option options[] = {
                { "help",      no_argument,       NULL, ARG_HELP    },
                { "halt",      no_argument,       NULL, ARG_HALT    },
                { "poweroff",  no_argument,       NULL, 'p'         },
                { "reboot",    no_argument,       NULL, ARG_REBOOT  },
                { "force",     no_argument,       NULL, 'f'         },
                { "wtmp-only", no_argument,       NULL, 'w'         },
                { "no-wtmp",   no_argument,       NULL, 'd'         },
                { "no-wall",   no_argument,       NULL, ARG_NO_WALL },
                {}
        };

        int c, r, runlevel;

        assert(argc >= 0);
        assert(argv);

        if (utmp_get_runlevel(&runlevel, NULL) >= 0)
                if (runlevel == '0' || runlevel == '6')
                        arg_force = 2;

        while ((c = getopt_long(argc, argv, "pfwdnih", options, NULL)) >= 0)
                switch (c) {

                case ARG_HELP:
                        halt_help();
                        return 0;

                case ARG_HALT:
                        arg_action = ACTION_HALT;
                        break;

                case 'p':
                        if (arg_action != ACTION_REBOOT)
                                arg_action = ACTION_POWEROFF;
                        break;

                case ARG_REBOOT:
                        arg_action = ACTION_REBOOT;
                        break;

                case 'f':
                        arg_force = 2;
                        break;

                case 'w':
                        arg_dry = true;
                        break;

                case 'd':
                        arg_no_wtmp = true;
                        break;

                case ARG_NO_WALL:
                        arg_no_wall = true;
                        break;

                case 'i':
                case 'h':
                case 'n':
                        /* Compatibility nops */
                        break;

                case '?':
                        return -EINVAL;

                default:
                        assert_not_reached("Unhandled option");
                }

        if (arg_action == ACTION_REBOOT && (argc == optind || argc == optind + 1)) {
                r = update_reboot_param_file(argc == optind + 1 ? argv[optind] : NULL);
                if (r < 0)
                        return r;
        } else if (optind < argc) {
                log_error("Too many arguments.");
                return -EINVAL;
        }

        return 1;
}

static int parse_time_spec(const char *t, usec_t *_u) {
        assert(t);
        assert(_u);

        if (streq(t, "now"))
                *_u = 0;
        else if (!strchr(t, ':')) {
                uint64_t u;

                if (safe_atou64(t, &u) < 0)
                        return -EINVAL;

                *_u = now(CLOCK_REALTIME) + USEC_PER_MINUTE * u;
        } else {
                char *e = NULL;
                long hour, minute;
                struct tm tm = {};
                time_t s;
                usec_t n;

                errno = 0;
                hour = strtol(t, &e, 10);
                if (errno > 0 || *e != ':' || hour < 0 || hour > 23)
                        return -EINVAL;

                minute = strtol(e+1, &e, 10);
                if (errno > 0 || *e != 0 || minute < 0 || minute > 59)
                        return -EINVAL;

                n = now(CLOCK_REALTIME);
                s = (time_t) (n / USEC_PER_SEC);

                assert_se(localtime_r(&s, &tm));

                tm.tm_hour = (int) hour;
                tm.tm_min = (int) minute;
                tm.tm_sec = 0;

                assert_se(s = mktime(&tm));

                *_u = (usec_t) s * USEC_PER_SEC;

                while (*_u <= n)
                        *_u += USEC_PER_DAY;
        }

        return 0;
}

static int shutdown_parse_argv(int argc, char *argv[]) {

        enum {
                ARG_HELP = 0x100,
                ARG_NO_WALL
        };

        static const struct option options[] = {
                { "help",      no_argument,       NULL, ARG_HELP    },
                { "halt",      no_argument,       NULL, 'H'         },
                { "poweroff",  no_argument,       NULL, 'P'         },
                { "reboot",    no_argument,       NULL, 'r'         },
                { "kexec",     no_argument,       NULL, 'K'         }, /* not documented extension */
                { "no-wall",   no_argument,       NULL, ARG_NO_WALL },
                {}
        };

        int c, r;

        assert(argc >= 0);
        assert(argv);

        while ((c = getopt_long(argc, argv, "HPrhkKt:afFc", options, NULL)) >= 0)
                switch (c) {

                case ARG_HELP:
                        shutdown_help();
                        return 0;

                case 'H':
                        arg_action = ACTION_HALT;
                        break;

                case 'P':
                        arg_action = ACTION_POWEROFF;
                        break;

                case 'r':
                        if (kexec_loaded())
                                arg_action = ACTION_KEXEC;
                        else
                                arg_action = ACTION_REBOOT;
                        break;

                case 'K':
                        arg_action = ACTION_KEXEC;
                        break;

                case 'h':
                        if (arg_action != ACTION_HALT)
                                arg_action = ACTION_POWEROFF;
                        break;

                case 'k':
                        arg_dry = true;
                        break;

                case ARG_NO_WALL:
                        arg_no_wall = true;
                        break;

                case 't':
                case 'a':
                case 'f':
                case 'F':
                        /* Compatibility nops */
                        break;

                case 'c':
                        arg_action = ACTION_CANCEL_SHUTDOWN;
                        break;

                case '?':
                        return -EINVAL;

                default:
                        assert_not_reached("Unhandled option");
                }

        if (argc > optind && arg_action != ACTION_CANCEL_SHUTDOWN) {
                r = parse_time_spec(argv[optind], &arg_when);
                if (r < 0) {
                        log_error("Failed to parse time specification: %s", argv[optind]);
                        return r;
                }
        } else
                arg_when = now(CLOCK_REALTIME) + USEC_PER_MINUTE;

        if (argc > optind && arg_action == ACTION_CANCEL_SHUTDOWN)
                /* No time argument for shutdown cancel */
                arg_wall = argv + optind;
        else if (argc > optind + 1)
                /* We skip the time argument */
                arg_wall = argv + optind + 1;

        optind = argc;

        return 1;
}

static int telinit_parse_argv(int argc, char *argv[]) {

        enum {
                ARG_HELP = 0x100,
                ARG_NO_WALL
        };

        static const struct option options[] = {
                { "help",      no_argument,       NULL, ARG_HELP    },
                { "no-wall",   no_argument,       NULL, ARG_NO_WALL },
                {}
        };

        static const struct {
                char from;
                enum action to;
        } table[] = {
                { '0', ACTION_POWEROFF },
                { '6', ACTION_REBOOT },
                { '1', ACTION_RESCUE },
                { '2', ACTION_RUNLEVEL2 },
                { '3', ACTION_RUNLEVEL3 },
                { '4', ACTION_RUNLEVEL4 },
                { '5', ACTION_RUNLEVEL5 },
                { 's', ACTION_RESCUE },
                { 'S', ACTION_RESCUE },
                { 'q', ACTION_RELOAD },
                { 'Q', ACTION_RELOAD },
                { 'u', ACTION_REEXEC },
                { 'U', ACTION_REEXEC }
        };

        unsigned i;
        int c;

        assert(argc >= 0);
        assert(argv);

        while ((c = getopt_long(argc, argv, "", options, NULL)) >= 0)
                switch (c) {

                case ARG_HELP:
                        telinit_help();
                        return 0;

                case ARG_NO_WALL:
                        arg_no_wall = true;
                        break;

                case '?':
                        return -EINVAL;

                default:
                        assert_not_reached("Unhandled option");
                }

        if (optind >= argc) {
                log_error("%s: required argument missing.",
                          program_invocation_short_name);
                return -EINVAL;
        }

        if (optind + 1 < argc) {
                log_error("Too many arguments.");
                return -EINVAL;
        }

        if (strlen(argv[optind]) != 1) {
                log_error("Expected single character argument.");
                return -EINVAL;
        }

        for (i = 0; i < ELEMENTSOF(table); i++)
                if (table[i].from == argv[optind][0])
                        break;

        if (i >= ELEMENTSOF(table)) {
                log_error("Unknown command '%s'.", argv[optind]);
                return -EINVAL;
        }

        arg_action = table[i].to;

        optind ++;

        return 1;
}

static int runlevel_parse_argv(int argc, char *argv[]) {

        enum {
                ARG_HELP = 0x100,
        };

        static const struct option options[] = {
                { "help",      no_argument,       NULL, ARG_HELP    },
                {}
        };

        int c;

        assert(argc >= 0);
        assert(argv);

        while ((c = getopt_long(argc, argv, "", options, NULL)) >= 0)
                switch (c) {

                case ARG_HELP:
                        runlevel_help();
                        return 0;

                case '?':
                        return -EINVAL;

                default:
                        assert_not_reached("Unhandled option");
                }

        if (optind < argc) {
                log_error("Too many arguments.");
                return -EINVAL;
        }

        return 1;
}

static int parse_argv(int argc, char *argv[]) {
        assert(argc >= 0);
        assert(argv);

        if (program_invocation_short_name) {

                if (strstr(program_invocation_short_name, "halt")) {
                        arg_action = ACTION_HALT;
                        return halt_parse_argv(argc, argv);
                } else if (strstr(program_invocation_short_name, "poweroff")) {
                        arg_action = ACTION_POWEROFF;
                        return halt_parse_argv(argc, argv);
                } else if (strstr(program_invocation_short_name, "reboot")) {
                        if (kexec_loaded())
                                arg_action = ACTION_KEXEC;
                        else
                                arg_action = ACTION_REBOOT;
                        return halt_parse_argv(argc, argv);
                } else if (strstr(program_invocation_short_name, "shutdown")) {
                        arg_action = ACTION_POWEROFF;
                        return shutdown_parse_argv(argc, argv);
                } else if (strstr(program_invocation_short_name, "init")) {

                        if (sd_booted() > 0) {
                                arg_action = _ACTION_INVALID;
                                return telinit_parse_argv(argc, argv);
                        } else {
                                /* Hmm, so some other init system is
                                 * running, we need to forward this
                                 * request to it. For now we simply
                                 * guess that it is Upstart. */

                                /* work around upstart exec'ing systemd when /sbin/init
                                 * changes (https://launchpad.net/bugs/1430479) */
                                if (argv[1] != NULL && streq(argv[1], "u")) {
                                    log_warning("Ignoring telinit u request, systemd is not running");
                                    return -ENOTSUP;
                                }

                                execv(TELINIT, argv);

                                log_error("Couldn't find an alternative telinit implementation to spawn.");
                                return -EIO;
                        }

                } else if (strstr(program_invocation_short_name, "runlevel")) {
                        arg_action = ACTION_RUNLEVEL;
                        return runlevel_parse_argv(argc, argv);
                }
        }

        arg_action = ACTION_SYSTEMCTL;
        return systemctl_parse_argv(argc, argv);
}

_pure_ static int action_to_runlevel(void) {

        static const char table[_ACTION_MAX] = {
                [ACTION_HALT] =      '0',
                [ACTION_POWEROFF] =  '0',
                [ACTION_REBOOT] =    '6',
                [ACTION_RUNLEVEL2] = '2',
                [ACTION_RUNLEVEL3] = '3',
                [ACTION_RUNLEVEL4] = '4',
                [ACTION_RUNLEVEL5] = '5',
                [ACTION_RESCUE] =    '1'
        };

        assert(arg_action < _ACTION_MAX);

        return table[arg_action];
}

static int talk_initctl(void) {

        struct init_request request = {
                .magic = INIT_MAGIC,
                .sleeptime  = 0,
                .cmd = INIT_CMD_RUNLVL
        };

        _cleanup_close_ int fd = -1;
        char rl;
        int r;

        rl = action_to_runlevel();
        if (!rl)
                return 0;

        request.runlevel = rl;

        /* Try /run/initctl first since that is what sysvinit in Debian uses */
        fd = open("/run/initctl", O_WRONLY|O_NDELAY|O_CLOEXEC|O_NOCTTY);
        if (fd < 0) {
                /* Fall back to /dev/initctl */
                fd = open(INIT_FIFO, O_WRONLY|O_NDELAY|O_CLOEXEC|O_NOCTTY);
                if (fd < 0) {
                        if (errno == ENOENT)
                                return 0;

                        log_error_errno(errno, "Failed to open "INIT_FIFO": %m");
                        return -errno;
                }
        }

        r = loop_write(fd, &request, sizeof(request), false);
        if (r < 0)
                return log_error_errno(r, "Failed to write to initctl FIFO: %m");
<<<<<<< HEAD

        return 1;
}

static int talk_upstart(void) {
        _cleanup_close_ int fd;
        struct sockaddr_un upstart_addr = {
                .sun_family = AF_UNIX,
                .sun_path = "\0/com/ubuntu/upstart\0",
        };
        char rl;
        char telinit_cmd[] = "telinit X";

        /* check if we can connect to upstart; if not, fail */
        fd = socket(AF_UNIX, SOCK_STREAM|SOCK_CLOEXEC, 0);
        if (fd < 0) {
                log_error("socket(AF_UNIX) failed: %m");
                return -errno;
        }
        if (connect(fd, &upstart_addr, sizeof(upstart_addr.sun_family) + 1 +
                                       strlen(upstart_addr.sun_path + 1)) < 0) {
                log_debug("cannot connect to upstart");
                return 0;
        }
        log_debug("upstart is running");
=======
>>>>>>> cb9fe3ab

        rl = action_to_runlevel();
        if (!rl)
                return 0;

        /* invoke telinit with the desired new runlevel */
        telinit_cmd[8] = rl;
        if (system(telinit_cmd) != 0) {
                log_error("failed to run %s for upstart fallback", telinit_cmd);
                return 0;
        }
        return 1;
}

static int talk_upstart(void) {
        _cleanup_close_ int fd;
        struct sockaddr_un upstart_addr = {
                .sun_family = AF_UNIX,
                .sun_path = "\0/com/ubuntu/upstart\0",
        };
        char rl;
        char telinit_cmd[] = "telinit X";

        /* check if we can connect to upstart; if not, fail */
        fd = socket(AF_UNIX, SOCK_STREAM|SOCK_CLOEXEC, 0);
        if (fd < 0) {
                log_error("socket(AF_UNIX) failed: %m");
                return -errno;
        }
        if (connect(fd, &upstart_addr, sizeof(upstart_addr.sun_family) + 1 +
                                       strlen(upstart_addr.sun_path + 1)) < 0) {
                log_debug("cannot connect to upstart");
                return 0;
        }
        log_debug("upstart is running");

        rl = action_to_runlevel();
        if (!rl)
                return 0;

        /* invoke telinit with the desired new runlevel */
        telinit_cmd[8] = rl;
        if (system(telinit_cmd) != 0) {
                log_error("failed to run %s for upstart fallback", telinit_cmd);
                return 0;
        }
        return 1;
}

static int systemctl_main(sd_bus *bus, int argc, char *argv[], int bus_error) {

        static const struct {
                const char* verb;
                const enum {
                        MORE,
                        LESS,
                        EQUAL
                } argc_cmp;
                const int argc;
                int (* const dispatch)(sd_bus *bus, char **args);
                const enum {
                        NOBUS = 1,
                        FORCE,
                } bus;
        } verbs[] = {
                { "list-units",            MORE,  0, list_units        },
                { "list-unit-files",       MORE,  1, list_unit_files,  NOBUS },
                { "list-sockets",          MORE,  1, list_sockets      },
                { "list-timers",           MORE,  1, list_timers       },
                { "list-jobs",             MORE,  1, list_jobs         },
                { "list-machines",         MORE,  1, list_machines     },
                { "clear-jobs",            EQUAL, 1, daemon_reload     },
                { "cancel",                MORE,  2, cancel_job        },
                { "start",                 MORE,  2, start_unit        },
                { "stop",                  MORE,  2, start_unit        },
                { "condstop",              MORE,  2, start_unit        }, /* For compatibility with ALTLinux */
                { "reload",                MORE,  2, start_unit        },
                { "restart",               MORE,  2, start_unit        },
                { "try-restart",           MORE,  2, start_unit        },
                { "reload-or-restart",     MORE,  2, start_unit        },
                { "reload-or-try-restart", MORE,  2, start_unit        },
                { "force-reload",          MORE,  2, start_unit        }, /* For compatibility with SysV */
                { "condreload",            MORE,  2, start_unit        }, /* For compatibility with ALTLinux */
                { "condrestart",           MORE,  2, start_unit        }, /* For compatibility with RH */
                { "isolate",               EQUAL, 2, start_unit        },
                { "kill",                  MORE,  2, kill_unit         },
                { "is-active",             MORE,  2, check_unit_active },
                { "check",                 MORE,  2, check_unit_active },
                { "is-failed",             MORE,  2, check_unit_failed },
                { "show",                  MORE,  1, show              },
                { "cat",                   MORE,  2, cat,              NOBUS },
                { "status",                MORE,  1, show              },
                { "help",                  MORE,  2, show              },
                { "snapshot",              LESS,  2, snapshot          },
                { "delete",                MORE,  2, delete_snapshot   },
                { "daemon-reload",         EQUAL, 1, daemon_reload     },
                { "daemon-reexec",         EQUAL, 1, daemon_reload     },
                { "show-environment",      EQUAL, 1, show_environment  },
                { "set-environment",       MORE,  2, set_environment   },
                { "unset-environment",     MORE,  2, set_environment   },
                { "import-environment",    MORE,  1, import_environment},
                { "halt",                  EQUAL, 1, start_special,    FORCE },
                { "poweroff",              EQUAL, 1, start_special,    FORCE },
                { "reboot",                MORE,  1, start_special,    FORCE },
                { "kexec",                 EQUAL, 1, start_special     },
                { "suspend",               EQUAL, 1, start_special     },
                { "hibernate",             EQUAL, 1, start_special     },
                { "hybrid-sleep",          EQUAL, 1, start_special     },
                { "default",               EQUAL, 1, start_special     },
                { "rescue",                EQUAL, 1, start_special     },
                { "emergency",             EQUAL, 1, start_special     },
                { "exit",                  EQUAL, 1, start_special     },
                { "reset-failed",          MORE,  1, reset_failed      },
                { "enable",                MORE,  2, enable_unit,      NOBUS },
                { "disable",               MORE,  2, enable_unit,      NOBUS },
                { "is-enabled",            MORE,  2, unit_is_enabled,  NOBUS },
                { "reenable",              MORE,  2, enable_unit,      NOBUS },
                { "preset",                MORE,  2, enable_unit,      NOBUS },
                { "preset-all",            EQUAL, 1, preset_all,       NOBUS },
                { "mask",                  MORE,  2, enable_unit,      NOBUS },
                { "unmask",                MORE,  2, enable_unit,      NOBUS },
                { "link",                  MORE,  2, enable_unit,      NOBUS },
                { "switch-root",           MORE,  2, switch_root       },
                { "list-dependencies",     LESS,  2, list_dependencies },
                { "set-default",           EQUAL, 2, set_default,      NOBUS },
                { "get-default",           EQUAL, 1, get_default,      NOBUS },
                { "set-property",          MORE,  3, set_property      },
                { "is-system-running",     EQUAL, 1, is_system_running },
                { "add-wants",             MORE,  3, add_dependency,   NOBUS },
                { "add-requires",          MORE,  3, add_dependency,   NOBUS },
                { "edit",                  MORE,  2, edit,             NOBUS },
                {}
        }, *verb = verbs;

        int left;

        assert(argc >= 0);
        assert(argv);

        left = argc - optind;

        /* Special rule: no arguments (left == 0) means "list-units" */
        if (left > 0) {
                if (streq(argv[optind], "help") && !argv[optind+1]) {
                        log_error("This command expects one or more "
                                  "unit names. Did you mean --help?");
                        return -EINVAL;
                }

                for (; verb->verb; verb++)
                        if (streq(argv[optind], verb->verb))
                                goto found;

                log_error("Unknown operation '%s'.", argv[optind]);
                return -EINVAL;
        }
found:

        switch (verb->argc_cmp) {

        case EQUAL:
                if (left != verb->argc) {
                        log_error("Invalid number of arguments.");
                        return -EINVAL;
                }

                break;

        case MORE:
                if (left < verb->argc) {
                        log_error("Too few arguments.");
                        return -EINVAL;
                }

                break;

        case LESS:
                if (left > verb->argc) {
                        log_error("Too many arguments.");
                        return -EINVAL;
                }

                break;

        default:
                assert_not_reached("Unknown comparison operator.");
        }

        /* Require a bus connection for all operations but
         * enable/disable */
        if (verb->bus == NOBUS) {
                if (!bus && !avoid_bus()) {
                        log_error_errno(bus_error, "Failed to get D-Bus connection: %m");
                        return -EIO;
                }

        } else {
                if (running_in_chroot() > 0) {
                        log_info("Running in chroot, ignoring request.");
                        return 0;
                }

                if ((verb->bus != FORCE || arg_force <= 0) && !bus) {
                        log_error_errno(bus_error, "Failed to get D-Bus connection: %m");
                        return -EIO;
                }
        }

        /* Increase max number of open files to 16K if we can, we
         * might needs this when browsing journal files, which might
         * be split up into many files. */
        setrlimit_closest(RLIMIT_NOFILE, &RLIMIT_MAKE_CONST(16384));

        return verb->dispatch(bus, argv + optind);
}

static int send_shutdownd(usec_t t, char mode, bool dry_run, bool warn, const char *message) {

        struct sd_shutdown_command c = {
                .usec = t,
                .mode = mode,
                .dry_run = dry_run,
                .warn_wall = warn,
        };

        union sockaddr_union sockaddr = {
                .un.sun_family = AF_UNIX,
                .un.sun_path = "/run/systemd/shutdownd",
        };

        struct iovec iovec[2] = {{
                 .iov_base = (char*) &c,
                 .iov_len = offsetof(struct sd_shutdown_command, wall_message),
        }};

        struct msghdr msghdr = {
                .msg_name = &sockaddr,
                .msg_namelen = offsetof(struct sockaddr_un, sun_path)
                               + strlen("/run/systemd/shutdownd"),
                .msg_iov = iovec,
                .msg_iovlen = 1,
        };

        _cleanup_close_ int fd;

        fd = socket(AF_UNIX, SOCK_DGRAM|SOCK_CLOEXEC, 0);
        if (fd < 0)
                return -errno;

        if (!isempty(message)) {
                iovec[1].iov_base = (char*) message;
                iovec[1].iov_len = strlen(message);
                msghdr.msg_iovlen++;
        }

        if (sendmsg(fd, &msghdr, MSG_NOSIGNAL) < 0)
                return -errno;

        return 0;
}

static int reload_with_fallback(sd_bus *bus) {

        if (bus) {
                /* First, try systemd via D-Bus. */
                if (daemon_reload(bus, NULL) >= 0)
                        return 0;
        }

        /* Nothing else worked, so let's try signals */
        assert(arg_action == ACTION_RELOAD || arg_action == ACTION_REEXEC);

        if (kill(1, arg_action == ACTION_RELOAD ? SIGHUP : SIGTERM) < 0)
                return log_error_errno(errno, "kill() failed: %m");

        return 0;
}

static int start_with_fallback(sd_bus *bus) {

        if (bus) {
                /* First, try systemd via D-Bus. */
                if (start_unit(bus, NULL) >= 0)
                        goto done;
        }

        /* systemd didn't work (most probably it's not the current init
         * system), so let's try /dev/initctl for SysV init */
        if (talk_initctl() > 0)
                goto done;

        /* and now upstart */
        if (talk_upstart() > 0)
                goto done;

        log_error("Failed to talk to init daemon.");
        return -EIO;

done:
        warn_wall(arg_action);
        return 0;
}

static int halt_now(enum action a) {

        /* The kernel will automaticall flush ATA disks and suchlike
         * on reboot(), but the file systems need to be synce'd
         * explicitly in advance. */
        sync();

        /* Make sure C-A-D is handled by the kernel from this point
         * on... */
        reboot(RB_ENABLE_CAD);

        switch (a) {

        case ACTION_HALT:
                log_info("Halting.");
                reboot(RB_HALT_SYSTEM);
                return -errno;

        case ACTION_POWEROFF:
                log_info("Powering off.");
                reboot(RB_POWER_OFF);
                return -errno;

        case ACTION_REBOOT: {
                _cleanup_free_ char *param = NULL;

                if (read_one_line_file(REBOOT_PARAM_FILE, &param) >= 0) {
                        log_info("Rebooting with argument '%s'.", param);
                        syscall(SYS_reboot, LINUX_REBOOT_MAGIC1, LINUX_REBOOT_MAGIC2,
                                LINUX_REBOOT_CMD_RESTART2, param);
                }

                log_info("Rebooting.");
                reboot(RB_AUTOBOOT);
                return -errno;
        }

        default:
                assert_not_reached("Unknown action.");
        }
}

static int halt_main(sd_bus *bus) {
        int r;

        r = check_inhibitors(bus, arg_action);
        if (r < 0)
                return r;

        if (geteuid() != 0) {
                /* Try logind if we are a normal user and no special
                 * mode applies. Maybe PolicyKit allows us to shutdown
                 * the machine. */

                if (arg_when <= 0 &&
                    !arg_dry &&
                    arg_force <= 0 &&
                    (arg_action == ACTION_POWEROFF ||
                     arg_action == ACTION_REBOOT)) {
                        r = reboot_with_logind(bus, arg_action);
                        if (r >= 0)
                                return r;
                }

                log_error("Must be root.");
                return -EPERM;
        }

        if (arg_when > 0) {
                _cleanup_free_ char *m;

                m = strv_join(arg_wall, " ");
                if (!m)
                        return log_oom();

                r = send_shutdownd(arg_when,
                                   arg_action == ACTION_HALT     ? 'H' :
                                   arg_action == ACTION_POWEROFF ? 'P' :
                                   arg_action == ACTION_KEXEC    ? 'K' :
                                                                   'r',
                                   arg_dry,
                                   !arg_no_wall,
                                   m);

                if (r < 0)
                        log_warning_errno(r, "Failed to talk to shutdownd, proceeding with immediate shutdown: %m");
                else {
                        char date[FORMAT_TIMESTAMP_MAX];

                        log_info("Shutdown scheduled for %s, use 'shutdown -c' to cancel.",
                                 format_timestamp(date, sizeof(date), arg_when));
                        return 0;
                }
        }

        if (!arg_dry && !arg_force)
                return start_with_fallback(bus);

        if (!arg_no_wtmp) {
                if (sd_booted() > 0)
                        log_debug("Not writing utmp record, assuming that systemd-update-utmp is used.");
                else {
                        r = utmp_put_shutdown();
                        if (r < 0)
                                log_warning_errno(r, "Failed to write utmp record: %m");
                }
        }

        if (arg_dry)
                return 0;

        r = halt_now(arg_action);
        log_error_errno(r, "Failed to reboot: %m");

        return r;
}

static int runlevel_main(void) {
        int r, runlevel, previous;

        r = utmp_get_runlevel(&runlevel, &previous);
        if (r < 0) {
                puts("unknown");
                return r;
        }

        printf("%c %c\n",
               previous <= 0 ? 'N' : previous,
               runlevel <= 0 ? 'N' : runlevel);

        return 0;
}

int main(int argc, char*argv[]) {
        _cleanup_bus_close_unref_ sd_bus *bus = NULL;
        int r;

        setlocale(LC_ALL, "");
        log_parse_environment();
        log_open();

        /* Explicitly not on_tty() to avoid setting cached value.
         * This becomes relevant for piping output which might be
         * ellipsized. */
        original_stdout_is_tty = isatty(STDOUT_FILENO);

        r = parse_argv(argc, argv);
        if (r <= 0)
                goto finish;

        /* /sbin/runlevel doesn't need to communicate via D-Bus, so
         * let's shortcut this */
        if (arg_action == ACTION_RUNLEVEL) {
                r = runlevel_main();
                goto finish;
        }

        if (running_in_chroot() > 0 && arg_action != ACTION_SYSTEMCTL) {
                log_info("Running in chroot, ignoring request.");
                r = 0;
                goto finish;
        }

        if (!avoid_bus())
                r = bus_open_transport_systemd(arg_transport, arg_host, arg_scope != UNIT_FILE_SYSTEM, &bus);

        /* systemctl_main() will print an error message for the bus
         * connection, but only if it needs to */

        switch (arg_action) {

        case ACTION_SYSTEMCTL:
                r = systemctl_main(bus, argc, argv, r);
                break;

        case ACTION_HALT:
        case ACTION_POWEROFF:
        case ACTION_REBOOT:
        case ACTION_KEXEC:
                r = halt_main(bus);
                break;

        case ACTION_RUNLEVEL2:
        case ACTION_RUNLEVEL3:
        case ACTION_RUNLEVEL4:
        case ACTION_RUNLEVEL5:
        case ACTION_RESCUE:
        case ACTION_EMERGENCY:
        case ACTION_DEFAULT:
                r = start_with_fallback(bus);
                break;

        case ACTION_RELOAD:
        case ACTION_REEXEC:
                r = reload_with_fallback(bus);
                break;

        case ACTION_CANCEL_SHUTDOWN: {
                _cleanup_free_ char *m = NULL;

                if (arg_wall) {
                        m = strv_join(arg_wall, " ");
                        if (!m) {
                                r = log_oom();
                                goto finish;
                        }
                }

                r = send_shutdownd(arg_when, SD_SHUTDOWN_NONE, false, !arg_no_wall, m);
                if (r < 0)
                        log_warning_errno(r, "Failed to talk to shutdownd, shutdown hasn't been cancelled: %m");
                break;
        }

        case ACTION_RUNLEVEL:
        case _ACTION_INVALID:
        default:
                assert_not_reached("Unknown action");
        }

finish:
        pager_close();
        ask_password_agent_close();
        polkit_agent_close();

        strv_free(arg_types);
        strv_free(arg_states);
        strv_free(arg_properties);

        return r < 0 ? EXIT_FAILURE : r;
}<|MERGE_RESOLUTION|>--- conflicted
+++ resolved
@@ -5142,13 +5142,10 @@
         while (args[f]) {
                 const char *name;
                 _cleanup_free_ char *p = NULL, *q = NULL, *l = NULL;
-                bool found_sysv;
+                bool found_native = false, found_sysv;
                 unsigned c = 1;
                 const char *argv[6] = { "/usr/sbin/update-rc.d", NULL, NULL, NULL, NULL };
-<<<<<<< HEAD
-=======
                 char **k;
->>>>>>> cb9fe3ab
                 int j;
                 pid_t pid;
                 siginfo_t status;
@@ -5161,8 +5158,6 @@
                 if (path_is_absolute(name))
                         continue;
 
-<<<<<<< HEAD
-=======
                 STRV_FOREACH(k, paths.unit_path) {
                         _cleanup_free_ char *path = NULL;
 
@@ -5175,7 +5170,6 @@
                                 break;
                 }
 
->>>>>>> cb9fe3ab
                 p = path_join(arg_root, SYSTEM_SYSVINIT_PATH, name);
                 if (!p)
                         return log_oom();
@@ -5271,8 +5265,6 @@
                                 return -EINVAL;
                 } else
                         return -EPROTO;
-<<<<<<< HEAD
-=======
 
                 if (found_native)
                         continue;
@@ -5282,7 +5274,6 @@
                 f--;
                 assert(args[f] == name);
                 strv_remove(args, name);
->>>>>>> cb9fe3ab
         }
 
 #endif
@@ -7105,45 +7096,7 @@
         r = loop_write(fd, &request, sizeof(request), false);
         if (r < 0)
                 return log_error_errno(r, "Failed to write to initctl FIFO: %m");
-<<<<<<< HEAD
-
-        return 1;
-}
-
-static int talk_upstart(void) {
-        _cleanup_close_ int fd;
-        struct sockaddr_un upstart_addr = {
-                .sun_family = AF_UNIX,
-                .sun_path = "\0/com/ubuntu/upstart\0",
-        };
-        char rl;
-        char telinit_cmd[] = "telinit X";
-
-        /* check if we can connect to upstart; if not, fail */
-        fd = socket(AF_UNIX, SOCK_STREAM|SOCK_CLOEXEC, 0);
-        if (fd < 0) {
-                log_error("socket(AF_UNIX) failed: %m");
-                return -errno;
-        }
-        if (connect(fd, &upstart_addr, sizeof(upstart_addr.sun_family) + 1 +
-                                       strlen(upstart_addr.sun_path + 1)) < 0) {
-                log_debug("cannot connect to upstart");
-                return 0;
-        }
-        log_debug("upstart is running");
-=======
->>>>>>> cb9fe3ab
-
-        rl = action_to_runlevel();
-        if (!rl)
-                return 0;
-
-        /* invoke telinit with the desired new runlevel */
-        telinit_cmd[8] = rl;
-        if (system(telinit_cmd) != 0) {
-                log_error("failed to run %s for upstart fallback", telinit_cmd);
-                return 0;
-        }
+
         return 1;
 }
 
