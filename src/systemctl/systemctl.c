/*-*- Mode: C; c-basic-offset: 8; indent-tabs-mode: nil -*-*/

/***
  This file is part of systemd.

  Copyright 2010 Lennart Poettering
  Copyright 2013 Marc-Antoine Perennou

  systemd is free software; you can redistribute it and/or modify it
  under the terms of the GNU Lesser General Public License as published by
  the Free Software Foundation; either version 2.1 of the License, or
  (at your option) any later version.

  systemd is distributed in the hope that it will be useful, but
  WITHOUT ANY WARRANTY; without even the implied warranty of
  MERCHANTABILITY or FITNESS FOR A PARTICULAR PURPOSE. See the GNU
  Lesser General Public License for more details.

  You should have received a copy of the GNU Lesser General Public License
  along with systemd; If not, see <http://www.gnu.org/licenses/>.
***/

#include <errno.h>
#include <fcntl.h>
#include <getopt.h>
#include <linux/reboot.h>
#include <locale.h>
#include <stdbool.h>
#include <stddef.h>
#include <stdio.h>
#include <string.h>
#include <sys/reboot.h>
#include <sys/socket.h>
#include <unistd.h>

#include "sd-bus.h"
#include "sd-daemon.h"
#include "sd-login.h"

#include "bus-common-errors.h"
#include "bus-error.h"
#include "bus-message.h"
#include "bus-util.h"
#include "cgroup-show.h"
#include "cgroup-util.h"
#include "copy.h"
#include "dropin.h"
#include "efivars.h"
#include "env-util.h"
#include "exit-status.h"
#include "fileio.h"
#include "formats-util.h"
#include "hostname-util.h"
#include "initreq.h"
#include "install.h"
#include "list.h"
#include "log.h"
#include "logs-show.h"
#include "macro.h"
#include "mkdir.h"
#include "pager.h"
#include "path-lookup.h"
#include "path-util.h"
#include "process-util.h"
#include "set.h"
#include "signal-util.h"
#include "socket-util.h"
#include "spawn-ask-password-agent.h"
#include "spawn-polkit-agent.h"
#include "special.h"
#include "strv.h"
#include "terminal-util.h"
#include "unit-name.h"
#include "util.h"
#include "utmp-wtmp.h"
#include "verbs.h"

static char **arg_types = NULL;
static char **arg_states = NULL;
static char **arg_properties = NULL;
static bool arg_all = false;
static enum dependency {
        DEPENDENCY_FORWARD,
        DEPENDENCY_REVERSE,
        DEPENDENCY_AFTER,
        DEPENDENCY_BEFORE,
        _DEPENDENCY_MAX
} arg_dependency = DEPENDENCY_FORWARD;
static const char *arg_job_mode = "replace";
static UnitFileScope arg_scope = UNIT_FILE_SYSTEM;
static bool arg_no_block = false;
static bool arg_no_legend = false;
static bool arg_no_pager = false;
static bool arg_no_wtmp = false;
static bool arg_no_wall = false;
static bool arg_no_reload = false;
static bool arg_show_types = false;
static bool arg_ignore_inhibitors = false;
static bool arg_dry = false;
static bool arg_quiet = false;
static bool arg_full = false;
static bool arg_recursive = false;
static int arg_force = 0;
static bool arg_ask_password = false;
static bool arg_runtime = false;
static UnitFilePresetMode arg_preset_mode = UNIT_FILE_PRESET_FULL;
static char **arg_wall = NULL;
static const char *arg_kill_who = NULL;
static int arg_signal = SIGTERM;
static const char *arg_root = NULL;
static usec_t arg_when = 0;
static enum action {
        _ACTION_INVALID,
        ACTION_SYSTEMCTL,
        ACTION_HALT,
        ACTION_POWEROFF,
        ACTION_REBOOT,
        ACTION_KEXEC,
        ACTION_EXIT,
        ACTION_SUSPEND,
        ACTION_HIBERNATE,
        ACTION_HYBRID_SLEEP,
        ACTION_RUNLEVEL2,
        ACTION_RUNLEVEL3,
        ACTION_RUNLEVEL4,
        ACTION_RUNLEVEL5,
        ACTION_RESCUE,
        ACTION_EMERGENCY,
        ACTION_DEFAULT,
        ACTION_RELOAD,
        ACTION_REEXEC,
        ACTION_RUNLEVEL,
        ACTION_CANCEL_SHUTDOWN,
        _ACTION_MAX
} arg_action = ACTION_SYSTEMCTL;
static BusTransport arg_transport = BUS_TRANSPORT_LOCAL;
static const char *arg_host = NULL;
static unsigned arg_lines = 10;
static OutputMode arg_output = OUTPUT_SHORT;
static bool arg_plain = false;
static bool arg_firmware_setup = false;
static bool arg_now = false;

static int daemon_reload(int argc, char *argv[], void* userdata);
static int halt_now(enum action a);
static int check_one_unit(sd_bus *bus, const char *name, const char *good_states, bool quiet);

static bool original_stdout_is_tty;

typedef enum BusFocus {
        BUS_FULL,      /* The full bus indicated via --system or --user */
        BUS_MANAGER,   /* The manager itself, possibly directly, possibly via the bus */
        _BUS_FOCUS_MAX
} BusFocus;

static sd_bus *busses[_BUS_FOCUS_MAX] = {};

static int acquire_bus(BusFocus focus, sd_bus **ret) {
        int r;

        assert(focus < _BUS_FOCUS_MAX);
        assert(ret);

        /* We only go directly to the manager, if we are using a local transport */
        if (arg_transport != BUS_TRANSPORT_LOCAL)
                focus = BUS_FULL;

        if (!busses[focus]) {
                bool user;

                user = arg_scope != UNIT_FILE_SYSTEM;

                if (focus == BUS_MANAGER)
                        r = bus_connect_transport_systemd(arg_transport, arg_host, user, &busses[focus]);
                else
                        r = bus_connect_transport(arg_transport, arg_host, user, &busses[focus]);
                if (r < 0)
                        return log_error_errno(r, "Failed to connect to bus: %m");

                (void) sd_bus_set_allow_interactive_authorization(busses[focus], arg_ask_password);
        }

        *ret = busses[focus];
        return 0;
}

static void release_busses(void) {
        BusFocus w;

        for (w = 0; w < _BUS_FOCUS_MAX; w++)
                busses[w] = sd_bus_flush_close_unref(busses[w]);
}

static void pager_open_if_enabled(void) {

        if (arg_no_pager)
                return;

        pager_open(false);
}

static void ask_password_agent_open_if_enabled(void) {

        /* Open the password agent as a child process if necessary */

        if (!arg_ask_password)
                return;

        if (arg_scope != UNIT_FILE_SYSTEM)
                return;

        if (arg_transport != BUS_TRANSPORT_LOCAL)
                return;

        ask_password_agent_open();
}

static void polkit_agent_open_if_enabled(void) {

        /* Open the polkit agent as a child process if necessary */

        if (!arg_ask_password)
                return;

        if (arg_scope != UNIT_FILE_SYSTEM)
                return;

        if (arg_transport != BUS_TRANSPORT_LOCAL)
                return;

        polkit_agent_open();
}

static OutputFlags get_output_flags(void) {
        return
                arg_all * OUTPUT_SHOW_ALL |
                arg_full * OUTPUT_FULL_WIDTH |
                (!on_tty() || pager_have()) * OUTPUT_FULL_WIDTH |
                on_tty() * OUTPUT_COLOR |
                !arg_quiet * OUTPUT_WARN_CUTOFF;
}

static int translate_bus_error_to_exit_status(int r, const sd_bus_error *error) {
        assert(error);

        if (!sd_bus_error_is_set(error))
                return r;

        if (sd_bus_error_has_name(error, SD_BUS_ERROR_ACCESS_DENIED) ||
            sd_bus_error_has_name(error, BUS_ERROR_ONLY_BY_DEPENDENCY) ||
            sd_bus_error_has_name(error, BUS_ERROR_NO_ISOLATION) ||
            sd_bus_error_has_name(error, BUS_ERROR_TRANSACTION_IS_DESTRUCTIVE))
                return EXIT_NOPERMISSION;

        if (sd_bus_error_has_name(error, BUS_ERROR_NO_SUCH_UNIT))
                return EXIT_NOTINSTALLED;

        if (sd_bus_error_has_name(error, BUS_ERROR_JOB_TYPE_NOT_APPLICABLE) ||
            sd_bus_error_has_name(error, SD_BUS_ERROR_NOT_SUPPORTED))
                return EXIT_NOTIMPLEMENTED;

        if (sd_bus_error_has_name(error, BUS_ERROR_LOAD_FAILED))
                return EXIT_NOTCONFIGURED;

        if (r != 0)
                return r;

        return EXIT_FAILURE;
}

static bool install_client_side(void) {

        /* Decides when to execute enable/disable/... operations
         * client-side rather than server-side. */

        if (running_in_chroot() > 0)
                return true;

        if (sd_booted() <= 0)
                return true;

        if (!isempty(arg_root))
                return true;

        if (arg_scope == UNIT_FILE_GLOBAL)
                return true;

        return false;
}

static int compare_unit_info(const void *a, const void *b) {
        const UnitInfo *u = a, *v = b;
        const char *d1, *d2;
        int r;

        /* First, order by machine */
        if (!u->machine && v->machine)
                return -1;
        if (u->machine && !v->machine)
                return 1;
        if (u->machine && v->machine) {
                r = strcasecmp(u->machine, v->machine);
                if (r != 0)
                        return r;
        }

        /* Second, order by unit type */
        d1 = strrchr(u->id, '.');
        d2 = strrchr(v->id, '.');
        if (d1 && d2) {
                r = strcasecmp(d1, d2);
                if (r != 0)
                        return r;
        }

        /* Third, order by name */
        return strcasecmp(u->id, v->id);
}

static bool output_show_unit(const UnitInfo *u, char **patterns) {
        if (!strv_fnmatch_or_empty(patterns, u->id, FNM_NOESCAPE))
                return false;

        if (arg_types) {
                const char *dot;

                dot = strrchr(u->id, '.');
                if (!dot)
                        return false;

                if (!strv_find(arg_types, dot+1))
                        return false;
        }

        if (arg_all)
                return true;

        if (u->job_id > 0)
                return true;

        if (streq(u->active_state, "inactive") || u->following[0])
                return false;

        return true;
}

static int output_units_list(const UnitInfo *unit_infos, unsigned c) {
        unsigned circle_len = 0, id_len, max_id_len, load_len, active_len, sub_len, job_len, desc_len;
        const UnitInfo *u;
        unsigned n_shown = 0;
        int job_count = 0;

        max_id_len = strlen("UNIT");
        load_len = strlen("LOAD");
        active_len = strlen("ACTIVE");
        sub_len = strlen("SUB");
        job_len = strlen("JOB");
        desc_len = 0;

        for (u = unit_infos; u < unit_infos + c; u++) {
                max_id_len = MAX(max_id_len, strlen(u->id) + (u->machine ? strlen(u->machine)+1 : 0));
                load_len = MAX(load_len, strlen(u->load_state));
                active_len = MAX(active_len, strlen(u->active_state));
                sub_len = MAX(sub_len, strlen(u->sub_state));

                if (u->job_id != 0) {
                        job_len = MAX(job_len, strlen(u->job_type));
                        job_count++;
                }

                if (!arg_no_legend &&
                    (streq(u->active_state, "failed") ||
                     STR_IN_SET(u->load_state, "error", "not-found", "masked")))
                        circle_len = 2;
        }

        if (!arg_full && original_stdout_is_tty) {
                unsigned basic_len;

                id_len = MIN(max_id_len, 25u);
                basic_len = circle_len + 5 + id_len + 5 + active_len + sub_len;

                if (job_count)
                        basic_len += job_len + 1;

                if (basic_len < (unsigned) columns()) {
                        unsigned extra_len, incr;
                        extra_len = columns() - basic_len;

                        /* Either UNIT already got 25, or is fully satisfied.
                         * Grant up to 25 to DESC now. */
                        incr = MIN(extra_len, 25u);
                        desc_len += incr;
                        extra_len -= incr;

                        /* split the remaining space between UNIT and DESC,
                         * but do not give UNIT more than it needs. */
                        if (extra_len > 0) {
                                incr = MIN(extra_len / 2, max_id_len - id_len);
                                id_len += incr;
                                desc_len += extra_len - incr;
                        }
                }
        } else
                id_len = max_id_len;

        for (u = unit_infos; u < unit_infos + c; u++) {
                _cleanup_free_ char *e = NULL, *j = NULL;
                const char *on_loaded = "", *off_loaded = "";
                const char *on_active = "", *off_active = "";
                const char *on_circle = "", *off_circle = "";
                const char *id;
                bool circle = false;

                if (!n_shown && !arg_no_legend) {

                        if (circle_len > 0)
                                fputs("  ", stdout);

                        printf("%-*s %-*s %-*s %-*s ",
                               id_len, "UNIT",
                               load_len, "LOAD",
                               active_len, "ACTIVE",
                               sub_len, "SUB");

                        if (job_count)
                                printf("%-*s ", job_len, "JOB");

                        if (!arg_full && arg_no_pager)
                                printf("%.*s\n", desc_len, "DESCRIPTION");
                        else
                                printf("%s\n", "DESCRIPTION");
                }

                n_shown++;

                if (STR_IN_SET(u->load_state, "error", "not-found", "masked") && !arg_plain) {
                        on_loaded = ansi_highlight_red();
                        on_circle = ansi_highlight_yellow();
                        off_loaded = off_circle = ansi_normal();
                        circle = true;
                } else if (streq(u->active_state, "failed") && !arg_plain) {
                        on_circle = on_active = ansi_highlight_red();
                        off_circle = off_active = ansi_normal();
                        circle = true;
                }

                if (u->machine) {
                        j = strjoin(u->machine, ":", u->id, NULL);
                        if (!j)
                                return log_oom();

                        id = j;
                } else
                        id = u->id;

                if (arg_full) {
                        e = ellipsize(id, id_len, 33);
                        if (!e)
                                return log_oom();

                        id = e;
                }

                if (circle_len > 0)
                        printf("%s%s%s ", on_circle, circle ? draw_special_char(DRAW_BLACK_CIRCLE) : " ", off_circle);

                printf("%s%-*s%s %s%-*s%s %s%-*s %-*s%s %-*s",
                       on_active, id_len, id, off_active,
                       on_loaded, load_len, u->load_state, off_loaded,
                       on_active, active_len, u->active_state,
                       sub_len, u->sub_state, off_active,
                       job_count ? job_len + 1 : 0, u->job_id ? u->job_type : "");

                if (desc_len > 0)
                        printf("%.*s\n", desc_len, u->description);
                else
                        printf("%s\n", u->description);
        }

        if (!arg_no_legend) {
                const char *on, *off;

                if (n_shown) {
                        puts("\n"
                             "LOAD   = Reflects whether the unit definition was properly loaded.\n"
                             "ACTIVE = The high-level unit activation state, i.e. generalization of SUB.\n"
                             "SUB    = The low-level unit activation state, values depend on unit type.");
                        puts(job_count ? "JOB    = Pending job for the unit.\n" : "");
                        on = ansi_highlight();
                        off = ansi_normal();
                } else {
                        on = ansi_highlight_red();
                        off = ansi_normal();
                }

                if (arg_all)
                        printf("%s%u loaded units listed.%s\n"
                               "To show all installed unit files use 'systemctl list-unit-files'.\n",
                               on, n_shown, off);
                else
                        printf("%s%u loaded units listed.%s Pass --all to see loaded but inactive units, too.\n"
                               "To show all installed unit files use 'systemctl list-unit-files'.\n",
                               on, n_shown, off);
        }

        return 0;
}

static int get_unit_list(
                sd_bus *bus,
                const char *machine,
                char **patterns,
                UnitInfo **unit_infos,
                int c,
                sd_bus_message **_reply) {

        _cleanup_bus_message_unref_ sd_bus_message *m = NULL;
        _cleanup_bus_error_free_ sd_bus_error error = SD_BUS_ERROR_NULL;
        _cleanup_bus_message_unref_ sd_bus_message *reply = NULL;
        size_t size = c;
        int r;
        UnitInfo u;

        assert(bus);
        assert(unit_infos);
        assert(_reply);

        r = sd_bus_message_new_method_call(
                        bus,
                        &m,
                        "org.freedesktop.systemd1",
                        "/org/freedesktop/systemd1",
                        "org.freedesktop.systemd1.Manager",
                        "ListUnitsFiltered");

        if (r < 0)
                return bus_log_create_error(r);

        r = sd_bus_message_append_strv(m, arg_states);
        if (r < 0)
                return bus_log_create_error(r);

        r = sd_bus_call(bus, m, 0, &error, &reply);
        if (r < 0)
                return log_error_errno(r, "Failed to list units: %s", bus_error_message(&error, r));

        r = sd_bus_message_enter_container(reply, SD_BUS_TYPE_ARRAY, "(ssssssouso)");
        if (r < 0)
                return bus_log_parse_error(r);

        while ((r = bus_parse_unit_info(reply, &u)) > 0) {
                u.machine = machine;

                if (!output_show_unit(&u, patterns))
                        continue;

                if (!GREEDY_REALLOC(*unit_infos, size, c+1))
                        return log_oom();

                (*unit_infos)[c++] = u;
        }
        if (r < 0)
                return bus_log_parse_error(r);

        r = sd_bus_message_exit_container(reply);
        if (r < 0)
                return bus_log_parse_error(r);

        *_reply = reply;
        reply = NULL;

        return c;
}

static void message_set_freep(Set **set) {
        sd_bus_message *m;

        while ((m = set_steal_first(*set)))
                sd_bus_message_unref(m);

        set_free(*set);
}

static int get_unit_list_recursive(
                sd_bus *bus,
                char **patterns,
                UnitInfo **_unit_infos,
                Set **_replies,
                char ***_machines) {

        _cleanup_free_ UnitInfo *unit_infos = NULL;
        _cleanup_(message_set_freep) Set *replies;
        sd_bus_message *reply;
        int c, r;

        assert(bus);
        assert(_replies);
        assert(_unit_infos);
        assert(_machines);

        replies = set_new(NULL);
        if (!replies)
                return log_oom();

        c = get_unit_list(bus, NULL, patterns, &unit_infos, 0, &reply);
        if (c < 0)
                return c;

        r = set_put(replies, reply);
        if (r < 0) {
                sd_bus_message_unref(reply);
                return log_oom();
        }

        if (arg_recursive) {
                _cleanup_strv_free_ char **machines = NULL;
                char **i;

                r = sd_get_machine_names(&machines);
                if (r < 0)
                        return log_error_errno(r, "Failed to get machine names: %m");

                STRV_FOREACH(i, machines) {
                        _cleanup_bus_flush_close_unref_ sd_bus *container = NULL;
                        int k;

                        r = sd_bus_open_system_machine(&container, *i);
                        if (r < 0) {
                                log_warning_errno(r, "Failed to connect to container %s, ignoring: %m", *i);
                                continue;
                        }

                        k = get_unit_list(container, *i, patterns, &unit_infos, c, &reply);
                        if (k < 0)
                                return k;

                        c = k;

                        r = set_put(replies, reply);
                        if (r < 0) {
                                sd_bus_message_unref(reply);
                                return log_oom();
                        }
                }

                *_machines = machines;
                machines = NULL;
        } else
                *_machines = NULL;

        *_unit_infos = unit_infos;
        unit_infos = NULL;

        *_replies = replies;
        replies = NULL;

        return c;
}

static int list_units(int argc, char *argv[], void *userdata) {
        _cleanup_free_ UnitInfo *unit_infos = NULL;
        _cleanup_(message_set_freep) Set *replies = NULL;
        _cleanup_strv_free_ char **machines = NULL;
        sd_bus *bus;
        int r;

        pager_open_if_enabled();

        r = acquire_bus(BUS_MANAGER, &bus);
        if (r < 0)
                return r;

        r = get_unit_list_recursive(bus, strv_skip(argv, 1), &unit_infos, &replies, &machines);
        if (r < 0)
                return r;

        qsort_safe(unit_infos, r, sizeof(UnitInfo), compare_unit_info);
        return output_units_list(unit_infos, r);
}

static int get_triggered_units(
                sd_bus *bus,
                const char* path,
                char*** ret) {

        _cleanup_bus_error_free_ sd_bus_error error = SD_BUS_ERROR_NULL;
        int r;

        assert(bus);
        assert(path);
        assert(ret);

        r = sd_bus_get_property_strv(
                        bus,
                        "org.freedesktop.systemd1",
                        path,
                        "org.freedesktop.systemd1.Unit",
                        "Triggers",
                        &error,
                        ret);
        if (r < 0)
                return log_error_errno(r, "Failed to determine triggers: %s", bus_error_message(&error, r));

        return 0;
}

static int get_listening(
                sd_bus *bus,
                const char* unit_path,
                char*** listening) {

        _cleanup_bus_error_free_ sd_bus_error error = SD_BUS_ERROR_NULL;
        _cleanup_bus_message_unref_ sd_bus_message *reply = NULL;
        const char *type, *path;
        int r, n = 0;

        r = sd_bus_get_property(
                        bus,
                        "org.freedesktop.systemd1",
                        unit_path,
                        "org.freedesktop.systemd1.Socket",
                        "Listen",
                        &error,
                        &reply,
                        "a(ss)");
        if (r < 0)
                return log_error_errno(r, "Failed to get list of listening sockets: %s", bus_error_message(&error, r));

        r = sd_bus_message_enter_container(reply, SD_BUS_TYPE_ARRAY, "(ss)");
        if (r < 0)
                return bus_log_parse_error(r);

        while ((r = sd_bus_message_read(reply, "(ss)", &type, &path)) > 0) {

                r = strv_extend(listening, type);
                if (r < 0)
                        return log_oom();

                r = strv_extend(listening, path);
                if (r < 0)
                        return log_oom();

                n++;
        }
        if (r < 0)
                return bus_log_parse_error(r);

        r = sd_bus_message_exit_container(reply);
        if (r < 0)
                return bus_log_parse_error(r);

        return n;
}

struct socket_info {
        const char *machine;
        const char* id;

        char* type;
        char* path;

        /* Note: triggered is a list here, although it almost certainly
         * will always be one unit. Nevertheless, dbus API allows for multiple
         * values, so let's follow that. */
        char** triggered;

        /* The strv above is shared. free is set only in the first one. */
        bool own_triggered;
};

static int socket_info_compare(const struct socket_info *a, const struct socket_info *b) {
        int o;

        assert(a);
        assert(b);

        if (!a->machine && b->machine)
                return -1;
        if (a->machine && !b->machine)
                return 1;
        if (a->machine && b->machine) {
                o = strcasecmp(a->machine, b->machine);
                if (o != 0)
                        return o;
        }

        o = strcmp(a->path, b->path);
        if (o == 0)
                o = strcmp(a->type, b->type);

        return o;
}

static int output_sockets_list(struct socket_info *socket_infos, unsigned cs) {
        struct socket_info *s;
        unsigned pathlen = strlen("LISTEN"),
                typelen = strlen("TYPE") * arg_show_types,
                socklen = strlen("UNIT"),
                servlen = strlen("ACTIVATES");
        const char *on, *off;

        for (s = socket_infos; s < socket_infos + cs; s++) {
                unsigned tmp = 0;
                char **a;

                socklen = MAX(socklen, strlen(s->id));
                if (arg_show_types)
                        typelen = MAX(typelen, strlen(s->type));
                pathlen = MAX(pathlen, strlen(s->path) + (s->machine ? strlen(s->machine)+1 : 0));

                STRV_FOREACH(a, s->triggered)
                        tmp += strlen(*a) + 2*(a != s->triggered);
                servlen = MAX(servlen, tmp);
        }

        if (cs) {
                if (!arg_no_legend)
                        printf("%-*s %-*.*s%-*s %s\n",
                               pathlen, "LISTEN",
                               typelen + arg_show_types, typelen + arg_show_types, "TYPE ",
                               socklen, "UNIT",
                               "ACTIVATES");

                for (s = socket_infos; s < socket_infos + cs; s++) {
                        _cleanup_free_ char *j = NULL;
                        const char *path;
                        char **a;

                        if (s->machine) {
                                j = strjoin(s->machine, ":", s->path, NULL);
                                if (!j)
                                        return log_oom();
                                path = j;
                        } else
                                path = s->path;

                        if (arg_show_types)
                                printf("%-*s %-*s %-*s",
                                       pathlen, path, typelen, s->type, socklen, s->id);
                        else
                                printf("%-*s %-*s",
                                       pathlen, path, socklen, s->id);
                        STRV_FOREACH(a, s->triggered)
                                printf("%s %s",
                                       a == s->triggered ? "" : ",", *a);
                        printf("\n");
                }

                on = ansi_highlight();
                off = ansi_normal();
                if (!arg_no_legend)
                        printf("\n");
        } else {
                on = ansi_highlight_red();
                off = ansi_normal();
        }

        if (!arg_no_legend) {
                printf("%s%u sockets listed.%s\n", on, cs, off);
                if (!arg_all)
                        printf("Pass --all to see loaded but inactive sockets, too.\n");
        }

        return 0;
}

static int list_sockets(int argc, char *argv[], void *userdata) {
        _cleanup_(message_set_freep) Set *replies = NULL;
        _cleanup_strv_free_ char **machines = NULL;
        _cleanup_free_ UnitInfo *unit_infos = NULL;
        _cleanup_free_ struct socket_info *socket_infos = NULL;
        const UnitInfo *u;
        struct socket_info *s;
        unsigned cs = 0;
        size_t size = 0;
        int r = 0, n;
        sd_bus *bus;

        pager_open_if_enabled();

        r = acquire_bus(BUS_MANAGER, &bus);
        if (r < 0)
                return r;

        n = get_unit_list_recursive(bus, strv_skip(argv, 1), &unit_infos, &replies, &machines);
        if (n < 0)
                return n;

        for (u = unit_infos; u < unit_infos + n; u++) {
                _cleanup_strv_free_ char **listening = NULL, **triggered = NULL;
                int i, c;

                if (!endswith(u->id, ".socket"))
                        continue;

                r = get_triggered_units(bus, u->unit_path, &triggered);
                if (r < 0)
                        goto cleanup;

                c = get_listening(bus, u->unit_path, &listening);
                if (c < 0) {
                        r = c;
                        goto cleanup;
                }

                if (!GREEDY_REALLOC(socket_infos, size, cs + c)) {
                        r = log_oom();
                        goto cleanup;
                }

                for (i = 0; i < c; i++)
                        socket_infos[cs + i] = (struct socket_info) {
                                .machine = u->machine,
                                .id = u->id,
                                .type = listening[i*2],
                                .path = listening[i*2 + 1],
                                .triggered = triggered,
                                .own_triggered = i==0,
                        };

                /* from this point on we will cleanup those socket_infos */
                cs += c;
                free(listening);
                listening = triggered = NULL; /* avoid cleanup */
        }

        qsort_safe(socket_infos, cs, sizeof(struct socket_info),
                   (__compar_fn_t) socket_info_compare);

        output_sockets_list(socket_infos, cs);

 cleanup:
        assert(cs == 0 || socket_infos);
        for (s = socket_infos; s < socket_infos + cs; s++) {
                free(s->type);
                free(s->path);
                if (s->own_triggered)
                        strv_free(s->triggered);
        }

        return r;
}

static int get_next_elapse(
                sd_bus *bus,
                const char *path,
                dual_timestamp *next) {

        _cleanup_bus_error_free_ sd_bus_error error = SD_BUS_ERROR_NULL;
        dual_timestamp t;
        int r;

        assert(bus);
        assert(path);
        assert(next);

        r = sd_bus_get_property_trivial(
                        bus,
                        "org.freedesktop.systemd1",
                        path,
                        "org.freedesktop.systemd1.Timer",
                        "NextElapseUSecMonotonic",
                        &error,
                        't',
                        &t.monotonic);
        if (r < 0)
                return log_error_errno(r, "Failed to get next elapsation time: %s", bus_error_message(&error, r));

        r = sd_bus_get_property_trivial(
                        bus,
                        "org.freedesktop.systemd1",
                        path,
                        "org.freedesktop.systemd1.Timer",
                        "NextElapseUSecRealtime",
                        &error,
                        't',
                        &t.realtime);
        if (r < 0)
                return log_error_errno(r, "Failed to get next elapsation time: %s", bus_error_message(&error, r));

        *next = t;
        return 0;
}

static int get_last_trigger(
                sd_bus *bus,
                const char *path,
                usec_t *last) {

        _cleanup_bus_error_free_ sd_bus_error error = SD_BUS_ERROR_NULL;
        int r;

        assert(bus);
        assert(path);
        assert(last);

        r = sd_bus_get_property_trivial(
                        bus,
                        "org.freedesktop.systemd1",
                        path,
                        "org.freedesktop.systemd1.Timer",
                        "LastTriggerUSec",
                        &error,
                        't',
                        last);
        if (r < 0)
                return log_error_errno(r, "Failed to get last trigger time: %s", bus_error_message(&error, r));

        return 0;
}

struct timer_info {
        const char* machine;
        const char* id;
        usec_t next_elapse;
        usec_t last_trigger;
        char** triggered;
};

static int timer_info_compare(const struct timer_info *a, const struct timer_info *b) {
        int o;

        assert(a);
        assert(b);

        if (!a->machine && b->machine)
                return -1;
        if (a->machine && !b->machine)
                return 1;
        if (a->machine && b->machine) {
                o = strcasecmp(a->machine, b->machine);
                if (o != 0)
                        return o;
        }

        if (a->next_elapse < b->next_elapse)
                return -1;
        if (a->next_elapse > b->next_elapse)
                return 1;

        return strcmp(a->id, b->id);
}

static int output_timers_list(struct timer_info *timer_infos, unsigned n) {
        struct timer_info *t;
        unsigned
                nextlen = strlen("NEXT"),
                leftlen = strlen("LEFT"),
                lastlen = strlen("LAST"),
                passedlen = strlen("PASSED"),
                unitlen = strlen("UNIT"),
                activatelen = strlen("ACTIVATES");

        const char *on, *off;

        assert(timer_infos || n == 0);

        for (t = timer_infos; t < timer_infos + n; t++) {
                unsigned ul = 0;
                char **a;

                if (t->next_elapse > 0) {
                        char tstamp[FORMAT_TIMESTAMP_MAX] = "", trel[FORMAT_TIMESTAMP_RELATIVE_MAX] = "";

                        format_timestamp(tstamp, sizeof(tstamp), t->next_elapse);
                        nextlen = MAX(nextlen, strlen(tstamp) + 1);

                        format_timestamp_relative(trel, sizeof(trel), t->next_elapse);
                        leftlen = MAX(leftlen, strlen(trel));
                }

                if (t->last_trigger > 0) {
                        char tstamp[FORMAT_TIMESTAMP_MAX] = "", trel[FORMAT_TIMESTAMP_RELATIVE_MAX] = "";

                        format_timestamp(tstamp, sizeof(tstamp), t->last_trigger);
                        lastlen = MAX(lastlen, strlen(tstamp) + 1);

                        format_timestamp_relative(trel, sizeof(trel), t->last_trigger);
                        passedlen = MAX(passedlen, strlen(trel));
                }

                unitlen = MAX(unitlen, strlen(t->id) + (t->machine ? strlen(t->machine)+1 : 0));

                STRV_FOREACH(a, t->triggered)
                        ul += strlen(*a) + 2*(a != t->triggered);

                activatelen = MAX(activatelen, ul);
        }

        if (n > 0) {
                if (!arg_no_legend)
                        printf("%-*s %-*s %-*s %-*s %-*s %s\n",
                               nextlen,   "NEXT",
                               leftlen,   "LEFT",
                               lastlen,   "LAST",
                               passedlen, "PASSED",
                               unitlen,   "UNIT",
                                          "ACTIVATES");

                for (t = timer_infos; t < timer_infos + n; t++) {
                        _cleanup_free_ char *j = NULL;
                        const char *unit;
                        char tstamp1[FORMAT_TIMESTAMP_MAX] = "n/a", trel1[FORMAT_TIMESTAMP_RELATIVE_MAX] = "n/a";
                        char tstamp2[FORMAT_TIMESTAMP_MAX] = "n/a", trel2[FORMAT_TIMESTAMP_RELATIVE_MAX] = "n/a";
                        char **a;

                        format_timestamp(tstamp1, sizeof(tstamp1), t->next_elapse);
                        format_timestamp_relative(trel1, sizeof(trel1), t->next_elapse);

                        format_timestamp(tstamp2, sizeof(tstamp2), t->last_trigger);
                        format_timestamp_relative(trel2, sizeof(trel2), t->last_trigger);

                        if (t->machine) {
                                j = strjoin(t->machine, ":", t->id, NULL);
                                if (!j)
                                        return log_oom();
                                unit = j;
                        } else
                                unit = t->id;

                        printf("%-*s %-*s %-*s %-*s %-*s",
                               nextlen, tstamp1, leftlen, trel1, lastlen, tstamp2, passedlen, trel2, unitlen, unit);

                        STRV_FOREACH(a, t->triggered)
                                printf("%s %s",
                                       a == t->triggered ? "" : ",", *a);
                        printf("\n");
                }

                on = ansi_highlight();
                off = ansi_normal();
                if (!arg_no_legend)
                        printf("\n");
        } else {
                on = ansi_highlight_red();
                off = ansi_normal();
        }

        if (!arg_no_legend) {
                printf("%s%u timers listed.%s\n", on, n, off);
                if (!arg_all)
                        printf("Pass --all to see loaded but inactive timers, too.\n");
        }

        return 0;
}

static usec_t calc_next_elapse(dual_timestamp *nw, dual_timestamp *next) {
        usec_t next_elapse;

        assert(nw);
        assert(next);

        if (next->monotonic != USEC_INFINITY && next->monotonic > 0) {
                usec_t converted;

                if (next->monotonic > nw->monotonic)
                        converted = nw->realtime + (next->monotonic - nw->monotonic);
                else
                        converted = nw->realtime - (nw->monotonic - next->monotonic);

                if (next->realtime != USEC_INFINITY && next->realtime > 0)
                        next_elapse = MIN(converted, next->realtime);
                else
                        next_elapse = converted;

        } else
                next_elapse = next->realtime;

        return next_elapse;
}

static int list_timers(int argc, char *argv[], void *userdata) {
        _cleanup_(message_set_freep) Set *replies = NULL;
        _cleanup_strv_free_ char **machines = NULL;
        _cleanup_free_ struct timer_info *timer_infos = NULL;
        _cleanup_free_ UnitInfo *unit_infos = NULL;
        struct timer_info *t;
        const UnitInfo *u;
        size_t size = 0;
        int n, c = 0;
        dual_timestamp nw;
        sd_bus *bus;
        int r = 0;

        pager_open_if_enabled();

        r = acquire_bus(BUS_MANAGER, &bus);
        if (r < 0)
                return r;

        n = get_unit_list_recursive(bus, strv_skip(argv, 1), &unit_infos, &replies, &machines);
        if (n < 0)
                return n;

        dual_timestamp_get(&nw);

        for (u = unit_infos; u < unit_infos + n; u++) {
                _cleanup_strv_free_ char **triggered = NULL;
                dual_timestamp next = DUAL_TIMESTAMP_NULL;
                usec_t m, last = 0;

                if (!endswith(u->id, ".timer"))
                        continue;

                r = get_triggered_units(bus, u->unit_path, &triggered);
                if (r < 0)
                        goto cleanup;

                r = get_next_elapse(bus, u->unit_path, &next);
                if (r < 0)
                        goto cleanup;

                get_last_trigger(bus, u->unit_path, &last);

                if (!GREEDY_REALLOC(timer_infos, size, c+1)) {
                        r = log_oom();
                        goto cleanup;
                }

                m = calc_next_elapse(&nw, &next);

                timer_infos[c++] = (struct timer_info) {
                        .machine = u->machine,
                        .id = u->id,
                        .next_elapse = m,
                        .last_trigger = last,
                        .triggered = triggered,
                };

                triggered = NULL; /* avoid cleanup */
        }

        qsort_safe(timer_infos, c, sizeof(struct timer_info),
                   (__compar_fn_t) timer_info_compare);

        output_timers_list(timer_infos, c);

 cleanup:
        for (t = timer_infos; t < timer_infos + c; t++)
                strv_free(t->triggered);

        return r;
}

static int compare_unit_file_list(const void *a, const void *b) {
        const char *d1, *d2;
        const UnitFileList *u = a, *v = b;

        d1 = strrchr(u->path, '.');
        d2 = strrchr(v->path, '.');

        if (d1 && d2) {
                int r;

                r = strcasecmp(d1, d2);
                if (r != 0)
                        return r;
        }

        return strcasecmp(basename(u->path), basename(v->path));
}

static bool output_show_unit_file(const UnitFileList *u, char **patterns) {
        if (!strv_fnmatch_or_empty(patterns, basename(u->path), FNM_NOESCAPE))
                return false;

        if (!strv_isempty(arg_types)) {
                const char *dot;

                dot = strrchr(u->path, '.');
                if (!dot)
                        return false;

                if (!strv_find(arg_types, dot+1))
                        return false;
        }

        if (!strv_isempty(arg_states) &&
            !strv_find(arg_states, unit_file_state_to_string(u->state)))
                return false;

        return true;
}

static void output_unit_file_list(const UnitFileList *units, unsigned c) {
        unsigned max_id_len, id_cols, state_cols;
        const UnitFileList *u;

        max_id_len = strlen("UNIT FILE");
        state_cols = strlen("STATE");

        for (u = units; u < units + c; u++) {
                max_id_len = MAX(max_id_len, strlen(basename(u->path)));
                state_cols = MAX(state_cols, strlen(unit_file_state_to_string(u->state)));
        }

        if (!arg_full) {
                unsigned basic_cols;

                id_cols = MIN(max_id_len, 25u);
                basic_cols = 1 + id_cols + state_cols;
                if (basic_cols < (unsigned) columns())
                        id_cols += MIN(columns() - basic_cols, max_id_len - id_cols);
        } else
                id_cols = max_id_len;

        if (!arg_no_legend)
                printf("%-*s %-*s\n",
                       id_cols, "UNIT FILE",
                       state_cols, "STATE");

        for (u = units; u < units + c; u++) {
                _cleanup_free_ char *e = NULL;
                const char *on, *off;
                const char *id;

                if (IN_SET(u->state,
                           UNIT_FILE_MASKED,
                           UNIT_FILE_MASKED_RUNTIME,
                           UNIT_FILE_DISABLED,
                           UNIT_FILE_INVALID)) {
                        on  = ansi_highlight_red();
                        off = ansi_normal();
                } else if (u->state == UNIT_FILE_ENABLED) {
                        on  = ansi_highlight_green();
                        off = ansi_normal();
                } else
                        on = off = "";

                id = basename(u->path);

                e = arg_full ? NULL : ellipsize(id, id_cols, 33);

                printf("%-*s %s%-*s%s\n",
                       id_cols, e ? e : id,
                       on, state_cols, unit_file_state_to_string(u->state), off);
        }

        if (!arg_no_legend)
                printf("\n%u unit files listed.\n", c);
}

static int list_unit_files(int argc, char *argv[], void *userdata) {
        _cleanup_bus_message_unref_ sd_bus_message *reply = NULL;
        _cleanup_free_ UnitFileList *units = NULL;
        UnitFileList *unit;
        size_t size = 0;
        unsigned c = 0;
        const char *state;
        char *path;
        int r;

        pager_open_if_enabled();

        if (install_client_side()) {
                Hashmap *h;
                UnitFileList *u;
                Iterator i;
                unsigned n_units;

                h = hashmap_new(&string_hash_ops);
                if (!h)
                        return log_oom();

                r = unit_file_get_list(arg_scope, arg_root, h);
                if (r < 0) {
                        unit_file_list_free(h);
                        return log_error_errno(r, "Failed to get unit file list: %m");
                }

                n_units = hashmap_size(h);

                units = new(UnitFileList, n_units);
                if (!units && n_units > 0) {
                        unit_file_list_free(h);
                        return log_oom();
                }

                HASHMAP_FOREACH(u, h, i) {
                        if (!output_show_unit_file(u, strv_skip(argv, 1)))
                                continue;

                        units[c++] = *u;
                        free(u);
                }

                assert(c <= n_units);
                hashmap_free(h);
        } else {
                _cleanup_bus_error_free_ sd_bus_error error = SD_BUS_ERROR_NULL;
                sd_bus *bus;

                r = acquire_bus(BUS_MANAGER, &bus);
                if (r < 0)
                        return r;

                r = sd_bus_call_method(
                                bus,
                                "org.freedesktop.systemd1",
                                "/org/freedesktop/systemd1",
                                "org.freedesktop.systemd1.Manager",
                                "ListUnitFiles",
                                &error,
                                &reply,
                                NULL);
                if (r < 0)
                        return log_error_errno(r, "Failed to list unit files: %s", bus_error_message(&error, r));

                r = sd_bus_message_enter_container(reply, SD_BUS_TYPE_ARRAY, "(ss)");
                if (r < 0)
                        return bus_log_parse_error(r);

                while ((r = sd_bus_message_read(reply, "(ss)", &path, &state)) > 0) {

                        if (!GREEDY_REALLOC(units, size, c + 1))
                                return log_oom();

                        units[c] = (struct UnitFileList) {
                                path,
                                unit_file_state_from_string(state)
                        };

                        if (output_show_unit_file(&units[c], strv_skip(argv, 1)))
                                c ++;

                }
                if (r < 0)
                        return bus_log_parse_error(r);

                r = sd_bus_message_exit_container(reply);
                if (r < 0)
                        return bus_log_parse_error(r);
        }

        qsort_safe(units, c, sizeof(UnitFileList), compare_unit_file_list);
        output_unit_file_list(units, c);

        if (install_client_side()) {
                for (unit = units; unit < units + c; unit++)
                        free(unit->path);
        }

        return 0;
}

static int list_dependencies_print(const char *name, int level, unsigned int branches, bool last) {
        _cleanup_free_ char *n = NULL;
        size_t max_len = MAX(columns(),20u);
        size_t len = 0;
        int i;

        if (!arg_plain) {

                for (i = level - 1; i >= 0; i--) {
                        len += 2;
                        if (len > max_len - 3 && !arg_full) {
                                printf("%s...\n",max_len % 2 ? "" : " ");
                                return 0;
                        }
                        printf("%s", draw_special_char(branches & (1 << i) ? DRAW_TREE_VERTICAL : DRAW_TREE_SPACE));
                }
                len += 2;

                if (len > max_len - 3 && !arg_full) {
                        printf("%s...\n",max_len % 2 ? "" : " ");
                        return 0;
                }

                printf("%s", draw_special_char(last ? DRAW_TREE_RIGHT : DRAW_TREE_BRANCH));
        }

        if (arg_full){
                printf("%s\n", name);
                return 0;
        }

        n = ellipsize(name, max_len-len, 100);
        if (!n)
                return log_oom();

        printf("%s\n", n);
        return 0;
}

static int list_dependencies_get_dependencies(sd_bus *bus, const char *name, char ***deps) {

        static const char *dependencies[_DEPENDENCY_MAX] = {
                [DEPENDENCY_FORWARD] = "Requires\0"
                                       "RequiresOverridable\0"
                                       "Requisite\0"
                                       "RequisiteOverridable\0"
                                       "Wants\0"
                                       "ConsistsOf\0"
                                       "BindsTo\0",
                [DEPENDENCY_REVERSE] = "RequiredBy\0"
                                       "RequiredByOverridable\0"
                                       "RequisiteOf\0"
                                       "RequisiteOfOverridable\0"
                                       "WantedBy\0"
                                       "PartOf\0"
                                       "BoundBy\0",
                [DEPENDENCY_AFTER]   = "After\0",
                [DEPENDENCY_BEFORE]  = "Before\0",
        };

        _cleanup_bus_error_free_ sd_bus_error error = SD_BUS_ERROR_NULL;
        _cleanup_bus_message_unref_ sd_bus_message *reply = NULL;
        _cleanup_strv_free_ char **ret = NULL;
        _cleanup_free_ char *path = NULL;
        int r;

        assert(bus);
        assert(name);
        assert(deps);
        assert_cc(ELEMENTSOF(dependencies) == _DEPENDENCY_MAX);

        path = unit_dbus_path_from_name(name);
        if (!path)
                return log_oom();

        r = sd_bus_call_method(
                        bus,
                        "org.freedesktop.systemd1",
                        path,
                        "org.freedesktop.DBus.Properties",
                        "GetAll",
                        &error,
                        &reply,
                        "s", "org.freedesktop.systemd1.Unit");
        if (r < 0)
                return log_error_errno(r, "Failed to get properties of %s: %s", name, bus_error_message(&error, r));

        r = sd_bus_message_enter_container(reply, SD_BUS_TYPE_ARRAY, "{sv}");
        if (r < 0)
                return bus_log_parse_error(r);

        while ((r = sd_bus_message_enter_container(reply, SD_BUS_TYPE_DICT_ENTRY, "sv")) > 0) {
                const char *prop;

                r = sd_bus_message_read(reply, "s", &prop);
                if (r < 0)
                        return bus_log_parse_error(r);

                if (!nulstr_contains(dependencies[arg_dependency], prop)) {
                        r = sd_bus_message_skip(reply, "v");
                        if (r < 0)
                                return bus_log_parse_error(r);
                } else {

                        r = sd_bus_message_enter_container(reply, SD_BUS_TYPE_VARIANT, "as");
                        if (r < 0)
                                return bus_log_parse_error(r);

                        r = bus_message_read_strv_extend(reply, &ret);
                        if (r < 0)
                                return bus_log_parse_error(r);

                        r = sd_bus_message_exit_container(reply);
                        if (r < 0)
                                return bus_log_parse_error(r);
                }

                r = sd_bus_message_exit_container(reply);
                if (r < 0)
                        return bus_log_parse_error(r);

        }
        if (r < 0)
                return bus_log_parse_error(r);

        r = sd_bus_message_exit_container(reply);
        if (r < 0)
                return bus_log_parse_error(r);

        *deps = ret;
        ret = NULL;

        return 0;
}

static int list_dependencies_compare(const void *_a, const void *_b) {
        const char **a = (const char**) _a, **b = (const char**) _b;

        if (unit_name_to_type(*a) == UNIT_TARGET && unit_name_to_type(*b) != UNIT_TARGET)
                return 1;
        if (unit_name_to_type(*a) != UNIT_TARGET && unit_name_to_type(*b) == UNIT_TARGET)
                return -1;

        return strcasecmp(*a, *b);
}

static int list_dependencies_one(
                sd_bus *bus,
                const char *name,
                int level,
                char ***units,
                unsigned int branches) {

        _cleanup_strv_free_ char **deps = NULL;
        char **c;
        int r = 0;

        assert(bus);
        assert(name);
        assert(units);

        r = strv_extend(units, name);
        if (r < 0)
                return log_oom();

        r = list_dependencies_get_dependencies(bus, name, &deps);
        if (r < 0)
                return r;

        qsort_safe(deps, strv_length(deps), sizeof (char*), list_dependencies_compare);

        STRV_FOREACH(c, deps) {
                if (strv_contains(*units, *c)) {
                        if (!arg_plain) {
                                r = list_dependencies_print("...", level + 1, (branches << 1) | (c[1] == NULL ? 0 : 1), 1);
                                if (r < 0)
                                        return r;
                        }
                        continue;
                }

                if (arg_plain)
                        printf("  ");
                else {
                        int state;
                        const char *on;

                        state = check_one_unit(bus, *c, "activating\0active\0reloading\0", true);
                        on = state > 0 ? ansi_highlight_green() : ansi_highlight_red();
                        printf("%s%s%s ", on, draw_special_char(DRAW_BLACK_CIRCLE), ansi_normal());
                }

                r = list_dependencies_print(*c, level, branches, c[1] == NULL);
                if (r < 0)
                        return r;

                if (arg_all || unit_name_to_type(*c) == UNIT_TARGET) {
                       r = list_dependencies_one(bus, *c, level + 1, units, (branches << 1) | (c[1] == NULL ? 0 : 1));
                       if (r < 0)
                               return r;
                }
        }

        if (!arg_plain)
                strv_remove(*units, name);

        return 0;
}

static int list_dependencies(int argc, char *argv[], void *userdata) {
        _cleanup_strv_free_ char **units = NULL;
        _cleanup_free_ char *unit = NULL;
        const char *u;
        sd_bus *bus;
        int r;

        if (argv[1]) {
                r = unit_name_mangle(argv[1], UNIT_NAME_NOGLOB, &unit);
                if (r < 0)
                        return log_error_errno(r, "Failed to mangle unit name: %m");

                u = unit;
        } else
                u = SPECIAL_DEFAULT_TARGET;

        pager_open_if_enabled();

        r = acquire_bus(BUS_MANAGER, &bus);
        if (r < 0)
                return r;

        puts(u);

        return list_dependencies_one(bus, u, 0, &units, 0);
}

struct machine_info {
        bool is_host;
        char *name;
        char *state;
        char *control_group;
        uint32_t n_failed_units;
        uint32_t n_jobs;
        usec_t timestamp;
};

static const struct bus_properties_map machine_info_property_map[] = {
        { "SystemState",        "s", NULL, offsetof(struct machine_info, state)          },
        { "NJobs",              "u", NULL, offsetof(struct machine_info, n_jobs)         },
        { "NFailedUnits",       "u", NULL, offsetof(struct machine_info, n_failed_units) },
        { "ControlGroup",       "s", NULL, offsetof(struct machine_info, control_group)  },
        { "UserspaceTimestamp", "t", NULL, offsetof(struct machine_info, timestamp)      },
        {}
};

static void machine_info_clear(struct machine_info *info) {
        if (info) {
                free(info->name);
                free(info->state);
                free(info->control_group);
                zero(*info);
        }
}

static void free_machines_list(struct machine_info *machine_infos, int n) {
        int i;

        if (!machine_infos)
                return;

        for (i = 0; i < n; i++)
                machine_info_clear(&machine_infos[i]);

        free(machine_infos);
}

static int compare_machine_info(const void *a, const void *b) {
        const struct machine_info *u = a, *v = b;

        if (u->is_host != v->is_host)
                return u->is_host > v->is_host ? -1 : 1;

        return strcasecmp(u->name, v->name);
}

static int get_machine_properties(sd_bus *bus, struct machine_info *mi) {
        _cleanup_bus_flush_close_unref_ sd_bus *container = NULL;
        int r;

        assert(mi);

        if (!bus) {
                r = sd_bus_open_system_machine(&container, mi->name);
                if (r < 0)
                        return r;

                bus = container;
        }

        r = bus_map_all_properties(bus, "org.freedesktop.systemd1", "/org/freedesktop/systemd1", machine_info_property_map, mi);
        if (r < 0)
                return r;

        return 0;
}

static bool output_show_machine(const char *name, char **patterns) {
        return strv_fnmatch_or_empty(patterns, name, FNM_NOESCAPE);
}

static int get_machine_list(
                sd_bus *bus,
                struct machine_info **_machine_infos,
                char **patterns) {

        struct machine_info *machine_infos = NULL;
        _cleanup_strv_free_ char **m = NULL;
        _cleanup_free_ char *hn = NULL;
        size_t sz = 0;
        char **i;
        int c = 0, r;

        hn = gethostname_malloc();
        if (!hn)
                return log_oom();

        if (output_show_machine(hn, patterns)) {
                if (!GREEDY_REALLOC0(machine_infos, sz, c+1))
                        return log_oom();

                machine_infos[c].is_host = true;
                machine_infos[c].name = hn;
                hn = NULL;

                get_machine_properties(bus, &machine_infos[c]);
                c++;
        }

        r = sd_get_machine_names(&m);
        if (r < 0)
                return log_error_errno(r, "Failed to get machine list: %m");

        STRV_FOREACH(i, m) {
                _cleanup_free_ char *class = NULL;

                if (!output_show_machine(*i, patterns))
                        continue;

                sd_machine_get_class(*i, &class);
                if (!streq_ptr(class, "container"))
                        continue;

                if (!GREEDY_REALLOC0(machine_infos, sz, c+1)) {
                        free_machines_list(machine_infos, c);
                        return log_oom();
                }

                machine_infos[c].is_host = false;
                machine_infos[c].name = strdup(*i);
                if (!machine_infos[c].name) {
                        free_machines_list(machine_infos, c);
                        return log_oom();
                }

                get_machine_properties(NULL, &machine_infos[c]);
                c++;
        }

        *_machine_infos = machine_infos;
        return c;
}

static void output_machines_list(struct machine_info *machine_infos, unsigned n) {
        struct machine_info *m;
        unsigned
                circle_len = 0,
                namelen = sizeof("NAME") - 1,
                statelen = sizeof("STATE") - 1,
                failedlen = sizeof("FAILED") - 1,
                jobslen = sizeof("JOBS") - 1;

        assert(machine_infos || n == 0);

        for (m = machine_infos; m < machine_infos + n; m++) {
                namelen = MAX(namelen, strlen(m->name) + (m->is_host ? sizeof(" (host)") - 1 : 0));
                statelen = MAX(statelen, m->state ? strlen(m->state) : 0);
                failedlen = MAX(failedlen, DECIMAL_STR_WIDTH(m->n_failed_units));
                jobslen = MAX(jobslen, DECIMAL_STR_WIDTH(m->n_jobs));

                if (!arg_plain && !streq_ptr(m->state, "running"))
                        circle_len = 2;
        }

        if (!arg_no_legend) {
                if (circle_len > 0)
                        fputs("  ", stdout);

                printf("%-*s %-*s %-*s %-*s\n",
                         namelen, "NAME",
                        statelen, "STATE",
                       failedlen, "FAILED",
                         jobslen, "JOBS");
        }

        for (m = machine_infos; m < machine_infos + n; m++) {
                const char *on_state = "", *off_state = "";
                const char *on_failed = "", *off_failed = "";
                bool circle = false;

                if (streq_ptr(m->state, "degraded")) {
                        on_state = ansi_highlight_red();
                        off_state = ansi_normal();
                        circle = true;
                } else if (!streq_ptr(m->state, "running")) {
                        on_state = ansi_highlight_yellow();
                        off_state = ansi_normal();
                        circle = true;
                }

                if (m->n_failed_units > 0) {
                        on_failed = ansi_highlight_red();
                        off_failed = ansi_normal();
                } else
                        on_failed = off_failed = "";

                if (circle_len > 0)
                        printf("%s%s%s ", on_state, circle ? draw_special_char(DRAW_BLACK_CIRCLE) : " ", off_state);

                if (m->is_host)
                        printf("%-*s (host) %s%-*s%s %s%*u%s %*u\n",
                               (int) (namelen - (sizeof(" (host)")-1)), strna(m->name),
                               on_state, statelen, strna(m->state), off_state,
                               on_failed, failedlen, m->n_failed_units, off_failed,
                               jobslen, m->n_jobs);
                else
                        printf("%-*s %s%-*s%s %s%*u%s %*u\n",
                               namelen, strna(m->name),
                               on_state, statelen, strna(m->state), off_state,
                               on_failed, failedlen, m->n_failed_units, off_failed,
                               jobslen, m->n_jobs);
        }

        if (!arg_no_legend)
                printf("\n%u machines listed.\n", n);
}

static int list_machines(int argc, char *argv[], void *userdata) {
        struct machine_info *machine_infos = NULL;
        sd_bus *bus;
        int r;

        if (geteuid() != 0) {
                log_error("Must be root.");
                return -EPERM;
        }

        pager_open_if_enabled();

        r = acquire_bus(BUS_MANAGER, &bus);
        if (r < 0)
                return r;

        r = get_machine_list(bus, &machine_infos, strv_skip(argv, 1));
        if (r < 0)
                return r;

        qsort_safe(machine_infos, r, sizeof(struct machine_info), compare_machine_info);
        output_machines_list(machine_infos, r);
        free_machines_list(machine_infos, r);

        return 0;
}

static int get_default(int argc, char *argv[], void *userdata) {
        _cleanup_bus_message_unref_ sd_bus_message *reply = NULL;
        _cleanup_free_ char *_path = NULL;
        const char *path;
        int r;

        if (install_client_side()) {
                r = unit_file_get_default(arg_scope, arg_root, &_path);
                if (r < 0)
                        return log_error_errno(r, "Failed to get default target: %m");
                path = _path;

        } else {
                _cleanup_bus_error_free_ sd_bus_error error = SD_BUS_ERROR_NULL;
                sd_bus *bus;

                r = acquire_bus(BUS_MANAGER, &bus);
                if (r < 0)
                        return r;

                r = sd_bus_call_method(
                                bus,
                                "org.freedesktop.systemd1",
                                "/org/freedesktop/systemd1",
                                "org.freedesktop.systemd1.Manager",
                                "GetDefaultTarget",
                                &error,
                                &reply,
                                NULL);
                if (r < 0)
                        return log_error_errno(r, "Failed to get default target: %s", bus_error_message(&error, r));

                r = sd_bus_message_read(reply, "s", &path);
                if (r < 0)
                        return bus_log_parse_error(r);
        }

        if (path)
                printf("%s\n", path);

        return 0;
}

static void dump_unit_file_changes(const UnitFileChange *changes, unsigned n_changes) {
        unsigned i;

        assert(changes || n_changes == 0);

        for (i = 0; i < n_changes; i++) {
                if (changes[i].type == UNIT_FILE_SYMLINK)
                        log_info("Created symlink from %s to %s.", changes[i].path, changes[i].source);
                else
                        log_info("Removed symlink %s.", changes[i].path);
        }
}

static int set_default(int argc, char *argv[], void *userdata) {
        _cleanup_free_ char *unit = NULL;
        int r;

        assert(argc >= 2);
        assert(argv);

        r = unit_name_mangle_with_suffix(argv[1], UNIT_NAME_NOGLOB, ".target", &unit);
        if (r < 0)
                return log_error_errno(r, "Failed to mangle unit name: %m");

        if (install_client_side()) {
                UnitFileChange *changes = NULL;
                unsigned n_changes = 0;

                r = unit_file_set_default(arg_scope, arg_root, unit, true, &changes, &n_changes);
                if (r < 0)
                        return log_error_errno(r, "Failed to set default target: %m");

                if (!arg_quiet)
                        dump_unit_file_changes(changes, n_changes);

                unit_file_changes_free(changes, n_changes);
                r = 0;
        } else {
                _cleanup_bus_error_free_ sd_bus_error error = SD_BUS_ERROR_NULL;
                _cleanup_bus_message_unref_ sd_bus_message *reply = NULL;
                sd_bus *bus;

                polkit_agent_open_if_enabled();

                r = acquire_bus(BUS_MANAGER, &bus);
                if (r < 0)
                        return r;

                r = sd_bus_call_method(
                                bus,
                                "org.freedesktop.systemd1",
                                "/org/freedesktop/systemd1",
                                "org.freedesktop.systemd1.Manager",
                                "SetDefaultTarget",
                                &error,
                                &reply,
                                "sb", unit, 1);
                if (r < 0)
                        return log_error_errno(r, "Failed to set default target: %s", bus_error_message(&error, r));

                r = bus_deserialize_and_dump_unit_file_changes(reply, arg_quiet, NULL, NULL);
                if (r < 0)
                        return r;

                /* Try to reload if enabled */
                if (!arg_no_reload)
                        r = daemon_reload(argc, argv, userdata);
                else
                        r = 0;
        }

        return r;
}

struct job_info {
        uint32_t id;
        const char *name, *type, *state;
};

static void output_jobs_list(const struct job_info* jobs, unsigned n, bool skipped) {
        unsigned id_len, unit_len, type_len, state_len;
        const struct job_info *j;
        const char *on, *off;
        bool shorten = false;

        assert(n == 0 || jobs);

        if (n == 0) {
                if (!arg_no_legend) {
                        on = ansi_highlight_green();
                        off = ansi_normal();

                        printf("%sNo jobs %s.%s\n", on, skipped ? "listed" : "running", off);
                }
                return;
        }

        pager_open_if_enabled();

        id_len = strlen("JOB");
        unit_len = strlen("UNIT");
        type_len = strlen("TYPE");
        state_len = strlen("STATE");

        for (j = jobs; j < jobs + n; j++) {
                uint32_t id = j->id;
                assert(j->name && j->type && j->state);

                id_len = MAX(id_len, DECIMAL_STR_WIDTH(id));
                unit_len = MAX(unit_len, strlen(j->name));
                type_len = MAX(type_len, strlen(j->type));
                state_len = MAX(state_len, strlen(j->state));
        }

        if (!arg_full && id_len + 1 + unit_len + type_len + 1 + state_len > columns()) {
                unit_len = MAX(33u, columns() - id_len - type_len - state_len - 3);
                shorten = true;
        }

        if (!arg_no_legend)
                printf("%*s %-*s %-*s %-*s\n",
                       id_len, "JOB",
                       unit_len, "UNIT",
                       type_len, "TYPE",
                       state_len, "STATE");

        for (j = jobs; j < jobs + n; j++) {
                _cleanup_free_ char *e = NULL;

                if (streq(j->state, "running")) {
                        on = ansi_highlight();
                        off = ansi_normal();
                } else
                        on = off = "";

                e = shorten ? ellipsize(j->name, unit_len, 33) : NULL;
                printf("%*u %s%-*s%s %-*s %s%-*s%s\n",
                       id_len, j->id,
                       on, unit_len, e ? e : j->name, off,
                       type_len, j->type,
                       on, state_len, j->state, off);
        }

        if (!arg_no_legend) {
                on = ansi_highlight();
                off = ansi_normal();

                printf("\n%s%u jobs listed%s.\n", on, n, off);
        }
}

static bool output_show_job(struct job_info *job, char **patterns) {
        return strv_fnmatch_or_empty(patterns, job->name, FNM_NOESCAPE);
}

static int list_jobs(int argc, char *argv[], void *userdata) {
        _cleanup_bus_error_free_ sd_bus_error error = SD_BUS_ERROR_NULL;
        _cleanup_bus_message_unref_ sd_bus_message *reply = NULL;
        const char *name, *type, *state, *job_path, *unit_path;
        _cleanup_free_ struct job_info *jobs = NULL;
        size_t size = 0;
        unsigned c = 0;
        sd_bus *bus;
        uint32_t id;
        int r;
        bool skipped = false;

        pager_open_if_enabled();

        r = acquire_bus(BUS_MANAGER, &bus);
        if (r < 0)
                return r;

        r = sd_bus_call_method(
                        bus,
                        "org.freedesktop.systemd1",
                        "/org/freedesktop/systemd1",
                        "org.freedesktop.systemd1.Manager",
                        "ListJobs",
                        &error,
                        &reply,
                        NULL);
        if (r < 0)
                return log_error_errno(r, "Failed to list jobs: %s", bus_error_message(&error, r));

        r = sd_bus_message_enter_container(reply, 'a', "(usssoo)");
        if (r < 0)
                return bus_log_parse_error(r);

        while ((r = sd_bus_message_read(reply, "(usssoo)", &id, &name, &type, &state, &job_path, &unit_path)) > 0) {
                struct job_info job = { id, name, type, state };

                if (!output_show_job(&job, strv_skip(argv, 1))) {
                        skipped = true;
                        continue;
                }

                if (!GREEDY_REALLOC(jobs, size, c + 1))
                        return log_oom();

                jobs[c++] = job;
        }
        if (r < 0)
                return bus_log_parse_error(r);

        r = sd_bus_message_exit_container(reply);
        if (r < 0)
                return bus_log_parse_error(r);

        output_jobs_list(jobs, c, skipped);
        return r;
}

static int cancel_job(int argc, char *argv[], void *userdata) {
        sd_bus *bus;
        char **name;
        int r = 0;

        if (argc <= 1)
                return daemon_reload(argc, argv, userdata);

        polkit_agent_open_if_enabled();

        r = acquire_bus(BUS_MANAGER, &bus);
        if (r < 0)
                return r;

        STRV_FOREACH(name, strv_skip(argv, 1)) {
                _cleanup_bus_error_free_ sd_bus_error error = SD_BUS_ERROR_NULL;
                uint32_t id;
                int q;

                q = safe_atou32(*name, &id);
                if (q < 0)
                        return log_error_errno(q, "Failed to parse job id \"%s\": %m", *name);

                q = sd_bus_call_method(
                                bus,
                                "org.freedesktop.systemd1",
                                "/org/freedesktop/systemd1",
                                "org.freedesktop.systemd1.Manager",
                                "CancelJob",
                                &error,
                                NULL,
                                "u", id);
                if (q < 0) {
                        log_error_errno(q, "Failed to cancel job %"PRIu32": %s", id, bus_error_message(&error, q));
                        if (r == 0)
                                r = q;
                }
        }

        return r;
}

static int need_daemon_reload(sd_bus *bus, const char *unit) {
        _cleanup_bus_message_unref_ sd_bus_message *reply = NULL;
        const char *path;
        int b, r;

        /* We ignore all errors here, since this is used to show a
         * warning only */

        /* We don't use unit_dbus_path_from_name() directly since we
         * don't want to load the unit if it isn't loaded. */

        r = sd_bus_call_method(
                        bus,
                        "org.freedesktop.systemd1",
                        "/org/freedesktop/systemd1",
                        "org.freedesktop.systemd1.Manager",
                        "GetUnit",
                        NULL,
                        &reply,
                        "s", unit);
        if (r < 0)
                return r;

        r = sd_bus_message_read(reply, "o", &path);
        if (r < 0)
                return r;

        r = sd_bus_get_property_trivial(
                        bus,
                        "org.freedesktop.systemd1",
                        path,
                        "org.freedesktop.systemd1.Unit",
                        "NeedDaemonReload",
                        NULL,
                        'b', &b);
        if (r < 0)
                return r;

        return b;
}

static void warn_unit_file_changed(const char *name) {
        log_warning("%sWarning:%s %s changed on disk. Run 'systemctl%s daemon-reload' to reload units.",
                    ansi_highlight_red(),
                    ansi_normal(),
                    name,
                    arg_scope == UNIT_FILE_SYSTEM ? "" : " --user");
}

static int unit_file_find_path(LookupPaths *lp, const char *unit_name, char **unit_path) {
        char **p;

        assert(lp);
        assert(unit_name);
        assert(unit_path);

        STRV_FOREACH(p, lp->unit_path) {
                _cleanup_free_ char *path;

                path = path_join(arg_root, *p, unit_name);
                if (!path)
                        return log_oom();

                if (access(path, F_OK) == 0) {
                        *unit_path = path;
                        path = NULL;
                        return 1;
                }
        }

        return 0;
}

static int unit_find_paths(
                sd_bus *bus,
                const char *unit_name,
                LookupPaths *lp,
                char **fragment_path,
                char ***dropin_paths) {

        _cleanup_free_ char *path = NULL;
        _cleanup_strv_free_ char **dropins = NULL;
        int r;

        /**
         * Finds where the unit is defined on disk. Returns 0 if the unit
         * is not found. Returns 1 if it is found, and sets
         * - the path to the unit in *path, if it exists on disk,
         * - and a strv of existing drop-ins in *dropins,
         *   if the arg is not NULL and any dropins were found.
         */

        assert(unit_name);
        assert(fragment_path);
        assert(lp);

        if (!install_client_side() && !unit_name_is_valid(unit_name, UNIT_NAME_TEMPLATE)) {
                _cleanup_bus_error_free_ sd_bus_error error = SD_BUS_ERROR_NULL;
                _cleanup_bus_message_unref_ sd_bus_message *unit_load_error = NULL;
                _cleanup_free_ char *unit = NULL;
                char *unit_load_error_name, *unit_load_error_message;

                unit = unit_dbus_path_from_name(unit_name);
                if (!unit)
                        return log_oom();

                if (need_daemon_reload(bus, unit_name) > 0)
                        warn_unit_file_changed(unit_name);

                r = sd_bus_get_property(
                                bus,
                                "org.freedesktop.systemd1",
                                unit,
                                "org.freedesktop.systemd1.Unit",
                                "LoadError",
                                &error,
                                &unit_load_error,
                                "(ss)");
                if (r < 0)
                        return log_error_errno(r, "Failed to get LoadError: %s", bus_error_message(&error, r));

                r = sd_bus_message_read(
                                unit_load_error,
                                "(ss)",
                                &unit_load_error_name,
                                &unit_load_error_message);
                if (r < 0)
                        return bus_log_parse_error(r);

                if (!isempty(unit_load_error_name)) {
                        log_error("Unit %s is not loaded: %s", unit_name, unit_load_error_message);
                        return 0;
                }

                r = sd_bus_get_property_string(
                                bus,
                                "org.freedesktop.systemd1",
                                unit,
                                "org.freedesktop.systemd1.Unit",
                                "FragmentPath",
                                &error,
                                &path);
                if (r < 0)
                        return log_error_errno(r, "Failed to get FragmentPath: %s", bus_error_message(&error, r));

                if (dropin_paths) {
                        r = sd_bus_get_property_strv(
                                        bus,
                                        "org.freedesktop.systemd1",
                                        unit,
                                        "org.freedesktop.systemd1.Unit",
                                        "DropInPaths",
                                        &error,
                                        &dropins);
                        if (r < 0)
                                return log_error_errno(r, "Failed to get DropInPaths: %s", bus_error_message(&error, r));
                }
        } else {
                _cleanup_set_free_ Set *names;

                names = set_new(NULL);
                if (!names)
                        return log_oom();

                r = set_put(names, unit_name);
                if (r < 0)
                        return log_error_errno(r, "Failed to add unit name: %m");

                r = unit_file_find_path(lp, unit_name, &path);
                if (r < 0)
                        return r;

                if (r == 0) {
                        _cleanup_free_ char *template = NULL;

                        r = unit_name_template(unit_name, &template);
                        if (r < 0 && r != -EINVAL)
                                return log_error_errno(r, "Failed to determine template name: %m");
                        if (r >= 0) {
                                r = unit_file_find_path(lp, template, &path);
                                if (r < 0)
                                        return r;
                        }
                }

                if (dropin_paths) {
                        r = unit_file_find_dropin_paths(lp->unit_path, NULL, names, &dropins);
                        if (r < 0)
                                return r;
                }
        }

        r = 0;

        if (!isempty(path)) {
                *fragment_path = path;
                path = NULL;
                r = 1;
        }

        if (dropin_paths && !strv_isempty(dropins)) {
                *dropin_paths = dropins;
                dropins = NULL;
                r = 1;
        }

        if (r == 0)
                log_error("No files found for %s.", unit_name);

        return r;
}

static int check_one_unit(sd_bus *bus, const char *name, const char *good_states, bool quiet) {
        _cleanup_bus_message_unref_ sd_bus_message *reply = NULL;
        _cleanup_free_ char *n = NULL, *state = NULL;
        const char *path;
        int r;

        assert(name);

        r = unit_name_mangle(name, UNIT_NAME_NOGLOB, &n);
        if (r < 0)
                return log_error_errno(r, "Failed to mangle unit name: %m");

        /* We don't use unit_dbus_path_from_name() directly since we
         * don't want to load the unit if it isn't loaded. */

        r = sd_bus_call_method(
                        bus,
                        "org.freedesktop.systemd1",
                        "/org/freedesktop/systemd1",
                        "org.freedesktop.systemd1.Manager",
                        "GetUnit",
                        NULL,
                        &reply,
                        "s", n);
        if (r < 0) {
                if (!quiet)
                        puts("unknown");
                return 0;
        }

        r = sd_bus_message_read(reply, "o", &path);
        if (r < 0)
                return bus_log_parse_error(r);

        r = sd_bus_get_property_string(
                        bus,
                        "org.freedesktop.systemd1",
                        path,
                        "org.freedesktop.systemd1.Unit",
                        "ActiveState",
                        NULL,
                        &state);
        if (r < 0) {
                if (!quiet)
                        puts("unknown");
                return 0;
        }

        if (!quiet)
                puts(state);

        return nulstr_contains(good_states, state);
}

static int check_triggering_units(
                sd_bus *bus,
                const char *name) {

        _cleanup_bus_error_free_ sd_bus_error error = SD_BUS_ERROR_NULL;
        _cleanup_free_ char *path = NULL, *n = NULL, *state = NULL;
        _cleanup_strv_free_ char **triggered_by = NULL;
        bool print_warning_label = true;
        char **i;
        int r;

        r = unit_name_mangle(name, UNIT_NAME_NOGLOB, &n);
        if (r < 0)
                return log_error_errno(r, "Failed to mangle unit name: %m");

        path = unit_dbus_path_from_name(n);
        if (!path)
                return log_oom();

        r = sd_bus_get_property_string(
                        bus,
                        "org.freedesktop.systemd1",
                        path,
                        "org.freedesktop.systemd1.Unit",
                        "LoadState",
                        &error,
                        &state);
        if (r < 0)
                return log_error_errno(r, "Failed to get load state of %s: %s", n, bus_error_message(&error, r));

        if (streq(state, "masked"))
                return 0;

        r = sd_bus_get_property_strv(
                        bus,
                        "org.freedesktop.systemd1",
                        path,
                        "org.freedesktop.systemd1.Unit",
                        "TriggeredBy",
                        &error,
                        &triggered_by);
        if (r < 0)
                return log_error_errno(r, "Failed to get triggered by array of %s: %s", n, bus_error_message(&error, r));

        STRV_FOREACH(i, triggered_by) {
                r = check_one_unit(bus, *i, "active\0reloading\0", true);
                if (r < 0)
                        return log_error_errno(r, "Failed to check unit: %m");

                if (r == 0)
                        continue;

                if (print_warning_label) {
                        log_warning("Warning: Stopping %s, but it can still be activated by:", n);
                        print_warning_label = false;
                }

                log_warning("  %s", *i);
        }

        return 0;
}

static const struct {
        const char *verb;
        const char *method;
} unit_actions[] = {
        { "start",                 "StartUnit" },
        { "stop",                  "StopUnit" },
        { "condstop",              "StopUnit" },
        { "reload",                "ReloadUnit" },
        { "restart",               "RestartUnit" },
        { "try-restart",           "TryRestartUnit" },
        { "condrestart",           "TryRestartUnit" },
        { "reload-or-restart",     "ReloadOrRestartUnit" },
        { "reload-or-try-restart", "ReloadOrTryRestartUnit" },
        { "condreload",            "ReloadOrTryRestartUnit" },
        { "force-reload",          "ReloadOrTryRestartUnit" }
};

static const char *verb_to_method(const char *verb) {
       uint i;

       for (i = 0; i < ELEMENTSOF(unit_actions); i++)
                if (streq_ptr(unit_actions[i].verb, verb))
                        return unit_actions[i].method;

       return "StartUnit";
}

static const char *method_to_verb(const char *method) {
       uint i;

       for (i = 0; i < ELEMENTSOF(unit_actions); i++)
                if (streq_ptr(unit_actions[i].method, method))
                        return unit_actions[i].verb;

       return "n/a";
}

static int start_unit_one(
                sd_bus *bus,
                const char *method,
                const char *name,
                const char *mode,
                sd_bus_error *error,
                BusWaitForJobs *w) {

        _cleanup_bus_message_unref_ sd_bus_message *reply = NULL;
        const char *path;
        int r;

        assert(method);
        assert(name);
        assert(mode);
        assert(error);

        log_debug("Calling manager for %s on %s, %s", method, name, mode);

        r = sd_bus_call_method(
                        bus,
                        "org.freedesktop.systemd1",
                        "/org/freedesktop/systemd1",
                        "org.freedesktop.systemd1.Manager",
                        method,
                        error,
                        &reply,
                        "ss", name, mode);
        if (r < 0) {
                const char *verb;

                if (r == -ENOENT && arg_action != ACTION_SYSTEMCTL)
                        /* There's always a fallback possible for
                         * legacy actions. */
                        return -EADDRNOTAVAIL;

                verb = method_to_verb(method);

                return log_error_errno(r, "Failed to %s %s: %s", verb, name, bus_error_message(error, r));
        }

        r = sd_bus_message_read(reply, "o", &path);
        if (r < 0)
                return bus_log_parse_error(r);

        if (need_daemon_reload(bus, name) > 0)
                warn_unit_file_changed(name);

        if (w) {
                log_debug("Adding %s to the set", path);
                r = bus_wait_for_jobs_add(w, path);
                if (r < 0)
                        return log_oom();
        }

        return 0;
}

static int expand_names(sd_bus *bus, char **names, const char* suffix, char ***ret) {
        _cleanup_strv_free_ char **mangled = NULL, **globs = NULL;
        char **name;
        int r, i;

        assert(bus);
        assert(ret);

        STRV_FOREACH(name, names) {
                char *t;

                if (suffix)
                        r = unit_name_mangle_with_suffix(*name, UNIT_NAME_GLOB, suffix, &t);
                else
                        r = unit_name_mangle(*name, UNIT_NAME_GLOB, &t);
                if (r < 0)
                        return log_error_errno(r, "Failed to mangle name: %m");

                if (string_is_glob(t))
                        r = strv_consume(&globs, t);
                else
                        r = strv_consume(&mangled, t);
                if (r < 0)
                        return log_oom();
        }

        /* Query the manager only if any of the names are a glob, since
         * this is fairly expensive */
        if (!strv_isempty(globs)) {
                _cleanup_bus_message_unref_ sd_bus_message *reply = NULL;
                _cleanup_free_ UnitInfo *unit_infos = NULL;

                r = get_unit_list(bus, NULL, globs, &unit_infos, 0, &reply);
                if (r < 0)
                        return r;

                for (i = 0; i < r; i++)
                        if (strv_extend(&mangled, unit_infos[i].id) < 0)
                                return log_oom();
        }

        *ret = mangled;
        mangled = NULL; /* do not free */

        return 0;
}

static const struct {
        const char *target;
        const char *verb;
        const char *mode;
} action_table[_ACTION_MAX] = {
        [ACTION_HALT]         = { SPECIAL_HALT_TARGET,         "halt",         "replace-irreversibly" },
        [ACTION_POWEROFF]     = { SPECIAL_POWEROFF_TARGET,     "poweroff",     "replace-irreversibly" },
        [ACTION_REBOOT]       = { SPECIAL_REBOOT_TARGET,       "reboot",       "replace-irreversibly" },
        [ACTION_KEXEC]        = { SPECIAL_KEXEC_TARGET,        "kexec",        "replace-irreversibly" },
        [ACTION_RUNLEVEL2]    = { SPECIAL_MULTI_USER_TARGET,   NULL,           "isolate" },
        [ACTION_RUNLEVEL3]    = { SPECIAL_MULTI_USER_TARGET,   NULL,           "isolate" },
        [ACTION_RUNLEVEL4]    = { SPECIAL_MULTI_USER_TARGET,   NULL,           "isolate" },
        [ACTION_RUNLEVEL5]    = { SPECIAL_GRAPHICAL_TARGET,    NULL,           "isolate" },
        [ACTION_RESCUE]       = { SPECIAL_RESCUE_TARGET,       "rescue",       "isolate" },
        [ACTION_EMERGENCY]    = { SPECIAL_EMERGENCY_TARGET,    "emergency",    "isolate" },
        [ACTION_DEFAULT]      = { SPECIAL_DEFAULT_TARGET,      "default",      "isolate" },
        [ACTION_EXIT]         = { SPECIAL_EXIT_TARGET,         "exit",         "replace-irreversibly" },
        [ACTION_SUSPEND]      = { SPECIAL_SUSPEND_TARGET,      "suspend",      "replace-irreversibly" },
        [ACTION_HIBERNATE]    = { SPECIAL_HIBERNATE_TARGET,    "hibernate",    "replace-irreversibly" },
        [ACTION_HYBRID_SLEEP] = { SPECIAL_HYBRID_SLEEP_TARGET, "hybrid-sleep", "replace-irreversibly" },
};

static enum action verb_to_action(const char *verb) {
        enum action i;

        for (i = _ACTION_INVALID; i < _ACTION_MAX; i++)
                if (streq_ptr(action_table[i].verb, verb))
                        return i;

        return _ACTION_INVALID;
}

static int start_unit(int argc, char *argv[], void *userdata) {
        _cleanup_(bus_wait_for_jobs_freep) BusWaitForJobs *w = NULL;
        const char *method, *mode, *one_name, *suffix = NULL;
        _cleanup_strv_free_ char **names = NULL;
        sd_bus *bus;
        char **name;
        int r = 0;

        ask_password_agent_open_if_enabled();
        polkit_agent_open_if_enabled();

        r = acquire_bus(BUS_MANAGER, &bus);
        if (r < 0)
                return r;

        if (arg_action == ACTION_SYSTEMCTL) {
                enum action action;

                method = verb_to_method(argv[0]);
                action = verb_to_action(argv[0]);

                if (streq(argv[0], "isolate")) {
                        mode = "isolate";
                        suffix = ".target";
                } else
                        mode = action_table[action].mode ?: arg_job_mode;

                one_name = action_table[action].target;
        } else {
                assert(arg_action < ELEMENTSOF(action_table));
                assert(action_table[arg_action].target);

                method = "StartUnit";

                mode = action_table[arg_action].mode;
                one_name = action_table[arg_action].target;
        }

        if (one_name)
                names = strv_new(one_name, NULL);
        else {
                r = expand_names(bus, strv_skip(argv, 1), suffix, &names);
                if (r < 0)
                        return log_error_errno(r, "Failed to expand names: %m");
        }

        if (!arg_no_block) {
                r = bus_wait_for_jobs_new(bus, &w);
                if (r < 0)
                        return log_error_errno(r, "Could not watch jobs: %m");
        }

        STRV_FOREACH(name, names) {
                _cleanup_bus_error_free_ sd_bus_error error = SD_BUS_ERROR_NULL;
                int q;

                q = start_unit_one(bus, method, *name, mode, &error, w);
                if (r >= 0 && q < 0)
                        r = translate_bus_error_to_exit_status(q, &error);
        }

        if (!arg_no_block) {
                int q;

                q = bus_wait_for_jobs(w, arg_quiet);
                if (q < 0)
                        return q;

                /* When stopping units, warn if they can still be triggered by
                 * another active unit (socket, path, timer) */
                if (!arg_quiet && streq(method, "StopUnit"))
                        STRV_FOREACH(name, names)
                                check_triggering_units(bus, *name);
        }

        return r;
}

static int logind_set_wall_message(void) {
#ifdef HAVE_LOGIND
        _cleanup_bus_error_free_ sd_bus_error error = SD_BUS_ERROR_NULL;
        sd_bus *bus;
        _cleanup_free_ char *m = NULL;
        int r;

        r = acquire_bus(BUS_FULL, &bus);
        if (r < 0)
                return r;

        m = strv_join(arg_wall, " ");
        if (!m)
                return log_oom();

        r = sd_bus_call_method(
                        bus,
                        "org.freedesktop.login1",
                        "/org/freedesktop/login1",
                        "org.freedesktop.login1.Manager",
                        "SetWallMessage",
                        &error,
                        NULL,
                        "sb",
                        m,
                        !arg_no_wall);

        if (r < 0)
                return log_warning_errno(r, "Failed to set wall message, ignoring: %s", bus_error_message(&error, r));

#endif
        return 0;
}

/* Ask systemd-logind, which might grant access to unprivileged users
 * through PolicyKit */
static int logind_reboot(enum action a) {
#ifdef HAVE_LOGIND
        _cleanup_bus_error_free_ sd_bus_error error = SD_BUS_ERROR_NULL;
        const char *method, *description;
        sd_bus *bus;
        int r;

        polkit_agent_open_if_enabled();
        (void) logind_set_wall_message();

        r = acquire_bus(BUS_FULL, &bus);
        if (r < 0)
                return r;

        switch (a) {

        case ACTION_REBOOT:
                method = "Reboot";
                description = "reboot system";
                break;

        case ACTION_POWEROFF:
                method = "PowerOff";
                description = "power off system";
                break;

        case ACTION_SUSPEND:
                method = "Suspend";
                description = "suspend system";
                break;

        case ACTION_HIBERNATE:
                method = "Hibernate";
                description = "hibernate system";
                break;

        case ACTION_HYBRID_SLEEP:
                method = "HybridSleep";
                description = "put system into hybrid sleep";
                break;

        default:
                return -EINVAL;
        }

        r = sd_bus_call_method(
                        bus,
                        "org.freedesktop.login1",
                        "/org/freedesktop/login1",
                        "org.freedesktop.login1.Manager",
                        method,
                        &error,
                        NULL,
                        "b", arg_ask_password);
        if (r < 0)
                return log_error_errno(r, "Failed to %s via logind: %s", description, bus_error_message(&error, r));

        return 0;
#else
        return -ENOSYS;
#endif
}

static int logind_check_inhibitors(enum action a) {
#ifdef HAVE_LOGIND
        _cleanup_bus_message_unref_ sd_bus_message *reply = NULL;
        _cleanup_strv_free_ char **sessions = NULL;
        const char *what, *who, *why, *mode;
        uint32_t uid, pid;
        sd_bus *bus;
        unsigned c = 0;
        char **s;
        int r;

        if (arg_ignore_inhibitors || arg_force > 0)
                return 0;

        if (arg_when > 0)
                return 0;

        if (geteuid() == 0)
                return 0;

        if (!on_tty())
                return 0;

        r = acquire_bus(BUS_FULL, &bus);
        if (r < 0)
                return r;

        r = sd_bus_call_method(
                        bus,
                        "org.freedesktop.login1",
                        "/org/freedesktop/login1",
                        "org.freedesktop.login1.Manager",
                        "ListInhibitors",
                        NULL,
                        &reply,
                        NULL);
        if (r < 0)
                /* If logind is not around, then there are no inhibitors... */
                return 0;

        r = sd_bus_message_enter_container(reply, SD_BUS_TYPE_ARRAY, "(ssssuu)");
        if (r < 0)
                return bus_log_parse_error(r);

        while ((r = sd_bus_message_read(reply, "(ssssuu)", &what, &who, &why, &mode, &uid, &pid)) > 0) {
                _cleanup_free_ char *comm = NULL, *user = NULL;
                _cleanup_strv_free_ char **sv = NULL;

                if (!streq(mode, "block"))
                        continue;

                sv = strv_split(what, ":");
                if (!sv)
                        return log_oom();

                if ((pid_t) pid < 0)
                        return log_error_errno(ERANGE, "Bad PID %"PRIu32": %m", pid);

                if (!strv_contains(sv,
                                   IN_SET(a,
                                          ACTION_HALT,
                                          ACTION_POWEROFF,
                                          ACTION_REBOOT,
                                          ACTION_KEXEC) ? "shutdown" : "sleep"))
                        continue;

                get_process_comm(pid, &comm);
                user = uid_to_name(uid);

                log_warning("Operation inhibited by \"%s\" (PID "PID_FMT" \"%s\", user %s), reason is \"%s\".",
                            who, (pid_t) pid, strna(comm), strna(user), why);

                c++;
        }
        if (r < 0)
                return bus_log_parse_error(r);

        r = sd_bus_message_exit_container(reply);
        if (r < 0)
                return bus_log_parse_error(r);

        /* Check for current sessions */
        sd_get_sessions(&sessions);
        STRV_FOREACH(s, sessions) {
                _cleanup_free_ char *type = NULL, *tty = NULL, *seat = NULL, *user = NULL, *service = NULL, *class = NULL;

                if (sd_session_get_uid(*s, &uid) < 0 || uid == getuid())
                        continue;

                if (sd_session_get_class(*s, &class) < 0 || !streq(class, "user"))
                        continue;

                if (sd_session_get_type(*s, &type) < 0 || (!streq(type, "x11") && !streq(type, "tty")))
                        continue;

                sd_session_get_tty(*s, &tty);
                sd_session_get_seat(*s, &seat);
                sd_session_get_service(*s, &service);
                user = uid_to_name(uid);

                log_warning("User %s is logged in on %s.", strna(user), isempty(tty) ? (isempty(seat) ? strna(service) : seat) : tty);
                c++;
        }

        if (c <= 0)
                return 0;

        log_error("Please retry operation after closing inhibitors and logging out other users.\nAlternatively, ignore inhibitors and users with 'systemctl %s -i'.",
                  action_table[a].verb);

        return -EPERM;
#else
        return 0;
#endif
}

static int logind_prepare_firmware_setup(void) {
#ifdef HAVE_LOGIND
        _cleanup_bus_error_free_ sd_bus_error error = SD_BUS_ERROR_NULL;
        sd_bus *bus;
        int r;

        r = acquire_bus(BUS_FULL, &bus);
        if (r < 0)
                return r;

        r = sd_bus_call_method(
                        bus,
                        "org.freedesktop.login1",
                        "/org/freedesktop/login1",
                        "org.freedesktop.login1.Manager",
                        "SetRebootToFirmwareSetup",
                        &error,
                        NULL,
                        "b", true);
        if (r < 0)
                return log_error_errno(r, "Cannot indicate to EFI to boot into setup mode: %s", bus_error_message(&error, r));

        return 0;
#else
        log_error("Cannot remotely indicate to EFI to boot into setup mode.");
        return -ENOSYS;
#endif
}

static int prepare_firmware_setup(void) {
        int r;

        if (!arg_firmware_setup)
                return 0;

        if (arg_transport == BUS_TRANSPORT_LOCAL) {

                r = efi_set_reboot_to_firmware(true);
                if (r < 0)
                        log_debug_errno(r, "Cannot indicate to EFI to boot into setup mode, will retry via logind: %m");
                else
                        return r;
        }

        return logind_prepare_firmware_setup();
}

static int set_exit_code(uint8_t code) {
        _cleanup_bus_error_free_ sd_bus_error error = SD_BUS_ERROR_NULL;
        sd_bus *bus;
        int r;

        r = acquire_bus(BUS_MANAGER, &bus);
        if (r < 0)
                return r;

        r = sd_bus_call_method(
                        bus,
                        "org.freedesktop.systemd1",
                        "/org/freedesktop/systemd1",
                        "org.freedesktop.systemd1.Manager",
                        "SetExitCode",
                        &error,
                        NULL,
                        "y", code);
        if (r < 0)
                return log_error_errno(r, "Failed to execute operation: %s", bus_error_message(&error, r));

        return 0;
}

static int start_special(int argc, char *argv[], void *userdata) {
        enum action a;
        int r;

        assert(argv);

        a = verb_to_action(argv[0]);

        r = logind_check_inhibitors(a);
        if (r < 0)
                return r;

        if (arg_force >= 2 && geteuid() != 0) {
                log_error("Must be root.");
                return -EPERM;
        }

        r = prepare_firmware_setup();
        if (r < 0)
                return r;

        if (a == ACTION_REBOOT && argc > 1) {
                r = update_reboot_param_file(argv[1]);
                if (r < 0)
                        return r;

        } else if (a == ACTION_EXIT && argc > 1) {
                uint8_t code;

                /* If the exit code is not given on the command line,
                 * don't reset it to zero: just keep it as it might
                 * have been set previously. */

                r = safe_atou8(argv[1], &code);
                if (r < 0)
                        return log_error_errno(r, "Invalid exit code.");

                r = set_exit_code(code);
                if (r < 0)
                        return r;
        }

        if (arg_force >= 2 &&
            IN_SET(a,
                   ACTION_HALT,
                   ACTION_POWEROFF,
                   ACTION_REBOOT))
                return halt_now(a);

        if (arg_force >= 1 &&
            IN_SET(a,
                   ACTION_HALT,
                   ACTION_POWEROFF,
                   ACTION_REBOOT,
                   ACTION_KEXEC,
                   ACTION_EXIT))
                return daemon_reload(argc, argv, userdata);

        /* First try logind, to allow authentication with polkit */
        if (IN_SET(a,
                   ACTION_POWEROFF,
                   ACTION_REBOOT,
                   ACTION_SUSPEND,
                   ACTION_HIBERNATE,
                   ACTION_HYBRID_SLEEP)) {
                r = logind_reboot(a);
                if (r >= 0)
                        return r;
                if (IN_SET(r, -EOPNOTSUPP, -EINPROGRESS))
                        /* requested operation is not supported or already in progress */
                        return r;

                /* On all other errors, try low-level operation */
        }

        return start_unit(argc, argv, userdata);
}

static int check_unit_generic(int code, const char *good_states, char **args) {
        _cleanup_strv_free_ char **names = NULL;
        sd_bus *bus;
        char **name;
        int r;

        r = acquire_bus(BUS_MANAGER, &bus);
        if (r < 0)
                return r;

        r = expand_names(bus, args, NULL, &names);
        if (r < 0)
                return log_error_errno(r, "Failed to expand names: %m");

        STRV_FOREACH(name, names) {
                int state;

                state = check_one_unit(bus, *name, good_states, arg_quiet);
                if (state < 0)
                        return state;
                if (state == 0)
                        r = code;
        }

        return r;
}

static int check_unit_active(int argc, char *argv[], void *userdata) {
        /* According to LSB: 3, "program is not running" */
        return check_unit_generic(3, "active\0reloading\0", strv_skip(argv, 1));
}

static int check_unit_failed(int argc, char *argv[], void *userdata) {
        return check_unit_generic(1, "failed\0", strv_skip(argv, 1));
}

static int kill_unit(int argc, char *argv[], void *userdata) {
        _cleanup_strv_free_ char **names = NULL;
        char *kill_who = NULL, **name;
        sd_bus *bus;
        int r, q;

        polkit_agent_open_if_enabled();

        r = acquire_bus(BUS_MANAGER, &bus);
        if (r < 0)
                return r;

        if (!arg_kill_who)
                arg_kill_who = "all";

        /* --fail was specified */
        if (streq(arg_job_mode, "fail"))
                kill_who = strjoina(arg_kill_who, "-fail", NULL);

        r = expand_names(bus, strv_skip(argv, 1), NULL, &names);
        if (r < 0)
                return log_error_errno(r, "Failed to expand names: %m");

        STRV_FOREACH(name, names) {
                _cleanup_bus_error_free_ sd_bus_error error = SD_BUS_ERROR_NULL;

                q = sd_bus_call_method(
                                bus,
                                "org.freedesktop.systemd1",
                                "/org/freedesktop/systemd1",
                                "org.freedesktop.systemd1.Manager",
                                "KillUnit",
                                &error,
                                NULL,
                                "ssi", *names, kill_who ? kill_who : arg_kill_who, arg_signal);
                if (q < 0) {
                        log_error_errno(q, "Failed to kill unit %s: %s", *names, bus_error_message(&error, q));
                        if (r == 0)
                                r = q;
                }
        }

        return r;
}

typedef struct ExecStatusInfo {
        char *name;

        char *path;
        char **argv;

        bool ignore;

        usec_t start_timestamp;
        usec_t exit_timestamp;
        pid_t pid;
        int code;
        int status;

        LIST_FIELDS(struct ExecStatusInfo, exec);
} ExecStatusInfo;

static void exec_status_info_free(ExecStatusInfo *i) {
        assert(i);

        free(i->name);
        free(i->path);
        strv_free(i->argv);
        free(i);
}

static int exec_status_info_deserialize(sd_bus_message *m, ExecStatusInfo *i) {
        uint64_t start_timestamp, exit_timestamp, start_timestamp_monotonic, exit_timestamp_monotonic;
        const char *path;
        uint32_t pid;
        int32_t code, status;
        int ignore, r;

        assert(m);
        assert(i);

        r = sd_bus_message_enter_container(m, SD_BUS_TYPE_STRUCT, "sasbttttuii");
        if (r < 0)
                return bus_log_parse_error(r);
        else if (r == 0)
                return 0;

        r = sd_bus_message_read(m, "s", &path);
        if (r < 0)
                return bus_log_parse_error(r);

        i->path = strdup(path);
        if (!i->path)
                return log_oom();

        r = sd_bus_message_read_strv(m, &i->argv);
        if (r < 0)
                return bus_log_parse_error(r);

        r = sd_bus_message_read(m,
                                "bttttuii",
                                &ignore,
                                &start_timestamp, &start_timestamp_monotonic,
                                &exit_timestamp, &exit_timestamp_monotonic,
                                &pid,
                                &code, &status);
        if (r < 0)
                return bus_log_parse_error(r);

        i->ignore = ignore;
        i->start_timestamp = (usec_t) start_timestamp;
        i->exit_timestamp = (usec_t) exit_timestamp;
        i->pid = (pid_t) pid;
        i->code = code;
        i->status = status;

        r = sd_bus_message_exit_container(m);
        if (r < 0)
                return bus_log_parse_error(r);

        return 1;
}

typedef struct UnitStatusInfo {
        const char *id;
        const char *load_state;
        const char *active_state;
        const char *sub_state;
        const char *unit_file_state;
        const char *unit_file_preset;

        const char *description;
        const char *following;

        char **documentation;

        const char *fragment_path;
        const char *source_path;
        const char *control_group;

        char **dropin_paths;

        const char *load_error;
        const char *result;

        usec_t inactive_exit_timestamp;
        usec_t inactive_exit_timestamp_monotonic;
        usec_t active_enter_timestamp;
        usec_t active_exit_timestamp;
        usec_t inactive_enter_timestamp;

        bool need_daemon_reload;

        /* Service */
        pid_t main_pid;
        pid_t control_pid;
        const char *status_text;
        const char *pid_file;
        bool running:1;
        int status_errno;

        usec_t start_timestamp;
        usec_t exit_timestamp;

        int exit_code, exit_status;

        usec_t condition_timestamp;
        bool condition_result;
        bool failed_condition_trigger;
        bool failed_condition_negate;
        const char *failed_condition;
        const char *failed_condition_parameter;

        usec_t assert_timestamp;
        bool assert_result;
        bool failed_assert_trigger;
        bool failed_assert_negate;
        const char *failed_assert;
        const char *failed_assert_parameter;

        /* Socket */
        unsigned n_accepted;
        unsigned n_connections;
        bool accept;

        /* Pairs of type, path */
        char **listen;

        /* Device */
        const char *sysfs_path;

        /* Mount, Automount */
        const char *where;

        /* Swap */
        const char *what;

        /* CGroup */
        uint64_t memory_current;
        uint64_t memory_limit;
        uint64_t cpu_usage_nsec;
        uint64_t tasks_current;
        uint64_t tasks_max;

        LIST_HEAD(ExecStatusInfo, exec);
} UnitStatusInfo;

static void print_status_info(
                UnitStatusInfo *i,
                bool *ellipsized) {

        ExecStatusInfo *p;
        const char *active_on, *active_off, *on, *off, *ss;
        usec_t timestamp;
        char since1[FORMAT_TIMESTAMP_RELATIVE_MAX], *s1;
        char since2[FORMAT_TIMESTAMP_MAX], *s2;
        const char *path;
        char **t, **t2;

        assert(i);

        /* This shows pretty information about a unit. See
         * print_property() for a low-level property printer */

        if (streq_ptr(i->active_state, "failed")) {
                active_on = ansi_highlight_red();
                active_off = ansi_normal();
        } else if (streq_ptr(i->active_state, "active") || streq_ptr(i->active_state, "reloading")) {
                active_on = ansi_highlight_green();
                active_off = ansi_normal();
        } else
                active_on = active_off = "";

        printf("%s%s%s %s", active_on, draw_special_char(DRAW_BLACK_CIRCLE), active_off, strna(i->id));

        if (i->description && !streq_ptr(i->id, i->description))
                printf(" - %s", i->description);

        printf("\n");

        if (i->following)
                printf("   Follow: unit currently follows state of %s\n", i->following);

        if (streq_ptr(i->load_state, "error")) {
                on = ansi_highlight_red();
                off = ansi_normal();
        } else
                on = off = "";

        path = i->source_path ? i->source_path : i->fragment_path;

        if (i->load_error)
                printf("   Loaded: %s%s%s (Reason: %s)\n",
                       on, strna(i->load_state), off, i->load_error);
        else if (path && !isempty(i->unit_file_state) && !isempty(i->unit_file_preset))
                printf("   Loaded: %s%s%s (%s; %s; vendor preset: %s)\n",
                       on, strna(i->load_state), off, path, i->unit_file_state, i->unit_file_preset);
        else if (path && !isempty(i->unit_file_state))
                printf("   Loaded: %s%s%s (%s; %s)\n",
                       on, strna(i->load_state), off, path, i->unit_file_state);
        else if (path)
                printf("   Loaded: %s%s%s (%s)\n",
                       on, strna(i->load_state), off, path);
        else
                printf("   Loaded: %s%s%s\n",
                       on, strna(i->load_state), off);

        if (!strv_isempty(i->dropin_paths)) {
                _cleanup_free_ char *dir = NULL;
                bool last = false;
                char ** dropin;

                STRV_FOREACH(dropin, i->dropin_paths) {
                        if (! dir || last) {
                                printf(dir ? "        " : "  Drop-In: ");

                                dir = mfree(dir);

                                if (path_get_parent(*dropin, &dir) < 0) {
                                        log_oom();
                                        return;
                                }

                                printf("%s\n           %s", dir,
                                       draw_special_char(DRAW_TREE_RIGHT));
                        }

                        last = ! (*(dropin + 1) && startswith(*(dropin + 1), dir));

                        printf("%s%s", basename(*dropin), last ? "\n" : ", ");
                }
        }

        ss = streq_ptr(i->active_state, i->sub_state) ? NULL : i->sub_state;
        if (ss)
                printf("   Active: %s%s (%s)%s",
                       active_on, strna(i->active_state), ss, active_off);
        else
                printf("   Active: %s%s%s",
                       active_on, strna(i->active_state), active_off);

        if (!isempty(i->result) && !streq(i->result, "success"))
                printf(" (Result: %s)", i->result);

        timestamp = (streq_ptr(i->active_state, "active")      ||
                     streq_ptr(i->active_state, "reloading"))   ? i->active_enter_timestamp :
                    (streq_ptr(i->active_state, "inactive")    ||
                     streq_ptr(i->active_state, "failed"))      ? i->inactive_enter_timestamp :
                    streq_ptr(i->active_state, "activating")    ? i->inactive_exit_timestamp :
                                                                  i->active_exit_timestamp;

        s1 = format_timestamp_relative(since1, sizeof(since1), timestamp);
        s2 = format_timestamp(since2, sizeof(since2), timestamp);

        if (s1)
                printf(" since %s; %s\n", s2, s1);
        else if (s2)
                printf(" since %s\n", s2);
        else
                printf("\n");

        if (!i->condition_result && i->condition_timestamp > 0) {
                s1 = format_timestamp_relative(since1, sizeof(since1), i->condition_timestamp);
                s2 = format_timestamp(since2, sizeof(since2), i->condition_timestamp);

                printf("Condition: start %scondition failed%s at %s%s%s\n",
                       ansi_highlight_yellow(), ansi_normal(),
                       s2, s1 ? "; " : "", strempty(s1));
                if (i->failed_condition_trigger)
                        printf("           none of the trigger conditions were met\n");
                else if (i->failed_condition)
                        printf("           %s=%s%s was not met\n",
                               i->failed_condition,
                               i->failed_condition_negate ? "!" : "",
                               i->failed_condition_parameter);
        }

        if (!i->assert_result && i->assert_timestamp > 0) {
                s1 = format_timestamp_relative(since1, sizeof(since1), i->assert_timestamp);
                s2 = format_timestamp(since2, sizeof(since2), i->assert_timestamp);

                printf("   Assert: start %sassertion failed%s at %s%s%s\n",
                       ansi_highlight_red(), ansi_normal(),
                       s2, s1 ? "; " : "", strempty(s1));
                if (i->failed_assert_trigger)
                        printf("           none of the trigger assertions were met\n");
                else if (i->failed_assert)
                        printf("           %s=%s%s was not met\n",
                               i->failed_assert,
                               i->failed_assert_negate ? "!" : "",
                               i->failed_assert_parameter);
        }

        if (i->sysfs_path)
                printf("   Device: %s\n", i->sysfs_path);
        if (i->where)
                printf("    Where: %s\n", i->where);
        if (i->what)
                printf("     What: %s\n", i->what);

        STRV_FOREACH(t, i->documentation)
                printf(" %*s %s\n", 9, t == i->documentation ? "Docs:" : "", *t);

        STRV_FOREACH_PAIR(t, t2, i->listen)
                printf(" %*s %s (%s)\n", 9, t == i->listen ? "Listen:" : "", *t2, *t);

        if (i->accept)
                printf(" Accepted: %u; Connected: %u\n", i->n_accepted, i->n_connections);

        LIST_FOREACH(exec, p, i->exec) {
                _cleanup_free_ char *argv = NULL;
                bool good;

                /* Only show exited processes here */
                if (p->code == 0)
                        continue;

                argv = strv_join(p->argv, " ");
                printf("  Process: "PID_FMT" %s=%s ", p->pid, p->name, strna(argv));

                good = is_clean_exit_lsb(p->code, p->status, NULL);
                if (!good) {
                        on = ansi_highlight_red();
                        off = ansi_normal();
                } else
                        on = off = "";

                printf("%s(code=%s, ", on, sigchld_code_to_string(p->code));

                if (p->code == CLD_EXITED) {
                        const char *c;

                        printf("status=%i", p->status);

                        c = exit_status_to_string(p->status, EXIT_STATUS_SYSTEMD);
                        if (c)
                                printf("/%s", c);

                } else
                        printf("signal=%s", signal_to_string(p->status));

                printf(")%s\n", off);

                if (i->main_pid == p->pid &&
                    i->start_timestamp == p->start_timestamp &&
                    i->exit_timestamp == p->start_timestamp)
                        /* Let's not show this twice */
                        i->main_pid = 0;

                if (p->pid == i->control_pid)
                        i->control_pid = 0;
        }

        if (i->main_pid > 0 || i->control_pid > 0) {
                if (i->main_pid > 0) {
                        printf(" Main PID: "PID_FMT, i->main_pid);

                        if (i->running) {
                                _cleanup_free_ char *comm = NULL;
                                get_process_comm(i->main_pid, &comm);
                                if (comm)
                                        printf(" (%s)", comm);
                        } else if (i->exit_code > 0) {
                                printf(" (code=%s, ", sigchld_code_to_string(i->exit_code));

                                if (i->exit_code == CLD_EXITED) {
                                        const char *c;

                                        printf("status=%i", i->exit_status);

                                        c = exit_status_to_string(i->exit_status, EXIT_STATUS_SYSTEMD);
                                        if (c)
                                                printf("/%s", c);

                                } else
                                        printf("signal=%s", signal_to_string(i->exit_status));
                                printf(")");
                        }

                        if (i->control_pid > 0)
                                printf(";");
                }

                if (i->control_pid > 0) {
                        _cleanup_free_ char *c = NULL;

                        printf(" %8s: "PID_FMT, i->main_pid ? "" : " Control", i->control_pid);

                        get_process_comm(i->control_pid, &c);
                        if (c)
                                printf(" (%s)", c);
                }

                printf("\n");
        }

        if (i->status_text)
                printf("   Status: \"%s\"\n", i->status_text);
        if (i->status_errno > 0)
                printf("    Error: %i (%s)\n", i->status_errno, strerror(i->status_errno));

        if (i->tasks_current != (uint64_t) -1) {
                printf("    Tasks: %" PRIu64, i->tasks_current);

                if (i->tasks_max != (uint64_t) -1)
                        printf(" (limit: %" PRIi64 ")\n", i->tasks_max);
                else
                        printf("\n");
        }

        if (i->memory_current != (uint64_t) -1) {
                char buf[FORMAT_BYTES_MAX];

                printf("   Memory: %s", format_bytes(buf, sizeof(buf), i->memory_current));

                if (i->memory_limit != (uint64_t) -1)
                        printf(" (limit: %s)\n", format_bytes(buf, sizeof(buf), i->memory_limit));
                else
                        printf("\n");
        }

        if (i->cpu_usage_nsec != (uint64_t) -1) {
                char buf[FORMAT_TIMESPAN_MAX];
                printf("      CPU: %s\n", format_timespan(buf, sizeof(buf), i->cpu_usage_nsec / NSEC_PER_USEC, USEC_PER_MSEC));
        }

        if (i->control_group &&
            (i->main_pid > 0 || i->control_pid > 0 ||
             (!IN_SET(arg_transport, BUS_TRANSPORT_LOCAL, BUS_TRANSPORT_MACHINE) || cg_is_empty_recursive(SYSTEMD_CGROUP_CONTROLLER, i->control_group) == 0))) {
                unsigned c;

                printf("   CGroup: %s\n", i->control_group);

                if (IN_SET(arg_transport,
                           BUS_TRANSPORT_LOCAL,
                           BUS_TRANSPORT_MACHINE)) {
                        unsigned k = 0;
                        pid_t extra[2];
                        static const char prefix[] = "           ";

                        c = columns();
                        if (c > sizeof(prefix) - 1)
                                c -= sizeof(prefix) - 1;
                        else
                                c = 0;

                        if (i->main_pid > 0)
                                extra[k++] = i->main_pid;

                        if (i->control_pid > 0)
                                extra[k++] = i->control_pid;

                        show_cgroup_and_extra(SYSTEMD_CGROUP_CONTROLLER, i->control_group, prefix, c, false, extra, k, get_output_flags());
                }
        }

        if (i->id && arg_transport == BUS_TRANSPORT_LOCAL)
                show_journal_by_unit(
                                stdout,
                                i->id,
                                arg_output,
                                0,
                                i->inactive_exit_timestamp_monotonic,
                                arg_lines,
                                getuid(),
                                get_output_flags() | OUTPUT_BEGIN_NEWLINE,
                                SD_JOURNAL_LOCAL_ONLY,
                                arg_scope == UNIT_FILE_SYSTEM,
                                ellipsized);

        if (i->need_daemon_reload)
                warn_unit_file_changed(i->id);
}

static void show_unit_help(UnitStatusInfo *i) {
        char **p;

        assert(i);

        if (!i->documentation) {
                log_info("Documentation for %s not known.", i->id);
                return;
        }

        STRV_FOREACH(p, i->documentation)
                if (startswith(*p, "man:"))
                        show_man_page(*p + 4, false);
                else
                        log_info("Can't show: %s", *p);
}

static int status_property(const char *name, sd_bus_message *m, UnitStatusInfo *i, const char *contents) {
        int r;

        assert(name);
        assert(m);
        assert(i);

        switch (contents[0]) {

        case SD_BUS_TYPE_STRING: {
                const char *s;

                r = sd_bus_message_read(m, "s", &s);
                if (r < 0)
                        return bus_log_parse_error(r);

                if (!isempty(s)) {
                        if (streq(name, "Id"))
                                i->id = s;
                        else if (streq(name, "LoadState"))
                                i->load_state = s;
                        else if (streq(name, "ActiveState"))
                                i->active_state = s;
                        else if (streq(name, "SubState"))
                                i->sub_state = s;
                        else if (streq(name, "Description"))
                                i->description = s;
                        else if (streq(name, "FragmentPath"))
                                i->fragment_path = s;
                        else if (streq(name, "SourcePath"))
                                i->source_path = s;
#ifndef NOLEGACY
                        else if (streq(name, "DefaultControlGroup")) {
                                const char *e;
                                e = startswith(s, SYSTEMD_CGROUP_CONTROLLER ":");
                                if (e)
                                        i->control_group = e;
                        }
#endif
                        else if (streq(name, "ControlGroup"))
                                i->control_group = s;
                        else if (streq(name, "StatusText"))
                                i->status_text = s;
                        else if (streq(name, "PIDFile"))
                                i->pid_file = s;
                        else if (streq(name, "SysFSPath"))
                                i->sysfs_path = s;
                        else if (streq(name, "Where"))
                                i->where = s;
                        else if (streq(name, "What"))
                                i->what = s;
                        else if (streq(name, "Following"))
                                i->following = s;
                        else if (streq(name, "UnitFileState"))
                                i->unit_file_state = s;
                        else if (streq(name, "UnitFilePreset"))
                                i->unit_file_preset = s;
                        else if (streq(name, "Result"))
                                i->result = s;
                }

                break;
        }

        case SD_BUS_TYPE_BOOLEAN: {
                int b;

                r = sd_bus_message_read(m, "b", &b);
                if (r < 0)
                        return bus_log_parse_error(r);

                if (streq(name, "Accept"))
                        i->accept = b;
                else if (streq(name, "NeedDaemonReload"))
                        i->need_daemon_reload = b;
                else if (streq(name, "ConditionResult"))
                        i->condition_result = b;
                else if (streq(name, "AssertResult"))
                        i->assert_result = b;

                break;
        }

        case SD_BUS_TYPE_UINT32: {
                uint32_t u;

                r = sd_bus_message_read(m, "u", &u);
                if (r < 0)
                        return bus_log_parse_error(r);

                if (streq(name, "MainPID")) {
                        if (u > 0) {
                                i->main_pid = (pid_t) u;
                                i->running = true;
                        }
                } else if (streq(name, "ControlPID"))
                        i->control_pid = (pid_t) u;
                else if (streq(name, "ExecMainPID")) {
                        if (u > 0)
                                i->main_pid = (pid_t) u;
                } else if (streq(name, "NAccepted"))
                        i->n_accepted = u;
                else if (streq(name, "NConnections"))
                        i->n_connections = u;

                break;
        }

        case SD_BUS_TYPE_INT32: {
                int32_t j;

                r = sd_bus_message_read(m, "i", &j);
                if (r < 0)
                        return bus_log_parse_error(r);

                if (streq(name, "ExecMainCode"))
                        i->exit_code = (int) j;
                else if (streq(name, "ExecMainStatus"))
                        i->exit_status = (int) j;
                else if (streq(name, "StatusErrno"))
                        i->status_errno = (int) j;

                break;
        }

        case SD_BUS_TYPE_UINT64: {
                uint64_t u;

                r = sd_bus_message_read(m, "t", &u);
                if (r < 0)
                        return bus_log_parse_error(r);

                if (streq(name, "ExecMainStartTimestamp"))
                        i->start_timestamp = (usec_t) u;
                else if (streq(name, "ExecMainExitTimestamp"))
                        i->exit_timestamp = (usec_t) u;
                else if (streq(name, "ActiveEnterTimestamp"))
                        i->active_enter_timestamp = (usec_t) u;
                else if (streq(name, "InactiveEnterTimestamp"))
                        i->inactive_enter_timestamp = (usec_t) u;
                else if (streq(name, "InactiveExitTimestamp"))
                        i->inactive_exit_timestamp = (usec_t) u;
                else if (streq(name, "InactiveExitTimestampMonotonic"))
                        i->inactive_exit_timestamp_monotonic = (usec_t) u;
                else if (streq(name, "ActiveExitTimestamp"))
                        i->active_exit_timestamp = (usec_t) u;
                else if (streq(name, "ConditionTimestamp"))
                        i->condition_timestamp = (usec_t) u;
                else if (streq(name, "AssertTimestamp"))
                        i->assert_timestamp = (usec_t) u;
                else if (streq(name, "MemoryCurrent"))
                        i->memory_current = u;
                else if (streq(name, "MemoryLimit"))
                        i->memory_limit = u;
                else if (streq(name, "TasksCurrent"))
                        i->tasks_current = u;
                else if (streq(name, "TasksMax"))
                        i->tasks_max = u;
                else if (streq(name, "CPUUsageNSec"))
                        i->cpu_usage_nsec = u;

                break;
        }

        case SD_BUS_TYPE_ARRAY:

                if (contents[1] == SD_BUS_TYPE_STRUCT_BEGIN && startswith(name, "Exec")) {
                        _cleanup_free_ ExecStatusInfo *info = NULL;

                        r = sd_bus_message_enter_container(m, SD_BUS_TYPE_ARRAY, "(sasbttttuii)");
                        if (r < 0)
                                return bus_log_parse_error(r);

                        info = new0(ExecStatusInfo, 1);
                        if (!info)
                                return log_oom();

                        while ((r = exec_status_info_deserialize(m, info)) > 0) {

                                info->name = strdup(name);
                                if (!info->name)
                                        return log_oom();

                                LIST_PREPEND(exec, i->exec, info);

                                info = new0(ExecStatusInfo, 1);
                                if (!info)
                                        return log_oom();
                        }

                        if (r < 0)
                                return bus_log_parse_error(r);

                        r = sd_bus_message_exit_container(m);
                        if (r < 0)
                                return bus_log_parse_error(r);

                        return 0;

                } else if (contents[1] == SD_BUS_TYPE_STRUCT_BEGIN && streq(name, "Listen")) {
                        const char *type, *path;

                        r = sd_bus_message_enter_container(m, SD_BUS_TYPE_ARRAY, "(ss)");
                        if (r < 0)
                                return bus_log_parse_error(r);

                        while ((r = sd_bus_message_read(m, "(ss)", &type, &path)) > 0) {

                                r = strv_extend(&i->listen, type);
                                if (r < 0)
                                        return r;

                                r = strv_extend(&i->listen, path);
                                if (r < 0)
                                        return r;
                        }
                        if (r < 0)
                                return bus_log_parse_error(r);

                        r = sd_bus_message_exit_container(m);
                        if (r < 0)
                                return bus_log_parse_error(r);

                        return 0;

                } else if (contents[1] == SD_BUS_TYPE_STRING && streq(name, "DropInPaths")) {

                        r = sd_bus_message_read_strv(m, &i->dropin_paths);
                        if (r < 0)
                                return bus_log_parse_error(r);

                } else if (contents[1] == SD_BUS_TYPE_STRING && streq(name, "Documentation")) {

                        r = sd_bus_message_read_strv(m, &i->documentation);
                        if (r < 0)
                                return bus_log_parse_error(r);

                } else if (contents[1] == SD_BUS_TYPE_STRUCT_BEGIN && streq(name, "Conditions")) {
                        const char *cond, *param;
                        int trigger, negate;
                        int32_t state;

                        r = sd_bus_message_enter_container(m, SD_BUS_TYPE_ARRAY, "(sbbsi)");
                        if (r < 0)
                                return bus_log_parse_error(r);

                        while ((r = sd_bus_message_read(m, "(sbbsi)", &cond, &trigger, &negate, &param, &state)) > 0) {
                                log_debug("%s %d %d %s %d", cond, trigger, negate, param, state);
                                if (state < 0 && (!trigger || !i->failed_condition)) {
                                        i->failed_condition = cond;
                                        i->failed_condition_trigger = trigger;
                                        i->failed_condition_negate = negate;
                                        i->failed_condition_parameter = param;
                                }
                        }
                        if (r < 0)
                                return bus_log_parse_error(r);

                        r = sd_bus_message_exit_container(m);
                        if (r < 0)
                                return bus_log_parse_error(r);

                } else if (contents[1] == SD_BUS_TYPE_STRUCT_BEGIN && streq(name, "Asserts")) {
                        const char *cond, *param;
                        int trigger, negate;
                        int32_t state;

                        r = sd_bus_message_enter_container(m, SD_BUS_TYPE_ARRAY, "(sbbsi)");
                        if (r < 0)
                                return bus_log_parse_error(r);

                        while ((r = sd_bus_message_read(m, "(sbbsi)", &cond, &trigger, &negate, &param, &state)) > 0) {
                                log_debug("%s %d %d %s %d", cond, trigger, negate, param, state);
                                if (state < 0 && (!trigger || !i->failed_assert)) {
                                        i->failed_assert = cond;
                                        i->failed_assert_trigger = trigger;
                                        i->failed_assert_negate = negate;
                                        i->failed_assert_parameter = param;
                                }
                        }
                        if (r < 0)
                                return bus_log_parse_error(r);

                        r = sd_bus_message_exit_container(m);
                        if (r < 0)
                                return bus_log_parse_error(r);

                } else
                        goto skip;

                break;

        case SD_BUS_TYPE_STRUCT_BEGIN:

                if (streq(name, "LoadError")) {
                        const char *n, *message;

                        r = sd_bus_message_read(m, "(ss)", &n, &message);
                        if (r < 0)
                                return bus_log_parse_error(r);

                        if (!isempty(message))
                                i->load_error = message;
                } else
                        goto skip;

                break;

        default:
                goto skip;
        }

        return 0;

skip:
        r = sd_bus_message_skip(m, contents);
        if (r < 0)
                return bus_log_parse_error(r);

        return 0;
}

static int print_property(const char *name, sd_bus_message *m, const char *contents) {
        int r;

        assert(name);
        assert(m);

        /* This is a low-level property printer, see
         * print_status_info() for the nicer output */

        if (arg_properties && !strv_find(arg_properties, name)) {
                /* skip what we didn't read */
                r = sd_bus_message_skip(m, contents);
                return r;
        }

        switch (contents[0]) {

        case SD_BUS_TYPE_STRUCT_BEGIN:

                if (contents[1] == SD_BUS_TYPE_UINT32 && streq(name, "Job")) {
                        uint32_t u;

                        r = sd_bus_message_read(m, "(uo)", &u, NULL);
                        if (r < 0)
                                return bus_log_parse_error(r);

                        if (u > 0)
                                printf("%s=%"PRIu32"\n", name, u);
                        else if (arg_all)
                                printf("%s=\n", name);

                        return 0;

                } else if (contents[1] == SD_BUS_TYPE_STRING && streq(name, "Unit")) {
                        const char *s;

                        r = sd_bus_message_read(m, "(so)", &s, NULL);
                        if (r < 0)
                                return bus_log_parse_error(r);

                        if (arg_all || !isempty(s))
                                printf("%s=%s\n", name, s);

                        return 0;

                } else if (contents[1] == SD_BUS_TYPE_STRING && streq(name, "LoadError")) {
                        const char *a = NULL, *b = NULL;

                        r = sd_bus_message_read(m, "(ss)", &a, &b);
                        if (r < 0)
                                return bus_log_parse_error(r);

                        if (arg_all || !isempty(a) || !isempty(b))
                                printf("%s=%s \"%s\"\n", name, strempty(a), strempty(b));

                        return 0;
                } else if (streq_ptr(name, "SystemCallFilter")) {
                        _cleanup_strv_free_ char **l = NULL;
                        int whitelist;

                        r = sd_bus_message_enter_container(m, 'r', "bas");
                        if (r < 0)
                                return bus_log_parse_error(r);

                        r = sd_bus_message_read(m, "b", &whitelist);
                        if (r < 0)
                                return bus_log_parse_error(r);

                        r = sd_bus_message_read_strv(m, &l);
                        if (r < 0)
                                return bus_log_parse_error(r);

                        r = sd_bus_message_exit_container(m);
                        if (r < 0)
                                return bus_log_parse_error(r);

                        if (arg_all || whitelist || !strv_isempty(l)) {
                                bool first = true;
                                char **i;

                                fputs(name, stdout);
                                fputc('=', stdout);

                                if (!whitelist)
                                        fputc('~', stdout);

                                STRV_FOREACH(i, l) {
                                        if (first)
                                                first = false;
                                        else
                                                fputc(' ', stdout);

                                        fputs(*i, stdout);
                                }
                                fputc('\n', stdout);
                        }

                        return 0;
                }

                break;

        case SD_BUS_TYPE_ARRAY:

                if (contents[1] == SD_BUS_TYPE_STRUCT_BEGIN && streq(name, "EnvironmentFiles")) {
                        const char *path;
                        int ignore;

                        r = sd_bus_message_enter_container(m, SD_BUS_TYPE_ARRAY, "(sb)");
                        if (r < 0)
                                return bus_log_parse_error(r);

                        while ((r = sd_bus_message_read(m, "(sb)", &path, &ignore)) > 0)
                                printf("EnvironmentFile=%s (ignore_errors=%s)\n", path, yes_no(ignore));

                        if (r < 0)
                                return bus_log_parse_error(r);

                        r = sd_bus_message_exit_container(m);
                        if (r < 0)
                                return bus_log_parse_error(r);

                        return 0;

                } else if (contents[1] == SD_BUS_TYPE_STRUCT_BEGIN && streq(name, "Paths")) {
                        const char *type, *path;

                        r = sd_bus_message_enter_container(m, SD_BUS_TYPE_ARRAY, "(ss)");
                        if (r < 0)
                                return bus_log_parse_error(r);

                        while ((r = sd_bus_message_read(m, "(ss)", &type, &path)) > 0)
                                printf("%s=%s\n", type, path);
                        if (r < 0)
                                return bus_log_parse_error(r);

                        r = sd_bus_message_exit_container(m);
                        if (r < 0)
                                return bus_log_parse_error(r);

                        return 0;

                } else if (contents[1] == SD_BUS_TYPE_STRUCT_BEGIN && streq(name, "Listen")) {
                        const char *type, *path;

                        r = sd_bus_message_enter_container(m, SD_BUS_TYPE_ARRAY, "(ss)");
                        if (r < 0)
                                return bus_log_parse_error(r);

                        while ((r = sd_bus_message_read(m, "(ss)", &type, &path)) > 0)
                                printf("Listen%s=%s\n", type, path);
                        if (r < 0)
                                return bus_log_parse_error(r);

                        r = sd_bus_message_exit_container(m);
                        if (r < 0)
                                return bus_log_parse_error(r);

                        return 0;

                } else if (contents[1] == SD_BUS_TYPE_STRUCT_BEGIN && streq(name, "Timers")) {
                        const char *base;
                        uint64_t value, next_elapse;

                        r = sd_bus_message_enter_container(m, SD_BUS_TYPE_ARRAY, "(stt)");
                        if (r < 0)
                                return bus_log_parse_error(r);

                        while ((r = sd_bus_message_read(m, "(stt)", &base, &value, &next_elapse)) > 0) {
                                char timespan1[FORMAT_TIMESPAN_MAX], timespan2[FORMAT_TIMESPAN_MAX];

                                printf("%s={ value=%s ; next_elapse=%s }\n",
                                       base,
                                       format_timespan(timespan1, sizeof(timespan1), value, 0),
                                       format_timespan(timespan2, sizeof(timespan2), next_elapse, 0));
                        }
                        if (r < 0)
                                return bus_log_parse_error(r);

                        r = sd_bus_message_exit_container(m);
                        if (r < 0)
                                return bus_log_parse_error(r);

                        return 0;

                } else if (contents[1] == SD_BUS_TYPE_STRUCT_BEGIN && startswith(name, "Exec")) {
                        ExecStatusInfo info = {};

                        r = sd_bus_message_enter_container(m, SD_BUS_TYPE_ARRAY, "(sasbttttuii)");
                        if (r < 0)
                                return bus_log_parse_error(r);

                        while ((r = exec_status_info_deserialize(m, &info)) > 0) {
                                char timestamp1[FORMAT_TIMESTAMP_MAX], timestamp2[FORMAT_TIMESTAMP_MAX];
                                _cleanup_free_ char *tt;

                                tt = strv_join(info.argv, " ");

                                printf("%s={ path=%s ; argv[]=%s ; ignore_errors=%s ; start_time=[%s] ; stop_time=[%s] ; pid="PID_FMT" ; code=%s ; status=%i%s%s }\n",
                                       name,
                                       strna(info.path),
                                       strna(tt),
                                       yes_no(info.ignore),
                                       strna(format_timestamp(timestamp1, sizeof(timestamp1), info.start_timestamp)),
                                       strna(format_timestamp(timestamp2, sizeof(timestamp2), info.exit_timestamp)),
                                       info.pid,
                                       sigchld_code_to_string(info.code),
                                       info.status,
                                       info.code == CLD_EXITED ? "" : "/",
                                       strempty(info.code == CLD_EXITED ? NULL : signal_to_string(info.status)));

                                free(info.path);
                                strv_free(info.argv);
                                zero(info);
                        }

                        r = sd_bus_message_exit_container(m);
                        if (r < 0)
                                return bus_log_parse_error(r);

                        return 0;

                } else if (contents[1] == SD_BUS_TYPE_STRUCT_BEGIN && streq(name, "DeviceAllow")) {
                        const char *path, *rwm;

                        r = sd_bus_message_enter_container(m, SD_BUS_TYPE_ARRAY, "(ss)");
                        if (r < 0)
                                return bus_log_parse_error(r);

                        while ((r = sd_bus_message_read(m, "(ss)", &path, &rwm)) > 0)
                                printf("%s=%s %s\n", name, strna(path), strna(rwm));
                        if (r < 0)
                                return bus_log_parse_error(r);

                        r = sd_bus_message_exit_container(m);
                        if (r < 0)
                                return bus_log_parse_error(r);

                        return 0;

                } else if (contents[1] == SD_BUS_TYPE_STRUCT_BEGIN && streq(name, "BlockIODeviceWeight")) {
                        const char *path;
                        uint64_t weight;

                        r = sd_bus_message_enter_container(m, SD_BUS_TYPE_ARRAY, "(st)");
                        if (r < 0)
                                return bus_log_parse_error(r);

                        while ((r = sd_bus_message_read(m, "(st)", &path, &weight)) > 0)
                                printf("%s=%s %" PRIu64 "\n", name, strna(path), weight);
                        if (r < 0)
                                return bus_log_parse_error(r);

                        r = sd_bus_message_exit_container(m);
                        if (r < 0)
                                return bus_log_parse_error(r);

                        return 0;

                } else if (contents[1] == SD_BUS_TYPE_STRUCT_BEGIN && (streq(name, "BlockIOReadBandwidth") || streq(name, "BlockIOWriteBandwidth"))) {
                        const char *path;
                        uint64_t bandwidth;

                        r = sd_bus_message_enter_container(m, SD_BUS_TYPE_ARRAY, "(st)");
                        if (r < 0)
                                return bus_log_parse_error(r);

                        while ((r = sd_bus_message_read(m, "(st)", &path, &bandwidth)) > 0)
                                printf("%s=%s %" PRIu64 "\n", name, strna(path), bandwidth);
                        if (r < 0)
                                return bus_log_parse_error(r);

                        r = sd_bus_message_exit_container(m);
                        if (r < 0)
                                return bus_log_parse_error(r);

                        return 0;
                }

                break;
        }

        r = bus_print_property(name, m, arg_all);
        if (r < 0)
                return bus_log_parse_error(r);

        if (r == 0) {
                r = sd_bus_message_skip(m, contents);
                if (r < 0)
                        return bus_log_parse_error(r);

                if (arg_all)
                        printf("%s=[unprintable]\n", name);
        }

        return 0;
}

static int show_one(
                const char *verb,
                sd_bus *bus,
                const char *path,
                bool show_properties,
                bool *new_line,
                bool *ellipsized) {

        _cleanup_bus_message_unref_ sd_bus_message *reply = NULL;
        _cleanup_bus_error_free_ sd_bus_error error = SD_BUS_ERROR_NULL;
        UnitStatusInfo info = {
                .memory_current = (uint64_t) -1,
                .memory_limit = (uint64_t) -1,
                .cpu_usage_nsec = (uint64_t) -1,
                .tasks_current = (uint64_t) -1,
                .tasks_max = (uint64_t) -1,
        };
        ExecStatusInfo *p;
        int r;

        assert(path);
        assert(new_line);

        log_debug("Showing one %s", path);

        r = sd_bus_call_method(
                        bus,
                        "org.freedesktop.systemd1",
                        path,
                        "org.freedesktop.DBus.Properties",
                        "GetAll",
                        &error,
                        &reply,
                        "s", "");
        if (r < 0)
                return log_error_errno(r, "Failed to get properties: %s", bus_error_message(&error, r));

        r = sd_bus_message_enter_container(reply, SD_BUS_TYPE_ARRAY, "{sv}");
        if (r < 0)
                return bus_log_parse_error(r);

        if (*new_line)
                printf("\n");

        *new_line = true;

        while ((r = sd_bus_message_enter_container(reply, SD_BUS_TYPE_DICT_ENTRY, "sv")) > 0) {
                const char *name, *contents;

                r = sd_bus_message_read(reply, "s", &name);
                if (r < 0)
                        return bus_log_parse_error(r);

                r = sd_bus_message_peek_type(reply, NULL, &contents);
                if (r < 0)
                        return bus_log_parse_error(r);

                r = sd_bus_message_enter_container(reply, SD_BUS_TYPE_VARIANT, contents);
                if (r < 0)
                        return bus_log_parse_error(r);

                if (show_properties)
                        r = print_property(name, reply, contents);
                else
                        r = status_property(name, reply, &info, contents);
                if (r < 0)
                        return r;

                r = sd_bus_message_exit_container(reply);
                if (r < 0)
                        return bus_log_parse_error(r);

                r = sd_bus_message_exit_container(reply);
                if (r < 0)
                        return bus_log_parse_error(r);
        }
        if (r < 0)
                return bus_log_parse_error(r);

        r = sd_bus_message_exit_container(reply);
        if (r < 0)
                return bus_log_parse_error(r);

        r = 0;

        if (!show_properties) {
                if (streq(verb, "help"))
                        show_unit_help(&info);
                else
                        print_status_info(&info, ellipsized);
        }

        strv_free(info.documentation);
        strv_free(info.dropin_paths);
        strv_free(info.listen);

        if (!streq_ptr(info.active_state, "active") &&
            !streq_ptr(info.active_state, "reloading") &&
            streq(verb, "status")) {
                /* According to LSB: "program not running" */
                /* 0: program is running or service is OK
                 * 1: program is dead and /run PID file exists
                 * 2: program is dead and /run/lock lock file exists
                 * 3: program is not running
                 * 4: program or service status is unknown
                 */
                if (info.pid_file && access(info.pid_file, F_OK) == 0)
                        r = 1;
                else
                        r = 3;
        }

        while ((p = info.exec)) {
                LIST_REMOVE(exec, info.exec, p);
                exec_status_info_free(p);
        }

        return r;
}

static int get_unit_dbus_path_by_pid(
                sd_bus *bus,
                uint32_t pid,
                char **unit) {

        _cleanup_bus_error_free_ sd_bus_error error = SD_BUS_ERROR_NULL;
        _cleanup_bus_message_unref_ sd_bus_message *reply = NULL;
        char *u;
        int r;

        r = sd_bus_call_method(
                        bus,
                        "org.freedesktop.systemd1",
                        "/org/freedesktop/systemd1",
                        "org.freedesktop.systemd1.Manager",
                        "GetUnitByPID",
                        &error,
                        &reply,
                        "u", pid);
        if (r < 0)
                return log_error_errno(r, "Failed to get unit for PID %"PRIu32": %s", pid, bus_error_message(&error, r));

        r = sd_bus_message_read(reply, "o", &u);
        if (r < 0)
                return bus_log_parse_error(r);

        u = strdup(u);
        if (!u)
                return log_oom();

        *unit = u;
        return 0;
}

static int show_all(
                const char* verb,
                sd_bus *bus,
                bool show_properties,
                bool *new_line,
                bool *ellipsized) {

        _cleanup_bus_message_unref_ sd_bus_message *reply = NULL;
        _cleanup_free_ UnitInfo *unit_infos = NULL;
        const UnitInfo *u;
        unsigned c;
        int r, ret = 0;

        r = get_unit_list(bus, NULL, NULL, &unit_infos, 0, &reply);
        if (r < 0)
                return r;

        pager_open_if_enabled();

        c = (unsigned) r;

        qsort_safe(unit_infos, c, sizeof(UnitInfo), compare_unit_info);

        for (u = unit_infos; u < unit_infos + c; u++) {
                _cleanup_free_ char *p = NULL;

                p = unit_dbus_path_from_name(u->id);
                if (!p)
                        return log_oom();

                r = show_one(verb, bus, p, show_properties, new_line, ellipsized);
                if (r < 0)
                        return r;
                else if (r > 0 && ret == 0)
                        ret = r;
        }

        return ret;
}

static int show_system_status(sd_bus *bus) {
        char since1[FORMAT_TIMESTAMP_RELATIVE_MAX], since2[FORMAT_TIMESTAMP_MAX];
        _cleanup_free_ char *hn = NULL;
        _cleanup_(machine_info_clear) struct machine_info mi = {};
        const char *on, *off;
        int r;

        hn = gethostname_malloc();
        if (!hn)
                return log_oom();

        r = bus_map_all_properties(bus, "org.freedesktop.systemd1", "/org/freedesktop/systemd1", machine_info_property_map, &mi);
        if (r < 0)
                return log_error_errno(r, "Failed to read server status: %m");

        if (streq_ptr(mi.state, "degraded")) {
                on = ansi_highlight_red();
                off = ansi_normal();
        } else if (!streq_ptr(mi.state, "running")) {
                on = ansi_highlight_yellow();
                off = ansi_normal();
        } else
                on = off = "";

        printf("%s%s%s %s\n", on, draw_special_char(DRAW_BLACK_CIRCLE), off, arg_host ? arg_host : hn);

        printf("    State: %s%s%s\n",
               on, strna(mi.state), off);

        printf("     Jobs: %u queued\n", mi.n_jobs);
        printf("   Failed: %u units\n", mi.n_failed_units);

        printf("    Since: %s; %s\n",
               format_timestamp(since2, sizeof(since2), mi.timestamp),
               format_timestamp_relative(since1, sizeof(since1), mi.timestamp));

        printf("   CGroup: %s\n", mi.control_group ?: "/");
        if (IN_SET(arg_transport,
                   BUS_TRANSPORT_LOCAL,
                   BUS_TRANSPORT_MACHINE)) {
                static const char prefix[] = "           ";
                unsigned c;

                c = columns();
                if (c > sizeof(prefix) - 1)
                        c -= sizeof(prefix) - 1;
                else
                        c = 0;

                show_cgroup(SYSTEMD_CGROUP_CONTROLLER, strempty(mi.control_group), prefix, c, false, get_output_flags());
        }

        return 0;
}

static int show(int argc, char *argv[], void *userdata) {
        bool show_properties, show_status, show_help, new_line = false;
        bool ellipsized = false;
        int r, ret = 0;
        sd_bus *bus;

        assert(argv);

        show_properties = streq(argv[0], "show");
        show_status = streq(argv[0], "status");
        show_help = streq(argv[0], "help");

        if (show_help && argc <= 1) {
                log_error("This command expects one or more unit names. Did you mean --help?");
                return -EINVAL;
        }

        if (show_properties)
                pager_open_if_enabled();

        if (show_status)
                /* Increase max number of open files to 16K if we can, we
                 * might needs this when browsing journal files, which might
                 * be split up into many files. */
                setrlimit_closest(RLIMIT_NOFILE, &RLIMIT_MAKE_CONST(16384));

        r = acquire_bus(BUS_MANAGER, &bus);
        if (r < 0)
                return r;

        /* If no argument is specified inspect the manager itself */
        if (show_properties && argc <= 1)
                return show_one(argv[0], bus, "/org/freedesktop/systemd1", show_properties, &new_line, &ellipsized);

        if (show_status && argc <= 1) {

                pager_open_if_enabled();
                show_system_status(bus);
                new_line = true;

                if (arg_all)
                        ret = show_all(argv[0], bus, false, &new_line, &ellipsized);
        } else {
                _cleanup_free_ char **patterns = NULL;
                char **name;

                STRV_FOREACH(name, strv_skip(argv, 1)) {
                        _cleanup_free_ char *unit = NULL;
                        uint32_t id;

                        if (safe_atou32(*name, &id) < 0) {
                                if (strv_push(&patterns, *name) < 0)
                                        return log_oom();

                                continue;
                        } else if (show_properties) {
                                /* Interpret as job id */
                                if (asprintf(&unit, "/org/freedesktop/systemd1/job/%u", id) < 0)
                                        return log_oom();

                        } else {
                                /* Interpret as PID */
                                r = get_unit_dbus_path_by_pid(bus, id, &unit);
                                if (r < 0) {
                                        ret = r;
                                        continue;
                                }
                        }

                        r = show_one(argv[0], bus, unit, show_properties, &new_line, &ellipsized);
                        if (r < 0)
                                return r;
                        else if (r > 0 && ret == 0)
                                ret = r;
                }

                if (!strv_isempty(patterns)) {
                        _cleanup_strv_free_ char **names = NULL;

                        r = expand_names(bus, patterns, NULL, &names);
                        if (r < 0)
                                return log_error_errno(r, "Failed to expand names: %m");

                        STRV_FOREACH(name, names) {
                                _cleanup_free_ char *unit;

                                unit = unit_dbus_path_from_name(*name);
                                if (!unit)
                                        return log_oom();

                                r = show_one(argv[0], bus, unit, show_properties, &new_line, &ellipsized);
                                if (r < 0)
                                        return r;
                                else if (r > 0 && ret == 0)
                                        ret = r;
                        }
                }
        }

        if (ellipsized && !arg_quiet)
                printf("Hint: Some lines were ellipsized, use -l to show in full.\n");

        return ret;
}

static int init_home_and_lookup_paths(char **user_home, char **user_runtime, LookupPaths *lp) {
        int r;

        assert(user_home);
        assert(user_runtime);
        assert(lp);

        if (arg_scope == UNIT_FILE_USER) {
                r = user_config_home(user_home);
                if (r < 0)
                        return log_error_errno(r, "Failed to query XDG_CONFIG_HOME: %m");
                else if (r == 0)
                        return log_error_errno(ENOTDIR, "Cannot find units: $XDG_CONFIG_HOME and $HOME are not set.");

                r = user_runtime_dir(user_runtime);
                if (r < 0)
                        return log_error_errno(r, "Failed to query XDG_CONFIG_HOME: %m");
                else if (r == 0)
                        return log_error_errno(ENOTDIR, "Cannot find units: $XDG_RUNTIME_DIR is not set.");
        }

        r = lookup_paths_init_from_scope(lp, arg_scope, arg_root);
        if (r < 0)
                return log_error_errno(r, "Failed to query unit lookup paths: %m");

        return 0;
}

static int cat_file(const char *filename, bool newline) {
        _cleanup_close_ int fd;

        fd = open(filename, O_RDONLY|O_CLOEXEC|O_NOCTTY);
        if (fd < 0)
                return -errno;

        printf("%s%s# %s%s\n",
               newline ? "\n" : "",
               ansi_highlight_blue(),
               filename,
               ansi_normal());
        fflush(stdout);

        return copy_bytes(fd, STDOUT_FILENO, (uint64_t) -1, false);
}

static int cat(int argc, char *argv[], void *userdata) {
        _cleanup_free_ char *user_home = NULL;
        _cleanup_free_ char *user_runtime = NULL;
        _cleanup_lookup_paths_free_ LookupPaths lp = {};
        _cleanup_strv_free_ char **names = NULL;
        char **name;
        sd_bus *bus;
        bool first = true;
        int r;

        if (arg_transport != BUS_TRANSPORT_LOCAL) {
                log_error("Cannot remotely cat units.");
                return -EINVAL;
        }

        r = init_home_and_lookup_paths(&user_home, &user_runtime, &lp);
        if (r < 0)
                return r;

        r = acquire_bus(BUS_MANAGER, &bus);
        if (r < 0)
                return r;

        r = expand_names(bus, strv_skip(argv, 1), NULL, &names);
        if (r < 0)
                return log_error_errno(r, "Failed to expand names: %m");

        pager_open_if_enabled();

        STRV_FOREACH(name, names) {
                _cleanup_free_ char *fragment_path = NULL;
                _cleanup_strv_free_ char **dropin_paths = NULL;
                char **path;

                r = unit_find_paths(bus, *name, &lp, &fragment_path, &dropin_paths);
                if (r < 0)
                        return r;
                else if (r == 0)
                        return -ENOENT;

                if (first)
                        first = false;
                else
                        puts("");

                if (fragment_path) {
                        r = cat_file(fragment_path, false);
                        if (r < 0)
                                return log_warning_errno(r, "Failed to cat %s: %m", fragment_path);
                }

                STRV_FOREACH(path, dropin_paths) {
                        r = cat_file(*path, path == dropin_paths);
                        if (r < 0)
                                return log_warning_errno(r, "Failed to cat %s: %m", *path);
                }
        }

        return 0;
}

static int set_property(int argc, char *argv[], void *userdata) {
        _cleanup_bus_message_unref_ sd_bus_message *m = NULL;
        _cleanup_bus_error_free_ sd_bus_error error = SD_BUS_ERROR_NULL;
        _cleanup_free_ char *n = NULL;
        sd_bus *bus;
        char **i;
        int r;

        polkit_agent_open_if_enabled();

        r = acquire_bus(BUS_MANAGER, &bus);
        if (r < 0)
                return r;

        r = sd_bus_message_new_method_call(
                        bus,
                        &m,
                        "org.freedesktop.systemd1",
                        "/org/freedesktop/systemd1",
                        "org.freedesktop.systemd1.Manager",
                        "SetUnitProperties");
        if (r < 0)
                return bus_log_create_error(r);

        r = unit_name_mangle(argv[1], UNIT_NAME_NOGLOB, &n);
        if (r < 0)
                return log_error_errno(r, "Failed to mangle unit name: %m");

        r = sd_bus_message_append(m, "sb", n, arg_runtime);
        if (r < 0)
                return bus_log_create_error(r);

        r = sd_bus_message_open_container(m, SD_BUS_TYPE_ARRAY, "(sv)");
        if (r < 0)
                return bus_log_create_error(r);

        STRV_FOREACH(i, strv_skip(argv, 2)) {
                r = sd_bus_message_open_container(m, SD_BUS_TYPE_STRUCT, "sv");
                if (r < 0)
                        return bus_log_create_error(r);

                r = bus_append_unit_property_assignment(m, *i);
                if (r < 0)
                        return r;

                r = sd_bus_message_close_container(m);
                if (r < 0)
                        return bus_log_create_error(r);
        }

        r = sd_bus_message_close_container(m);
        if (r < 0)
                return bus_log_create_error(r);

        r = sd_bus_call(bus, m, 0, &error, NULL);
        if (r < 0)
                return log_error_errno(r, "Failed to set unit properties on %s: %s", n, bus_error_message(&error, r));

        return 0;
}

static int snapshot(int argc, char *argv[], void *userdata) {
        _cleanup_bus_error_free_ sd_bus_error error = SD_BUS_ERROR_NULL;
        _cleanup_bus_message_unref_ sd_bus_message *reply = NULL;
        _cleanup_free_ char *n = NULL, *id = NULL;
        const char *path;
        sd_bus *bus;
        int r;

        polkit_agent_open_if_enabled();

        if (argc > 1) {
                r = unit_name_mangle_with_suffix(argv[1], UNIT_NAME_NOGLOB, ".snapshot", &n);
                if (r < 0)
                        return log_error_errno(r, "Failed to generate unit name: %m");
        } else {
                n = strdup("");
                if (!n)
                        return log_oom();
        }

        r = acquire_bus(BUS_MANAGER, &bus);
        if (r < 0)
                return r;

        r = sd_bus_call_method(
                        bus,
                        "org.freedesktop.systemd1",
                        "/org/freedesktop/systemd1",
                        "org.freedesktop.systemd1.Manager",
                        "CreateSnapshot",
                        &error,
                        &reply,
                        "sb", n, false);
        if (r < 0)
                return log_error_errno(r, "Failed to create snapshot: %s", bus_error_message(&error, r));

        r = sd_bus_message_read(reply, "o", &path);
        if (r < 0)
                return bus_log_parse_error(r);

        r = sd_bus_get_property_string(
                        bus,
                        "org.freedesktop.systemd1",
                        path,
                        "org.freedesktop.systemd1.Unit",
                        "Id",
                        &error,
                        &id);
        if (r < 0)
                return log_error_errno(r, "Failed to get ID of snapshot: %s", bus_error_message(&error, r));

        if (!arg_quiet)
                puts(id);

        return 0;
}

static int delete_snapshot(int argc, char *argv[], void *userdata) {
        _cleanup_strv_free_ char **names = NULL;
        sd_bus *bus;
        char **name;
        int r;

        polkit_agent_open_if_enabled();

        r = acquire_bus(BUS_MANAGER, &bus);
        if (r < 0)
                return r;

        r = expand_names(bus, strv_skip(argv, 1), ".snapshot", &names);
        if (r < 0)
                return log_error_errno(r, "Failed to expand names: %m");

        STRV_FOREACH(name, names) {
                _cleanup_bus_error_free_ sd_bus_error error = SD_BUS_ERROR_NULL;
                int q;

                q = sd_bus_call_method(
                                bus,
                                "org.freedesktop.systemd1",
                                "/org/freedesktop/systemd1",
                                "org.freedesktop.systemd1.Manager",
                                "RemoveSnapshot",
                                &error,
                                NULL,
                                "s", *name);
                if (q < 0) {
                        log_error_errno(q, "Failed to remove snapshot %s: %s", *name, bus_error_message(&error, q));
                        if (r == 0)
                                r = q;
                }
        }

        return r;
}

static int daemon_reload(int argc, char *argv[], void *userdata) {
        _cleanup_bus_error_free_ sd_bus_error error = SD_BUS_ERROR_NULL;
        const char *method;
        sd_bus *bus;
        int r;

        polkit_agent_open_if_enabled();

        r = acquire_bus(BUS_MANAGER, &bus);
        if (r < 0)
                return r;

        if (arg_action == ACTION_RELOAD)
                method = "Reload";
        else if (arg_action == ACTION_REEXEC)
                method = "Reexecute";
        else {
                assert(arg_action == ACTION_SYSTEMCTL);

                method =
                        streq(argv[0], "clear-jobs")    ||
                        streq(argv[0], "cancel")        ? "ClearJobs" :
                        streq(argv[0], "daemon-reexec") ? "Reexecute" :
                        streq(argv[0], "reset-failed")  ? "ResetFailed" :
                        streq(argv[0], "halt")          ? "Halt" :
                        streq(argv[0], "poweroff")      ? "PowerOff" :
                        streq(argv[0], "reboot")        ? "Reboot" :
                        streq(argv[0], "kexec")         ? "KExec" :
                        streq(argv[0], "exit")          ? "Exit" :
                                    /* "daemon-reload" */ "Reload";
        }

        r = sd_bus_call_method(
                        bus,
                        "org.freedesktop.systemd1",
                        "/org/freedesktop/systemd1",
                        "org.freedesktop.systemd1.Manager",
                        method,
                        &error,
                        NULL,
                        NULL);
        if (r == -ENOENT && arg_action != ACTION_SYSTEMCTL)
                /* There's always a fallback possible for
                 * legacy actions. */
                r = -EADDRNOTAVAIL;
        else if ((r == -ETIMEDOUT || r == -ECONNRESET) && streq(method, "Reexecute"))
                /* On reexecution, we expect a disconnect, not a
                 * reply */
                r = 0;
        else if (r < 0)
                return log_error_errno(r, "Failed to execute operation: %s", bus_error_message(&error, r));

        return r < 0 ? r : 0;
}

static int reset_failed(int argc, char *argv[], void *userdata) {
        _cleanup_strv_free_ char **names = NULL;
        sd_bus *bus;
        char **name;
        int r, q;

        if (argc <= 1)
                return daemon_reload(argc, argv, userdata);

        polkit_agent_open_if_enabled();

        r = acquire_bus(BUS_MANAGER, &bus);
        if (r < 0)
                return r;

        r = expand_names(bus, strv_skip(argv, 1), NULL, &names);
        if (r < 0)
                return log_error_errno(r, "Failed to expand names: %m");

        STRV_FOREACH(name, names) {
                _cleanup_bus_error_free_ sd_bus_error error = SD_BUS_ERROR_NULL;

                q = sd_bus_call_method(
                                bus,
                                "org.freedesktop.systemd1",
                                "/org/freedesktop/systemd1",
                                "org.freedesktop.systemd1.Manager",
                                "ResetFailedUnit",
                                &error,
                                NULL,
                                "s", *name);
                if (q < 0) {
                        log_error_errno(q, "Failed to reset failed state of unit %s: %s", *name, bus_error_message(&error, q));
                        if (r == 0)
                                r = q;
                }
        }

        return r;
}

static int show_environment(int argc, char *argv[], void *userdata) {
        _cleanup_bus_error_free_ sd_bus_error error = SD_BUS_ERROR_NULL;
        _cleanup_bus_message_unref_ sd_bus_message *reply = NULL;
        const char *text;
        sd_bus *bus;
        int r;

        pager_open_if_enabled();

        r = acquire_bus(BUS_MANAGER, &bus);
        if (r < 0)
                return r;

        r = sd_bus_get_property(
                        bus,
                        "org.freedesktop.systemd1",
                        "/org/freedesktop/systemd1",
                        "org.freedesktop.systemd1.Manager",
                        "Environment",
                        &error,
                        &reply,
                        "as");
        if (r < 0)
                return log_error_errno(r, "Failed to get environment: %s", bus_error_message(&error, r));

        r = sd_bus_message_enter_container(reply, SD_BUS_TYPE_ARRAY, "s");
        if (r < 0)
                return bus_log_parse_error(r);

        while ((r = sd_bus_message_read_basic(reply, SD_BUS_TYPE_STRING, &text)) > 0)
                puts(text);
        if (r < 0)
                return bus_log_parse_error(r);

        r = sd_bus_message_exit_container(reply);
        if (r < 0)
                return bus_log_parse_error(r);

        return 0;
}

static int switch_root(int argc, char *argv[], void *userdata) {
        _cleanup_bus_error_free_ sd_bus_error error = SD_BUS_ERROR_NULL;
        _cleanup_free_ char *cmdline_init = NULL;
        const char *root, *init;
        sd_bus *bus;
        int r;

        if (arg_transport != BUS_TRANSPORT_LOCAL) {
                log_error("Cannot switch root remotely.");
                return -EINVAL;
        }

        if (argc < 2 || argc > 3) {
                log_error("Wrong number of arguments.");
                return -EINVAL;
        }

        root = argv[1];

        if (argc >= 3)
                init = argv[2];
        else {
                r = parse_env_file("/proc/cmdline", WHITESPACE,
                                   "init", &cmdline_init,
                                   NULL);
                if (r < 0)
                        log_debug_errno(r, "Failed to parse /proc/cmdline: %m");

                init = cmdline_init;
        }

        if (isempty(init))
                init = NULL;

        if (init) {
                const char *root_systemd_path = NULL, *root_init_path = NULL;

                root_systemd_path = strjoina(root, "/" SYSTEMD_BINARY_PATH);
                root_init_path = strjoina(root, "/", init);

                /* If the passed init is actually the same as the
                 * systemd binary, then let's suppress it. */
                if (files_same(root_init_path, root_systemd_path) > 0)
                        init = NULL;
        }

        r = acquire_bus(BUS_MANAGER, &bus);
        if (r < 0)
                return r;

        log_debug("Switching root - root: %s; init: %s", root, strna(init));

        r = sd_bus_call_method(
                        bus,
                        "org.freedesktop.systemd1",
                        "/org/freedesktop/systemd1",
                        "org.freedesktop.systemd1.Manager",
                        "SwitchRoot",
                        &error,
                        NULL,
                        "ss", root, init);
        if (r < 0)
                return log_error_errno(r, "Failed to switch root: %s", bus_error_message(&error, r));

        return 0;
}

static int set_environment(int argc, char *argv[], void *userdata) {
        _cleanup_bus_error_free_ sd_bus_error error = SD_BUS_ERROR_NULL;
        _cleanup_bus_message_unref_ sd_bus_message *m = NULL;
        const char *method;
        sd_bus *bus;
        int r;

        assert(argc > 1);
        assert(argv);

        polkit_agent_open_if_enabled();

        r = acquire_bus(BUS_MANAGER, &bus);
        if (r < 0)
                return r;

        method = streq(argv[0], "set-environment")
                ? "SetEnvironment"
                : "UnsetEnvironment";

        r = sd_bus_message_new_method_call(
                        bus,
                        &m,
                        "org.freedesktop.systemd1",
                        "/org/freedesktop/systemd1",
                        "org.freedesktop.systemd1.Manager",
                        method);
        if (r < 0)
                return bus_log_create_error(r);

        r = sd_bus_message_append_strv(m, strv_skip(argv, 1));
        if (r < 0)
                return bus_log_create_error(r);

        r = sd_bus_call(bus, m, 0, &error, NULL);
        if (r < 0)
                return log_error_errno(r, "Failed to set environment: %s", bus_error_message(&error, r));

        return 0;
}

static int import_environment(int argc, char *argv[], void *userdata) {
        _cleanup_bus_error_free_ sd_bus_error error = SD_BUS_ERROR_NULL;
        _cleanup_bus_message_unref_ sd_bus_message *m = NULL;
        sd_bus *bus;
        int r;

        polkit_agent_open_if_enabled();

        r = acquire_bus(BUS_MANAGER, &bus);
        if (r < 0)
                return r;

        r = sd_bus_message_new_method_call(
                        bus,
                        &m,
                        "org.freedesktop.systemd1",
                        "/org/freedesktop/systemd1",
                        "org.freedesktop.systemd1.Manager",
                        "SetEnvironment");
        if (r < 0)
                return bus_log_create_error(r);

        if (argc < 2)
                r = sd_bus_message_append_strv(m, environ);
        else {
                char **a, **b;

                r = sd_bus_message_open_container(m, 'a', "s");
                if (r < 0)
                        return bus_log_create_error(r);

                STRV_FOREACH(a, strv_skip(argv, 1)) {

                        if (!env_name_is_valid(*a)) {
                                log_error("Not a valid environment variable name: %s", *a);
                                return -EINVAL;
                        }

                        STRV_FOREACH(b, environ) {
                                const char *eq;

                                eq = startswith(*b, *a);
                                if (eq && *eq == '=') {

                                        r = sd_bus_message_append(m, "s", *b);
                                        if (r < 0)
                                                return bus_log_create_error(r);

                                        break;
                                }
                        }
                }

                r = sd_bus_message_close_container(m);
        }
        if (r < 0)
                return bus_log_create_error(r);

        r = sd_bus_call(bus, m, 0, &error, NULL);
        if (r < 0)
                return log_error_errno(r, "Failed to import environment: %s", bus_error_message(&error, r));

        return 0;
}

static int enable_sysv_units(const char *verb, char **args) {
        int r = 0;

#if defined(HAVE_SYSV_COMPAT)
        unsigned f = 0;
        _cleanup_lookup_paths_free_ LookupPaths paths = {};

        if (arg_scope != UNIT_FILE_SYSTEM)
                return 0;

        if (!STR_IN_SET(verb,
                        "enable",
                        "disable",
                        "is-enabled"))
                return 0;

        /* Processes all SysV units, and reshuffles the array so that
         * afterwards only the native units remain */

        r = lookup_paths_init(&paths, MANAGER_SYSTEM, false, arg_root, NULL, NULL, NULL);
        if (r < 0)
                return r;

        r = 0;
        while (args[f]) {
                const char *name;
                _cleanup_free_ char *p = NULL, *q = NULL, *l = NULL;
                bool found_native = false, found_sysv;
                unsigned c = 1;
                const char *argv[6] = { ROOTLIBEXECDIR "/systemd-sysv-install", NULL, NULL, NULL, NULL };
                char **k;
                int j;
                pid_t pid;
                siginfo_t status;

                name = args[f++];

                if (!endswith(name, ".service"))
                        continue;

                if (path_is_absolute(name))
                        continue;

                STRV_FOREACH(k, paths.unit_path) {
                        _cleanup_free_ char *path = NULL;

                        path = path_join(arg_root, *k, name);
                        if (!path)
                                return log_oom();

                        found_native = access(path, F_OK) >= 0;
                        if (found_native)
                                break;
                }

                /* If we have both a native unit and a SysV script,
                 * enable/disable them both (below); for is-enabled, prefer the
                 * native unit */
                if (found_native && streq(verb, "is-enabled"))
                        continue;

                p = path_join(arg_root, SYSTEM_SYSVINIT_PATH, name);
                if (!p)
                        return log_oom();

                p[strlen(p) - strlen(".service")] = 0;
                found_sysv = access(p, F_OK) >= 0;
                if (!found_sysv)
                        continue;

                if (found_native)
                        log_info("Synchronizing state of %s with SysV init with %s...", name, argv[0]);
                else
                        log_info("%s is not a native service, redirecting to systemd-sysv-install", name);

                if (!isempty(arg_root))
                        argv[c++] = q = strappend("--root=", arg_root);

                argv[c++] = verb;
                argv[c++] = basename(p);
                argv[c] = NULL;

                l = strv_join((char**)argv, " ");
                if (!l)
                        return log_oom();

                log_info("Executing %s", l);

                pid = fork();
                if (pid < 0)
                        return log_error_errno(errno, "Failed to fork: %m");
                else if (pid == 0) {
                        /* Child */

                        (void) reset_all_signal_handlers();
                        (void) reset_signal_mask();

                        execv(argv[0], (char**) argv);
                        log_error_errno(r, "Failed to execute %s: %m", argv[0]);
                        _exit(EXIT_FAILURE);
                }

                j = wait_for_terminate(pid, &status);
                if (j < 0) {
                        log_error_errno(j, "Failed to wait for child: %m");
                        return j;
                }

                if (status.si_code == CLD_EXITED) {
                        if (streq(verb, "is-enabled")) {
                                if (status.si_status == 0) {
                                        if (!arg_quiet)
                                                puts("enabled");
                                        r = 1;
                                } else {
                                        if (!arg_quiet)
                                                puts("disabled");
                                }

                        } else if (status.si_status != 0)
                                return -EINVAL;
                } else
                        return -EPROTO;

                if (found_native)
                        continue;

                /* Remove this entry, so that we don't try enabling it as native unit */
                assert(f > 0);
                f--;
                assert(args[f] == name);
                strv_remove(args, name);
        }

#endif
        return r;
}

static int mangle_names(char **original_names, char ***mangled_names) {
        char **i, **l, **name;
        int r;

        l = i = new(char*, strv_length(original_names) + 1);
        if (!l)
                return log_oom();

        STRV_FOREACH(name, original_names) {

                /* When enabling units qualified path names are OK,
                 * too, hence allow them explicitly. */

                if (is_path(*name)) {
                        *i = strdup(*name);
                        if (!*i) {
                                strv_free(l);
                                return log_oom();
                        }
                } else {
                        r = unit_name_mangle(*name, UNIT_NAME_NOGLOB, i);
                        if (r < 0) {
                                strv_free(l);
                                return log_error_errno(r, "Failed to mangle unit name: %m");
                        }
                }

                i++;
        }

        *i = NULL;
        *mangled_names = l;

        return 0;
}

static int enable_unit(int argc, char *argv[], void *userdata) {
        _cleanup_strv_free_ char **names = NULL;
        const char *verb = argv[0];
        UnitFileChange *changes = NULL;
        unsigned n_changes = 0;
        int carries_install_info = -1;
        int r;

        if (!argv[1])
                return 0;

        r = mangle_names(strv_skip(argv, 1), &names);
        if (r < 0)
                return r;

        r = enable_sysv_units(verb, names);
        if (r < 0)
                return r;

        /* If the operation was fully executed by the SysV compat,
         * let's finish early */
        if (strv_isempty(names))
                return 0;

        if (install_client_side()) {
                if (streq(verb, "enable")) {
                        r = unit_file_enable(arg_scope, arg_runtime, arg_root, names, arg_force, &changes, &n_changes);
                        carries_install_info = r;
                } else if (streq(verb, "disable"))
                        r = unit_file_disable(arg_scope, arg_runtime, arg_root, names, &changes, &n_changes);
                else if (streq(verb, "reenable")) {
                        r = unit_file_reenable(arg_scope, arg_runtime, arg_root, names, arg_force, &changes, &n_changes);
                        carries_install_info = r;
                } else if (streq(verb, "link"))
                        r = unit_file_link(arg_scope, arg_runtime, arg_root, names, arg_force, &changes, &n_changes);
                else if (streq(verb, "preset")) {
                        r = unit_file_preset(arg_scope, arg_runtime, arg_root, names, arg_preset_mode, arg_force, &changes, &n_changes);
                        carries_install_info = r;
                } else if (streq(verb, "mask"))
                        r = unit_file_mask(arg_scope, arg_runtime, arg_root, names, arg_force, &changes, &n_changes);
                else if (streq(verb, "unmask"))
                        r = unit_file_unmask(arg_scope, arg_runtime, arg_root, names, &changes, &n_changes);
                else
                        assert_not_reached("Unknown verb");

                if (r < 0) {
                        log_error_errno(r, "Operation failed: %m");
                        goto finish;
                }

                if (!arg_quiet)
                        dump_unit_file_changes(changes, n_changes);

                r = 0;
        } else {
                _cleanup_bus_message_unref_ sd_bus_message *reply = NULL, *m = NULL;
                _cleanup_bus_error_free_ sd_bus_error error = SD_BUS_ERROR_NULL;
                int expect_carries_install_info = false;
                bool send_force = true, send_preset_mode = false;
                const char *method;
                sd_bus *bus;

                polkit_agent_open_if_enabled();

                r = acquire_bus(BUS_MANAGER, &bus);
                if (r < 0)
                        return r;

                if (streq(verb, "enable")) {
                        method = "EnableUnitFiles";
                        expect_carries_install_info = true;
                } else if (streq(verb, "disable")) {
                        method = "DisableUnitFiles";
                        send_force = false;
                } else if (streq(verb, "reenable")) {
                        method = "ReenableUnitFiles";
                        expect_carries_install_info = true;
                } else if (streq(verb, "link"))
                        method = "LinkUnitFiles";
                else if (streq(verb, "preset")) {

                        if (arg_preset_mode != UNIT_FILE_PRESET_FULL) {
                                method = "PresetUnitFilesWithMode";
                                send_preset_mode = true;
                        } else
                                method = "PresetUnitFiles";

                        expect_carries_install_info = true;
                } else if (streq(verb, "mask"))
                        method = "MaskUnitFiles";
                else if (streq(verb, "unmask")) {
                        method = "UnmaskUnitFiles";
                        send_force = false;
                } else
                        assert_not_reached("Unknown verb");

                r = sd_bus_message_new_method_call(
                                bus,
                                &m,
                                "org.freedesktop.systemd1",
                                "/org/freedesktop/systemd1",
                                "org.freedesktop.systemd1.Manager",
                                method);
                if (r < 0)
                        return bus_log_create_error(r);

                r = sd_bus_message_append_strv(m, names);
                if (r < 0)
                        return bus_log_create_error(r);

                if (send_preset_mode) {
                        r = sd_bus_message_append(m, "s", unit_file_preset_mode_to_string(arg_preset_mode));
                        if (r < 0)
                                return bus_log_create_error(r);
                }

                r = sd_bus_message_append(m, "b", arg_runtime);
                if (r < 0)
                        return bus_log_create_error(r);

                if (send_force) {
                        r = sd_bus_message_append(m, "b", arg_force);
                        if (r < 0)
                                return bus_log_create_error(r);
                }

                r = sd_bus_call(bus, m, 0, &error, &reply);
                if (r < 0)
                        return log_error_errno(r, "Failed to execute operation: %s", bus_error_message(&error, r));

                if (expect_carries_install_info) {
                        r = sd_bus_message_read(reply, "b", &carries_install_info);
                        if (r < 0)
                                return bus_log_parse_error(r);
                }

                r = bus_deserialize_and_dump_unit_file_changes(reply, arg_quiet, &changes, &n_changes);
                if (r < 0)
                        return r;

                /* Try to reload if enabled */
                if (!arg_no_reload)
                        r = daemon_reload(argc, argv, userdata);
                else
                        r = 0;
        }

        if (carries_install_info == 0)
                log_warning("The unit files have no [Install] section. They are not meant to be enabled\n"
                            "using systemctl.\n"
                            "Possible reasons for having this kind of units are:\n"
                            "1) A unit may be statically enabled by being symlinked from another unit's\n"
                            "   .wants/ or .requires/ directory.\n"
                            "2) A unit's purpose may be to act as a helper for some other unit which has\n"
                            "   a requirement dependency on it.\n"
                            "3) A unit may be started when needed via activation (socket, path, timer,\n"
                            "   D-Bus, udev, scripted systemctl call, ...).\n");

        if (arg_now && n_changes > 0 && STR_IN_SET(argv[0], "enable", "disable", "mask")) {
                char *new_args[n_changes + 2];
                sd_bus *bus;
                unsigned i;

                r = acquire_bus(BUS_MANAGER, &bus);
                if (r < 0)
                        return r;

                new_args[0] = (char*) (streq(argv[0], "enable") ? "start" : "stop");
                for (i = 0; i < n_changes; i++)
                        new_args[i + 1] = basename(changes[i].path);
                new_args[i + 1] = NULL;

                r = start_unit(strv_length(new_args), new_args, userdata);
        }

finish:
        unit_file_changes_free(changes, n_changes);

        return r;
}

static int add_dependency(int argc, char *argv[], void *userdata) {
        _cleanup_strv_free_ char **names = NULL;
        _cleanup_free_ char *target = NULL;
        const char *verb = argv[0];
        UnitDependency dep;
        int r = 0;

        if (!argv[1])
                return 0;

        r = unit_name_mangle_with_suffix(argv[1], UNIT_NAME_NOGLOB, ".target", &target);
        if (r < 0)
                return log_error_errno(r, "Failed to mangle unit name: %m");

        r = mangle_names(strv_skip(argv, 2), &names);
        if (r < 0)
                return r;

        if (streq(verb, "add-wants"))
                dep = UNIT_WANTS;
        else if (streq(verb, "add-requires"))
                dep = UNIT_REQUIRES;
        else
                assert_not_reached("Unknown verb");

        if (install_client_side()) {
                UnitFileChange *changes = NULL;
                unsigned n_changes = 0;

                r = unit_file_add_dependency(arg_scope, arg_runtime, arg_root, names, target, dep, arg_force, &changes, &n_changes);

                if (r < 0)
                        return log_error_errno(r, "Can't add dependency: %m");

                if (!arg_quiet)
                        dump_unit_file_changes(changes, n_changes);

                unit_file_changes_free(changes, n_changes);

        } else {
                _cleanup_bus_message_unref_ sd_bus_message *reply = NULL, *m = NULL;
                _cleanup_bus_error_free_ sd_bus_error error = SD_BUS_ERROR_NULL;
                sd_bus *bus;

                polkit_agent_open_if_enabled();

                r = acquire_bus(BUS_MANAGER, &bus);
                if (r < 0)
                        return r;

                r = sd_bus_message_new_method_call(
                                bus,
                                &m,
                                "org.freedesktop.systemd1",
                                "/org/freedesktop/systemd1",
                                "org.freedesktop.systemd1.Manager",
                                "AddDependencyUnitFiles");
                if (r < 0)
                        return bus_log_create_error(r);

                r = sd_bus_message_append_strv(m, names);
                if (r < 0)
                        return bus_log_create_error(r);

                r = sd_bus_message_append(m, "ssbb", target, unit_dependency_to_string(dep), arg_runtime, arg_force);
                if (r < 0)
                        return bus_log_create_error(r);

                r = sd_bus_call(bus, m, 0, &error, &reply);
                if (r < 0)
                        return log_error_errno(r, "Failed to execute operation: %s", bus_error_message(&error, r));

                r = bus_deserialize_and_dump_unit_file_changes(reply, arg_quiet, NULL, NULL);
                if (r < 0)
                        return r;

                if (!arg_no_reload)
                        r = daemon_reload(argc, argv, userdata);
                else
                        r = 0;
        }

        return r;
}

static int preset_all(int argc, char *argv[], void *userdata) {
        UnitFileChange *changes = NULL;
        unsigned n_changes = 0;
        int r;

        if (install_client_side()) {

                r = unit_file_preset_all(arg_scope, arg_runtime, arg_root, arg_preset_mode, arg_force, &changes, &n_changes);
                if (r < 0) {
                        log_error_errno(r, "Operation failed: %m");
                        goto finish;
                }

                if (!arg_quiet)
                        dump_unit_file_changes(changes, n_changes);

                r = 0;

        } else {
                _cleanup_bus_error_free_ sd_bus_error error = SD_BUS_ERROR_NULL;
                _cleanup_bus_message_unref_ sd_bus_message *reply = NULL;
                sd_bus *bus;

                polkit_agent_open_if_enabled();

                r = acquire_bus(BUS_MANAGER, &bus);
                if (r < 0)
                        return r;

                r = sd_bus_call_method(
                                bus,
                                "org.freedesktop.systemd1",
                                "/org/freedesktop/systemd1",
                                "org.freedesktop.systemd1.Manager",
                                "PresetAllUnitFiles",
                                &error,
                                &reply,
                                "sbb",
                                unit_file_preset_mode_to_string(arg_preset_mode),
                                arg_runtime,
                                arg_force);
                if (r < 0)
                        return log_error_errno(r, "Failed to execute operation: %s", bus_error_message(&error, r));

                r = bus_deserialize_and_dump_unit_file_changes(reply, arg_quiet, NULL, NULL);
                if (r < 0)
                        return r;

                if (!arg_no_reload)
                        r = daemon_reload(argc, argv, userdata);
                else
                        r = 0;
        }

finish:
        unit_file_changes_free(changes, n_changes);

        return r;
}

static int unit_is_enabled(int argc, char *argv[], void *userdata) {

        _cleanup_strv_free_ char **names = NULL;
        bool enabled;
        char **name;
        int r;

        r = mangle_names(strv_skip(argv, 1), &names);
        if (r < 0)
                return r;

        r = enable_sysv_units(argv[0], names);
        if (r < 0)
                return r;

        enabled = r > 0;

        if (install_client_side()) {

                STRV_FOREACH(name, names) {
                        UnitFileState state;

                        state = unit_file_get_state(arg_scope, arg_root, *name);
                        if (state < 0)
                                return log_error_errno(state, "Failed to get unit file state for %s: %m", *name);

                        if (IN_SET(state,
                                   UNIT_FILE_ENABLED,
                                   UNIT_FILE_ENABLED_RUNTIME,
                                   UNIT_FILE_STATIC,
                                   UNIT_FILE_INDIRECT))
                                enabled = true;

                        if (!arg_quiet)
                                puts(unit_file_state_to_string(state));
                }

        } else {
                _cleanup_bus_error_free_ sd_bus_error error = SD_BUS_ERROR_NULL;
                sd_bus *bus;

                r = acquire_bus(BUS_MANAGER, &bus);
                if (r < 0)
                        return r;

                STRV_FOREACH(name, names) {
                        _cleanup_bus_message_unref_ sd_bus_message *reply = NULL;
                        const char *s;

                        r = sd_bus_call_method(
                                        bus,
                                        "org.freedesktop.systemd1",
                                        "/org/freedesktop/systemd1",
                                        "org.freedesktop.systemd1.Manager",
                                        "GetUnitFileState",
                                        &error,
                                        &reply,
                                        "s", *name);
                        if (r < 0)
                                return log_error_errno(r, "Failed to get unit file state for %s: %s", *name, bus_error_message(&error, r));

                        r = sd_bus_message_read(reply, "s", &s);
                        if (r < 0)
                                return bus_log_parse_error(r);

                        if (STR_IN_SET(s, "enabled", "enabled-runtime", "static", "indirect"))
                                enabled = true;

                        if (!arg_quiet)
                                puts(s);
                }
        }

        return !enabled;
}

static int is_system_running(int argc, char *argv[], void *userdata) {
        _cleanup_free_ char *state = NULL;
        sd_bus *bus;
        int r;

        if (arg_transport == BUS_TRANSPORT_LOCAL && !sd_booted()) {
                if (!arg_quiet)
                        puts("offline");
                return EXIT_FAILURE;
        }

        r = acquire_bus(BUS_MANAGER, &bus);
        if (r < 0)
                return r;

        r = sd_bus_get_property_string(
                        bus,
                        "org.freedesktop.systemd1",
                        "/org/freedesktop/systemd1",
                        "org.freedesktop.systemd1.Manager",
                        "SystemState",
                        NULL,
                        &state);
        if (r < 0) {
                if (!arg_quiet)
                        puts("unknown");
                return 0;
        }

        if (!arg_quiet)
                puts(state);

        return streq(state, "running") ? EXIT_SUCCESS : EXIT_FAILURE;
}

static int create_edit_temp_file(const char *new_path, const char *original_path, char **ret_tmp_fn) {
        _cleanup_free_ char *t = NULL;
        int r;

        assert(new_path);
        assert(original_path);
        assert(ret_tmp_fn);

        r = tempfn_random(new_path, NULL, &t);
        if (r < 0)
                return log_error_errno(r, "Failed to determine temporary filename for \"%s\": %m", new_path);

        r = mkdir_parents(new_path, 0755);
        if (r < 0)
                return log_error_errno(r, "Failed to create directories for \"%s\": %m", new_path);

        r = copy_file(original_path, t, 0, 0644, 0);
        if (r == -ENOENT) {

                r = touch(t);
                if (r < 0)
                        return log_error_errno(r, "Failed to create temporary file \"%s\": %m", t);

        } else if (r < 0)
                return log_error_errno(r, "Failed to copy \"%s\" to \"%s\": %m", original_path, t);

        *ret_tmp_fn = t;
        t = NULL;

        return 0;
}

static int get_file_to_edit(const char *name, const char *user_home, const char *user_runtime, char **ret_path) {
        _cleanup_free_ char *path = NULL, *path2 = NULL, *run = NULL;

        assert(name);
        assert(ret_path);

        switch (arg_scope) {
                case UNIT_FILE_SYSTEM:
                        path = path_join(arg_root, SYSTEM_CONFIG_UNIT_PATH, name);
                        if (arg_runtime)
                                run = path_join(arg_root, "/run/systemd/system/", name);
                        break;
                case UNIT_FILE_GLOBAL:
                        path = path_join(arg_root, USER_CONFIG_UNIT_PATH, name);
                        if (arg_runtime)
                                run = path_join(arg_root, "/run/systemd/user/", name);
                        break;
                case UNIT_FILE_USER:
                        assert(user_home);
                        assert(user_runtime);

                        path = path_join(arg_root, user_home, name);
                        if (arg_runtime) {
                                path2 = path_join(arg_root, USER_CONFIG_UNIT_PATH, name);
                                if (!path2)
                                        return log_oom();
                                run = path_join(arg_root, user_runtime, name);
                        }
                        break;
                default:
                        assert_not_reached("Invalid scope");
        }
        if (!path || (arg_runtime && !run))
                return log_oom();

        if (arg_runtime) {
                if (access(path, F_OK) >= 0) {
                        log_error("Refusing to create \"%s\" because it would be overridden by \"%s\" anyway.", run, path);
                        return -EEXIST;
                }

                if (path2 && access(path2, F_OK) >= 0) {
                        log_error("Refusing to create \"%s\" because it would be overridden by \"%s\" anyway.", run, path2);
                        return -EEXIST;
                }

                *ret_path = run;
                run = NULL;
        } else {
                *ret_path = path;
                path = NULL;
        }

        return 0;
}

static int unit_file_create_dropin(const char *unit_name, const char *user_home, const char *user_runtime, char **ret_new_path, char **ret_tmp_path) {
        char *tmp_new_path, *tmp_tmp_path, *ending;
        int r;

        assert(unit_name);
        assert(ret_new_path);
        assert(ret_tmp_path);

        ending = strjoina(unit_name, ".d/override.conf");
        r = get_file_to_edit(ending, user_home, user_runtime, &tmp_new_path);
        if (r < 0)
                return r;

        r = create_edit_temp_file(tmp_new_path, tmp_new_path, &tmp_tmp_path);
        if (r < 0) {
                free(tmp_new_path);
                return r;
        }

        *ret_new_path = tmp_new_path;
        *ret_tmp_path = tmp_tmp_path;

        return 0;
}

static int unit_file_create_copy(
                const char *unit_name,
                const char *fragment_path,
                const char *user_home,
                const char *user_runtime,
                char **ret_new_path,
                char **ret_tmp_path) {

        char *tmp_new_path, *tmp_tmp_path;
        int r;

        assert(fragment_path);
        assert(unit_name);
        assert(ret_new_path);
        assert(ret_tmp_path);

        r = get_file_to_edit(unit_name, user_home, user_runtime, &tmp_new_path);
        if (r < 0)
                return r;

        if (!path_equal(fragment_path, tmp_new_path) && access(tmp_new_path, F_OK) == 0) {
                char response;

                r = ask_char(&response, "yn", "\"%s\" already exists. Overwrite with \"%s\"? [(y)es, (n)o] ", tmp_new_path, fragment_path);
                if (r < 0) {
                        free(tmp_new_path);
                        return r;
                }
                if (response != 'y') {
                        log_warning("%s ignored", unit_name);
                        free(tmp_new_path);
                        return -1;
                }
        }

        r = create_edit_temp_file(tmp_new_path, fragment_path, &tmp_tmp_path);
        if (r < 0) {
                log_error_errno(r, "Failed to create temporary file for \"%s\": %m", tmp_new_path);
                free(tmp_new_path);
                return r;
        }

        *ret_new_path = tmp_new_path;
        *ret_tmp_path = tmp_tmp_path;

        return 0;
}

static int run_editor(char **paths) {
        pid_t pid;
        int r;

        assert(paths);

        pid = fork();
        if (pid < 0)
                return log_error_errno(errno, "Failed to fork: %m");

        if (pid == 0) {
                const char **args;
                char *editor, **editor_args = NULL;
                char **tmp_path, **original_path, *p;
                unsigned n_editor_args = 0, i = 1;
                size_t argc;

                (void) reset_all_signal_handlers();
                (void) reset_signal_mask();

                argc = strv_length(paths)/2 + 1;

                /* SYSTEMD_EDITOR takes precedence over EDITOR which takes precedence over VISUAL
                 * If neither SYSTEMD_EDITOR nor EDITOR nor VISUAL are present,
                 * we try to execute well known editors
                 */
                editor = getenv("SYSTEMD_EDITOR");
                if (!editor)
                        editor = getenv("EDITOR");
                if (!editor)
                        editor = getenv("VISUAL");

                if (!isempty(editor)) {
                        editor_args = strv_split(editor, WHITESPACE);
                        if (!editor_args) {
                                (void) log_oom();
                                _exit(EXIT_FAILURE);
                        }
                        n_editor_args = strv_length(editor_args);
                        argc += n_editor_args - 1;
                }
                args = newa(const char*, argc + 1);

                if (n_editor_args > 0) {
                        args[0] = editor_args[0];
                        for (; i < n_editor_args; i++)
                                args[i] = editor_args[i];
                }

                STRV_FOREACH_PAIR(original_path, tmp_path, paths) {
                        args[i] = *tmp_path;
                        i++;
                }
                args[i] = NULL;

                if (n_editor_args > 0)
                        execvp(args[0], (char* const*) args);

                FOREACH_STRING(p, "editor", "nano", "vim", "vi") {
                        args[0] = p;
                        execvp(p, (char* const*) args);
                        /* We do not fail if the editor doesn't exist
                         * because we want to try each one of them before
                         * failing.
                         */
                        if (errno != ENOENT) {
                                log_error_errno(errno, "Failed to execute %s: %m", editor);
                                _exit(EXIT_FAILURE);
                        }
                }

                log_error("Cannot edit unit(s), no editor available. Please set either $SYSTEMD_EDITOR, $EDITOR or $VISUAL.");
                _exit(EXIT_FAILURE);
        }

        r = wait_for_terminate_and_warn("editor", pid, true);
        if (r < 0)
                return log_error_errno(r, "Failed to wait for child: %m");

        return 0;
}

static int find_paths_to_edit(sd_bus *bus, char **names, char ***paths) {
        _cleanup_free_ char *user_home = NULL;
        _cleanup_free_ char *user_runtime = NULL;
        _cleanup_lookup_paths_free_ LookupPaths lp = {};
        char **name;
        int r;

        assert(names);
        assert(paths);

        r = init_home_and_lookup_paths(&user_home, &user_runtime, &lp);
        if (r < 0)
                return r;

        STRV_FOREACH(name, names) {
                _cleanup_free_ char *path = NULL;
                char *new_path, *tmp_path;

                r = unit_find_paths(bus, *name, &lp, &path, NULL);
                if (r < 0)
                        return r;
                else if (r == 0)
                        return -ENOENT;
                else if (!path) {
                        // FIXME: support units with path==NULL (no FragmentPath)
                        log_error("No fragment exists for %s.", *name);
                        return -ENOENT;
                }

                if (arg_full)
                        r = unit_file_create_copy(*name, path, user_home, user_runtime, &new_path, &tmp_path);
                else
                        r = unit_file_create_dropin(*name, user_home, user_runtime, &new_path, &tmp_path);
                if (r < 0)
                        return r;

                r = strv_push_pair(paths, new_path, tmp_path);
                if (r < 0)
                        return log_oom();
        }

        return 0;
}

static int edit(int argc, char *argv[], void *userdata) {
        _cleanup_strv_free_ char **names = NULL;
        _cleanup_strv_free_ char **paths = NULL;
        char **original, **tmp;
        sd_bus *bus;
        int r;

        if (!on_tty()) {
                log_error("Cannot edit units if not on a tty.");
                return -EINVAL;
        }

        if (arg_transport != BUS_TRANSPORT_LOCAL) {
                log_error("Cannot edit units remotely.");
                return -EINVAL;
        }

        r = acquire_bus(BUS_MANAGER, &bus);
        if (r < 0)
                return r;

        r = expand_names(bus, strv_skip(argv, 1), NULL, &names);
        if (r < 0)
                return log_error_errno(r, "Failed to expand names: %m");

        r = find_paths_to_edit(bus, names, &paths);
        if (r < 0)
                return r;

        if (strv_isempty(paths))
                return -ENOENT;

        r = run_editor(paths);
        if (r < 0)
                goto end;

        STRV_FOREACH_PAIR(original, tmp, paths) {
                /* If the temporary file is empty we ignore it.  It's
                 * useful if the user wants to cancel its modification
                 */
                if (null_or_empty_path(*tmp)) {
                        log_warning("Editing \"%s\" canceled: temporary file is empty.", *original);
                        continue;
                }

                r = rename(*tmp, *original);
                if (r < 0) {
                        r = log_error_errno(errno, "Failed to rename \"%s\" to \"%s\": %m", *tmp, *original);
                        goto end;
                }
        }

        r = 0;

        if (!arg_no_reload && !install_client_side())
                r = daemon_reload(argc, argv, userdata);

end:
        STRV_FOREACH_PAIR(original, tmp, paths)
                (void) unlink(*tmp);

        return r;
}

static void systemctl_help(void) {

        pager_open_if_enabled();

        printf("%s [OPTIONS...] {COMMAND} ...\n\n"
               "Query or send control commands to the systemd manager.\n\n"
               "  -h --help           Show this help\n"
               "     --version        Show package version\n"
               "     --system         Connect to system manager\n"
               "     --user           Connect to user service manager\n"
               "  -H --host=[USER@]HOST\n"
               "                      Operate on remote host\n"
               "  -M --machine=CONTAINER\n"
               "                      Operate on local container\n"
               "  -t --type=TYPE      List units of a particular type\n"
               "     --state=STATE    List units with particular LOAD or SUB or ACTIVE state\n"
               "  -p --property=NAME  Show only properties by this name\n"
               "  -a --all            Show all loaded units/properties, including dead/empty\n"
               "                      ones. To list all units installed on the system, use\n"
               "                      the 'list-unit-files' command instead.\n"
               "  -l --full           Don't ellipsize unit names on output\n"
               "  -r --recursive      Show unit list of host and local containers\n"
               "     --reverse        Show reverse dependencies with 'list-dependencies'\n"
               "     --job-mode=MODE  Specify how to deal with already queued jobs, when\n"
               "                      queueing a new job\n"
               "     --show-types     When showing sockets, explicitly show their type\n"
               "  -i --ignore-inhibitors\n"
               "                      When shutting down or sleeping, ignore inhibitors\n"
               "     --kill-who=WHO   Who to send signal to\n"
               "  -s --signal=SIGNAL  Which signal to send\n"
               "     --now            Start or stop unit in addition to enabling or disabling it\n"
               "  -q --quiet          Suppress output\n"
               "     --no-block       Do not wait until operation finished\n"
               "     --no-wall        Don't send wall message before halt/power-off/reboot\n"
               "     --no-reload      Don't reload daemon after en-/dis-abling unit files\n"
               "     --no-legend      Do not print a legend (column headers and hints)\n"
               "     --no-pager       Do not pipe output into a pager\n"
               "     --no-ask-password\n"
               "                      Do not ask for system passwords\n"
               "     --global         Enable/disable unit files globally\n"
               "     --runtime        Enable unit files only temporarily until next reboot\n"
               "  -f --force          When enabling unit files, override existing symlinks\n"
               "                      When shutting down, execute action immediately\n"
               "     --preset-mode=   Apply only enable, only disable, or all presets\n"
               "     --root=PATH      Enable unit files in the specified root directory\n"
               "  -n --lines=INTEGER  Number of journal entries to show\n"
               "  -o --output=STRING  Change journal output mode (short, short-iso,\n"
               "                              short-precise, short-monotonic, verbose,\n"
               "                              export, json, json-pretty, json-sse, cat)\n"
               "     --firmware-setup Tell the firmware to show the setup menu on next boot\n"
               "     --plain          Print unit dependencies as a list instead of a tree\n\n"
               "Unit Commands:\n"
               "  list-units [PATTERN...]         List loaded units\n"
               "  list-sockets [PATTERN...]       List loaded sockets ordered by address\n"
               "  list-timers [PATTERN...]        List loaded timers ordered by next elapse\n"
               "  start NAME...                   Start (activate) one or more units\n"
               "  stop NAME...                    Stop (deactivate) one or more units\n"
               "  reload NAME...                  Reload one or more units\n"
               "  restart NAME...                 Start or restart one or more units\n"
               "  try-restart NAME...             Restart one or more units if active\n"
               "  reload-or-restart NAME...       Reload one or more units if possible,\n"
               "                                  otherwise start or restart\n"
               "  reload-or-try-restart NAME...   Reload one or more units if possible,\n"
               "                                  otherwise restart if active\n"
               "  isolate NAME                    Start one unit and stop all others\n"
               "  kill NAME...                    Send signal to processes of a unit\n"
               "  is-active PATTERN...            Check whether units are active\n"
               "  is-failed PATTERN...            Check whether units are failed\n"
               "  status [PATTERN...|PID...]      Show runtime status of one or more units\n"
               "  show [PATTERN...|JOB...]        Show properties of one or more\n"
               "                                  units/jobs or the manager\n"
               "  cat PATTERN...                  Show files and drop-ins of one or more units\n"
               "  set-property NAME ASSIGNMENT... Sets one or more properties of a unit\n"
               "  help PATTERN...|PID...          Show manual for one or more units\n"
               "  reset-failed [PATTERN...]       Reset failed state for all, one, or more\n"
               "                                  units\n"
               "  list-dependencies [NAME]        Recursively show units which are required\n"
               "                                  or wanted by this unit or by which this\n"
               "                                  unit is required or wanted\n\n"
               "Unit File Commands:\n"
               "  list-unit-files [PATTERN...]    List installed unit files\n"
               "  enable NAME...                  Enable one or more unit files\n"
               "  disable NAME...                 Disable one or more unit files\n"
               "  reenable NAME...                Reenable one or more unit files\n"
               "  preset NAME...                  Enable/disable one or more unit files\n"
               "                                  based on preset configuration\n"
               "  preset-all                      Enable/disable all unit files based on\n"
               "                                  preset configuration\n"
               "  is-enabled NAME...              Check whether unit files are enabled\n"
               "  mask NAME...                    Mask one or more units\n"
               "  unmask NAME...                  Unmask one or more units\n"
               "  link PATH...                    Link one or more units files into\n"
               "                                  the search path\n"
               "  add-wants TARGET NAME...        Add 'Wants' dependency for the target\n"
               "                                  on specified one or more units\n"
               "  add-requires TARGET NAME...     Add 'Requires' dependency for the target\n"
               "                                  on specified one or more units\n"
               "  edit NAME...                    Edit one or more unit files\n"
               "  get-default                     Get the name of the default target\n"
               "  set-default NAME                Set the default target\n\n"
               "Machine Commands:\n"
               "  list-machines [PATTERN...]      List local containers and host\n\n"
               "Job Commands:\n"
               "  list-jobs [PATTERN...]          List jobs\n"
               "  cancel [JOB...]                 Cancel all, one, or more jobs\n\n"
               "Snapshot Commands:\n"
               "  snapshot [NAME]                 Create a snapshot\n"
               "  delete NAME...                  Remove one or more snapshots\n\n"
               "Environment Commands:\n"
               "  show-environment                Dump environment\n"
               "  set-environment NAME=VALUE...   Set one or more environment variables\n"
               "  unset-environment NAME...       Unset one or more environment variables\n"
               "  import-environment [NAME...]    Import all or some environment variables\n\n"
               "Manager Lifecycle Commands:\n"
               "  daemon-reload                   Reload systemd manager configuration\n"
               "  daemon-reexec                   Reexecute systemd manager\n\n"
               "System Commands:\n"
               "  is-system-running               Check whether system is fully running\n"
               "  default                         Enter system default mode\n"
               "  rescue                          Enter system rescue mode\n"
               "  emergency                       Enter system emergency mode\n"
               "  halt                            Shut down and halt the system\n"
               "  poweroff                        Shut down and power-off the system\n"
               "  reboot [ARG]                    Shut down and reboot the system\n"
               "  kexec                           Shut down and reboot the system with kexec\n"
               "  exit [EXIT_CODE]                Request user instance or container exit\n"
               "  switch-root ROOT [INIT]         Change to a different root file system\n"
               "  suspend                         Suspend the system\n"
               "  hibernate                       Hibernate the system\n"
               "  hybrid-sleep                    Hibernate and suspend the system\n",
               program_invocation_short_name);
}

static void halt_help(void) {
        printf("%s [OPTIONS...]%s\n\n"
               "%s the system.\n\n"
               "     --help      Show this help\n"
               "     --halt      Halt the machine\n"
               "  -p --poweroff  Switch off the machine\n"
               "     --reboot    Reboot the machine\n"
               "  -f --force     Force immediate halt/power-off/reboot\n"
               "  -w --wtmp-only Don't halt/power-off/reboot, just write wtmp record\n"
               "  -d --no-wtmp   Don't write wtmp record\n"
               "     --no-wall   Don't send wall message before halt/power-off/reboot\n",
               program_invocation_short_name,
               arg_action == ACTION_REBOOT   ? " [ARG]" : "",
               arg_action == ACTION_REBOOT   ? "Reboot" :
               arg_action == ACTION_POWEROFF ? "Power off" :
                                               "Halt");
}

static void shutdown_help(void) {
        printf("%s [OPTIONS...] [TIME] [WALL...]\n\n"
               "Shut down the system.\n\n"
               "     --help      Show this help\n"
               "  -H --halt      Halt the machine\n"
               "  -P --poweroff  Power-off the machine\n"
               "  -r --reboot    Reboot the machine\n"
               "  -h             Equivalent to --poweroff, overridden by --halt\n"
               "  -k             Don't halt/power-off/reboot, just send warnings\n"
               "     --no-wall   Don't send wall message before halt/power-off/reboot\n"
               "  -c             Cancel a pending shutdown\n",
               program_invocation_short_name);
}

static void telinit_help(void) {
        printf("%s [OPTIONS...] {COMMAND}\n\n"
               "Send control commands to the init daemon.\n\n"
               "     --help      Show this help\n"
               "     --no-wall   Don't send wall message before halt/power-off/reboot\n\n"
               "Commands:\n"
               "  0              Power-off the machine\n"
               "  6              Reboot the machine\n"
               "  2, 3, 4, 5     Start runlevelX.target unit\n"
               "  1, s, S        Enter rescue mode\n"
               "  q, Q           Reload init daemon configuration\n"
               "  u, U           Reexecute init daemon\n",
               program_invocation_short_name);
}

static void runlevel_help(void) {
        printf("%s [OPTIONS...]\n\n"
               "Prints the previous and current runlevel of the init system.\n\n"
               "     --help      Show this help\n",
               program_invocation_short_name);
}

static void help_types(void) {
        int i;

        if (!arg_no_legend)
                puts("Available unit types:");
        for (i = 0; i < _UNIT_TYPE_MAX; i++)
                puts(unit_type_to_string(i));
}

static void help_states(void) {
        int i;

        if (!arg_no_legend)
                puts("Available unit load states:");
        for (i = 0; i < _UNIT_LOAD_STATE_MAX; i++)
                puts(unit_load_state_to_string(i));

        if (!arg_no_legend)
                puts("\nAvailable unit active states:");
        for (i = 0; i < _UNIT_ACTIVE_STATE_MAX; i++)
                puts(unit_active_state_to_string(i));

        if (!arg_no_legend)
                puts("\nAvailable automount unit substates:");
        for (i = 0; i < _AUTOMOUNT_STATE_MAX; i++)
                puts(automount_state_to_string(i));

        if (!arg_no_legend)
                puts("\nAvailable busname unit substates:");
        for (i = 0; i < _BUSNAME_STATE_MAX; i++)
                puts(busname_state_to_string(i));

        if (!arg_no_legend)
                puts("\nAvailable device unit substates:");
        for (i = 0; i < _DEVICE_STATE_MAX; i++)
                puts(device_state_to_string(i));

        if (!arg_no_legend)
                puts("\nAvailable mount unit substates:");
        for (i = 0; i < _MOUNT_STATE_MAX; i++)
                puts(mount_state_to_string(i));

        if (!arg_no_legend)
                puts("\nAvailable path unit substates:");
        for (i = 0; i < _PATH_STATE_MAX; i++)
                puts(path_state_to_string(i));

        if (!arg_no_legend)
                puts("\nAvailable scope unit substates:");
        for (i = 0; i < _SCOPE_STATE_MAX; i++)
                puts(scope_state_to_string(i));

        if (!arg_no_legend)
                puts("\nAvailable service unit substates:");
        for (i = 0; i < _SERVICE_STATE_MAX; i++)
                puts(service_state_to_string(i));

        if (!arg_no_legend)
                puts("\nAvailable slice unit substates:");
        for (i = 0; i < _SLICE_STATE_MAX; i++)
                puts(slice_state_to_string(i));

        if (!arg_no_legend)
                puts("\nAvailable snapshot unit substates:");
        for (i = 0; i < _SNAPSHOT_STATE_MAX; i++)
                puts(snapshot_state_to_string(i));

        if (!arg_no_legend)
                puts("\nAvailable socket unit substates:");
        for (i = 0; i < _SOCKET_STATE_MAX; i++)
                puts(socket_state_to_string(i));

        if (!arg_no_legend)
                puts("\nAvailable swap unit substates:");
        for (i = 0; i < _SWAP_STATE_MAX; i++)
                puts(swap_state_to_string(i));

        if (!arg_no_legend)
                puts("\nAvailable target unit substates:");
        for (i = 0; i < _TARGET_STATE_MAX; i++)
                puts(target_state_to_string(i));

        if (!arg_no_legend)
                puts("\nAvailable timer unit substates:");
        for (i = 0; i < _TIMER_STATE_MAX; i++)
                puts(timer_state_to_string(i));
}

static int systemctl_parse_argv(int argc, char *argv[]) {

        enum {
                ARG_FAIL = 0x100,
                ARG_REVERSE,
                ARG_AFTER,
                ARG_BEFORE,
                ARG_SHOW_TYPES,
                ARG_IRREVERSIBLE,
                ARG_IGNORE_DEPENDENCIES,
                ARG_VERSION,
                ARG_USER,
                ARG_SYSTEM,
                ARG_GLOBAL,
                ARG_NO_BLOCK,
                ARG_NO_LEGEND,
                ARG_NO_PAGER,
                ARG_NO_WALL,
                ARG_ROOT,
                ARG_NO_RELOAD,
                ARG_KILL_WHO,
                ARG_NO_ASK_PASSWORD,
                ARG_FAILED,
                ARG_RUNTIME,
                ARG_FORCE,
                ARG_PLAIN,
                ARG_STATE,
                ARG_JOB_MODE,
                ARG_PRESET_MODE,
                ARG_FIRMWARE_SETUP,
                ARG_NOW,
                ARG_MESSAGE,
        };

        static const struct option options[] = {
                { "help",                no_argument,       NULL, 'h'                     },
                { "version",             no_argument,       NULL, ARG_VERSION             },
                { "type",                required_argument, NULL, 't'                     },
                { "property",            required_argument, NULL, 'p'                     },
                { "all",                 no_argument,       NULL, 'a'                     },
                { "reverse",             no_argument,       NULL, ARG_REVERSE             },
                { "after",               no_argument,       NULL, ARG_AFTER               },
                { "before",              no_argument,       NULL, ARG_BEFORE              },
                { "show-types",          no_argument,       NULL, ARG_SHOW_TYPES          },
                { "failed",              no_argument,       NULL, ARG_FAILED              }, /* compatibility only */
                { "full",                no_argument,       NULL, 'l'                     },
                { "job-mode",            required_argument, NULL, ARG_JOB_MODE            },
                { "fail",                no_argument,       NULL, ARG_FAIL                }, /* compatibility only */
                { "irreversible",        no_argument,       NULL, ARG_IRREVERSIBLE        }, /* compatibility only */
                { "ignore-dependencies", no_argument,       NULL, ARG_IGNORE_DEPENDENCIES }, /* compatibility only */
                { "ignore-inhibitors",   no_argument,       NULL, 'i'                     },
                { "user",                no_argument,       NULL, ARG_USER                },
                { "system",              no_argument,       NULL, ARG_SYSTEM              },
                { "global",              no_argument,       NULL, ARG_GLOBAL              },
                { "no-block",            no_argument,       NULL, ARG_NO_BLOCK            },
                { "no-legend",           no_argument,       NULL, ARG_NO_LEGEND           },
                { "no-pager",            no_argument,       NULL, ARG_NO_PAGER            },
                { "no-wall",             no_argument,       NULL, ARG_NO_WALL             },
                { "quiet",               no_argument,       NULL, 'q'                     },
                { "root",                required_argument, NULL, ARG_ROOT                },
                { "force",               no_argument,       NULL, ARG_FORCE               },
                { "no-reload",           no_argument,       NULL, ARG_NO_RELOAD           },
                { "kill-who",            required_argument, NULL, ARG_KILL_WHO            },
                { "signal",              required_argument, NULL, 's'                     },
                { "no-ask-password",     no_argument,       NULL, ARG_NO_ASK_PASSWORD     },
                { "host",                required_argument, NULL, 'H'                     },
                { "machine",             required_argument, NULL, 'M'                     },
                { "runtime",             no_argument,       NULL, ARG_RUNTIME             },
                { "lines",               required_argument, NULL, 'n'                     },
                { "output",              required_argument, NULL, 'o'                     },
                { "plain",               no_argument,       NULL, ARG_PLAIN               },
                { "state",               required_argument, NULL, ARG_STATE               },
                { "recursive",           no_argument,       NULL, 'r'                     },
                { "preset-mode",         required_argument, NULL, ARG_PRESET_MODE         },
                { "firmware-setup",      no_argument,       NULL, ARG_FIRMWARE_SETUP      },
                { "now",                 no_argument,       NULL, ARG_NOW                 },
                { "message",             required_argument, NULL, ARG_MESSAGE             },
                {}
        };

        int c;

        assert(argc >= 0);
        assert(argv);

        /* we default to allowing interactive authorization only in systemctl (not in the legacy commands) */
        arg_ask_password = true;

        while ((c = getopt_long(argc, argv, "ht:p:alqfs:H:M:n:o:ir", options, NULL)) >= 0)

                switch (c) {

                case 'h':
                        systemctl_help();
                        return 0;

                case ARG_VERSION:
                        return version();

                case 't': {
                        const char *word, *state;
                        size_t size;

                        FOREACH_WORD_SEPARATOR(word, size, optarg, ",", state) {
                                _cleanup_free_ char *type;

                                type = strndup(word, size);
                                if (!type)
                                        return -ENOMEM;

                                if (streq(type, "help")) {
                                        help_types();
                                        return 0;
                                }

                                if (unit_type_from_string(type) >= 0) {
                                        if (strv_push(&arg_types, type) < 0)
                                                return log_oom();
                                        type = NULL;
                                        continue;
                                }

                                /* It's much nicer to use --state= for
                                 * load states, but let's support this
                                 * in --types= too for compatibility
                                 * with old versions */
                                if (unit_load_state_from_string(type) >= 0) {
                                        if (strv_push(&arg_states, type) < 0)
                                                return log_oom();
                                        type = NULL;
                                        continue;
                                }

                                log_error("Unknown unit type or load state '%s'.", type);
                                log_info("Use -t help to see a list of allowed values.");
                                return -EINVAL;
                        }

                        break;
                }

                case 'p': {
                        /* Make sure that if the empty property list
                           was specified, we won't show any properties. */
                        if (isempty(optarg) && !arg_properties) {
                                arg_properties = new0(char*, 1);
                                if (!arg_properties)
                                        return log_oom();
                        } else {
                                const char *word, *state;
                                size_t size;

                                FOREACH_WORD_SEPARATOR(word, size, optarg, ",", state) {
                                        char *prop;

                                        prop = strndup(word, size);
                                        if (!prop)
                                                return log_oom();

                                        if (strv_consume(&arg_properties, prop) < 0)
                                                return log_oom();
                                }
                        }

                        /* If the user asked for a particular
                         * property, show it to him, even if it is
                         * empty. */
                        arg_all = true;

                        break;
                }

                case 'a':
                        arg_all = true;
                        break;

                case ARG_REVERSE:
                        arg_dependency = DEPENDENCY_REVERSE;
                        break;

                case ARG_AFTER:
                        arg_dependency = DEPENDENCY_AFTER;
                        break;

                case ARG_BEFORE:
                        arg_dependency = DEPENDENCY_BEFORE;
                        break;

                case ARG_SHOW_TYPES:
                        arg_show_types = true;
                        break;

                case ARG_JOB_MODE:
                        arg_job_mode = optarg;
                        break;

                case ARG_FAIL:
                        arg_job_mode = "fail";
                        break;

                case ARG_IRREVERSIBLE:
                        arg_job_mode = "replace-irreversibly";
                        break;

                case ARG_IGNORE_DEPENDENCIES:
                        arg_job_mode = "ignore-dependencies";
                        break;

                case ARG_USER:
                        arg_scope = UNIT_FILE_USER;
                        break;

                case ARG_SYSTEM:
                        arg_scope = UNIT_FILE_SYSTEM;
                        break;

                case ARG_GLOBAL:
                        arg_scope = UNIT_FILE_GLOBAL;
                        break;

                case ARG_NO_BLOCK:
                        arg_no_block = true;
                        break;

                case ARG_NO_LEGEND:
                        arg_no_legend = true;
                        break;

                case ARG_NO_PAGER:
                        arg_no_pager = true;
                        break;

                case ARG_NO_WALL:
                        arg_no_wall = true;
                        break;

                case ARG_ROOT:
                        arg_root = optarg;
                        break;

                case 'l':
                        arg_full = true;
                        break;

                case ARG_FAILED:
                        if (strv_extend(&arg_states, "failed") < 0)
                                return log_oom();

                        break;

                case 'q':
                        arg_quiet = true;
                        break;

                case ARG_FORCE:
                        arg_force ++;
                        break;

                case 'f':
                        arg_force ++;
                        break;

                case ARG_NO_RELOAD:
                        arg_no_reload = true;
                        break;

                case ARG_KILL_WHO:
                        arg_kill_who = optarg;
                        break;

                case 's':
                        arg_signal = signal_from_string_try_harder(optarg);
                        if (arg_signal < 0) {
                                log_error("Failed to parse signal string %s.", optarg);
                                return -EINVAL;
                        }
                        break;

                case ARG_NO_ASK_PASSWORD:
                        arg_ask_password = false;
                        break;

                case 'H':
                        arg_transport = BUS_TRANSPORT_REMOTE;
                        arg_host = optarg;
                        break;

                case 'M':
                        arg_transport = BUS_TRANSPORT_MACHINE;
                        arg_host = optarg;
                        break;

                case ARG_RUNTIME:
                        arg_runtime = true;
                        break;

                case 'n':
                        if (safe_atou(optarg, &arg_lines) < 0) {
                                log_error("Failed to parse lines '%s'", optarg);
                                return -EINVAL;
                        }
                        break;

                case 'o':
                        arg_output = output_mode_from_string(optarg);
                        if (arg_output < 0) {
                                log_error("Unknown output '%s'.", optarg);
                                return -EINVAL;
                        }
                        break;

                case 'i':
                        arg_ignore_inhibitors = true;
                        break;

                case ARG_PLAIN:
                        arg_plain = true;
                        break;

                case ARG_FIRMWARE_SETUP:
                        arg_firmware_setup = true;
                        break;

                case ARG_STATE: {
                        const char *word, *state;
                        size_t size;

                        FOREACH_WORD_SEPARATOR(word, size, optarg, ",", state) {
                                _cleanup_free_ char *s = NULL;

                                s = strndup(word, size);
                                if (!s)
                                        return log_oom();

                                if (streq(s, "help")) {
                                        help_states();
                                        return 0;
                                }

                                if (strv_push(&arg_states, s) < 0)
                                        return log_oom();

                                s = NULL;
                        }
                        break;
                }

                case 'r':
                        if (geteuid() != 0) {
                                log_error("--recursive requires root privileges.");
                                return -EPERM;
                        }

                        arg_recursive = true;
                        break;

                case ARG_PRESET_MODE:

                        arg_preset_mode = unit_file_preset_mode_from_string(optarg);
                        if (arg_preset_mode < 0) {
                                log_error("Failed to parse preset mode: %s.", optarg);
                                return -EINVAL;
                        }

                        break;

                case ARG_NOW:
                        arg_now = true;
                        break;

                case ARG_MESSAGE:
                        if (strv_extend(&arg_wall, optarg) < 0)
                                return log_oom();
                        break;

                case '?':
                        return -EINVAL;

                default:
                        assert_not_reached("Unhandled option");
                }

        if (arg_transport != BUS_TRANSPORT_LOCAL && arg_scope != UNIT_FILE_SYSTEM) {
                log_error("Cannot access user instance remotely.");
                return -EINVAL;
        }

        return 1;
}

static int halt_parse_argv(int argc, char *argv[]) {

        enum {
                ARG_HELP = 0x100,
                ARG_HALT,
                ARG_REBOOT,
                ARG_NO_WALL
        };

        static const struct option options[] = {
                { "help",      no_argument,       NULL, ARG_HELP    },
                { "halt",      no_argument,       NULL, ARG_HALT    },
                { "poweroff",  no_argument,       NULL, 'p'         },
                { "reboot",    no_argument,       NULL, ARG_REBOOT  },
                { "force",     no_argument,       NULL, 'f'         },
                { "wtmp-only", no_argument,       NULL, 'w'         },
                { "no-wtmp",   no_argument,       NULL, 'd'         },
                { "no-wall",   no_argument,       NULL, ARG_NO_WALL },
                {}
        };

        int c, r, runlevel;

        assert(argc >= 0);
        assert(argv);

        if (utmp_get_runlevel(&runlevel, NULL) >= 0)
                if (runlevel == '0' || runlevel == '6')
                        arg_force = 2;

        while ((c = getopt_long(argc, argv, "pfwdnih", options, NULL)) >= 0)
                switch (c) {

                case ARG_HELP:
                        halt_help();
                        return 0;

                case ARG_HALT:
                        arg_action = ACTION_HALT;
                        break;

                case 'p':
                        if (arg_action != ACTION_REBOOT)
                                arg_action = ACTION_POWEROFF;
                        break;

                case ARG_REBOOT:
                        arg_action = ACTION_REBOOT;
                        break;

                case 'f':
                        arg_force = 2;
                        break;

                case 'w':
                        arg_dry = true;
                        break;

                case 'd':
                        arg_no_wtmp = true;
                        break;

                case ARG_NO_WALL:
                        arg_no_wall = true;
                        break;

                case 'i':
                case 'h':
                case 'n':
                        /* Compatibility nops */
                        break;

                case '?':
                        return -EINVAL;

                default:
                        assert_not_reached("Unhandled option");
                }

        if (arg_action == ACTION_REBOOT && (argc == optind || argc == optind + 1)) {
                r = update_reboot_param_file(argc == optind + 1 ? argv[optind] : NULL);
                if (r < 0)
                        return r;
        } else if (optind < argc) {
                log_error("Too many arguments.");
                return -EINVAL;
        }

        return 1;
}

static int parse_shutdown_time_spec(const char *t, usec_t *_u) {
        assert(t);
        assert(_u);

        if (streq(t, "now"))
                *_u = 0;
        else if (!strchr(t, ':')) {
                uint64_t u;

                if (safe_atou64(t, &u) < 0)
                        return -EINVAL;

                *_u = now(CLOCK_REALTIME) + USEC_PER_MINUTE * u;
        } else {
                char *e = NULL;
                long hour, minute;
                struct tm tm = {};
                time_t s;
                usec_t n;

                errno = 0;
                hour = strtol(t, &e, 10);
                if (errno > 0 || *e != ':' || hour < 0 || hour > 23)
                        return -EINVAL;

                minute = strtol(e+1, &e, 10);
                if (errno > 0 || *e != 0 || minute < 0 || minute > 59)
                        return -EINVAL;

                n = now(CLOCK_REALTIME);
                s = (time_t) (n / USEC_PER_SEC);

                assert_se(localtime_r(&s, &tm));

                tm.tm_hour = (int) hour;
                tm.tm_min = (int) minute;
                tm.tm_sec = 0;

                assert_se(s = mktime(&tm));

                *_u = (usec_t) s * USEC_PER_SEC;

                while (*_u <= n)
                        *_u += USEC_PER_DAY;
        }

        return 0;
}

static int shutdown_parse_argv(int argc, char *argv[]) {

        enum {
                ARG_HELP = 0x100,
                ARG_NO_WALL
        };

        static const struct option options[] = {
                { "help",      no_argument,       NULL, ARG_HELP    },
                { "halt",      no_argument,       NULL, 'H'         },
                { "poweroff",  no_argument,       NULL, 'P'         },
                { "reboot",    no_argument,       NULL, 'r'         },
                { "kexec",     no_argument,       NULL, 'K'         }, /* not documented extension */
                { "no-wall",   no_argument,       NULL, ARG_NO_WALL },
                {}
        };

        char **wall = NULL;
        int c, r;

        assert(argc >= 0);
        assert(argv);

        while ((c = getopt_long(argc, argv, "HPrhkKtafFc", options, NULL)) >= 0)
                switch (c) {

                case ARG_HELP:
                        shutdown_help();
                        return 0;

                case 'H':
                        arg_action = ACTION_HALT;
                        break;

                case 'P':
                        arg_action = ACTION_POWEROFF;
                        break;

                case 'r':
                        if (kexec_loaded())
                                arg_action = ACTION_KEXEC;
                        else
                                arg_action = ACTION_REBOOT;
                        break;

                case 'K':
                        arg_action = ACTION_KEXEC;
                        break;

                case 'h':
                        if (arg_action != ACTION_HALT)
                                arg_action = ACTION_POWEROFF;
                        break;

                case 'k':
                        arg_dry = true;
                        break;

                case ARG_NO_WALL:
                        arg_no_wall = true;
                        break;

                case 't':
                case 'a':
                case 'f':
                case 'F':
                        /* Compatibility nops */
                        break;

                case 'c':
                        arg_action = ACTION_CANCEL_SHUTDOWN;
                        break;

                case '?':
                        return -EINVAL;

                default:
                        assert_not_reached("Unhandled option");
                }

        if (argc > optind && arg_action != ACTION_CANCEL_SHUTDOWN) {
                r = parse_shutdown_time_spec(argv[optind], &arg_when);
                if (r < 0) {
                        log_error("Failed to parse time specification: %s", argv[optind]);
                        return r;
                }
        } else
                arg_when = now(CLOCK_REALTIME) + USEC_PER_MINUTE;

        if (argc > optind && arg_action == ACTION_CANCEL_SHUTDOWN)
                /* No time argument for shutdown cancel */
                wall = argv + optind;
        else if (argc > optind + 1)
                /* We skip the time argument */
                wall = argv + optind + 1;

        if (wall) {
                arg_wall = strv_copy(wall);
                if (!arg_wall)
                        return log_oom();
        }

        optind = argc;

        return 1;
}

static int telinit_parse_argv(int argc, char *argv[]) {

        enum {
                ARG_HELP = 0x100,
                ARG_NO_WALL
        };

        static const struct option options[] = {
                { "help",      no_argument,       NULL, ARG_HELP    },
                { "no-wall",   no_argument,       NULL, ARG_NO_WALL },
                {}
        };

        static const struct {
                char from;
                enum action to;
        } table[] = {
                { '0', ACTION_POWEROFF },
                { '6', ACTION_REBOOT },
                { '1', ACTION_RESCUE },
                { '2', ACTION_RUNLEVEL2 },
                { '3', ACTION_RUNLEVEL3 },
                { '4', ACTION_RUNLEVEL4 },
                { '5', ACTION_RUNLEVEL5 },
                { 's', ACTION_RESCUE },
                { 'S', ACTION_RESCUE },
                { 'q', ACTION_RELOAD },
                { 'Q', ACTION_RELOAD },
                { 'u', ACTION_REEXEC },
                { 'U', ACTION_REEXEC }
        };

        unsigned i;
        int c;

        assert(argc >= 0);
        assert(argv);

        while ((c = getopt_long(argc, argv, "", options, NULL)) >= 0)
                switch (c) {

                case ARG_HELP:
                        telinit_help();
                        return 0;

                case ARG_NO_WALL:
                        arg_no_wall = true;
                        break;

                case '?':
                        return -EINVAL;

                default:
                        assert_not_reached("Unhandled option");
                }

        if (optind >= argc) {
                log_error("%s: required argument missing.", program_invocation_short_name);
                return -EINVAL;
        }

        if (optind + 1 < argc) {
                log_error("Too many arguments.");
                return -EINVAL;
        }

        if (strlen(argv[optind]) != 1) {
                log_error("Expected single character argument.");
                return -EINVAL;
        }

        for (i = 0; i < ELEMENTSOF(table); i++)
                if (table[i].from == argv[optind][0])
                        break;

        if (i >= ELEMENTSOF(table)) {
                log_error("Unknown command '%s'.", argv[optind]);
                return -EINVAL;
        }

        arg_action = table[i].to;

        optind ++;

        return 1;
}

static int runlevel_parse_argv(int argc, char *argv[]) {

        enum {
                ARG_HELP = 0x100,
        };

        static const struct option options[] = {
                { "help",      no_argument,       NULL, ARG_HELP    },
                {}
        };

        int c;

        assert(argc >= 0);
        assert(argv);

        while ((c = getopt_long(argc, argv, "", options, NULL)) >= 0)
                switch (c) {

                case ARG_HELP:
                        runlevel_help();
                        return 0;

                case '?':
                        return -EINVAL;

                default:
                        assert_not_reached("Unhandled option");
                }

        if (optind < argc) {
                log_error("Too many arguments.");
                return -EINVAL;
        }

        return 1;
}

static int parse_argv(int argc, char *argv[]) {
        assert(argc >= 0);
        assert(argv);

        if (program_invocation_short_name) {

                if (strstr(program_invocation_short_name, "halt")) {
                        arg_action = ACTION_HALT;
                        return halt_parse_argv(argc, argv);
                } else if (strstr(program_invocation_short_name, "poweroff")) {
                        arg_action = ACTION_POWEROFF;
                        return halt_parse_argv(argc, argv);
                } else if (strstr(program_invocation_short_name, "reboot")) {
                        if (kexec_loaded())
                                arg_action = ACTION_KEXEC;
                        else
                                arg_action = ACTION_REBOOT;
                        return halt_parse_argv(argc, argv);
                } else if (strstr(program_invocation_short_name, "shutdown")) {
                        arg_action = ACTION_POWEROFF;
                        return shutdown_parse_argv(argc, argv);
                } else if (strstr(program_invocation_short_name, "init")) {

                        if (sd_booted() > 0) {
                                arg_action = _ACTION_INVALID;
                                return telinit_parse_argv(argc, argv);
                        } else {
                                /* Hmm, so some other init system is
                                 * running, we need to forward this
                                 * request to it. For now we simply
                                 * guess that it is Upstart. */

                                execv(TELINIT, argv);

                                log_error("Couldn't find an alternative telinit implementation to spawn.");
                                return -EIO;
                        }

                } else if (strstr(program_invocation_short_name, "runlevel")) {
                        arg_action = ACTION_RUNLEVEL;
                        return runlevel_parse_argv(argc, argv);
                }
        }

        arg_action = ACTION_SYSTEMCTL;
        return systemctl_parse_argv(argc, argv);
}

_pure_ static int action_to_runlevel(void) {

        static const char table[_ACTION_MAX] = {
                [ACTION_HALT] =      '0',
                [ACTION_POWEROFF] =  '0',
                [ACTION_REBOOT] =    '6',
                [ACTION_RUNLEVEL2] = '2',
                [ACTION_RUNLEVEL3] = '3',
                [ACTION_RUNLEVEL4] = '4',
                [ACTION_RUNLEVEL5] = '5',
                [ACTION_RESCUE] =    '1'
        };

        assert(arg_action < _ACTION_MAX);

        return table[arg_action];
}

static int talk_initctl(void) {
#ifdef HAVE_SYSV_COMPAT
        struct init_request request = {
                .magic = INIT_MAGIC,
                .sleeptime  = 0,
                .cmd = INIT_CMD_RUNLVL
        };

        _cleanup_close_ int fd = -1;
        char rl;
        int r;

        rl = action_to_runlevel();
        if (!rl)
                return 0;

        request.runlevel = rl;

        /* Try /run/initctl first since that is what sysvinit in Debian uses */
        fd = open("/run/initctl", O_WRONLY|O_NDELAY|O_CLOEXEC|O_NOCTTY);
        if (fd < 0) {
                /* Fall back to /dev/initctl */
                fd = open(INIT_FIFO, O_WRONLY|O_NDELAY|O_CLOEXEC|O_NOCTTY);
                if (fd < 0) {
                        if (errno == ENOENT)
                                return 0;

<<<<<<< HEAD
                        log_error_errno(errno, "Failed to open "INIT_FIFO": %m");
                        return -errno;
=======
                        return log_error_errno(errno, "Failed to open "INIT_FIFO": %m");
>>>>>>> 47dceb5f
                }
        }

        r = loop_write(fd, &request, sizeof(request), false);
        if (r < 0)
                return log_error_errno(r, "Failed to write to initctl FIFO: %m");

        return 1;
#else
        return 0;
#endif
}

static int systemctl_main(int argc, char *argv[]) {

        static const Verb verbs[] = {
                { "list-units",            VERB_ANY, 1,        VERB_DEFAULT, list_units        },
                { "list-unit-files",       VERB_ANY, 1,        0,            list_unit_files   },
                { "list-sockets",          VERB_ANY, 1,        0,            list_sockets      },
                { "list-timers",           VERB_ANY, 1,        0,            list_timers       },
                { "list-jobs",             VERB_ANY, 1,        0,            list_jobs         },
                { "list-machines",         VERB_ANY, 1,        0,            list_machines     },
                { "clear-jobs",            VERB_ANY, 1,        0,            daemon_reload     },
                { "cancel",                2,        VERB_ANY, 0,            cancel_job        },
                { "start",                 2,        VERB_ANY, 0,            start_unit        },
                { "stop",                  2,        VERB_ANY, 0,            start_unit        },
                { "condstop",              2,        VERB_ANY, 0,            start_unit        }, /* For compatibility with ALTLinux */
                { "reload",                2,        VERB_ANY, 0,            start_unit        },
                { "restart",               2,        VERB_ANY, 0,            start_unit        },
                { "try-restart",           2,        VERB_ANY, 0,            start_unit        },
                { "reload-or-restart",     2,        VERB_ANY, 0,            start_unit        },
                { "reload-or-try-restart", 2,        VERB_ANY, 0,            start_unit        },
                { "force-reload",          2,        VERB_ANY, 0,            start_unit        }, /* For compatibility with SysV */
                { "condreload",            2,        VERB_ANY, 0,            start_unit        }, /* For compatibility with ALTLinux */
                { "condrestart",           2,        VERB_ANY, 0,            start_unit        }, /* For compatibility with RH */
                { "isolate",               2,        2,        0,            start_unit        },
                { "kill",                  2,        VERB_ANY, 0,            kill_unit         },
                { "is-active",             2,        VERB_ANY, 0,            check_unit_active },
                { "check",                 2,        VERB_ANY, 0,            check_unit_active },
                { "is-failed",             2,        VERB_ANY, 0,            check_unit_failed },
                { "show",                  VERB_ANY, VERB_ANY, 0,            show              },
                { "cat",                   2,        VERB_ANY, 0,            cat               },
                { "status",                VERB_ANY, VERB_ANY, 0,            show              },
                { "help",                  VERB_ANY, VERB_ANY, 0,            show              },
                { "snapshot",              VERB_ANY, 2,        0,            snapshot          },
                { "delete",                2,        VERB_ANY, 0,            delete_snapshot   },
                { "daemon-reload",         VERB_ANY, 1,        0,            daemon_reload     },
                { "daemon-reexec",         VERB_ANY, 1,        0,            daemon_reload     },
                { "show-environment",      VERB_ANY, 1,        0,            show_environment  },
                { "set-environment",       2,        VERB_ANY, 0,            set_environment   },
                { "unset-environment",     2,        VERB_ANY, 0,            set_environment   },
                { "import-environment",    VERB_ANY, VERB_ANY, 0,            import_environment},
                { "halt",                  VERB_ANY, 1,        0,            start_special     },
                { "poweroff",              VERB_ANY, 1,        0,            start_special     },
                { "reboot",                VERB_ANY, 2,        0,            start_special     },
                { "kexec",                 VERB_ANY, 1,        0,            start_special     },
                { "suspend",               VERB_ANY, 1,        0,            start_special     },
                { "hibernate",             VERB_ANY, 1,        0,            start_special     },
                { "hybrid-sleep",          VERB_ANY, 1,        0,            start_special     },
                { "default",               VERB_ANY, 1,        0,            start_special     },
                { "rescue",                VERB_ANY, 1,        0,            start_special     },
                { "emergency",             VERB_ANY, 1,        0,            start_special     },
                { "exit",                  VERB_ANY, 2,        0,            start_special     },
                { "reset-failed",          VERB_ANY, VERB_ANY, 0,            reset_failed      },
                { "enable",                2,        VERB_ANY, 0,            enable_unit       },
                { "disable",               2,        VERB_ANY, 0,            enable_unit       },
                { "is-enabled",            2,        VERB_ANY, 0,            unit_is_enabled   },
                { "reenable",              2,        VERB_ANY, 0,            enable_unit       },
                { "preset",                2,        VERB_ANY, 0,            enable_unit       },
                { "preset-all",            VERB_ANY, 1,        0,            preset_all        },
                { "mask",                  2,        VERB_ANY, 0,            enable_unit       },
                { "unmask",                2,        VERB_ANY, 0,            enable_unit       },
                { "link",                  2,        VERB_ANY, 0,            enable_unit       },
                { "switch-root",           2,        VERB_ANY, 0,            switch_root       },
                { "list-dependencies",     VERB_ANY, 2,        0,            list_dependencies },
                { "set-default",           2,        2,        0,            set_default       },
                { "get-default",           VERB_ANY, 1,        0,            get_default,      },
                { "set-property",          3,        VERB_ANY, 0,            set_property      },
                { "is-system-running",     VERB_ANY, 1,        0,            is_system_running },
                { "add-wants",             3,        VERB_ANY, 0,            add_dependency    },
                { "add-requires",          3,        VERB_ANY, 0,            add_dependency    },
                { "edit",                  2,        VERB_ANY, 0,            edit              },
                {}
        };

        return dispatch_verb(argc, argv, verbs, NULL);
}

static int reload_with_fallback(void) {

        /* First, try systemd via D-Bus. */
        if (daemon_reload(0, NULL, NULL) >= 0)
                return 0;

        /* Nothing else worked, so let's try signals */
        assert(arg_action == ACTION_RELOAD || arg_action == ACTION_REEXEC);

        if (kill(1, arg_action == ACTION_RELOAD ? SIGHUP : SIGTERM) < 0)
                return log_error_errno(errno, "kill() failed: %m");

        return 0;
}

static int start_with_fallback(void) {

        /* First, try systemd via D-Bus. */
        if (start_unit(0, NULL, NULL) >= 0)
                return 0;

        /* Nothing else worked, so let's try
         * /dev/initctl */
        if (talk_initctl() > 0)
                return 0;

        log_error("Failed to talk to init daemon.");
        return -EIO;
}

static int halt_now(enum action a) {

        /* The kernel will automaticall flush ATA disks and suchlike
         * on reboot(), but the file systems need to be synce'd
         * explicitly in advance. */
        (void) sync();

        /* Make sure C-A-D is handled by the kernel from this point
         * on... */
        (void) reboot(RB_ENABLE_CAD);

        switch (a) {

        case ACTION_HALT:
                log_info("Halting.");
                (void) reboot(RB_HALT_SYSTEM);
                return -errno;

        case ACTION_POWEROFF:
                log_info("Powering off.");
                (void) reboot(RB_POWER_OFF);
                return -errno;

        case ACTION_KEXEC:
        case ACTION_REBOOT: {
                _cleanup_free_ char *param = NULL;

                if (read_one_line_file(REBOOT_PARAM_FILE, &param) >= 0) {
                        log_info("Rebooting with argument '%s'.", param);
                        (void) syscall(SYS_reboot, LINUX_REBOOT_MAGIC1, LINUX_REBOOT_MAGIC2, LINUX_REBOOT_CMD_RESTART2, param);
                }

                log_info("Rebooting.");
                (void) reboot(RB_AUTOBOOT);
                return -errno;
        }

        default:
                assert_not_reached("Unknown action.");
        }
}

static int logind_schedule_shutdown(void) {

#ifdef HAVE_LOGIND
        _cleanup_bus_error_free_ sd_bus_error error = SD_BUS_ERROR_NULL;
        char date[FORMAT_TIMESTAMP_MAX];
        const char *action;
        sd_bus *bus;
        int r;

        (void) logind_set_wall_message();

        r = acquire_bus(BUS_FULL, &bus);
        if (r < 0)
                return r;

        switch (arg_action) {
        case ACTION_HALT:
                action = "halt";
                break;
        case ACTION_POWEROFF:
                action = "poweroff";
                break;
        case ACTION_KEXEC:
                action = "kexec";
                break;
        case ACTION_EXIT:
                action = "exit";
                break;
        case ACTION_REBOOT:
        default:
                action = "reboot";
                break;
        }

        if (arg_dry)
                action = strjoina("dry-", action);

        r = sd_bus_call_method(
                        bus,
                        "org.freedesktop.login1",
                        "/org/freedesktop/login1",
                        "org.freedesktop.login1.Manager",
                        "ScheduleShutdown",
                        &error,
                        NULL,
                        "st",
                        action,
                        arg_when);
        if (r < 0)
                return log_warning_errno(r, "Failed to call ScheduleShutdown in logind, proceeding with immediate shutdown: %s", bus_error_message(&error, r));

        log_info("Shutdown scheduled for %s, use 'shutdown -c' to cancel.", format_timestamp(date, sizeof(date), arg_when));
        return 0;
#else
        log_error("Cannot schedule shutdown without logind support, proceeding with immediate shutdown.");
        return -ENOSYS;
#endif
}

static int halt_main(void) {
        int r;

        r = logind_check_inhibitors(arg_action);
        if (r < 0)
                return r;

        if (arg_when > 0)
                return logind_schedule_shutdown();

        if (geteuid() != 0) {
                if (arg_dry || arg_force > 0) {
                        log_error("Must be root.");
                        return -EPERM;
                }

                /* Try logind if we are a normal user and no special
                 * mode applies. Maybe PolicyKit allows us to shutdown
                 * the machine. */
                if (IN_SET(arg_action, ACTION_POWEROFF, ACTION_REBOOT)) {
                        r = logind_reboot(arg_action);
                        if (r >= 0)
                                return r;
                        if (IN_SET(r, -EOPNOTSUPP, -EINPROGRESS))
                                /* requested operation is not
                                 * supported on the local system or
                                 * already in progress */
                                return r;
                        /* on all other errors, try low-level operation */
                }
        }

        if (!arg_dry && !arg_force)
                return start_with_fallback();

        assert(geteuid() == 0);

        if (!arg_no_wtmp) {
                if (sd_booted() > 0)
                        log_debug("Not writing utmp record, assuming that systemd-update-utmp is used.");
                else {
                        r = utmp_put_shutdown();
                        if (r < 0)
                                log_warning_errno(r, "Failed to write utmp record: %m");
                }
        }

        if (arg_dry)
                return 0;

        r = halt_now(arg_action);
        return log_error_errno(r, "Failed to reboot: %m");
}

static int runlevel_main(void) {
        int r, runlevel, previous;

        r = utmp_get_runlevel(&runlevel, &previous);
        if (r < 0) {
                puts("unknown");
                return r;
        }

        printf("%c %c\n",
               previous <= 0 ? 'N' : previous,
               runlevel <= 0 ? 'N' : runlevel);

        return 0;
}

static int logind_cancel_shutdown(void) {
#ifdef HAVE_LOGIND
        _cleanup_bus_error_free_ sd_bus_error error = SD_BUS_ERROR_NULL;
        sd_bus *bus;
        int r;

        r = acquire_bus(BUS_FULL, &bus);
        if (r < 0)
                return r;

        (void) logind_set_wall_message();

        r = sd_bus_call_method(
                        bus,
                        "org.freedesktop.login1",
                        "/org/freedesktop/login1",
                        "org.freedesktop.login1.Manager",
                        "CancelScheduledShutdown",
                        &error,
                        NULL, NULL);
        if (r < 0)
                return log_warning_errno(r, "Failed to talk to logind, shutdown hasn't been cancelled: %s", bus_error_message(&error, r));

        return 0;
#else
        log_error("Not compiled with logind support, cannot cancel scheduled shutdowns.");
        return -ENOSYS;
#endif
}

int main(int argc, char*argv[]) {
        int r;

        setlocale(LC_ALL, "");
        log_parse_environment();
        log_open();

        /* Explicitly not on_tty() to avoid setting cached value.
         * This becomes relevant for piping output which might be
         * ellipsized. */
        original_stdout_is_tty = isatty(STDOUT_FILENO);

        r = parse_argv(argc, argv);
        if (r <= 0)
                goto finish;

        if (running_in_chroot() > 0 && arg_action != ACTION_SYSTEMCTL) {
                log_info("Running in chroot, ignoring request.");
                r = 0;
                goto finish;
        }

        /* systemctl_main() will print an error message for the bus
         * connection, but only if it needs to */

        switch (arg_action) {

        case ACTION_SYSTEMCTL:
                r = systemctl_main(argc, argv);
                break;

        case ACTION_HALT:
        case ACTION_POWEROFF:
        case ACTION_REBOOT:
        case ACTION_KEXEC:
                r = halt_main();
                break;

        case ACTION_RUNLEVEL2:
        case ACTION_RUNLEVEL3:
        case ACTION_RUNLEVEL4:
        case ACTION_RUNLEVEL5:
        case ACTION_RESCUE:
        case ACTION_EMERGENCY:
        case ACTION_DEFAULT:
                r = start_with_fallback();
                break;

        case ACTION_RELOAD:
        case ACTION_REEXEC:
                r = reload_with_fallback();
                break;

        case ACTION_CANCEL_SHUTDOWN:
                r = logind_cancel_shutdown();
                break;

        case ACTION_RUNLEVEL:
                r = runlevel_main();
                break;

        case _ACTION_INVALID:
        default:
                assert_not_reached("Unknown action");
        }

finish:
        pager_close();
        ask_password_agent_close();
        polkit_agent_close();

        strv_free(arg_types);
        strv_free(arg_states);
        strv_free(arg_properties);

        strv_free(arg_wall);

        release_busses();

        return r < 0 ? EXIT_FAILURE : r;
}<|MERGE_RESOLUTION|>--- conflicted
+++ resolved
@@ -7387,12 +7387,7 @@
                         if (errno == ENOENT)
                                 return 0;
 
-<<<<<<< HEAD
-                        log_error_errno(errno, "Failed to open "INIT_FIFO": %m");
-                        return -errno;
-=======
                         return log_error_errno(errno, "Failed to open "INIT_FIFO": %m");
->>>>>>> 47dceb5f
                 }
         }
 
