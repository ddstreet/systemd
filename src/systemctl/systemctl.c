--- conflicted
+++ resolved
@@ -5106,9 +5106,8 @@
                 return 0;
 
         if (!streq(verb, "enable") &&
-            !streq(verb, "disable"))
-            // update-rc.d currently does not provide is-enabled
-            //!streq(verb, "is-enabled"))
+            !streq(verb, "disable") &&
+            !streq(verb, "is-enabled"))
                 return 0;
 
         /* Processes all SysV units, and reshuffles the array so that
@@ -5124,11 +5123,7 @@
                 _cleanup_free_ char *p = NULL, *q = NULL, *l = NULL;
                 bool found_native = false, found_sysv;
                 unsigned c = 1;
-<<<<<<< HEAD
-                const char *argv[6] = { "/usr/sbin/update-rc.d", NULL, NULL, NULL, NULL };
-=======
                 const char *argv[6] = { ROOTLIBEXECDIR "/systemd-sysv-install", NULL, NULL, NULL, NULL };
->>>>>>> 3f87dd87
                 char **k;
                 int j;
                 pid_t pid;
@@ -5154,15 +5149,12 @@
                                 break;
                 }
 
-<<<<<<< HEAD
-=======
                 /* If we have both a native unit and a SysV script,
                  * enable/disable them both (below); for is-enabled, prefer the
                  * native unit */
                 if (found_native && streq(verb, "is-enabled"))
                         continue;
 
->>>>>>> 3f87dd87
                 p = path_join(arg_root, SYSTEM_SYSVINIT_PATH, name);
                 if (!p)
                         return log_oom();
@@ -5172,67 +5164,18 @@
                 if (!found_sysv)
                         continue;
 
-<<<<<<< HEAD
-                log_info("Synchronizing state for %s with sysvinit using update-rc.d...", name);
-=======
                 if (found_native)
                         log_info("Synchronizing state of %s with SysV init with %s...", name, argv[0]);
                 else
                         log_info("%s is not a native service, redirecting to systemd-sysv-install", name);
->>>>>>> 3f87dd87
-
-                if (!isempty(arg_root) && !streq(arg_root, "/")) {
-                    log_error("Can not run update-rc.d when a root directory other than / is specified");
-                    continue;
-                }
-
-<<<<<<< HEAD
-                /* Run update-rc.d <file> defaults first to ensure the K- and
-                 * S-symlinks are present. If they are missing, update-rc.d
-                 * <enable|disable> will fail. See
-                 * http://bugs.debian.org/722523 */
-                argv[c++] = basename(p);
-                argv[c++] = "defaults";
-                argv[c] = NULL;
-
-                l = strv_join((char**)argv, " ");
-                if (!l) {
-                        return log_oom();
-                }
-
-                log_info("Executing %s", l);
-
-                pid = fork();
-                if (pid < 0) {
-                        log_error("Failed to fork: %m");
-                        return -errno;
-                } else if (pid == 0) {
-                        /* Child */
-
-                        execv(argv[0], (char**) argv);
-                        _exit(EXIT_FAILURE);
-                }
-
-                j = wait_for_terminate(pid, &status);
-                if (j < 0) {
-                        log_error("Failed to wait for child: %s", strerror(-r));
-                        return j;
-                }
-
-                if (status.si_code == CLD_EXITED) {
-                        if (status.si_status != 0)
-                                return -EINVAL;
-                } else
-                        return -EPROTO;
-
-                argv[c-1] = verb;
-=======
+
+                if (!isempty(arg_root))
+                        argv[c++] = q = strappend("--root=", arg_root);
+
                 argv[c++] = verb;
                 argv[c++] = basename(p);
->>>>>>> 3f87dd87
                 argv[c] = NULL;
 
-                free(l);
                 l = strv_join((char**)argv, " ");
                 if (!l)
                         return log_oom();
@@ -7268,11 +7211,6 @@
                 }
         }
 
-        /* Increase max number of open files to 16K if we can, we
-         * might needs this when browsing journal files, which might
-         * be split up into many files. */
-        setrlimit_closest(RLIMIT_NOFILE, &RLIMIT_MAKE_CONST(16384));
-
         return verb->dispatch(bus, argv + optind);
 }
 
