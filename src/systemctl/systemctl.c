--- conflicted
+++ resolved
@@ -7916,13 +7916,10 @@
                 return log_error_errno(SYNTHETIC_ERRNO(EINVAL),
                                        "Cannot access user instance remotely.");
 
-<<<<<<< HEAD
-=======
         if (arg_wait && arg_no_block)
                 return log_error_errno(SYNTHETIC_ERRNO(EINVAL),
                                        "--wait may not be combined with --no-block.");
 
->>>>>>> 9612f8cb
         return 1;
 }
 
