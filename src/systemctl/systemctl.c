/*-*- Mode: C; c-basic-offset: 8; indent-tabs-mode: nil -*-*/

/***
  This file is part of systemd.

  Copyright 2010 Lennart Poettering
  Copyright 2013 Marc-Antoine Perennou

  systemd is free software; you can redistribute it and/or modify it
  under the terms of the GNU Lesser General Public License as published by
  the Free Software Foundation; either version 2.1 of the License, or
  (at your option) any later version.

  systemd is distributed in the hope that it will be useful, but
  WITHOUT ANY WARRANTY; without even the implied warranty of
  MERCHANTABILITY or FITNESS FOR A PARTICULAR PURPOSE. See the GNU
  Lesser General Public License for more details.

  You should have received a copy of the GNU Lesser General Public License
  along with systemd; If not, see <http://www.gnu.org/licenses/>.
***/

#include <sys/reboot.h>
#include <linux/reboot.h>
#include <sys/syscall.h>
#include <stdio.h>
#include <getopt.h>
#include <locale.h>
#include <stdbool.h>
#include <string.h>
#include <errno.h>
#include <sys/ioctl.h>
#include <termios.h>
#include <unistd.h>
#include <fcntl.h>
#include <sys/socket.h>
#include <sys/un.h>
#include <sys/stat.h>
#include <stddef.h>
#include <sys/prctl.h>
#include <fnmatch.h>

#include "sd-daemon.h"
#include "sd-shutdown.h"
#include "sd-login.h"
#include "sd-bus.h"
#include "log.h"
#include "util.h"
#include "macro.h"
#include "set.h"
#include "utmp-wtmp.h"
#include "special.h"
#include "initreq.h"
#include "path-util.h"
#include "strv.h"
#include "cgroup-show.h"
#include "cgroup-util.h"
#include "list.h"
#include "path-lookup.h"
#include "conf-parser.h"
#include "exit-status.h"
#include "build.h"
#include "unit-name.h"
#include "pager.h"
#include "spawn-ask-password-agent.h"
#include "spawn-polkit-agent.h"
#include "install.h"
#include "logs-show.h"
#include "socket-util.h"
#include "fileio.h"
#include "copy.h"
#include "env-util.h"
#include "bus-util.h"
#include "bus-message.h"
#include "bus-error.h"
#include "bus-common-errors.h"
#include "mkdir.h"

static char **arg_types = NULL;
static char **arg_states = NULL;
static char **arg_properties = NULL;
static bool arg_all = false;
static enum dependency {
        DEPENDENCY_FORWARD,
        DEPENDENCY_REVERSE,
        DEPENDENCY_AFTER,
        DEPENDENCY_BEFORE,
        _DEPENDENCY_MAX
} arg_dependency = DEPENDENCY_FORWARD;
static const char *arg_job_mode = "replace";
static UnitFileScope arg_scope = UNIT_FILE_SYSTEM;
static bool arg_no_block = false;
static bool arg_no_legend = false;
static bool arg_no_pager = false;
static bool arg_no_wtmp = false;
static bool arg_no_wall = false;
static bool arg_no_reload = false;
static bool arg_show_types = false;
static bool arg_ignore_inhibitors = false;
static bool arg_dry = false;
static bool arg_quiet = false;
static bool arg_full = false;
static bool arg_recursive = false;
static int arg_force = 0;
static bool arg_ask_password = true;
static bool arg_runtime = false;
static UnitFilePresetMode arg_preset_mode = UNIT_FILE_PRESET_FULL;
static char **arg_wall = NULL;
static const char *arg_kill_who = NULL;
static int arg_signal = SIGTERM;
static const char *arg_root = NULL;
static usec_t arg_when = 0;
static enum action {
        _ACTION_INVALID,
        ACTION_SYSTEMCTL,
        ACTION_HALT,
        ACTION_POWEROFF,
        ACTION_REBOOT,
        ACTION_KEXEC,
        ACTION_EXIT,
        ACTION_SUSPEND,
        ACTION_HIBERNATE,
        ACTION_HYBRID_SLEEP,
        ACTION_RUNLEVEL2,
        ACTION_RUNLEVEL3,
        ACTION_RUNLEVEL4,
        ACTION_RUNLEVEL5,
        ACTION_RESCUE,
        ACTION_EMERGENCY,
        ACTION_DEFAULT,
        ACTION_RELOAD,
        ACTION_REEXEC,
        ACTION_RUNLEVEL,
        ACTION_CANCEL_SHUTDOWN,
        _ACTION_MAX
} arg_action = ACTION_SYSTEMCTL;
static BusTransport arg_transport = BUS_TRANSPORT_LOCAL;
static char *arg_host = NULL;
static unsigned arg_lines = 10;
static OutputMode arg_output = OUTPUT_SHORT;
static bool arg_plain = false;

static bool original_stdout_is_tty;

static int daemon_reload(sd_bus *bus, char **args);
static int halt_now(enum action a);
static int check_one_unit(sd_bus *bus, const char *name, const char *good_states, bool quiet);

static char** strv_skip_first(char **strv) {
        if (strv_length(strv) > 0)
                return strv + 1;
        return NULL;
}

static void pager_open_if_enabled(void) {

        if (arg_no_pager)
                return;

        pager_open(false);
}

static void ask_password_agent_open_if_enabled(void) {

        /* Open the password agent as a child process if necessary */

        if (!arg_ask_password)
                return;

        if (arg_scope != UNIT_FILE_SYSTEM)
                return;

        if (arg_transport != BUS_TRANSPORT_LOCAL)
                return;

        ask_password_agent_open();
}

#ifdef HAVE_LOGIND
static void polkit_agent_open_if_enabled(void) {

        /* Open the polkit agent as a child process if necessary */

        if (!arg_ask_password)
                return;

        if (arg_scope != UNIT_FILE_SYSTEM)
                return;

        if (arg_transport != BUS_TRANSPORT_LOCAL)
                return;

        polkit_agent_open();
}
#endif

static int translate_bus_error_to_exit_status(int r, const sd_bus_error *error) {
        assert(error);

        if (!sd_bus_error_is_set(error))
                return r;

        if (sd_bus_error_has_name(error, SD_BUS_ERROR_ACCESS_DENIED) ||
            sd_bus_error_has_name(error, BUS_ERROR_ONLY_BY_DEPENDENCY) ||
            sd_bus_error_has_name(error, BUS_ERROR_NO_ISOLATION) ||
            sd_bus_error_has_name(error, BUS_ERROR_TRANSACTION_IS_DESTRUCTIVE))
                return EXIT_NOPERMISSION;

        if (sd_bus_error_has_name(error, BUS_ERROR_NO_SUCH_UNIT))
                return EXIT_NOTINSTALLED;

        if (sd_bus_error_has_name(error, BUS_ERROR_JOB_TYPE_NOT_APPLICABLE) ||
            sd_bus_error_has_name(error, SD_BUS_ERROR_NOT_SUPPORTED))
                return EXIT_NOTIMPLEMENTED;

        if (sd_bus_error_has_name(error, BUS_ERROR_LOAD_FAILED))
                return EXIT_NOTCONFIGURED;

        if (r != 0)
                return r;

        return EXIT_FAILURE;
}

static void warn_wall(enum action a) {
        static const char *table[_ACTION_MAX] = {
                [ACTION_HALT]            = "The system is going down for system halt NOW!",
                [ACTION_REBOOT]          = "The system is going down for reboot NOW!",
                [ACTION_POWEROFF]        = "The system is going down for power-off NOW!",
                [ACTION_KEXEC]           = "The system is going down for kexec reboot NOW!",
                [ACTION_RESCUE]          = "The system is going down to rescue mode NOW!",
                [ACTION_EMERGENCY]       = "The system is going down to emergency mode NOW!",
                [ACTION_CANCEL_SHUTDOWN] = "The system shutdown has been cancelled NOW!"
        };

        if (arg_no_wall)
                return;

        if (arg_wall) {
                _cleanup_free_ char *p;

                p = strv_join(arg_wall, " ");
                if (!p) {
                        log_oom();
                        return;
                }

                if (*p) {
                        utmp_wall(p, NULL, NULL);
                        return;
                }
        }

        if (!table[a])
                return;

        utmp_wall(table[a], NULL, NULL);
}

static bool avoid_bus(void) {

        if (running_in_chroot() > 0)
                return true;

        if (sd_booted() <= 0)
                return true;

        if (!isempty(arg_root))
                return true;

        if (arg_scope == UNIT_FILE_GLOBAL)
                return true;

        return false;
}

static int compare_unit_info(const void *a, const void *b) {
        const UnitInfo *u = a, *v = b;
        const char *d1, *d2;
        int r;

        /* First, order by machine */
        if (!u->machine && v->machine)
                return -1;
        if (u->machine && !v->machine)
                return 1;
        if (u->machine && v->machine) {
                r = strcasecmp(u->machine, v->machine);
                if (r != 0)
                        return r;
        }

        /* Second, order by unit type */
        d1 = strrchr(u->id, '.');
        d2 = strrchr(v->id, '.');
        if (d1 && d2) {
                r = strcasecmp(d1, d2);
                if (r != 0)
                        return r;
        }

        /* Third, order by name */
        return strcasecmp(u->id, v->id);
}

static bool output_show_unit(const UnitInfo *u, char **patterns) {
        if (!strv_isempty(patterns)) {
                char **pattern;

                STRV_FOREACH(pattern, patterns)
                        if (fnmatch(*pattern, u->id, FNM_NOESCAPE) == 0)
                                goto next;
                return false;
        }

next:
        if (arg_types) {
                const char *dot;

                dot = strrchr(u->id, '.');
                if (!dot)
                        return false;

                if (!strv_find(arg_types, dot+1))
                        return false;
        }

        if (arg_all)
                return true;

        if (u->job_id > 0)
                return true;

        if (streq(u->active_state, "inactive") || u->following[0])
                return false;

        return true;
}

static int output_units_list(const UnitInfo *unit_infos, unsigned c) {
        unsigned circle_len = 0, id_len, max_id_len, load_len, active_len, sub_len, job_len, desc_len;
        const UnitInfo *u;
        unsigned n_shown = 0;
        int job_count = 0;

        max_id_len = strlen("UNIT");
        load_len = strlen("LOAD");
        active_len = strlen("ACTIVE");
        sub_len = strlen("SUB");
        job_len = strlen("JOB");
        desc_len = 0;

        for (u = unit_infos; u < unit_infos + c; u++) {
                max_id_len = MAX(max_id_len, strlen(u->id) + (u->machine ? strlen(u->machine)+1 : 0));
                load_len = MAX(load_len, strlen(u->load_state));
                active_len = MAX(active_len, strlen(u->active_state));
                sub_len = MAX(sub_len, strlen(u->sub_state));

                if (u->job_id != 0) {
                        job_len = MAX(job_len, strlen(u->job_type));
                        job_count++;
                }

                if (!arg_no_legend &&
                    (streq(u->active_state, "failed") ||
                     STR_IN_SET(u->load_state, "error", "not-found", "masked")))
                        circle_len = 2;
        }

        if (!arg_full && original_stdout_is_tty) {
                unsigned basic_len;

                id_len = MIN(max_id_len, 25u);
                basic_len = circle_len + 5 + id_len + 5 + active_len + sub_len;

                if (job_count)
                        basic_len += job_len + 1;

                if (basic_len < (unsigned) columns()) {
                        unsigned extra_len, incr;
                        extra_len = columns() - basic_len;

                        /* Either UNIT already got 25, or is fully satisfied.
                         * Grant up to 25 to DESC now. */
                        incr = MIN(extra_len, 25u);
                        desc_len += incr;
                        extra_len -= incr;

                        /* split the remaining space between UNIT and DESC,
                         * but do not give UNIT more than it needs. */
                        if (extra_len > 0) {
                                incr = MIN(extra_len / 2, max_id_len - id_len);
                                id_len += incr;
                                desc_len += extra_len - incr;
                        }
                }
        } else
                id_len = max_id_len;

        for (u = unit_infos; u < unit_infos + c; u++) {
                _cleanup_free_ char *e = NULL, *j = NULL;
                const char *on_loaded = "", *off_loaded = "";
                const char *on_active = "", *off_active = "";
                const char *on_circle = "", *off_circle = "";
                const char *id;
                bool circle = false;

                if (!n_shown && !arg_no_legend) {

                        if (circle_len > 0)
                                fputs("  ", stdout);

                        printf("%-*s %-*s %-*s %-*s ",
                               id_len, "UNIT",
                               load_len, "LOAD",
                               active_len, "ACTIVE",
                               sub_len, "SUB");

                        if (job_count)
                                printf("%-*s ", job_len, "JOB");

                        if (!arg_full && arg_no_pager)
                                printf("%.*s\n", desc_len, "DESCRIPTION");
                        else
                                printf("%s\n", "DESCRIPTION");
                }

                n_shown++;

                if (STR_IN_SET(u->load_state, "error", "not-found", "masked")) {
                        on_loaded = ansi_highlight_red();
                        on_circle = ansi_highlight_yellow();
                        off_loaded = off_circle = ansi_highlight_off();
                        circle = true;
                }

                if (streq(u->active_state, "failed")) {
                        on_circle = on_active = ansi_highlight_red();
                        off_circle = off_active = ansi_highlight_off();
                        circle = true;
                }

                if (u->machine) {
                        j = strjoin(u->machine, ":", u->id, NULL);
                        if (!j)
                                return log_oom();

                        id = j;
                } else
                        id = u->id;

                if (arg_full) {
                        e = ellipsize(id, id_len, 33);
                        if (!e)
                                return log_oom();

                        id = e;
                }

                if (circle_len > 0)
                        printf("%s%s%s ", on_circle, circle ? draw_special_char(DRAW_BLACK_CIRCLE) : " ", off_circle);

                printf("%s%-*s%s %s%-*s%s %s%-*s %-*s%s %-*s",
                       on_active, id_len, id, off_active,
                       on_loaded, load_len, u->load_state, off_loaded,
                       on_active, active_len, u->active_state,
                       sub_len, u->sub_state, off_active,
                       job_count ? job_len + 1 : 0, u->job_id ? u->job_type : "");

                if (desc_len > 0)
                        printf("%.*s\n", desc_len, u->description);
                else
                        printf("%s\n", u->description);
        }

        if (!arg_no_legend) {
                const char *on, *off;

                if (n_shown) {
                        puts("\n"
                             "LOAD   = Reflects whether the unit definition was properly loaded.\n"
                             "ACTIVE = The high-level unit activation state, i.e. generalization of SUB.\n"
                             "SUB    = The low-level unit activation state, values depend on unit type.");
                        puts(job_count ? "JOB    = Pending job for the unit.\n" : "");
                        on = ansi_highlight();
                        off = ansi_highlight_off();
                } else {
                        on = ansi_highlight_red();
                        off = ansi_highlight_off();
                }

                if (arg_all)
                        printf("%s%u loaded units listed.%s\n"
                               "To show all installed unit files use 'systemctl list-unit-files'.\n",
                               on, n_shown, off);
                else
                        printf("%s%u loaded units listed.%s Pass --all to see loaded but inactive units, too.\n"
                               "To show all installed unit files use 'systemctl list-unit-files'.\n",
                               on, n_shown, off);
        }

        return 0;
}

static int get_unit_list(
                sd_bus *bus,
                const char *machine,
                char **patterns,
                UnitInfo **unit_infos,
                int c,
                sd_bus_message **_reply) {

        _cleanup_bus_message_unref_ sd_bus_message *m = NULL;
        _cleanup_bus_error_free_ sd_bus_error error = SD_BUS_ERROR_NULL;
        _cleanup_bus_message_unref_ sd_bus_message *reply = NULL;
        size_t size = c;
        int r;
        UnitInfo u;

        assert(bus);
        assert(unit_infos);
        assert(_reply);

        r = sd_bus_message_new_method_call(
                        bus,
                        &m,
                        "org.freedesktop.systemd1",
                        "/org/freedesktop/systemd1",
                        "org.freedesktop.systemd1.Manager",
                        "ListUnitsFiltered");

        if (r < 0)
                return bus_log_create_error(r);

        r = sd_bus_message_append_strv(m, arg_states);
        if (r < 0)
                return bus_log_create_error(r);

        r = sd_bus_call(bus, m, 0, &error, &reply);
        if (r < 0) {
                log_error("Failed to list units: %s", bus_error_message(&error, r));
                return r;
        }

        r = sd_bus_message_enter_container(reply, SD_BUS_TYPE_ARRAY, "(ssssssouso)");
        if (r < 0)
                return bus_log_parse_error(r);

        while ((r = bus_parse_unit_info(reply, &u)) > 0) {
                u.machine = machine;

                if (!output_show_unit(&u, patterns))
                        continue;

                if (!GREEDY_REALLOC(*unit_infos, size, c+1))
                        return log_oom();

                (*unit_infos)[c++] = u;
        }
        if (r < 0)
                return bus_log_parse_error(r);

        r = sd_bus_message_exit_container(reply);
        if (r < 0)
                return bus_log_parse_error(r);

        *_reply = reply;
        reply = NULL;

        return c;
}

static void message_set_freep(Set **set) {
        sd_bus_message *m;

        while ((m = set_steal_first(*set)))
                sd_bus_message_unref(m);

        set_free(*set);
}

static int get_unit_list_recursive(
                sd_bus *bus,
                char **patterns,
                UnitInfo **_unit_infos,
                Set **_replies,
                char ***_machines) {

        _cleanup_free_ UnitInfo *unit_infos = NULL;
        _cleanup_(message_set_freep) Set *replies;
        sd_bus_message *reply;
        int c, r;

        assert(bus);
        assert(_replies);
        assert(_unit_infos);
        assert(_machines);

        replies = set_new(NULL);
        if (!replies)
                return log_oom();

        c = get_unit_list(bus, NULL, patterns, &unit_infos, 0, &reply);
        if (c < 0)
                return c;

        r = set_put(replies, reply);
        if (r < 0) {
                sd_bus_message_unref(reply);
                return r;
        }

        if (arg_recursive) {
                _cleanup_strv_free_ char **machines = NULL;
                char **i;

                r = sd_get_machine_names(&machines);
                if (r < 0)
                        return r;

                STRV_FOREACH(i, machines) {
                        _cleanup_bus_close_unref_ sd_bus *container = NULL;
                        int k;

                        r = sd_bus_open_system_container(&container, *i);
                        if (r < 0) {
                                log_error_errno(r, "Failed to connect to container %s: %m", *i);
                                continue;
                        }

                        k = get_unit_list(container, *i, patterns, &unit_infos, c, &reply);
                        if (k < 0)
                                return k;

                        c = k;

                        r = set_put(replies, reply);
                        if (r < 0) {
                                sd_bus_message_unref(reply);
                                return r;
                        }
                }

                *_machines = machines;
                machines = NULL;
        } else
                *_machines = NULL;

        *_unit_infos = unit_infos;
        unit_infos = NULL;

        *_replies = replies;
        replies = NULL;

        return c;
}

static int list_units(sd_bus *bus, char **args) {
        _cleanup_free_ UnitInfo *unit_infos = NULL;
        _cleanup_(message_set_freep) Set *replies = NULL;
        _cleanup_strv_free_ char **machines = NULL;
        int r;

        pager_open_if_enabled();

        r = get_unit_list_recursive(bus, strv_skip_first(args), &unit_infos, &replies, &machines);
        if (r < 0)
                return r;

        qsort_safe(unit_infos, r, sizeof(UnitInfo), compare_unit_info);
        return output_units_list(unit_infos, r);
}

static int get_triggered_units(
                sd_bus *bus,
                const char* path,
                char*** ret) {

        _cleanup_bus_error_free_ sd_bus_error error = SD_BUS_ERROR_NULL;
        int r;

        r = sd_bus_get_property_strv(
                        bus,
                        "org.freedesktop.systemd1",
                        path,
                        "org.freedesktop.systemd1.Unit",
                        "Triggers",
                        &error,
                        ret);

        if (r < 0)
                log_error("Failed to determine triggers: %s", bus_error_message(&error, r));

        return 0;
}

static int get_listening(
                sd_bus *bus,
                const char* unit_path,
                char*** listening) {

        _cleanup_bus_error_free_ sd_bus_error error = SD_BUS_ERROR_NULL;
        _cleanup_bus_message_unref_ sd_bus_message *reply = NULL;
        const char *type, *path;
        int r, n = 0;

        r = sd_bus_get_property(
                        bus,
                        "org.freedesktop.systemd1",
                        unit_path,
                        "org.freedesktop.systemd1.Socket",
                        "Listen",
                        &error,
                        &reply,
                        "a(ss)");
        if (r < 0) {
                log_error("Failed to get list of listening sockets: %s", bus_error_message(&error, r));
                return r;
        }

        r = sd_bus_message_enter_container(reply, SD_BUS_TYPE_ARRAY, "(ss)");
        if (r < 0)
                return bus_log_parse_error(r);

        while ((r = sd_bus_message_read(reply, "(ss)", &type, &path)) > 0) {

                r = strv_extend(listening, type);
                if (r < 0)
                        return log_oom();

                r = strv_extend(listening, path);
                if (r < 0)
                        return log_oom();

                n++;
        }
        if (r < 0)
                return bus_log_parse_error(r);

        r = sd_bus_message_exit_container(reply);
        if (r < 0)
                return bus_log_parse_error(r);

        return n;
}

struct socket_info {
        const char *machine;
        const char* id;

        char* type;
        char* path;

        /* Note: triggered is a list here, although it almost certainly
         * will always be one unit. Nevertheless, dbus API allows for multiple
         * values, so let's follow that.*/
        char** triggered;

        /* The strv above is shared. free is set only in the first one. */
        bool own_triggered;
};

static int socket_info_compare(const struct socket_info *a, const struct socket_info *b) {
        int o;

        assert(a);
        assert(b);

        if (!a->machine && b->machine)
                return -1;
        if (a->machine && !b->machine)
                return 1;
        if (a->machine && b->machine) {
                o = strcasecmp(a->machine, b->machine);
                if (o != 0)
                        return o;
        }

        o = strcmp(a->path, b->path);
        if (o == 0)
                o = strcmp(a->type, b->type);

        return o;
}

static int output_sockets_list(struct socket_info *socket_infos, unsigned cs) {
        struct socket_info *s;
        unsigned pathlen = strlen("LISTEN"),
                typelen = strlen("TYPE") * arg_show_types,
                socklen = strlen("UNIT"),
                servlen = strlen("ACTIVATES");
        const char *on, *off;

        for (s = socket_infos; s < socket_infos + cs; s++) {
                unsigned tmp = 0;
                char **a;

                socklen = MAX(socklen, strlen(s->id));
                if (arg_show_types)
                        typelen = MAX(typelen, strlen(s->type));
                pathlen = MAX(pathlen, strlen(s->path) + (s->machine ? strlen(s->machine)+1 : 0));

                STRV_FOREACH(a, s->triggered)
                        tmp += strlen(*a) + 2*(a != s->triggered);
                servlen = MAX(servlen, tmp);
        }

        if (cs) {
                if (!arg_no_legend)
                        printf("%-*s %-*.*s%-*s %s\n",
                               pathlen, "LISTEN",
                               typelen + arg_show_types, typelen + arg_show_types, "TYPE ",
                               socklen, "UNIT",
                               "ACTIVATES");

                for (s = socket_infos; s < socket_infos + cs; s++) {
                        _cleanup_free_ char *j = NULL;
                        const char *path;
                        char **a;

                        if (s->machine) {
                                j = strjoin(s->machine, ":", s->path, NULL);
                                if (!j)
                                        return log_oom();
                                path = j;
                        } else
                                path = s->path;

                        if (arg_show_types)
                                printf("%-*s %-*s %-*s",
                                       pathlen, path, typelen, s->type, socklen, s->id);
                        else
                                printf("%-*s %-*s",
                                       pathlen, path, socklen, s->id);
                        STRV_FOREACH(a, s->triggered)
                                printf("%s %s",
                                       a == s->triggered ? "" : ",", *a);
                        printf("\n");
                }

                on = ansi_highlight();
                off = ansi_highlight_off();
                if (!arg_no_legend)
                        printf("\n");
        } else {
                on = ansi_highlight_red();
                off = ansi_highlight_off();
        }

        if (!arg_no_legend) {
                printf("%s%u sockets listed.%s\n", on, cs, off);
                if (!arg_all)
                        printf("Pass --all to see loaded but inactive sockets, too.\n");
        }

        return 0;
}

static int list_sockets(sd_bus *bus, char **args) {
        _cleanup_(message_set_freep) Set *replies = NULL;
        _cleanup_strv_free_ char **machines = NULL;
        _cleanup_free_ UnitInfo *unit_infos = NULL;
        _cleanup_free_ struct socket_info *socket_infos = NULL;
        const UnitInfo *u;
        struct socket_info *s;
        unsigned cs = 0;
        size_t size = 0;
        int r = 0, n;

        pager_open_if_enabled();

        n = get_unit_list_recursive(bus, strv_skip_first(args), &unit_infos, &replies, &machines);
        if (n < 0)
                return n;

        for (u = unit_infos; u < unit_infos + n; u++) {
                _cleanup_strv_free_ char **listening = NULL, **triggered = NULL;
                int i, c;

                if (!endswith(u->id, ".socket"))
                        continue;

                r = get_triggered_units(bus, u->unit_path, &triggered);
                if (r < 0)
                        goto cleanup;

                c = get_listening(bus, u->unit_path, &listening);
                if (c < 0) {
                        r = c;
                        goto cleanup;
                }

                if (!GREEDY_REALLOC(socket_infos, size, cs + c)) {
                        r = log_oom();
                        goto cleanup;
                }

                for (i = 0; i < c; i++)
                        socket_infos[cs + i] = (struct socket_info) {
                                .machine = u->machine,
                                .id = u->id,
                                .type = listening[i*2],
                                .path = listening[i*2 + 1],
                                .triggered = triggered,
                                .own_triggered = i==0,
                        };

                /* from this point on we will cleanup those socket_infos */
                cs += c;
                free(listening);
                listening = triggered = NULL; /* avoid cleanup */
        }

        qsort_safe(socket_infos, cs, sizeof(struct socket_info),
                   (__compar_fn_t) socket_info_compare);

        output_sockets_list(socket_infos, cs);

 cleanup:
        assert(cs == 0 || socket_infos);
        for (s = socket_infos; s < socket_infos + cs; s++) {
                free(s->type);
                free(s->path);
                if (s->own_triggered)
                        strv_free(s->triggered);
        }

        return r;
}

static int get_next_elapse(
                sd_bus *bus,
                const char *path,
                dual_timestamp *next) {

        _cleanup_bus_error_free_ sd_bus_error error = SD_BUS_ERROR_NULL;
        dual_timestamp t;
        int r;

        assert(bus);
        assert(path);
        assert(next);

        r = sd_bus_get_property_trivial(
                        bus,
                        "org.freedesktop.systemd1",
                        path,
                        "org.freedesktop.systemd1.Timer",
                        "NextElapseUSecMonotonic",
                        &error,
                        't',
                        &t.monotonic);
        if (r < 0) {
                log_error("Failed to get next elapsation time: %s", bus_error_message(&error, r));
                return r;
        }

        r = sd_bus_get_property_trivial(
                        bus,
                        "org.freedesktop.systemd1",
                        path,
                        "org.freedesktop.systemd1.Timer",
                        "NextElapseUSecRealtime",
                        &error,
                        't',
                        &t.realtime);
        if (r < 0) {
                log_error("Failed to get next elapsation time: %s", bus_error_message(&error, r));
                return r;
        }

        *next = t;
        return 0;
}

static int get_last_trigger(
                sd_bus *bus,
                const char *path,
                usec_t *last) {

        _cleanup_bus_error_free_ sd_bus_error error = SD_BUS_ERROR_NULL;
        int r;

        assert(bus);
        assert(path);
        assert(last);

        r = sd_bus_get_property_trivial(
                        bus,
                        "org.freedesktop.systemd1",
                        path,
                        "org.freedesktop.systemd1.Timer",
                        "LastTriggerUSec",
                        &error,
                        't',
                        last);
        if (r < 0) {
                log_error("Failed to get last trigger time: %s", bus_error_message(&error, r));
                return r;
        }

        return 0;
}

struct timer_info {
        const char* machine;
        const char* id;
        usec_t next_elapse;
        usec_t last_trigger;
        char** triggered;
};

static int timer_info_compare(const struct timer_info *a, const struct timer_info *b) {
        int o;

        assert(a);
        assert(b);

        if (!a->machine && b->machine)
                return -1;
        if (a->machine && !b->machine)
                return 1;
        if (a->machine && b->machine) {
                o = strcasecmp(a->machine, b->machine);
                if (o != 0)
                        return o;
        }

        if (a->next_elapse < b->next_elapse)
                return -1;
        if (a->next_elapse > b->next_elapse)
                return 1;

        return strcmp(a->id, b->id);
}

static int output_timers_list(struct timer_info *timer_infos, unsigned n) {
        struct timer_info *t;
        unsigned
                nextlen = strlen("NEXT"),
                leftlen = strlen("LEFT"),
                lastlen = strlen("LAST"),
                passedlen = strlen("PASSED"),
                unitlen = strlen("UNIT"),
                activatelen = strlen("ACTIVATES");

        const char *on, *off;

        assert(timer_infos || n == 0);

        for (t = timer_infos; t < timer_infos + n; t++) {
                unsigned ul = 0;
                char **a;

                if (t->next_elapse > 0) {
                        char tstamp[FORMAT_TIMESTAMP_MAX] = "", trel[FORMAT_TIMESTAMP_RELATIVE_MAX] = "";

                        format_timestamp(tstamp, sizeof(tstamp), t->next_elapse);
                        nextlen = MAX(nextlen, strlen(tstamp) + 1);

                        format_timestamp_relative(trel, sizeof(trel), t->next_elapse);
                        leftlen = MAX(leftlen, strlen(trel));
                }

                if (t->last_trigger > 0) {
                        char tstamp[FORMAT_TIMESTAMP_MAX] = "", trel[FORMAT_TIMESTAMP_RELATIVE_MAX] = "";

                        format_timestamp(tstamp, sizeof(tstamp), t->last_trigger);
                        lastlen = MAX(lastlen, strlen(tstamp) + 1);

                        format_timestamp_relative(trel, sizeof(trel), t->last_trigger);
                        passedlen = MAX(passedlen, strlen(trel));
                }

                unitlen = MAX(unitlen, strlen(t->id) + (t->machine ? strlen(t->machine)+1 : 0));

                STRV_FOREACH(a, t->triggered)
                        ul += strlen(*a) + 2*(a != t->triggered);

                activatelen = MAX(activatelen, ul);
        }

        if (n > 0) {
                if (!arg_no_legend)
                        printf("%-*s %-*s %-*s %-*s %-*s %s\n",
                               nextlen,   "NEXT",
                               leftlen,   "LEFT",
                               lastlen,   "LAST",
                               passedlen, "PASSED",
                               unitlen,   "UNIT",
                                          "ACTIVATES");

                for (t = timer_infos; t < timer_infos + n; t++) {
                        _cleanup_free_ char *j = NULL;
                        const char *unit;
                        char tstamp1[FORMAT_TIMESTAMP_MAX] = "n/a", trel1[FORMAT_TIMESTAMP_RELATIVE_MAX] = "n/a";
                        char tstamp2[FORMAT_TIMESTAMP_MAX] = "n/a", trel2[FORMAT_TIMESTAMP_RELATIVE_MAX] = "n/a";
                        char **a;

                        format_timestamp(tstamp1, sizeof(tstamp1), t->next_elapse);
                        format_timestamp_relative(trel1, sizeof(trel1), t->next_elapse);

                        format_timestamp(tstamp2, sizeof(tstamp2), t->last_trigger);
                        format_timestamp_relative(trel2, sizeof(trel2), t->last_trigger);

                        if (t->machine) {
                                j = strjoin(t->machine, ":", t->id, NULL);
                                if (!j)
                                        return log_oom();
                                unit = j;
                        } else
                                unit = t->id;

                        printf("%-*s %-*s %-*s %-*s %-*s",
                               nextlen, tstamp1, leftlen, trel1, lastlen, tstamp2, passedlen, trel2, unitlen, unit);

                        STRV_FOREACH(a, t->triggered)
                                printf("%s %s",
                                       a == t->triggered ? "" : ",", *a);
                        printf("\n");
                }

                on = ansi_highlight();
                off = ansi_highlight_off();
                if (!arg_no_legend)
                        printf("\n");
        } else {
                on = ansi_highlight_red();
                off = ansi_highlight_off();
        }

        if (!arg_no_legend) {
                printf("%s%u timers listed.%s\n", on, n, off);
                if (!arg_all)
                        printf("Pass --all to see loaded but inactive timers, too.\n");
        }

        return 0;
}

static usec_t calc_next_elapse(dual_timestamp *nw, dual_timestamp *next) {
        usec_t next_elapse;

        assert(nw);
        assert(next);

        if (next->monotonic != USEC_INFINITY && next->monotonic > 0) {
                usec_t converted;

                if (next->monotonic > nw->monotonic)
                        converted = nw->realtime + (next->monotonic - nw->monotonic);
                else
                        converted = nw->realtime - (nw->monotonic - next->monotonic);

                if (next->realtime != USEC_INFINITY && next->realtime > 0)
                        next_elapse = MIN(converted, next->realtime);
                else
                        next_elapse = converted;

        } else
                next_elapse = next->realtime;

        return next_elapse;
}

static int list_timers(sd_bus *bus, char **args) {
        _cleanup_(message_set_freep) Set *replies = NULL;
        _cleanup_strv_free_ char **machines = NULL;
        _cleanup_free_ struct timer_info *timer_infos = NULL;
        _cleanup_free_ UnitInfo *unit_infos = NULL;
        struct timer_info *t;
        const UnitInfo *u;
        size_t size = 0;
        int n, c = 0;
        dual_timestamp nw;
        int r = 0;

        pager_open_if_enabled();

        n = get_unit_list_recursive(bus, strv_skip_first(args), &unit_infos, &replies, &machines);
        if (n < 0)
                return n;

        dual_timestamp_get(&nw);

        for (u = unit_infos; u < unit_infos + n; u++) {
                _cleanup_strv_free_ char **triggered = NULL;
                dual_timestamp next = {};
                usec_t m, last = 0;

                if (!endswith(u->id, ".timer"))
                        continue;

                r = get_triggered_units(bus, u->unit_path, &triggered);
                if (r < 0)
                        goto cleanup;

                r = get_next_elapse(bus, u->unit_path, &next);
                if (r < 0)
                        goto cleanup;

                get_last_trigger(bus, u->unit_path, &last);

                if (!GREEDY_REALLOC(timer_infos, size, c+1)) {
                        r = log_oom();
                        goto cleanup;
                }

                m = calc_next_elapse(&nw, &next);

                timer_infos[c++] = (struct timer_info) {
                        .machine = u->machine,
                        .id = u->id,
                        .next_elapse = m,
                        .last_trigger = last,
                        .triggered = triggered,
                };

                triggered = NULL; /* avoid cleanup */
        }

        qsort_safe(timer_infos, c, sizeof(struct timer_info),
                   (__compar_fn_t) timer_info_compare);

        output_timers_list(timer_infos, c);

 cleanup:
        for (t = timer_infos; t < timer_infos + c; t++)
                strv_free(t->triggered);

        return r;
}

static int compare_unit_file_list(const void *a, const void *b) {
        const char *d1, *d2;
        const UnitFileList *u = a, *v = b;

        d1 = strrchr(u->path, '.');
        d2 = strrchr(v->path, '.');

        if (d1 && d2) {
                int r;

                r = strcasecmp(d1, d2);
                if (r != 0)
                        return r;
        }

        return strcasecmp(basename(u->path), basename(v->path));
}

static bool output_show_unit_file(const UnitFileList *u, char **patterns) {
        if (!strv_isempty(patterns)) {
                char **pattern;

                STRV_FOREACH(pattern, patterns)
                        if (fnmatch(*pattern, basename(u->path), FNM_NOESCAPE) == 0)
                                goto next;
                return false;
        }

next:
        if (!strv_isempty(arg_types)) {
                const char *dot;

                dot = strrchr(u->path, '.');
                if (!dot)
                        return false;

                if (!strv_find(arg_types, dot+1))
                        return false;
        }

        if (!strv_isempty(arg_states)) {
                if (!strv_find(arg_states, unit_file_state_to_string(u->state)))
                        return false;
        }

        return true;
}

static void output_unit_file_list(const UnitFileList *units, unsigned c) {
        unsigned max_id_len, id_cols, state_cols;
        const UnitFileList *u;

        max_id_len = strlen("UNIT FILE");
        state_cols = strlen("STATE");

        for (u = units; u < units + c; u++) {
                max_id_len = MAX(max_id_len, strlen(basename(u->path)));
                state_cols = MAX(state_cols, strlen(unit_file_state_to_string(u->state)));
        }

        if (!arg_full) {
                unsigned basic_cols;

                id_cols = MIN(max_id_len, 25u);
                basic_cols = 1 + id_cols + state_cols;
                if (basic_cols < (unsigned) columns())
                        id_cols += MIN(columns() - basic_cols, max_id_len - id_cols);
        } else
                id_cols = max_id_len;

        if (!arg_no_legend)
                printf("%-*s %-*s\n",
                       id_cols, "UNIT FILE",
                       state_cols, "STATE");

        for (u = units; u < units + c; u++) {
                _cleanup_free_ char *e = NULL;
                const char *on, *off;
                const char *id;

                if (u->state == UNIT_FILE_MASKED ||
                    u->state == UNIT_FILE_MASKED_RUNTIME ||
                    u->state == UNIT_FILE_DISABLED ||
                    u->state == UNIT_FILE_INVALID) {
                        on  = ansi_highlight_red();
                        off = ansi_highlight_off();
                } else if (u->state == UNIT_FILE_ENABLED) {
                        on  = ansi_highlight_green();
                        off = ansi_highlight_off();
                } else
                        on = off = "";

                id = basename(u->path);

                e = arg_full ? NULL : ellipsize(id, id_cols, 33);

                printf("%-*s %s%-*s%s\n",
                       id_cols, e ? e : id,
                       on, state_cols, unit_file_state_to_string(u->state), off);
        }

        if (!arg_no_legend)
                printf("\n%u unit files listed.\n", c);
}

static int list_unit_files(sd_bus *bus, char **args) {
        _cleanup_bus_message_unref_ sd_bus_message *reply = NULL;
        _cleanup_bus_error_free_ sd_bus_error error = SD_BUS_ERROR_NULL;
        _cleanup_free_ UnitFileList *units = NULL;
        UnitFileList *unit;
        size_t size = 0;
        unsigned c = 0;
        const char *state;
        char *path;
        int r;

        pager_open_if_enabled();

        if (avoid_bus()) {
                Hashmap *h;
                UnitFileList *u;
                Iterator i;
                unsigned n_units;

                h = hashmap_new(&string_hash_ops);
                if (!h)
                        return log_oom();

                r = unit_file_get_list(arg_scope, arg_root, h);
                if (r < 0) {
                        unit_file_list_free(h);
                        log_error_errno(r, "Failed to get unit file list: %m");
                        return r;
                }

                n_units = hashmap_size(h);

                units = new(UnitFileList, n_units);
                if (!units && n_units > 0) {
                        unit_file_list_free(h);
                        return log_oom();
                }

                HASHMAP_FOREACH(u, h, i) {
                        if (!output_show_unit_file(u, strv_skip_first(args)))
                                continue;

                        units[c++] = *u;
                        free(u);
                }

                assert(c <= n_units);
                hashmap_free(h);
        } else {
                r = sd_bus_call_method(
                                bus,
                                "org.freedesktop.systemd1",
                                "/org/freedesktop/systemd1",
                                "org.freedesktop.systemd1.Manager",
                                "ListUnitFiles",
                                &error,
                                &reply,
                                NULL);
                if (r < 0) {
                        log_error("Failed to list unit files: %s", bus_error_message(&error, r));
                        return r;
                }

                r = sd_bus_message_enter_container(reply, SD_BUS_TYPE_ARRAY, "(ss)");
                if (r < 0)
                        return bus_log_parse_error(r);

                while ((r = sd_bus_message_read(reply, "(ss)", &path, &state)) > 0) {

                        if (!GREEDY_REALLOC(units, size, c + 1))
                                return log_oom();

                        units[c] = (struct UnitFileList) {
                                path,
                                unit_file_state_from_string(state)
                        };

                        if (output_show_unit_file(&units[c], strv_skip_first(args)))
                                c ++;

                }
                if (r < 0)
                        return bus_log_parse_error(r);

                r = sd_bus_message_exit_container(reply);
                if (r < 0)
                        return bus_log_parse_error(r);
        }

        qsort_safe(units, c, sizeof(UnitFileList), compare_unit_file_list);
        output_unit_file_list(units, c);

        if (avoid_bus()) {
                for (unit = units; unit < units + c; unit++)
                        free(unit->path);
        }

        return 0;
}

static int list_dependencies_print(const char *name, int level, unsigned int branches, bool last) {
        _cleanup_free_ char *n = NULL;
        size_t max_len = MAX(columns(),20u);
        size_t len = 0;
        int i;

        if (!arg_plain) {

                for (i = level - 1; i >= 0; i--) {
                        len += 2;
                        if (len > max_len - 3 && !arg_full) {
                                printf("%s...\n",max_len % 2 ? "" : " ");
                                return 0;
                        }
                        printf("%s", draw_special_char(branches & (1 << i) ? DRAW_TREE_VERTICAL : DRAW_TREE_SPACE));
                }
                len += 2;

                if (len > max_len - 3 && !arg_full) {
                        printf("%s...\n",max_len % 2 ? "" : " ");
                        return 0;
                }

                printf("%s", draw_special_char(last ? DRAW_TREE_RIGHT : DRAW_TREE_BRANCH));
        }

        if (arg_full){
                printf("%s\n", name);
                return 0;
        }

        n = ellipsize(name, max_len-len, 100);
        if (!n)
                return log_oom();

        printf("%s\n", n);
        return 0;
}

static int list_dependencies_get_dependencies(sd_bus *bus, const char *name, char ***deps) {

        static const char *dependencies[_DEPENDENCY_MAX] = {
                [DEPENDENCY_FORWARD] = "Requires\0"
                                       "RequiresOverridable\0"
                                       "Requisite\0"
                                       "RequisiteOverridable\0"
                                       "Wants\0"
                                       "BindsTo\0",
                [DEPENDENCY_REVERSE] = "RequiredBy\0"
                                       "RequiredByOverridable\0"
                                       "WantedBy\0"
                                       "PartOf\0"
                                       "BoundBy\0",
                [DEPENDENCY_AFTER]   = "After\0",
                [DEPENDENCY_BEFORE]  = "Before\0",
        };

        _cleanup_bus_error_free_ sd_bus_error error = SD_BUS_ERROR_NULL;
        _cleanup_bus_message_unref_ sd_bus_message *reply = NULL;
        _cleanup_strv_free_ char **ret = NULL;
        _cleanup_free_ char *path = NULL;
        int r;

        assert(bus);
        assert(name);
        assert(deps);
        assert_cc(ELEMENTSOF(dependencies) == _DEPENDENCY_MAX);

        path = unit_dbus_path_from_name(name);
        if (!path)
                return log_oom();

        r = sd_bus_call_method(
                        bus,
                        "org.freedesktop.systemd1",
                        path,
                        "org.freedesktop.DBus.Properties",
                        "GetAll",
                        &error,
                        &reply,
                        "s", "org.freedesktop.systemd1.Unit");
        if (r < 0) {
                log_error("Failed to get properties of %s: %s", name, bus_error_message(&error, r));
                return r;
        }

        r = sd_bus_message_enter_container(reply, SD_BUS_TYPE_ARRAY, "{sv}");
        if (r < 0)
                return bus_log_parse_error(r);

        while ((r = sd_bus_message_enter_container(reply, SD_BUS_TYPE_DICT_ENTRY, "sv")) > 0) {
                const char *prop;

                r = sd_bus_message_read(reply, "s", &prop);
                if (r < 0)
                        return bus_log_parse_error(r);

                if (!nulstr_contains(dependencies[arg_dependency], prop)) {
                        r = sd_bus_message_skip(reply, "v");
                        if (r < 0)
                                return bus_log_parse_error(r);
                } else {

                        r = sd_bus_message_enter_container(reply, SD_BUS_TYPE_VARIANT, "as");
                        if (r < 0)
                                return bus_log_parse_error(r);

                        r = bus_message_read_strv_extend(reply, &ret);
                        if (r < 0)
                                return bus_log_parse_error(r);

                        r = sd_bus_message_exit_container(reply);
                        if (r < 0)
                                return bus_log_parse_error(r);
                }

                r = sd_bus_message_exit_container(reply);
                if (r < 0)
                        return bus_log_parse_error(r);

        }
        if (r < 0)
                return bus_log_parse_error(r);

        r = sd_bus_message_exit_container(reply);
        if (r < 0)
                return bus_log_parse_error(r);

        *deps = ret;
        ret = NULL;

        return 0;
}

static int list_dependencies_compare(const void *_a, const void *_b) {
        const char **a = (const char**) _a, **b = (const char**) _b;

        if (unit_name_to_type(*a) == UNIT_TARGET && unit_name_to_type(*b) != UNIT_TARGET)
                return 1;
        if (unit_name_to_type(*a) != UNIT_TARGET && unit_name_to_type(*b) == UNIT_TARGET)
                return -1;

        return strcasecmp(*a, *b);
}

static int list_dependencies_one(
                sd_bus *bus,
                const char *name,
                int level,
                char ***units,
                unsigned int branches) {

        _cleanup_strv_free_ char **deps = NULL;
        char **c;
        int r = 0;

        assert(bus);
        assert(name);
        assert(units);

        r = strv_extend(units, name);
        if (r < 0)
                return log_oom();

        r = list_dependencies_get_dependencies(bus, name, &deps);
        if (r < 0)
                return r;

        qsort_safe(deps, strv_length(deps), sizeof (char*), list_dependencies_compare);

        STRV_FOREACH(c, deps) {
                int state;

                if (strv_contains(*units, *c)) {
                        if (!arg_plain) {
                                r = list_dependencies_print("...", level + 1, (branches << 1) | (c[1] == NULL ? 0 : 1), 1);
                                if (r < 0)
                                        return r;
                        }
                        continue;
                }

                state = check_one_unit(bus, *c, "activating\0active\0reloading\0", true);
                if (state > 0)
                        printf("%s%s%s ", ansi_highlight_green(), draw_special_char(DRAW_BLACK_CIRCLE), ansi_highlight_off());
                else
                        printf("%s%s%s ", ansi_highlight_red(), draw_special_char(DRAW_BLACK_CIRCLE), ansi_highlight_off());

                r = list_dependencies_print(*c, level, branches, c[1] == NULL);
                if (r < 0)
                        return r;

                if (arg_all || unit_name_to_type(*c) == UNIT_TARGET) {
                       r = list_dependencies_one(bus, *c, level + 1, units, (branches << 1) | (c[1] == NULL ? 0 : 1));
                       if (r < 0)
                               return r;
                }
        }

        if (!arg_plain)
                strv_remove(*units, name);

        return 0;
}

static int list_dependencies(sd_bus *bus, char **args) {
        _cleanup_strv_free_ char **units = NULL;
        _cleanup_free_ char *unit = NULL;
        const char *u;

        assert(bus);

        if (args[1]) {
                unit = unit_name_mangle(args[1], MANGLE_NOGLOB);
                if (!unit)
                        return log_oom();
                u = unit;
        } else
                u = SPECIAL_DEFAULT_TARGET;

        pager_open_if_enabled();

        puts(u);

        return list_dependencies_one(bus, u, 0, &units, 0);
}

struct machine_info {
        bool is_host;
        char *name;
        char *state;
        char *control_group;
        uint32_t n_failed_units;
        uint32_t n_jobs;
        usec_t timestamp;
};

static const struct bus_properties_map machine_info_property_map[] = {
        { "SystemState",        "s", NULL, offsetof(struct machine_info, state)          },
        { "NJobs",              "u", NULL, offsetof(struct machine_info, n_jobs)         },
        { "NFailedUnits",       "u", NULL, offsetof(struct machine_info, n_failed_units) },
        { "ControlGroup",       "s", NULL, offsetof(struct machine_info, control_group)  },
        { "UserspaceTimestamp", "t", NULL, offsetof(struct machine_info, timestamp)      },
        {}
};

static void free_machines_list(struct machine_info *machine_infos, int n) {
        int i;

        if (!machine_infos)
                return;

        for (i = 0; i < n; i++) {
                free(machine_infos[i].name);
                free(machine_infos[i].state);
                free(machine_infos[i].control_group);
        }

        free(machine_infos);
}

static int compare_machine_info(const void *a, const void *b) {
        const struct machine_info *u = a, *v = b;

        if (u->is_host != v->is_host)
                return u->is_host > v->is_host ? -1 : 1;

        return strcasecmp(u->name, v->name);
}

static int get_machine_properties(sd_bus *bus, struct machine_info *mi) {
        _cleanup_bus_close_unref_ sd_bus *container = NULL;
        int r;

        assert(mi);

        if (!bus) {
                r = sd_bus_open_system_container(&container, mi->name);
                if (r < 0)
                        return r;

                bus = container;
        }

        r = bus_map_all_properties(bus, "org.freedesktop.systemd1", "/org/freedesktop/systemd1", machine_info_property_map, mi);
        if (r < 0)
                return r;

        return 0;
}

static bool output_show_machine(const char *name, char **patterns) {
        char **i;

        assert(name);

        if (strv_isempty(patterns))
                return true;

        STRV_FOREACH(i, patterns)
                if (fnmatch(*i, name, FNM_NOESCAPE) == 0)
                        return true;

        return false;
}

static int get_machine_list(
                sd_bus *bus,
                struct machine_info **_machine_infos,
                char **patterns) {

        struct machine_info *machine_infos = NULL;
        _cleanup_strv_free_ char **m = NULL;
        _cleanup_free_ char *hn = NULL;
        size_t sz = 0;
        char **i;
        int c = 0;

        hn = gethostname_malloc();
        if (!hn)
                return log_oom();

        if (output_show_machine(hn, patterns)) {
                if (!GREEDY_REALLOC0(machine_infos, sz, c+1))
                        return log_oom();

                machine_infos[c].is_host = true;
                machine_infos[c].name = hn;
                hn = NULL;

                get_machine_properties(bus, &machine_infos[c]);
                c++;
        }

        sd_get_machine_names(&m);
        STRV_FOREACH(i, m) {
                _cleanup_free_ char *class = NULL;

                if (!output_show_machine(*i, patterns))
                        continue;

                sd_machine_get_class(*i, &class);
                if (!streq_ptr(class, "container"))
                        continue;

                if (!GREEDY_REALLOC0(machine_infos, sz, c+1)) {
                        free_machines_list(machine_infos, c);
                        return log_oom();
                }

                machine_infos[c].is_host = false;
                machine_infos[c].name = strdup(*i);
                if (!machine_infos[c].name) {
                        free_machines_list(machine_infos, c);
                        return log_oom();
                }

                get_machine_properties(NULL, &machine_infos[c]);
                c++;
        }

        *_machine_infos = machine_infos;
        return c;
}

static void output_machines_list(struct machine_info *machine_infos, unsigned n) {
        struct machine_info *m;
        unsigned
                circle_len = 0,
                namelen = sizeof("NAME") - 1,
                statelen = sizeof("STATE") - 1,
                failedlen = sizeof("FAILED") - 1,
                jobslen = sizeof("JOBS") - 1;

        assert(machine_infos || n == 0);

        for (m = machine_infos; m < machine_infos + n; m++) {
                namelen = MAX(namelen, strlen(m->name) + (m->is_host ? sizeof(" (host)") - 1 : 0));
                statelen = MAX(statelen, m->state ? strlen(m->state) : 0);
                failedlen = MAX(failedlen, DECIMAL_STR_WIDTH(m->n_failed_units));
                jobslen = MAX(jobslen, DECIMAL_STR_WIDTH(m->n_jobs));

                if (!arg_no_legend && !streq_ptr(m->state, "running"))
                        circle_len = 2;
        }

        if (!arg_no_legend) {
                if (circle_len > 0)
                        fputs("  ", stdout);

                printf("%-*s %-*s %-*s %-*s\n",
                         namelen, "NAME",
                        statelen, "STATE",
                       failedlen, "FAILED",
                         jobslen, "JOBS");
        }

        for (m = machine_infos; m < machine_infos + n; m++) {
                const char *on_state = "", *off_state = "";
                const char *on_failed = "", *off_failed = "";
                bool circle = false;

                if (streq_ptr(m->state, "degraded")) {
                        on_state = ansi_highlight_red();
                        off_state = ansi_highlight_off();
                        circle = true;
                } else if (!streq_ptr(m->state, "running")) {
                        on_state = ansi_highlight_yellow();
                        off_state = ansi_highlight_off();
                        circle = true;
                }

                if (m->n_failed_units > 0) {
                        on_failed = ansi_highlight_red();
                        off_failed = ansi_highlight_off();
                } else
                        on_failed = off_failed = "";

                if (circle_len > 0)
                        printf("%s%s%s ", on_state, circle ? draw_special_char(DRAW_BLACK_CIRCLE) : " ", off_state);

                if (m->is_host)
                        printf("%-*s (host) %s%-*s%s %s%*u%s %*u\n",
                               (int) (namelen - (sizeof(" (host)")-1)), strna(m->name),
                               on_state, statelen, strna(m->state), off_state,
                               on_failed, failedlen, m->n_failed_units, off_failed,
                               jobslen, m->n_jobs);
                else
                        printf("%-*s %s%-*s%s %s%*u%s %*u\n",
                               namelen, strna(m->name),
                               on_state, statelen, strna(m->state), off_state,
                               on_failed, failedlen, m->n_failed_units, off_failed,
                               jobslen, m->n_jobs);
        }

        if (!arg_no_legend)
                printf("\n%u machines listed.\n", n);
}

static int list_machines(sd_bus *bus, char **args) {
        struct machine_info *machine_infos = NULL;
        int r;

        assert(bus);

        if (geteuid() != 0) {
                log_error("Must be root.");
                return -EPERM;
        }

        pager_open_if_enabled();

        r = get_machine_list(bus, &machine_infos, strv_skip_first(args));
        if (r < 0)
                return r;

        qsort_safe(machine_infos, r, sizeof(struct machine_info), compare_machine_info);
        output_machines_list(machine_infos, r);
        free_machines_list(machine_infos, r);

        return 0;
}

static int get_default(sd_bus *bus, char **args) {
        _cleanup_bus_message_unref_ sd_bus_message *reply = NULL;
        _cleanup_bus_error_free_ sd_bus_error error = SD_BUS_ERROR_NULL;
        _cleanup_free_ char *_path = NULL;
        const char *path;
        int r;

        if (!bus || avoid_bus()) {
                r = unit_file_get_default(arg_scope, arg_root, &_path);
                if (r < 0)
                        return log_error_errno(r, "Failed to get default target: %m");
                path = _path;

        } else {
                r = sd_bus_call_method(
                                bus,
                                "org.freedesktop.systemd1",
                                "/org/freedesktop/systemd1",
                                "org.freedesktop.systemd1.Manager",
                                "GetDefaultTarget",
                                &error,
                                &reply,
                                NULL);
                if (r < 0) {
                        log_error("Failed to get default target: %s", bus_error_message(&error, -r));
                        return r;
                }

                r = sd_bus_message_read(reply, "s", &path);
                if (r < 0)
                        return bus_log_parse_error(r);
        }

        if (path)
                printf("%s\n", path);

        return 0;
}

static void dump_unit_file_changes(const UnitFileChange *changes, unsigned n_changes) {
        unsigned i;

        assert(changes || n_changes == 0);

        for (i = 0; i < n_changes; i++) {
                if (changes[i].type == UNIT_FILE_SYMLINK)
                        log_info("Created symlink from %s to %s.", changes[i].path, changes[i].source);
                else
                        log_info("Removed symlink %s.", changes[i].path);
        }
}

static int deserialize_and_dump_unit_file_changes(sd_bus_message *m) {
        const char *type, *path, *source;
        int r;

        r = sd_bus_message_enter_container(m, SD_BUS_TYPE_ARRAY, "(sss)");
        if (r < 0)
                return bus_log_parse_error(r);

        while ((r = sd_bus_message_read(m, "(sss)", &type, &path, &source)) > 0) {
                if (!arg_quiet) {
                        if (streq(type, "symlink"))
                                log_info("Created symlink from %s to %s.", path, source);
                        else
                                log_info("Removed symlink %s.", path);
                }
        }
        if (r < 0)
                return bus_log_parse_error(r);

        r = sd_bus_message_exit_container(m);
        if (r < 0)
                return bus_log_parse_error(r);

        return 0;
}

static int set_default(sd_bus *bus, char **args) {
        _cleanup_free_ char *unit = NULL;
        UnitFileChange *changes = NULL;
        unsigned n_changes = 0;
        int r;

        unit = unit_name_mangle_with_suffix(args[1], MANGLE_NOGLOB, ".target");
        if (!unit)
                return log_oom();

        if (!bus || avoid_bus()) {
                r = unit_file_set_default(arg_scope, arg_root, unit, true, &changes, &n_changes);
                if (r < 0)
                        return log_error_errno(r, "Failed to set default target: %m");

                if (!arg_quiet)
                        dump_unit_file_changes(changes, n_changes);

                r = 0;
        } else {
                _cleanup_bus_message_unref_ sd_bus_message *reply = NULL, *m = NULL;
                _cleanup_bus_error_free_ sd_bus_error error = SD_BUS_ERROR_NULL;

                r = sd_bus_message_new_method_call(
                                bus,
                                &m,
                                "org.freedesktop.systemd1",
                                "/org/freedesktop/systemd1",
                                "org.freedesktop.systemd1.Manager",
                                "SetDefaultTarget");
                if (r < 0)
                        return bus_log_create_error(r);

                r = sd_bus_message_set_allow_interactive_authorization(m, arg_ask_password);
                if (r < 0)
                        return bus_log_create_error(r);

                r = sd_bus_message_append(m, "sb", unit, 1);
                if (r < 0)
                        return bus_log_create_error(r);

                r = sd_bus_call(bus, m, 0, &error, &reply);
                if (r < 0) {
                        log_error("Failed to set default target: %s", bus_error_message(&error, -r));
                        return r;
                }

                r = deserialize_and_dump_unit_file_changes(reply);
                if (r < 0)
                        return r;

                /* Try to reload if enabled */
                if (!arg_no_reload)
                        r = daemon_reload(bus, args);
                else
                        r = 0;
        }

        unit_file_changes_free(changes, n_changes);

        return r;
}

struct job_info {
        uint32_t id;
        const char *name, *type, *state;
};

static void output_jobs_list(const struct job_info* jobs, unsigned n, bool skipped) {
        unsigned id_len, unit_len, type_len, state_len;
        const struct job_info *j;
        const char *on, *off;
        bool shorten = false;

        assert(n == 0 || jobs);

        if (n == 0) {
                on = ansi_highlight_green();
                off = ansi_highlight_off();

                printf("%sNo jobs %s.%s\n", on, skipped ? "listed" : "running", off);
                return;
        }

        pager_open_if_enabled();

        id_len = strlen("JOB");
        unit_len = strlen("UNIT");
        type_len = strlen("TYPE");
        state_len = strlen("STATE");

        for (j = jobs; j < jobs + n; j++) {
                uint32_t id = j->id;
                assert(j->name && j->type && j->state);

                id_len = MAX(id_len, DECIMAL_STR_WIDTH(id));
                unit_len = MAX(unit_len, strlen(j->name));
                type_len = MAX(type_len, strlen(j->type));
                state_len = MAX(state_len, strlen(j->state));
        }

        if (!arg_full && id_len + 1 + unit_len + type_len + 1 + state_len > columns()) {
                unit_len = MAX(33u, columns() - id_len - type_len - state_len - 3);
                shorten = true;
        }

        if (!arg_no_legend)
                printf("%*s %-*s %-*s %-*s\n",
                       id_len, "JOB",
                       unit_len, "UNIT",
                       type_len, "TYPE",
                       state_len, "STATE");

        for (j = jobs; j < jobs + n; j++) {
                _cleanup_free_ char *e = NULL;

                if (streq(j->state, "running")) {
                        on = ansi_highlight();
                        off = ansi_highlight_off();
                } else
                        on = off = "";

                e = shorten ? ellipsize(j->name, unit_len, 33) : NULL;
                printf("%*u %s%-*s%s %-*s %s%-*s%s\n",
                       id_len, j->id,
                       on, unit_len, e ? e : j->name, off,
                       type_len, j->type,
                       on, state_len, j->state, off);
        }

        if (!arg_no_legend) {
                on = ansi_highlight();
                off = ansi_highlight_off();

                printf("\n%s%u jobs listed%s.\n", on, n, off);
        }
}

static bool output_show_job(struct job_info *job, char **patterns) {
        char **pattern;

        assert(job);

        if (strv_isempty(patterns))
                return true;

        STRV_FOREACH(pattern, patterns)
                if (fnmatch(*pattern, job->name, FNM_NOESCAPE) == 0)
                        return true;
        return false;
}

static int list_jobs(sd_bus *bus, char **args) {
        _cleanup_bus_error_free_ sd_bus_error error = SD_BUS_ERROR_NULL;
        _cleanup_bus_message_unref_ sd_bus_message *reply = NULL;
        const char *name, *type, *state, *job_path, *unit_path;
        _cleanup_free_ struct job_info *jobs = NULL;
        size_t size = 0;
        unsigned c = 0;
        uint32_t id;
        int r;
        bool skipped = false;

        r = sd_bus_call_method(
                        bus,
                        "org.freedesktop.systemd1",
                        "/org/freedesktop/systemd1",
                        "org.freedesktop.systemd1.Manager",
                        "ListJobs",
                        &error,
                        &reply,
                        NULL);
        if (r < 0) {
                log_error("Failed to list jobs: %s", bus_error_message(&error, r));
                return r;
        }

        r = sd_bus_message_enter_container(reply, 'a', "(usssoo)");
        if (r < 0)
                return bus_log_parse_error(r);

        while ((r = sd_bus_message_read(reply, "(usssoo)", &id, &name, &type, &state, &job_path, &unit_path)) > 0) {
                struct job_info job = { id, name, type, state };

                if (!output_show_job(&job, strv_skip_first(args))) {
                        skipped = true;
                        continue;
                }

                if (!GREEDY_REALLOC(jobs, size, c + 1))
                        return log_oom();

                jobs[c++] = job;
        }
        if (r < 0)
                return bus_log_parse_error(r);

        r = sd_bus_message_exit_container(reply);
        if (r < 0)
                return bus_log_parse_error(r);

        output_jobs_list(jobs, c, skipped);
        return r;
}

static int cancel_job(sd_bus *bus, char **args) {
        _cleanup_bus_error_free_ sd_bus_error error = SD_BUS_ERROR_NULL;
        char **name;
        int r = 0;

        assert(args);

        if (strv_length(args) <= 1)
                return daemon_reload(bus, args);

        STRV_FOREACH(name, args+1) {
                _cleanup_bus_message_unref_ sd_bus_message *m = NULL;
                uint32_t id;
                int q;

                q = safe_atou32(*name, &id);
                if (q < 0)
                        return log_error_errno(q, "Failed to parse job id \"%s\": %m", *name);

                q = sd_bus_message_new_method_call(
                                bus,
                                &m,
                                "org.freedesktop.systemd1",
                                "/org/freedesktop/systemd1",
                                "org.freedesktop.systemd1.Manager",
                                "CancelJob");
                if (q < 0)
                        return bus_log_create_error(q);

                q = sd_bus_message_set_allow_interactive_authorization(m, arg_ask_password);
                if (q < 0)
                        return bus_log_create_error(1);

                q = sd_bus_message_append(m, "u", id);
                if (q < 0)
                        return bus_log_create_error(q);

                q = sd_bus_call(bus, m, 0, &error, NULL);
                if (q < 0) {
                        log_error("Failed to cancel job %"PRIu32": %s", id, bus_error_message(&error, q));
                        if (r == 0)
                                r = q;
                }
        }

        return r;
}

static int need_daemon_reload(sd_bus *bus, const char *unit) {
        _cleanup_bus_message_unref_ sd_bus_message *reply = NULL;
        const char *path;
        int b, r;

        /* We ignore all errors here, since this is used to show a
         * warning only */

        /* We don't use unit_dbus_path_from_name() directly since we
         * don't want to load the unit if it isn't loaded. */

        r = sd_bus_call_method(
                        bus,
                        "org.freedesktop.systemd1",
                        "/org/freedesktop/systemd1",
                        "org.freedesktop.systemd1.Manager",
                        "GetUnit",
                        NULL,
                        &reply,
                        "s", unit);
        if (r < 0)
                return r;

        r = sd_bus_message_read(reply, "o", &path);
        if (r < 0)
                return r;

        r = sd_bus_get_property_trivial(
                        bus,
                        "org.freedesktop.systemd1",
                        path,
                        "org.freedesktop.systemd1.Unit",
                        "NeedDaemonReload",
                        NULL,
                        'b', &b);
        if (r < 0)
                return r;

        return b;
}

typedef struct WaitData {
        Set *set;

        char *name;
        char *result;
} WaitData;

static int wait_filter(sd_bus *bus, sd_bus_message *m, void *data, sd_bus_error *error) {
        WaitData *d = data;

        assert(bus);
        assert(m);
        assert(d);

        log_debug("Got D-Bus request: %s.%s() on %s",
                  sd_bus_message_get_interface(m),
                  sd_bus_message_get_member(m),
                  sd_bus_message_get_path(m));

        if (sd_bus_message_is_signal(m, "org.freedesktop.DBus.Local", "Disconnected")) {
                log_error("Warning! D-Bus connection terminated.");
                sd_bus_close(bus);
        } else if (sd_bus_message_is_signal(m, "org.freedesktop.systemd1.Manager", "JobRemoved")) {
                uint32_t id;
                const char *path, *result, *unit;
                char *ret;
                int r;

                r = sd_bus_message_read(m, "uoss", &id, &path, &unit, &result);
                if (r >= 0) {
                        ret = set_remove(d->set, (char*) path);
                        if (!ret)
                                return 0;

                        free(ret);

                        if (!isempty(result))
                                d->result = strdup(result);

                        if (!isempty(unit))
                                d->name = strdup(unit);

                        return 0;
                }
#ifndef NOLEGACY
                r = sd_bus_message_read(m, "uos", &id, &path, &result);
                if (r >= 0) {
                        ret = set_remove(d->set, (char*) path);
                        if (!ret)
                                return 0;

                        free(ret);

                        if (*result)
                                d->result = strdup(result);

                        return 0;
                }
#endif

                bus_log_parse_error(r);
        }

        return 0;
}

static int enable_wait_for_jobs(sd_bus *bus) {
        int r;

        assert(bus);

        r = sd_bus_add_match(
                        bus,
                        NULL,
                        "type='signal',"
                        "sender='org.freedesktop.systemd1',"
                        "interface='org.freedesktop.systemd1.Manager',"
                        "member='JobRemoved',"
                        "path='/org/freedesktop/systemd1'",
                        NULL, NULL);
        if (r < 0) {
                log_error("Failed to add match");
                return -EIO;
        }

        /* This is slightly dirty, since we don't undo the match registrations. */
        return 0;
}

static int bus_process_wait(sd_bus *bus) {
        int r;

        for (;;) {
                r = sd_bus_process(bus, NULL);
                if (r < 0)
                        return r;
                if (r > 0)
                        return 0;
                r = sd_bus_wait(bus, (uint64_t) -1);
                if (r < 0)
                        return r;
        }
}

static int check_wait_response(WaitData *d) {
        int r = 0;

        assert(d->result);

        if (!arg_quiet) {
                if (streq(d->result, "timeout"))
                        log_error("Job for %s timed out.", strna(d->name));
                else if (streq(d->result, "canceled"))
                        log_error("Job for %s canceled.", strna(d->name));
                else if (streq(d->result, "dependency"))
                        log_error("A dependency job for %s failed. See 'journalctl -xe' for details.", strna(d->name));
                else if (!streq(d->result, "done") && !streq(d->result, "skipped")) {
                        if (d->name) {
                                bool quotes;

                                quotes = chars_intersect(d->name, SHELL_NEED_QUOTES);

                                log_error("Job for %s failed. See \"systemctl status %s%s%s\" and \"journalctl -xe\" for details.",
                                          d->name,
                                          quotes ? "'" : "", d->name, quotes ? "'" : "");
                        } else
                                log_error("Job failed. See \"journalctl -xe\" for details.");
                }
        }

        if (streq(d->result, "timeout"))
                r = -ETIME;
        else if (streq(d->result, "canceled"))
                r = -ECANCELED;
        else if (streq(d->result, "dependency"))
                r = -EIO;
        else if (!streq(d->result, "done") && !streq(d->result, "skipped"))
                r = -EIO;

        return r;
}

static int wait_for_jobs(sd_bus *bus, Set *s) {
        _cleanup_bus_slot_unref_ sd_bus_slot *slot = NULL;
        WaitData d = { .set = s };
        int r = 0, q;

        assert(bus);
        assert(s);

        q = sd_bus_add_filter(bus, &slot, wait_filter, &d);
        if (q < 0)
                return log_oom();

        while (!set_isempty(s)) {
                q = bus_process_wait(bus);
                if (q < 0)
                        return log_error_errno(q, "Failed to wait for response: %m");

                if (d.result) {
                        q = check_wait_response(&d);
                        /* Return the first error as it is most likely to be
                         * meaningful. */
                        if (q < 0 && r == 0)
                                r = q;
                        log_debug("Got result %s/%s for job %s",
                                  strna(d.result), strerror(-q), strna(d.name));
                }

                free(d.name);
                d.name = NULL;

                free(d.result);
                d.result = NULL;
        }

        return r;
}

static int check_one_unit(sd_bus *bus, const char *name, const char *good_states, bool quiet) {
        _cleanup_bus_message_unref_ sd_bus_message *reply = NULL;
        _cleanup_free_ char *n = NULL, *state = NULL;
        const char *path;
        int r;

        assert(name);

        n = unit_name_mangle(name, MANGLE_NOGLOB);
        if (!n)
                return log_oom();

        /* We don't use unit_dbus_path_from_name() directly since we
         * don't want to load the unit if it isn't loaded. */

        r = sd_bus_call_method(
                        bus,
                        "org.freedesktop.systemd1",
                        "/org/freedesktop/systemd1",
                        "org.freedesktop.systemd1.Manager",
                        "GetUnit",
                        NULL,
                        &reply,
                        "s", n);
        if (r < 0) {
                if (!quiet)
                        puts("unknown");
                return 0;
        }

        r = sd_bus_message_read(reply, "o", &path);
        if (r < 0)
                return bus_log_parse_error(r);

        r = sd_bus_get_property_string(
                        bus,
                        "org.freedesktop.systemd1",
                        path,
                        "org.freedesktop.systemd1.Unit",
                        "ActiveState",
                        NULL,
                        &state);
        if (r < 0) {
                if (!quiet)
                        puts("unknown");
                return 0;
        }

        if (!quiet)
                puts(state);

        return nulstr_contains(good_states, state);
}

static int check_triggering_units(
                sd_bus *bus,
                const char *name) {

        _cleanup_bus_error_free_ sd_bus_error error = SD_BUS_ERROR_NULL;
        _cleanup_free_ char *path = NULL, *n = NULL, *state = NULL;
        _cleanup_strv_free_ char **triggered_by = NULL;
        bool print_warning_label = true;
        char **i;
        int r;

        n = unit_name_mangle(name, MANGLE_NOGLOB);
        if (!n)
                return log_oom();

        path = unit_dbus_path_from_name(n);
        if (!path)
                return log_oom();

        r = sd_bus_get_property_string(
                        bus,
                        "org.freedesktop.systemd1",
                        path,
                        "org.freedesktop.systemd1.Unit",
                        "LoadState",
                        &error,
                        &state);
        if (r < 0) {
                log_error("Failed to get load state of %s: %s", n, bus_error_message(&error, r));
                return r;
        }

        if (streq(state, "masked"))
                return 0;

        r = sd_bus_get_property_strv(
                        bus,
                        "org.freedesktop.systemd1",
                        path,
                        "org.freedesktop.systemd1.Unit",
                        "TriggeredBy",
                        &error,
                        &triggered_by);
        if (r < 0) {
                log_error("Failed to get triggered by array of %s: %s", n, bus_error_message(&error, r));
                return r;
        }

        STRV_FOREACH(i, triggered_by) {
                r = check_one_unit(bus, *i, "active\0reloading\0", true);
                if (r < 0)
                        return log_error_errno(r, "Failed to check unit: %m");

                if (r == 0)
                        continue;

                if (print_warning_label) {
                        log_warning("Warning: Stopping %s, but it can still be activated by:", n);
                        print_warning_label = false;
                }

                log_warning("  %s", *i);
        }

        return 0;
}

static const struct {
        const char *verb;
        const char *method;
} unit_actions[] = {
        { "start",                 "StartUnit" },
        { "stop",                  "StopUnit" },
        { "condstop",              "StopUnit" },
        { "reload",                "ReloadUnit" },
        { "restart",               "RestartUnit" },
        { "try-restart",           "TryRestartUnit" },
        { "condrestart",           "TryRestartUnit" },
        { "reload-or-restart",     "ReloadOrRestartUnit" },
        { "reload-or-try-restart", "ReloadOrTryRestartUnit" },
        { "condreload",            "ReloadOrTryRestartUnit" },
        { "force-reload",          "ReloadOrTryRestartUnit" }
};

static const char *verb_to_method(const char *verb) {
       uint i;

       for (i = 0; i < ELEMENTSOF(unit_actions); i++)
                if (streq_ptr(unit_actions[i].verb, verb))
                        return unit_actions[i].method;

       return "StartUnit";
}

static const char *method_to_verb(const char *method) {
       uint i;

       for (i = 0; i < ELEMENTSOF(unit_actions); i++)
                if (streq_ptr(unit_actions[i].method, method))
                        return unit_actions[i].verb;

       return "n/a";
}

static int start_unit_one(
                sd_bus *bus,
                const char *method,
                const char *name,
                const char *mode,
                sd_bus_error *error,
                Set *s) {

        _cleanup_bus_message_unref_ sd_bus_message *m = NULL, *reply = NULL;
        const char *path;
        int r;

        assert(method);
        assert(name);
        assert(mode);
        assert(error);

        log_debug("Calling manager for %s on %s, %s", method, name, mode);

        r = sd_bus_message_new_method_call(
                        bus,
                        &m,
                        "org.freedesktop.systemd1",
                        "/org/freedesktop/systemd1",
                        "org.freedesktop.systemd1.Manager",
                        method);
        if (r < 0)
                return bus_log_create_error(r);

        r = sd_bus_message_set_allow_interactive_authorization(m, arg_ask_password);
        if (r < 0)
                return bus_log_create_error(r);

        r = sd_bus_message_append(m, "ss", name, mode);
        if (r < 0)
                return bus_log_create_error(r);

        r = sd_bus_call(bus, m, 0, error, &reply);
        if (r < 0) {
                const char *verb;

                if (r == -ENOENT && arg_action != ACTION_SYSTEMCTL)
                        /* There's always a fallback possible for
                         * legacy actions. */
                        return -EADDRNOTAVAIL;

                verb = method_to_verb(method);

                log_error("Failed to %s %s: %s", verb, name, bus_error_message(error, r));
                return r;
        }

        r = sd_bus_message_read(reply, "o", &path);
        if (r < 0)
                return bus_log_parse_error(r);

        if (need_daemon_reload(bus, name) > 0)
                log_warning("Warning: Unit file of %s changed on disk, 'systemctl%s daemon-reload' recommended.",
                            name, arg_scope == UNIT_FILE_SYSTEM ? "" : " --user");

        if (s) {
                char *p;

                p = strdup(path);
                if (!p)
                        return log_oom();

                log_debug("Adding %s to the set", p);
                r = set_consume(s, p);
                if (r < 0)
                        return log_oom();
        }

        return 0;
}

static int expand_names(sd_bus *bus, char **names, const char* suffix, char ***ret) {

        _cleanup_strv_free_ char **mangled = NULL, **globs = NULL;
        char **name;
        int r = 0, i;

        STRV_FOREACH(name, names) {
                char *t;

                if (suffix)
                        t = unit_name_mangle_with_suffix(*name, MANGLE_GLOB, suffix);
                else
                        t = unit_name_mangle(*name, MANGLE_GLOB);
                if (!t)
                        return log_oom();

                if (string_is_glob(t))
                        r = strv_consume(&globs, t);
                else
                        r = strv_consume(&mangled, t);
                if (r < 0)
                        return log_oom();
        }

        /* Query the manager only if any of the names are a glob, since
         * this is fairly expensive */
        if (!strv_isempty(globs)) {
                _cleanup_bus_message_unref_ sd_bus_message *reply = NULL;
                _cleanup_free_ UnitInfo *unit_infos = NULL;

                r = get_unit_list(bus, NULL, globs, &unit_infos, 0, &reply);
                if (r < 0)
                        return r;

                for (i = 0; i < r; i++)
                        if (strv_extend(&mangled, unit_infos[i].id) < 0)
                                return log_oom();
        }

        *ret = mangled;
        mangled = NULL; /* do not free */

        return 0;
}

static const struct {
        const char *target;
        const char *verb;
        const char *mode;
} action_table[_ACTION_MAX] = {
        [ACTION_HALT]         = { SPECIAL_HALT_TARGET,         "halt",         "replace-irreversibly" },
        [ACTION_POWEROFF]     = { SPECIAL_POWEROFF_TARGET,     "poweroff",     "replace-irreversibly" },
        [ACTION_REBOOT]       = { SPECIAL_REBOOT_TARGET,       "reboot",       "replace-irreversibly" },
        [ACTION_KEXEC]        = { SPECIAL_KEXEC_TARGET,        "kexec",        "replace-irreversibly" },
        [ACTION_RUNLEVEL2]    = { SPECIAL_RUNLEVEL2_TARGET,    NULL,           "isolate" },
        [ACTION_RUNLEVEL3]    = { SPECIAL_RUNLEVEL3_TARGET,    NULL,           "isolate" },
        [ACTION_RUNLEVEL4]    = { SPECIAL_RUNLEVEL4_TARGET,    NULL,           "isolate" },
        [ACTION_RUNLEVEL5]    = { SPECIAL_RUNLEVEL5_TARGET,    NULL,           "isolate" },
        [ACTION_RESCUE]       = { SPECIAL_RESCUE_TARGET,       "rescue",       "isolate" },
        [ACTION_EMERGENCY]    = { SPECIAL_EMERGENCY_TARGET,    "emergency",    "isolate" },
        [ACTION_DEFAULT]      = { SPECIAL_DEFAULT_TARGET,      "default",      "isolate" },
        [ACTION_EXIT]         = { SPECIAL_EXIT_TARGET,         "exit",         "replace-irreversibly" },
        [ACTION_SUSPEND]      = { SPECIAL_SUSPEND_TARGET,      "suspend",      "replace-irreversibly" },
        [ACTION_HIBERNATE]    = { SPECIAL_HIBERNATE_TARGET,    "hibernate",    "replace-irreversibly" },
        [ACTION_HYBRID_SLEEP] = { SPECIAL_HYBRID_SLEEP_TARGET, "hybrid-sleep", "replace-irreversibly" },
};

static enum action verb_to_action(const char *verb) {
        enum action i;

        for (i = _ACTION_INVALID; i < _ACTION_MAX; i++)
                if (streq_ptr(action_table[i].verb, verb))
                        return i;

        return _ACTION_INVALID;
}

static int start_unit(sd_bus *bus, char **args) {
        _cleanup_set_free_free_ Set *s = NULL;
        _cleanup_strv_free_ char **names = NULL;
        const char *method, *mode, *one_name, *suffix = NULL;
        char **name;
        int r = 0;

        assert(bus);

        ask_password_agent_open_if_enabled();

        if (arg_action == ACTION_SYSTEMCTL) {
                enum action action;
                method = verb_to_method(args[0]);
                action = verb_to_action(args[0]);

                if (streq(args[0], "isolate")) {
                        mode = "isolate";
                        suffix = ".target";
                } else
                        mode = action_table[action].mode ?: arg_job_mode;

                one_name = action_table[action].target;
        } else {
                assert(arg_action < ELEMENTSOF(action_table));
                assert(action_table[arg_action].target);

                method = "StartUnit";

                mode = action_table[arg_action].mode;
                one_name = action_table[arg_action].target;
        }

        if (one_name)
                names = strv_new(one_name, NULL);
        else {
                r = expand_names(bus, args + 1, suffix, &names);
                if (r < 0)
                        log_error_errno(r, "Failed to expand names: %m");
        }

        if (!arg_no_block) {
                r = enable_wait_for_jobs(bus);
                if (r < 0)
                        return log_error_errno(r, "Could not watch jobs: %m");

                s = set_new(&string_hash_ops);
                if (!s)
                        return log_oom();
        }

        STRV_FOREACH(name, names) {
                _cleanup_bus_error_free_ sd_bus_error error = SD_BUS_ERROR_NULL;
                int q;

                q = start_unit_one(bus, method, *name, mode, &error, s);
                if (r >= 0 && q < 0)
                        r = translate_bus_error_to_exit_status(q, &error);
        }

        if (!arg_no_block) {
                int q;

                q = wait_for_jobs(bus, s);
                if (q < 0)
                        return q;

                /* When stopping units, warn if they can still be triggered by
                 * another active unit (socket, path, timer) */
                if (!arg_quiet && streq(method, "StopUnit"))
                        STRV_FOREACH(name, names)
                                check_triggering_units(bus, *name);
        }

        return r;
}

/* Ask systemd-logind, which might grant access to unprivileged users
 * through PolicyKit */
static int reboot_with_logind(sd_bus *bus, enum action a) {
#ifdef HAVE_LOGIND
        _cleanup_bus_error_free_ sd_bus_error error = SD_BUS_ERROR_NULL;
        const char *method;
        int r;

        if (!bus)
                return -EIO;

        polkit_agent_open_if_enabled();

        switch (a) {

        case ACTION_REBOOT:
                method = "Reboot";
                break;

        case ACTION_POWEROFF:
                method = "PowerOff";
                break;

        case ACTION_SUSPEND:
                method = "Suspend";
                break;

        case ACTION_HIBERNATE:
                method = "Hibernate";
                break;

        case ACTION_HYBRID_SLEEP:
                method = "HybridSleep";
                break;

        default:
                return -EINVAL;
        }

        r = sd_bus_call_method(
                        bus,
                        "org.freedesktop.login1",
                        "/org/freedesktop/login1",
                        "org.freedesktop.login1.Manager",
                        method,
                        &error,
                        NULL,
                        "b", arg_ask_password);
        if (r < 0)
                log_error("Failed to execute operation: %s", bus_error_message(&error, r));

        return r;
#else
        return -ENOSYS;
#endif
}

static int check_inhibitors(sd_bus *bus, enum action a) {
#ifdef HAVE_LOGIND
        _cleanup_bus_message_unref_ sd_bus_message *reply = NULL;
        _cleanup_strv_free_ char **sessions = NULL;
        const char *what, *who, *why, *mode;
        uint32_t uid, pid;
        unsigned c = 0;
        char **s;
        int r;

        if (!bus)
                return 0;

        if (arg_ignore_inhibitors || arg_force > 0)
                return 0;

        if (arg_when > 0)
                return 0;

        if (geteuid() == 0)
                return 0;

        if (!on_tty())
                return 0;

        r = sd_bus_call_method(
                        bus,
                        "org.freedesktop.login1",
                        "/org/freedesktop/login1",
                        "org.freedesktop.login1.Manager",
                        "ListInhibitors",
                        NULL,
                        &reply,
                        NULL);
        if (r < 0)
                /* If logind is not around, then there are no inhibitors... */
                return 0;

        r = sd_bus_message_enter_container(reply, SD_BUS_TYPE_ARRAY, "(ssssuu)");
        if (r < 0)
                return bus_log_parse_error(r);

        while ((r = sd_bus_message_read(reply, "(ssssuu)", &what, &who, &why, &mode, &uid, &pid)) > 0) {
                _cleanup_free_ char *comm = NULL, *user = NULL;
                _cleanup_strv_free_ char **sv = NULL;

                if (!streq(mode, "block"))
                        continue;

                sv = strv_split(what, ":");
                if (!sv)
                        return log_oom();

                if (!strv_contains(sv,
                                  a == ACTION_HALT ||
                                  a == ACTION_POWEROFF ||
                                  a == ACTION_REBOOT ||
                                  a == ACTION_KEXEC ? "shutdown" : "sleep"))
                        continue;

                get_process_comm(pid, &comm);
                user = uid_to_name(uid);

                log_warning("Operation inhibited by \"%s\" (PID "PID_FMT" \"%s\", user %s), reason is \"%s\".",
                            who, pid, strna(comm), strna(user), why);

                c++;
        }
        if (r < 0)
                return bus_log_parse_error(r);

        r = sd_bus_message_exit_container(reply);
        if (r < 0)
                return bus_log_parse_error(r);

        /* Check for current sessions */
        sd_get_sessions(&sessions);
        STRV_FOREACH(s, sessions) {
                _cleanup_free_ char *type = NULL, *tty = NULL, *seat = NULL, *user = NULL, *service = NULL, *class = NULL;

                if (sd_session_get_uid(*s, &uid) < 0 || uid == getuid())
                        continue;

                if (sd_session_get_class(*s, &class) < 0 || !streq(class, "user"))
                        continue;

                if (sd_session_get_type(*s, &type) < 0 || (!streq(type, "x11") && !streq(type, "tty")))
                        continue;

                sd_session_get_tty(*s, &tty);
                sd_session_get_seat(*s, &seat);
                sd_session_get_service(*s, &service);
                user = uid_to_name(uid);

                log_warning("User %s is logged in on %s.", strna(user), isempty(tty) ? (isempty(seat) ? strna(service) : seat) : tty);
                c++;
        }

        if (c <= 0)
                return 0;

        log_error("Please retry operation after closing inhibitors and logging out other users.\nAlternatively, ignore inhibitors and users with 'systemctl %s -i'.",
                  action_table[a].verb);

        return -EPERM;
#else
        return 0;
#endif
}

static int start_special(sd_bus *bus, char **args) {
        enum action a;
        int r;

        assert(args);

        a = verb_to_action(args[0]);

        r = check_inhibitors(bus, a);
        if (r < 0)
                return r;

        if (arg_force >= 2 && geteuid() != 0) {
                log_error("Must be root.");
                return -EPERM;
        }

        if (arg_force >= 2 &&
            (a == ACTION_HALT ||
             a == ACTION_POWEROFF ||
             a == ACTION_REBOOT))
                return halt_now(a);

        if (arg_force >= 1 &&
            (a == ACTION_HALT ||
             a == ACTION_POWEROFF ||
             a == ACTION_REBOOT ||
             a == ACTION_KEXEC ||
             a == ACTION_EXIT))
                return daemon_reload(bus, args);

        /* first try logind, to allow authentication with polkit */
        if (geteuid() != 0 &&
            (a == ACTION_POWEROFF ||
             a == ACTION_REBOOT ||
             a == ACTION_SUSPEND ||
             a == ACTION_HIBERNATE ||
             a == ACTION_HYBRID_SLEEP)) {
                r = reboot_with_logind(bus, a);
                if (r >= 0)
                        return r;
        }

        r = start_unit(bus, args);
        if (r == EXIT_SUCCESS)
                warn_wall(a);

        return r;
}

static int check_unit_generic(sd_bus *bus, int code, const char *good_states, char **args) {
        _cleanup_strv_free_ char **names = NULL;
        char **name;
        int r;

        assert(bus);
        assert(args);

        r = expand_names(bus, args, NULL, &names);
        if (r < 0)
                return log_error_errno(r, "Failed to expand names: %m");

        STRV_FOREACH(name, names) {
                int state;

                state = check_one_unit(bus, *name, good_states, arg_quiet);
                if (state < 0)
                        return state;
                if (state == 0)
                        r = code;
        }

        return r;
}

static int check_unit_active(sd_bus *bus, char **args) {
        /* According to LSB: 3, "program is not running" */
        return check_unit_generic(bus, 3, "active\0reloading\0", args + 1);
}

static int check_unit_failed(sd_bus *bus, char **args) {
        return check_unit_generic(bus, 1, "failed\0", args + 1);
}

static int kill_unit(sd_bus *bus, char **args) {
        _cleanup_bus_error_free_ sd_bus_error error = SD_BUS_ERROR_NULL;
        _cleanup_strv_free_ char **names = NULL;
        char **name;
        int r, q;

        assert(bus);
        assert(args);

        if (!arg_kill_who)
                arg_kill_who = "all";

        r = expand_names(bus, args + 1, NULL, &names);
        if (r < 0)
                log_error_errno(r, "Failed to expand names: %m");

        STRV_FOREACH(name, names) {
                _cleanup_bus_message_unref_ sd_bus_message *m = NULL;

                q = sd_bus_message_new_method_call(
                                bus,
                                &m,
                                "org.freedesktop.systemd1",
                                "/org/freedesktop/systemd1",
                                "org.freedesktop.systemd1.Manager",
                                "KillUnit");
                if (q < 0)
                        return bus_log_create_error(q);

                q = sd_bus_message_set_allow_interactive_authorization(m, arg_ask_password);
                if (q < 0)
                        return bus_log_create_error(q);

                q = sd_bus_message_append(m, "ssi", *names, arg_kill_who, arg_signal);
                if (q < 0)
                        return bus_log_create_error(q);

                q = sd_bus_call(bus, m, 0, &error, NULL);
                if (q < 0) {
                        log_error("Failed to kill unit %s: %s", *names, bus_error_message(&error, q));
                        if (r == 0)
                                r = q;
                }
        }

        return r;
}

typedef struct ExecStatusInfo {
        char *name;

        char *path;
        char **argv;

        bool ignore;

        usec_t start_timestamp;
        usec_t exit_timestamp;
        pid_t pid;
        int code;
        int status;

        LIST_FIELDS(struct ExecStatusInfo, exec);
} ExecStatusInfo;

static void exec_status_info_free(ExecStatusInfo *i) {
        assert(i);

        free(i->name);
        free(i->path);
        strv_free(i->argv);
        free(i);
}

static int exec_status_info_deserialize(sd_bus_message *m, ExecStatusInfo *i) {
        uint64_t start_timestamp, exit_timestamp, start_timestamp_monotonic, exit_timestamp_monotonic;
        const char *path;
        uint32_t pid;
        int32_t code, status;
        int ignore, r;

        assert(m);
        assert(i);

        r = sd_bus_message_enter_container(m, SD_BUS_TYPE_STRUCT, "sasbttttuii");
        if (r < 0)
                return bus_log_parse_error(r);
        else if (r == 0)
                return 0;

        r = sd_bus_message_read(m, "s", &path);
        if (r < 0)
                return bus_log_parse_error(r);

        i->path = strdup(path);
        if (!i->path)
                return log_oom();

        r = sd_bus_message_read_strv(m, &i->argv);
        if (r < 0)
                return bus_log_parse_error(r);

        r = sd_bus_message_read(m,
                                "bttttuii",
                                &ignore,
                                &start_timestamp, &start_timestamp_monotonic,
                                &exit_timestamp, &exit_timestamp_monotonic,
                                &pid,
                                &code, &status);
        if (r < 0)
                return bus_log_parse_error(r);

        i->ignore = ignore;
        i->start_timestamp = (usec_t) start_timestamp;
        i->exit_timestamp = (usec_t) exit_timestamp;
        i->pid = (pid_t) pid;
        i->code = code;
        i->status = status;

        r = sd_bus_message_exit_container(m);
        if (r < 0)
                return bus_log_parse_error(r);

        return 1;
}

typedef struct UnitStatusInfo {
        const char *id;
        const char *load_state;
        const char *active_state;
        const char *sub_state;
        const char *unit_file_state;
        const char *unit_file_preset;

        const char *description;
        const char *following;

        char **documentation;

        const char *fragment_path;
        const char *source_path;
        const char *control_group;

        char **dropin_paths;

        const char *load_error;
        const char *result;

        usec_t inactive_exit_timestamp;
        usec_t inactive_exit_timestamp_monotonic;
        usec_t active_enter_timestamp;
        usec_t active_exit_timestamp;
        usec_t inactive_enter_timestamp;

        bool need_daemon_reload;

        /* Service */
        pid_t main_pid;
        pid_t control_pid;
        const char *status_text;
        const char *pid_file;
        bool running:1;
        int status_errno;

        usec_t start_timestamp;
        usec_t exit_timestamp;

        int exit_code, exit_status;

        usec_t condition_timestamp;
        bool condition_result;
        bool failed_condition_trigger;
        bool failed_condition_negate;
        const char *failed_condition;
        const char *failed_condition_parameter;

        usec_t assert_timestamp;
        bool assert_result;
        bool failed_assert_trigger;
        bool failed_assert_negate;
        const char *failed_assert;
        const char *failed_assert_parameter;

        /* Socket */
        unsigned n_accepted;
        unsigned n_connections;
        bool accept;

        /* Pairs of type, path */
        char **listen;

        /* Device */
        const char *sysfs_path;

        /* Mount, Automount */
        const char *where;

        /* Swap */
        const char *what;

        LIST_HEAD(ExecStatusInfo, exec);
} UnitStatusInfo;

static void print_status_info(
                UnitStatusInfo *i,
                bool *ellipsized) {

        ExecStatusInfo *p;
        const char *active_on, *active_off, *on, *off, *ss;
        usec_t timestamp;
        char since1[FORMAT_TIMESTAMP_RELATIVE_MAX], *s1;
        char since2[FORMAT_TIMESTAMP_MAX], *s2;
        const char *path;
        int flags =
                arg_all * OUTPUT_SHOW_ALL |
                (!on_tty() || pager_have()) * OUTPUT_FULL_WIDTH |
                on_tty() * OUTPUT_COLOR |
                !arg_quiet * OUTPUT_WARN_CUTOFF |
                arg_full * OUTPUT_FULL_WIDTH;
        char **t, **t2;

        assert(i);

        /* This shows pretty information about a unit. See
         * print_property() for a low-level property printer */

        if (streq_ptr(i->active_state, "failed")) {
                active_on = ansi_highlight_red();
                active_off = ansi_highlight_off();
        } else if (streq_ptr(i->active_state, "active") || streq_ptr(i->active_state, "reloading")) {
                active_on = ansi_highlight_green();
                active_off = ansi_highlight_off();
        } else
                active_on = active_off = "";

        printf("%s%s%s %s", active_on, draw_special_char(DRAW_BLACK_CIRCLE), active_off, strna(i->id));

        if (i->description && !streq_ptr(i->id, i->description))
                printf(" - %s", i->description);

        printf("\n");

        if (i->following)
                printf("   Follow: unit currently follows state of %s\n", i->following);

        if (streq_ptr(i->load_state, "error")) {
                on = ansi_highlight_red();
                off = ansi_highlight_off();
        } else
                on = off = "";

        path = i->source_path ? i->source_path : i->fragment_path;

        if (i->load_error)
                printf("   Loaded: %s%s%s (Reason: %s)\n",
                       on, strna(i->load_state), off, i->load_error);
        else if (path && !isempty(i->unit_file_state) && !isempty(i->unit_file_preset))
                printf("   Loaded: %s%s%s (%s; %s; vendor preset: %s)\n",
                       on, strna(i->load_state), off, path, i->unit_file_state, i->unit_file_preset);
        else if (path && !isempty(i->unit_file_state))
                printf("   Loaded: %s%s%s (%s; %s)\n",
                       on, strna(i->load_state), off, path, i->unit_file_state);
        else if (path)
                printf("   Loaded: %s%s%s (%s)\n",
                       on, strna(i->load_state), off, path);
        else
                printf("   Loaded: %s%s%s\n",
                       on, strna(i->load_state), off);

        if (!strv_isempty(i->dropin_paths)) {
                _cleanup_free_ char *dir = NULL;
                bool last = false;
                char ** dropin;

                STRV_FOREACH(dropin, i->dropin_paths) {
                        if (! dir || last) {
                                printf(dir ? "        " : "  Drop-In: ");

                                free(dir);
                                dir = NULL;

                                if (path_get_parent(*dropin, &dir) < 0) {
                                        log_oom();
                                        return;
                                }

                                printf("%s\n           %s", dir,
                                       draw_special_char(DRAW_TREE_RIGHT));
                        }

                        last = ! (*(dropin + 1) && startswith(*(dropin + 1), dir));

                        printf("%s%s", basename(*dropin), last ? "\n" : ", ");
                }
        }

        ss = streq_ptr(i->active_state, i->sub_state) ? NULL : i->sub_state;
        if (ss)
                printf("   Active: %s%s (%s)%s",
                       active_on, strna(i->active_state), ss, active_off);
        else
                printf("   Active: %s%s%s",
                       active_on, strna(i->active_state), active_off);

        if (!isempty(i->result) && !streq(i->result, "success"))
                printf(" (Result: %s)", i->result);

        timestamp = (streq_ptr(i->active_state, "active")      ||
                     streq_ptr(i->active_state, "reloading"))   ? i->active_enter_timestamp :
                    (streq_ptr(i->active_state, "inactive")    ||
                     streq_ptr(i->active_state, "failed"))      ? i->inactive_enter_timestamp :
                    streq_ptr(i->active_state, "activating")    ? i->inactive_exit_timestamp :
                                                                  i->active_exit_timestamp;

        s1 = format_timestamp_relative(since1, sizeof(since1), timestamp);
        s2 = format_timestamp(since2, sizeof(since2), timestamp);

        if (s1)
                printf(" since %s; %s\n", s2, s1);
        else if (s2)
                printf(" since %s\n", s2);
        else
                printf("\n");

        if (!i->condition_result && i->condition_timestamp > 0) {
                s1 = format_timestamp_relative(since1, sizeof(since1), i->condition_timestamp);
                s2 = format_timestamp(since2, sizeof(since2), i->condition_timestamp);

                printf("Condition: start %scondition failed%s at %s%s%s\n",
                       ansi_highlight_yellow(), ansi_highlight_off(),
                       s2, s1 ? "; " : "", s1 ? s1 : "");
                if (i->failed_condition_trigger)
                        printf("           none of the trigger conditions were met\n");
                else if (i->failed_condition)
                        printf("           %s=%s%s was not met\n",
                               i->failed_condition,
                               i->failed_condition_negate ? "!" : "",
                               i->failed_condition_parameter);
        }

        if (!i->assert_result && i->assert_timestamp > 0) {
                s1 = format_timestamp_relative(since1, sizeof(since1), i->assert_timestamp);
                s2 = format_timestamp(since2, sizeof(since2), i->assert_timestamp);

                printf("   Assert: start %sassertion failed%s at %s%s%s\n",
                       ansi_highlight_red(), ansi_highlight_off(),
                       s2, s1 ? "; " : "", s1 ? s1 : "");
                if (i->failed_assert_trigger)
                        printf("           none of the trigger assertions were met\n");
                else if (i->failed_assert)
                        printf("           %s=%s%s was not met\n",
                               i->failed_assert,
                               i->failed_assert_negate ? "!" : "",
                               i->failed_assert_parameter);
        }

        if (i->sysfs_path)
                printf("   Device: %s\n", i->sysfs_path);
        if (i->where)
                printf("    Where: %s\n", i->where);
        if (i->what)
                printf("     What: %s\n", i->what);

        STRV_FOREACH(t, i->documentation)
                printf(" %*s %s\n", 9, t == i->documentation ? "Docs:" : "", *t);

        STRV_FOREACH_PAIR(t, t2, i->listen)
                printf(" %*s %s (%s)\n", 9, t == i->listen ? "Listen:" : "", *t2, *t);

        if (i->accept)
                printf(" Accepted: %u; Connected: %u\n", i->n_accepted, i->n_connections);

        LIST_FOREACH(exec, p, i->exec) {
                _cleanup_free_ char *argv = NULL;
                bool good;

                /* Only show exited processes here */
                if (p->code == 0)
                        continue;

                argv = strv_join(p->argv, " ");
                printf("  Process: %u %s=%s ", p->pid, p->name, strna(argv));

                good = is_clean_exit_lsb(p->code, p->status, NULL);
                if (!good) {
                        on = ansi_highlight_red();
                        off = ansi_highlight_off();
                } else
                        on = off = "";

                printf("%s(code=%s, ", on, sigchld_code_to_string(p->code));

                if (p->code == CLD_EXITED) {
                        const char *c;

                        printf("status=%i", p->status);

                        c = exit_status_to_string(p->status, EXIT_STATUS_SYSTEMD);
                        if (c)
                                printf("/%s", c);

                } else
                        printf("signal=%s", signal_to_string(p->status));

                printf(")%s\n", off);

                if (i->main_pid == p->pid &&
                    i->start_timestamp == p->start_timestamp &&
                    i->exit_timestamp == p->start_timestamp)
                        /* Let's not show this twice */
                        i->main_pid = 0;

                if (p->pid == i->control_pid)
                        i->control_pid = 0;
        }

        if (i->main_pid > 0 || i->control_pid > 0) {
                if (i->main_pid > 0) {
                        printf(" Main PID: "PID_FMT, i->main_pid);

                        if (i->running) {
                                _cleanup_free_ char *comm = NULL;
                                get_process_comm(i->main_pid, &comm);
                                if (comm)
                                        printf(" (%s)", comm);
                        } else if (i->exit_code > 0) {
                                printf(" (code=%s, ", sigchld_code_to_string(i->exit_code));

                                if (i->exit_code == CLD_EXITED) {
                                        const char *c;

                                        printf("status=%i", i->exit_status);

                                        c = exit_status_to_string(i->exit_status, EXIT_STATUS_SYSTEMD);
                                        if (c)
                                                printf("/%s", c);

                                } else
                                        printf("signal=%s", signal_to_string(i->exit_status));
                                printf(")");
                        }

                        if (i->control_pid > 0)
                                printf(";");
                }

                if (i->control_pid > 0) {
                        _cleanup_free_ char *c = NULL;

                        printf(" %8s: "PID_FMT, i->main_pid ? "" : " Control", i->control_pid);

                        get_process_comm(i->control_pid, &c);
                        if (c)
                                printf(" (%s)", c);
                }

                printf("\n");
        }

        if (i->status_text)
                printf("   Status: \"%s\"\n", i->status_text);
        if (i->status_errno > 0)
                printf("    Error: %i (%s)\n", i->status_errno, strerror(i->status_errno));

        if (i->control_group &&
            (i->main_pid > 0 || i->control_pid > 0 ||
             ((arg_transport != BUS_TRANSPORT_LOCAL && arg_transport != BUS_TRANSPORT_CONTAINER) || cg_is_empty_recursive(SYSTEMD_CGROUP_CONTROLLER, i->control_group, false) == 0))) {
                unsigned c;

                printf("   CGroup: %s\n", i->control_group);

                if (arg_transport == BUS_TRANSPORT_LOCAL || arg_transport == BUS_TRANSPORT_CONTAINER) {
                        unsigned k = 0;
                        pid_t extra[2];
                        static const char prefix[] = "           ";

                        c = columns();
                        if (c > sizeof(prefix) - 1)
                                c -= sizeof(prefix) - 1;
                        else
                                c = 0;

                        if (i->main_pid > 0)
                                extra[k++] = i->main_pid;

                        if (i->control_pid > 0)
                                extra[k++] = i->control_pid;

                        show_cgroup_and_extra(SYSTEMD_CGROUP_CONTROLLER, i->control_group, prefix, c, false, extra, k, flags);
                }
        }

        if (i->id && arg_transport == BUS_TRANSPORT_LOCAL) {
                show_journal_by_unit(stdout,
                                     i->id,
                                     arg_output,
                                     0,
                                     i->inactive_exit_timestamp_monotonic,
                                     arg_lines,
                                     getuid(),
                                     flags | OUTPUT_BEGIN_NEWLINE,
                                     arg_scope == UNIT_FILE_SYSTEM,
                                     ellipsized);
        }

        if (i->need_daemon_reload)
                printf("\n%sWarning:%s Unit file changed on disk, 'systemctl %sdaemon-reload' recommended.\n",
                       ansi_highlight_red(),
                       ansi_highlight_off(),
                       arg_scope == UNIT_FILE_SYSTEM ? "" : "--user ");
}

static void show_unit_help(UnitStatusInfo *i) {
        char **p;

        assert(i);

        if (!i->documentation) {
                log_info("Documentation for %s not known.", i->id);
                return;
        }

        STRV_FOREACH(p, i->documentation)
                if (startswith(*p, "man:"))
                        show_man_page(*p + 4, false);
                else
                        log_info("Can't show: %s", *p);
}

static int status_property(const char *name, sd_bus_message *m, UnitStatusInfo *i, const char *contents) {
        int r;

        assert(name);
        assert(m);
        assert(i);

        switch (contents[0]) {

        case SD_BUS_TYPE_STRING: {
                const char *s;

                r = sd_bus_message_read(m, "s", &s);
                if (r < 0)
                        return bus_log_parse_error(r);

                if (!isempty(s)) {
                        if (streq(name, "Id"))
                                i->id = s;
                        else if (streq(name, "LoadState"))
                                i->load_state = s;
                        else if (streq(name, "ActiveState"))
                                i->active_state = s;
                        else if (streq(name, "SubState"))
                                i->sub_state = s;
                        else if (streq(name, "Description"))
                                i->description = s;
                        else if (streq(name, "FragmentPath"))
                                i->fragment_path = s;
                        else if (streq(name, "SourcePath"))
                                i->source_path = s;
#ifndef NOLEGACY
                        else if (streq(name, "DefaultControlGroup")) {
                                const char *e;
                                e = startswith(s, SYSTEMD_CGROUP_CONTROLLER ":");
                                if (e)
                                        i->control_group = e;
                        }
#endif
                        else if (streq(name, "ControlGroup"))
                                i->control_group = s;
                        else if (streq(name, "StatusText"))
                                i->status_text = s;
                        else if (streq(name, "PIDFile"))
                                i->pid_file = s;
                        else if (streq(name, "SysFSPath"))
                                i->sysfs_path = s;
                        else if (streq(name, "Where"))
                                i->where = s;
                        else if (streq(name, "What"))
                                i->what = s;
                        else if (streq(name, "Following"))
                                i->following = s;
                        else if (streq(name, "UnitFileState"))
                                i->unit_file_state = s;
                        else if (streq(name, "UnitFilePreset"))
                                i->unit_file_preset = s;
                        else if (streq(name, "Result"))
                                i->result = s;
                }

                break;
        }

        case SD_BUS_TYPE_BOOLEAN: {
                int b;

                r = sd_bus_message_read(m, "b", &b);
                if (r < 0)
                        return bus_log_parse_error(r);

                if (streq(name, "Accept"))
                        i->accept = b;
                else if (streq(name, "NeedDaemonReload"))
                        i->need_daemon_reload = b;
                else if (streq(name, "ConditionResult"))
                        i->condition_result = b;
                else if (streq(name, "AssertResult"))
                        i->assert_result = b;

                break;
        }

        case SD_BUS_TYPE_UINT32: {
                uint32_t u;

                r = sd_bus_message_read(m, "u", &u);
                if (r < 0)
                        return bus_log_parse_error(r);

                if (streq(name, "MainPID")) {
                        if (u > 0) {
                                i->main_pid = (pid_t) u;
                                i->running = true;
                        }
                } else if (streq(name, "ControlPID"))
                        i->control_pid = (pid_t) u;
                else if (streq(name, "ExecMainPID")) {
                        if (u > 0)
                                i->main_pid = (pid_t) u;
                } else if (streq(name, "NAccepted"))
                        i->n_accepted = u;
                else if (streq(name, "NConnections"))
                        i->n_connections = u;

                break;
        }

        case SD_BUS_TYPE_INT32: {
                int32_t j;

                r = sd_bus_message_read(m, "i", &j);
                if (r < 0)
                        return bus_log_parse_error(r);

                if (streq(name, "ExecMainCode"))
                        i->exit_code = (int) j;
                else if (streq(name, "ExecMainStatus"))
                        i->exit_status = (int) j;
                else if (streq(name, "StatusErrno"))
                        i->status_errno = (int) j;

                break;
        }

        case SD_BUS_TYPE_UINT64: {
                uint64_t u;

                r = sd_bus_message_read(m, "t", &u);
                if (r < 0)
                        return bus_log_parse_error(r);

                if (streq(name, "ExecMainStartTimestamp"))
                        i->start_timestamp = (usec_t) u;
                else if (streq(name, "ExecMainExitTimestamp"))
                        i->exit_timestamp = (usec_t) u;
                else if (streq(name, "ActiveEnterTimestamp"))
                        i->active_enter_timestamp = (usec_t) u;
                else if (streq(name, "InactiveEnterTimestamp"))
                        i->inactive_enter_timestamp = (usec_t) u;
                else if (streq(name, "InactiveExitTimestamp"))
                        i->inactive_exit_timestamp = (usec_t) u;
                else if (streq(name, "InactiveExitTimestampMonotonic"))
                        i->inactive_exit_timestamp_monotonic = (usec_t) u;
                else if (streq(name, "ActiveExitTimestamp"))
                        i->active_exit_timestamp = (usec_t) u;
                else if (streq(name, "ConditionTimestamp"))
                        i->condition_timestamp = (usec_t) u;
                else if (streq(name, "AssertTimestamp"))
                        i->assert_timestamp = (usec_t) u;

                break;
        }

        case SD_BUS_TYPE_ARRAY:

                if (contents[1] == SD_BUS_TYPE_STRUCT_BEGIN && startswith(name, "Exec")) {
                        _cleanup_free_ ExecStatusInfo *info = NULL;

                        r = sd_bus_message_enter_container(m, SD_BUS_TYPE_ARRAY, "(sasbttttuii)");
                        if (r < 0)
                                return bus_log_parse_error(r);

                        info = new0(ExecStatusInfo, 1);
                        if (!info)
                                return log_oom();

                        while ((r = exec_status_info_deserialize(m, info)) > 0) {

                                info->name = strdup(name);
                                if (!info->name)
                                        log_oom();

                                LIST_PREPEND(exec, i->exec, info);

                                info = new0(ExecStatusInfo, 1);
                                if (!info)
                                        log_oom();
                        }

                        if (r < 0)
                                return bus_log_parse_error(r);

                        r = sd_bus_message_exit_container(m);
                        if (r < 0)
                                return bus_log_parse_error(r);

                        return 0;

                } else if (contents[1] == SD_BUS_TYPE_STRUCT_BEGIN && streq(name, "Listen")) {
                        const char *type, *path;

                        r = sd_bus_message_enter_container(m, SD_BUS_TYPE_ARRAY, "(ss)");
                        if (r < 0)
                                return bus_log_parse_error(r);

                        while ((r = sd_bus_message_read(m, "(ss)", &type, &path)) > 0) {

                                r = strv_extend(&i->listen, type);
                                if (r < 0)
                                        return r;

                                r = strv_extend(&i->listen, path);
                                if (r < 0)
                                        return r;
                        }
                        if (r < 0)
                                return bus_log_parse_error(r);

                        r = sd_bus_message_exit_container(m);
                        if (r < 0)
                                return bus_log_parse_error(r);

                        return 0;

                } else if (contents[1] == SD_BUS_TYPE_STRING && streq(name, "DropInPaths")) {

                        r = sd_bus_message_read_strv(m, &i->dropin_paths);
                        if (r < 0)
                                return bus_log_parse_error(r);

                } else if (contents[1] == SD_BUS_TYPE_STRING && streq(name, "Documentation")) {

                        r = sd_bus_message_read_strv(m, &i->documentation);
                        if (r < 0)
                                return bus_log_parse_error(r);

                } else if (contents[1] == SD_BUS_TYPE_STRUCT_BEGIN && streq(name, "Conditions")) {
                        const char *cond, *param;
                        int trigger, negate;
                        int32_t state;

                        r = sd_bus_message_enter_container(m, SD_BUS_TYPE_ARRAY, "(sbbsi)");
                        if (r < 0)
                                return bus_log_parse_error(r);

                        while ((r = sd_bus_message_read(m, "(sbbsi)", &cond, &trigger, &negate, &param, &state)) > 0) {
                                log_debug("%s %d %d %s %d", cond, trigger, negate, param, state);
                                if (state < 0 && (!trigger || !i->failed_condition)) {
                                        i->failed_condition = cond;
                                        i->failed_condition_trigger = trigger;
                                        i->failed_condition_negate = negate;
                                        i->failed_condition_parameter = param;
                                }
                        }
                        if (r < 0)
                                return bus_log_parse_error(r);

                        r = sd_bus_message_exit_container(m);
                        if (r < 0)
                                return bus_log_parse_error(r);

                } else if (contents[1] == SD_BUS_TYPE_STRUCT_BEGIN && streq(name, "Asserts")) {
                        const char *cond, *param;
                        int trigger, negate;
                        int32_t state;

                        r = sd_bus_message_enter_container(m, SD_BUS_TYPE_ARRAY, "(sbbsi)");
                        if (r < 0)
                                return bus_log_parse_error(r);

                        while ((r = sd_bus_message_read(m, "(sbbsi)", &cond, &trigger, &negate, &param, &state)) > 0) {
                                log_debug("%s %d %d %s %d", cond, trigger, negate, param, state);
                                if (state < 0 && (!trigger || !i->failed_assert)) {
                                        i->failed_assert = cond;
                                        i->failed_assert_trigger = trigger;
                                        i->failed_assert_negate = negate;
                                        i->failed_assert_parameter = param;
                                }
                        }
                        if (r < 0)
                                return bus_log_parse_error(r);

                        r = sd_bus_message_exit_container(m);
                        if (r < 0)
                                return bus_log_parse_error(r);

                } else
                        goto skip;

                break;

        case SD_BUS_TYPE_STRUCT_BEGIN:

                if (streq(name, "LoadError")) {
                        const char *n, *message;

                        r = sd_bus_message_read(m, "(ss)", &n, &message);
                        if (r < 0)
                                return bus_log_parse_error(r);

                        if (!isempty(message))
                                i->load_error = message;
                } else
                        goto skip;

                break;

        default:
                goto skip;
        }

        return 0;

skip:
        r = sd_bus_message_skip(m, contents);
        if (r < 0)
                return bus_log_parse_error(r);

        return 0;
}

static int print_property(const char *name, sd_bus_message *m, const char *contents) {
        int r;

        assert(name);
        assert(m);

        /* This is a low-level property printer, see
         * print_status_info() for the nicer output */

        if (arg_properties && !strv_find(arg_properties, name)) {
                /* skip what we didn't read */
                r = sd_bus_message_skip(m, contents);
                return r;
        }

        switch (contents[0]) {

        case SD_BUS_TYPE_STRUCT_BEGIN:

                if (contents[1] == SD_BUS_TYPE_UINT32 && streq(name, "Job")) {
                        uint32_t u;

                        r = sd_bus_message_read(m, "(uo)", &u, NULL);
                        if (r < 0)
                                return bus_log_parse_error(r);

                        if (u > 0)
                                printf("%s=%"PRIu32"\n", name, u);
                        else if (arg_all)
                                printf("%s=\n", name);

                        return 0;

                } else if (contents[1] == SD_BUS_TYPE_STRING && streq(name, "Unit")) {
                        const char *s;

                        r = sd_bus_message_read(m, "(so)", &s, NULL);
                        if (r < 0)
                                return bus_log_parse_error(r);

                        if (arg_all || !isempty(s))
                                printf("%s=%s\n", name, s);

                        return 0;

                } else if (contents[1] == SD_BUS_TYPE_STRING && streq(name, "LoadError")) {
                        const char *a = NULL, *b = NULL;

                        r = sd_bus_message_read(m, "(ss)", &a, &b);
                        if (r < 0)
                                return bus_log_parse_error(r);

                        if (arg_all || !isempty(a) || !isempty(b))
                                printf("%s=%s \"%s\"\n", name, strempty(a), strempty(b));

                        return 0;
                } else if (streq_ptr(name, "SystemCallFilter")) {
                        _cleanup_strv_free_ char **l = NULL;
                        int whitelist;

                        r = sd_bus_message_enter_container(m, 'r', "bas");
                        if (r < 0)
                                return bus_log_parse_error(r);

                        r = sd_bus_message_read(m, "b", &whitelist);
                        if (r < 0)
                                return bus_log_parse_error(r);

                        r = sd_bus_message_read_strv(m, &l);
                        if (r < 0)
                                return bus_log_parse_error(r);

                        r = sd_bus_message_exit_container(m);
                        if (r < 0)
                                return bus_log_parse_error(r);

                        if (arg_all || whitelist || !strv_isempty(l)) {
                                bool first = true;
                                char **i;

                                fputs(name, stdout);
                                fputc('=', stdout);

                                if (!whitelist)
                                        fputc('~', stdout);

                                STRV_FOREACH(i, l) {
                                        if (first)
                                                first = false;
                                        else
                                                fputc(' ', stdout);

                                        fputs(*i, stdout);
                                }
                                fputc('\n', stdout);
                        }

                        return 0;
                }

                break;

        case SD_BUS_TYPE_ARRAY:

                if (contents[1] == SD_BUS_TYPE_STRUCT_BEGIN && streq(name, "EnvironmentFiles")) {
                        const char *path;
                        int ignore;

                        r = sd_bus_message_enter_container(m, SD_BUS_TYPE_ARRAY, "(sb)");
                        if (r < 0)
                                return bus_log_parse_error(r);

                        while ((r = sd_bus_message_read(m, "(sb)", &path, &ignore)) > 0)
                                printf("EnvironmentFile=%s (ignore_errors=%s)\n", path, yes_no(ignore));

                        if (r < 0)
                                return bus_log_parse_error(r);

                        r = sd_bus_message_exit_container(m);
                        if (r < 0)
                                return bus_log_parse_error(r);

                        return 0;

                } else if (contents[1] == SD_BUS_TYPE_STRUCT_BEGIN && streq(name, "Paths")) {
                        const char *type, *path;

                        r = sd_bus_message_enter_container(m, SD_BUS_TYPE_ARRAY, "(ss)");
                        if (r < 0)
                                return bus_log_parse_error(r);

                        while ((r = sd_bus_message_read(m, "(ss)", &type, &path)) > 0)
                                printf("%s=%s\n", type, path);
                        if (r < 0)
                                return bus_log_parse_error(r);

                        r = sd_bus_message_exit_container(m);
                        if (r < 0)
                                return bus_log_parse_error(r);

                        return 0;

                } else if (contents[1] == SD_BUS_TYPE_STRUCT_BEGIN && streq(name, "Listen")) {
                        const char *type, *path;

                        r = sd_bus_message_enter_container(m, SD_BUS_TYPE_ARRAY, "(ss)");
                        if (r < 0)
                                return bus_log_parse_error(r);

                        while ((r = sd_bus_message_read(m, "(ss)", &type, &path)) > 0)
                                printf("Listen%s=%s\n", type, path);
                        if (r < 0)
                                return bus_log_parse_error(r);

                        r = sd_bus_message_exit_container(m);
                        if (r < 0)
                                return bus_log_parse_error(r);

                        return 0;

                } else if (contents[1] == SD_BUS_TYPE_STRUCT_BEGIN && streq(name, "Timers")) {
                        const char *base;
                        uint64_t value, next_elapse;

                        r = sd_bus_message_enter_container(m, SD_BUS_TYPE_ARRAY, "(stt)");
                        if (r < 0)
                                return bus_log_parse_error(r);

                        while ((r = sd_bus_message_read(m, "(stt)", &base, &value, &next_elapse)) > 0) {
                                char timespan1[FORMAT_TIMESPAN_MAX], timespan2[FORMAT_TIMESPAN_MAX];

                                printf("%s={ value=%s ; next_elapse=%s }\n",
                                       base,
                                       format_timespan(timespan1, sizeof(timespan1), value, 0),
                                       format_timespan(timespan2, sizeof(timespan2), next_elapse, 0));
                        }
                        if (r < 0)
                                return bus_log_parse_error(r);

                        r = sd_bus_message_exit_container(m);
                        if (r < 0)
                                return bus_log_parse_error(r);

                        return 0;

                } else if (contents[1] == SD_BUS_TYPE_STRUCT_BEGIN && startswith(name, "Exec")) {
                        ExecStatusInfo info = {};

                        r = sd_bus_message_enter_container(m, SD_BUS_TYPE_ARRAY, "(sasbttttuii)");
                        if (r < 0)
                                return bus_log_parse_error(r);

                        while ((r = exec_status_info_deserialize(m, &info)) > 0) {
                                char timestamp1[FORMAT_TIMESTAMP_MAX], timestamp2[FORMAT_TIMESTAMP_MAX];
                                _cleanup_free_ char *tt;

                                tt = strv_join(info.argv, " ");

                                printf("%s={ path=%s ; argv[]=%s ; ignore_errors=%s ; start_time=[%s] ; stop_time=[%s] ; pid="PID_FMT" ; code=%s ; status=%i%s%s }\n",
                                       name,
                                       strna(info.path),
                                       strna(tt),
                                       yes_no(info.ignore),
                                       strna(format_timestamp(timestamp1, sizeof(timestamp1), info.start_timestamp)),
                                       strna(format_timestamp(timestamp2, sizeof(timestamp2), info.exit_timestamp)),
                                       info.pid,
                                       sigchld_code_to_string(info.code),
                                       info.status,
                                       info.code == CLD_EXITED ? "" : "/",
                                       strempty(info.code == CLD_EXITED ? NULL : signal_to_string(info.status)));

                                free(info.path);
                                strv_free(info.argv);
                                zero(info);
                        }

                        r = sd_bus_message_exit_container(m);
                        if (r < 0)
                                return bus_log_parse_error(r);

                        return 0;

                } else if (contents[1] == SD_BUS_TYPE_STRUCT_BEGIN && streq(name, "DeviceAllow")) {
                        const char *path, *rwm;

                        r = sd_bus_message_enter_container(m, SD_BUS_TYPE_ARRAY, "(ss)");
                        if (r < 0)
                                return bus_log_parse_error(r);

                        while ((r = sd_bus_message_read(m, "(ss)", &path, &rwm)) > 0)
                                printf("%s=%s %s\n", name, strna(path), strna(rwm));
                        if (r < 0)
                                return bus_log_parse_error(r);

                        r = sd_bus_message_exit_container(m);
                        if (r < 0)
                                return bus_log_parse_error(r);

                        return 0;

                } else if (contents[1] == SD_BUS_TYPE_STRUCT_BEGIN && streq(name, "BlockIODeviceWeight")) {
                        const char *path;
                        uint64_t weight;

                        r = sd_bus_message_enter_container(m, SD_BUS_TYPE_ARRAY, "(st)");
                        if (r < 0)
                                return bus_log_parse_error(r);

                        while ((r = sd_bus_message_read(m, "(st)", &path, &weight)) > 0)
                                printf("%s=%s %" PRIu64 "\n", name, strna(path), weight);
                        if (r < 0)
                                return bus_log_parse_error(r);

                        r = sd_bus_message_exit_container(m);
                        if (r < 0)
                                return bus_log_parse_error(r);

                        return 0;

                } else if (contents[1] == SD_BUS_TYPE_STRUCT_BEGIN && (streq(name, "BlockIOReadBandwidth") || streq(name, "BlockIOWriteBandwidth"))) {
                        const char *path;
                        uint64_t bandwidth;

                        r = sd_bus_message_enter_container(m, SD_BUS_TYPE_ARRAY, "(st)");
                        if (r < 0)
                                return bus_log_parse_error(r);

                        while ((r = sd_bus_message_read(m, "(st)", &path, &bandwidth)) > 0)
                                printf("%s=%s %" PRIu64 "\n", name, strna(path), bandwidth);
                        if (r < 0)
                                return bus_log_parse_error(r);

                        r = sd_bus_message_exit_container(m);
                        if (r < 0)
                                return bus_log_parse_error(r);

                        return 0;
                }

                break;
        }

        r = bus_print_property(name, m, arg_all);
        if (r < 0)
                return bus_log_parse_error(r);

        if (r == 0) {
                r = sd_bus_message_skip(m, contents);
                if (r < 0)
                        return bus_log_parse_error(r);

                if (arg_all)
                        printf("%s=[unprintable]\n", name);
        }

        return 0;
}

static int show_one(
                const char *verb,
                sd_bus *bus,
                const char *path,
                bool show_properties,
                bool *new_line,
                bool *ellipsized) {

        _cleanup_bus_message_unref_ sd_bus_message *reply = NULL;
        _cleanup_bus_error_free_ sd_bus_error error = SD_BUS_ERROR_NULL;
        UnitStatusInfo info = {};
        ExecStatusInfo *p;
        int r;

        assert(path);
        assert(new_line);

        log_debug("Showing one %s", path);

        r = sd_bus_call_method(
                        bus,
                        "org.freedesktop.systemd1",
                        path,
                        "org.freedesktop.DBus.Properties",
                        "GetAll",
                        &error,
                        &reply,
                        "s", "");
        if (r < 0) {
                log_error("Failed to get properties: %s", bus_error_message(&error, r));
                return r;
        }

        r = sd_bus_message_enter_container(reply, SD_BUS_TYPE_ARRAY, "{sv}");
        if (r < 0)
                return bus_log_parse_error(r);

        if (*new_line)
                printf("\n");

        *new_line = true;

        while ((r = sd_bus_message_enter_container(reply, SD_BUS_TYPE_DICT_ENTRY, "sv")) > 0) {
                const char *name, *contents;

                r = sd_bus_message_read(reply, "s", &name);
                if (r < 0)
                        return bus_log_parse_error(r);

                r = sd_bus_message_peek_type(reply, NULL, &contents);
                if (r < 0)
                        return bus_log_parse_error(r);

                r = sd_bus_message_enter_container(reply, SD_BUS_TYPE_VARIANT, contents);
                if (r < 0)
                        return bus_log_parse_error(r);

                if (show_properties)
                        r = print_property(name, reply, contents);
                else
                        r = status_property(name, reply, &info, contents);
                if (r < 0)
                        return r;

                r = sd_bus_message_exit_container(reply);
                if (r < 0)
                        return bus_log_parse_error(r);

                r = sd_bus_message_exit_container(reply);
                if (r < 0)
                        return bus_log_parse_error(r);
        }
        if (r < 0)
                return bus_log_parse_error(r);

        r = sd_bus_message_exit_container(reply);
        if (r < 0)
                return bus_log_parse_error(r);

        r = 0;

        if (!show_properties) {
                if (streq(verb, "help"))
                        show_unit_help(&info);
                else
                        print_status_info(&info, ellipsized);
        }

        strv_free(info.documentation);
        strv_free(info.dropin_paths);
        strv_free(info.listen);

        if (!streq_ptr(info.active_state, "active") &&
            !streq_ptr(info.active_state, "reloading") &&
            streq(verb, "status")) {
                /* According to LSB: "program not running" */
                /* 0: program is running or service is OK
                 * 1: program is dead and /run PID file exists
                 * 2: program is dead and /run/lock lock file exists
                 * 3: program is not running
                 * 4: program or service status is unknown
                 */
                if (info.pid_file && access(info.pid_file, F_OK) == 0)
                        r = 1;
                else
                        r = 3;
        }

        while ((p = info.exec)) {
                LIST_REMOVE(exec, info.exec, p);
                exec_status_info_free(p);
        }

        return r;
}

static int get_unit_dbus_path_by_pid(
                sd_bus *bus,
                uint32_t pid,
                char **unit) {

        _cleanup_bus_error_free_ sd_bus_error error = SD_BUS_ERROR_NULL;
        _cleanup_bus_message_unref_ sd_bus_message *reply = NULL;
        char *u;
        int r;

        r = sd_bus_call_method(
                        bus,
                        "org.freedesktop.systemd1",
                        "/org/freedesktop/systemd1",
                        "org.freedesktop.systemd1.Manager",
                        "GetUnitByPID",
                        &error,
                        &reply,
                        "u", pid);
        if (r < 0) {
                log_error("Failed to get unit for PID "PID_FMT": %s", pid, bus_error_message(&error, r));
                return r;
        }

        r = sd_bus_message_read(reply, "o", &u);
        if (r < 0)
                return bus_log_parse_error(r);

        u = strdup(u);
        if (!u)
                return log_oom();

        *unit = u;
        return 0;
}

static int show_all(
                const char* verb,
                sd_bus *bus,
                bool show_properties,
                bool *new_line,
                bool *ellipsized) {

        _cleanup_bus_message_unref_ sd_bus_message *reply = NULL;
        _cleanup_free_ UnitInfo *unit_infos = NULL;
        const UnitInfo *u;
        unsigned c;
        int r, ret = 0;

        r = get_unit_list(bus, NULL, NULL, &unit_infos, 0, &reply);
        if (r < 0)
                return r;

        pager_open_if_enabled();

        c = (unsigned) r;

        qsort_safe(unit_infos, c, sizeof(UnitInfo), compare_unit_info);

        for (u = unit_infos; u < unit_infos + c; u++) {
                _cleanup_free_ char *p = NULL;

                p = unit_dbus_path_from_name(u->id);
                if (!p)
                        return log_oom();

                r = show_one(verb, bus, p, show_properties, new_line, ellipsized);
                if (r < 0)
                        return r;
                else if (r > 0 && ret == 0)
                        ret = r;
        }

        return ret;
}

static int show_system_status(sd_bus *bus) {
        char since1[FORMAT_TIMESTAMP_RELATIVE_MAX], since2[FORMAT_TIMESTAMP_MAX];
        _cleanup_free_ char *hn = NULL;
        struct machine_info mi = {};
        const char *on, *off;
        int r;

        hn = gethostname_malloc();
        if (!hn)
                return log_oom();

        r = bus_map_all_properties(bus, "org.freedesktop.systemd1", "/org/freedesktop/systemd1", machine_info_property_map, &mi);
        if (r < 0)
                return log_error_errno(r, "Failed to read server status: %m");

        if (streq_ptr(mi.state, "degraded")) {
                on = ansi_highlight_red();
                off = ansi_highlight_off();
        } else if (!streq_ptr(mi.state, "running")) {
                on = ansi_highlight_yellow();
                off = ansi_highlight_off();
        } else
                on = off = "";

        printf("%s%s%s %s\n", on, draw_special_char(DRAW_BLACK_CIRCLE), off, arg_host ? arg_host : hn);

        printf("    State: %s%s%s\n",
               on, strna(mi.state), off);

        printf("     Jobs: %u queued\n", mi.n_jobs);
        printf("   Failed: %u units\n", mi.n_failed_units);

        printf("    Since: %s; %s\n",
               format_timestamp(since2, sizeof(since2), mi.timestamp),
               format_timestamp_relative(since1, sizeof(since1), mi.timestamp));

        printf("   CGroup: %s\n", mi.control_group ?: "/");
        if (arg_transport == BUS_TRANSPORT_LOCAL || arg_transport == BUS_TRANSPORT_CONTAINER) {
                int flags =
                        arg_all * OUTPUT_SHOW_ALL |
                        (!on_tty() || pager_have()) * OUTPUT_FULL_WIDTH |
                        on_tty() * OUTPUT_COLOR |
                        !arg_quiet * OUTPUT_WARN_CUTOFF |
                        arg_full * OUTPUT_FULL_WIDTH;

                static const char prefix[] = "           ";
                unsigned c;

                c = columns();
                if (c > sizeof(prefix) - 1)
                        c -= sizeof(prefix) - 1;
                else
                        c = 0;

                show_cgroup(SYSTEMD_CGROUP_CONTROLLER, strempty(mi.control_group), prefix, c, false, flags);
        }

        free(mi.state);
        free(mi.control_group);

        return 0;
}

static int show(sd_bus *bus, char **args) {
        bool show_properties, show_status, new_line = false;
        bool ellipsized = false;
        int r, ret = 0;

        assert(bus);
        assert(args);

        show_properties = streq(args[0], "show");
        show_status = streq(args[0], "status");

        if (show_properties)
                pager_open_if_enabled();

        /* If no argument is specified inspect the manager itself */

        if (show_properties && strv_length(args) <= 1)
                return show_one(args[0], bus, "/org/freedesktop/systemd1", show_properties, &new_line, &ellipsized);

        if (show_status && strv_length(args) <= 1) {

                pager_open_if_enabled();
                show_system_status(bus);
                new_line = true;

                if (arg_all)
                        ret = show_all(args[0], bus, false, &new_line, &ellipsized);
        } else {
                _cleanup_free_ char **patterns = NULL;
                char **name;

                STRV_FOREACH(name, args + 1) {
                        _cleanup_free_ char *unit = NULL;
                        uint32_t id;

                        if (safe_atou32(*name, &id) < 0) {
                                if (strv_push(&patterns, *name) < 0)
                                        return log_oom();

                                continue;
                        } else if (show_properties) {
                                /* Interpret as job id */
                                if (asprintf(&unit, "/org/freedesktop/systemd1/job/%u", id) < 0)
                                        return log_oom();

                        } else {
                                /* Interpret as PID */
                                r = get_unit_dbus_path_by_pid(bus, id, &unit);
                                if (r < 0) {
                                        ret = r;
                                        continue;
                                }
                        }

                        r = show_one(args[0], bus, unit, show_properties,
                                     &new_line, &ellipsized);
                        if (r < 0)
                                return r;
                        else if (r > 0 && ret == 0)
                                ret = r;
                }

                if (!strv_isempty(patterns)) {
                        _cleanup_strv_free_ char **names = NULL;

                        r = expand_names(bus, patterns, NULL, &names);
                        if (r < 0)
                                log_error_errno(r, "Failed to expand names: %m");

                        STRV_FOREACH(name, names) {
                                _cleanup_free_ char *unit;

                                unit = unit_dbus_path_from_name(*name);
                                if (!unit)
                                        return log_oom();

                                r = show_one(args[0], bus, unit, show_properties,
                                             &new_line, &ellipsized);
                                if (r < 0)
                                        return r;
                                else if (r > 0 && ret == 0)
                                        ret = r;
                        }
                }
        }

        if (ellipsized && !arg_quiet)
                printf("Hint: Some lines were ellipsized, use -l to show in full.\n");

        return ret;
}

static int cat(sd_bus *bus, char **args) {
        _cleanup_strv_free_ char **names = NULL;
        char **name;
        bool first = true;
        int r = 0;

        assert(bus);
        assert(args);

        r = expand_names(bus, args + 1, NULL, &names);
        if (r < 0)
                log_error_errno(r, "Failed to expand names: %m");

        pager_open_if_enabled();

        STRV_FOREACH(name, names) {
                _cleanup_bus_error_free_ sd_bus_error error = SD_BUS_ERROR_NULL;
                _cleanup_strv_free_ char **dropin_paths = NULL;
                _cleanup_free_ char *fragment_path = NULL, *unit = NULL;
                char **path;

                unit = unit_dbus_path_from_name(*name);
                if (!unit)
                        return log_oom();

                if (need_daemon_reload(bus, *name) > 0)
                        log_warning("Unit file of %s changed on disk. Run 'systemctl%s daemon-reload'.",
                                    *name, arg_scope == UNIT_FILE_SYSTEM ? "" : " --user");

                r = sd_bus_get_property_string(
                                bus,
                                "org.freedesktop.systemd1",
                                unit,
                                "org.freedesktop.systemd1.Unit",
                                "FragmentPath",
                                &error,
                                &fragment_path);
                if (r < 0) {
                        log_warning("Failed to get FragmentPath: %s", bus_error_message(&error, r));
                        continue;
                }

                r = sd_bus_get_property_strv(
                                bus,
                                "org.freedesktop.systemd1",
                                unit,
                                "org.freedesktop.systemd1.Unit",
                                "DropInPaths",
                                &error,
                                &dropin_paths);
                if (r < 0) {
                        log_warning("Failed to get DropInPaths: %s", bus_error_message(&error, r));
                        continue;
                }

                if (first)
                        first = false;
                else
                        puts("");

                if (!isempty(fragment_path)) {
                        printf("%s# %s%s\n",
                               ansi_highlight_blue(),
                               fragment_path,
                               ansi_highlight_off());
                        fflush(stdout);

                        r = copy_file_fd(fragment_path, STDOUT_FILENO);
                        if (r < 0) {
                                log_warning_errno(r, "Failed to cat %s: %m", fragment_path);
                                continue;
                        }
                }

                STRV_FOREACH(path, dropin_paths) {
                        printf("%s%s# %s%s\n",
                               isempty(fragment_path) && path == dropin_paths ? "" : "\n",
                               ansi_highlight_blue(),
                               *path,
                               ansi_highlight_off());
                        fflush(stdout);

                        r = copy_file_fd(*path, STDOUT_FILENO);
                        if (r < 0) {
                                log_warning_errno(r, "Failed to cat %s: %m", *path);
                                continue;
                        }
                }
        }

        return r < 0 ? r : 0;
}

static int set_property(sd_bus *bus, char **args) {
        _cleanup_bus_message_unref_ sd_bus_message *m = NULL;
        _cleanup_bus_error_free_ sd_bus_error error = SD_BUS_ERROR_NULL;
        _cleanup_free_ char *n = NULL;
        char **i;
        int r;

        r = sd_bus_message_new_method_call(
                        bus,
                        &m,
                        "org.freedesktop.systemd1",
                        "/org/freedesktop/systemd1",
                        "org.freedesktop.systemd1.Manager",
                        "SetUnitProperties");
        if (r < 0)
                return bus_log_create_error(r);

        r = sd_bus_message_set_allow_interactive_authorization(m, arg_ask_password);
        if (r < 0)
                return bus_log_create_error(r);

        n = unit_name_mangle(args[1], MANGLE_NOGLOB);
        if (!n)
                return log_oom();

        r = sd_bus_message_append(m, "sb", n, arg_runtime);
        if (r < 0)
                return bus_log_create_error(r);

        r = sd_bus_message_open_container(m, SD_BUS_TYPE_ARRAY, "(sv)");
        if (r < 0)
                return bus_log_create_error(r);

        STRV_FOREACH(i, args + 2) {
                r = sd_bus_message_open_container(m, SD_BUS_TYPE_STRUCT, "sv");
                if (r < 0)
                        return bus_log_create_error(r);

                r = bus_append_unit_property_assignment(m, *i);
                if (r < 0)
                        return r;

                r = sd_bus_message_close_container(m);
                if (r < 0)
                        return bus_log_create_error(r);
        }

        r = sd_bus_message_close_container(m);
        if (r < 0)
                return bus_log_create_error(r);

        r = sd_bus_call(bus, m, 0, &error, NULL);
        if (r < 0) {
                log_error("Failed to set unit properties on %s: %s", n, bus_error_message(&error, r));
                return r;
        }

        return 0;
}

static int snapshot(sd_bus *bus, char **args) {
        _cleanup_bus_error_free_ sd_bus_error error = SD_BUS_ERROR_NULL;
        _cleanup_bus_message_unref_ sd_bus_message *m = NULL, *reply = NULL;
        _cleanup_free_ char *n = NULL, *id = NULL;
        const char *path;
        int r;

        if (strv_length(args) > 1)
                n = unit_name_mangle_with_suffix(args[1], MANGLE_NOGLOB, ".snapshot");
        else
                n = strdup("");
        if (!n)
                return log_oom();

        r = sd_bus_message_new_method_call(
                        bus,
                        &m,
                        "org.freedesktop.systemd1",
                        "/org/freedesktop/systemd1",
                        "org.freedesktop.systemd1.Manager",
                        "CreateSnapshot");
        if (r < 0)
                return bus_log_create_error(r);

        r = sd_bus_message_set_allow_interactive_authorization(m, arg_ask_password);
        if (r < 0)
                return bus_log_create_error(r);

        r = sd_bus_message_append(m, "sb", n, false);
        if (r < 0)
                return bus_log_create_error(r);

        r = sd_bus_call(bus, m, 0, &error, &reply);
        if (r < 0) {
                log_error("Failed to create snapshot: %s", bus_error_message(&error, r));
                return r;
        }

        r = sd_bus_message_read(reply, "o", &path);
        if (r < 0)
                return bus_log_parse_error(r);

        r = sd_bus_get_property_string(
                        bus,
                        "org.freedesktop.systemd1",
                        path,
                        "org.freedesktop.systemd1.Unit",
                        "Id",
                        &error,
                        &id);
        if (r < 0) {
                log_error("Failed to get ID of snapshot: %s", bus_error_message(&error, r));
                return r;
        }

        if (!arg_quiet)
                puts(id);

        return 0;
}

static int delete_snapshot(sd_bus *bus, char **args) {
        _cleanup_bus_error_free_ sd_bus_error error = SD_BUS_ERROR_NULL;
        _cleanup_strv_free_ char **names = NULL;
        char **name;
        int r;

        assert(args);

        r = expand_names(bus, args + 1, ".snapshot", &names);
        if (r < 0)
                log_error_errno(r, "Failed to expand names: %m");

        STRV_FOREACH(name, names) {
                _cleanup_bus_message_unref_ sd_bus_message *m = NULL;
                int q;

                q = sd_bus_message_new_method_call(
                                bus,
                                &m,
                                "org.freedesktop.systemd1",
                                "/org/freedesktop/systemd1",
                                "org.freedesktop.systemd1.Manager",
                                "RemoveSnapshot");
                if (q < 0)
                        return bus_log_create_error(q);

                q = sd_bus_message_set_allow_interactive_authorization(m, arg_ask_password);
                if (q < 0)
                        return bus_log_create_error(q);

                q = sd_bus_message_append(m, "s", *name);
                if (q < 0)
                        return bus_log_create_error(q);

                q = sd_bus_call(bus, m, 0, &error, NULL);
                if (q < 0) {
                        log_error("Failed to remove snapshot %s: %s", *name, bus_error_message(&error, q));
                        if (r == 0)
                                r = q;
                }
        }

        return r;
}

static int daemon_reload(sd_bus *bus, char **args) {
        _cleanup_bus_error_free_ sd_bus_error error = SD_BUS_ERROR_NULL;
        _cleanup_bus_message_unref_ sd_bus_message *m = NULL;
        const char *method;
        int r;

        if (arg_action == ACTION_RELOAD)
                method = "Reload";
        else if (arg_action == ACTION_REEXEC)
                method = "Reexecute";
        else {
                assert(arg_action == ACTION_SYSTEMCTL);

                method =
                        streq(args[0], "clear-jobs")    ||
                        streq(args[0], "cancel")        ? "ClearJobs" :
                        streq(args[0], "daemon-reexec") ? "Reexecute" :
                        streq(args[0], "reset-failed")  ? "ResetFailed" :
                        streq(args[0], "halt")          ? "Halt" :
                        streq(args[0], "poweroff")      ? "PowerOff" :
                        streq(args[0], "reboot")        ? "Reboot" :
                        streq(args[0], "kexec")         ? "KExec" :
                        streq(args[0], "exit")          ? "Exit" :
                                    /* "daemon-reload" */ "Reload";
        }

        r = sd_bus_message_new_method_call(
                        bus,
                        &m,
                        "org.freedesktop.systemd1",
                        "/org/freedesktop/systemd1",
                        "org.freedesktop.systemd1.Manager",
                        method);
        if (r < 0)
                return bus_log_create_error(r);

        r = sd_bus_message_set_allow_interactive_authorization(m, arg_ask_password);
        if (r < 0)
                return bus_log_create_error(r);

        r = sd_bus_call(bus, m, 0, &error, NULL);
        if (r == -ENOENT && arg_action != ACTION_SYSTEMCTL)
                /* There's always a fallback possible for
                 * legacy actions. */
                r = -EADDRNOTAVAIL;
        else if ((r == -ETIMEDOUT || r == -ECONNRESET) && streq(method, "Reexecute"))
                /* On reexecution, we expect a disconnect, not a
                 * reply */
                r = 0;
        else if (r < 0)
                log_error("Failed to execute operation: %s", bus_error_message(&error, r));

        return r < 0 ? r : 0;
}

static int reset_failed(sd_bus *bus, char **args) {
        _cleanup_bus_error_free_ sd_bus_error error = SD_BUS_ERROR_NULL;
        _cleanup_strv_free_ char **names = NULL;
        char **name;
        int r, q;

        if (strv_length(args) <= 1)
                return daemon_reload(bus, args);

        r = expand_names(bus, args + 1, NULL, &names);
        if (r < 0)
                log_error_errno(r, "Failed to expand names: %m");

        STRV_FOREACH(name, names) {
                _cleanup_bus_message_unref_ sd_bus_message *m = NULL;

                q = sd_bus_message_new_method_call(
                                bus,
                                &m,
                                "org.freedesktop.systemd1",
                                "/org/freedesktop/systemd1",
                                "org.freedesktop.systemd1.Manager",
                                "ResetFailedUnit");
                if (q < 0)
                        return bus_log_create_error(q);

                q = sd_bus_message_set_allow_interactive_authorization(m, arg_ask_password);
                if (q < 0)
                        return bus_log_create_error(q);

                q = sd_bus_message_append(m, "s", *name);
                if (q < 0)
                        return bus_log_create_error(q);

                q = sd_bus_call(bus, m, 0, &error, NULL);
                if (q < 0) {
                        log_error("Failed to reset failed state of unit %s: %s", *name, bus_error_message(&error, q));
                        if (r == 0)
                                r = q;
                }
        }

        return r;
}

static int show_environment(sd_bus *bus, char **args) {
        _cleanup_bus_error_free_ sd_bus_error error = SD_BUS_ERROR_NULL;
        _cleanup_bus_message_unref_ sd_bus_message *reply = NULL;
        const char *text;
        int r;

        pager_open_if_enabled();

        r = sd_bus_get_property(
                        bus,
                        "org.freedesktop.systemd1",
                        "/org/freedesktop/systemd1",
                        "org.freedesktop.systemd1.Manager",
                        "Environment",
                        &error,
                        &reply,
                        "as");
        if (r < 0) {
                log_error("Failed to get environment: %s", bus_error_message(&error, r));
                return r;
        }

        r = sd_bus_message_enter_container(reply, SD_BUS_TYPE_ARRAY, "s");
        if (r < 0)
                return bus_log_parse_error(r);

        while ((r = sd_bus_message_read_basic(reply, SD_BUS_TYPE_STRING, &text)) > 0)
                puts(text);
        if (r < 0)
                return bus_log_parse_error(r);

        r = sd_bus_message_exit_container(reply);
        if (r < 0)
                return bus_log_parse_error(r);

        return 0;
}

static int switch_root(sd_bus *bus, char **args) {
        _cleanup_bus_error_free_ sd_bus_error error = SD_BUS_ERROR_NULL;
        _cleanup_free_ char *cmdline_init = NULL;
        const char *root, *init;
        unsigned l;
        int r;

        l = strv_length(args);
        if (l < 2 || l > 3) {
                log_error("Wrong number of arguments.");
                return -EINVAL;
        }

        root = args[1];

        if (l >= 3)
                init = args[2];
        else {
                r = parse_env_file("/proc/cmdline", WHITESPACE,
                                   "init", &cmdline_init,
                                   NULL);
                if (r < 0)
                        log_debug_errno(r, "Failed to parse /proc/cmdline: %m");

                init = cmdline_init;
        }

        if (isempty(init))
                init = NULL;

        if (init) {
                const char *root_systemd_path = NULL, *root_init_path = NULL;

                root_systemd_path = strappenda(root, "/" SYSTEMD_BINARY_PATH);
                root_init_path = strappenda(root, "/", init);

                /* If the passed init is actually the same as the
                 * systemd binary, then let's suppress it. */
                if (files_same(root_init_path, root_systemd_path) > 0)
                        init = NULL;
        }

        log_debug("Switching root - root: %s; init: %s", root, strna(init));

        r = sd_bus_call_method(
                        bus,
                        "org.freedesktop.systemd1",
                        "/org/freedesktop/systemd1",
                        "org.freedesktop.systemd1.Manager",
                        "SwitchRoot",
                        &error,
                        NULL,
                        "ss", root, init);
        if (r < 0) {
                log_error("Failed to switch root: %s", bus_error_message(&error, r));
                return r;
        }

        return 0;
}

static int set_environment(sd_bus *bus, char **args) {
        _cleanup_bus_error_free_ sd_bus_error error = SD_BUS_ERROR_NULL;
        _cleanup_bus_message_unref_ sd_bus_message *m = NULL;
        const char *method;
        int r;

        assert(bus);
        assert(args);

        method = streq(args[0], "set-environment")
                ? "SetEnvironment"
                : "UnsetEnvironment";

        r = sd_bus_message_new_method_call(
                        bus,
                        &m,
                        "org.freedesktop.systemd1",
                        "/org/freedesktop/systemd1",
                        "org.freedesktop.systemd1.Manager",
                        method);
        if (r < 0)
                return bus_log_create_error(r);

        r = sd_bus_message_set_allow_interactive_authorization(m, arg_ask_password);
        if (r < 0)
                return bus_log_create_error(r);

        r = sd_bus_message_append_strv(m, args + 1);
        if (r < 0)
                return bus_log_create_error(r);

        r = sd_bus_call(bus, m, 0, &error, NULL);
        if (r < 0) {
                log_error("Failed to set environment: %s", bus_error_message(&error, r));
                return r;
        }

        return 0;
}

static int import_environment(sd_bus *bus, char **args) {
        _cleanup_bus_error_free_ sd_bus_error error = SD_BUS_ERROR_NULL;
        _cleanup_bus_message_unref_ sd_bus_message *m = NULL;
        int r;

        assert(bus);
        assert(args);

        r = sd_bus_message_new_method_call(
                        bus,
                        &m,
                        "org.freedesktop.systemd1",
                        "/org/freedesktop/systemd1",
                        "org.freedesktop.systemd1.Manager",
                        "SetEnvironment");
        if (r < 0)
                return bus_log_create_error(r);

        r = sd_bus_message_set_allow_interactive_authorization(m, arg_ask_password);
        if (r < 0)
                return bus_log_create_error(r);

        if (strv_isempty(args + 1))
                r = sd_bus_message_append_strv(m, environ);
        else {
                char **a, **b;

                r = sd_bus_message_open_container(m, 'a', "s");
                if (r < 0)
                        return bus_log_create_error(r);

                STRV_FOREACH(a, args + 1) {

                        if (!env_name_is_valid(*a)) {
                                log_error("Not a valid environment variable name: %s", *a);
                                return -EINVAL;
                        }

                        STRV_FOREACH(b, environ) {
                                const char *eq;

                                eq = startswith(*b, *a);
                                if (eq && *eq == '=') {

                                        r = sd_bus_message_append(m, "s", *b);
                                        if (r < 0)
                                                return bus_log_create_error(r);

                                        break;
                                }
                        }
                }

                r = sd_bus_message_close_container(m);
        }
        if (r < 0)
                return bus_log_create_error(r);

        r = sd_bus_call(bus, m, 0, &error, NULL);
        if (r < 0) {
                log_error("Failed to import environment: %s", bus_error_message(&error, r));
                return r;
        }

        return 0;
}

static int enable_sysv_units(const char *verb, char **args) {
        int r = 0;

#if defined(HAVE_SYSV_COMPAT)
        unsigned f = 0;
        _cleanup_lookup_paths_free_ LookupPaths paths = {};

        if (arg_scope != UNIT_FILE_SYSTEM)
                return 0;

        if (!streq(verb, "enable") &&
            !streq(verb, "disable"))
            // update-rc.d currently does not provide is-enabled
            //!streq(verb, "is-enabled"))
                return 0;

        /* Processes all SysV units, and reshuffles the array so that
         * afterwards only the native units remain */

        r = lookup_paths_init(&paths, SYSTEMD_SYSTEM, false, arg_root, NULL, NULL, NULL);
        if (r < 0)
                return r;

        r = 0;
        while (args[f]) {
                const char *name;
                _cleanup_free_ char *p = NULL, *q = NULL, *l = NULL;
                bool found_native = false, found_sysv;
                unsigned c = 1;
                const char *argv[6] = { "/usr/sbin/update-rc.d", NULL, NULL, NULL, NULL };
                char **k;
                int j;
                pid_t pid;
                siginfo_t status;

                name = args[f++];

                if (!endswith(name, ".service"))
                        continue;

                if (path_is_absolute(name))
                        continue;

                STRV_FOREACH(k, paths.unit_path) {
                        _cleanup_free_ char *path = NULL;

                        path = path_join(arg_root, *k, name);
                        if (!path)
                                return log_oom();

                        found_native = access(path, F_OK) >= 0;
                        if (found_native)
                                break;
                }

                p = path_join(arg_root, SYSTEM_SYSVINIT_PATH, name);
                if (!p)
                        return log_oom();

                p[strlen(p) - strlen(".service")] = 0;
                found_sysv = access(p, F_OK) >= 0;
                if (!found_sysv)
                        continue;

                log_info("Synchronizing state for %s with sysvinit using update-rc.d...", name);

                if (!isempty(arg_root) && !streq(arg_root, "/")) {
                    log_error("Can not run update-rc.d when a root directory other than / is specified");
                    continue;
                }

                /* Run update-rc.d <file> defaults first to ensure the K- and
                 * S-symlinks are present. If they are missing, update-rc.d
                 * <enable|disable> will fail. See
                 * http://bugs.debian.org/722523 */
                argv[c++] = basename(p);
                argv[c++] = "defaults";
                argv[c] = NULL;

                l = strv_join((char**)argv, " ");
                if (!l) {
                        return log_oom();
                }

                log_info("Executing %s", l);
                free(l);

                pid = fork();
                if (pid < 0) {
                        log_error("Failed to fork: %m");
                        return -errno;
                } else if (pid == 0) {
                        /* Child */

                        execv(argv[0], (char**) argv);
                        _exit(EXIT_FAILURE);
                }

                j = wait_for_terminate(pid, &status);
                if (j < 0) {
                        log_error("Failed to wait for child: %s", strerror(-r));
                        return j;
                }

                if (status.si_code == CLD_EXITED) {
                        if (status.si_status != 0)
                                return -EINVAL;
                } else
                        return -EPROTO;

                argv[c-1] = verb;
                argv[c] = NULL;

                l = strv_join((char**)argv, " ");
                if (!l)
                        return log_oom();

                log_info("Executing %s", l);

                pid = fork();
                if (pid < 0)
                        return log_error_errno(errno, "Failed to fork: %m");
                else if (pid == 0) {
                        /* Child */

                        execv(argv[0], (char**) argv);
                        _exit(EXIT_FAILURE);
                }

                j = wait_for_terminate(pid, &status);
                if (j < 0) {
                        log_error_errno(r, "Failed to wait for child: %m");
                        return j;
                }

                if (status.si_code == CLD_EXITED) {
                        if (streq(verb, "is-enabled")) {
                                if (status.si_status == 0) {
                                        if (!arg_quiet)
                                                puts("enabled");
                                        r = 1;
                                } else {
                                        if (!arg_quiet)
                                                puts("disabled");
                                }

                        } else if (status.si_status != 0)
                                return -EINVAL;
                } else
                        return -EPROTO;

                /* Remove this entry, so that we don't try enabling it as native unit */
                assert(f > 0 && streq(args[f-1], name));
                assert_se(strv_remove(args + f - 1, name));
        }

#endif
        return r;
}

static int mangle_names(char **original_names, char ***mangled_names) {
        char **i, **l, **name;

        l = new(char*, strv_length(original_names) + 1);
        if (!l)
                return log_oom();

        i = l;
        STRV_FOREACH(name, original_names) {

                /* When enabling units qualified path names are OK,
                 * too, hence allow them explicitly. */

                if (is_path(*name))
                        *i = strdup(*name);
                else
                        *i = unit_name_mangle(*name, MANGLE_NOGLOB);

                if (!*i) {
                        strv_free(l);
                        return log_oom();
                }

                i++;
        }

        *i = NULL;
        *mangled_names = l;

        return 0;
}

static int enable_unit(sd_bus *bus, char **args) {
        _cleanup_strv_free_ char **names = NULL;
        const char *verb = args[0];
        UnitFileChange *changes = NULL;
        unsigned n_changes = 0;
        int carries_install_info = -1;
        int r;

        if (!args[1])
                return 0;

        r = mangle_names(args+1, &names);
        if (r < 0)
                return r;

        r = enable_sysv_units(verb, names);
        if (r < 0)
                return r;

        /* If the operation was fully executed by the SysV compat,
         * let's finish early */
        if (strv_isempty(names))
                return 0;

        if (!bus || avoid_bus()) {
                if (streq(verb, "enable")) {
                        r = unit_file_enable(arg_scope, arg_runtime, arg_root, names, arg_force, &changes, &n_changes);
                        carries_install_info = r;
                } else if (streq(verb, "disable"))
                        r = unit_file_disable(arg_scope, arg_runtime, arg_root, names, &changes, &n_changes);
                else if (streq(verb, "reenable")) {
                        r = unit_file_reenable(arg_scope, arg_runtime, arg_root, names, arg_force, &changes, &n_changes);
                        carries_install_info = r;
                } else if (streq(verb, "link"))
                        r = unit_file_link(arg_scope, arg_runtime, arg_root, names, arg_force, &changes, &n_changes);
                else if (streq(verb, "preset")) {
                        r = unit_file_preset(arg_scope, arg_runtime, arg_root, names, arg_preset_mode, arg_force, &changes, &n_changes);
                        carries_install_info = r;
                } else if (streq(verb, "mask"))
                        r = unit_file_mask(arg_scope, arg_runtime, arg_root, names, arg_force, &changes, &n_changes);
                else if (streq(verb, "unmask"))
                        r = unit_file_unmask(arg_scope, arg_runtime, arg_root, names, &changes, &n_changes);
                else
                        assert_not_reached("Unknown verb");

                if (r < 0) {
                        log_error_errno(r, "Operation failed: %m");
                        goto finish;
                }

                if (!arg_quiet)
                        dump_unit_file_changes(changes, n_changes);

                r = 0;
        } else {
                _cleanup_bus_message_unref_ sd_bus_message *reply = NULL, *m = NULL;
                _cleanup_bus_error_free_ sd_bus_error error = SD_BUS_ERROR_NULL;
                int expect_carries_install_info = false;
                bool send_force = true, send_preset_mode = false;
                const char *method;

                if (streq(verb, "enable")) {
                        method = "EnableUnitFiles";
                        expect_carries_install_info = true;
                } else if (streq(verb, "disable")) {
                        method = "DisableUnitFiles";
                        send_force = false;
                } else if (streq(verb, "reenable")) {
                        method = "ReenableUnitFiles";
                        expect_carries_install_info = true;
                } else if (streq(verb, "link"))
                        method = "LinkUnitFiles";
                else if (streq(verb, "preset")) {

                        if (arg_preset_mode != UNIT_FILE_PRESET_FULL) {
                                method = "PresetUnitFilesWithMode";
                                send_preset_mode = true;
                        } else
                                method = "PresetUnitFiles";

                        expect_carries_install_info = true;
                } else if (streq(verb, "mask"))
                        method = "MaskUnitFiles";
                else if (streq(verb, "unmask")) {
                        method = "UnmaskUnitFiles";
                        send_force = false;
                } else
                        assert_not_reached("Unknown verb");

                r = sd_bus_message_new_method_call(
                                bus,
                                &m,
                                "org.freedesktop.systemd1",
                                "/org/freedesktop/systemd1",
                                "org.freedesktop.systemd1.Manager",
                                method);
                if (r < 0)
                        return bus_log_create_error(r);

                r = sd_bus_message_set_allow_interactive_authorization(m, arg_ask_password);
                if (r < 0)
                        return bus_log_create_error(r);

                r = sd_bus_message_append_strv(m, names);
                if (r < 0)
                        return bus_log_create_error(r);

                if (send_preset_mode) {
                        r = sd_bus_message_append(m, "s", unit_file_preset_mode_to_string(arg_preset_mode));
                        if (r < 0)
                                return bus_log_create_error(r);
                }

                r = sd_bus_message_append(m, "b", arg_runtime);
                if (r < 0)
                        return bus_log_create_error(r);

                if (send_force) {
                        r = sd_bus_message_append(m, "b", arg_force);
                        if (r < 0)
                                return bus_log_create_error(r);
                }

                r = sd_bus_call(bus, m, 0, &error, &reply);
                if (r < 0) {
                        log_error("Failed to execute operation: %s", bus_error_message(&error, r));
                        return r;
                }

                if (expect_carries_install_info) {
                        r = sd_bus_message_read(reply, "b", &carries_install_info);
                        if (r < 0)
                                return bus_log_parse_error(r);
                }

                r = deserialize_and_dump_unit_file_changes(reply);
                if (r < 0)
                        return r;

                /* Try to reload if enabled */
                if (!arg_no_reload)
                        r = daemon_reload(bus, args);
                else
                        r = 0;
        }

        if (carries_install_info == 0)
                log_warning("The unit files have no [Install] section. They are not meant to be enabled\n"
                            "using systemctl.\n"
                            "Possible reasons for having this kind of units are:\n"
                            "1) A unit may be statically enabled by being symlinked from another unit's\n"
                            "   .wants/ or .requires/ directory.\n"
                            "2) A unit's purpose may be to act as a helper for some other unit which has\n"
                            "   a requirement dependency on it.\n"
                            "3) A unit may be started when needed via activation (socket, path, timer,\n"
                            "   D-Bus, udev, scripted systemctl call, ...).\n");

finish:
        unit_file_changes_free(changes, n_changes);

        return r;
}

static int add_dependency(sd_bus *bus, char **args) {
        _cleanup_strv_free_ char **names = NULL;
        _cleanup_free_ char *target = NULL;
        const char *verb = args[0];
        UnitDependency dep;
        int r = 0;

        if (!args[1])
                return 0;

        target = unit_name_mangle_with_suffix(args[1], MANGLE_NOGLOB, ".target");
        if (!target)
                return log_oom();

        r = mangle_names(args+2, &names);
        if (r < 0)
                return r;

        if (streq(verb, "add-wants"))
                dep = UNIT_WANTS;
        else if (streq(verb, "add-requires"))
                dep = UNIT_REQUIRES;
        else
                assert_not_reached("Unknown verb");

        if (!bus || avoid_bus()) {
                UnitFileChange *changes = NULL;
                unsigned n_changes = 0;

                r = unit_file_add_dependency(arg_scope, arg_runtime, arg_root, names, target, dep, arg_force, &changes, &n_changes);

                if (r < 0)
                        return log_error_errno(r, "Can't add dependency: %m");

                if (!arg_quiet)
                        dump_unit_file_changes(changes, n_changes);

                unit_file_changes_free(changes, n_changes);

        } else {
                _cleanup_bus_message_unref_ sd_bus_message *reply = NULL, *m = NULL;
                _cleanup_bus_error_free_ sd_bus_error error = SD_BUS_ERROR_NULL;

                r = sd_bus_message_new_method_call(
                                bus,
                                &m,
                                "org.freedesktop.systemd1",
                                "/org/freedesktop/systemd1",
                                "org.freedesktop.systemd1.Manager",
                                "AddDependencyUnitFiles");
                if (r < 0)
                        return bus_log_create_error(r);

                r = sd_bus_message_set_allow_interactive_authorization(m, arg_ask_password);
                if (r < 0)
                        return bus_log_create_error(r);

                r = sd_bus_message_append_strv(m, names);
                if (r < 0)
                        return bus_log_create_error(r);

                r = sd_bus_message_append(m, "ssbb", target, unit_dependency_to_string(dep), arg_runtime, arg_force);
                if (r < 0)
                        return bus_log_create_error(r);

                r = sd_bus_call(bus, m, 0, &error, &reply);
                if (r < 0) {
                        log_error("Failed to execute operation: %s", bus_error_message(&error, r));
                        return r;
                }

                r = deserialize_and_dump_unit_file_changes(reply);
                if (r < 0)
                        return r;

                if (!arg_no_reload)
                        r = daemon_reload(bus, args);
                else
                        r = 0;
        }

        return r;
}

static int preset_all(sd_bus *bus, char **args) {
        UnitFileChange *changes = NULL;
        unsigned n_changes = 0;
        int r;

        if (!bus || avoid_bus()) {

                r = unit_file_preset_all(arg_scope, arg_runtime, arg_root, arg_preset_mode, arg_force, &changes, &n_changes);
                if (r < 0) {
                        log_error_errno(r, "Operation failed: %m");
                        goto finish;
                }

                if (!arg_quiet)
                        dump_unit_file_changes(changes, n_changes);

                r = 0;

        } else {
                _cleanup_bus_message_unref_ sd_bus_message *m = NULL, *reply = NULL;
                _cleanup_bus_error_free_ sd_bus_error error = SD_BUS_ERROR_NULL;

                r = sd_bus_message_new_method_call(
                                bus,
                                &m,
                                "org.freedesktop.systemd1",
                                "/org/freedesktop/systemd1",
                                "org.freedesktop.systemd1.Manager",
                                "PresetAllUnitFiles");
                if (r < 0)
                        return bus_log_create_error(r);

                r = sd_bus_message_set_allow_interactive_authorization(m, arg_ask_password);
                if (r < 0)
                        return bus_log_create_error(r);

                r = sd_bus_message_append(
                                m,
                                "sbb",
                                unit_file_preset_mode_to_string(arg_preset_mode),
                                arg_runtime,
                                arg_force);
                if (r < 0)
                        return bus_log_create_error(r);

                r = sd_bus_call(bus, m, 0, &error, &reply);
                if (r < 0) {
                        log_error("Failed to execute operation: %s", bus_error_message(&error, r));
                        return r;
                }

                r = deserialize_and_dump_unit_file_changes(reply);
                if (r < 0)
                        return r;

                if (!arg_no_reload)
                        r = daemon_reload(bus, args);
                else
                        r = 0;
        }

finish:
        unit_file_changes_free(changes, n_changes);

        return r;
}

static int unit_is_enabled(sd_bus *bus, char **args) {

        _cleanup_bus_error_free_ sd_bus_error error = SD_BUS_ERROR_NULL;
        _cleanup_strv_free_ char **names = NULL;
        bool enabled;
        char **name;
        int r;

        r = mangle_names(args+1, &names);
        if (r < 0)
                return r;

        r = enable_sysv_units(args[0], names);
        if (r < 0)
                return r;

        enabled = r > 0;

        if (!bus || avoid_bus()) {

                STRV_FOREACH(name, names) {
                        UnitFileState state;

                        state = unit_file_get_state(arg_scope, arg_root, *name);
                        if (state < 0)
                                return log_error_errno(state, "Failed to get unit file state for %s: %m", *name);

                        if (state == UNIT_FILE_ENABLED ||
                            state == UNIT_FILE_ENABLED_RUNTIME ||
                            state == UNIT_FILE_STATIC ||
                            state == UNIT_FILE_INDIRECT)
                                enabled = true;

                        if (!arg_quiet)
                                puts(unit_file_state_to_string(state));
                }

        } else {
                STRV_FOREACH(name, names) {
                        _cleanup_bus_message_unref_ sd_bus_message *reply = NULL;
                        const char *s;

                        r = sd_bus_call_method(
                                        bus,
                                        "org.freedesktop.systemd1",
                                        "/org/freedesktop/systemd1",
                                        "org.freedesktop.systemd1.Manager",
                                        "GetUnitFileState",
                                        &error,
                                        &reply,
                                        "s", *name);
                        if (r < 0) {
                                log_error("Failed to get unit file state for %s: %s", *name, bus_error_message(&error, r));
                                return r;
                        }

                        r = sd_bus_message_read(reply, "s", &s);
                        if (r < 0)
                                return bus_log_parse_error(r);

                        if (STR_IN_SET(s, "enabled", "enabled-runtime", "static", "indirect"))
                                enabled = true;

                        if (!arg_quiet)
                                puts(s);
                }
        }

        return !enabled;
}

static int is_system_running(sd_bus *bus, char **args) {
        _cleanup_free_ char *state = NULL;
        int r;

        r = sd_bus_get_property_string(
                        bus,
                        "org.freedesktop.systemd1",
                        "/org/freedesktop/systemd1",
                        "org.freedesktop.systemd1.Manager",
                        "SystemState",
                        NULL,
                        &state);
        if (r < 0) {
                if (!arg_quiet)
                        puts("unknown");
                return 0;
        }

        if (!arg_quiet)
                puts(state);

        return streq(state, "running") ? EXIT_SUCCESS : EXIT_FAILURE;
}

static int unit_file_find_path(LookupPaths *lp, const char *unit_name, char **unit_path) {
        char **p;

        assert(lp);
        assert(unit_name);
        assert(unit_path);

        STRV_FOREACH(p, lp->unit_path) {
                char *path;

                path = path_join(arg_root, *p, unit_name);
                if (!path)
                        return log_oom();

                if (access(path, F_OK) == 0) {
                        *unit_path = path;
                        return 1;
                }

                free(path);
        }

        return 0;
}

static int create_edit_temp_file(const char *new_path, const char *original_path, char **ret_tmp_fn) {
        int r;
        char *t;

        assert(new_path);
        assert(original_path);
        assert(ret_tmp_fn);

        t = tempfn_random(new_path);
        if (!t)
                return log_oom();

        r = mkdir_parents(new_path, 0755);
        if (r < 0) {
                log_error_errno(r, "Failed to create directories for %s: %m", new_path);
                free(t);
                return r;
        }

        r = copy_file(original_path, t, 0, 0644);
        if (r == -ENOENT) {
                r = touch(t);
                if (r < 0) {
                        log_error_errno(r, "Failed to create temporary file %s: %m", t);
                        free(t);
                        return r;
                }
        } else if (r < 0) {
                log_error_errno(r, "Failed to copy %s to %s: %m", original_path, t);
                free(t);
                return r;
        }

        *ret_tmp_fn = t;

        return 0;
}

static int get_drop_in_to_edit(const char *unit_name, const char *user_home, const char *user_runtime, char **ret_path) {
        char *tmp_new_path;
        char *tmp;

        assert(unit_name);
        assert(ret_path);

        switch (arg_scope) {
                case UNIT_FILE_SYSTEM:
                        tmp = strappenda(arg_runtime ? "/run/systemd/system/" : SYSTEM_CONFIG_UNIT_PATH "/", unit_name, ".d/override.conf");
                        break;
                case UNIT_FILE_GLOBAL:
                        tmp = strappenda(arg_runtime ? "/run/systemd/user/" : USER_CONFIG_UNIT_PATH "/", unit_name, ".d/override.conf");
                        break;
                case UNIT_FILE_USER:
                        assert(user_home);
                        assert(user_runtime);

                        tmp = strappenda(arg_runtime ? user_runtime : user_home, "/", unit_name, ".d/override.conf");
                        break;
                default:
                        assert_not_reached("Invalid scope");
        }

        tmp_new_path = path_join(arg_root, tmp, NULL);
        if (!tmp_new_path)
                return log_oom();

        *ret_path = tmp_new_path;

        return 0;
}

static int unit_file_create_drop_in(const char *unit_name, const char *user_home, const char *user_runtime, char **ret_new_path, char **ret_tmp_path) {
        char *tmp_new_path;
        char *tmp_tmp_path;
        int r;

        assert(unit_name);
        assert(ret_new_path);
        assert(ret_tmp_path);

        r = get_drop_in_to_edit(unit_name, user_home, user_runtime, &tmp_new_path);
        if (r < 0)
                return r;

        r = create_edit_temp_file(tmp_new_path, tmp_new_path, &tmp_tmp_path);
        if (r < 0) {
                free(tmp_new_path);
                return r;
        }

        *ret_new_path = tmp_new_path;
        *ret_tmp_path = tmp_tmp_path;

        return 0;
}

static bool unit_is_editable(const char *unit_name, const char *fragment_path, const char *user_home) {
        bool editable = true;
        const char *invalid_path;

        assert(unit_name);

        if (!arg_runtime)
                return true;

        switch (arg_scope) {
                case UNIT_FILE_SYSTEM:
                        if (path_startswith(fragment_path, "/etc/systemd/system")) {
                                editable = false;
                                invalid_path = "/etc/systemd/system";
                        } else if (path_startswith(fragment_path, SYSTEM_CONFIG_UNIT_PATH)) {
                                editable = false;
                                invalid_path = SYSTEM_CONFIG_UNIT_PATH;
                        }
                        break;
                case UNIT_FILE_GLOBAL:
                        if (path_startswith(fragment_path, "/etc/systemd/user")) {
                                editable = false;
                                invalid_path = "/etc/systemd/user";
                        } else if (path_startswith(fragment_path, USER_CONFIG_UNIT_PATH)) {
                                editable = false;
                                invalid_path = USER_CONFIG_UNIT_PATH;
                        }
                        break;
                case UNIT_FILE_USER:
                        assert(user_home);

                        if (path_startswith(fragment_path, "/etc/systemd/user")) {
                                editable = false;
                                invalid_path = "/etc/systemd/user";
                        } else if (path_startswith(fragment_path, USER_CONFIG_UNIT_PATH)) {
                                editable = false;
                                invalid_path = USER_CONFIG_UNIT_PATH;
                        } else if (path_startswith(fragment_path, user_home)) {
                                editable = false;
                                invalid_path = user_home;
                        }
                        break;
                default:
                        assert_not_reached("Invalid scope");
        }

        if (!editable)
                log_error("%s ignored: cannot temporarily edit units from %s", unit_name, invalid_path);

        return editable;
}

static int get_copy_to_edit(const char *unit_name, const char *fragment_path, const char *user_home, const char *user_runtime, char **ret_path) {
        char *tmp_new_path;

        assert(unit_name);
        assert(ret_path);

        if (!unit_is_editable(unit_name, fragment_path, user_home))
                return -EINVAL;

        switch (arg_scope) {
                case UNIT_FILE_SYSTEM:
                        tmp_new_path = path_join(arg_root, arg_runtime ? "/run/systemd/system/" : SYSTEM_CONFIG_UNIT_PATH, unit_name);
                        break;
                case UNIT_FILE_GLOBAL:
                        tmp_new_path = path_join(arg_root, arg_runtime ? "/run/systemd/user/" : USER_CONFIG_UNIT_PATH, unit_name);
                        break;
                case UNIT_FILE_USER:
                        assert(user_home);
                        assert(user_runtime);

                        tmp_new_path = path_join(arg_root, arg_runtime ? user_runtime : user_home, unit_name);
                        break;
                default:
                        assert_not_reached("Invalid scope");
        }
        if (!tmp_new_path)
                return log_oom();

        *ret_path = tmp_new_path;

        return 0;
}

static int unit_file_create_copy(const char *unit_name,
                                 const char *fragment_path,
                                 const char *user_home,
                                 const char *user_runtime,
                                 char **ret_new_path,
                                 char **ret_tmp_path) {
        char *tmp_new_path;
        char *tmp_tmp_path;
        int r;

        assert(fragment_path);
        assert(unit_name);
        assert(ret_new_path);
        assert(ret_tmp_path);

        r = get_copy_to_edit(unit_name, fragment_path, user_home, user_runtime, &tmp_new_path);
        if (r < 0)
                return r;

        if (!path_equal(fragment_path, tmp_new_path) && access(tmp_new_path, F_OK) == 0) {
                char response;

                r = ask_char(&response, "yn", "%s already exists, are you sure to overwrite it with %s? [(y)es, (n)o] ", tmp_new_path, fragment_path);
                if (r < 0) {
                        free(tmp_new_path);
                        return r;
                }
                if (response != 'y') {
                        log_warning("%s ignored", unit_name);
                        free(tmp_new_path);
                        return -1;
                }
        }

        r = create_edit_temp_file(tmp_new_path, fragment_path, &tmp_tmp_path);
        if (r < 0) {
                log_error_errno(r, "Failed to create temporary file for %s: %m", tmp_new_path);
                free(tmp_new_path);
                return r;
        }

        *ret_new_path = tmp_new_path;
        *ret_tmp_path = tmp_tmp_path;

        return 0;
}

static int run_editor(char **paths) {
        pid_t pid;
        int r;

        assert(paths);

        pid = fork();
        if (pid < 0) {
                log_error_errno(errno, "Failed to fork: %m");
                return -errno;
        }

        if (pid == 0) {
                const char **args;
                char **backup_editors = STRV_MAKE("nano", "vim", "vi");
                char *editor;
                char **tmp_path, **original_path, **p;
                unsigned i = 1;
                size_t argc;

                argc = strv_length(paths)/2 + 1;
                args = newa(const char*, argc + 1);

                args[0] = NULL;
                STRV_FOREACH_PAIR(original_path, tmp_path, paths) {
                        args[i] = *tmp_path;
                        i++;
                }
                args[argc] = NULL;

                /* SYSTEMD_EDITOR takes precedence over EDITOR which takes precedence over VISUAL
                 * If neither SYSTEMD_EDITOR nor EDITOR nor VISUAL are present,
                 * we try to execute well known editors
                 */
                editor = getenv("SYSTEMD_EDITOR");
                if (!editor)
                        editor = getenv("EDITOR");
                if (!editor)
                        editor = getenv("VISUAL");

                if (!isempty(editor)) {
                        args[0] = editor;
                        execvp(editor, (char* const*) args);
                }

                STRV_FOREACH(p, backup_editors) {
                        args[0] = *p;
                        execvp(*p, (char* const*) args);
                        /* We do not fail if the editor doesn't exist
                         * because we want to try each one of them before
                         * failing.
                         */
                        if (errno != ENOENT) {
                                log_error("Failed to execute %s: %m", editor);
                                _exit(EXIT_FAILURE);
                        }
                }

                log_error("Cannot edit unit(s): No editor available. Please set either SYSTEMD_EDITOR or EDITOR or VISUAL environment variable");
                _exit(EXIT_FAILURE);
        }

        r = wait_for_terminate_and_warn("editor", pid, true);
        if (r < 0)
                return log_error_errno(r, "Failed to wait for child: %m");

        return r;
}

static int find_paths_to_edit(sd_bus *bus, char **names, char ***paths) {
        _cleanup_free_ char *user_home = NULL;
        _cleanup_free_ char *user_runtime = NULL;
        char **name;
        int r;

        assert(names);
        assert(paths);

        if (arg_scope == UNIT_FILE_USER) {
                r = user_config_home(&user_home);
                if (r < 0)
                        return log_oom();
                else if (r == 0) {
                        log_error("Cannot edit units for the user instance: home directory unknown");
                        return -1;
                }

                r = user_runtime_dir(&user_runtime);
                if (r < 0)
                        return log_oom();
                else if (r == 0) {
                        log_error("Cannot edit units for the user instance: runtime directory unknown");
                        return -1;
                }
        }

        if (!bus || avoid_bus()) {
                _cleanup_lookup_paths_free_ LookupPaths lp = {};

                /* If there is no bus, we try to find the units by testing each available directory
                 * according to the scope.
                 */
                r = lookup_paths_init(&lp,
                                arg_scope == UNIT_FILE_SYSTEM ? SYSTEMD_SYSTEM : SYSTEMD_USER,
                                arg_scope == UNIT_FILE_USER,
                                arg_root,
                                NULL, NULL, NULL);
                if (r < 0) {
                        log_error_errno(r, "Failed get lookup paths: %m");
                        return r;
                }

                STRV_FOREACH(name, names) {
                        _cleanup_free_ char *path = NULL;
                        char *new_path, *tmp_path;

                        r = unit_file_find_path(&lp, *name, &path);
                        if (r < 0)
                                return r;
                        if (r == 0) {
                                log_warning("%s ignored: not found", *name);
                                continue;
                        }

                        if (arg_full)
                                r = unit_file_create_copy(*name, path, user_home, user_runtime, &new_path, &tmp_path);
                        else
                                r = unit_file_create_drop_in(*name, user_home, user_runtime, &new_path, &tmp_path);

                        if (r < 0)
                                continue;

                        r = strv_push(paths, new_path);
                        if (r < 0)
                                return log_oom();

                        r = strv_push(paths, tmp_path);
                        if (r < 0)
                                return log_oom();
                }
        } else {
                STRV_FOREACH(name, names) {
                        _cleanup_bus_error_free_ sd_bus_error error = SD_BUS_ERROR_NULL;
                        _cleanup_free_ char *fragment_path = NULL;
                        _cleanup_free_ char *unit = NULL;
                        char *new_path, *tmp_path;

                        unit = unit_dbus_path_from_name(*name);
                        if (!unit)
                                return log_oom();

                        if (need_daemon_reload(bus, *name) > 0) {
                                log_warning("%s ignored: unit file changed on disk. Run 'systemctl%s daemon-reload'.",
                                        *name, arg_scope == UNIT_FILE_SYSTEM ? "" : " --user");
                                continue;
                        }

                        r = sd_bus_get_property_string(
                                        bus,
                                        "org.freedesktop.systemd1",
                                        unit,
                                        "org.freedesktop.systemd1.Unit",
                                        "FragmentPath",
                                        &error,
                                        &fragment_path);
                        if (r < 0) {
                                log_warning("Failed to get FragmentPath: %s", bus_error_message(&error, r));
                                continue;
                        }

                        if (isempty(fragment_path)) {
                                log_warning("%s ignored: not found", *name);
                                continue;
                        }

                        if (arg_full)
                                r = unit_file_create_copy(*name, fragment_path, user_home, user_runtime, &new_path, &tmp_path);
                        else
                                r = unit_file_create_drop_in(*name, user_home, user_runtime, &new_path, &tmp_path);
                        if (r < 0)
                                continue;

                        r = strv_push(paths, new_path);
                        if (r < 0)
                                return log_oom();

                        r = strv_push(paths, tmp_path);
                        if (r < 0)
                                return log_oom();
                }
        }

        return 0;
}

static int edit(sd_bus *bus, char **args) {
        _cleanup_strv_free_ char **names = NULL;
        _cleanup_strv_free_ char **paths = NULL;
        char **original, **tmp;
        int r;

        assert(args);

        if (!on_tty()) {
                log_error("Cannot edit units if we are not on a tty");
                return -EINVAL;
        }

        if (arg_transport != BUS_TRANSPORT_LOCAL) {
                log_error("Cannot remotely edit units");
                return -EINVAL;
        }

        r = expand_names(bus, args + 1, NULL, &names);
        if (r < 0)
                return log_error_errno(r, "Failed to expand names: %m");

        if (!names) {
                log_error("No unit name found by expanding names");
                return -ENOENT;
        }

        r = find_paths_to_edit(bus, names, &paths);
        if (r < 0)
                return r;

        if (strv_isempty(paths)) {
                log_error("Cannot find any units to edit");
                return -ENOENT;
        }

        r = run_editor(paths);
        if (r < 0)
                goto end;

        STRV_FOREACH_PAIR(original, tmp, paths) {
                /* If the temporary file is empty we ignore it.
                 * It's useful if the user wants to cancel its modification
                 */
                if (null_or_empty_path(*tmp)) {
                        log_warning("Edition of %s canceled: temporary file empty", *original);
                        continue;
                }
                r = rename(*tmp, *original);
                if (r < 0) {
                        r = log_error_errno(errno, "Failed to rename %s to %s: %m", *tmp, *original);
                        goto end;
                }
        }

        if (!arg_no_reload && bus && !avoid_bus())
                r = daemon_reload(bus, args);

end:
        STRV_FOREACH_PAIR(original, tmp, paths)
                unlink_noerrno(*tmp);

        return r;
}

static void systemctl_help(void) {

        pager_open_if_enabled();

        printf("%s [OPTIONS...] {COMMAND} ...\n\n"
               "Query or send control commands to the systemd manager.\n\n"
               "  -h --help           Show this help\n"
               "     --version        Show package version\n"
               "     --system         Connect to system manager\n"
               "     --user           Connect to user service manager\n"
               "  -H --host=[USER@]HOST\n"
               "                      Operate on remote host\n"
               "  -M --machine=CONTAINER\n"
               "                      Operate on local container\n"
               "  -t --type=TYPE      List only units of a particular type\n"
               "     --state=STATE    List only units with particular LOAD or SUB or ACTIVE state\n"
               "  -p --property=NAME  Show only properties by this name\n"
               "  -a --all            Show all loaded units/properties, including dead/empty\n"
               "                      ones. To list all units installed on the system, use\n"
               "                      the 'list-unit-files' command instead.\n"
               "  -l --full           Don't ellipsize unit names on output\n"
               "  -r --recursive      Show unit list of host and local containers\n"
               "     --reverse        Show reverse dependencies with 'list-dependencies'\n"
               "     --job-mode=MODE  Specify how to deal with already queued jobs, when\n"
               "                      queueing a new job\n"
               "     --show-types     When showing sockets, explicitly show their type\n"
               "  -i --ignore-inhibitors\n"
               "                      When shutting down or sleeping, ignore inhibitors\n"
               "     --kill-who=WHO   Who to send signal to\n"
               "  -s --signal=SIGNAL  Which signal to send\n"
               "  -q --quiet          Suppress output\n"
               "     --no-block       Do not wait until operation finished\n"
               "     --no-wall        Don't send wall message before halt/power-off/reboot\n"
               "     --no-reload      When enabling/disabling unit files, don't reload daemon\n"
               "                      configuration\n"
               "     --no-legend      Do not print a legend (column headers and hints)\n"
               "     --no-pager       Do not pipe output into a pager\n"
               "     --no-ask-password\n"
               "                      Do not ask for system passwords\n"
               "     --global         Enable/disable unit files globally\n"
               "     --runtime        Enable unit files only temporarily until next reboot\n"
               "  -f --force          When enabling unit files, override existing symlinks\n"
               "                      When shutting down, execute action immediately\n"
               "     --preset-mode=   Specifies whether fully apply presets, or only enable,\n"
               "                      or only disable\n"
               "     --root=PATH      Enable unit files in the specified root directory\n"
               "  -n --lines=INTEGER  Number of journal entries to show\n"
               "  -o --output=STRING  Change journal output mode (short, short-monotonic,\n"
               "                      verbose, export, json, json-pretty, json-sse, cat)\n"
               "     --plain          Print unit dependencies as a list instead of a tree\n\n"
               "Unit Commands:\n"
               "  list-units [PATTERN...]         List loaded units\n"
               "  list-sockets [PATTERN...]       List loaded sockets ordered by address\n"
               "  list-timers [PATTERN...]        List loaded timers ordered by next elapse\n"
               "  start NAME...                   Start (activate) one or more units\n"
               "  stop NAME...                    Stop (deactivate) one or more units\n"
               "  reload NAME...                  Reload one or more units\n"
               "  restart NAME...                 Start or restart one or more units\n"
               "  try-restart NAME...             Restart one or more units if active\n"
               "  reload-or-restart NAME...       Reload one or more units if possible,\n"
               "                                  otherwise start or restart\n"
               "  reload-or-try-restart NAME...   Reload one or more units if possible,\n"
               "                                  otherwise restart if active\n"
               "  isolate NAME                    Start one unit and stop all others\n"
               "  kill NAME...                    Send signal to processes of a unit\n"
               "  is-active PATTERN...            Check whether units are active\n"
               "  is-failed PATTERN...            Check whether units are failed\n"
               "  status [PATTERN...|PID...]      Show runtime status of one or more units\n"
               "  show [PATTERN...|JOB...]        Show properties of one or more\n"
               "                                  units/jobs or the manager\n"
               "  cat PATTERN...                  Show files and drop-ins of one or more units\n"
               "  set-property NAME ASSIGNMENT... Sets one or more properties of a unit\n"
               "  help PATTERN...|PID...          Show manual for one or more units\n"
               "  reset-failed [PATTERN...]       Reset failed state for all, one, or more\n"
               "                                  units\n"
               "  list-dependencies [NAME]        Recursively show units which are required\n"
               "                                  or wanted by this unit or by which this\n"
               "                                  unit is required or wanted\n\n"
               "Unit File Commands:\n"
               "  list-unit-files [PATTERN...]    List installed unit files\n"
               "  enable NAME...                  Enable one or more unit files\n"
               "  disable NAME...                 Disable one or more unit files\n"
               "  reenable NAME...                Reenable one or more unit files\n"
               "  preset NAME...                  Enable/disable one or more unit files\n"
               "                                  based on preset configuration\n"
               "  preset-all                      Enable/disable all unit files based on\n"
               "                                  preset configuration\n"
               "  is-enabled NAME...              Check whether unit files are enabled\n\n"
               "  mask NAME...                    Mask one or more units\n"
               "  unmask NAME...                  Unmask one or more units\n"
               "  link PATH...                    Link one or more units files into\n"
               "                                  the search path\n"
               "  add-wants TARGET NAME...        Add 'Wants' dependency for the target\n"
               "                                  on specified one or more units\n"
               "  add-requires TARGET NAME...     Add 'Requires' dependency for the target\n"
               "                                  on specified one or more units\n"
               "  get-default                     Get the name of the default target\n"
               "  set-default NAME                Set the default target\n"
               "  edit NAME...                    Edit one or more unit files\n"
               "\n"
               "Machine Commands:\n"
               "  list-machines [PATTERN...]      List local containers and host\n\n"
               "Job Commands:\n"
               "  list-jobs [PATTERN...]          List jobs\n"
               "  cancel [JOB...]                 Cancel all, one, or more jobs\n\n"
               "Snapshot Commands:\n"
               "  snapshot [NAME]                 Create a snapshot\n"
               "  delete NAME...                  Remove one or more snapshots\n\n"
               "Environment Commands:\n"
               "  show-environment                Dump environment\n"
               "  set-environment NAME=VALUE...   Set one or more environment variables\n"
               "  unset-environment NAME...       Unset one or more environment variables\n"
               "  import-environment NAME...      Import all, one or more environment variables\n\n"
               "Manager Lifecycle Commands:\n"
               "  daemon-reload                   Reload systemd manager configuration\n"
               "  daemon-reexec                   Reexecute systemd manager\n\n"
               "System Commands:\n"
               "  is-system-running               Check whether system is fully running\n"
               "  default                         Enter system default mode\n"
               "  rescue                          Enter system rescue mode\n"
               "  emergency                       Enter system emergency mode\n"
               "  halt                            Shut down and halt the system\n"
               "  poweroff                        Shut down and power-off the system\n"
               "  reboot [ARG]                    Shut down and reboot the system\n"
               "  kexec                           Shut down and reboot the system with kexec\n"
               "  exit                            Request user instance exit\n"
               "  switch-root ROOT [INIT]         Change to a different root file system\n"
               "  suspend                         Suspend the system\n"
               "  hibernate                       Hibernate the system\n"
               "  hybrid-sleep                    Hibernate and suspend the system\n",
               program_invocation_short_name);
}

static void halt_help(void) {
        printf("%s [OPTIONS...]%s\n\n"
               "%s the system.\n\n"
               "     --help      Show this help\n"
               "     --halt      Halt the machine\n"
               "  -p --poweroff  Switch off the machine\n"
               "     --reboot    Reboot the machine\n"
               "  -f --force     Force immediate halt/power-off/reboot\n"
               "  -w --wtmp-only Don't halt/power-off/reboot, just write wtmp record\n"
               "  -d --no-wtmp   Don't write wtmp record\n"
               "     --no-wall   Don't send wall message before halt/power-off/reboot\n",
               program_invocation_short_name,
               arg_action == ACTION_REBOOT   ? " [ARG]" : "",
               arg_action == ACTION_REBOOT   ? "Reboot" :
               arg_action == ACTION_POWEROFF ? "Power off" :
                                               "Halt");
}

static void shutdown_help(void) {
        printf("%s [OPTIONS...] [TIME] [WALL...]\n\n"
               "Shut down the system.\n\n"
               "     --help      Show this help\n"
               "  -H --halt      Halt the machine\n"
               "  -P --poweroff  Power-off the machine\n"
               "  -r --reboot    Reboot the machine\n"
               "  -h             Equivalent to --poweroff, overridden by --halt\n"
               "  -k             Don't halt/power-off/reboot, just send warnings\n"
               "     --no-wall   Don't send wall message before halt/power-off/reboot\n"
               "  -c             Cancel a pending shutdown\n",
               program_invocation_short_name);
}

static void telinit_help(void) {
        printf("%s [OPTIONS...] {COMMAND}\n\n"
               "Send control commands to the init daemon.\n\n"
               "     --help      Show this help\n"
               "     --no-wall   Don't send wall message before halt/power-off/reboot\n\n"
               "Commands:\n"
               "  0              Power-off the machine\n"
               "  6              Reboot the machine\n"
               "  2, 3, 4, 5     Start runlevelX.target unit\n"
               "  1, s, S        Enter rescue mode\n"
               "  q, Q           Reload init daemon configuration\n"
               "  u, U           Reexecute init daemon\n",
               program_invocation_short_name);
}

static void runlevel_help(void) {
        printf("%s [OPTIONS...]\n\n"
               "Prints the previous and current runlevel of the init system.\n\n"
               "     --help      Show this help\n",
               program_invocation_short_name);
}

static void help_types(void) {
        int i;
        const char *t;

        if (!arg_no_legend)
                puts("Available unit types:");
        for (i = 0; i < _UNIT_TYPE_MAX; i++) {
                t = unit_type_to_string(i);
                if (t)
                        puts(t);
        }
}

static int systemctl_parse_argv(int argc, char *argv[]) {

        enum {
                ARG_FAIL = 0x100,
                ARG_REVERSE,
                ARG_AFTER,
                ARG_BEFORE,
                ARG_SHOW_TYPES,
                ARG_IRREVERSIBLE,
                ARG_IGNORE_DEPENDENCIES,
                ARG_VERSION,
                ARG_USER,
                ARG_SYSTEM,
                ARG_GLOBAL,
                ARG_NO_BLOCK,
                ARG_NO_LEGEND,
                ARG_NO_PAGER,
                ARG_NO_WALL,
                ARG_ROOT,
                ARG_NO_RELOAD,
                ARG_KILL_WHO,
                ARG_NO_ASK_PASSWORD,
                ARG_FAILED,
                ARG_RUNTIME,
                ARG_FORCE,
                ARG_PLAIN,
                ARG_STATE,
                ARG_JOB_MODE,
                ARG_PRESET_MODE,
        };

        static const struct option options[] = {
                { "help",                no_argument,       NULL, 'h'                     },
                { "version",             no_argument,       NULL, ARG_VERSION             },
                { "type",                required_argument, NULL, 't'                     },
                { "property",            required_argument, NULL, 'p'                     },
                { "all",                 no_argument,       NULL, 'a'                     },
                { "reverse",             no_argument,       NULL, ARG_REVERSE             },
                { "after",               no_argument,       NULL, ARG_AFTER               },
                { "before",              no_argument,       NULL, ARG_BEFORE              },
                { "show-types",          no_argument,       NULL, ARG_SHOW_TYPES          },
                { "failed",              no_argument,       NULL, ARG_FAILED              }, /* compatibility only */
                { "full",                no_argument,       NULL, 'l'                     },
                { "job-mode",            required_argument, NULL, ARG_JOB_MODE            },
                { "fail",                no_argument,       NULL, ARG_FAIL                }, /* compatibility only */
                { "irreversible",        no_argument,       NULL, ARG_IRREVERSIBLE        }, /* compatibility only */
                { "ignore-dependencies", no_argument,       NULL, ARG_IGNORE_DEPENDENCIES }, /* compatibility only */
                { "ignore-inhibitors",   no_argument,       NULL, 'i'                     },
                { "user",                no_argument,       NULL, ARG_USER                },
                { "system",              no_argument,       NULL, ARG_SYSTEM              },
                { "global",              no_argument,       NULL, ARG_GLOBAL              },
                { "no-block",            no_argument,       NULL, ARG_NO_BLOCK            },
                { "no-legend",           no_argument,       NULL, ARG_NO_LEGEND           },
                { "no-pager",            no_argument,       NULL, ARG_NO_PAGER            },
                { "no-wall",             no_argument,       NULL, ARG_NO_WALL             },
                { "quiet",               no_argument,       NULL, 'q'                     },
                { "root",                required_argument, NULL, ARG_ROOT                },
                { "force",               no_argument,       NULL, ARG_FORCE               },
                { "no-reload",           no_argument,       NULL, ARG_NO_RELOAD           },
                { "kill-who",            required_argument, NULL, ARG_KILL_WHO            },
                { "signal",              required_argument, NULL, 's'                     },
                { "no-ask-password",     no_argument,       NULL, ARG_NO_ASK_PASSWORD     },
                { "host",                required_argument, NULL, 'H'                     },
                { "machine",             required_argument, NULL, 'M'                     },
                { "runtime",             no_argument,       NULL, ARG_RUNTIME             },
                { "lines",               required_argument, NULL, 'n'                     },
                { "output",              required_argument, NULL, 'o'                     },
                { "plain",               no_argument,       NULL, ARG_PLAIN               },
                { "state",               required_argument, NULL, ARG_STATE               },
                { "recursive",           no_argument,       NULL, 'r'                     },
                { "preset-mode",         required_argument, NULL, ARG_PRESET_MODE         },
                {}
        };

        int c;

        assert(argc >= 0);
        assert(argv);

        while ((c = getopt_long(argc, argv, "ht:p:alqfs:H:M:n:o:ir", options, NULL)) >= 0)

                switch (c) {

                case 'h':
                        systemctl_help();
                        return 0;

                case ARG_VERSION:
                        puts(PACKAGE_STRING);
                        puts(SYSTEMD_FEATURES);
                        return 0;

                case 't': {
                        const char *word, *state;
                        size_t size;

                        FOREACH_WORD_SEPARATOR(word, size, optarg, ",", state) {
                                _cleanup_free_ char *type;

                                type = strndup(word, size);
                                if (!type)
                                        return -ENOMEM;

                                if (streq(type, "help")) {
                                        help_types();
                                        return 0;
                                }

                                if (unit_type_from_string(type) >= 0) {
                                        if (strv_push(&arg_types, type))
                                                return log_oom();
                                        type = NULL;
                                        continue;
                                }

                                /* It's much nicer to use --state= for
                                 * load states, but let's support this
                                 * in --types= too for compatibility
                                 * with old versions */
                                if (unit_load_state_from_string(optarg) >= 0) {
                                        if (strv_push(&arg_states, type) < 0)
                                                return log_oom();
                                        type = NULL;
                                        continue;
                                }

                                log_error("Unknown unit type or load state '%s'.", type);
                                log_info("Use -t help to see a list of allowed values.");
                                return -EINVAL;
                        }

                        break;
                }

                case 'p': {
                        /* Make sure that if the empty property list
                           was specified, we won't show any properties. */
                        if (isempty(optarg) && !arg_properties) {
                                arg_properties = new0(char*, 1);
                                if (!arg_properties)
                                        return log_oom();
                        } else {
                                const char *word, *state;
                                size_t size;

                                FOREACH_WORD_SEPARATOR(word, size, optarg, ",", state) {
                                        char *prop;

                                        prop = strndup(word, size);
                                        if (!prop)
                                                return log_oom();

                                        if (strv_consume(&arg_properties, prop) < 0)
                                                return log_oom();
                                }
                        }

                        /* If the user asked for a particular
                         * property, show it to him, even if it is
                         * empty. */
                        arg_all = true;

                        break;
                }

                case 'a':
                        arg_all = true;
                        break;

                case ARG_REVERSE:
                        arg_dependency = DEPENDENCY_REVERSE;
                        break;

                case ARG_AFTER:
                        arg_dependency = DEPENDENCY_AFTER;
                        break;

                case ARG_BEFORE:
                        arg_dependency = DEPENDENCY_BEFORE;
                        break;

                case ARG_SHOW_TYPES:
                        arg_show_types = true;
                        break;

                case ARG_JOB_MODE:
                        arg_job_mode = optarg;
                        break;

                case ARG_FAIL:
                        arg_job_mode = "fail";
                        break;

                case ARG_IRREVERSIBLE:
                        arg_job_mode = "replace-irreversibly";
                        break;

                case ARG_IGNORE_DEPENDENCIES:
                        arg_job_mode = "ignore-dependencies";
                        break;

                case ARG_USER:
                        arg_scope = UNIT_FILE_USER;
                        break;

                case ARG_SYSTEM:
                        arg_scope = UNIT_FILE_SYSTEM;
                        break;

                case ARG_GLOBAL:
                        arg_scope = UNIT_FILE_GLOBAL;
                        break;

                case ARG_NO_BLOCK:
                        arg_no_block = true;
                        break;

                case ARG_NO_LEGEND:
                        arg_no_legend = true;
                        break;

                case ARG_NO_PAGER:
                        arg_no_pager = true;
                        break;

                case ARG_NO_WALL:
                        arg_no_wall = true;
                        break;

                case ARG_ROOT:
                        arg_root = optarg;
                        break;

                case 'l':
                        arg_full = true;
                        break;

                case ARG_FAILED:
                        if (strv_extend(&arg_states, "failed") < 0)
                                return log_oom();

                        break;

                case 'q':
                        arg_quiet = true;
                        break;

                case ARG_FORCE:
                        arg_force ++;
                        break;

                case 'f':
                        arg_force ++;
                        break;

                case ARG_NO_RELOAD:
                        arg_no_reload = true;
                        break;

                case ARG_KILL_WHO:
                        arg_kill_who = optarg;
                        break;

                case 's':
                        if ((arg_signal = signal_from_string_try_harder(optarg)) < 0) {
                                log_error("Failed to parse signal string %s.", optarg);
                                return -EINVAL;
                        }
                        break;

                case ARG_NO_ASK_PASSWORD:
                        arg_ask_password = false;
                        break;

                case 'H':
                        arg_transport = BUS_TRANSPORT_REMOTE;
                        arg_host = optarg;
                        break;

                case 'M':
                        arg_transport = BUS_TRANSPORT_CONTAINER;
                        arg_host = optarg;
                        break;

                case ARG_RUNTIME:
                        arg_runtime = true;
                        break;

                case 'n':
                        if (safe_atou(optarg, &arg_lines) < 0) {
                                log_error("Failed to parse lines '%s'", optarg);
                                return -EINVAL;
                        }
                        break;

                case 'o':
                        arg_output = output_mode_from_string(optarg);
                        if (arg_output < 0) {
                                log_error("Unknown output '%s'.", optarg);
                                return -EINVAL;
                        }
                        break;

                case 'i':
                        arg_ignore_inhibitors = true;
                        break;

                case ARG_PLAIN:
                        arg_plain = true;
                        break;

                case ARG_STATE: {
                        const char *word, *state;
                        size_t size;

                        FOREACH_WORD_SEPARATOR(word, size, optarg, ",", state) {
                                char *s;

                                s = strndup(word, size);
                                if (!s)
                                        return log_oom();

                                if (strv_consume(&arg_states, s) < 0)
                                        return log_oom();
                        }
                        break;
                }

                case 'r':
                        if (geteuid() != 0) {
                                log_error("--recursive requires root privileges.");
                                return -EPERM;
                        }

                        arg_recursive = true;
                        break;

                case ARG_PRESET_MODE:

                        arg_preset_mode = unit_file_preset_mode_from_string(optarg);
                        if (arg_preset_mode < 0) {
                                log_error("Failed to parse preset mode: %s.", optarg);
                                return -EINVAL;
                        }

                        break;

                case '?':
                        return -EINVAL;

                default:
                        assert_not_reached("Unhandled option");
                }

        if (arg_transport != BUS_TRANSPORT_LOCAL && arg_scope != UNIT_FILE_SYSTEM) {
                log_error("Cannot access user instance remotely.");
                return -EINVAL;
        }

        return 1;
}

static int halt_parse_argv(int argc, char *argv[]) {

        enum {
                ARG_HELP = 0x100,
                ARG_HALT,
                ARG_REBOOT,
                ARG_NO_WALL
        };

        static const struct option options[] = {
                { "help",      no_argument,       NULL, ARG_HELP    },
                { "halt",      no_argument,       NULL, ARG_HALT    },
                { "poweroff",  no_argument,       NULL, 'p'         },
                { "reboot",    no_argument,       NULL, ARG_REBOOT  },
                { "force",     no_argument,       NULL, 'f'         },
                { "wtmp-only", no_argument,       NULL, 'w'         },
                { "no-wtmp",   no_argument,       NULL, 'd'         },
                { "no-wall",   no_argument,       NULL, ARG_NO_WALL },
                {}
        };

        int c, r, runlevel;

        assert(argc >= 0);
        assert(argv);

        if (utmp_get_runlevel(&runlevel, NULL) >= 0)
                if (runlevel == '0' || runlevel == '6')
                        arg_force = 2;

        while ((c = getopt_long(argc, argv, "pfwdnih", options, NULL)) >= 0)
                switch (c) {

                case ARG_HELP:
                        halt_help();
                        return 0;

                case ARG_HALT:
                        arg_action = ACTION_HALT;
                        break;

                case 'p':
                        if (arg_action != ACTION_REBOOT)
                                arg_action = ACTION_POWEROFF;
                        break;

                case ARG_REBOOT:
                        arg_action = ACTION_REBOOT;
                        break;

                case 'f':
                        arg_force = 2;
                        break;

                case 'w':
                        arg_dry = true;
                        break;

                case 'd':
                        arg_no_wtmp = true;
                        break;

                case ARG_NO_WALL:
                        arg_no_wall = true;
                        break;

                case 'i':
                case 'h':
                case 'n':
                        /* Compatibility nops */
                        break;

                case '?':
                        return -EINVAL;

                default:
                        assert_not_reached("Unhandled option");
                }

        if (arg_action == ACTION_REBOOT && (argc == optind || argc == optind + 1)) {
                r = update_reboot_param_file(argc == optind + 1 ? argv[optind] : NULL);
                if (r < 0)
                        return r;
        } else if (optind < argc) {
                log_error("Too many arguments.");
                return -EINVAL;
        }

        return 1;
}

static int parse_time_spec(const char *t, usec_t *_u) {
        assert(t);
        assert(_u);

        if (streq(t, "now"))
                *_u = 0;
        else if (!strchr(t, ':')) {
                uint64_t u;

                if (safe_atou64(t, &u) < 0)
                        return -EINVAL;

                *_u = now(CLOCK_REALTIME) + USEC_PER_MINUTE * u;
        } else {
                char *e = NULL;
                long hour, minute;
                struct tm tm = {};
                time_t s;
                usec_t n;

                errno = 0;
                hour = strtol(t, &e, 10);
                if (errno > 0 || *e != ':' || hour < 0 || hour > 23)
                        return -EINVAL;

                minute = strtol(e+1, &e, 10);
                if (errno > 0 || *e != 0 || minute < 0 || minute > 59)
                        return -EINVAL;

                n = now(CLOCK_REALTIME);
                s = (time_t) (n / USEC_PER_SEC);

                assert_se(localtime_r(&s, &tm));

                tm.tm_hour = (int) hour;
                tm.tm_min = (int) minute;
                tm.tm_sec = 0;

                assert_se(s = mktime(&tm));

                *_u = (usec_t) s * USEC_PER_SEC;

                while (*_u <= n)
                        *_u += USEC_PER_DAY;
        }

        return 0;
}

static int shutdown_parse_argv(int argc, char *argv[]) {

        enum {
                ARG_HELP = 0x100,
                ARG_NO_WALL
        };

        static const struct option options[] = {
                { "help",      no_argument,       NULL, ARG_HELP    },
                { "halt",      no_argument,       NULL, 'H'         },
                { "poweroff",  no_argument,       NULL, 'P'         },
                { "reboot",    no_argument,       NULL, 'r'         },
                { "kexec",     no_argument,       NULL, 'K'         }, /* not documented extension */
                { "no-wall",   no_argument,       NULL, ARG_NO_WALL },
                {}
        };

        int c, r;

        assert(argc >= 0);
        assert(argv);

        while ((c = getopt_long(argc, argv, "HPrhkt:afFc", options, NULL)) >= 0)
                switch (c) {

                case ARG_HELP:
                        shutdown_help();
                        return 0;

                case 'H':
                        arg_action = ACTION_HALT;
                        break;

                case 'P':
                        arg_action = ACTION_POWEROFF;
                        break;

                case 'r':
                        if (kexec_loaded())
                                arg_action = ACTION_KEXEC;
                        else
                                arg_action = ACTION_REBOOT;
                        break;

                case 'K':
                        arg_action = ACTION_KEXEC;
                        break;

                case 'h':
                        if (arg_action != ACTION_HALT)
                                arg_action = ACTION_POWEROFF;
                        break;

                case 'k':
                        arg_dry = true;
                        break;

                case ARG_NO_WALL:
                        arg_no_wall = true;
                        break;

                case 't':
                case 'a':
                        /* Compatibility nops */
                        break;

                case 'c':
                        arg_action = ACTION_CANCEL_SHUTDOWN;
                        break;

                case '?':
                        return -EINVAL;

                default:
                        assert_not_reached("Unhandled option");
                }

        if (argc > optind && arg_action != ACTION_CANCEL_SHUTDOWN) {
                r = parse_time_spec(argv[optind], &arg_when);
                if (r < 0) {
                        log_error("Failed to parse time specification: %s", argv[optind]);
                        return r;
                }
        } else
                arg_when = now(CLOCK_REALTIME) + USEC_PER_MINUTE;

        if (argc > optind && arg_action == ACTION_CANCEL_SHUTDOWN)
                /* No time argument for shutdown cancel */
                arg_wall = argv + optind;
        else if (argc > optind + 1)
                /* We skip the time argument */
                arg_wall = argv + optind + 1;

        optind = argc;

        return 1;
}

static int telinit_parse_argv(int argc, char *argv[]) {

        enum {
                ARG_HELP = 0x100,
                ARG_NO_WALL
        };

        static const struct option options[] = {
                { "help",      no_argument,       NULL, ARG_HELP    },
                { "no-wall",   no_argument,       NULL, ARG_NO_WALL },
                {}
        };

        static const struct {
                char from;
                enum action to;
        } table[] = {
                { '0', ACTION_POWEROFF },
                { '6', ACTION_REBOOT },
                { '1', ACTION_RESCUE },
                { '2', ACTION_RUNLEVEL2 },
                { '3', ACTION_RUNLEVEL3 },
                { '4', ACTION_RUNLEVEL4 },
                { '5', ACTION_RUNLEVEL5 },
                { 's', ACTION_RESCUE },
                { 'S', ACTION_RESCUE },
                { 'q', ACTION_RELOAD },
                { 'Q', ACTION_RELOAD },
                { 'u', ACTION_REEXEC },
                { 'U', ACTION_REEXEC }
        };

        unsigned i;
        int c;

        assert(argc >= 0);
        assert(argv);

        while ((c = getopt_long(argc, argv, "", options, NULL)) >= 0)
                switch (c) {

                case ARG_HELP:
                        telinit_help();
                        return 0;

                case ARG_NO_WALL:
                        arg_no_wall = true;
                        break;

                case '?':
                        return -EINVAL;

                default:
                        assert_not_reached("Unhandled option");
                }

        if (optind >= argc) {
                log_error("%s: required argument missing.",
                          program_invocation_short_name);
                return -EINVAL;
        }

        if (optind + 1 < argc) {
                log_error("Too many arguments.");
                return -EINVAL;
        }

        if (strlen(argv[optind]) != 1) {
                log_error("Expected single character argument.");
                return -EINVAL;
        }

        for (i = 0; i < ELEMENTSOF(table); i++)
                if (table[i].from == argv[optind][0])
                        break;

        if (i >= ELEMENTSOF(table)) {
                log_error("Unknown command '%s'.", argv[optind]);
                return -EINVAL;
        }

        arg_action = table[i].to;

        optind ++;

        return 1;
}

static int runlevel_parse_argv(int argc, char *argv[]) {

        enum {
                ARG_HELP = 0x100,
        };

        static const struct option options[] = {
                { "help",      no_argument,       NULL, ARG_HELP    },
                {}
        };

        int c;

        assert(argc >= 0);
        assert(argv);

        while ((c = getopt_long(argc, argv, "", options, NULL)) >= 0)
                switch (c) {

                case ARG_HELP:
                        runlevel_help();
                        return 0;

                case '?':
                        return -EINVAL;

                default:
                        assert_not_reached("Unhandled option");
                }

        if (optind < argc) {
                log_error("Too many arguments.");
                return -EINVAL;
        }

        return 1;
}

static int parse_argv(int argc, char *argv[]) {
        assert(argc >= 0);
        assert(argv);

        if (program_invocation_short_name) {

                if (strstr(program_invocation_short_name, "halt")) {
                        arg_action = ACTION_HALT;
                        return halt_parse_argv(argc, argv);
                } else if (strstr(program_invocation_short_name, "poweroff")) {
                        arg_action = ACTION_POWEROFF;
                        return halt_parse_argv(argc, argv);
                } else if (strstr(program_invocation_short_name, "reboot")) {
                        if (kexec_loaded())
                                arg_action = ACTION_KEXEC;
                        else
                                arg_action = ACTION_REBOOT;
                        return halt_parse_argv(argc, argv);
                } else if (strstr(program_invocation_short_name, "shutdown")) {
                        arg_action = ACTION_POWEROFF;
                        return shutdown_parse_argv(argc, argv);
                } else if (strstr(program_invocation_short_name, "init")) {

                        if (sd_booted() > 0) {
                                arg_action = _ACTION_INVALID;
                                return telinit_parse_argv(argc, argv);
                        } else {
                                /* Hmm, so some other init system is
                                 * running, we need to forward this
                                 * request to it. For now we simply
                                 * guess that it is Upstart. */

                                execv(TELINIT, argv);

                                log_error("Couldn't find an alternative telinit implementation to spawn.");
                                return -EIO;
                        }

                } else if (strstr(program_invocation_short_name, "runlevel")) {
                        arg_action = ACTION_RUNLEVEL;
                        return runlevel_parse_argv(argc, argv);
                }
        }

        arg_action = ACTION_SYSTEMCTL;
        return systemctl_parse_argv(argc, argv);
}

_pure_ static int action_to_runlevel(void) {

        static const char table[_ACTION_MAX] = {
                [ACTION_HALT] =      '0',
                [ACTION_POWEROFF] =  '0',
                [ACTION_REBOOT] =    '6',
                [ACTION_RUNLEVEL2] = '2',
                [ACTION_RUNLEVEL3] = '3',
                [ACTION_RUNLEVEL4] = '4',
                [ACTION_RUNLEVEL5] = '5',
                [ACTION_RESCUE] =    '1'
        };

        assert(arg_action < _ACTION_MAX);

        return table[arg_action];
}

static int talk_initctl(void) {

        struct init_request request = {
                .magic = INIT_MAGIC,
                .sleeptime  = 0,
                .cmd = INIT_CMD_RUNLVL
        };

        _cleanup_close_ int fd = -1;
        char rl;
        int r;

        rl = action_to_runlevel();
        if (!rl)
                return 0;

        request.runlevel = rl;

        /* Try /run/initctl first since that is what sysvinit in Debian uses */
        fd = open("/run/initctl", O_WRONLY|O_NDELAY|O_CLOEXEC|O_NOCTTY);
        if (fd < 0) {
                /* Fall back to /dev/initctl */
                fd = open(INIT_FIFO, O_WRONLY|O_NDELAY|O_CLOEXEC|O_NOCTTY);
                if (fd < 0) {
                        if (errno == ENOENT)
                                return 0;

                        log_error_errno(errno, "Failed to open "INIT_FIFO": %m");
                        return -errno;
                }
        }

        r = loop_write(fd, &request, sizeof(request), false);
        if (r < 0)
                return log_error_errno(r, "Failed to write to initctl FIFO: %m");
<<<<<<< HEAD
=======

        return 1;
}

static int talk_upstart(void) {
        _cleanup_close_ int fd;
        struct sockaddr_un upstart_addr = {
                .sun_family = AF_UNIX,
                .sun_path = "\0/com/ubuntu/upstart\0",
        };
        char rl;
        char telinit_cmd[] = "telinit X";

        /* check if we can connect to upstart; if not, fail */
        fd = socket(AF_UNIX, SOCK_STREAM|SOCK_CLOEXEC, 0);
        if (fd < 0) {
                log_error("socket(AF_UNIX) failed: %m");
                return -errno;
        }
        if (connect(fd, &upstart_addr, sizeof(upstart_addr.sun_family) + 1 +
                                       strlen(upstart_addr.sun_path + 1)) < 0) {
                log_debug("cannot connect to upstart");
                return 0;
        }
        log_debug("upstart is running");
>>>>>>> 62bbae3c

        rl = action_to_runlevel();
        if (!rl)
                return 0;

        /* invoke telinit with the desired new runlevel */
        telinit_cmd[8] = rl;
        if (system(telinit_cmd) != 0) {
                log_error("failed to run %s for upstart fallback", telinit_cmd);
                return 0;
        }
        return 1;
}

static int systemctl_main(sd_bus *bus, int argc, char *argv[], int bus_error) {

        static const struct {
                const char* verb;
                const enum {
                        MORE,
                        LESS,
                        EQUAL
                } argc_cmp;
                const int argc;
                int (* const dispatch)(sd_bus *bus, char **args);
                const enum {
                        NOBUS = 1,
                        FORCE,
                } bus;
        } verbs[] = {
                { "list-units",            MORE,  0, list_units        },
                { "list-unit-files",       MORE,  1, list_unit_files,  NOBUS },
                { "list-sockets",          MORE,  1, list_sockets      },
                { "list-timers",           MORE,  1, list_timers       },
                { "list-jobs",             MORE,  1, list_jobs         },
                { "list-machines",         MORE,  1, list_machines     },
                { "clear-jobs",            EQUAL, 1, daemon_reload     },
                { "cancel",                MORE,  2, cancel_job        },
                { "start",                 MORE,  2, start_unit        },
                { "stop",                  MORE,  2, start_unit        },
                { "condstop",              MORE,  2, start_unit        }, /* For compatibility with ALTLinux */
                { "reload",                MORE,  2, start_unit        },
                { "restart",               MORE,  2, start_unit        },
                { "try-restart",           MORE,  2, start_unit        },
                { "reload-or-restart",     MORE,  2, start_unit        },
                { "reload-or-try-restart", MORE,  2, start_unit        },
                { "force-reload",          MORE,  2, start_unit        }, /* For compatibility with SysV */
                { "condreload",            MORE,  2, start_unit        }, /* For compatibility with ALTLinux */
                { "condrestart",           MORE,  2, start_unit        }, /* For compatibility with RH */
                { "isolate",               EQUAL, 2, start_unit        },
                { "kill",                  MORE,  2, kill_unit         },
                { "is-active",             MORE,  2, check_unit_active },
                { "check",                 MORE,  2, check_unit_active },
                { "is-failed",             MORE,  2, check_unit_failed },
                { "show",                  MORE,  1, show              },
                { "cat",                   MORE,  2, cat               },
                { "status",                MORE,  1, show              },
                { "help",                  MORE,  2, show              },
                { "snapshot",              LESS,  2, snapshot          },
                { "delete",                MORE,  2, delete_snapshot   },
                { "daemon-reload",         EQUAL, 1, daemon_reload     },
                { "daemon-reexec",         EQUAL, 1, daemon_reload     },
                { "show-environment",      EQUAL, 1, show_environment  },
                { "set-environment",       MORE,  2, set_environment   },
                { "unset-environment",     MORE,  2, set_environment   },
                { "import-environment",    MORE,  1, import_environment},
                { "halt",                  EQUAL, 1, start_special,    FORCE },
                { "poweroff",              EQUAL, 1, start_special,    FORCE },
                { "reboot",                EQUAL, 1, start_special,    FORCE },
                { "kexec",                 EQUAL, 1, start_special     },
                { "suspend",               EQUAL, 1, start_special     },
                { "hibernate",             EQUAL, 1, start_special     },
                { "hybrid-sleep",          EQUAL, 1, start_special     },
                { "default",               EQUAL, 1, start_special     },
                { "rescue",                EQUAL, 1, start_special     },
                { "emergency",             EQUAL, 1, start_special     },
                { "exit",                  EQUAL, 1, start_special     },
                { "reset-failed",          MORE,  1, reset_failed      },
                { "enable",                MORE,  2, enable_unit,      NOBUS },
                { "disable",               MORE,  2, enable_unit,      NOBUS },
                { "is-enabled",            MORE,  2, unit_is_enabled,  NOBUS },
                { "reenable",              MORE,  2, enable_unit,      NOBUS },
                { "preset",                MORE,  2, enable_unit,      NOBUS },
                { "preset-all",            EQUAL, 1, preset_all,       NOBUS },
                { "mask",                  MORE,  2, enable_unit,      NOBUS },
                { "unmask",                MORE,  2, enable_unit,      NOBUS },
                { "link",                  MORE,  2, enable_unit,      NOBUS },
                { "switch-root",           MORE,  2, switch_root       },
                { "list-dependencies",     LESS,  2, list_dependencies },
                { "set-default",           EQUAL, 2, set_default,      NOBUS },
                { "get-default",           EQUAL, 1, get_default,      NOBUS },
                { "set-property",          MORE,  3, set_property      },
                { "is-system-running",     EQUAL, 1, is_system_running },
                { "add-wants",             MORE,  3, add_dependency,   NOBUS },
                { "add-requires",          MORE,  3, add_dependency,   NOBUS },
                { "edit",                  MORE,  2, edit,             NOBUS },
                {}
        }, *verb = verbs;

        int left;

        assert(argc >= 0);
        assert(argv);

        left = argc - optind;

        /* Special rule: no arguments (left == 0) means "list-units" */
        if (left > 0) {
                if (streq(argv[optind], "help") && !argv[optind+1]) {
                        log_error("This command expects one or more "
                                  "unit names. Did you mean --help?");
                        return -EINVAL;
                }

                for (; verb->verb; verb++)
                        if (streq(argv[optind], verb->verb))
                                goto found;

                log_error("Unknown operation '%s'.", argv[optind]);
                return -EINVAL;
        }
found:

        switch (verb->argc_cmp) {

        case EQUAL:
                if (left != verb->argc) {
                        log_error("Invalid number of arguments.");
                        return -EINVAL;
                }

                break;

        case MORE:
                if (left < verb->argc) {
                        log_error("Too few arguments.");
                        return -EINVAL;
                }

                break;

        case LESS:
                if (left > verb->argc) {
                        log_error("Too many arguments.");
                        return -EINVAL;
                }

                break;

        default:
                assert_not_reached("Unknown comparison operator.");
        }

        /* Require a bus connection for all operations but
         * enable/disable */
        if (verb->bus == NOBUS) {
                if (!bus && !avoid_bus()) {
                        log_error_errno(bus_error, "Failed to get D-Bus connection: %m");
                        return -EIO;
                }

        } else {
                if (running_in_chroot() > 0) {
                        log_info("Running in chroot, ignoring request.");
                        return 0;
                }

                if ((verb->bus != FORCE || arg_force <= 0) && !bus) {
                        log_error_errno(bus_error, "Failed to get D-Bus connection: %m");
                        return -EIO;
                }
        }

        return verb->dispatch(bus, argv + optind);
}

static int send_shutdownd(usec_t t, char mode, bool dry_run, bool warn, const char *message) {

        struct sd_shutdown_command c = {
                .usec = t,
                .mode = mode,
                .dry_run = dry_run,
                .warn_wall = warn,
        };

        union sockaddr_union sockaddr = {
                .un.sun_family = AF_UNIX,
                .un.sun_path = "/run/systemd/shutdownd",
        };

        struct iovec iovec[2] = {{
                 .iov_base = (char*) &c,
                 .iov_len = offsetof(struct sd_shutdown_command, wall_message),
        }};

        struct msghdr msghdr = {
                .msg_name = &sockaddr,
                .msg_namelen = offsetof(struct sockaddr_un, sun_path)
                               + strlen("/run/systemd/shutdownd"),
                .msg_iov = iovec,
                .msg_iovlen = 1,
        };

        _cleanup_close_ int fd;

        fd = socket(AF_UNIX, SOCK_DGRAM|SOCK_CLOEXEC, 0);
        if (fd < 0)
                return -errno;

        if (!isempty(message)) {
                iovec[1].iov_base = (char*) message;
                iovec[1].iov_len = strlen(message);
                msghdr.msg_iovlen++;
        }

        if (sendmsg(fd, &msghdr, MSG_NOSIGNAL) < 0)
                return -errno;

        return 0;
}

static int reload_with_fallback(sd_bus *bus) {

        if (bus) {
                /* First, try systemd via D-Bus. */
                if (daemon_reload(bus, NULL) >= 0)
                        return 0;
        }

        /* Nothing else worked, so let's try signals */
        assert(arg_action == ACTION_RELOAD || arg_action == ACTION_REEXEC);

        if (kill(1, arg_action == ACTION_RELOAD ? SIGHUP : SIGTERM) < 0)
                return log_error_errno(errno, "kill() failed: %m");

        return 0;
}

static int start_with_fallback(sd_bus *bus) {

        if (bus) {
                /* First, try systemd via D-Bus. */
                if (start_unit(bus, NULL) >= 0)
                        goto done;
        }

        /* systemd didn't work (most probably it's not the current init
         * system), so let's try /dev/initctl for SysV init */
        if (talk_initctl() > 0)
                goto done;

        /* and now upstart */
        if (talk_upstart() > 0)
                goto done;

        log_error("Failed to talk to init daemon.");
        return -EIO;

done:
        warn_wall(arg_action);
        return 0;
}

static int halt_now(enum action a) {

        /* The kernel will automaticall flush ATA disks and suchlike
         * on reboot(), but the file systems need to be synce'd
         * explicitly in advance. */
        sync();

        /* Make sure C-A-D is handled by the kernel from this point
         * on... */
        reboot(RB_ENABLE_CAD);

        switch (a) {

        case ACTION_HALT:
                log_info("Halting.");
                reboot(RB_HALT_SYSTEM);
                return -errno;

        case ACTION_POWEROFF:
                log_info("Powering off.");
                reboot(RB_POWER_OFF);
                return -errno;

        case ACTION_REBOOT: {
                _cleanup_free_ char *param = NULL;

                if (read_one_line_file(REBOOT_PARAM_FILE, &param) >= 0) {
                        log_info("Rebooting with argument '%s'.", param);
                        syscall(SYS_reboot, LINUX_REBOOT_MAGIC1, LINUX_REBOOT_MAGIC2,
                                LINUX_REBOOT_CMD_RESTART2, param);
                }

                log_info("Rebooting.");
                reboot(RB_AUTOBOOT);
                return -errno;
        }

        default:
                assert_not_reached("Unknown action.");
        }
}

static int halt_main(sd_bus *bus) {
        int r;

        r = check_inhibitors(bus, arg_action);
        if (r < 0)
                return r;

        if (geteuid() != 0) {
                /* Try logind if we are a normal user and no special
                 * mode applies. Maybe PolicyKit allows us to shutdown
                 * the machine. */

                if (arg_when <= 0 &&
                    !arg_dry &&
                    arg_force <= 0 &&
                    (arg_action == ACTION_POWEROFF ||
                     arg_action == ACTION_REBOOT)) {
                        r = reboot_with_logind(bus, arg_action);
                        if (r >= 0)
                                return r;
                }

                log_error("Must be root.");
                return -EPERM;
        }

        if (arg_when > 0) {
                _cleanup_free_ char *m;

                m = strv_join(arg_wall, " ");
                if (!m)
                        return log_oom();

                r = send_shutdownd(arg_when,
                                   arg_action == ACTION_HALT     ? 'H' :
                                   arg_action == ACTION_POWEROFF ? 'P' :
                                   arg_action == ACTION_KEXEC    ? 'K' :
                                                                   'r',
                                   arg_dry,
                                   !arg_no_wall,
                                   m);

                if (r < 0)
                        log_warning_errno(r, "Failed to talk to shutdownd, proceeding with immediate shutdown: %m");
                else {
                        char date[FORMAT_TIMESTAMP_MAX];

                        log_info("Shutdown scheduled for %s, use 'shutdown -c' to cancel.",
                                 format_timestamp(date, sizeof(date), arg_when));
                        return 0;
                }
        }

        if (!arg_dry && !arg_force)
                return start_with_fallback(bus);

        if (!arg_no_wtmp) {
                if (sd_booted() > 0)
                        log_debug("Not writing utmp record, assuming that systemd-update-utmp is used.");
                else {
                        r = utmp_put_shutdown();
                        if (r < 0)
                                log_warning_errno(r, "Failed to write utmp record: %m");
                }
        }

        if (arg_dry)
                return 0;

        r = halt_now(arg_action);
        log_error_errno(r, "Failed to reboot: %m");

        return r;
}

static int runlevel_main(void) {
        int r, runlevel, previous;

        r = utmp_get_runlevel(&runlevel, &previous);
        if (r < 0) {
                puts("unknown");
                return r;
        }

        printf("%c %c\n",
               previous <= 0 ? 'N' : previous,
               runlevel <= 0 ? 'N' : runlevel);

        return 0;
}

int main(int argc, char*argv[]) {
        _cleanup_bus_close_unref_ sd_bus *bus = NULL;
        int r;

        setlocale(LC_ALL, "");
        log_parse_environment();
        log_open();

        /* Explicitly not on_tty() to avoid setting cached value.
         * This becomes relevant for piping output which might be
         * ellipsized. */
        original_stdout_is_tty = isatty(STDOUT_FILENO);

        r = parse_argv(argc, argv);
        if (r <= 0)
                goto finish;

        /* /sbin/runlevel doesn't need to communicate via D-Bus, so
         * let's shortcut this */
        if (arg_action == ACTION_RUNLEVEL) {
                r = runlevel_main();
                goto finish;
        }

        if (running_in_chroot() > 0 && arg_action != ACTION_SYSTEMCTL) {
                log_info("Running in chroot, ignoring request.");
                r = 0;
                goto finish;
        }

        if (!avoid_bus())
                r = bus_open_transport_systemd(arg_transport, arg_host, arg_scope != UNIT_FILE_SYSTEM, &bus);

        /* systemctl_main() will print an error message for the bus
         * connection, but only if it needs to */

        switch (arg_action) {

        case ACTION_SYSTEMCTL:
                r = systemctl_main(bus, argc, argv, r);
                break;

        case ACTION_HALT:
        case ACTION_POWEROFF:
        case ACTION_REBOOT:
        case ACTION_KEXEC:
                r = halt_main(bus);
                break;

        case ACTION_RUNLEVEL2:
        case ACTION_RUNLEVEL3:
        case ACTION_RUNLEVEL4:
        case ACTION_RUNLEVEL5:
        case ACTION_RESCUE:
        case ACTION_EMERGENCY:
        case ACTION_DEFAULT:
                r = start_with_fallback(bus);
                break;

        case ACTION_RELOAD:
        case ACTION_REEXEC:
                r = reload_with_fallback(bus);
                break;

        case ACTION_CANCEL_SHUTDOWN: {
                _cleanup_free_ char *m = NULL;

                if (arg_wall) {
                        m = strv_join(arg_wall, " ");
                        if (!m) {
                                r = log_oom();
                                goto finish;
                        }
                }

                r = send_shutdownd(arg_when, SD_SHUTDOWN_NONE, false, !arg_no_wall, m);
                if (r < 0)
                        log_warning_errno(r, "Failed to talk to shutdownd, shutdown hasn't been cancelled: %m");
                break;
        }

        case ACTION_RUNLEVEL:
        case _ACTION_INVALID:
        default:
                assert_not_reached("Unknown action");
        }

finish:
        pager_close();
        ask_password_agent_close();
        polkit_agent_close();

        strv_free(arg_types);
        strv_free(arg_states);
        strv_free(arg_properties);

        return r < 0 ? EXIT_FAILURE : r;
}<|MERGE_RESOLUTION|>--- conflicted
+++ resolved
@@ -7281,8 +7281,6 @@
         r = loop_write(fd, &request, sizeof(request), false);
         if (r < 0)
                 return log_error_errno(r, "Failed to write to initctl FIFO: %m");
-<<<<<<< HEAD
-=======
 
         return 1;
 }
@@ -7308,7 +7306,6 @@
                 return 0;
         }
         log_debug("upstart is running");
->>>>>>> 62bbae3c
 
         rl = action_to_runlevel();
         if (!rl)
