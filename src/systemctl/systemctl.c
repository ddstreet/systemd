/*-*- Mode: C; c-basic-offset: 8; indent-tabs-mode: nil -*-*/

/***
  This file is part of systemd.

  Copyright 2010 Lennart Poettering
  Copyright 2013 Marc-Antoine Perennou

  systemd is free software; you can redistribute it and/or modify it
  under the terms of the GNU Lesser General Public License as published by
  the Free Software Foundation; either version 2.1 of the License, or
  (at your option) any later version.

  systemd is distributed in the hope that it will be useful, but
  WITHOUT ANY WARRANTY; without even the implied warranty of
  MERCHANTABILITY or FITNESS FOR A PARTICULAR PURPOSE. See the GNU
  Lesser General Public License for more details.

  You should have received a copy of the GNU Lesser General Public License
  along with systemd; If not, see <http://www.gnu.org/licenses/>.
***/

#include <sys/reboot.h>
#include <linux/reboot.h>
#include <sys/syscall.h>
#include <stdio.h>
#include <getopt.h>
#include <locale.h>
#include <stdbool.h>
#include <string.h>
#include <errno.h>
#include <sys/ioctl.h>
#include <termios.h>
#include <unistd.h>
#include <fcntl.h>
#include <sys/socket.h>
#include <sys/stat.h>
#include <stddef.h>
#include <sys/prctl.h>
#include <fnmatch.h>

#include "sd-daemon.h"
#include "sd-shutdown.h"
#include "sd-login.h"
#include "sd-bus.h"
#include "log.h"
#include "util.h"
#include "macro.h"
#include "set.h"
#include "utmp-wtmp.h"
#include "special.h"
#include "initreq.h"
#include "path-util.h"
#include "strv.h"
#include "cgroup-show.h"
#include "cgroup-util.h"
#include "list.h"
#include "path-lookup.h"
#include "conf-parser.h"
#include "exit-status.h"
#include "build.h"
#include "unit-name.h"
#include "pager.h"
#include "spawn-ask-password-agent.h"
#include "spawn-polkit-agent.h"
#include "install.h"
#include "logs-show.h"
#include "socket-util.h"
#include "fileio.h"
#include "env-util.h"
#include "bus-util.h"
#include "bus-message.h"
#include "bus-error.h"
#include "bus-errors.h"

static char **arg_types = NULL;
static char **arg_states = NULL;
static char **arg_properties = NULL;
static bool arg_all = false;
static enum dependency {
        DEPENDENCY_FORWARD,
        DEPENDENCY_REVERSE,
        DEPENDENCY_AFTER,
        DEPENDENCY_BEFORE,
        _DEPENDENCY_MAX
} arg_dependency = DEPENDENCY_FORWARD;
static const char *arg_job_mode = "replace";
static UnitFileScope arg_scope = UNIT_FILE_SYSTEM;
static bool arg_no_block = false;
static bool arg_no_legend = false;
static bool arg_no_pager = false;
static bool arg_no_wtmp = false;
static bool arg_no_wall = false;
static bool arg_no_reload = false;
static bool arg_show_types = false;
static bool arg_ignore_inhibitors = false;
static bool arg_dry = false;
static bool arg_quiet = false;
static bool arg_full = false;
static bool arg_recursive = false;
static int arg_force = 0;
static bool arg_ask_password = true;
static bool arg_runtime = false;
static UnitFilePresetMode arg_preset_mode = UNIT_FILE_PRESET_FULL;
static char **arg_wall = NULL;
static const char *arg_kill_who = NULL;
static int arg_signal = SIGTERM;
static const char *arg_root = NULL;
static usec_t arg_when = 0;
static enum action {
        _ACTION_INVALID,
        ACTION_SYSTEMCTL,
        ACTION_HALT,
        ACTION_POWEROFF,
        ACTION_REBOOT,
        ACTION_KEXEC,
        ACTION_EXIT,
        ACTION_SUSPEND,
        ACTION_HIBERNATE,
        ACTION_HYBRID_SLEEP,
        ACTION_RUNLEVEL2,
        ACTION_RUNLEVEL3,
        ACTION_RUNLEVEL4,
        ACTION_RUNLEVEL5,
        ACTION_RESCUE,
        ACTION_EMERGENCY,
        ACTION_DEFAULT,
        ACTION_RELOAD,
        ACTION_REEXEC,
        ACTION_RUNLEVEL,
        ACTION_CANCEL_SHUTDOWN,
        _ACTION_MAX
} arg_action = ACTION_SYSTEMCTL;
static BusTransport arg_transport = BUS_TRANSPORT_LOCAL;
static char *arg_host = NULL;
static unsigned arg_lines = 10;
static OutputMode arg_output = OUTPUT_SHORT;
static bool arg_plain = false;

static bool original_stdout_is_tty;

static int daemon_reload(sd_bus *bus, char **args);
static int halt_now(enum action a);
static int check_one_unit(sd_bus *bus, const char *name, const char *good_states, bool quiet);

static char** strv_skip_first(char **strv) {
        if (strv_length(strv) > 0)
                return strv + 1;
        return NULL;
}

static void pager_open_if_enabled(void) {

        if (arg_no_pager)
                return;

        pager_open(false);
}

static void ask_password_agent_open_if_enabled(void) {

        /* Open the password agent as a child process if necessary */

        if (!arg_ask_password)
                return;

        if (arg_scope != UNIT_FILE_SYSTEM)
                return;

        if (arg_transport != BUS_TRANSPORT_LOCAL)
                return;

        ask_password_agent_open();
}

#ifdef HAVE_LOGIND
static void polkit_agent_open_if_enabled(void) {

        /* Open the polkit agent as a child process if necessary */

        if (!arg_ask_password)
                return;

        if (arg_scope != UNIT_FILE_SYSTEM)
                return;

        if (arg_transport != BUS_TRANSPORT_LOCAL)
                return;

        polkit_agent_open();
}
#endif

static int translate_bus_error_to_exit_status(int r, const sd_bus_error *error) {
        assert(error);

        if (!sd_bus_error_is_set(error))
                return r;

        if (sd_bus_error_has_name(error, SD_BUS_ERROR_ACCESS_DENIED) ||
            sd_bus_error_has_name(error, BUS_ERROR_ONLY_BY_DEPENDENCY) ||
            sd_bus_error_has_name(error, BUS_ERROR_NO_ISOLATION) ||
            sd_bus_error_has_name(error, BUS_ERROR_TRANSACTION_IS_DESTRUCTIVE))
                return EXIT_NOPERMISSION;

        if (sd_bus_error_has_name(error, BUS_ERROR_NO_SUCH_UNIT))
                return EXIT_NOTINSTALLED;

        if (sd_bus_error_has_name(error, BUS_ERROR_JOB_TYPE_NOT_APPLICABLE) ||
            sd_bus_error_has_name(error, SD_BUS_ERROR_NOT_SUPPORTED))
                return EXIT_NOTIMPLEMENTED;

        if (sd_bus_error_has_name(error, BUS_ERROR_LOAD_FAILED))
                return EXIT_NOTCONFIGURED;

        if (r != 0)
                return r;

        return EXIT_FAILURE;
}

static void warn_wall(enum action a) {
        static const char *table[_ACTION_MAX] = {
                [ACTION_HALT]            = "The system is going down for system halt NOW!",
                [ACTION_REBOOT]          = "The system is going down for reboot NOW!",
                [ACTION_POWEROFF]        = "The system is going down for power-off NOW!",
                [ACTION_KEXEC]           = "The system is going down for kexec reboot NOW!",
                [ACTION_RESCUE]          = "The system is going down to rescue mode NOW!",
                [ACTION_EMERGENCY]       = "The system is going down to emergency mode NOW!",
                [ACTION_CANCEL_SHUTDOWN] = "The system shutdown has been cancelled NOW!"
        };

        if (arg_no_wall)
                return;

        if (arg_wall) {
                _cleanup_free_ char *p;

                p = strv_join(arg_wall, " ");
                if (!p) {
                        log_oom();
                        return;
                }

                if (*p) {
                        utmp_wall(p, NULL, NULL);
                        return;
                }
        }

        if (!table[a])
                return;

        utmp_wall(table[a], NULL, NULL);
}

static bool avoid_bus(void) {

        if (running_in_chroot() > 0)
                return true;

        if (sd_booted() <= 0)
                return true;

        if (!isempty(arg_root))
                return true;

        if (arg_scope == UNIT_FILE_GLOBAL)
                return true;

        return false;
}

static int compare_unit_info(const void *a, const void *b) {
        const UnitInfo *u = a, *v = b;
        const char *d1, *d2;
        int r;

        /* First, order by machine */
        if (!u->machine && v->machine)
                return -1;
        if (u->machine && !v->machine)
                return 1;
        if (u->machine && v->machine) {
                r = strcasecmp(u->machine, v->machine);
                if (r != 0)
                        return r;
        }

        /* Second, order by unit type */
        d1 = strrchr(u->id, '.');
        d2 = strrchr(v->id, '.');
        if (d1 && d2) {
                r = strcasecmp(d1, d2);
                if (r != 0)
                        return r;
        }

        /* Third, order by name */
        return strcasecmp(u->id, v->id);
}

static bool output_show_unit(const UnitInfo *u, char **patterns) {
        const char *dot;

        if (!strv_isempty(patterns)) {
                char **pattern;

                STRV_FOREACH(pattern, patterns)
                        if (fnmatch(*pattern, u->id, FNM_NOESCAPE) == 0)
                                return true;
                return false;
        }

        return (!arg_types || ((dot = strrchr(u->id, '.')) &&
                               strv_find(arg_types, dot+1))) &&
                (arg_all || !(streq(u->active_state, "inactive")
                              || u->following[0]) || u->job_id > 0);
}

static int output_units_list(const UnitInfo *unit_infos, unsigned c) {
        unsigned circle_len = 0, id_len, max_id_len, load_len, active_len, sub_len, job_len, desc_len;
        const UnitInfo *u;
        unsigned n_shown = 0;
        int job_count = 0;

        max_id_len = strlen("UNIT");
        load_len = strlen("LOAD");
        active_len = strlen("ACTIVE");
        sub_len = strlen("SUB");
        job_len = strlen("JOB");
        desc_len = 0;

        for (u = unit_infos; u < unit_infos + c; u++) {
                max_id_len = MAX(max_id_len, strlen(u->id) + (u->machine ? strlen(u->machine)+1 : 0));
                load_len = MAX(load_len, strlen(u->load_state));
                active_len = MAX(active_len, strlen(u->active_state));
                sub_len = MAX(sub_len, strlen(u->sub_state));

                if (u->job_id != 0) {
                        job_len = MAX(job_len, strlen(u->job_type));
                        job_count++;
                }

                if (!arg_no_legend &&
                    (streq(u->active_state, "failed") ||
                     STR_IN_SET(u->load_state, "error", "not-found", "masked")))
                        circle_len = 2;
        }

        if (!arg_full && original_stdout_is_tty) {
                unsigned basic_len;

                id_len = MIN(max_id_len, 25u);
                basic_len = circle_len + 5 + id_len + 5 + active_len + sub_len;

                if (job_count)
                        basic_len += job_len + 1;

                if (basic_len < (unsigned) columns()) {
                        unsigned extra_len, incr;
                        extra_len = columns() - basic_len;

                        /* Either UNIT already got 25, or is fully satisfied.
                         * Grant up to 25 to DESC now. */
                        incr = MIN(extra_len, 25u);
                        desc_len += incr;
                        extra_len -= incr;

                        /* split the remaining space between UNIT and DESC,
                         * but do not give UNIT more than it needs. */
                        if (extra_len > 0) {
                                incr = MIN(extra_len / 2, max_id_len - id_len);
                                id_len += incr;
                                desc_len += extra_len - incr;
                        }
                }
        } else
                id_len = max_id_len;

        for (u = unit_infos; u < unit_infos + c; u++) {
                _cleanup_free_ char *e = NULL, *j = NULL;
                const char *on_loaded = "", *off_loaded = "";
                const char *on_active = "", *off_active = "";
                const char *on_circle = "", *off_circle = "";
                const char *id;
                bool circle = false;

                if (!n_shown && !arg_no_legend) {

                        if (circle_len > 0)
                                fputs("  ", stdout);

                        printf("%-*s %-*s %-*s %-*s ",
                               id_len, "UNIT",
                               load_len, "LOAD",
                               active_len, "ACTIVE",
                               sub_len, "SUB");

                        if (job_count)
                                printf("%-*s ", job_len, "JOB");

                        if (!arg_full && arg_no_pager)
                                printf("%.*s\n", desc_len, "DESCRIPTION");
                        else
                                printf("%s\n", "DESCRIPTION");
                }

                n_shown++;

                if (STR_IN_SET(u->load_state, "error", "not-found", "masked")) {
                        on_loaded = ansi_highlight_red();
                        on_circle = ansi_highlight_yellow();
                        off_loaded = off_circle = ansi_highlight_off();
                        circle = true;
                }

                if (streq(u->active_state, "failed")) {
                        on_circle = on_active = ansi_highlight_red();
                        off_circle = off_active = ansi_highlight_off();
                        circle = true;
                }

                if (u->machine) {
                        j = strjoin(u->machine, ":", u->id, NULL);
                        if (!j)
                                return log_oom();

                        id = j;
                } else
                        id = u->id;

                if (arg_full) {
                        e = ellipsize(id, id_len, 33);
                        if (!e)
                                return log_oom();

                        id = e;
                }

                if (circle_len > 0)
                        printf("%s%s%s ", on_circle, circle ? draw_special_char(DRAW_BLACK_CIRCLE) : " ", off_circle);

                printf("%s%-*s%s %s%-*s%s %s%-*s %-*s%s %-*s",
                       on_active, id_len, id, off_active,
                       on_loaded, load_len, u->load_state, off_loaded,
                       on_active, active_len, u->active_state,
                       sub_len, u->sub_state, off_active,
                       job_count ? job_len + 1 : 0, u->job_id ? u->job_type : "");

                if (desc_len > 0)
                        printf("%.*s\n", desc_len, u->description);
                else
                        printf("%s\n", u->description);
        }

        if (!arg_no_legend) {
                const char *on, *off;

                if (n_shown) {
                        puts("\n"
                             "LOAD   = Reflects whether the unit definition was properly loaded.\n"
                             "ACTIVE = The high-level unit activation state, i.e. generalization of SUB.\n"
                             "SUB    = The low-level unit activation state, values depend on unit type.");
                        puts(job_count ? "JOB    = Pending job for the unit.\n" : "");
                        on = ansi_highlight();
                        off = ansi_highlight_off();
                } else {
                        on = ansi_highlight_red();
                        off = ansi_highlight_off();
                }

                if (arg_all)
                        printf("%s%u loaded units listed.%s\n"
                               "To show all installed unit files use 'systemctl list-unit-files'.\n",
                               on, n_shown, off);
                else
                        printf("%s%u loaded units listed.%s Pass --all to see loaded but inactive units, too.\n"
                               "To show all installed unit files use 'systemctl list-unit-files'.\n",
                               on, n_shown, off);
        }

        return 0;
}

static int get_unit_list(
                sd_bus *bus,
                const char *machine,
                char **patterns,
                UnitInfo **unit_infos,
                int c,
                sd_bus_message **_reply) {

        _cleanup_bus_message_unref_ sd_bus_message *m = NULL;
        _cleanup_bus_error_free_ sd_bus_error error = SD_BUS_ERROR_NULL;
        _cleanup_bus_message_unref_ sd_bus_message *reply = NULL;
        size_t size = c;
        int r;
        UnitInfo u;

        assert(bus);
        assert(unit_infos);
        assert(_reply);

        r = sd_bus_message_new_method_call(
                        bus,
                        &m,
                        "org.freedesktop.systemd1",
                        "/org/freedesktop/systemd1",
                        "org.freedesktop.systemd1.Manager",
                        "ListUnitsFiltered");

        if (r < 0)
                return bus_log_create_error(r);

        r = sd_bus_message_append_strv(m, arg_states);
        if (r < 0)
                return bus_log_create_error(r);

        r = sd_bus_call(bus, m, 0, &error, &reply);
        if (r < 0) {
                log_error("Failed to list units: %s", bus_error_message(&error, r));
                return r;
        }

        r = sd_bus_message_enter_container(reply, SD_BUS_TYPE_ARRAY, "(ssssssouso)");
        if (r < 0)
                return bus_log_parse_error(r);

        while ((r = bus_parse_unit_info(reply, &u)) > 0) {
                u.machine = machine;

                if (!output_show_unit(&u, patterns))
                        continue;

                if (!GREEDY_REALLOC(*unit_infos, size, c+1))
                        return log_oom();

                (*unit_infos)[c++] = u;
        }
        if (r < 0)
                return bus_log_parse_error(r);

        r = sd_bus_message_exit_container(reply);
        if (r < 0)
                return bus_log_parse_error(r);

        *_reply = reply;
        reply = NULL;

        return c;
}

static void message_set_freep(Set **set) {
        sd_bus_message *m;

        while ((m = set_steal_first(*set)))
                sd_bus_message_unref(m);

        set_free(*set);
}

static int get_unit_list_recursive(
                sd_bus *bus,
                char **patterns,
                UnitInfo **_unit_infos,
                Set **_replies,
                char ***_machines) {

        _cleanup_free_ UnitInfo *unit_infos = NULL;
        _cleanup_(message_set_freep) Set *replies;
        sd_bus_message *reply;
        int c, r;

        assert(bus);
        assert(_replies);
        assert(_unit_infos);
        assert(_machines);

        replies = set_new(NULL);
        if (!replies)
                return log_oom();

        c = get_unit_list(bus, NULL, patterns, &unit_infos, 0, &reply);
        if (c < 0)
                return c;

        r = set_put(replies, reply);
        if (r < 0) {
                sd_bus_message_unref(reply);
                return r;
        }

        if (arg_recursive) {
                _cleanup_strv_free_ char **machines = NULL;
                char **i;

                r = sd_get_machine_names(&machines);
                if (r < 0)
                        return r;

                STRV_FOREACH(i, machines) {
                        _cleanup_bus_close_unref_ sd_bus *container = NULL;
                        int k;

                        r = sd_bus_open_system_container(&container, *i);
                        if (r < 0) {
                                log_error("Failed to connect to container %s: %s", *i, strerror(-r));
                                continue;
                        }

                        k = get_unit_list(container, *i, patterns, &unit_infos, c, &reply);
                        if (k < 0)
                                return k;

                        c = k;

                        r = set_put(replies, reply);
                        if (r < 0) {
                                sd_bus_message_unref(reply);
                                return r;
                        }
                }

                *_machines = machines;
                machines = NULL;
        } else
                *_machines = NULL;

        *_unit_infos = unit_infos;
        unit_infos = NULL;

        *_replies = replies;
        replies = NULL;

        return c;
}

static int list_units(sd_bus *bus, char **args) {
        _cleanup_free_ UnitInfo *unit_infos = NULL;
        _cleanup_(message_set_freep) Set *replies = NULL;
        _cleanup_strv_free_ char **machines = NULL;
        int r;

        pager_open_if_enabled();

        r = get_unit_list_recursive(bus, strv_skip_first(args), &unit_infos, &replies, &machines);
        if (r < 0)
                return r;

        qsort_safe(unit_infos, r, sizeof(UnitInfo), compare_unit_info);
        return output_units_list(unit_infos, r);
}

static int get_triggered_units(
                sd_bus *bus,
                const char* path,
                char*** ret) {

        _cleanup_bus_error_free_ sd_bus_error error = SD_BUS_ERROR_NULL;
        int r;

        r = sd_bus_get_property_strv(
                        bus,
                        "org.freedesktop.systemd1",
                        path,
                        "org.freedesktop.systemd1.Unit",
                        "Triggers",
                        &error,
                        ret);

        if (r < 0)
                log_error("Failed to determine triggers: %s", bus_error_message(&error, r));

        return 0;
}

static int get_listening(
                sd_bus *bus,
                const char* unit_path,
                char*** listening) {

        _cleanup_bus_error_free_ sd_bus_error error = SD_BUS_ERROR_NULL;
        _cleanup_bus_message_unref_ sd_bus_message *reply = NULL;
        const char *type, *path;
        int r, n = 0;

        r = sd_bus_get_property(
                        bus,
                        "org.freedesktop.systemd1",
                        unit_path,
                        "org.freedesktop.systemd1.Socket",
                        "Listen",
                        &error,
                        &reply,
                        "a(ss)");
        if (r < 0) {
                log_error("Failed to get list of listening sockets: %s", bus_error_message(&error, r));
                return r;
        }

        r = sd_bus_message_enter_container(reply, SD_BUS_TYPE_ARRAY, "(ss)");
        if (r < 0)
                return bus_log_parse_error(r);

        while ((r = sd_bus_message_read(reply, "(ss)", &type, &path)) > 0) {

                r = strv_extend(listening, type);
                if (r < 0)
                        return log_oom();

                r = strv_extend(listening, path);
                if (r < 0)
                        return log_oom();

                n++;
        }
        if (r < 0)
                return bus_log_parse_error(r);

        r = sd_bus_message_exit_container(reply);
        if (r < 0)
                return bus_log_parse_error(r);

        return n;
}

struct socket_info {
        const char *machine;
        const char* id;

        char* type;
        char* path;

        /* Note: triggered is a list here, although it almost certainly
         * will always be one unit. Nevertheless, dbus API allows for multiple
         * values, so let's follow that.*/
        char** triggered;

        /* The strv above is shared. free is set only in the first one. */
        bool own_triggered;
};

static int socket_info_compare(const struct socket_info *a, const struct socket_info *b) {
        int o;

        assert(a);
        assert(b);

        if (!a->machine && b->machine)
                return -1;
        if (a->machine && !b->machine)
                return 1;
        if (a->machine && b->machine) {
                o = strcasecmp(a->machine, b->machine);
                if (o != 0)
                        return o;
        }

        o = strcmp(a->path, b->path);
        if (o == 0)
                o = strcmp(a->type, b->type);

        return o;
}

static int output_sockets_list(struct socket_info *socket_infos, unsigned cs) {
        struct socket_info *s;
        unsigned pathlen = strlen("LISTEN"),
                typelen = strlen("TYPE") * arg_show_types,
                socklen = strlen("UNIT"),
                servlen = strlen("ACTIVATES");
        const char *on, *off;

        for (s = socket_infos; s < socket_infos + cs; s++) {
                unsigned tmp = 0;
                char **a;

                socklen = MAX(socklen, strlen(s->id));
                if (arg_show_types)
                        typelen = MAX(typelen, strlen(s->type));
                pathlen = MAX(pathlen, strlen(s->path) + (s->machine ? strlen(s->machine)+1 : 0));

                STRV_FOREACH(a, s->triggered)
                        tmp += strlen(*a) + 2*(a != s->triggered);
                servlen = MAX(servlen, tmp);
        }

        if (cs) {
                if (!arg_no_legend)
                        printf("%-*s %-*.*s%-*s %s\n",
                               pathlen, "LISTEN",
                               typelen + arg_show_types, typelen + arg_show_types, "TYPE ",
                               socklen, "UNIT",
                               "ACTIVATES");

                for (s = socket_infos; s < socket_infos + cs; s++) {
                        _cleanup_free_ char *j = NULL;
                        const char *path;
                        char **a;

                        if (s->machine) {
                                j = strjoin(s->machine, ":", s->path, NULL);
                                if (!j)
                                        return log_oom();
                                path = j;
                        } else
                                path = s->path;

                        if (arg_show_types)
                                printf("%-*s %-*s %-*s",
                                       pathlen, path, typelen, s->type, socklen, s->id);
                        else
                                printf("%-*s %-*s",
                                       pathlen, path, socklen, s->id);
                        STRV_FOREACH(a, s->triggered)
                                printf("%s %s",
                                       a == s->triggered ? "" : ",", *a);
                        printf("\n");
                }

                on = ansi_highlight();
                off = ansi_highlight_off();
                if (!arg_no_legend)
                        printf("\n");
        } else {
                on = ansi_highlight_red();
                off = ansi_highlight_off();
        }

        if (!arg_no_legend) {
                printf("%s%u sockets listed.%s\n", on, cs, off);
                if (!arg_all)
                        printf("Pass --all to see loaded but inactive sockets, too.\n");
        }

        return 0;
}

static int list_sockets(sd_bus *bus, char **args) {
        _cleanup_(message_set_freep) Set *replies = NULL;
        _cleanup_strv_free_ char **machines = NULL;
        _cleanup_free_ UnitInfo *unit_infos = NULL;
        _cleanup_free_ struct socket_info *socket_infos = NULL;
        const UnitInfo *u;
        struct socket_info *s;
        unsigned cs = 0;
        size_t size = 0;
        int r = 0, n;

        pager_open_if_enabled();

        n = get_unit_list_recursive(bus, strv_skip_first(args), &unit_infos, &replies, &machines);
        if (n < 0)
                return n;

        for (u = unit_infos; u < unit_infos + n; u++) {
                _cleanup_strv_free_ char **listening = NULL, **triggered = NULL;
                int i, c;

                if (!endswith(u->id, ".socket"))
                        continue;

                r = get_triggered_units(bus, u->unit_path, &triggered);
                if (r < 0)
                        goto cleanup;

                c = get_listening(bus, u->unit_path, &listening);
                if (c < 0) {
                        r = c;
                        goto cleanup;
                }

                if (!GREEDY_REALLOC(socket_infos, size, cs + c)) {
                        r = log_oom();
                        goto cleanup;
                }

                for (i = 0; i < c; i++)
                        socket_infos[cs + i] = (struct socket_info) {
                                .machine = u->machine,
                                .id = u->id,
                                .type = listening[i*2],
                                .path = listening[i*2 + 1],
                                .triggered = triggered,
                                .own_triggered = i==0,
                        };

                /* from this point on we will cleanup those socket_infos */
                cs += c;
                free(listening);
                listening = triggered = NULL; /* avoid cleanup */
        }

        qsort_safe(socket_infos, cs, sizeof(struct socket_info),
                   (__compar_fn_t) socket_info_compare);

        output_sockets_list(socket_infos, cs);

 cleanup:
        assert(cs == 0 || socket_infos);
        for (s = socket_infos; s < socket_infos + cs; s++) {
                free(s->type);
                free(s->path);
                if (s->own_triggered)
                        strv_free(s->triggered);
        }

        return r;
}

static int get_next_elapse(
                sd_bus *bus,
                const char *path,
                dual_timestamp *next) {

        _cleanup_bus_error_free_ sd_bus_error error = SD_BUS_ERROR_NULL;
        dual_timestamp t;
        int r;

        assert(bus);
        assert(path);
        assert(next);

        r = sd_bus_get_property_trivial(
                        bus,
                        "org.freedesktop.systemd1",
                        path,
                        "org.freedesktop.systemd1.Timer",
                        "NextElapseUSecMonotonic",
                        &error,
                        't',
                        &t.monotonic);
        if (r < 0) {
                log_error("Failed to get next elapsation time: %s", bus_error_message(&error, r));
                return r;
        }

        r = sd_bus_get_property_trivial(
                        bus,
                        "org.freedesktop.systemd1",
                        path,
                        "org.freedesktop.systemd1.Timer",
                        "NextElapseUSecRealtime",
                        &error,
                        't',
                        &t.realtime);
        if (r < 0) {
                log_error("Failed to get next elapsation time: %s", bus_error_message(&error, r));
                return r;
        }

        *next = t;
        return 0;
}

static int get_last_trigger(
                sd_bus *bus,
                const char *path,
                usec_t *last) {

        _cleanup_bus_error_free_ sd_bus_error error = SD_BUS_ERROR_NULL;
        int r;

        assert(bus);
        assert(path);
        assert(last);

        r = sd_bus_get_property_trivial(
                        bus,
                        "org.freedesktop.systemd1",
                        path,
                        "org.freedesktop.systemd1.Timer",
                        "LastTriggerUSec",
                        &error,
                        't',
                        last);
        if (r < 0) {
                log_error("Failed to get last trigger time: %s", bus_error_message(&error, r));
                return r;
        }

        return 0;
}

struct timer_info {
        const char* machine;
        const char* id;
        usec_t next_elapse;
        usec_t last_trigger;
        char** triggered;
};

static int timer_info_compare(const struct timer_info *a, const struct timer_info *b) {
        int o;

        assert(a);
        assert(b);

        if (!a->machine && b->machine)
                return -1;
        if (a->machine && !b->machine)
                return 1;
        if (a->machine && b->machine) {
                o = strcasecmp(a->machine, b->machine);
                if (o != 0)
                        return o;
        }

        if (a->next_elapse < b->next_elapse)
                return -1;
        if (a->next_elapse > b->next_elapse)
                return 1;

        return strcmp(a->id, b->id);
}

static int output_timers_list(struct timer_info *timer_infos, unsigned n) {
        struct timer_info *t;
        unsigned
                nextlen = strlen("NEXT"),
                leftlen = strlen("LEFT"),
                lastlen = strlen("LAST"),
                passedlen = strlen("PASSED"),
                unitlen = strlen("UNIT"),
                activatelen = strlen("ACTIVATES");

        const char *on, *off;

        assert(timer_infos || n == 0);

        for (t = timer_infos; t < timer_infos + n; t++) {
                unsigned ul = 0;
                char **a;

                if (t->next_elapse > 0) {
                        char tstamp[FORMAT_TIMESTAMP_MAX] = "", trel[FORMAT_TIMESTAMP_RELATIVE_MAX] = "";

                        format_timestamp(tstamp, sizeof(tstamp), t->next_elapse);
                        nextlen = MAX(nextlen, strlen(tstamp) + 1);

                        format_timestamp_relative(trel, sizeof(trel), t->next_elapse);
                        leftlen = MAX(leftlen, strlen(trel));
                }

                if (t->last_trigger > 0) {
                        char tstamp[FORMAT_TIMESTAMP_MAX] = "", trel[FORMAT_TIMESTAMP_RELATIVE_MAX] = "";

                        format_timestamp(tstamp, sizeof(tstamp), t->last_trigger);
                        lastlen = MAX(lastlen, strlen(tstamp) + 1);

                        format_timestamp_relative(trel, sizeof(trel), t->last_trigger);
                        passedlen = MAX(passedlen, strlen(trel));
                }

                unitlen = MAX(unitlen, strlen(t->id) + (t->machine ? strlen(t->machine)+1 : 0));

                STRV_FOREACH(a, t->triggered)
                        ul += strlen(*a) + 2*(a != t->triggered);

                activatelen = MAX(activatelen, ul);
        }

        if (n > 0) {
                if (!arg_no_legend)
                        printf("%-*s %-*s %-*s %-*s %-*s %s\n",
                               nextlen,   "NEXT",
                               leftlen,   "LEFT",
                               lastlen,   "LAST",
                               passedlen, "PASSED",
                               unitlen,   "UNIT",
                                          "ACTIVATES");

                for (t = timer_infos; t < timer_infos + n; t++) {
                        _cleanup_free_ char *j = NULL;
                        const char *unit;
                        char tstamp1[FORMAT_TIMESTAMP_MAX] = "n/a", trel1[FORMAT_TIMESTAMP_RELATIVE_MAX] = "n/a";
                        char tstamp2[FORMAT_TIMESTAMP_MAX] = "n/a", trel2[FORMAT_TIMESTAMP_RELATIVE_MAX] = "n/a";
                        char **a;

                        format_timestamp(tstamp1, sizeof(tstamp1), t->next_elapse);
                        format_timestamp_relative(trel1, sizeof(trel1), t->next_elapse);

                        format_timestamp(tstamp2, sizeof(tstamp2), t->last_trigger);
                        format_timestamp_relative(trel2, sizeof(trel2), t->last_trigger);

                        if (t->machine) {
                                j = strjoin(t->machine, ":", t->id, NULL);
                                if (!j)
                                        return log_oom();
                                unit = j;
                        } else
                                unit = t->id;

                        printf("%-*s %-*s %-*s %-*s %-*s",
                               nextlen, tstamp1, leftlen, trel1, lastlen, tstamp2, passedlen, trel2, unitlen, unit);

                        STRV_FOREACH(a, t->triggered)
                                printf("%s %s",
                                       a == t->triggered ? "" : ",", *a);
                        printf("\n");
                }

                on = ansi_highlight();
                off = ansi_highlight_off();
                if (!arg_no_legend)
                        printf("\n");
        } else {
                on = ansi_highlight_red();
                off = ansi_highlight_off();
        }

        if (!arg_no_legend) {
                printf("%s%u timers listed.%s\n", on, n, off);
                if (!arg_all)
                        printf("Pass --all to see loaded but inactive timers, too.\n");
        }

        return 0;
}

static usec_t calc_next_elapse(dual_timestamp *nw, dual_timestamp *next) {
        usec_t next_elapse;

        assert(nw);
        assert(next);

        if (next->monotonic != USEC_INFINITY && next->monotonic > 0) {
                usec_t converted;

                if (next->monotonic > nw->monotonic)
                        converted = nw->realtime + (next->monotonic - nw->monotonic);
                else
                        converted = nw->realtime - (nw->monotonic - next->monotonic);

                if (next->realtime != USEC_INFINITY && next->realtime > 0)
                        next_elapse = MIN(converted, next->realtime);
                else
                        next_elapse = converted;

        } else
                next_elapse = next->realtime;

        return next_elapse;
}

static int list_timers(sd_bus *bus, char **args) {
        _cleanup_(message_set_freep) Set *replies = NULL;
        _cleanup_strv_free_ char **machines = NULL;
        _cleanup_free_ struct timer_info *timer_infos = NULL;
        _cleanup_free_ UnitInfo *unit_infos = NULL;
        struct timer_info *t;
        const UnitInfo *u;
        size_t size = 0;
        int n, c = 0;
        dual_timestamp nw;
        int r = 0;

        pager_open_if_enabled();

        n = get_unit_list_recursive(bus, strv_skip_first(args), &unit_infos, &replies, &machines);
        if (n < 0)
                return n;

        dual_timestamp_get(&nw);

        for (u = unit_infos; u < unit_infos + n; u++) {
                _cleanup_strv_free_ char **triggered = NULL;
                dual_timestamp next = {};
                usec_t m, last = 0;

                if (!endswith(u->id, ".timer"))
                        continue;

                r = get_triggered_units(bus, u->unit_path, &triggered);
                if (r < 0)
                        goto cleanup;

                r = get_next_elapse(bus, u->unit_path, &next);
                if (r < 0)
                        goto cleanup;

                get_last_trigger(bus, u->unit_path, &last);

                if (!GREEDY_REALLOC(timer_infos, size, c+1)) {
                        r = log_oom();
                        goto cleanup;
                }

                m = calc_next_elapse(&nw, &next);

                timer_infos[c++] = (struct timer_info) {
                        .machine = u->machine,
                        .id = u->id,
                        .next_elapse = m,
                        .last_trigger = last,
                        .triggered = triggered,
                };

                triggered = NULL; /* avoid cleanup */
        }

        qsort_safe(timer_infos, c, sizeof(struct timer_info),
                   (__compar_fn_t) timer_info_compare);

        output_timers_list(timer_infos, c);

 cleanup:
        for (t = timer_infos; t < timer_infos + c; t++)
                strv_free(t->triggered);

        return r;
}

static int compare_unit_file_list(const void *a, const void *b) {
        const char *d1, *d2;
        const UnitFileList *u = a, *v = b;

        d1 = strrchr(u->path, '.');
        d2 = strrchr(v->path, '.');

        if (d1 && d2) {
                int r;

                r = strcasecmp(d1, d2);
                if (r != 0)
                        return r;
        }

        return strcasecmp(basename(u->path), basename(v->path));
}

static bool output_show_unit_file(const UnitFileList *u, char **patterns) {
        const char *dot;

        if (!strv_isempty(patterns)) {
                char **pattern;

                STRV_FOREACH(pattern, patterns)
                        if (fnmatch(*pattern, basename(u->path), FNM_NOESCAPE) == 0)
                                return true;
                return false;
        }

        return !arg_types || ((dot = strrchr(u->path, '.')) && strv_find(arg_types, dot+1));
}

static void output_unit_file_list(const UnitFileList *units, unsigned c) {
        unsigned max_id_len, id_cols, state_cols;
        const UnitFileList *u;

        max_id_len = strlen("UNIT FILE");
        state_cols = strlen("STATE");

        for (u = units; u < units + c; u++) {
                max_id_len = MAX(max_id_len, strlen(basename(u->path)));
                state_cols = MAX(state_cols, strlen(unit_file_state_to_string(u->state)));
        }

        if (!arg_full) {
                unsigned basic_cols;

                id_cols = MIN(max_id_len, 25u);
                basic_cols = 1 + id_cols + state_cols;
                if (basic_cols < (unsigned) columns())
                        id_cols += MIN(columns() - basic_cols, max_id_len - id_cols);
        } else
                id_cols = max_id_len;

        if (!arg_no_legend)
                printf("%-*s %-*s\n",
                       id_cols, "UNIT FILE",
                       state_cols, "STATE");

        for (u = units; u < units + c; u++) {
                _cleanup_free_ char *e = NULL;
                const char *on, *off;
                const char *id;

                if (u->state == UNIT_FILE_MASKED ||
                    u->state == UNIT_FILE_MASKED_RUNTIME ||
                    u->state == UNIT_FILE_DISABLED ||
                    u->state == UNIT_FILE_INVALID) {
                        on  = ansi_highlight_red();
                        off = ansi_highlight_off();
                } else if (u->state == UNIT_FILE_ENABLED) {
                        on  = ansi_highlight_green();
                        off = ansi_highlight_off();
                } else
                        on = off = "";

                id = basename(u->path);

                e = arg_full ? NULL : ellipsize(id, id_cols, 33);

                printf("%-*s %s%-*s%s\n",
                       id_cols, e ? e : id,
                       on, state_cols, unit_file_state_to_string(u->state), off);
        }

        if (!arg_no_legend)
                printf("\n%u unit files listed.\n", c);
}

static int list_unit_files(sd_bus *bus, char **args) {
        _cleanup_bus_message_unref_ sd_bus_message *reply = NULL;
        _cleanup_bus_error_free_ sd_bus_error error = SD_BUS_ERROR_NULL;
        _cleanup_free_ UnitFileList *units = NULL;
        UnitFileList *unit;
        size_t size = 0;
        unsigned c = 0;
        const char *state;
        char *path;
        int r;

        pager_open_if_enabled();

        if (avoid_bus()) {
                Hashmap *h;
                UnitFileList *u;
                Iterator i;
                unsigned n_units;

                h = hashmap_new(&string_hash_ops);
                if (!h)
                        return log_oom();

                r = unit_file_get_list(arg_scope, arg_root, h);
                if (r < 0) {
                        unit_file_list_free(h);
                        log_error("Failed to get unit file list: %s", strerror(-r));
                        return r;
                }

                n_units = hashmap_size(h);

                units = new(UnitFileList, n_units);
                if (!units && n_units > 0) {
                        unit_file_list_free(h);
                        return log_oom();
                }

                HASHMAP_FOREACH(u, h, i) {
                        if (!output_show_unit_file(u, strv_skip_first(args)))
                                continue;

                        units[c++] = *u;
                        free(u);
                }

                assert(c <= n_units);
                hashmap_free(h);
        } else {
                r = sd_bus_call_method(
                                bus,
                                "org.freedesktop.systemd1",
                                "/org/freedesktop/systemd1",
                                "org.freedesktop.systemd1.Manager",
                                "ListUnitFiles",
                                &error,
                                &reply,
                                NULL);
                if (r < 0) {
                        log_error("Failed to list unit files: %s", bus_error_message(&error, r));
                        return r;
                }

                r = sd_bus_message_enter_container(reply, SD_BUS_TYPE_ARRAY, "(ss)");
                if (r < 0)
                        return bus_log_parse_error(r);

                while ((r = sd_bus_message_read(reply, "(ss)", &path, &state)) > 0) {

                        if (!GREEDY_REALLOC(units, size, c + 1))
                                return log_oom();

                        units[c] = (struct UnitFileList) {
                                path,
                                unit_file_state_from_string(state)
                        };

                        if (output_show_unit_file(&units[c], strv_skip_first(args)))
                                c ++;

                }
                if (r < 0)
                        return bus_log_parse_error(r);

                r = sd_bus_message_exit_container(reply);
                if (r < 0)
                        return bus_log_parse_error(r);
        }

        qsort_safe(units, c, sizeof(UnitFileList), compare_unit_file_list);
        output_unit_file_list(units, c);

        if (avoid_bus()) {
                for (unit = units; unit < units + c; unit++)
                        free(unit->path);
        }

        return 0;
}

static int list_dependencies_print(const char *name, int level, unsigned int branches, bool last) {
        _cleanup_free_ char *n = NULL;
        size_t max_len = MAX(columns(),20u);
        size_t len = 0;
        int i;

        if (!arg_plain) {

                for (i = level - 1; i >= 0; i--) {
                        len += 2;
                        if (len > max_len - 3 && !arg_full) {
                                printf("%s...\n",max_len % 2 ? "" : " ");
                                return 0;
                        }
                        printf("%s", draw_special_char(branches & (1 << i) ? DRAW_TREE_VERTICAL : DRAW_TREE_SPACE));
                }
                len += 2;

                if (len > max_len - 3 && !arg_full) {
                        printf("%s...\n",max_len % 2 ? "" : " ");
                        return 0;
                }

                printf("%s", draw_special_char(last ? DRAW_TREE_RIGHT : DRAW_TREE_BRANCH));
        }

        if (arg_full){
                printf("%s\n", name);
                return 0;
        }

        n = ellipsize(name, max_len-len, 100);
        if (!n)
                return log_oom();

        printf("%s\n", n);
        return 0;
}

static int list_dependencies_get_dependencies(sd_bus *bus, const char *name, char ***deps) {

        static const char *dependencies[_DEPENDENCY_MAX] = {
                [DEPENDENCY_FORWARD] = "Requires\0"
                                       "RequiresOverridable\0"
                                       "Requisite\0"
                                       "RequisiteOverridable\0"
                                       "Wants\0",
                [DEPENDENCY_REVERSE] = "RequiredBy\0"
                                       "RequiredByOverridable\0"
                                       "WantedBy\0"
                                       "PartOf\0",
                [DEPENDENCY_AFTER]   = "After\0",
                [DEPENDENCY_BEFORE]  = "Before\0",
        };

        _cleanup_bus_error_free_ sd_bus_error error = SD_BUS_ERROR_NULL;
        _cleanup_bus_message_unref_ sd_bus_message *reply = NULL;
        _cleanup_strv_free_ char **ret = NULL;
        _cleanup_free_ char *path = NULL;
        int r;

        assert(bus);
        assert(name);
        assert(deps);
        assert_cc(ELEMENTSOF(dependencies) == _DEPENDENCY_MAX);

        path = unit_dbus_path_from_name(name);
        if (!path)
                return log_oom();

        r = sd_bus_call_method(
                        bus,
                        "org.freedesktop.systemd1",
                        path,
                        "org.freedesktop.DBus.Properties",
                        "GetAll",
                        &error,
                        &reply,
                        "s", "org.freedesktop.systemd1.Unit");
        if (r < 0) {
                log_error("Failed to get properties of %s: %s", name, bus_error_message(&error, r));
                return r;
        }

        r = sd_bus_message_enter_container(reply, SD_BUS_TYPE_ARRAY, "{sv}");
        if (r < 0)
                return bus_log_parse_error(r);

        while ((r = sd_bus_message_enter_container(reply, SD_BUS_TYPE_DICT_ENTRY, "sv")) > 0) {
                const char *prop;

                r = sd_bus_message_read(reply, "s", &prop);
                if (r < 0)
                        return bus_log_parse_error(r);

                if (!nulstr_contains(dependencies[arg_dependency], prop)) {
                        r = sd_bus_message_skip(reply, "v");
                        if (r < 0)
                                return bus_log_parse_error(r);
                } else {

                        r = sd_bus_message_enter_container(reply, SD_BUS_TYPE_VARIANT, "as");
                        if (r < 0)
                                return bus_log_parse_error(r);

                        r = bus_message_read_strv_extend(reply, &ret);
                        if (r < 0)
                                return bus_log_parse_error(r);

                        r = sd_bus_message_exit_container(reply);
                        if (r < 0)
                                return bus_log_parse_error(r);
                }

                r = sd_bus_message_exit_container(reply);
                if (r < 0)
                        return bus_log_parse_error(r);

        }
        if (r < 0)
                return bus_log_parse_error(r);

        r = sd_bus_message_exit_container(reply);
        if (r < 0)
                return bus_log_parse_error(r);

        *deps = ret;
        ret = NULL;

        return 0;
}

static int list_dependencies_compare(const void *_a, const void *_b) {
        const char **a = (const char**) _a, **b = (const char**) _b;

        if (unit_name_to_type(*a) == UNIT_TARGET && unit_name_to_type(*b) != UNIT_TARGET)
                return 1;
        if (unit_name_to_type(*a) != UNIT_TARGET && unit_name_to_type(*b) == UNIT_TARGET)
                return -1;

        return strcasecmp(*a, *b);
}

static int list_dependencies_one(
                sd_bus *bus,
                const char *name,
                int level,
                char ***units,
                unsigned int branches) {

        _cleanup_strv_free_ char **deps = NULL;
        char **c;
        int r = 0;

        assert(bus);
        assert(name);
        assert(units);

        r = strv_extend(units, name);
        if (r < 0)
                return log_oom();

        r = list_dependencies_get_dependencies(bus, name, &deps);
        if (r < 0)
                return r;

        qsort_safe(deps, strv_length(deps), sizeof (char*), list_dependencies_compare);

        STRV_FOREACH(c, deps) {
                int state;

                if (strv_contains(*units, *c)) {
                        if (!arg_plain) {
                                r = list_dependencies_print("...", level + 1, (branches << 1) | (c[1] == NULL ? 0 : 1), 1);
                                if (r < 0)
                                        return r;
                        }
                        continue;
                }

                state = check_one_unit(bus, *c, "activating\0active\0reloading\0", true);
                if (state > 0)
                        printf("%s%s%s ", ansi_highlight_green(), draw_special_char(DRAW_BLACK_CIRCLE), ansi_highlight_off());
                else
                        printf("%s%s%s ", ansi_highlight_red(), draw_special_char(DRAW_BLACK_CIRCLE), ansi_highlight_off());

                r = list_dependencies_print(*c, level, branches, c[1] == NULL);
                if (r < 0)
                        return r;

                if (arg_all || unit_name_to_type(*c) == UNIT_TARGET) {
                       r = list_dependencies_one(bus, *c, level + 1, units, (branches << 1) | (c[1] == NULL ? 0 : 1));
                       if (r < 0)
                               return r;
                }
        }

        if (!arg_plain)
                strv_remove(*units, name);

        return 0;
}

static int list_dependencies(sd_bus *bus, char **args) {
        _cleanup_strv_free_ char **units = NULL;
        _cleanup_free_ char *unit = NULL;
        const char *u;

        assert(bus);

        if (args[1]) {
                unit = unit_name_mangle(args[1], MANGLE_NOGLOB);
                if (!unit)
                        return log_oom();
                u = unit;
        } else
                u = SPECIAL_DEFAULT_TARGET;

        pager_open_if_enabled();

        puts(u);

        return list_dependencies_one(bus, u, 0, &units, 0);
}

struct machine_info {
        bool is_host;
        char *name;
        char *state;
        char *control_group;
        uint32_t n_failed_units;
        uint32_t n_jobs;
        usec_t timestamp;
};

static const struct bus_properties_map machine_info_property_map[] = {
        { "SystemState",        "s", NULL, offsetof(struct machine_info, state)          },
        { "NJobs",              "u", NULL, offsetof(struct machine_info, n_jobs)         },
        { "NFailedUnits",       "u", NULL, offsetof(struct machine_info, n_failed_units) },
        { "ControlGroup",       "s", NULL, offsetof(struct machine_info, control_group)  },
        { "UserspaceTimestamp", "t", NULL, offsetof(struct machine_info, timestamp)      },
        {}
};

static void free_machines_list(struct machine_info *machine_infos, int n) {
        int i;

        if (!machine_infos)
                return;

        for (i = 0; i < n; i++) {
                free(machine_infos[i].name);
                free(machine_infos[i].state);
                free(machine_infos[i].control_group);
        }

        free(machine_infos);
}

static int compare_machine_info(const void *a, const void *b) {
        const struct machine_info *u = a, *v = b;

        if (u->is_host != v->is_host)
                return u->is_host > v->is_host ? -1 : 1;

        return strcasecmp(u->name, v->name);
}

static int get_machine_properties(sd_bus *bus, struct machine_info *mi) {
        _cleanup_bus_close_unref_ sd_bus *container = NULL;
        int r;

        assert(mi);

        if (!bus) {
                r = sd_bus_open_system_container(&container, mi->name);
                if (r < 0)
                        return r;

                bus = container;
        }

        r = bus_map_all_properties(bus, "org.freedesktop.systemd1", "/org/freedesktop/systemd1", machine_info_property_map, mi);
        if (r < 0)
                return r;

        return 0;
}

static bool output_show_machine(const char *name, char **patterns) {
        char **i;

        assert(name);

        if (strv_isempty(patterns))
                return true;

        STRV_FOREACH(i, patterns)
                if (fnmatch(*i, name, FNM_NOESCAPE) == 0)
                        return true;

        return false;
}

static int get_machine_list(
                sd_bus *bus,
                struct machine_info **_machine_infos,
                char **patterns) {

        struct machine_info *machine_infos = NULL;
        _cleanup_strv_free_ char **m = NULL;
        _cleanup_free_ char *hn = NULL;
        size_t sz = 0;
        char **i;
        int c = 0;

        hn = gethostname_malloc();
        if (!hn)
                return log_oom();

        if (output_show_machine(hn, patterns)) {
                if (!GREEDY_REALLOC0(machine_infos, sz, c+1))
                        return log_oom();

                machine_infos[c].is_host = true;
                machine_infos[c].name = hn;
                hn = NULL;

                get_machine_properties(bus, &machine_infos[c]);
                c++;
        }

        sd_get_machine_names(&m);
        STRV_FOREACH(i, m) {
                _cleanup_free_ char *class = NULL;

                if (!output_show_machine(*i, patterns))
                        continue;

                sd_machine_get_class(*i, &class);
                if (!streq_ptr(class, "container"))
                        continue;

                if (!GREEDY_REALLOC0(machine_infos, sz, c+1)) {
                        free_machines_list(machine_infos, c);
                        return log_oom();
                }

                machine_infos[c].is_host = false;
                machine_infos[c].name = strdup(*i);
                if (!machine_infos[c].name) {
                        free_machines_list(machine_infos, c);
                        return log_oom();
                }

                get_machine_properties(NULL, &machine_infos[c]);
                c++;
        }

        *_machine_infos = machine_infos;
        return c;
}

static void output_machines_list(struct machine_info *machine_infos, unsigned n) {
        struct machine_info *m;
        unsigned
                circle_len = 0,
                namelen = sizeof("NAME") - 1,
                statelen = sizeof("STATE") - 1,
                failedlen = sizeof("FAILED") - 1,
                jobslen = sizeof("JOBS") - 1;

        assert(machine_infos || n == 0);

        for (m = machine_infos; m < machine_infos + n; m++) {
                namelen = MAX(namelen, strlen(m->name) + (m->is_host ? sizeof(" (host)") - 1 : 0));
                statelen = MAX(statelen, m->state ? strlen(m->state) : 0);
                failedlen = MAX(failedlen, DECIMAL_STR_WIDTH(m->n_failed_units));
                jobslen = MAX(jobslen, DECIMAL_STR_WIDTH(m->n_jobs));

                if (!arg_no_legend && !streq_ptr(m->state, "running"))
                        circle_len = 2;
        }

        if (!arg_no_legend) {
                if (circle_len > 0)
                        fputs("  ", stdout);

                printf("%-*s %-*s %-*s %-*s\n",
                         namelen, "NAME",
                        statelen, "STATE",
                       failedlen, "FAILED",
                         jobslen, "JOBS");
        }

        for (m = machine_infos; m < machine_infos + n; m++) {
                const char *on_state = "", *off_state = "";
                const char *on_failed = "", *off_failed = "";
                bool circle = false;

                if (streq_ptr(m->state, "degraded")) {
                        on_state = ansi_highlight_red();
                        off_state = ansi_highlight_off();
                        circle = true;
                } else if (!streq_ptr(m->state, "running")) {
                        on_state = ansi_highlight_yellow();
                        off_state = ansi_highlight_off();
                        circle = true;
                }

                if (m->n_failed_units > 0) {
                        on_failed = ansi_highlight_red();
                        off_failed = ansi_highlight_off();
                } else
                        on_failed = off_failed = "";

                if (circle_len > 0)
                        printf("%s%s%s ", on_state, circle ? draw_special_char(DRAW_BLACK_CIRCLE) : " ", off_state);

                if (m->is_host)
                        printf("%-*s (host) %s%-*s%s %s%*u%s %*u\n",
                               (int) (namelen - (sizeof(" (host)")-1)), strna(m->name),
                               on_state, statelen, strna(m->state), off_state,
                               on_failed, failedlen, m->n_failed_units, off_failed,
                               jobslen, m->n_jobs);
                else
                        printf("%-*s %s%-*s%s %s%*u%s %*u\n",
                               namelen, strna(m->name),
                               on_state, statelen, strna(m->state), off_state,
                               on_failed, failedlen, m->n_failed_units, off_failed,
                               jobslen, m->n_jobs);
        }

        if (!arg_no_legend)
                printf("\n%u machines listed.\n", n);
}

static int list_machines(sd_bus *bus, char **args) {
        struct machine_info *machine_infos = NULL;
        int r;

        assert(bus);

        if (geteuid() != 0) {
                log_error("Must be root.");
                return -EPERM;
        }

        pager_open_if_enabled();

        r = get_machine_list(bus, &machine_infos, strv_skip_first(args));
        if (r < 0)
                return r;

        qsort_safe(machine_infos, r, sizeof(struct machine_info), compare_machine_info);
        output_machines_list(machine_infos, r);
        free_machines_list(machine_infos, r);

        return 0;
}

static int get_default(sd_bus *bus, char **args) {
        _cleanup_bus_message_unref_ sd_bus_message *reply = NULL;
        _cleanup_bus_error_free_ sd_bus_error error = SD_BUS_ERROR_NULL;
        _cleanup_free_ char *_path = NULL;
        const char *path;
        int r;

        if (!bus || avoid_bus()) {
                r = unit_file_get_default(arg_scope, arg_root, &_path);
                if (r < 0) {
                        log_error("Failed to get default target: %s", strerror(-r));
                        return r;
                }
                path = _path;

        } else {
                r = sd_bus_call_method(
                                bus,
                                "org.freedesktop.systemd1",
                                "/org/freedesktop/systemd1",
                                "org.freedesktop.systemd1.Manager",
                                "GetDefaultTarget",
                                &error,
                                &reply,
                                NULL);
                if (r < 0) {
                        log_error("Failed to get default target: %s", bus_error_message(&error, -r));
                        return r;
                }

                r = sd_bus_message_read(reply, "s", &path);
                if (r < 0)
                        return bus_log_parse_error(r);
        }

        if (path)
                printf("%s\n", path);

        return 0;
}

static void dump_unit_file_changes(const UnitFileChange *changes, unsigned n_changes) {
        unsigned i;

        assert(changes || n_changes == 0);

        for (i = 0; i < n_changes; i++) {
                if (changes[i].type == UNIT_FILE_SYMLINK)
                        log_info("Created symlink from %s to %s.", changes[i].path, changes[i].source);
                else
                        log_info("Removed symlink %s.", changes[i].path);
        }
}

static int deserialize_and_dump_unit_file_changes(sd_bus_message *m) {
        const char *type, *path, *source;
        int r;

        r = sd_bus_message_enter_container(m, SD_BUS_TYPE_ARRAY, "(sss)");
        if (r < 0)
                return bus_log_parse_error(r);

        while ((r = sd_bus_message_read(m, "(sss)", &type, &path, &source)) > 0) {
                if (!arg_quiet) {
                        if (streq(type, "symlink"))
                                log_info("Created symlink from %s to %s.", path, source);
                        else
                                log_info("Removed symlink %s.", path);
                }
        }
        if (r < 0)
                return bus_log_parse_error(r);

        r = sd_bus_message_exit_container(m);
        if (r < 0)
                return bus_log_parse_error(r);

        return 0;
}

static int set_default(sd_bus *bus, char **args) {
        _cleanup_free_ char *unit = NULL;
        UnitFileChange *changes = NULL;
        unsigned n_changes = 0;
        int r;

        unit = unit_name_mangle_with_suffix(args[1], MANGLE_NOGLOB, ".target");
        if (!unit)
                return log_oom();

        if (!bus || avoid_bus()) {
                r = unit_file_set_default(arg_scope, arg_root, unit, true, &changes, &n_changes);
                if (r < 0) {
                        log_error("Failed to set default target: %s", strerror(-r));
                        return r;
                }

                if (!arg_quiet)
                        dump_unit_file_changes(changes, n_changes);

                r = 0;
        } else {
                _cleanup_bus_message_unref_ sd_bus_message *reply = NULL, *m = NULL;
                _cleanup_bus_error_free_ sd_bus_error error = SD_BUS_ERROR_NULL;

                r = sd_bus_message_new_method_call(
                                bus,
                                &m,
                                "org.freedesktop.systemd1",
                                "/org/freedesktop/systemd1",
                                "org.freedesktop.systemd1.Manager",
                                "SetDefaultTarget");
                if (r < 0)
                        return bus_log_create_error(r);

                r = sd_bus_message_set_allow_interactive_authorization(m, arg_ask_password);
                if (r < 0)
                        return bus_log_create_error(r);

                r = sd_bus_message_append(m, "sb", unit, 1);
                if (r < 0)
                        return bus_log_create_error(r);

                r = sd_bus_call(bus, m, 0, &error, &reply);
                if (r < 0) {
                        log_error("Failed to set default target: %s", bus_error_message(&error, -r));
                        return r;
                }

                r = deserialize_and_dump_unit_file_changes(reply);
                if (r < 0)
                        return r;

                /* Try to reload if enabled */
                if (!arg_no_reload)
                        r = daemon_reload(bus, args);
                else
                        r = 0;
        }

        unit_file_changes_free(changes, n_changes);

        return r;
}

struct job_info {
        uint32_t id;
        const char *name, *type, *state;
};

static void output_jobs_list(const struct job_info* jobs, unsigned n, bool skipped) {
        unsigned id_len, unit_len, type_len, state_len;
        const struct job_info *j;
        const char *on, *off;
        bool shorten = false;

        assert(n == 0 || jobs);

        if (n == 0) {
                on = ansi_highlight_green();
                off = ansi_highlight_off();

                printf("%sNo jobs %s.%s\n", on, skipped ? "listed" : "running", off);
                return;
        }

        pager_open_if_enabled();

        id_len = strlen("JOB");
        unit_len = strlen("UNIT");
        type_len = strlen("TYPE");
        state_len = strlen("STATE");

        for (j = jobs; j < jobs + n; j++) {
                uint32_t id = j->id;
                assert(j->name && j->type && j->state);

                id_len = MAX(id_len, DECIMAL_STR_WIDTH(id));
                unit_len = MAX(unit_len, strlen(j->name));
                type_len = MAX(type_len, strlen(j->type));
                state_len = MAX(state_len, strlen(j->state));
        }

        if (!arg_full && id_len + 1 + unit_len + type_len + 1 + state_len > columns()) {
                unit_len = MAX(33u, columns() - id_len - type_len - state_len - 3);
                shorten = true;
        }

        if (!arg_no_legend)
                printf("%*s %-*s %-*s %-*s\n",
                       id_len, "JOB",
                       unit_len, "UNIT",
                       type_len, "TYPE",
                       state_len, "STATE");

        for (j = jobs; j < jobs + n; j++) {
                _cleanup_free_ char *e = NULL;

                if (streq(j->state, "running")) {
                        on = ansi_highlight();
                        off = ansi_highlight_off();
                } else
                        on = off = "";

                e = shorten ? ellipsize(j->name, unit_len, 33) : NULL;
                printf("%*u %s%-*s%s %-*s %s%-*s%s\n",
                       id_len, j->id,
                       on, unit_len, e ? e : j->name, off,
                       type_len, j->type,
                       on, state_len, j->state, off);
        }

        if (!arg_no_legend) {
                on = ansi_highlight();
                off = ansi_highlight_off();

                printf("\n%s%u jobs listed%s.\n", on, n, off);
        }
}

static bool output_show_job(struct job_info *job, char **patterns) {
        char **pattern;

        assert(job);

        if (strv_isempty(patterns))
                return true;

        STRV_FOREACH(pattern, patterns)
                if (fnmatch(*pattern, job->name, FNM_NOESCAPE) == 0)
                        return true;
        return false;
}

static int list_jobs(sd_bus *bus, char **args) {
        _cleanup_bus_error_free_ sd_bus_error error = SD_BUS_ERROR_NULL;
        _cleanup_bus_message_unref_ sd_bus_message *reply = NULL;
        const char *name, *type, *state, *job_path, *unit_path;
        _cleanup_free_ struct job_info *jobs = NULL;
        size_t size = 0;
        unsigned c = 0;
        uint32_t id;
        int r;
        bool skipped = false;

        r = sd_bus_call_method(
                        bus,
                        "org.freedesktop.systemd1",
                        "/org/freedesktop/systemd1",
                        "org.freedesktop.systemd1.Manager",
                        "ListJobs",
                        &error,
                        &reply,
                        NULL);
        if (r < 0) {
                log_error("Failed to list jobs: %s", bus_error_message(&error, r));
                return r;
        }

        r = sd_bus_message_enter_container(reply, 'a', "(usssoo)");
        if (r < 0)
                return bus_log_parse_error(r);

        while ((r = sd_bus_message_read(reply, "(usssoo)", &id, &name, &type, &state, &job_path, &unit_path)) > 0) {
                struct job_info job = { id, name, type, state };

                if (!output_show_job(&job, strv_skip_first(args))) {
                        skipped = true;
                        continue;
                }

                if (!GREEDY_REALLOC(jobs, size, c + 1))
                        return log_oom();

                jobs[c++] = job;
        }
        if (r < 0)
                return bus_log_parse_error(r);

        r = sd_bus_message_exit_container(reply);
        if (r < 0)
                return bus_log_parse_error(r);

        output_jobs_list(jobs, c, skipped);
        return r;
}

static int cancel_job(sd_bus *bus, char **args) {
        _cleanup_bus_error_free_ sd_bus_error error = SD_BUS_ERROR_NULL;
        char **name;
        int r = 0;

        assert(args);

        if (strv_length(args) <= 1)
                return daemon_reload(bus, args);

        STRV_FOREACH(name, args+1) {
                _cleanup_bus_message_unref_ sd_bus_message *m = NULL;
                uint32_t id;
                int q;

                q = safe_atou32(*name, &id);
                if (q < 0) {
                        log_error("Failed to parse job id \"%s\": %s", *name, strerror(-q));
                        return q;
                }

                q = sd_bus_message_new_method_call(
                                bus,
                                &m,
                                "org.freedesktop.systemd1",
                                "/org/freedesktop/systemd1",
                                "org.freedesktop.systemd1.Manager",
                                "CancelJob");
                if (q < 0)
                        return bus_log_create_error(q);

                q = sd_bus_message_set_allow_interactive_authorization(m, arg_ask_password);
                if (q < 0)
                        return bus_log_create_error(1);

                q = sd_bus_message_append(m, "u", id);
                if (q < 0)
                        return bus_log_create_error(q);

                q = sd_bus_call(bus, m, 0, &error, NULL);
                if (q < 0) {
                        log_error("Failed to cancel job %"PRIu32": %s", id, bus_error_message(&error, q));
                        if (r == 0)
                                r = q;
                }
        }

        return r;
}

static int need_daemon_reload(sd_bus *bus, const char *unit) {
        _cleanup_bus_message_unref_ sd_bus_message *reply = NULL;
        const char *path;
        int b, r;

        /* We ignore all errors here, since this is used to show a
         * warning only */

        /* We don't use unit_dbus_path_from_name() directly since we
         * don't want to load the unit if it isn't loaded. */

        r = sd_bus_call_method(
                        bus,
                        "org.freedesktop.systemd1",
                        "/org/freedesktop/systemd1",
                        "org.freedesktop.systemd1.Manager",
                        "GetUnit",
                        NULL,
                        &reply,
                        "s", unit);
        if (r < 0)
                return r;

        r = sd_bus_message_read(reply, "o", &path);
        if (r < 0)
                return r;

        r = sd_bus_get_property_trivial(
                        bus,
                        "org.freedesktop.systemd1",
                        path,
                        "org.freedesktop.systemd1.Unit",
                        "NeedDaemonReload",
                        NULL,
                        'b', &b);
        if (r < 0)
                return r;

        return b;
}

typedef struct WaitData {
        Set *set;

        char *name;
        char *result;
} WaitData;

static int wait_filter(sd_bus *bus, sd_bus_message *m, void *data, sd_bus_error *error) {
        WaitData *d = data;

        assert(bus);
        assert(m);
        assert(d);

        log_debug("Got D-Bus request: %s.%s() on %s",
                  sd_bus_message_get_interface(m),
                  sd_bus_message_get_member(m),
                  sd_bus_message_get_path(m));

        if (sd_bus_message_is_signal(m, "org.freedesktop.DBus.Local", "Disconnected")) {
                log_error("Warning! D-Bus connection terminated.");
                sd_bus_close(bus);
        } else if (sd_bus_message_is_signal(m, "org.freedesktop.systemd1.Manager", "JobRemoved")) {
                uint32_t id;
                const char *path, *result, *unit;
                char *ret;
                int r;

                r = sd_bus_message_read(m, "uoss", &id, &path, &unit, &result);
                if (r >= 0) {
                        ret = set_remove(d->set, (char*) path);
                        if (!ret)
                                return 0;

                        free(ret);

                        if (!isempty(result))
                                d->result = strdup(result);

                        if (!isempty(unit))
                                d->name = strdup(unit);

                        return 0;
                }
#ifndef NOLEGACY
                r = sd_bus_message_read(m, "uos", &id, &path, &result);
                if (r >= 0) {
                        ret = set_remove(d->set, (char*) path);
                        if (!ret)
                                return 0;

                        free(ret);

                        if (*result)
                                d->result = strdup(result);

                        return 0;
                }
#endif

                bus_log_parse_error(r);
        }

        return 0;
}

static int enable_wait_for_jobs(sd_bus *bus) {
        int r;

        assert(bus);

        r = sd_bus_add_match(
                        bus,
                        NULL,
                        "type='signal',"
                        "sender='org.freedesktop.systemd1',"
                        "interface='org.freedesktop.systemd1.Manager',"
                        "member='JobRemoved',"
                        "path='/org/freedesktop/systemd1'",
                        NULL, NULL);
        if (r < 0) {
                log_error("Failed to add match");
                return -EIO;
        }

        /* This is slightly dirty, since we don't undo the match registrations. */
        return 0;
}

static int bus_process_wait(sd_bus *bus) {
        int r;

        for (;;) {
                r = sd_bus_process(bus, NULL);
                if (r < 0)
                        return r;
                if (r > 0)
                        return 0;
                r = sd_bus_wait(bus, (uint64_t) -1);
                if (r < 0)
                        return r;
        }
}

static int check_wait_response(WaitData *d) {
        int r = 0;

        assert(d->result);

        if (!arg_quiet) {
                if (streq(d->result, "timeout"))
                        log_error("Job for %s timed out.", strna(d->name));
                else if (streq(d->result, "canceled"))
                        log_error("Job for %s canceled.", strna(d->name));
                else if (streq(d->result, "dependency"))
                        log_error("A dependency job for %s failed. See 'journalctl -xe' for details.", strna(d->name));
                else if (!streq(d->result, "done") && !streq(d->result, "skipped")) {
                        if (d->name) {
                                bool quotes;

                                quotes = chars_intersect(d->name, SHELL_NEED_QUOTES);

                                log_error("Job for %s failed. See \"systemctl status %s%s%s\" and \"journalctl -xe\" for details.",
                                          d->name,
                                          quotes ? "'" : "", d->name, quotes ? "'" : "");
                        } else
                                log_error("Job failed. See \"journalctl -xe\" for details.");
                }
        }

        if (streq(d->result, "timeout"))
                r = -ETIME;
        else if (streq(d->result, "canceled"))
                r = -ECANCELED;
        else if (streq(d->result, "dependency"))
                r = -EIO;
        else if (!streq(d->result, "done") && !streq(d->result, "skipped"))
                r = -EIO;

        return r;
}

static int wait_for_jobs(sd_bus *bus, Set *s) {
        _cleanup_bus_slot_unref_ sd_bus_slot *slot = NULL;
        WaitData d = { .set = s };
        int r = 0, q;

        assert(bus);
        assert(s);

        q = sd_bus_add_filter(bus, &slot, wait_filter, &d);
        if (q < 0)
                return log_oom();

        while (!set_isempty(s)) {
                q = bus_process_wait(bus);
                if (q < 0) {
                        log_error("Failed to wait for response: %s", strerror(-q));
                        return q;
                }

                if (d.result) {
                        q = check_wait_response(&d);
                        /* Return the first error as it is most likely to be
                         * meaningful. */
                        if (q < 0 && r == 0)
                                r = q;
                        log_debug("Got result %s/%s for job %s",
                                  strna(d.result), strerror(-q), strna(d.name));
                }

                free(d.name);
                d.name = NULL;

                free(d.result);
                d.result = NULL;
        }

        return r;
}

static int check_one_unit(sd_bus *bus, const char *name, const char *good_states, bool quiet) {
        _cleanup_bus_message_unref_ sd_bus_message *reply = NULL;
        _cleanup_free_ char *n = NULL, *state = NULL;
        const char *path;
        int r;

        assert(name);

        n = unit_name_mangle(name, MANGLE_NOGLOB);
        if (!n)
                return log_oom();

        /* We don't use unit_dbus_path_from_name() directly since we
         * don't want to load the unit if it isn't loaded. */

        r = sd_bus_call_method(
                        bus,
                        "org.freedesktop.systemd1",
                        "/org/freedesktop/systemd1",
                        "org.freedesktop.systemd1.Manager",
                        "GetUnit",
                        NULL,
                        &reply,
                        "s", n);
        if (r < 0) {
                if (!quiet)
                        puts("unknown");
                return 0;
        }

        r = sd_bus_message_read(reply, "o", &path);
        if (r < 0)
                return bus_log_parse_error(r);

        r = sd_bus_get_property_string(
                        bus,
                        "org.freedesktop.systemd1",
                        path,
                        "org.freedesktop.systemd1.Unit",
                        "ActiveState",
                        NULL,
                        &state);
        if (r < 0) {
                if (!quiet)
                        puts("unknown");
                return 0;
        }

        if (!quiet)
                puts(state);

        return nulstr_contains(good_states, state);
}

static int check_triggering_units(
                sd_bus *bus,
                const char *name) {

        _cleanup_bus_error_free_ sd_bus_error error = SD_BUS_ERROR_NULL;
        _cleanup_free_ char *path = NULL, *n = NULL, *state = NULL;
        _cleanup_strv_free_ char **triggered_by = NULL;
        bool print_warning_label = true;
        char **i;
        int r;

        n = unit_name_mangle(name, MANGLE_NOGLOB);
        if (!n)
                return log_oom();

        path = unit_dbus_path_from_name(n);
        if (!path)
                return log_oom();

        r = sd_bus_get_property_string(
                        bus,
                        "org.freedesktop.systemd1",
                        path,
                        "org.freedesktop.systemd1.Unit",
                        "LoadState",
                        &error,
                        &state);
        if (r < 0) {
                log_error("Failed to get load state of %s: %s", n, bus_error_message(&error, r));
                return r;
        }

        if (streq(state, "masked"))
                return 0;

        r = sd_bus_get_property_strv(
                        bus,
                        "org.freedesktop.systemd1",
                        path,
                        "org.freedesktop.systemd1.Unit",
                        "TriggeredBy",
                        &error,
                        &triggered_by);
        if (r < 0) {
                log_error("Failed to get triggered by array of %s: %s", n, bus_error_message(&error, r));
                return r;
        }

        STRV_FOREACH(i, triggered_by) {
                r = check_one_unit(bus, *i, "active\0reloading\0", true);
                if (r < 0) {
                        log_error("Failed to check unit: %s", strerror(-r));
                        return r;
                }

                if (r == 0)
                        continue;

                if (print_warning_label) {
                        log_warning("Warning: Stopping %s, but it can still be activated by:", n);
                        print_warning_label = false;
                }

                log_warning("  %s", *i);
        }

        return 0;
}

static const struct {
        const char *verb;
        const char *method;
} unit_actions[] = {
        { "start",                 "StartUnit" },
        { "stop",                  "StopUnit" },
        { "condstop",              "StopUnit" },
        { "reload",                "ReloadUnit" },
        { "restart",               "RestartUnit" },
        { "try-restart",           "TryRestartUnit" },
        { "condrestart",           "TryRestartUnit" },
        { "reload-or-restart",     "ReloadOrRestartUnit" },
        { "reload-or-try-restart", "ReloadOrTryRestartUnit" },
        { "condreload",            "ReloadOrTryRestartUnit" },
        { "force-reload",          "ReloadOrTryRestartUnit" }
};

static const char *verb_to_method(const char *verb) {
       uint i;

       for (i = 0; i < ELEMENTSOF(unit_actions); i++)
                if (streq_ptr(unit_actions[i].verb, verb))
                        return unit_actions[i].method;

       return "StartUnit";
}

static const char *method_to_verb(const char *method) {
       uint i;

       for (i = 0; i < ELEMENTSOF(unit_actions); i++)
                if (streq_ptr(unit_actions[i].method, method))
                        return unit_actions[i].verb;

       return "n/a";
}

static int start_unit_one(
                sd_bus *bus,
                const char *method,
                const char *name,
                const char *mode,
                sd_bus_error *error,
                Set *s) {

        _cleanup_bus_message_unref_ sd_bus_message *m = NULL, *reply = NULL;
        const char *path;
        int r;

        assert(method);
        assert(name);
        assert(mode);
        assert(error);

        log_debug("Calling manager for %s on %s, %s", method, name, mode);

        r = sd_bus_message_new_method_call(
                        bus,
                        &m,
                        "org.freedesktop.systemd1",
                        "/org/freedesktop/systemd1",
                        "org.freedesktop.systemd1.Manager",
                        method);
        if (r < 0)
                return bus_log_create_error(r);

        r = sd_bus_message_set_allow_interactive_authorization(m, arg_ask_password);
        if (r < 0)
                return bus_log_create_error(r);

        r = sd_bus_message_append(m, "ss", name, mode);
        if (r < 0)
                return bus_log_create_error(r);

        r = sd_bus_call(bus, m, 0, error, &reply);
        if (r < 0) {
                const char *verb;

                if (r == -ENOENT && arg_action != ACTION_SYSTEMCTL)
                        /* There's always a fallback possible for
                         * legacy actions. */
                        return -EADDRNOTAVAIL;

                verb = method_to_verb(method);

                log_error("Failed to %s %s: %s", verb, name, bus_error_message(error, r));
                return r;
        }

        r = sd_bus_message_read(reply, "o", &path);
        if (r < 0)
                return bus_log_parse_error(r);

        if (need_daemon_reload(bus, name) > 0)
                log_warning("Warning: Unit file of %s changed on disk, 'systemctl%s daemon-reload' recommended.",
                            name, arg_scope == UNIT_FILE_SYSTEM ? "" : " --user");

        if (s) {
                char *p;

                p = strdup(path);
                if (!p)
                        return log_oom();

                log_debug("Adding %s to the set", p);
                r = set_consume(s, p);
                if (r < 0)
                        return log_oom();
        }

        return 0;
}

static int expand_names(sd_bus *bus, char **names, const char* suffix, char ***ret) {

        _cleanup_strv_free_ char **mangled = NULL, **globs = NULL;
        char **name;
        int r = 0, i;

        STRV_FOREACH(name, names) {
                char *t;

                if (suffix)
                        t = unit_name_mangle_with_suffix(*name, MANGLE_GLOB, suffix);
                else
                        t = unit_name_mangle(*name, MANGLE_GLOB);
                if (!t)
                        return log_oom();

                if (string_is_glob(t))
                        r = strv_consume(&globs, t);
                else
                        r = strv_consume(&mangled, t);
                if (r < 0)
                        return log_oom();
        }

        /* Query the manager only if any of the names are a glob, since
         * this is fairly expensive */
        if (!strv_isempty(globs)) {
                _cleanup_bus_message_unref_ sd_bus_message *reply = NULL;
                _cleanup_free_ UnitInfo *unit_infos = NULL;

                r = get_unit_list(bus, NULL, globs, &unit_infos, 0, &reply);
                if (r < 0)
                        return r;

                for (i = 0; i < r; i++)
                        if (strv_extend(&mangled, unit_infos[i].id) < 0)
                                return log_oom();
        }

        *ret = mangled;
        mangled = NULL; /* do not free */

        return 0;
}

static const struct {
        const char *target;
        const char *verb;
        const char *mode;
} action_table[_ACTION_MAX] = {
        [ACTION_HALT]         = { SPECIAL_HALT_TARGET,         "halt",         "replace-irreversibly" },
        [ACTION_POWEROFF]     = { SPECIAL_POWEROFF_TARGET,     "poweroff",     "replace-irreversibly" },
        [ACTION_REBOOT]       = { SPECIAL_REBOOT_TARGET,       "reboot",       "replace-irreversibly" },
        [ACTION_KEXEC]        = { SPECIAL_KEXEC_TARGET,        "kexec",        "replace-irreversibly" },
        [ACTION_RUNLEVEL2]    = { SPECIAL_RUNLEVEL2_TARGET,    NULL,           "isolate" },
        [ACTION_RUNLEVEL3]    = { SPECIAL_RUNLEVEL3_TARGET,    NULL,           "isolate" },
        [ACTION_RUNLEVEL4]    = { SPECIAL_RUNLEVEL4_TARGET,    NULL,           "isolate" },
        [ACTION_RUNLEVEL5]    = { SPECIAL_RUNLEVEL5_TARGET,    NULL,           "isolate" },
        [ACTION_RESCUE]       = { SPECIAL_RESCUE_TARGET,       "rescue",       "isolate" },
        [ACTION_EMERGENCY]    = { SPECIAL_EMERGENCY_TARGET,    "emergency",    "isolate" },
        [ACTION_DEFAULT]      = { SPECIAL_DEFAULT_TARGET,      "default",      "isolate" },
        [ACTION_EXIT]         = { SPECIAL_EXIT_TARGET,         "exit",         "replace-irreversibly" },
        [ACTION_SUSPEND]      = { SPECIAL_SUSPEND_TARGET,      "suspend",      "replace-irreversibly" },
        [ACTION_HIBERNATE]    = { SPECIAL_HIBERNATE_TARGET,    "hibernate",    "replace-irreversibly" },
        [ACTION_HYBRID_SLEEP] = { SPECIAL_HYBRID_SLEEP_TARGET, "hybrid-sleep", "replace-irreversibly" },
};

static enum action verb_to_action(const char *verb) {
        enum action i;

        for (i = _ACTION_INVALID; i < _ACTION_MAX; i++)
                if (streq_ptr(action_table[i].verb, verb))
                        return i;

        return _ACTION_INVALID;
}

static int start_unit(sd_bus *bus, char **args) {
        _cleanup_set_free_free_ Set *s = NULL;
        _cleanup_strv_free_ char **names = NULL;
        const char *method, *mode, *one_name, *suffix = NULL;
        char **name;
        int r = 0;

        assert(bus);

        ask_password_agent_open_if_enabled();

        if (arg_action == ACTION_SYSTEMCTL) {
                enum action action;
                method = verb_to_method(args[0]);
                action = verb_to_action(args[0]);

                if (streq(args[0], "isolate")) {
                        mode = "isolate";
                        suffix = ".target";
                } else
                        mode = action_table[action].mode ?: arg_job_mode;

                one_name = action_table[action].target;
        } else {
                assert(arg_action < ELEMENTSOF(action_table));
                assert(action_table[arg_action].target);

                method = "StartUnit";

                mode = action_table[arg_action].mode;
                one_name = action_table[arg_action].target;
        }

        if (one_name)
                names = strv_new(one_name, NULL);
        else {
                r = expand_names(bus, args + 1, suffix, &names);
                if (r < 0)
                        log_error("Failed to expand names: %s", strerror(-r));
        }

        if (!arg_no_block) {
                r = enable_wait_for_jobs(bus);
                if (r < 0) {
                        log_error("Could not watch jobs: %s", strerror(-r));
                        return r;
                }

                s = set_new(&string_hash_ops);
                if (!s)
                        return log_oom();
        }

        STRV_FOREACH(name, names) {
                _cleanup_bus_error_free_ sd_bus_error error = SD_BUS_ERROR_NULL;
                int q;

                q = start_unit_one(bus, method, *name, mode, &error, s);
                if (r >= 0 && q < 0)
                        r = translate_bus_error_to_exit_status(q, &error);
        }

        if (!arg_no_block) {
                int q;

                q = wait_for_jobs(bus, s);
                if (q < 0)
                        return q;

                /* When stopping units, warn if they can still be triggered by
                 * another active unit (socket, path, timer) */
                if (!arg_quiet && streq(method, "StopUnit"))
                        STRV_FOREACH(name, names)
                                check_triggering_units(bus, *name);
        }

        return r;
}

/* Ask systemd-logind, which might grant access to unprivileged users
 * through PolicyKit */
static int reboot_with_logind(sd_bus *bus, enum action a) {
#ifdef HAVE_LOGIND
        _cleanup_bus_error_free_ sd_bus_error error = SD_BUS_ERROR_NULL;
        const char *method;
        int r;

        if (!bus)
                return -EIO;

        polkit_agent_open_if_enabled();

        switch (a) {

        case ACTION_REBOOT:
                method = "Reboot";
                break;

        case ACTION_POWEROFF:
                method = "PowerOff";
                break;

        case ACTION_SUSPEND:
                method = "Suspend";
                break;

        case ACTION_HIBERNATE:
                method = "Hibernate";
                break;

        case ACTION_HYBRID_SLEEP:
                method = "HybridSleep";
                break;

        default:
                return -EINVAL;
        }

        r = sd_bus_call_method(
                        bus,
                        "org.freedesktop.login1",
                        "/org/freedesktop/login1",
                        "org.freedesktop.login1.Manager",
                        method,
                        &error,
                        NULL,
                        "b", arg_ask_password);
        if (r < 0)
                log_error("Failed to execute operation: %s", bus_error_message(&error, r));

        return r;
#else
        return -ENOSYS;
#endif
}

static int check_inhibitors(sd_bus *bus, enum action a) {
#ifdef HAVE_LOGIND
        _cleanup_bus_message_unref_ sd_bus_message *reply = NULL;
        _cleanup_strv_free_ char **sessions = NULL;
        const char *what, *who, *why, *mode;
        uint32_t uid, pid;
        unsigned c = 0;
        char **s;
        int r;

        if (!bus)
                return 0;

        if (arg_ignore_inhibitors || arg_force > 0)
                return 0;

        if (arg_when > 0)
                return 0;

        if (geteuid() == 0)
                return 0;

        if (!on_tty())
                return 0;

        r = sd_bus_call_method(
                        bus,
                        "org.freedesktop.login1",
                        "/org/freedesktop/login1",
                        "org.freedesktop.login1.Manager",
                        "ListInhibitors",
                        NULL,
                        &reply,
                        NULL);
        if (r < 0)
                /* If logind is not around, then there are no inhibitors... */
                return 0;

        r = sd_bus_message_enter_container(reply, SD_BUS_TYPE_ARRAY, "(ssssuu)");
        if (r < 0)
                return bus_log_parse_error(r);

        while ((r = sd_bus_message_read(reply, "(ssssuu)", &what, &who, &why, &mode, &uid, &pid)) > 0) {
                _cleanup_free_ char *comm = NULL, *user = NULL;
                _cleanup_strv_free_ char **sv = NULL;

                if (!streq(mode, "block"))
                        continue;

                sv = strv_split(what, ":");
                if (!sv)
                        return log_oom();

                if (!strv_contains(sv,
                                  a == ACTION_HALT ||
                                  a == ACTION_POWEROFF ||
                                  a == ACTION_REBOOT ||
                                  a == ACTION_KEXEC ? "shutdown" : "sleep"))
                        continue;

                get_process_comm(pid, &comm);
                user = uid_to_name(uid);

                log_warning("Operation inhibited by \"%s\" (PID "PID_FMT" \"%s\", user %s), reason is \"%s\".",
                            who, pid, strna(comm), strna(user), why);

                c++;
        }
        if (r < 0)
                return bus_log_parse_error(r);

        r = sd_bus_message_exit_container(reply);
        if (r < 0)
                return bus_log_parse_error(r);

        /* Check for current sessions */
        sd_get_sessions(&sessions);
        STRV_FOREACH(s, sessions) {
                _cleanup_free_ char *type = NULL, *tty = NULL, *seat = NULL, *user = NULL, *service = NULL, *class = NULL;

                if (sd_session_get_uid(*s, &uid) < 0 || uid == getuid())
                        continue;

                if (sd_session_get_class(*s, &class) < 0 || !streq(class, "user"))
                        continue;

                if (sd_session_get_type(*s, &type) < 0 || (!streq(type, "x11") && !streq(type, "tty")))
                        continue;

                sd_session_get_tty(*s, &tty);
                sd_session_get_seat(*s, &seat);
                sd_session_get_service(*s, &service);
                user = uid_to_name(uid);

                log_warning("User %s is logged in on %s.", strna(user), isempty(tty) ? (isempty(seat) ? strna(service) : seat) : tty);
                c++;
        }

        if (c <= 0)
                return 0;

        log_error("Please retry operation after closing inhibitors and logging out other users.\nAlternatively, ignore inhibitors and users with 'systemctl %s -i'.",
                  action_table[a].verb);

        return -EPERM;
#else
        return 0;
#endif
}

static int start_special(sd_bus *bus, char **args) {
        enum action a;
        int r;

        assert(args);

        a = verb_to_action(args[0]);

        r = check_inhibitors(bus, a);
        if (r < 0)
                return r;

        if (arg_force >= 2 && geteuid() != 0) {
                log_error("Must be root.");
                return -EPERM;
        }

        if (arg_force >= 2 &&
            (a == ACTION_HALT ||
             a == ACTION_POWEROFF ||
             a == ACTION_REBOOT))
                return halt_now(a);

        if (arg_force >= 1 &&
            (a == ACTION_HALT ||
             a == ACTION_POWEROFF ||
             a == ACTION_REBOOT ||
             a == ACTION_KEXEC ||
             a == ACTION_EXIT))
                return daemon_reload(bus, args);

        /* first try logind, to allow authentication with polkit */
        if (geteuid() != 0 &&
            (a == ACTION_POWEROFF ||
             a == ACTION_REBOOT ||
             a == ACTION_SUSPEND ||
             a == ACTION_HIBERNATE ||
             a == ACTION_HYBRID_SLEEP)) {
                r = reboot_with_logind(bus, a);
                if (r >= 0)
                        return r;
        }

        r = start_unit(bus, args);
        if (r == EXIT_SUCCESS)
                warn_wall(a);

        return r;
}

static int check_unit_generic(sd_bus *bus, int code, const char *good_states, char **args) {
        _cleanup_strv_free_ char **names = NULL;
        char **name;
        int r;

        assert(bus);
        assert(args);

        r = expand_names(bus, args, NULL, &names);
        if (r < 0) {
                log_error("Failed to expand names: %s", strerror(-r));
                return r;
        }

        STRV_FOREACH(name, names) {
                int state;

                state = check_one_unit(bus, *name, good_states, arg_quiet);
                if (state < 0)
                        return state;
                if (state == 0)
                        r = code;
        }

        return r;
}

static int check_unit_active(sd_bus *bus, char **args) {
        /* According to LSB: 3, "program is not running" */
        return check_unit_generic(bus, 3, "active\0reloading\0", args + 1);
}

static int check_unit_failed(sd_bus *bus, char **args) {
        return check_unit_generic(bus, 1, "failed\0", args + 1);
}

static int kill_unit(sd_bus *bus, char **args) {
        _cleanup_bus_error_free_ sd_bus_error error = SD_BUS_ERROR_NULL;
        _cleanup_strv_free_ char **names = NULL;
        char **name;
        int r, q;

        assert(bus);
        assert(args);

        if (!arg_kill_who)
                arg_kill_who = "all";

        r = expand_names(bus, args + 1, NULL, &names);
        if (r < 0)
                log_error("Failed to expand names: %s", strerror(-r));

        STRV_FOREACH(name, names) {
                _cleanup_bus_message_unref_ sd_bus_message *m = NULL;

                q = sd_bus_message_new_method_call(
                                bus,
                                &m,
                                "org.freedesktop.systemd1",
                                "/org/freedesktop/systemd1",
                                "org.freedesktop.systemd1.Manager",
                                "KillUnit");
                if (q < 0)
                        return bus_log_create_error(q);

                q = sd_bus_message_set_allow_interactive_authorization(m, arg_ask_password);
                if (q < 0)
                        return bus_log_create_error(q);

                q = sd_bus_message_append(m, "ssi", *names, arg_kill_who, arg_signal);
                if (q < 0)
                        return bus_log_create_error(q);

                q = sd_bus_call(bus, m, 0, &error, NULL);
                if (q < 0) {
                        log_error("Failed to kill unit %s: %s", *names, bus_error_message(&error, q));
                        if (r == 0)
                                r = q;
                }
        }

        return r;
}

typedef struct ExecStatusInfo {
        char *name;

        char *path;
        char **argv;

        bool ignore;

        usec_t start_timestamp;
        usec_t exit_timestamp;
        pid_t pid;
        int code;
        int status;

        LIST_FIELDS(struct ExecStatusInfo, exec);
} ExecStatusInfo;

static void exec_status_info_free(ExecStatusInfo *i) {
        assert(i);

        free(i->name);
        free(i->path);
        strv_free(i->argv);
        free(i);
}

static int exec_status_info_deserialize(sd_bus_message *m, ExecStatusInfo *i) {
        uint64_t start_timestamp, exit_timestamp, start_timestamp_monotonic, exit_timestamp_monotonic;
        const char *path;
        uint32_t pid;
        int32_t code, status;
        int ignore, r;

        assert(m);
        assert(i);

        r = sd_bus_message_enter_container(m, SD_BUS_TYPE_STRUCT, "sasbttttuii");
        if (r < 0)
                return bus_log_parse_error(r);
        else if (r == 0)
                return 0;

        r = sd_bus_message_read(m, "s", &path);
        if (r < 0)
                return bus_log_parse_error(r);

        i->path = strdup(path);
        if (!i->path)
                return log_oom();

        r = sd_bus_message_read_strv(m, &i->argv);
        if (r < 0)
                return bus_log_parse_error(r);

        r = sd_bus_message_read(m,
                                "bttttuii",
                                &ignore,
                                &start_timestamp, &start_timestamp_monotonic,
                                &exit_timestamp, &exit_timestamp_monotonic,
                                &pid,
                                &code, &status);
        if (r < 0)
                return bus_log_parse_error(r);

        i->ignore = ignore;
        i->start_timestamp = (usec_t) start_timestamp;
        i->exit_timestamp = (usec_t) exit_timestamp;
        i->pid = (pid_t) pid;
        i->code = code;
        i->status = status;

        r = sd_bus_message_exit_container(m);
        if (r < 0)
                return bus_log_parse_error(r);

        return 1;
}

typedef struct UnitStatusInfo {
        const char *id;
        const char *load_state;
        const char *active_state;
        const char *sub_state;
        const char *unit_file_state;

        const char *description;
        const char *following;

        char **documentation;

        const char *fragment_path;
        const char *source_path;
        const char *control_group;

        char **dropin_paths;

        const char *load_error;
        const char *result;

        usec_t inactive_exit_timestamp;
        usec_t inactive_exit_timestamp_monotonic;
        usec_t active_enter_timestamp;
        usec_t active_exit_timestamp;
        usec_t inactive_enter_timestamp;

        bool need_daemon_reload;

        /* Service */
        pid_t main_pid;
        pid_t control_pid;
        const char *status_text;
        const char *pid_file;
        bool running:1;
        int status_errno;

        usec_t start_timestamp;
        usec_t exit_timestamp;

        int exit_code, exit_status;

        usec_t condition_timestamp;
        bool condition_result;
        bool failed_condition_trigger;
        bool failed_condition_negate;
        const char *failed_condition;
        const char *failed_condition_param;

        /* Socket */
        unsigned n_accepted;
        unsigned n_connections;
        bool accept;

        /* Pairs of type, path */
        char **listen;

        /* Device */
        const char *sysfs_path;

        /* Mount, Automount */
        const char *where;

        /* Swap */
        const char *what;

        LIST_HEAD(ExecStatusInfo, exec);
} UnitStatusInfo;

static void print_status_info(
                UnitStatusInfo *i,
                bool *ellipsized) {

        ExecStatusInfo *p;
        const char *active_on, *active_off, *on, *off, *ss;
        usec_t timestamp;
        char since1[FORMAT_TIMESTAMP_RELATIVE_MAX], *s1;
        char since2[FORMAT_TIMESTAMP_MAX], *s2;
        const char *path;
        int flags =
                arg_all * OUTPUT_SHOW_ALL |
                (!on_tty() || pager_have()) * OUTPUT_FULL_WIDTH |
                on_tty() * OUTPUT_COLOR |
                !arg_quiet * OUTPUT_WARN_CUTOFF |
                arg_full * OUTPUT_FULL_WIDTH;
        char **t, **t2;

        assert(i);

        /* This shows pretty information about a unit. See
         * print_property() for a low-level property printer */

        if (streq_ptr(i->active_state, "failed")) {
                active_on = ansi_highlight_red();
                active_off = ansi_highlight_off();
        } else if (streq_ptr(i->active_state, "active") || streq_ptr(i->active_state, "reloading")) {
                active_on = ansi_highlight_green();
                active_off = ansi_highlight_off();
        } else
                active_on = active_off = "";

        printf("%s%s%s %s", active_on, draw_special_char(DRAW_BLACK_CIRCLE), active_off, strna(i->id));

        if (i->description && !streq_ptr(i->id, i->description))
                printf(" - %s", i->description);

        printf("\n");

        if (i->following)
                printf("   Follow: unit currently follows state of %s\n", i->following);

        if (streq_ptr(i->load_state, "error")) {
                on = ansi_highlight_red();
                off = ansi_highlight_off();
        } else
                on = off = "";

        path = i->source_path ? i->source_path : i->fragment_path;

        if (i->load_error)
                printf("   Loaded: %s%s%s (Reason: %s)\n",
                       on, strna(i->load_state), off, i->load_error);
        else if (path && i->unit_file_state)
                printf("   Loaded: %s%s%s (%s; %s)\n",
                       on, strna(i->load_state), off, path, i->unit_file_state);
        else if (path)
                printf("   Loaded: %s%s%s (%s)\n",
                       on, strna(i->load_state), off, path);
        else
                printf("   Loaded: %s%s%s\n",
                       on, strna(i->load_state), off);

        if (!strv_isempty(i->dropin_paths)) {
                _cleanup_free_ char *dir = NULL;
                bool last = false;
                char ** dropin;

                STRV_FOREACH(dropin, i->dropin_paths) {
                        if (! dir || last) {
                                printf(dir ? "        " : "  Drop-In: ");

                                free(dir);
                                dir = NULL;

                                if (path_get_parent(*dropin, &dir) < 0) {
                                        log_oom();
                                        return;
                                }

                                printf("%s\n           %s", dir,
                                       draw_special_char(DRAW_TREE_RIGHT));
                        }

                        last = ! (*(dropin + 1) && startswith(*(dropin + 1), dir));

                        printf("%s%s", basename(*dropin), last ? "\n" : ", ");
                }
        }

        ss = streq_ptr(i->active_state, i->sub_state) ? NULL : i->sub_state;
        if (ss)
                printf("   Active: %s%s (%s)%s",
                       active_on, strna(i->active_state), ss, active_off);
        else
                printf("   Active: %s%s%s",
                       active_on, strna(i->active_state), active_off);

        if (!isempty(i->result) && !streq(i->result, "success"))
                printf(" (Result: %s)", i->result);

        timestamp = (streq_ptr(i->active_state, "active")      ||
                     streq_ptr(i->active_state, "reloading"))   ? i->active_enter_timestamp :
                    (streq_ptr(i->active_state, "inactive")    ||
                     streq_ptr(i->active_state, "failed"))      ? i->inactive_enter_timestamp :
                    streq_ptr(i->active_state, "activating")    ? i->inactive_exit_timestamp :
                                                                  i->active_exit_timestamp;

        s1 = format_timestamp_relative(since1, sizeof(since1), timestamp);
        s2 = format_timestamp(since2, sizeof(since2), timestamp);

        if (s1)
                printf(" since %s; %s\n", s2, s1);
        else if (s2)
                printf(" since %s\n", s2);
        else
                printf("\n");

        if (!i->condition_result && i->condition_timestamp > 0) {
                s1 = format_timestamp_relative(since1, sizeof(since1), i->condition_timestamp);
                s2 = format_timestamp(since2, sizeof(since2), i->condition_timestamp);

                printf("           start condition failed at %s%s%s\n",
                       s2, s1 ? "; " : "", s1 ? s1 : "");
                if (i->failed_condition_trigger)
                        printf("           none of the trigger conditions were met\n");
                else if (i->failed_condition)
                        printf("           %s=%s%s was not met\n",
                               i->failed_condition,
                               i->failed_condition_negate ? "!" : "",
                               i->failed_condition_param);
        }

        if (i->sysfs_path)
                printf("   Device: %s\n", i->sysfs_path);
        if (i->where)
                printf("    Where: %s\n", i->where);
        if (i->what)
                printf("     What: %s\n", i->what);

        STRV_FOREACH(t, i->documentation)
                printf(" %*s %s\n", 9, t == i->documentation ? "Docs:" : "", *t);

        STRV_FOREACH_PAIR(t, t2, i->listen)
                printf(" %*s %s (%s)\n", 9, t == i->listen ? "Listen:" : "", *t2, *t);

        if (i->accept)
                printf(" Accepted: %u; Connected: %u\n", i->n_accepted, i->n_connections);

        LIST_FOREACH(exec, p, i->exec) {
                _cleanup_free_ char *argv = NULL;
                bool good;

                /* Only show exited processes here */
                if (p->code == 0)
                        continue;

                argv = strv_join(p->argv, " ");
                printf("  Process: %u %s=%s ", p->pid, p->name, strna(argv));

                good = is_clean_exit_lsb(p->code, p->status, NULL);
                if (!good) {
                        on = ansi_highlight_red();
                        off = ansi_highlight_off();
                } else
                        on = off = "";

                printf("%s(code=%s, ", on, sigchld_code_to_string(p->code));

                if (p->code == CLD_EXITED) {
                        const char *c;

                        printf("status=%i", p->status);

                        c = exit_status_to_string(p->status, EXIT_STATUS_SYSTEMD);
                        if (c)
                                printf("/%s", c);

                } else
                        printf("signal=%s", signal_to_string(p->status));

                printf(")%s\n", off);

                if (i->main_pid == p->pid &&
                    i->start_timestamp == p->start_timestamp &&
                    i->exit_timestamp == p->start_timestamp)
                        /* Let's not show this twice */
                        i->main_pid = 0;

                if (p->pid == i->control_pid)
                        i->control_pid = 0;
        }

        if (i->main_pid > 0 || i->control_pid > 0) {
                if (i->main_pid > 0) {
                        printf(" Main PID: "PID_FMT, i->main_pid);

                        if (i->running) {
                                _cleanup_free_ char *comm = NULL;
                                get_process_comm(i->main_pid, &comm);
                                if (comm)
                                        printf(" (%s)", comm);
                        } else if (i->exit_code > 0) {
                                printf(" (code=%s, ", sigchld_code_to_string(i->exit_code));

                                if (i->exit_code == CLD_EXITED) {
                                        const char *c;

                                        printf("status=%i", i->exit_status);

                                        c = exit_status_to_string(i->exit_status, EXIT_STATUS_SYSTEMD);
                                        if (c)
                                                printf("/%s", c);

                                } else
                                        printf("signal=%s", signal_to_string(i->exit_status));
                                printf(")");
                        }

                        if (i->control_pid > 0)
                                printf(";");
                }

                if (i->control_pid > 0) {
                        _cleanup_free_ char *c = NULL;

                        printf(" %8s: "PID_FMT, i->main_pid ? "" : " Control", i->control_pid);

                        get_process_comm(i->control_pid, &c);
                        if (c)
                                printf(" (%s)", c);
                }

                printf("\n");
        }

        if (i->status_text)
                printf("   Status: \"%s\"\n", i->status_text);
        if (i->status_errno > 0)
                printf("    Error: %i (%s)\n", i->status_errno, strerror(i->status_errno));

        if (i->control_group &&
            (i->main_pid > 0 || i->control_pid > 0 ||
             ((arg_transport != BUS_TRANSPORT_LOCAL && arg_transport != BUS_TRANSPORT_CONTAINER) || cg_is_empty_recursive(SYSTEMD_CGROUP_CONTROLLER, i->control_group, false) == 0))) {
                unsigned c;

                printf("   CGroup: %s\n", i->control_group);

                if (arg_transport == BUS_TRANSPORT_LOCAL || arg_transport == BUS_TRANSPORT_CONTAINER) {
                        unsigned k = 0;
                        pid_t extra[2];
                        static const char prefix[] = "           ";

                        c = columns();
                        if (c > sizeof(prefix) - 1)
                                c -= sizeof(prefix) - 1;
                        else
                                c = 0;

                        if (i->main_pid > 0)
                                extra[k++] = i->main_pid;

                        if (i->control_pid > 0)
                                extra[k++] = i->control_pid;

                        show_cgroup_and_extra(SYSTEMD_CGROUP_CONTROLLER, i->control_group, prefix, c, false, extra, k, flags);
                }
        }

        if (i->id && arg_transport == BUS_TRANSPORT_LOCAL) {
                show_journal_by_unit(stdout,
                                     i->id,
                                     arg_output,
                                     0,
                                     i->inactive_exit_timestamp_monotonic,
                                     arg_lines,
                                     getuid(),
                                     flags | OUTPUT_BEGIN_NEWLINE,
                                     arg_scope == UNIT_FILE_SYSTEM,
                                     ellipsized);
        }

        if (i->need_daemon_reload)
                printf("\n%sWarning:%s Unit file changed on disk, 'systemctl %sdaemon-reload' recommended.\n",
                       ansi_highlight_red(),
                       ansi_highlight_off(),
                       arg_scope == UNIT_FILE_SYSTEM ? "" : "--user ");
}

static void show_unit_help(UnitStatusInfo *i) {
        char **p;

        assert(i);

        if (!i->documentation) {
                log_info("Documentation for %s not known.", i->id);
                return;
        }

        STRV_FOREACH(p, i->documentation)
                if (startswith(*p, "man:"))
                        show_man_page(*p + 4, false);
                else
                        log_info("Can't show: %s", *p);
}

static int status_property(const char *name, sd_bus_message *m, UnitStatusInfo *i, const char *contents) {
        int r;

        assert(name);
        assert(m);
        assert(i);

        switch (contents[0]) {

        case SD_BUS_TYPE_STRING: {
                const char *s;

                r = sd_bus_message_read(m, "s", &s);
                if (r < 0)
                        return bus_log_parse_error(r);

                if (!isempty(s)) {
                        if (streq(name, "Id"))
                                i->id = s;
                        else if (streq(name, "LoadState"))
                                i->load_state = s;
                        else if (streq(name, "ActiveState"))
                                i->active_state = s;
                        else if (streq(name, "SubState"))
                                i->sub_state = s;
                        else if (streq(name, "Description"))
                                i->description = s;
                        else if (streq(name, "FragmentPath"))
                                i->fragment_path = s;
                        else if (streq(name, "SourcePath"))
                                i->source_path = s;
#ifndef NOLEGACY
                        else if (streq(name, "DefaultControlGroup")) {
                                const char *e;
                                e = startswith(s, SYSTEMD_CGROUP_CONTROLLER ":");
                                if (e)
                                        i->control_group = e;
                        }
#endif
                        else if (streq(name, "ControlGroup"))
                                i->control_group = s;
                        else if (streq(name, "StatusText"))
                                i->status_text = s;
                        else if (streq(name, "PIDFile"))
                                i->pid_file = s;
                        else if (streq(name, "SysFSPath"))
                                i->sysfs_path = s;
                        else if (streq(name, "Where"))
                                i->where = s;
                        else if (streq(name, "What"))
                                i->what = s;
                        else if (streq(name, "Following"))
                                i->following = s;
                        else if (streq(name, "UnitFileState"))
                                i->unit_file_state = s;
                        else if (streq(name, "Result"))
                                i->result = s;
                }

                break;
        }

        case SD_BUS_TYPE_BOOLEAN: {
                int b;

                r = sd_bus_message_read(m, "b", &b);
                if (r < 0)
                        return bus_log_parse_error(r);

                if (streq(name, "Accept"))
                        i->accept = b;
                else if (streq(name, "NeedDaemonReload"))
                        i->need_daemon_reload = b;
                else if (streq(name, "ConditionResult"))
                        i->condition_result = b;

                break;
        }

        case SD_BUS_TYPE_UINT32: {
                uint32_t u;

                r = sd_bus_message_read(m, "u", &u);
                if (r < 0)
                        return bus_log_parse_error(r);

                if (streq(name, "MainPID")) {
                        if (u > 0) {
                                i->main_pid = (pid_t) u;
                                i->running = true;
                        }
                } else if (streq(name, "ControlPID"))
                        i->control_pid = (pid_t) u;
                else if (streq(name, "ExecMainPID")) {
                        if (u > 0)
                                i->main_pid = (pid_t) u;
                } else if (streq(name, "NAccepted"))
                        i->n_accepted = u;
                else if (streq(name, "NConnections"))
                        i->n_connections = u;

                break;
        }

        case SD_BUS_TYPE_INT32: {
                int32_t j;

                r = sd_bus_message_read(m, "i", &j);
                if (r < 0)
                        return bus_log_parse_error(r);

                if (streq(name, "ExecMainCode"))
                        i->exit_code = (int) j;
                else if (streq(name, "ExecMainStatus"))
                        i->exit_status = (int) j;
                else if (streq(name, "StatusErrno"))
                        i->status_errno = (int) j;

                break;
        }

        case SD_BUS_TYPE_UINT64: {
                uint64_t u;

                r = sd_bus_message_read(m, "t", &u);
                if (r < 0)
                        return bus_log_parse_error(r);

                if (streq(name, "ExecMainStartTimestamp"))
                        i->start_timestamp = (usec_t) u;
                else if (streq(name, "ExecMainExitTimestamp"))
                        i->exit_timestamp = (usec_t) u;
                else if (streq(name, "ActiveEnterTimestamp"))
                        i->active_enter_timestamp = (usec_t) u;
                else if (streq(name, "InactiveEnterTimestamp"))
                        i->inactive_enter_timestamp = (usec_t) u;
                else if (streq(name, "InactiveExitTimestamp"))
                        i->inactive_exit_timestamp = (usec_t) u;
                else if (streq(name, "InactiveExitTimestampMonotonic"))
                        i->inactive_exit_timestamp_monotonic = (usec_t) u;
                else if (streq(name, "ActiveExitTimestamp"))
                        i->active_exit_timestamp = (usec_t) u;
                else if (streq(name, "ConditionTimestamp"))
                        i->condition_timestamp = (usec_t) u;

                break;
        }

        case SD_BUS_TYPE_ARRAY:

                if (contents[1] == SD_BUS_TYPE_STRUCT_BEGIN && startswith(name, "Exec")) {
                        _cleanup_free_ ExecStatusInfo *info = NULL;

                        r = sd_bus_message_enter_container(m, SD_BUS_TYPE_ARRAY, "(sasbttttuii)");
                        if (r < 0)
                                return bus_log_parse_error(r);

                        info = new0(ExecStatusInfo, 1);
                        if (!info)
                                return log_oom();

                        while ((r = exec_status_info_deserialize(m, info)) > 0) {

                                info->name = strdup(name);
                                if (!info->name)
                                        log_oom();

                                LIST_PREPEND(exec, i->exec, info);

                                info = new0(ExecStatusInfo, 1);
                                if (!info)
                                        log_oom();
                        }

                        if (r < 0)
                                return bus_log_parse_error(r);

                        r = sd_bus_message_exit_container(m);
                        if (r < 0)
                                return bus_log_parse_error(r);

                        return 0;

                } else if (contents[1] == SD_BUS_TYPE_STRUCT_BEGIN && streq(name, "Listen")) {
                        const char *type, *path;

                        r = sd_bus_message_enter_container(m, SD_BUS_TYPE_ARRAY, "(ss)");
                        if (r < 0)
                                return bus_log_parse_error(r);

                        while ((r = sd_bus_message_read(m, "(ss)", &type, &path)) > 0) {

                                r = strv_extend(&i->listen, type);
                                if (r < 0)
                                        return r;

                                r = strv_extend(&i->listen, path);
                                if (r < 0)
                                        return r;
                        }
                        if (r < 0)
                                return bus_log_parse_error(r);

                        r = sd_bus_message_exit_container(m);
                        if (r < 0)
                                return bus_log_parse_error(r);

                        return 0;

                } else if (contents[1] == SD_BUS_TYPE_STRING && streq(name, "DropInPaths")) {

                        r = sd_bus_message_read_strv(m, &i->dropin_paths);
                        if (r < 0)
                                return bus_log_parse_error(r);

                } else if (contents[1] == SD_BUS_TYPE_STRING && streq(name, "Documentation")) {

                        r = sd_bus_message_read_strv(m, &i->documentation);
                        if (r < 0)
                                return bus_log_parse_error(r);

                } else if (contents[1] == SD_BUS_TYPE_STRUCT_BEGIN && streq(name, "Conditions")) {
                        const char *cond, *param;
                        int trigger, negate;
                        int32_t state;

                        r = sd_bus_message_enter_container(m, SD_BUS_TYPE_ARRAY, "(sbbsi)");
                        if (r < 0)
                                return bus_log_parse_error(r);

                        while ((r = sd_bus_message_read(m, "(sbbsi)", &cond, &trigger, &negate, &param, &state)) > 0) {
                                log_debug("%s %d %d %s %d", cond, trigger, negate, param, state);
                                if (state < 0 && (!trigger || !i->failed_condition)) {
                                        i->failed_condition = cond;
                                        i->failed_condition_trigger = trigger;
                                        i->failed_condition_negate = negate;
                                        i->failed_condition_param = param;
                                }
                        }
                        if (r < 0)
                                return bus_log_parse_error(r);

                        r = sd_bus_message_exit_container(m);
                        if (r < 0)
                                return bus_log_parse_error(r);

                } else
                        goto skip;

                break;

        case SD_BUS_TYPE_STRUCT_BEGIN:

                if (streq(name, "LoadError")) {
                        const char *n, *message;

                        r = sd_bus_message_read(m, "(ss)", &n, &message);
                        if (r < 0)
                                return bus_log_parse_error(r);

                        if (!isempty(message))
                                i->load_error = message;
                } else
                        goto skip;

                break;

        default:
                goto skip;
        }

        return 0;

skip:
        r = sd_bus_message_skip(m, contents);
        if (r < 0)
                return bus_log_parse_error(r);

        return 0;
}

static int print_property(const char *name, sd_bus_message *m, const char *contents) {
        int r;

        assert(name);
        assert(m);

        /* This is a low-level property printer, see
         * print_status_info() for the nicer output */

        if (arg_properties && !strv_find(arg_properties, name)) {
                /* skip what we didn't read */
                r = sd_bus_message_skip(m, contents);
                return r;
        }

        switch (contents[0]) {

        case SD_BUS_TYPE_STRUCT_BEGIN:

                if (contents[1] == SD_BUS_TYPE_UINT32 && streq(name, "Job")) {
                        uint32_t u;

                        r = sd_bus_message_read(m, "(uo)", &u, NULL);
                        if (r < 0)
                                return bus_log_parse_error(r);

                        if (u > 0)
                                printf("%s=%"PRIu32"\n", name, u);
                        else if (arg_all)
                                printf("%s=\n", name);

                        return 0;

                } else if (contents[1] == SD_BUS_TYPE_STRING && streq(name, "Unit")) {
                        const char *s;

                        r = sd_bus_message_read(m, "(so)", &s, NULL);
                        if (r < 0)
                                return bus_log_parse_error(r);

                        if (arg_all || !isempty(s))
                                printf("%s=%s\n", name, s);

                        return 0;

                } else if (contents[1] == SD_BUS_TYPE_STRING && streq(name, "LoadError")) {
                        const char *a = NULL, *b = NULL;

                        r = sd_bus_message_read(m, "(ss)", &a, &b);
                        if (r < 0)
                                return bus_log_parse_error(r);

                        if (arg_all || !isempty(a) || !isempty(b))
                                printf("%s=%s \"%s\"\n", name, strempty(a), strempty(b));

                        return 0;
                } else if (streq_ptr(name, "SystemCallFilter")) {
                        _cleanup_strv_free_ char **l = NULL;
                        int whitelist;

                        r = sd_bus_message_enter_container(m, 'r', "bas");
                        if (r < 0)
                                return bus_log_parse_error(r);

                        r = sd_bus_message_read(m, "b", &whitelist);
                        if (r < 0)
                                return bus_log_parse_error(r);

                        r = sd_bus_message_read_strv(m, &l);
                        if (r < 0)
                                return bus_log_parse_error(r);

                        r = sd_bus_message_exit_container(m);
                        if (r < 0)
                                return bus_log_parse_error(r);

                        if (arg_all || whitelist || !strv_isempty(l)) {
                                bool first = true;
                                char **i;

                                fputs(name, stdout);
                                fputc('=', stdout);

                                if (!whitelist)
                                        fputc('~', stdout);

                                STRV_FOREACH(i, l) {
                                        if (first)
                                                first = false;
                                        else
                                                fputc(' ', stdout);

                                        fputs(*i, stdout);
                                }
                                fputc('\n', stdout);
                        }

                        return 0;
                }

                break;

        case SD_BUS_TYPE_ARRAY:

                if (contents[1] == SD_BUS_TYPE_STRUCT_BEGIN && streq(name, "EnvironmentFiles")) {
                        const char *path;
                        int ignore;

                        r = sd_bus_message_enter_container(m, SD_BUS_TYPE_ARRAY, "(sb)");
                        if (r < 0)
                                return bus_log_parse_error(r);

                        while ((r = sd_bus_message_read(m, "(sb)", &path, &ignore)) > 0)
                                printf("EnvironmentFile=%s (ignore_errors=%s)\n", path, yes_no(ignore));

                        if (r < 0)
                                return bus_log_parse_error(r);

                        r = sd_bus_message_exit_container(m);
                        if (r < 0)
                                return bus_log_parse_error(r);

                        return 0;

                } else if (contents[1] == SD_BUS_TYPE_STRUCT_BEGIN && streq(name, "Paths")) {
                        const char *type, *path;

                        r = sd_bus_message_enter_container(m, SD_BUS_TYPE_ARRAY, "(ss)");
                        if (r < 0)
                                return bus_log_parse_error(r);

                        while ((r = sd_bus_message_read(m, "(ss)", &type, &path)) > 0)
                                printf("%s=%s\n", type, path);
                        if (r < 0)
                                return bus_log_parse_error(r);

                        r = sd_bus_message_exit_container(m);
                        if (r < 0)
                                return bus_log_parse_error(r);

                        return 0;

                } else if (contents[1] == SD_BUS_TYPE_STRUCT_BEGIN && streq(name, "Listen")) {
                        const char *type, *path;

                        r = sd_bus_message_enter_container(m, SD_BUS_TYPE_ARRAY, "(ss)");
                        if (r < 0)
                                return bus_log_parse_error(r);

                        while ((r = sd_bus_message_read(m, "(ss)", &type, &path)) > 0)
                                printf("Listen%s=%s\n", type, path);
                        if (r < 0)
                                return bus_log_parse_error(r);

                        r = sd_bus_message_exit_container(m);
                        if (r < 0)
                                return bus_log_parse_error(r);

                        return 0;

                } else if (contents[1] == SD_BUS_TYPE_STRUCT_BEGIN && streq(name, "Timers")) {
                        const char *base;
                        uint64_t value, next_elapse;

                        r = sd_bus_message_enter_container(m, SD_BUS_TYPE_ARRAY, "(stt)");
                        if (r < 0)
                                return bus_log_parse_error(r);

                        while ((r = sd_bus_message_read(m, "(stt)", &base, &value, &next_elapse)) > 0) {
                                char timespan1[FORMAT_TIMESPAN_MAX], timespan2[FORMAT_TIMESPAN_MAX];

                                printf("%s={ value=%s ; next_elapse=%s }\n",
                                       base,
                                       format_timespan(timespan1, sizeof(timespan1), value, 0),
                                       format_timespan(timespan2, sizeof(timespan2), next_elapse, 0));
                        }
                        if (r < 0)
                                return bus_log_parse_error(r);

                        r = sd_bus_message_exit_container(m);
                        if (r < 0)
                                return bus_log_parse_error(r);

                        return 0;

                } else if (contents[1] == SD_BUS_TYPE_STRUCT_BEGIN && startswith(name, "Exec")) {
                        ExecStatusInfo info = {};

                        r = sd_bus_message_enter_container(m, SD_BUS_TYPE_ARRAY, "(sasbttttuii)");
                        if (r < 0)
                                return bus_log_parse_error(r);

                        while ((r = exec_status_info_deserialize(m, &info)) > 0) {
                                char timestamp1[FORMAT_TIMESTAMP_MAX], timestamp2[FORMAT_TIMESTAMP_MAX];
                                _cleanup_free_ char *tt;

                                tt = strv_join(info.argv, " ");

                                printf("%s={ path=%s ; argv[]=%s ; ignore_errors=%s ; start_time=[%s] ; stop_time=[%s] ; pid="PID_FMT" ; code=%s ; status=%i%s%s }\n",
                                       name,
                                       strna(info.path),
                                       strna(tt),
                                       yes_no(info.ignore),
                                       strna(format_timestamp(timestamp1, sizeof(timestamp1), info.start_timestamp)),
                                       strna(format_timestamp(timestamp2, sizeof(timestamp2), info.exit_timestamp)),
                                       info.pid,
                                       sigchld_code_to_string(info.code),
                                       info.status,
                                       info.code == CLD_EXITED ? "" : "/",
                                       strempty(info.code == CLD_EXITED ? NULL : signal_to_string(info.status)));

                                free(info.path);
                                strv_free(info.argv);
                                zero(info);
                        }

                        r = sd_bus_message_exit_container(m);
                        if (r < 0)
                                return bus_log_parse_error(r);

                        return 0;

                } else if (contents[1] == SD_BUS_TYPE_STRUCT_BEGIN && streq(name, "DeviceAllow")) {
                        const char *path, *rwm;

                        r = sd_bus_message_enter_container(m, SD_BUS_TYPE_ARRAY, "(ss)");
                        if (r < 0)
                                return bus_log_parse_error(r);

                        while ((r = sd_bus_message_read(m, "(ss)", &path, &rwm)) > 0)
                                printf("%s=%s %s\n", name, strna(path), strna(rwm));
                        if (r < 0)
                                return bus_log_parse_error(r);

                        r = sd_bus_message_exit_container(m);
                        if (r < 0)
                                return bus_log_parse_error(r);

                        return 0;

                } else if (contents[1] == SD_BUS_TYPE_STRUCT_BEGIN && streq(name, "BlockIODeviceWeight")) {
                        const char *path;
                        uint64_t weight;

                        r = sd_bus_message_enter_container(m, SD_BUS_TYPE_ARRAY, "(st)");
                        if (r < 0)
                                return bus_log_parse_error(r);

                        while ((r = sd_bus_message_read(m, "(st)", &path, &weight)) > 0)
                                printf("%s=%s %" PRIu64 "\n", name, strna(path), weight);
                        if (r < 0)
                                return bus_log_parse_error(r);

                        r = sd_bus_message_exit_container(m);
                        if (r < 0)
                                return bus_log_parse_error(r);

                        return 0;

                } else if (contents[1] == SD_BUS_TYPE_STRUCT_BEGIN && (streq(name, "BlockIOReadBandwidth") || streq(name, "BlockIOWriteBandwidth"))) {
                        const char *path;
                        uint64_t bandwidth;

                        r = sd_bus_message_enter_container(m, SD_BUS_TYPE_ARRAY, "(st)");
                        if (r < 0)
                                return bus_log_parse_error(r);

                        while ((r = sd_bus_message_read(m, "(st)", &path, &bandwidth)) > 0)
                                printf("%s=%s %" PRIu64 "\n", name, strna(path), bandwidth);
                        if (r < 0)
                                return bus_log_parse_error(r);

                        r = sd_bus_message_exit_container(m);
                        if (r < 0)
                                return bus_log_parse_error(r);

                        return 0;
                }

                break;
        }

        r = bus_print_property(name, m, arg_all);
        if (r < 0)
                return bus_log_parse_error(r);

        if (r == 0) {
                r = sd_bus_message_skip(m, contents);
                if (r < 0)
                        return bus_log_parse_error(r);

                if (arg_all)
                        printf("%s=[unprintable]\n", name);
        }

        return 0;
}

static int show_one(
                const char *verb,
                sd_bus *bus,
                const char *path,
                bool show_properties,
                bool *new_line,
                bool *ellipsized) {

        _cleanup_bus_message_unref_ sd_bus_message *reply = NULL;
        _cleanup_bus_error_free_ sd_bus_error error = SD_BUS_ERROR_NULL;
        UnitStatusInfo info = {};
        ExecStatusInfo *p;
        int r;

        assert(path);
        assert(new_line);

        log_debug("Showing one %s", path);

        r = sd_bus_call_method(
                        bus,
                        "org.freedesktop.systemd1",
                        path,
                        "org.freedesktop.DBus.Properties",
                        "GetAll",
                        &error,
                        &reply,
                        "s", "");
        if (r < 0) {
                log_error("Failed to get properties: %s", bus_error_message(&error, r));
                return r;
        }

        r = sd_bus_message_enter_container(reply, SD_BUS_TYPE_ARRAY, "{sv}");
        if (r < 0)
                return bus_log_parse_error(r);

        if (*new_line)
                printf("\n");

        *new_line = true;

        while ((r = sd_bus_message_enter_container(reply, SD_BUS_TYPE_DICT_ENTRY, "sv")) > 0) {
                const char *name, *contents;

                r = sd_bus_message_read(reply, "s", &name);
                if (r < 0)
                        return bus_log_parse_error(r);

                r = sd_bus_message_peek_type(reply, NULL, &contents);
                if (r < 0)
                        return bus_log_parse_error(r);

                r = sd_bus_message_enter_container(reply, SD_BUS_TYPE_VARIANT, contents);
                if (r < 0)
                        return bus_log_parse_error(r);

                if (show_properties)
                        r = print_property(name, reply, contents);
                else
                        r = status_property(name, reply, &info, contents);
                if (r < 0)
                        return r;

                r = sd_bus_message_exit_container(reply);
                if (r < 0)
                        return bus_log_parse_error(r);

                r = sd_bus_message_exit_container(reply);
                if (r < 0)
                        return bus_log_parse_error(r);
        }
        if (r < 0)
                return bus_log_parse_error(r);

        r = sd_bus_message_exit_container(reply);
        if (r < 0)
                return bus_log_parse_error(r);

        r = 0;

        if (!show_properties) {
                if (streq(verb, "help"))
                        show_unit_help(&info);
                else
                        print_status_info(&info, ellipsized);
        }

        strv_free(info.documentation);
        strv_free(info.dropin_paths);
        strv_free(info.listen);

        if (!streq_ptr(info.active_state, "active") &&
            !streq_ptr(info.active_state, "reloading") &&
            streq(verb, "status")) {
                /* According to LSB: "program not running" */
                /* 0: program is running or service is OK
                 * 1: program is dead and /run PID file exists
                 * 2: program is dead and /run/lock lock file exists
                 * 3: program is not running
                 * 4: program or service status is unknown
                 */
                if (info.pid_file && access(info.pid_file, F_OK) == 0)
                        r = 1;
                else
                        r = 3;
        }

        while ((p = info.exec)) {
                LIST_REMOVE(exec, info.exec, p);
                exec_status_info_free(p);
        }

        return r;
}

static int get_unit_dbus_path_by_pid(
                sd_bus *bus,
                uint32_t pid,
                char **unit) {

        _cleanup_bus_error_free_ sd_bus_error error = SD_BUS_ERROR_NULL;
        _cleanup_bus_message_unref_ sd_bus_message *reply = NULL;
        char *u;
        int r;

        r = sd_bus_call_method(
                        bus,
                        "org.freedesktop.systemd1",
                        "/org/freedesktop/systemd1",
                        "org.freedesktop.systemd1.Manager",
                        "GetUnitByPID",
                        &error,
                        &reply,
                        "u", pid);
        if (r < 0) {
                log_error("Failed to get unit for PID "PID_FMT": %s", pid, bus_error_message(&error, r));
                return r;
        }

        r = sd_bus_message_read(reply, "o", &u);
        if (r < 0)
                return bus_log_parse_error(r);

        u = strdup(u);
        if (!u)
                return log_oom();

        *unit = u;
        return 0;
}

static int show_all(
                const char* verb,
                sd_bus *bus,
                bool show_properties,
                bool *new_line,
                bool *ellipsized) {

        _cleanup_bus_message_unref_ sd_bus_message *reply = NULL;
        _cleanup_free_ UnitInfo *unit_infos = NULL;
        const UnitInfo *u;
        unsigned c;
        int r, ret = 0;

        r = get_unit_list(bus, NULL, NULL, &unit_infos, 0, &reply);
        if (r < 0)
                return r;

        pager_open_if_enabled();

        c = (unsigned) r;

        qsort_safe(unit_infos, c, sizeof(UnitInfo), compare_unit_info);

        for (u = unit_infos; u < unit_infos + c; u++) {
                _cleanup_free_ char *p = NULL;

                p = unit_dbus_path_from_name(u->id);
                if (!p)
                        return log_oom();

                r = show_one(verb, bus, p, show_properties, new_line, ellipsized);
                if (r < 0)
                        return r;
                else if (r > 0 && ret == 0)
                        ret = r;
        }

        return ret;
}

static int show_system_status(sd_bus *bus) {
        char since1[FORMAT_TIMESTAMP_RELATIVE_MAX], since2[FORMAT_TIMESTAMP_MAX];
        _cleanup_free_ char *hn = NULL;
        struct machine_info mi = {};
        const char *on, *off;
        int r;

        hn = gethostname_malloc();
        if (!hn)
                return log_oom();

        r = bus_map_all_properties(bus, "org.freedesktop.systemd1", "/org/freedesktop/systemd1", machine_info_property_map, &mi);
        if (r < 0) {
                log_error("Failed to read server status: %s", strerror(-r));
                return r;
        }

        if (streq_ptr(mi.state, "degraded")) {
                on = ansi_highlight_red();
                off = ansi_highlight_off();
        } else if (!streq_ptr(mi.state, "running")) {
                on = ansi_highlight_yellow();
                off = ansi_highlight_off();
        } else
                on = off = "";

        printf("%s%s%s %s\n", on, draw_special_char(DRAW_BLACK_CIRCLE), off, arg_host ? arg_host : hn);

        printf("    State: %s%s%s\n",
               on, strna(mi.state), off);

        printf("     Jobs: %u queued\n", mi.n_jobs);
        printf("   Failed: %u units\n", mi.n_failed_units);

        printf("    Since: %s; %s\n",
               format_timestamp(since2, sizeof(since2), mi.timestamp),
               format_timestamp_relative(since1, sizeof(since1), mi.timestamp));

        printf("   CGroup: %s\n", mi.control_group ?: "/");
        if (arg_transport == BUS_TRANSPORT_LOCAL || arg_transport == BUS_TRANSPORT_CONTAINER) {
                int flags =
                        arg_all * OUTPUT_SHOW_ALL |
                        (!on_tty() || pager_have()) * OUTPUT_FULL_WIDTH |
                        on_tty() * OUTPUT_COLOR |
                        !arg_quiet * OUTPUT_WARN_CUTOFF |
                        arg_full * OUTPUT_FULL_WIDTH;

                static const char prefix[] = "           ";
                unsigned c;

                c = columns();
                if (c > sizeof(prefix) - 1)
                        c -= sizeof(prefix) - 1;
                else
                        c = 0;

                show_cgroup(SYSTEMD_CGROUP_CONTROLLER, strempty(mi.control_group), prefix, c, false, flags);
        }

        free(mi.state);
        free(mi.control_group);

        return 0;
}

static int show(sd_bus *bus, char **args) {
        bool show_properties, show_status, new_line = false;
        bool ellipsized = false;
        int r, ret = 0;

        assert(bus);
        assert(args);

        show_properties = streq(args[0], "show");
        show_status = streq(args[0], "status");

        if (show_properties)
                pager_open_if_enabled();

        /* If no argument is specified inspect the manager itself */

        if (show_properties && strv_length(args) <= 1)
                return show_one(args[0], bus, "/org/freedesktop/systemd1", show_properties, &new_line, &ellipsized);

        if (show_status && strv_length(args) <= 1) {

                pager_open_if_enabled();
                show_system_status(bus);
                new_line = true;

                if (arg_all)
                        ret = show_all(args[0], bus, false, &new_line, &ellipsized);
        } else {
                _cleanup_free_ char **patterns = NULL;
                char **name;

                STRV_FOREACH(name, args + 1) {
                        _cleanup_free_ char *unit = NULL;
                        uint32_t id;

                        if (safe_atou32(*name, &id) < 0) {
                                if (strv_push(&patterns, *name) < 0)
                                        return log_oom();

                                continue;
                        } else if (show_properties) {
                                /* Interpret as job id */
                                if (asprintf(&unit, "/org/freedesktop/systemd1/job/%u", id) < 0)
                                        return log_oom();

                        } else {
                                /* Interpret as PID */
                                r = get_unit_dbus_path_by_pid(bus, id, &unit);
                                if (r < 0) {
                                        ret = r;
                                        continue;
                                }
                        }

                        r = show_one(args[0], bus, unit, show_properties,
                                     &new_line, &ellipsized);
                        if (r < 0)
                                return r;
                        else if (r > 0 && ret == 0)
                                ret = r;
                }

                if (!strv_isempty(patterns)) {
                        _cleanup_strv_free_ char **names = NULL;

                        r = expand_names(bus, patterns, NULL, &names);
                        if (r < 0)
                                log_error("Failed to expand names: %s", strerror(-r));

                        STRV_FOREACH(name, names) {
                                _cleanup_free_ char *unit;

                                unit = unit_dbus_path_from_name(*name);
                                if (!unit)
                                        return log_oom();

                                r = show_one(args[0], bus, unit, show_properties,
                                             &new_line, &ellipsized);
                                if (r < 0)
                                        return r;
                                else if (r > 0 && ret == 0)
                                        ret = r;
                        }
                }
        }

        if (ellipsized && !arg_quiet)
                printf("Hint: Some lines were ellipsized, use -l to show in full.\n");

        return ret;
}

static int cat(sd_bus *bus, char **args) {
        _cleanup_strv_free_ char **names = NULL;
        char **name;
        bool first = true;
        int r = 0;

        assert(bus);
        assert(args);

        r = expand_names(bus, args + 1, NULL, &names);
        if (r < 0)
                log_error("Failed to expand names: %s", strerror(-r));

        pager_open_if_enabled();

        STRV_FOREACH(name, names) {
                _cleanup_bus_error_free_ sd_bus_error error = SD_BUS_ERROR_NULL;
                _cleanup_strv_free_ char **dropin_paths = NULL;
                _cleanup_free_ char *fragment_path = NULL, *unit = NULL;
                char **path;

                unit = unit_dbus_path_from_name(*name);
                if (!unit)
                        return log_oom();

                if (need_daemon_reload(bus, *name) > 0)
                        log_warning("Unit file of %s changed on disk. Run 'systemctl%s daemon-reload'.",
                                    *name, arg_scope == UNIT_FILE_SYSTEM ? "" : " --user");

                r = sd_bus_get_property_string(
                                bus,
                                "org.freedesktop.systemd1",
                                unit,
                                "org.freedesktop.systemd1.Unit",
                                "FragmentPath",
                                &error,
                                &fragment_path);
                if (r < 0) {
                        log_warning("Failed to get FragmentPath: %s", bus_error_message(&error, r));
                        continue;
                }

                r = sd_bus_get_property_strv(
                                bus,
                                "org.freedesktop.systemd1",
                                unit,
                                "org.freedesktop.systemd1.Unit",
                                "DropInPaths",
                                &error,
                                &dropin_paths);
                if (r < 0) {
                        log_warning("Failed to get DropInPaths: %s", bus_error_message(&error, r));
                        continue;
                }

                if (first)
                        first = false;
                else
                        puts("");

                if (!isempty(fragment_path)) {
                        printf("%s# %s%s\n",
                               ansi_highlight_blue(),
                               fragment_path,
                               ansi_highlight_off());
                        fflush(stdout);

                        r = sendfile_full(STDOUT_FILENO, fragment_path);
                        if (r < 0) {
                                log_warning("Failed to cat %s: %s", fragment_path, strerror(-r));
                                continue;
                        }
                }

                STRV_FOREACH(path, dropin_paths) {
                        printf("%s%s# %s%s\n",
                               isempty(fragment_path) && path == dropin_paths ? "" : "\n",
                               ansi_highlight_blue(),
                               *path,
                               ansi_highlight_off());
                        fflush(stdout);

                        r = sendfile_full(STDOUT_FILENO, *path);
                        if (r < 0) {
                                log_warning("Failed to cat %s: %s", *path, strerror(-r));
                                continue;
                        }
                }
        }

        return r < 0 ? r : 0;
}

static int set_property(sd_bus *bus, char **args) {
        _cleanup_bus_message_unref_ sd_bus_message *m = NULL;
        _cleanup_bus_error_free_ sd_bus_error error = SD_BUS_ERROR_NULL;
        _cleanup_free_ char *n = NULL;
        char **i;
        int r;

        r = sd_bus_message_new_method_call(
                        bus,
                        &m,
                        "org.freedesktop.systemd1",
                        "/org/freedesktop/systemd1",
                        "org.freedesktop.systemd1.Manager",
                        "SetUnitProperties");
        if (r < 0)
                return bus_log_create_error(r);

        r = sd_bus_message_set_allow_interactive_authorization(m, arg_ask_password);
        if (r < 0)
                return bus_log_create_error(r);

        n = unit_name_mangle(args[1], MANGLE_NOGLOB);
        if (!n)
                return log_oom();

        r = sd_bus_message_append(m, "sb", n, arg_runtime);
        if (r < 0)
                return bus_log_create_error(r);

        r = sd_bus_message_open_container(m, SD_BUS_TYPE_ARRAY, "(sv)");
        if (r < 0)
                return bus_log_create_error(r);

        STRV_FOREACH(i, args + 2) {
                r = sd_bus_message_open_container(m, SD_BUS_TYPE_STRUCT, "sv");
                if (r < 0)
                        return bus_log_create_error(r);

                r = bus_append_unit_property_assignment(m, *i);
                if (r < 0)
                        return r;

                r = sd_bus_message_close_container(m);
                if (r < 0)
                        return bus_log_create_error(r);
        }

        r = sd_bus_message_close_container(m);
        if (r < 0)
                return bus_log_create_error(r);

        r = sd_bus_call(bus, m, 0, &error, NULL);
        if (r < 0) {
                log_error("Failed to set unit properties on %s: %s", n, bus_error_message(&error, r));
                return r;
        }

        return 0;
}

static int snapshot(sd_bus *bus, char **args) {
        _cleanup_bus_error_free_ sd_bus_error error = SD_BUS_ERROR_NULL;
        _cleanup_bus_message_unref_ sd_bus_message *m = NULL, *reply = NULL;
        _cleanup_free_ char *n = NULL, *id = NULL;
        const char *path;
        int r;

        if (strv_length(args) > 1)
                n = unit_name_mangle_with_suffix(args[1], MANGLE_NOGLOB, ".snapshot");
        else
                n = strdup("");
        if (!n)
                return log_oom();

        r = sd_bus_message_new_method_call(
                        bus,
                        &m,
                        "org.freedesktop.systemd1",
                        "/org/freedesktop/systemd1",
                        "org.freedesktop.systemd1.Manager",
                        "CreateSnapshot");
        if (r < 0)
                return bus_log_create_error(r);

        r = sd_bus_message_set_allow_interactive_authorization(m, arg_ask_password);
        if (r < 0)
                return bus_log_create_error(r);

        r = sd_bus_message_append(m, "sb", n, false);
        if (r < 0)
                return bus_log_create_error(r);

        r = sd_bus_call(bus, m, 0, &error, &reply);
        if (r < 0) {
                log_error("Failed to create snapshot: %s", bus_error_message(&error, r));
                return r;
        }

        r = sd_bus_message_read(reply, "o", &path);
        if (r < 0)
                return bus_log_parse_error(r);

        r = sd_bus_get_property_string(
                        bus,
                        "org.freedesktop.systemd1",
                        path,
                        "org.freedesktop.systemd1.Unit",
                        "Id",
                        &error,
                        &id);
        if (r < 0) {
                log_error("Failed to get ID of snapshot: %s", bus_error_message(&error, r));
                return r;
        }

        if (!arg_quiet)
                puts(id);

        return 0;
}

static int delete_snapshot(sd_bus *bus, char **args) {
        _cleanup_bus_error_free_ sd_bus_error error = SD_BUS_ERROR_NULL;
        _cleanup_strv_free_ char **names = NULL;
        char **name;
        int r;

        assert(args);

        r = expand_names(bus, args + 1, ".snapshot", &names);
        if (r < 0)
                log_error("Failed to expand names: %s", strerror(-r));

        STRV_FOREACH(name, names) {
                _cleanup_bus_message_unref_ sd_bus_message *m = NULL;
                int q;

                q = sd_bus_message_new_method_call(
                                bus,
                                &m,
                                "org.freedesktop.systemd1",
                                "/org/freedesktop/systemd1",
                                "org.freedesktop.systemd1.Manager",
                                "RemoveSnapshot");
                if (q < 0)
                        return bus_log_create_error(q);

                q = sd_bus_message_set_allow_interactive_authorization(m, arg_ask_password);
                if (q < 0)
                        return bus_log_create_error(q);

                q = sd_bus_message_append(m, "s", *name);
                if (q < 0)
                        return bus_log_create_error(q);

                q = sd_bus_call(bus, m, 0, &error, NULL);
                if (q < 0) {
                        log_error("Failed to remove snapshot %s: %s", *name, bus_error_message(&error, q));
                        if (r == 0)
                                r = q;
                }
        }

        return r;
}

static int daemon_reload(sd_bus *bus, char **args) {
        _cleanup_bus_error_free_ sd_bus_error error = SD_BUS_ERROR_NULL;
        _cleanup_bus_message_unref_ sd_bus_message *m = NULL;
        const char *method;
        int r;

        if (arg_action == ACTION_RELOAD)
                method = "Reload";
        else if (arg_action == ACTION_REEXEC)
                method = "Reexecute";
        else {
                assert(arg_action == ACTION_SYSTEMCTL);

                method =
                        streq(args[0], "clear-jobs")    ||
                        streq(args[0], "cancel")        ? "ClearJobs" :
                        streq(args[0], "daemon-reexec") ? "Reexecute" :
                        streq(args[0], "reset-failed")  ? "ResetFailed" :
                        streq(args[0], "halt")          ? "Halt" :
                        streq(args[0], "poweroff")      ? "PowerOff" :
                        streq(args[0], "reboot")        ? "Reboot" :
                        streq(args[0], "kexec")         ? "KExec" :
                        streq(args[0], "exit")          ? "Exit" :
                                    /* "daemon-reload" */ "Reload";
        }

        r = sd_bus_message_new_method_call(
                        bus,
                        &m,
                        "org.freedesktop.systemd1",
                        "/org/freedesktop/systemd1",
                        "org.freedesktop.systemd1.Manager",
                        method);
        if (r < 0)
                return bus_log_create_error(r);

        r = sd_bus_message_set_allow_interactive_authorization(m, arg_ask_password);
        if (r < 0)
                return bus_log_create_error(r);

        r = sd_bus_call(bus, m, 0, &error, NULL);
        if (r == -ENOENT && arg_action != ACTION_SYSTEMCTL)
                /* There's always a fallback possible for
                 * legacy actions. */
                r = -EADDRNOTAVAIL;
        else if ((r == -ETIMEDOUT || r == -ECONNRESET) && streq(method, "Reexecute"))
                /* On reexecution, we expect a disconnect, not a
                 * reply */
                r = 0;
        else if (r < 0)
                log_error("Failed to execute operation: %s", bus_error_message(&error, r));

        return r < 0 ? r : 0;
}

static int reset_failed(sd_bus *bus, char **args) {
        _cleanup_bus_error_free_ sd_bus_error error = SD_BUS_ERROR_NULL;
        _cleanup_strv_free_ char **names = NULL;
        char **name;
        int r, q;

        if (strv_length(args) <= 1)
                return daemon_reload(bus, args);

        r = expand_names(bus, args + 1, NULL, &names);
        if (r < 0)
                log_error("Failed to expand names: %s", strerror(-r));

        STRV_FOREACH(name, names) {
                _cleanup_bus_message_unref_ sd_bus_message *m = NULL;

                q = sd_bus_message_new_method_call(
                                bus,
                                &m,
                                "org.freedesktop.systemd1",
                                "/org/freedesktop/systemd1",
                                "org.freedesktop.systemd1.Manager",
                                "ResetFailedUnit");
                if (q < 0)
                        return bus_log_create_error(q);

                q = sd_bus_message_set_allow_interactive_authorization(m, arg_ask_password);
                if (q < 0)
                        return bus_log_create_error(q);

                q = sd_bus_message_append(m, "s", *name);
                if (q < 0)
                        return bus_log_create_error(q);

                q = sd_bus_call(bus, m, 0, &error, NULL);
                if (q < 0) {
                        log_error("Failed to reset failed state of unit %s: %s", *name, bus_error_message(&error, q));
                        if (r == 0)
                                r = q;
                }
        }

        return r;
}

static int show_environment(sd_bus *bus, char **args) {
        _cleanup_bus_error_free_ sd_bus_error error = SD_BUS_ERROR_NULL;
        _cleanup_bus_message_unref_ sd_bus_message *reply = NULL;
        const char *text;
        int r;

        pager_open_if_enabled();

        r = sd_bus_get_property(
                        bus,
                        "org.freedesktop.systemd1",
                        "/org/freedesktop/systemd1",
                        "org.freedesktop.systemd1.Manager",
                        "Environment",
                        &error,
                        &reply,
                        "as");
        if (r < 0) {
                log_error("Failed to get environment: %s", bus_error_message(&error, r));
                return r;
        }

        r = sd_bus_message_enter_container(reply, SD_BUS_TYPE_ARRAY, "s");
        if (r < 0)
                return bus_log_parse_error(r);

        while ((r = sd_bus_message_read_basic(reply, SD_BUS_TYPE_STRING, &text)) > 0)
                puts(text);
        if (r < 0)
                return bus_log_parse_error(r);

        r = sd_bus_message_exit_container(reply);
        if (r < 0)
                return bus_log_parse_error(r);

        return 0;
}

static int switch_root(sd_bus *bus, char **args) {
        _cleanup_bus_error_free_ sd_bus_error error = SD_BUS_ERROR_NULL;
        _cleanup_free_ char *cmdline_init = NULL;
        const char *root, *init;
        unsigned l;
        int r;

        l = strv_length(args);
        if (l < 2 || l > 3) {
                log_error("Wrong number of arguments.");
                return -EINVAL;
        }

        root = args[1];

        if (l >= 3)
                init = args[2];
        else {
                r = parse_env_file("/proc/cmdline", WHITESPACE,
                                   "init", &cmdline_init,
                                   NULL);
                if (r < 0)
                        log_debug("Failed to parse /proc/cmdline: %s", strerror(-r));

                init = cmdline_init;
        }

        if (isempty(init))
                init = NULL;

        if (init) {
                const char *root_systemd_path = NULL, *root_init_path = NULL;

                root_systemd_path = strappenda(root, "/" SYSTEMD_BINARY_PATH);
                root_init_path = strappenda(root, "/", init);

                /* If the passed init is actually the same as the
                 * systemd binary, then let's suppress it. */
                if (files_same(root_init_path, root_systemd_path) > 0)
                        init = NULL;
        }

        log_debug("Switching root - root: %s; init: %s", root, strna(init));

        r = sd_bus_call_method(
                        bus,
                        "org.freedesktop.systemd1",
                        "/org/freedesktop/systemd1",
                        "org.freedesktop.systemd1.Manager",
                        "SwitchRoot",
                        &error,
                        NULL,
                        "ss", root, init);
        if (r < 0) {
                log_error("Failed to switch root: %s", bus_error_message(&error, r));
                return r;
        }

        return 0;
}

static int set_environment(sd_bus *bus, char **args) {
        _cleanup_bus_error_free_ sd_bus_error error = SD_BUS_ERROR_NULL;
        _cleanup_bus_message_unref_ sd_bus_message *m = NULL;
        const char *method;
        int r;

        assert(bus);
        assert(args);

        method = streq(args[0], "set-environment")
                ? "SetEnvironment"
                : "UnsetEnvironment";

        r = sd_bus_message_new_method_call(
                        bus,
                        &m,
                        "org.freedesktop.systemd1",
                        "/org/freedesktop/systemd1",
                        "org.freedesktop.systemd1.Manager",
                        method);
        if (r < 0)
                return bus_log_create_error(r);

        r = sd_bus_message_set_allow_interactive_authorization(m, arg_ask_password);
        if (r < 0)
                return bus_log_create_error(r);

        r = sd_bus_message_append_strv(m, args + 1);
        if (r < 0)
                return bus_log_create_error(r);

        r = sd_bus_call(bus, m, 0, &error, NULL);
        if (r < 0) {
                log_error("Failed to set environment: %s", bus_error_message(&error, r));
                return r;
        }

        return 0;
}

static int import_environment(sd_bus *bus, char **args) {
        _cleanup_bus_error_free_ sd_bus_error error = SD_BUS_ERROR_NULL;
        _cleanup_bus_message_unref_ sd_bus_message *m = NULL;
        int r;

        assert(bus);
        assert(args);

        r = sd_bus_message_new_method_call(
                        bus,
                        &m,
                        "org.freedesktop.systemd1",
                        "/org/freedesktop/systemd1",
                        "org.freedesktop.systemd1.Manager",
                        "SetEnvironment");
        if (r < 0)
                return bus_log_create_error(r);

        r = sd_bus_message_set_allow_interactive_authorization(m, arg_ask_password);
        if (r < 0)
                return bus_log_create_error(r);

        if (strv_isempty(args + 1))
                r = sd_bus_message_append_strv(m, environ);
        else {
                char **a, **b;

                r = sd_bus_message_open_container(m, 'a', "s");
                if (r < 0)
                        return bus_log_create_error(r);

                STRV_FOREACH(a, args + 1) {

                        if (!env_name_is_valid(*a)) {
                                log_error("Not a valid environment variable name: %s", *a);
                                return -EINVAL;
                        }

                        STRV_FOREACH(b, environ) {
                                const char *eq;

                                eq = startswith(*b, *a);
                                if (eq && *eq == '=') {

                                        r = sd_bus_message_append(m, "s", *b);
                                        if (r < 0)
                                                return bus_log_create_error(r);

                                        break;
                                }
                        }
                }

                r = sd_bus_message_close_container(m);
        }
        if (r < 0)
                return bus_log_create_error(r);

        r = sd_bus_call(bus, m, 0, &error, NULL);
        if (r < 0) {
                log_error("Failed to import environment: %s", bus_error_message(&error, r));
                return r;
        }

        return 0;
}

static int enable_sysv_units(const char *verb, char **args) {
        int r = 0;

#if defined(HAVE_SYSV_COMPAT)
        unsigned f = 1, t = 1;
        _cleanup_lookup_paths_free_ LookupPaths paths = {};

        if (arg_scope != UNIT_FILE_SYSTEM)
                return 0;

        if (!streq(verb, "enable") &&
            !streq(verb, "disable"))
            // update-rc.d currently does not provide is-enabled
            //!streq(verb, "is-enabled"))
                return 0;

        /* Processes all SysV units, and reshuffles the array so that
         * afterwards only the native units remain */

        r = lookup_paths_init(&paths, SYSTEMD_SYSTEM, false, arg_root, NULL, NULL, NULL);
        if (r < 0)
                return r;

        r = 0;
        for (f = 0; args[f]; f++) {
                const char *name;
                _cleanup_free_ char *p = NULL, *q = NULL, *l = NULL;
                bool found_native = false, found_sysv;
                unsigned c = 1;
                const char *argv[6] = { "/usr/sbin/update-rc.d", NULL, NULL, NULL, NULL };
                char **k;
                int j;
                pid_t pid;
                siginfo_t status;

                name = args[f];

                if (path_is_absolute(name))
                        continue;

                STRV_FOREACH(k, paths.unit_path) {
                        _cleanup_free_ char *path = NULL;

                        path = path_join(arg_root, *k, name);
                        if (!path)
                                return log_oom();

                        found_native = access(path, F_OK) >= 0;
                        if (found_native)
                                break;
                }

<<<<<<< HEAD
                if (!isempty(arg_root))
                        asprintf(&p, "%s/" SYSTEM_SYSVINIT_PATH "/%s", arg_root, name);
                else
                        asprintf(&p, SYSTEM_SYSVINIT_PATH "/%s", name);
                if (!p) {
                        r = log_oom();
                        goto finish;
                }
=======
                p = path_join(arg_root, SYSTEM_SYSVINIT_PATH, name);
                if (!p)
                        return log_oom();
>>>>>>> 7f308575

                if (endswith(name, ".service"))
                        p[strlen(p) - strlen(".service")] = 0;
                found_sysv = access(p, F_OK) >= 0;
                if (!found_sysv)
                        continue;

                if (!found_native) {
                        /* Mark this entry, so that we don't try enabling it as native unit */
                        args[f] = (char*) "";
                }

                log_info("Synchronizing state for %s with sysvinit using update-rc.d...", name);

                if (!isempty(arg_root) && !streq(arg_root, "/")) {
                    log_error("Can not run update-rc.d when a root directory other than / is specified");
                    continue;
                }

                /* Run update-rc.d <file> defaults first to ensure the K- and
                 * S-symlinks are present. If they are missing, update-rc.d
                 * <enable|disable> will fail. See
                 * http://bugs.debian.org/722523 */
                argv[c++] = basename(p);
                argv[c++] = "defaults";
<<<<<<< HEAD
                argv[c] = NULL;

                l = strv_join((char**)argv, " ");
                if (!l) {
                        r = log_oom();
                        goto finish;
                }

                log_info("Executing %s", l);
                free(l);

                pid = fork();
                if (pid < 0) {
                        log_error("Failed to fork: %m");
                        r = -errno;
                        goto finish;
                } else if (pid == 0) {
                        /* Child */

                        execv(argv[0], (char**) argv);
                        _exit(EXIT_FAILURE);
                }

                j = wait_for_terminate(pid, &status);
                if (j < 0) {
                        log_error("Failed to wait for child: %s", strerror(-r));
                        r = j;
                        goto finish;
                }

                if (status.si_code == CLD_EXITED) {
                        if (status.si_status != 0) {
                                r = -EINVAL;
                                goto finish;
                        }
                } else {
                        r = -EPROTO;
                        goto finish;
                }

                argv[c-1] = verb;
=======
>>>>>>> 7f308575
                argv[c] = NULL;

                l = strv_join((char**)argv, " ");
                if (!l) {
                        return log_oom();
                }

                log_info("Executing %s", l);
                free(l);

                pid = fork();
                if (pid < 0) {
                        log_error("Failed to fork: %m");
                        return -errno;
                } else if (pid == 0) {
                        /* Child */

                        execv(argv[0], (char**) argv);
                        _exit(EXIT_FAILURE);
                }

                j = wait_for_terminate(pid, &status);
                if (j < 0) {
                        log_error("Failed to wait for child: %s", strerror(-r));
                        return j;
                }

                if (status.si_code == CLD_EXITED) {
                        if (status.si_status != 0)
                                return -EINVAL;
                } else
                        return -EPROTO;

                argv[c-1] = verb;
                argv[c] = NULL;

                l = strv_join((char**)argv, " ");
                if (!l)
                        return log_oom();

                log_info("Executing %s", l);

                pid = fork();
                if (pid < 0) {
                        log_error("Failed to fork: %m");
                        return -errno;
                } else if (pid == 0) {
                        /* Child */

                        execv(argv[0], (char**) argv);
                        _exit(EXIT_FAILURE);
                }

                j = wait_for_terminate(pid, &status);
                if (j < 0) {
                        log_error("Failed to wait for child: %s", strerror(-r));
                        return j;
                }

                if (status.si_code == CLD_EXITED) {
                        if (streq(verb, "is-enabled")) {
                                if (status.si_status == 0) {
                                        if (!arg_quiet)
                                                puts("enabled");
                                        r = 1;
                                } else {
                                        if (!arg_quiet)
                                                puts("disabled");
                                }

                        } else if (status.si_status != 0)
                                return -EINVAL;
                } else
                        return -EPROTO;
        }

        /* Drop all SysV units */
        for (f = 0, t = 0; args[f]; f++) {

                if (isempty(args[f]))
                        continue;

                args[t++] = args[f];
        }

        args[t] = NULL;

#endif
        return r;
}

static int mangle_names(char **original_names, char ***mangled_names) {
        char **i, **l, **name;

        l = new(char*, strv_length(original_names) + 1);
        if (!l)
                return log_oom();

        i = l;
        STRV_FOREACH(name, original_names) {

                /* When enabling units qualified path names are OK,
                 * too, hence allow them explicitly. */

                if (is_path(*name))
                        *i = strdup(*name);
                else
                        *i = unit_name_mangle(*name, MANGLE_NOGLOB);

                if (!*i) {
                        strv_free(l);
                        return log_oom();
                }

                i++;
        }

        *i = NULL;
        *mangled_names = l;

        return 0;
}

static int enable_unit(sd_bus *bus, char **args) {
        _cleanup_strv_free_ char **names = NULL;
        const char *verb = args[0];
        UnitFileChange *changes = NULL;
        unsigned n_changes = 0;
        int carries_install_info = -1;
        int r;

        if (!args[1])
                return 0;

        r = mangle_names(args+1, &names);
        if (r < 0)
                return r;

        r = enable_sysv_units(verb, names);
        if (r < 0)
                return r;

        /* If the operation was fully executed by the SysV compat,
         * let's finish early */
        if (strv_isempty(names))
                return 0;

        if (!bus || avoid_bus()) {
                if (streq(verb, "enable")) {
                        r = unit_file_enable(arg_scope, arg_runtime, arg_root, names, arg_force, &changes, &n_changes);
                        carries_install_info = r;
                } else if (streq(verb, "disable"))
                        r = unit_file_disable(arg_scope, arg_runtime, arg_root, names, &changes, &n_changes);
                else if (streq(verb, "reenable")) {
                        r = unit_file_reenable(arg_scope, arg_runtime, arg_root, names, arg_force, &changes, &n_changes);
                        carries_install_info = r;
                } else if (streq(verb, "link"))
                        r = unit_file_link(arg_scope, arg_runtime, arg_root, names, arg_force, &changes, &n_changes);
                else if (streq(verb, "preset")) {
                        r = unit_file_preset(arg_scope, arg_runtime, arg_root, names, arg_preset_mode, arg_force, &changes, &n_changes);
                        carries_install_info = r;
                } else if (streq(verb, "mask"))
                        r = unit_file_mask(arg_scope, arg_runtime, arg_root, names, arg_force, &changes, &n_changes);
                else if (streq(verb, "unmask"))
                        r = unit_file_unmask(arg_scope, arg_runtime, arg_root, names, &changes, &n_changes);
                else
                        assert_not_reached("Unknown verb");

                if (r < 0) {
                        log_error("Operation failed: %s", strerror(-r));
                        goto finish;
                }

                if (!arg_quiet)
                        dump_unit_file_changes(changes, n_changes);

                r = 0;
        } else {
                _cleanup_bus_message_unref_ sd_bus_message *reply = NULL, *m = NULL;
                _cleanup_bus_error_free_ sd_bus_error error = SD_BUS_ERROR_NULL;
                int expect_carries_install_info = false;
                bool send_force = true, send_preset_mode = false;
                const char *method;

                if (streq(verb, "enable")) {
                        method = "EnableUnitFiles";
                        expect_carries_install_info = true;
                } else if (streq(verb, "disable")) {
                        method = "DisableUnitFiles";
                        send_force = false;
                } else if (streq(verb, "reenable")) {
                        method = "ReenableUnitFiles";
                        expect_carries_install_info = true;
                } else if (streq(verb, "link"))
                        method = "LinkUnitFiles";
                else if (streq(verb, "preset")) {

                        if (arg_preset_mode != UNIT_FILE_PRESET_FULL) {
                                method = "PresetUnitFilesWithMode";
                                send_preset_mode = true;
                        } else
                                method = "PresetUnitFiles";

                        expect_carries_install_info = true;
                } else if (streq(verb, "mask"))
                        method = "MaskUnitFiles";
                else if (streq(verb, "unmask")) {
                        method = "UnmaskUnitFiles";
                        send_force = false;
                } else
                        assert_not_reached("Unknown verb");

                r = sd_bus_message_new_method_call(
                                bus,
                                &m,
                                "org.freedesktop.systemd1",
                                "/org/freedesktop/systemd1",
                                "org.freedesktop.systemd1.Manager",
                                method);
                if (r < 0)
                        return bus_log_create_error(r);

                r = sd_bus_message_set_allow_interactive_authorization(m, arg_ask_password);
                if (r < 0)
                        return bus_log_create_error(r);

                r = sd_bus_message_append_strv(m, names);
                if (r < 0)
                        return bus_log_create_error(r);

                if (send_preset_mode) {
                        r = sd_bus_message_append(m, "s", unit_file_preset_mode_to_string(arg_preset_mode));
                        if (r < 0)
                                return bus_log_create_error(r);
                }

                r = sd_bus_message_append(m, "b", arg_runtime);
                if (r < 0)
                        return bus_log_create_error(r);

                if (send_force) {
                        r = sd_bus_message_append(m, "b", arg_force);
                        if (r < 0)
                                return bus_log_create_error(r);
                }

                r = sd_bus_call(bus, m, 0, &error, &reply);
                if (r < 0) {
                        log_error("Failed to execute operation: %s", bus_error_message(&error, r));
                        return r;
                }

                if (expect_carries_install_info) {
                        r = sd_bus_message_read(reply, "b", &carries_install_info);
                        if (r < 0)
                                return bus_log_parse_error(r);
                }

                r = deserialize_and_dump_unit_file_changes(reply);
                if (r < 0)
                        return r;

                /* Try to reload if enabled */
                if (!arg_no_reload)
                        r = daemon_reload(bus, args);
                else
                        r = 0;
        }

        if (carries_install_info == 0)
                log_warning("The unit files have no [Install] section. They are not meant to be enabled\n"
                            "using systemctl.\n"
                            "Possible reasons for having this kind of units are:\n"
                            "1) A unit may be statically enabled by being symlinked from another unit's\n"
                            "   .wants/ or .requires/ directory.\n"
                            "2) A unit's purpose may be to act as a helper for some other unit which has\n"
                            "   a requirement dependency on it.\n"
                            "3) A unit may be started when needed via activation (socket, path, timer,\n"
                            "   D-Bus, udev, scripted systemctl call, ...).\n");

finish:
        unit_file_changes_free(changes, n_changes);

        return r;
}

static int add_dependency(sd_bus *bus, char **args) {
        _cleanup_strv_free_ char **names = NULL;
        _cleanup_free_ char *target = NULL;
        const char *verb = args[0];
        UnitDependency dep;
        int r = 0;

        if (!args[1])
                return 0;

        target = unit_name_mangle_with_suffix(args[1], MANGLE_NOGLOB, ".target");
        if (!target)
                return log_oom();

        r = mangle_names(args+2, &names);
        if (r < 0)
                return r;

        if (streq(verb, "add-wants"))
                dep = UNIT_WANTS;
        else if (streq(verb, "add-requires"))
                dep = UNIT_REQUIRES;
        else
                assert_not_reached("Unknown verb");

        if (!bus || avoid_bus()) {
                UnitFileChange *changes = NULL;
                unsigned n_changes = 0;

                r = unit_file_add_dependency(arg_scope, arg_runtime, arg_root, names, target, dep, arg_force, &changes, &n_changes);

                if (r < 0) {
                        log_error("Can't add dependency: %s", strerror(-r));
                        return r;
                }

                if (!arg_quiet)
                        dump_unit_file_changes(changes, n_changes);

                unit_file_changes_free(changes, n_changes);

        } else {
                _cleanup_bus_message_unref_ sd_bus_message *reply = NULL, *m = NULL;
                _cleanup_bus_error_free_ sd_bus_error error = SD_BUS_ERROR_NULL;

                r = sd_bus_message_new_method_call(
                                bus,
                                &m,
                                "org.freedesktop.systemd1",
                                "/org/freedesktop/systemd1",
                                "org.freedesktop.systemd1.Manager",
                                "AddDependencyUnitFiles");
                if (r < 0)
                        return bus_log_create_error(r);

                r = sd_bus_message_set_allow_interactive_authorization(m, arg_ask_password);
                if (r < 0)
                        return bus_log_create_error(r);

                r = sd_bus_message_append_strv(m, names);
                if (r < 0)
                        return bus_log_create_error(r);

                r = sd_bus_message_append(m, "ssbb", target, unit_dependency_to_string(dep), arg_runtime, arg_force);
                if (r < 0)
                        return bus_log_create_error(r);

                r = sd_bus_call(bus, m, 0, &error, &reply);
                if (r < 0) {
                        log_error("Failed to execute operation: %s", bus_error_message(&error, r));
                        return r;
                }

                r = deserialize_and_dump_unit_file_changes(reply);
                if (r < 0)
                        return r;

                if (!arg_no_reload)
                        r = daemon_reload(bus, args);
                else
                        r = 0;
        }

        return r;
}

static int preset_all(sd_bus *bus, char **args) {
        UnitFileChange *changes = NULL;
        unsigned n_changes = 0;
        int r;

        if (!bus || avoid_bus()) {

                r = unit_file_preset_all(arg_scope, arg_runtime, arg_root, arg_preset_mode, arg_force, &changes, &n_changes);
                if (r < 0) {
                        log_error("Operation failed: %s", strerror(-r));
                        goto finish;
                }

                if (!arg_quiet)
                        dump_unit_file_changes(changes, n_changes);

                r = 0;

        } else {
                _cleanup_bus_message_unref_ sd_bus_message *m = NULL, *reply = NULL;
                _cleanup_bus_error_free_ sd_bus_error error = SD_BUS_ERROR_NULL;

                r = sd_bus_message_new_method_call(
                                bus,
                                &m,
                                "org.freedesktop.systemd1",
                                "/org/freedesktop/systemd1",
                                "org.freedesktop.systemd1.Manager",
                                "PresetAllUnitFiles");
                if (r < 0)
                        return bus_log_create_error(r);

                r = sd_bus_message_set_allow_interactive_authorization(m, arg_ask_password);
                if (r < 0)
                        return bus_log_create_error(r);

                r = sd_bus_message_append(
                                m,
                                "sbb",
                                unit_file_preset_mode_to_string(arg_preset_mode),
                                arg_runtime,
                                arg_force);
                if (r < 0)
                        return bus_log_create_error(r);

                r = sd_bus_call(bus, m, 0, &error, &reply);
                if (r < 0) {
                        log_error("Failed to execute operation: %s", bus_error_message(&error, r));
                        return r;
                }

                r = deserialize_and_dump_unit_file_changes(reply);
                if (r < 0)
                        return r;

                if (!arg_no_reload)
                        r = daemon_reload(bus, args);
                else
                        r = 0;
        }

finish:
        unit_file_changes_free(changes, n_changes);

        return r;
}

static int unit_is_enabled(sd_bus *bus, char **args) {

        _cleanup_bus_error_free_ sd_bus_error error = SD_BUS_ERROR_NULL;
        _cleanup_strv_free_ char **names = NULL;
        bool enabled;
        char **name;
        int r;

        r = mangle_names(args+1, &names);
        if (r < 0)
                return r;

        r = enable_sysv_units(args[0], names);
        if (r < 0)
                return r;

        enabled = r > 0;

        if (!bus || avoid_bus()) {

                STRV_FOREACH(name, names) {
                        UnitFileState state;

                        state = unit_file_get_state(arg_scope, arg_root, *name);
                        if (state < 0) {
                                log_error("Failed to get unit file state for %s: %s", *name, strerror(-state));
                                return state;
                        }

                        if (state == UNIT_FILE_ENABLED ||
                            state == UNIT_FILE_ENABLED_RUNTIME ||
                            state == UNIT_FILE_STATIC)
                                enabled = true;

                        if (!arg_quiet)
                                puts(unit_file_state_to_string(state));
                }

        } else {
                STRV_FOREACH(name, names) {
                        _cleanup_bus_message_unref_ sd_bus_message *reply = NULL;
                        const char *s;

                        r = sd_bus_call_method(
                                        bus,
                                        "org.freedesktop.systemd1",
                                        "/org/freedesktop/systemd1",
                                        "org.freedesktop.systemd1.Manager",
                                        "GetUnitFileState",
                                        &error,
                                        &reply,
                                        "s", *name);
                        if (r < 0) {
                                log_error("Failed to get unit file state for %s: %s", *name, bus_error_message(&error, r));
                                return r;
                        }

                        r = sd_bus_message_read(reply, "s", &s);
                        if (r < 0)
                                return bus_log_parse_error(r);

                        if (streq(s, "enabled") ||
                            streq(s, "enabled-runtime") ||
                            streq(s, "static"))
                                enabled = true;

                        if (!arg_quiet)
                                puts(s);
                }
        }

        return !enabled;
}

static int is_system_running(sd_bus *bus, char **args) {
        _cleanup_free_ char *state = NULL;
        int r;

        r = sd_bus_get_property_string(
                        bus,
                        "org.freedesktop.systemd1",
                        "/org/freedesktop/systemd1",
                        "org.freedesktop.systemd1.Manager",
                        "SystemState",
                        NULL,
                        &state);
        if (r < 0) {
                if (!arg_quiet)
                        puts("unknown");
                return 0;
        }

        if (!arg_quiet)
                puts(state);

        return streq(state, "running") ? EXIT_SUCCESS : EXIT_FAILURE;
}

static void systemctl_help(void) {

        pager_open_if_enabled();

        printf("%s [OPTIONS...] {COMMAND} ...\n\n"
               "Query or send control commands to the systemd manager.\n\n"
               "  -h --help           Show this help\n"
               "     --version        Show package version\n"
               "     --system         Connect to system manager\n"
               "     --user           Connect to user service manager\n"
               "  -H --host=[USER@]HOST\n"
               "                      Operate on remote host\n"
               "  -M --machine=CONTAINER\n"
               "                      Operate on local container\n"
               "  -t --type=TYPE      List only units of a particular type\n"
               "     --state=STATE    List only units with particular LOAD or SUB or ACTIVE state\n"
               "  -p --property=NAME  Show only properties by this name\n"
               "  -a --all            Show all loaded units/properties, including dead/empty\n"
               "                      ones. To list all units installed on the system, use\n"
               "                      the 'list-unit-files' command instead.\n"
               "  -l --full           Don't ellipsize unit names on output\n"
               "  -r --recursive      Show unit list of host and local containers\n"
               "     --reverse        Show reverse dependencies with 'list-dependencies'\n"
               "     --job-mode=MODE  Specify how to deal with already queued jobs, when\n"
               "                      queueing a new job\n"
               "     --show-types     When showing sockets, explicitly show their type\n"
               "  -i --ignore-inhibitors\n"
               "                      When shutting down or sleeping, ignore inhibitors\n"
               "     --kill-who=WHO   Who to send signal to\n"
               "  -s --signal=SIGNAL  Which signal to send\n"
               "  -q --quiet          Suppress output\n"
               "     --no-block       Do not wait until operation finished\n"
               "     --no-wall        Don't send wall message before halt/power-off/reboot\n"
               "     --no-reload      When enabling/disabling unit files, don't reload daemon\n"
               "                      configuration\n"
               "     --no-legend      Do not print a legend (column headers and hints)\n"
               "     --no-pager       Do not pipe output into a pager\n"
               "     --no-ask-password\n"
               "                      Do not ask for system passwords\n"
               "     --global         Enable/disable unit files globally\n"
               "     --runtime        Enable unit files only temporarily until next reboot\n"
               "  -f --force          When enabling unit files, override existing symlinks\n"
               "                      When shutting down, execute action immediately\n"
               "     --preset-mode=   Specifies whether fully apply presets, or only enable,\n"
               "                      or only disable\n"
               "     --root=PATH      Enable unit files in the specified root directory\n"
               "  -n --lines=INTEGER  Number of journal entries to show\n"
               "  -o --output=STRING  Change journal output mode (short, short-monotonic,\n"
               "                      verbose, export, json, json-pretty, json-sse, cat)\n"
               "     --plain          Print unit dependencies as a list instead of a tree\n\n"
               "Unit Commands:\n"
               "  list-units [PATTERN...]         List loaded units\n"
               "  list-sockets [PATTERN...]       List loaded sockets ordered by address\n"
               "  list-timers [PATTERN...]        List loaded timers ordered by next elapse\n"
               "  start NAME...                   Start (activate) one or more units\n"
               "  stop NAME...                    Stop (deactivate) one or more units\n"
               "  reload NAME...                  Reload one or more units\n"
               "  restart NAME...                 Start or restart one or more units\n"
               "  try-restart NAME...             Restart one or more units if active\n"
               "  reload-or-restart NAME...       Reload one or more units if possible,\n"
               "                                  otherwise start or restart\n"
               "  reload-or-try-restart NAME...   Reload one or more units if possible,\n"
               "                                  otherwise restart if active\n"
               "  isolate NAME                    Start one unit and stop all others\n"
               "  kill NAME...                    Send signal to processes of a unit\n"
               "  is-active PATTERN...            Check whether units are active\n"
               "  is-failed PATTERN...            Check whether units are failed\n"
               "  status [PATTERN...|PID...]      Show runtime status of one or more units\n"
               "  show [PATTERN...|JOB...]        Show properties of one or more\n"
               "                                  units/jobs or the manager\n"
               "  cat PATTERN...                  Show files and drop-ins of one or more units\n"
               "  set-property NAME ASSIGNMENT... Sets one or more properties of a unit\n"
               "  help PATTERN...|PID...          Show manual for one or more units\n"
               "  reset-failed [PATTERN...]       Reset failed state for all, one, or more\n"
               "                                  units\n"
               "  list-dependencies [NAME]        Recursively show units which are required\n"
               "                                  or wanted by this unit or by which this\n"
               "                                  unit is required or wanted\n\n"
               "Unit File Commands:\n"
               "  list-unit-files [PATTERN...]    List installed unit files\n"
               "  enable NAME...                  Enable one or more unit files\n"
               "  disable NAME...                 Disable one or more unit files\n"
               "  reenable NAME...                Reenable one or more unit files\n"
               "  preset NAME...                  Enable/disable one or more unit files\n"
               "                                  based on preset configuration\n"
               "  preset-all                      Enable/disable all unit files based on\n"
               "                                  preset configuration\n"
               "  is-enabled NAME...              Check whether unit files are enabled\n\n"
               "  mask NAME...                    Mask one or more units\n"
               "  unmask NAME...                  Unmask one or more units\n"
               "  link PATH...                    Link one or more units files into\n"
               "                                  the search path\n"
               "  add-wants TARGET NAME...        Add 'Wants' dependency for the target\n"
               "                                  on specified one or more units\n"
               "  add-requires TARGET NAME...     Add 'Requires' dependency for the target\n"
               "                                  on specified one or more units\n"
               "  get-default                     Get the name of the default target\n"
               "  set-default NAME                Set the default target\n\n"
               "Machine Commands:\n"
               "  list-machines [PATTERN...]      List local containers and host\n\n"
               "Job Commands:\n"
               "  list-jobs [PATTERN...]          List jobs\n"
               "  cancel [JOB...]                 Cancel all, one, or more jobs\n\n"
               "Snapshot Commands:\n"
               "  snapshot [NAME]                 Create a snapshot\n"
               "  delete NAME...                  Remove one or more snapshots\n\n"
               "Environment Commands:\n"
               "  show-environment                Dump environment\n"
               "  set-environment NAME=VALUE...   Set one or more environment variables\n"
               "  unset-environment NAME...       Unset one or more environment variables\n"
               "  import-environment NAME...      Import all, one or more environment variables\n\n"
               "Manager Lifecycle Commands:\n"
               "  daemon-reload                   Reload systemd manager configuration\n"
               "  daemon-reexec                   Reexecute systemd manager\n\n"
               "System Commands:\n"
               "  is-system-running               Check whether system is fully running\n"
               "  default                         Enter system default mode\n"
               "  rescue                          Enter system rescue mode\n"
               "  emergency                       Enter system emergency mode\n"
               "  halt                            Shut down and halt the system\n"
               "  poweroff                        Shut down and power-off the system\n"
               "  reboot [ARG]                    Shut down and reboot the system\n"
               "  kexec                           Shut down and reboot the system with kexec\n"
               "  exit                            Request user instance exit\n"
               "  switch-root ROOT [INIT]         Change to a different root file system\n"
               "  suspend                         Suspend the system\n"
               "  hibernate                       Hibernate the system\n"
               "  hybrid-sleep                    Hibernate and suspend the system\n",
               program_invocation_short_name);
}

static void halt_help(void) {
        printf("%s [OPTIONS...]%s\n\n"
               "%s the system.\n\n"
               "     --help      Show this help\n"
               "     --halt      Halt the machine\n"
               "  -p --poweroff  Switch off the machine\n"
               "     --reboot    Reboot the machine\n"
               "  -f --force     Force immediate halt/power-off/reboot\n"
               "  -w --wtmp-only Don't halt/power-off/reboot, just write wtmp record\n"
               "  -d --no-wtmp   Don't write wtmp record\n"
               "     --no-wall   Don't send wall message before halt/power-off/reboot\n",
               program_invocation_short_name,
               arg_action == ACTION_REBOOT   ? " [ARG]" : "",
               arg_action == ACTION_REBOOT   ? "Reboot" :
               arg_action == ACTION_POWEROFF ? "Power off" :
                                               "Halt");
}

static void shutdown_help(void) {
        printf("%s [OPTIONS...] [TIME] [WALL...]\n\n"
               "Shut down the system.\n\n"
               "     --help      Show this help\n"
               "  -H --halt      Halt the machine\n"
               "  -P --poweroff  Power-off the machine\n"
               "  -r --reboot    Reboot the machine\n"
               "  -h             Equivalent to --poweroff, overridden by --halt\n"
               "  -k             Don't halt/power-off/reboot, just send warnings\n"
               "     --no-wall   Don't send wall message before halt/power-off/reboot\n"
               "  -c             Cancel a pending shutdown\n",
               program_invocation_short_name);
}

static void telinit_help(void) {
        printf("%s [OPTIONS...] {COMMAND}\n\n"
               "Send control commands to the init daemon.\n\n"
               "     --help      Show this help\n"
               "     --no-wall   Don't send wall message before halt/power-off/reboot\n\n"
               "Commands:\n"
               "  0              Power-off the machine\n"
               "  6              Reboot the machine\n"
               "  2, 3, 4, 5     Start runlevelX.target unit\n"
               "  1, s, S        Enter rescue mode\n"
               "  q, Q           Reload init daemon configuration\n"
               "  u, U           Reexecute init daemon\n",
               program_invocation_short_name);
}

static void runlevel_help(void) {
        printf("%s [OPTIONS...]\n\n"
               "Prints the previous and current runlevel of the init system.\n\n"
               "     --help      Show this help\n",
               program_invocation_short_name);
}

static void help_types(void) {
        int i;
        const char *t;

        if (!arg_no_legend)
                puts("Available unit types:");
        for (i = 0; i < _UNIT_TYPE_MAX; i++) {
                t = unit_type_to_string(i);
                if (t)
                        puts(t);
        }
}

static int systemctl_parse_argv(int argc, char *argv[]) {

        enum {
                ARG_FAIL = 0x100,
                ARG_REVERSE,
                ARG_AFTER,
                ARG_BEFORE,
                ARG_SHOW_TYPES,
                ARG_IRREVERSIBLE,
                ARG_IGNORE_DEPENDENCIES,
                ARG_VERSION,
                ARG_USER,
                ARG_SYSTEM,
                ARG_GLOBAL,
                ARG_NO_BLOCK,
                ARG_NO_LEGEND,
                ARG_NO_PAGER,
                ARG_NO_WALL,
                ARG_ROOT,
                ARG_NO_RELOAD,
                ARG_KILL_WHO,
                ARG_NO_ASK_PASSWORD,
                ARG_FAILED,
                ARG_RUNTIME,
                ARG_FORCE,
                ARG_PLAIN,
                ARG_STATE,
                ARG_JOB_MODE,
                ARG_PRESET_MODE,
        };

        static const struct option options[] = {
                { "help",                no_argument,       NULL, 'h'                     },
                { "version",             no_argument,       NULL, ARG_VERSION             },
                { "type",                required_argument, NULL, 't'                     },
                { "property",            required_argument, NULL, 'p'                     },
                { "all",                 no_argument,       NULL, 'a'                     },
                { "reverse",             no_argument,       NULL, ARG_REVERSE             },
                { "after",               no_argument,       NULL, ARG_AFTER               },
                { "before",              no_argument,       NULL, ARG_BEFORE              },
                { "show-types",          no_argument,       NULL, ARG_SHOW_TYPES          },
                { "failed",              no_argument,       NULL, ARG_FAILED              }, /* compatibility only */
                { "full",                no_argument,       NULL, 'l'                     },
                { "job-mode",            required_argument, NULL, ARG_JOB_MODE            },
                { "fail",                no_argument,       NULL, ARG_FAIL                }, /* compatibility only */
                { "irreversible",        no_argument,       NULL, ARG_IRREVERSIBLE        }, /* compatibility only */
                { "ignore-dependencies", no_argument,       NULL, ARG_IGNORE_DEPENDENCIES }, /* compatibility only */
                { "ignore-inhibitors",   no_argument,       NULL, 'i'                     },
                { "user",                no_argument,       NULL, ARG_USER                },
                { "system",              no_argument,       NULL, ARG_SYSTEM              },
                { "global",              no_argument,       NULL, ARG_GLOBAL              },
                { "no-block",            no_argument,       NULL, ARG_NO_BLOCK            },
                { "no-legend",           no_argument,       NULL, ARG_NO_LEGEND           },
                { "no-pager",            no_argument,       NULL, ARG_NO_PAGER            },
                { "no-wall",             no_argument,       NULL, ARG_NO_WALL             },
                { "quiet",               no_argument,       NULL, 'q'                     },
                { "root",                required_argument, NULL, ARG_ROOT                },
                { "force",               no_argument,       NULL, ARG_FORCE               },
                { "no-reload",           no_argument,       NULL, ARG_NO_RELOAD           },
                { "kill-who",            required_argument, NULL, ARG_KILL_WHO            },
                { "signal",              required_argument, NULL, 's'                     },
                { "no-ask-password",     no_argument,       NULL, ARG_NO_ASK_PASSWORD     },
                { "host",                required_argument, NULL, 'H'                     },
                { "machine",             required_argument, NULL, 'M'                     },
                { "runtime",             no_argument,       NULL, ARG_RUNTIME             },
                { "lines",               required_argument, NULL, 'n'                     },
                { "output",              required_argument, NULL, 'o'                     },
                { "plain",               no_argument,       NULL, ARG_PLAIN               },
                { "state",               required_argument, NULL, ARG_STATE               },
                { "recursive",           no_argument,       NULL, 'r'                     },
                { "preset-mode",         required_argument, NULL, ARG_PRESET_MODE         },
                {}
        };

        int c;

        assert(argc >= 0);
        assert(argv);

        while ((c = getopt_long(argc, argv, "ht:p:alqfs:H:M:n:o:ir", options, NULL)) >= 0)

                switch (c) {

                case 'h':
                        systemctl_help();
                        return 0;

                case ARG_VERSION:
                        puts(PACKAGE_STRING);
                        puts(SYSTEMD_FEATURES);
                        return 0;

                case 't': {
                        const char *word, *state;
                        size_t size;

                        FOREACH_WORD_SEPARATOR(word, size, optarg, ",", state) {
                                _cleanup_free_ char *type;

                                type = strndup(word, size);
                                if (!type)
                                        return -ENOMEM;

                                if (streq(type, "help")) {
                                        help_types();
                                        return 0;
                                }

                                if (unit_type_from_string(type) >= 0) {
                                        if (strv_push(&arg_types, type))
                                                return log_oom();
                                        type = NULL;
                                        continue;
                                }

                                /* It's much nicer to use --state= for
                                 * load states, but let's support this
                                 * in --types= too for compatibility
                                 * with old versions */
                                if (unit_load_state_from_string(optarg) >= 0) {
                                        if (strv_push(&arg_states, type) < 0)
                                                return log_oom();
                                        type = NULL;
                                        continue;
                                }

                                log_error("Unknown unit type or load state '%s'.", type);
                                log_info("Use -t help to see a list of allowed values.");
                                return -EINVAL;
                        }

                        break;
                }

                case 'p': {
                        /* Make sure that if the empty property list
                           was specified, we won't show any properties. */
                        if (isempty(optarg) && !arg_properties) {
                                arg_properties = new0(char*, 1);
                                if (!arg_properties)
                                        return log_oom();
                        } else {
                                const char *word, *state;
                                size_t size;

                                FOREACH_WORD_SEPARATOR(word, size, optarg, ",", state) {
                                        char *prop;

                                        prop = strndup(word, size);
                                        if (!prop)
                                                return log_oom();

                                        if (strv_consume(&arg_properties, prop) < 0)
                                                return log_oom();
                                }
                        }

                        /* If the user asked for a particular
                         * property, show it to him, even if it is
                         * empty. */
                        arg_all = true;

                        break;
                }

                case 'a':
                        arg_all = true;
                        break;

                case ARG_REVERSE:
                        arg_dependency = DEPENDENCY_REVERSE;
                        break;

                case ARG_AFTER:
                        arg_dependency = DEPENDENCY_AFTER;
                        break;

                case ARG_BEFORE:
                        arg_dependency = DEPENDENCY_BEFORE;
                        break;

                case ARG_SHOW_TYPES:
                        arg_show_types = true;
                        break;

                case ARG_JOB_MODE:
                        arg_job_mode = optarg;
                        break;

                case ARG_FAIL:
                        arg_job_mode = "fail";
                        break;

                case ARG_IRREVERSIBLE:
                        arg_job_mode = "replace-irreversibly";
                        break;

                case ARG_IGNORE_DEPENDENCIES:
                        arg_job_mode = "ignore-dependencies";
                        break;

                case ARG_USER:
                        arg_scope = UNIT_FILE_USER;
                        break;

                case ARG_SYSTEM:
                        arg_scope = UNIT_FILE_SYSTEM;
                        break;

                case ARG_GLOBAL:
                        arg_scope = UNIT_FILE_GLOBAL;
                        break;

                case ARG_NO_BLOCK:
                        arg_no_block = true;
                        break;

                case ARG_NO_LEGEND:
                        arg_no_legend = true;
                        break;

                case ARG_NO_PAGER:
                        arg_no_pager = true;
                        break;

                case ARG_NO_WALL:
                        arg_no_wall = true;
                        break;

                case ARG_ROOT:
                        arg_root = optarg;
                        break;

                case 'l':
                        arg_full = true;
                        break;

                case ARG_FAILED:
                        if (strv_extend(&arg_states, "failed") < 0)
                                return log_oom();

                        break;

                case 'q':
                        arg_quiet = true;
                        break;

                case ARG_FORCE:
                        arg_force ++;
                        break;

                case 'f':
                        arg_force ++;
                        break;

                case ARG_NO_RELOAD:
                        arg_no_reload = true;
                        break;

                case ARG_KILL_WHO:
                        arg_kill_who = optarg;
                        break;

                case 's':
                        if ((arg_signal = signal_from_string_try_harder(optarg)) < 0) {
                                log_error("Failed to parse signal string %s.", optarg);
                                return -EINVAL;
                        }
                        break;

                case ARG_NO_ASK_PASSWORD:
                        arg_ask_password = false;
                        break;

                case 'H':
                        arg_transport = BUS_TRANSPORT_REMOTE;
                        arg_host = optarg;
                        break;

                case 'M':
                        arg_transport = BUS_TRANSPORT_CONTAINER;
                        arg_host = optarg;
                        break;

                case ARG_RUNTIME:
                        arg_runtime = true;
                        break;

                case 'n':
                        if (safe_atou(optarg, &arg_lines) < 0) {
                                log_error("Failed to parse lines '%s'", optarg);
                                return -EINVAL;
                        }
                        break;

                case 'o':
                        arg_output = output_mode_from_string(optarg);
                        if (arg_output < 0) {
                                log_error("Unknown output '%s'.", optarg);
                                return -EINVAL;
                        }
                        break;

                case 'i':
                        arg_ignore_inhibitors = true;
                        break;

                case ARG_PLAIN:
                        arg_plain = true;
                        break;

                case ARG_STATE: {
                        const char *word, *state;
                        size_t size;

                        FOREACH_WORD_SEPARATOR(word, size, optarg, ",", state) {
                                char *s;

                                s = strndup(word, size);
                                if (!s)
                                        return log_oom();

                                if (strv_consume(&arg_states, s) < 0)
                                        return log_oom();
                        }
                        break;
                }

                case 'r':
                        if (geteuid() != 0) {
                                log_error("--recursive requires root privileges.");
                                return -EPERM;
                        }

                        arg_recursive = true;
                        break;

                case ARG_PRESET_MODE:

                        arg_preset_mode = unit_file_preset_mode_from_string(optarg);
                        if (arg_preset_mode < 0) {
                                log_error("Failed to parse preset mode: %s.", optarg);
                                return -EINVAL;
                        }

                        break;

                case '?':
                        return -EINVAL;

                default:
                        assert_not_reached("Unhandled option");
                }

        if (arg_transport != BUS_TRANSPORT_LOCAL && arg_scope != UNIT_FILE_SYSTEM) {
                log_error("Cannot access user instance remotely.");
                return -EINVAL;
        }

        return 1;
}

static int halt_parse_argv(int argc, char *argv[]) {

        enum {
                ARG_HELP = 0x100,
                ARG_HALT,
                ARG_REBOOT,
                ARG_NO_WALL
        };

        static const struct option options[] = {
                { "help",      no_argument,       NULL, ARG_HELP    },
                { "halt",      no_argument,       NULL, ARG_HALT    },
                { "poweroff",  no_argument,       NULL, 'p'         },
                { "reboot",    no_argument,       NULL, ARG_REBOOT  },
                { "force",     no_argument,       NULL, 'f'         },
                { "wtmp-only", no_argument,       NULL, 'w'         },
                { "no-wtmp",   no_argument,       NULL, 'd'         },
                { "no-wall",   no_argument,       NULL, ARG_NO_WALL },
                {}
        };

        int c, r, runlevel;

        assert(argc >= 0);
        assert(argv);

        if (utmp_get_runlevel(&runlevel, NULL) >= 0)
                if (runlevel == '0' || runlevel == '6')
                        arg_force = 2;

        while ((c = getopt_long(argc, argv, "pfwdnih", options, NULL)) >= 0)
                switch (c) {

                case ARG_HELP:
                        halt_help();
                        return 0;

                case ARG_HALT:
                        arg_action = ACTION_HALT;
                        break;

                case 'p':
                        if (arg_action != ACTION_REBOOT)
                                arg_action = ACTION_POWEROFF;
                        break;

                case ARG_REBOOT:
                        arg_action = ACTION_REBOOT;
                        break;

                case 'f':
                        arg_force = 2;
                        break;

                case 'w':
                        arg_dry = true;
                        break;

                case 'd':
                        arg_no_wtmp = true;
                        break;

                case ARG_NO_WALL:
                        arg_no_wall = true;
                        break;

                case 'i':
                case 'h':
                case 'n':
                        /* Compatibility nops */
                        break;

                case '?':
                        return -EINVAL;

                default:
                        assert_not_reached("Unhandled option");
                }

        if (arg_action == ACTION_REBOOT && (argc == optind || argc == optind + 1)) {
                r = update_reboot_param_file(argc == optind + 1 ? argv[optind] : NULL);
                if (r < 0)
                        return r;
        } else if (optind < argc) {
                log_error("Too many arguments.");
                return -EINVAL;
        }

        return 1;
}

static int parse_time_spec(const char *t, usec_t *_u) {
        assert(t);
        assert(_u);

        if (streq(t, "now"))
                *_u = 0;
        else if (!strchr(t, ':')) {
                uint64_t u;

                if (safe_atou64(t, &u) < 0)
                        return -EINVAL;

                *_u = now(CLOCK_REALTIME) + USEC_PER_MINUTE * u;
        } else {
                char *e = NULL;
                long hour, minute;
                struct tm tm = {};
                time_t s;
                usec_t n;

                errno = 0;
                hour = strtol(t, &e, 10);
                if (errno > 0 || *e != ':' || hour < 0 || hour > 23)
                        return -EINVAL;

                minute = strtol(e+1, &e, 10);
                if (errno > 0 || *e != 0 || minute < 0 || minute > 59)
                        return -EINVAL;

                n = now(CLOCK_REALTIME);
                s = (time_t) (n / USEC_PER_SEC);

                assert_se(localtime_r(&s, &tm));

                tm.tm_hour = (int) hour;
                tm.tm_min = (int) minute;
                tm.tm_sec = 0;

                assert_se(s = mktime(&tm));

                *_u = (usec_t) s * USEC_PER_SEC;

                while (*_u <= n)
                        *_u += USEC_PER_DAY;
        }

        return 0;
}

static int shutdown_parse_argv(int argc, char *argv[]) {

        enum {
                ARG_HELP = 0x100,
                ARG_NO_WALL
        };

        static const struct option options[] = {
                { "help",      no_argument,       NULL, ARG_HELP    },
                { "halt",      no_argument,       NULL, 'H'         },
                { "poweroff",  no_argument,       NULL, 'P'         },
                { "reboot",    no_argument,       NULL, 'r'         },
                { "kexec",     no_argument,       NULL, 'K'         }, /* not documented extension */
                { "no-wall",   no_argument,       NULL, ARG_NO_WALL },
                {}
        };

        int c, r;

        assert(argc >= 0);
        assert(argv);

        while ((c = getopt_long(argc, argv, "HPrhkt:afFc", options, NULL)) >= 0)
                switch (c) {

                case ARG_HELP:
                        shutdown_help();
                        return 0;

                case 'H':
                        arg_action = ACTION_HALT;
                        break;

                case 'P':
                        arg_action = ACTION_POWEROFF;
                        break;

                case 'r':
                        if (kexec_loaded())
                                arg_action = ACTION_KEXEC;
                        else
                                arg_action = ACTION_REBOOT;
                        break;

                case 'K':
                        arg_action = ACTION_KEXEC;
                        break;

                case 'h':
                        if (arg_action != ACTION_HALT)
                                arg_action = ACTION_POWEROFF;
                        break;

                case 'k':
                        arg_dry = true;
                        break;

                case ARG_NO_WALL:
                        arg_no_wall = true;
                        break;

                case 't':
                case 'a':
                        /* Compatibility nops */
                        break;

                case 'c':
                        arg_action = ACTION_CANCEL_SHUTDOWN;
                        break;

                case '?':
                        return -EINVAL;

                default:
                        assert_not_reached("Unhandled option");
                }

        if (argc > optind && arg_action != ACTION_CANCEL_SHUTDOWN) {
                r = parse_time_spec(argv[optind], &arg_when);
                if (r < 0) {
                        log_error("Failed to parse time specification: %s", argv[optind]);
                        return r;
                }
        } else
                arg_when = now(CLOCK_REALTIME) + USEC_PER_MINUTE;

        if (argc > optind && arg_action == ACTION_CANCEL_SHUTDOWN)
                /* No time argument for shutdown cancel */
                arg_wall = argv + optind;
        else if (argc > optind + 1)
                /* We skip the time argument */
                arg_wall = argv + optind + 1;

        optind = argc;

        return 1;
}

static int telinit_parse_argv(int argc, char *argv[]) {

        enum {
                ARG_HELP = 0x100,
                ARG_NO_WALL
        };

        static const struct option options[] = {
                { "help",      no_argument,       NULL, ARG_HELP    },
                { "no-wall",   no_argument,       NULL, ARG_NO_WALL },
                {}
        };

        static const struct {
                char from;
                enum action to;
        } table[] = {
                { '0', ACTION_POWEROFF },
                { '6', ACTION_REBOOT },
                { '1', ACTION_RESCUE },
                { '2', ACTION_RUNLEVEL2 },
                { '3', ACTION_RUNLEVEL3 },
                { '4', ACTION_RUNLEVEL4 },
                { '5', ACTION_RUNLEVEL5 },
                { 's', ACTION_RESCUE },
                { 'S', ACTION_RESCUE },
                { 'q', ACTION_RELOAD },
                { 'Q', ACTION_RELOAD },
                { 'u', ACTION_REEXEC },
                { 'U', ACTION_REEXEC }
        };

        unsigned i;
        int c;

        assert(argc >= 0);
        assert(argv);

        while ((c = getopt_long(argc, argv, "", options, NULL)) >= 0)
                switch (c) {

                case ARG_HELP:
                        telinit_help();
                        return 0;

                case ARG_NO_WALL:
                        arg_no_wall = true;
                        break;

                case '?':
                        return -EINVAL;

                default:
                        assert_not_reached("Unhandled option");
                }

        if (optind >= argc) {
                log_error("%s: required argument missing.",
                          program_invocation_short_name);
                return -EINVAL;
        }

        if (optind + 1 < argc) {
                log_error("Too many arguments.");
                return -EINVAL;
        }

        if (strlen(argv[optind]) != 1) {
                log_error("Expected single character argument.");
                return -EINVAL;
        }

        for (i = 0; i < ELEMENTSOF(table); i++)
                if (table[i].from == argv[optind][0])
                        break;

        if (i >= ELEMENTSOF(table)) {
                log_error("Unknown command '%s'.", argv[optind]);
                return -EINVAL;
        }

        arg_action = table[i].to;

        optind ++;

        return 1;
}

static int runlevel_parse_argv(int argc, char *argv[]) {

        enum {
                ARG_HELP = 0x100,
        };

        static const struct option options[] = {
                { "help",      no_argument,       NULL, ARG_HELP    },
                {}
        };

        int c;

        assert(argc >= 0);
        assert(argv);

        while ((c = getopt_long(argc, argv, "", options, NULL)) >= 0)
                switch (c) {

                case ARG_HELP:
                        runlevel_help();
                        return 0;

                case '?':
                        return -EINVAL;

                default:
                        assert_not_reached("Unhandled option");
                }

        if (optind < argc) {
                log_error("Too many arguments.");
                return -EINVAL;
        }

        return 1;
}

static int parse_argv(int argc, char *argv[]) {
        assert(argc >= 0);
        assert(argv);

        if (program_invocation_short_name) {

                if (strstr(program_invocation_short_name, "halt")) {
                        arg_action = ACTION_HALT;
                        return halt_parse_argv(argc, argv);
                } else if (strstr(program_invocation_short_name, "poweroff")) {
                        arg_action = ACTION_POWEROFF;
                        return halt_parse_argv(argc, argv);
                } else if (strstr(program_invocation_short_name, "reboot")) {
                        if (kexec_loaded())
                                arg_action = ACTION_KEXEC;
                        else
                                arg_action = ACTION_REBOOT;
                        return halt_parse_argv(argc, argv);
                } else if (strstr(program_invocation_short_name, "shutdown")) {
                        arg_action = ACTION_POWEROFF;
                        return shutdown_parse_argv(argc, argv);
                } else if (strstr(program_invocation_short_name, "init")) {

                        if (sd_booted() > 0) {
                                arg_action = _ACTION_INVALID;
                                return telinit_parse_argv(argc, argv);
                        } else {
                                /* Hmm, so some other init system is
                                 * running, we need to forward this
                                 * request to it. For now we simply
                                 * guess that it is Upstart. */

                                execv(TELINIT, argv);

                                log_error("Couldn't find an alternative telinit implementation to spawn.");
                                return -EIO;
                        }

                } else if (strstr(program_invocation_short_name, "runlevel")) {
                        arg_action = ACTION_RUNLEVEL;
                        return runlevel_parse_argv(argc, argv);
                }
        }

        arg_action = ACTION_SYSTEMCTL;
        return systemctl_parse_argv(argc, argv);
}

_pure_ static int action_to_runlevel(void) {

        static const char table[_ACTION_MAX] = {
                [ACTION_HALT] =      '0',
                [ACTION_POWEROFF] =  '0',
                [ACTION_REBOOT] =    '6',
                [ACTION_RUNLEVEL2] = '2',
                [ACTION_RUNLEVEL3] = '3',
                [ACTION_RUNLEVEL4] = '4',
                [ACTION_RUNLEVEL5] = '5',
                [ACTION_RESCUE] =    '1'
        };

        assert(arg_action < _ACTION_MAX);

        return table[arg_action];
}

static int talk_initctl(void) {

        struct init_request request = {
                .magic = INIT_MAGIC,
                .sleeptime  = 0,
                .cmd = INIT_CMD_RUNLVL
        };

        _cleanup_close_ int fd = -1;
        char rl;
        int r;

        rl = action_to_runlevel();
        if (!rl)
                return 0;

        request.runlevel = rl;

        /* Try /run/initctl first since that is what sysvinit in Debian uses */
        fd = open("/run/initctl", O_WRONLY|O_NDELAY|O_CLOEXEC|O_NOCTTY);
        if (fd < 0) {
                /* Fall back to /dev/initctl */
                fd = open(INIT_FIFO, O_WRONLY|O_NDELAY|O_CLOEXEC|O_NOCTTY);
                if (fd < 0) {
                        if (errno == ENOENT)
                                return 0;

                        log_error("Failed to open initctl FIFO: %m");
                        return -errno;
                }
        }

        errno = 0;
        r = loop_write(fd, &request, sizeof(request), false) != sizeof(request);
        if (r) {
                log_error("Failed to write to initctl FIFO: %m");
                return errno > 0 ? -errno : -EIO;
        }

        return 1;
}

static int systemctl_main(sd_bus *bus, int argc, char *argv[], int bus_error) {

        static const struct {
                const char* verb;
                const enum {
                        MORE,
                        LESS,
                        EQUAL
                } argc_cmp;
                const int argc;
                int (* const dispatch)(sd_bus *bus, char **args);
                const enum {
                        NOBUS = 1,
                        FORCE,
                } bus;
        } verbs[] = {
                { "list-units",            MORE,  0, list_units        },
                { "list-unit-files",       MORE,  1, list_unit_files,  NOBUS },
                { "list-sockets",          MORE,  1, list_sockets      },
                { "list-timers",           MORE,  1, list_timers       },
                { "list-jobs",             MORE,  1, list_jobs         },
                { "list-machines",         MORE,  1, list_machines     },
                { "clear-jobs",            EQUAL, 1, daemon_reload     },
                { "cancel",                MORE,  2, cancel_job        },
                { "start",                 MORE,  2, start_unit        },
                { "stop",                  MORE,  2, start_unit        },
                { "condstop",              MORE,  2, start_unit        }, /* For compatibility with ALTLinux */
                { "reload",                MORE,  2, start_unit        },
                { "restart",               MORE,  2, start_unit        },
                { "try-restart",           MORE,  2, start_unit        },
                { "reload-or-restart",     MORE,  2, start_unit        },
                { "reload-or-try-restart", MORE,  2, start_unit        },
                { "force-reload",          MORE,  2, start_unit        }, /* For compatibility with SysV */
                { "condreload",            MORE,  2, start_unit        }, /* For compatibility with ALTLinux */
                { "condrestart",           MORE,  2, start_unit        }, /* For compatibility with RH */
                { "isolate",               EQUAL, 2, start_unit        },
                { "kill",                  MORE,  2, kill_unit         },
                { "is-active",             MORE,  2, check_unit_active },
                { "check",                 MORE,  2, check_unit_active },
                { "is-failed",             MORE,  2, check_unit_failed },
                { "show",                  MORE,  1, show              },
                { "cat",                   MORE,  2, cat               },
                { "status",                MORE,  1, show              },
                { "help",                  MORE,  2, show              },
                { "snapshot",              LESS,  2, snapshot          },
                { "delete",                MORE,  2, delete_snapshot   },
                { "daemon-reload",         EQUAL, 1, daemon_reload     },
                { "daemon-reexec",         EQUAL, 1, daemon_reload     },
                { "show-environment",      EQUAL, 1, show_environment  },
                { "set-environment",       MORE,  2, set_environment   },
                { "unset-environment",     MORE,  2, set_environment   },
                { "import-environment",    MORE,  1, import_environment},
                { "halt",                  EQUAL, 1, start_special,    FORCE },
                { "poweroff",              EQUAL, 1, start_special,    FORCE },
                { "reboot",                EQUAL, 1, start_special,    FORCE },
                { "kexec",                 EQUAL, 1, start_special     },
                { "suspend",               EQUAL, 1, start_special     },
                { "hibernate",             EQUAL, 1, start_special     },
                { "hybrid-sleep",          EQUAL, 1, start_special     },
                { "default",               EQUAL, 1, start_special     },
                { "rescue",                EQUAL, 1, start_special     },
                { "emergency",             EQUAL, 1, start_special     },
                { "exit",                  EQUAL, 1, start_special     },
                { "reset-failed",          MORE,  1, reset_failed      },
                { "enable",                MORE,  2, enable_unit,      NOBUS },
                { "disable",               MORE,  2, enable_unit,      NOBUS },
                { "is-enabled",            MORE,  2, unit_is_enabled,  NOBUS },
                { "reenable",              MORE,  2, enable_unit,      NOBUS },
                { "preset",                MORE,  2, enable_unit,      NOBUS },
                { "preset-all",            EQUAL, 1, preset_all,       NOBUS },
                { "mask",                  MORE,  2, enable_unit,      NOBUS },
                { "unmask",                MORE,  2, enable_unit,      NOBUS },
                { "link",                  MORE,  2, enable_unit,      NOBUS },
                { "switch-root",           MORE,  2, switch_root       },
                { "list-dependencies",     LESS,  2, list_dependencies },
                { "set-default",           EQUAL, 2, set_default,      NOBUS },
                { "get-default",           EQUAL, 1, get_default,      NOBUS },
                { "set-property",          MORE,  3, set_property      },
                { "is-system-running",     EQUAL, 1, is_system_running },
                { "add-wants",             MORE,  3, add_dependency,        NOBUS },
                { "add-requires",          MORE,  3, add_dependency,        NOBUS },
                {}
        }, *verb = verbs;

        int left;

        assert(argc >= 0);
        assert(argv);

        left = argc - optind;

        /* Special rule: no arguments (left == 0) means "list-units" */
        if (left > 0) {
                if (streq(argv[optind], "help") && !argv[optind+1]) {
                        log_error("This command expects one or more "
                                  "unit names. Did you mean --help?");
                        return -EINVAL;
                }

                for (; verb->verb; verb++)
                        if (streq(argv[optind], verb->verb))
                                goto found;

                log_error("Unknown operation '%s'.", argv[optind]);
                return -EINVAL;
        }
found:

        switch (verb->argc_cmp) {

        case EQUAL:
                if (left != verb->argc) {
                        log_error("Invalid number of arguments.");
                        return -EINVAL;
                }

                break;

        case MORE:
                if (left < verb->argc) {
                        log_error("Too few arguments.");
                        return -EINVAL;
                }

                break;

        case LESS:
                if (left > verb->argc) {
                        log_error("Too many arguments.");
                        return -EINVAL;
                }

                break;

        default:
                assert_not_reached("Unknown comparison operator.");
        }

        /* Require a bus connection for all operations but
         * enable/disable */
        if (verb->bus == NOBUS) {
                if (!bus && !avoid_bus()) {
                        log_error("Failed to get D-Bus connection: %s", strerror(-bus_error));
                        return -EIO;
                }

        } else {
                if (running_in_chroot() > 0) {
                        log_info("Running in chroot, ignoring request.");
                        return 0;
                }

                if ((verb->bus != FORCE || arg_force <= 0) && !bus) {
                        log_error("Failed to get D-Bus connection: %s", strerror(-bus_error));
                        return -EIO;
                }
        }

        return verb->dispatch(bus, argv + optind);
}

static int send_shutdownd(usec_t t, char mode, bool dry_run, bool warn, const char *message) {

        struct sd_shutdown_command c = {
                .usec = t,
                .mode = mode,
                .dry_run = dry_run,
                .warn_wall = warn,
        };

        union sockaddr_union sockaddr = {
                .un.sun_family = AF_UNIX,
                .un.sun_path = "/run/systemd/shutdownd",
        };

        struct iovec iovec[2] = {{
                 .iov_base = (char*) &c,
                 .iov_len = offsetof(struct sd_shutdown_command, wall_message),
        }};

        struct msghdr msghdr = {
                .msg_name = &sockaddr,
                .msg_namelen = offsetof(struct sockaddr_un, sun_path)
                               + strlen("/run/systemd/shutdownd"),
                .msg_iov = iovec,
                .msg_iovlen = 1,
        };

        _cleanup_close_ int fd;

        fd = socket(AF_UNIX, SOCK_DGRAM|SOCK_CLOEXEC, 0);
        if (fd < 0)
                return -errno;

        if (!isempty(message)) {
                iovec[1].iov_base = (char*) message;
                iovec[1].iov_len = strlen(message);
                msghdr.msg_iovlen++;
        }

        if (sendmsg(fd, &msghdr, MSG_NOSIGNAL) < 0)
                return -errno;

        return 0;
}

static int reload_with_fallback(sd_bus *bus) {

        if (bus) {
                /* First, try systemd via D-Bus. */
                if (daemon_reload(bus, NULL) >= 0)
                        return 0;
        }

        /* Nothing else worked, so let's try signals */
        assert(arg_action == ACTION_RELOAD || arg_action == ACTION_REEXEC);

        if (kill(1, arg_action == ACTION_RELOAD ? SIGHUP : SIGTERM) < 0) {
                log_error("kill() failed: %m");
                return -errno;
        }

        return 0;
}

static int start_with_fallback(sd_bus *bus) {

        if (bus) {
                /* First, try systemd via D-Bus. */
                if (start_unit(bus, NULL) >= 0)
                        goto done;
        }

        /* Nothing else worked, so let's try
         * /dev/initctl */
        if (talk_initctl() > 0)
                goto done;

        log_error("Failed to talk to init daemon.");
        return -EIO;

done:
        warn_wall(arg_action);
        return 0;
}

static int halt_now(enum action a) {

/* Make sure C-A-D is handled by the kernel from this
         * point on... */
        reboot(RB_ENABLE_CAD);

        switch (a) {

        case ACTION_HALT:
                log_info("Halting.");
                reboot(RB_HALT_SYSTEM);
                return -errno;

        case ACTION_POWEROFF:
                log_info("Powering off.");
                reboot(RB_POWER_OFF);
                return -errno;

        case ACTION_REBOOT: {
                _cleanup_free_ char *param = NULL;

                if (read_one_line_file(REBOOT_PARAM_FILE, &param) >= 0) {
                        log_info("Rebooting with argument '%s'.", param);
                        syscall(SYS_reboot, LINUX_REBOOT_MAGIC1, LINUX_REBOOT_MAGIC2,
                                LINUX_REBOOT_CMD_RESTART2, param);
                }

                log_info("Rebooting.");
                reboot(RB_AUTOBOOT);
                return -errno;
        }

        default:
                assert_not_reached("Unknown action.");
        }
}

static int halt_main(sd_bus *bus) {
        int r;

        r = check_inhibitors(bus, arg_action);
        if (r < 0)
                return r;

        if (geteuid() != 0) {
                /* Try logind if we are a normal user and no special
                 * mode applies. Maybe PolicyKit allows us to shutdown
                 * the machine. */

                if (arg_when <= 0 &&
                    !arg_dry &&
                    arg_force <= 0 &&
                    (arg_action == ACTION_POWEROFF ||
                     arg_action == ACTION_REBOOT)) {
                        r = reboot_with_logind(bus, arg_action);
                        if (r >= 0)
                                return r;
                }

                log_error("Must be root.");
                return -EPERM;
        }

        if (arg_when > 0) {
                _cleanup_free_ char *m;

                m = strv_join(arg_wall, " ");
                if (!m)
                        return log_oom();

                r = send_shutdownd(arg_when,
                                   arg_action == ACTION_HALT     ? 'H' :
                                   arg_action == ACTION_POWEROFF ? 'P' :
                                   arg_action == ACTION_KEXEC    ? 'K' :
                                                                   'r',
                                   arg_dry,
                                   !arg_no_wall,
                                   m);

                if (r < 0)
                        log_warning("Failed to talk to shutdownd, proceeding with immediate shutdown: %s", strerror(-r));
                else {
                        char date[FORMAT_TIMESTAMP_MAX];

                        log_info("Shutdown scheduled for %s, use 'shutdown -c' to cancel.",
                                 format_timestamp(date, sizeof(date), arg_when));
                        return 0;
                }
        }

        if (!arg_dry && !arg_force)
                return start_with_fallback(bus);

        if (!arg_no_wtmp) {
                if (sd_booted() > 0)
                        log_debug("Not writing utmp record, assuming that systemd-update-utmp is used.");
                else {
                        r = utmp_put_shutdown();
                        if (r < 0)
                                log_warning("Failed to write utmp record: %s", strerror(-r));
                }
        }

        if (arg_dry)
                return 0;

        r = halt_now(arg_action);
        log_error("Failed to reboot: %s", strerror(-r));

        return r;
}

static int runlevel_main(void) {
        int r, runlevel, previous;

        r = utmp_get_runlevel(&runlevel, &previous);
        if (r < 0) {
                puts("unknown");
                return r;
        }

        printf("%c %c\n",
               previous <= 0 ? 'N' : previous,
               runlevel <= 0 ? 'N' : runlevel);

        return 0;
}

int main(int argc, char*argv[]) {
        _cleanup_bus_close_unref_ sd_bus *bus = NULL;
        int r;

        setlocale(LC_ALL, "");
        log_parse_environment();
        log_open();

        /* Explicitly not on_tty() to avoid setting cached value.
         * This becomes relevant for piping output which might be
         * ellipsized. */
        original_stdout_is_tty = isatty(STDOUT_FILENO);

        r = parse_argv(argc, argv);
        if (r <= 0)
                goto finish;

        /* /sbin/runlevel doesn't need to communicate via D-Bus, so
         * let's shortcut this */
        if (arg_action == ACTION_RUNLEVEL) {
                r = runlevel_main();
                goto finish;
        }

        if (running_in_chroot() > 0 && arg_action != ACTION_SYSTEMCTL) {
                log_info("Running in chroot, ignoring request.");
                r = 0;
                goto finish;
        }

        if (!avoid_bus())
                r = bus_open_transport_systemd(arg_transport, arg_host, arg_scope != UNIT_FILE_SYSTEM, &bus);

        /* systemctl_main() will print an error message for the bus
         * connection, but only if it needs to */

        switch (arg_action) {

        case ACTION_SYSTEMCTL:
                r = systemctl_main(bus, argc, argv, r);
                break;

        case ACTION_HALT:
        case ACTION_POWEROFF:
        case ACTION_REBOOT:
        case ACTION_KEXEC:
                r = halt_main(bus);
                break;

        case ACTION_RUNLEVEL2:
        case ACTION_RUNLEVEL3:
        case ACTION_RUNLEVEL4:
        case ACTION_RUNLEVEL5:
        case ACTION_RESCUE:
        case ACTION_EMERGENCY:
        case ACTION_DEFAULT:
                r = start_with_fallback(bus);
                break;

        case ACTION_RELOAD:
        case ACTION_REEXEC:
                r = reload_with_fallback(bus);
                break;

        case ACTION_CANCEL_SHUTDOWN: {
                _cleanup_free_ char *m = NULL;

                if (arg_wall) {
                        m = strv_join(arg_wall, " ");
                        if (!m) {
                                r = log_oom();
                                goto finish;
                        }
                }

                r = send_shutdownd(arg_when, SD_SHUTDOWN_NONE, false, !arg_no_wall, m);
                if (r < 0)
                        log_warning("Failed to talk to shutdownd, shutdown hasn't been cancelled: %s", strerror(-r));
                break;
        }

        case ACTION_RUNLEVEL:
        case _ACTION_INVALID:
        default:
                assert_not_reached("Unknown action");
        }

finish:
        pager_close();
        ask_password_agent_close();
        polkit_agent_close();

        strv_free(arg_types);
        strv_free(arg_states);
        strv_free(arg_properties);

        return r < 0 ? EXIT_FAILURE : r;
}<|MERGE_RESOLUTION|>--- conflicted
+++ resolved
@@ -5113,20 +5113,9 @@
                                 break;
                 }
 
-<<<<<<< HEAD
-                if (!isempty(arg_root))
-                        asprintf(&p, "%s/" SYSTEM_SYSVINIT_PATH "/%s", arg_root, name);
-                else
-                        asprintf(&p, SYSTEM_SYSVINIT_PATH "/%s", name);
-                if (!p) {
-                        r = log_oom();
-                        goto finish;
-                }
-=======
                 p = path_join(arg_root, SYSTEM_SYSVINIT_PATH, name);
                 if (!p)
                         return log_oom();
->>>>>>> 7f308575
 
                 if (endswith(name, ".service"))
                         p[strlen(p) - strlen(".service")] = 0;
@@ -5152,50 +5141,6 @@
                  * http://bugs.debian.org/722523 */
                 argv[c++] = basename(p);
                 argv[c++] = "defaults";
-<<<<<<< HEAD
-                argv[c] = NULL;
-
-                l = strv_join((char**)argv, " ");
-                if (!l) {
-                        r = log_oom();
-                        goto finish;
-                }
-
-                log_info("Executing %s", l);
-                free(l);
-
-                pid = fork();
-                if (pid < 0) {
-                        log_error("Failed to fork: %m");
-                        r = -errno;
-                        goto finish;
-                } else if (pid == 0) {
-                        /* Child */
-
-                        execv(argv[0], (char**) argv);
-                        _exit(EXIT_FAILURE);
-                }
-
-                j = wait_for_terminate(pid, &status);
-                if (j < 0) {
-                        log_error("Failed to wait for child: %s", strerror(-r));
-                        r = j;
-                        goto finish;
-                }
-
-                if (status.si_code == CLD_EXITED) {
-                        if (status.si_status != 0) {
-                                r = -EINVAL;
-                                goto finish;
-                        }
-                } else {
-                        r = -EPROTO;
-                        goto finish;
-                }
-
-                argv[c-1] = verb;
-=======
->>>>>>> 7f308575
                 argv[c] = NULL;
 
                 l = strv_join((char**)argv, " ");
