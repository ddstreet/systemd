/***
  This file is part of systemd.

  Copyright 2010 Lennart Poettering
  Copyright 2013 Marc-Antoine Perennou

  systemd is free software; you can redistribute it and/or modify it
  under the terms of the GNU Lesser General Public License as published by
  the Free Software Foundation; either version 2.1 of the License, or
  (at your option) any later version.

  systemd is distributed in the hope that it will be useful, but
  WITHOUT ANY WARRANTY; without even the implied warranty of
  MERCHANTABILITY or FITNESS FOR A PARTICULAR PURPOSE. See the GNU
  Lesser General Public License for more details.

  You should have received a copy of the GNU Lesser General Public License
  along with systemd; If not, see <http://www.gnu.org/licenses/>.
***/

#include <errno.h>
#include <fcntl.h>
#include <getopt.h>
#include <linux/reboot.h>
#include <locale.h>
#include <stdbool.h>
#include <stddef.h>
#include <stdio.h>
#include <string.h>
#include <sys/reboot.h>
#include <sys/socket.h>
#include <unistd.h>

#include "sd-bus.h"
#include "sd-daemon.h"
#include "sd-login.h"

#include "alloc-util.h"
#include "bus-common-errors.h"
#include "bus-error.h"
#include "bus-message.h"
#include "bus-unit-util.h"
#include "bus-util.h"
#include "cgroup-show.h"
#include "cgroup-util.h"
#include "copy.h"
#include "dropin.h"
#include "efivars.h"
#include "env-util.h"
#include "exit-status.h"
#include "fd-util.h"
#include "fileio.h"
#include "formats-util.h"
#include "fs-util.h"
#include "glob-util.h"
#include "hostname-util.h"
#include "initreq.h"
#include "install.h"
#include "io-util.h"
#include "list.h"
#include "locale-util.h"
#include "log.h"
#include "logs-show.h"
#include "macro.h"
#include "mkdir.h"
#include "pager.h"
#include "parse-util.h"
#include "path-lookup.h"
#include "path-util.h"
#include "process-util.h"
#include "rlimit-util.h"
#include "set.h"
#include "sigbus.h"
#include "signal-util.h"
#include "socket-util.h"
#include "spawn-ask-password-agent.h"
#include "spawn-polkit-agent.h"
#include "special.h"
#include "stat-util.h"
#include "strv.h"
#include "terminal-util.h"
#include "unit-name.h"
#include "user-util.h"
#include "util.h"
#include "utmp-wtmp.h"
#include "verbs.h"
#include "virt.h"

/* The init script exit status codes
   0       program is running or service is OK
   1       program is dead and /var/run pid file exists
   2       program is dead and /var/lock lock file exists
   3       program is not running
   4       program or service status is unknown
   5-99    reserved for future LSB use
   100-149 reserved for distribution use
   150-199 reserved for application use
   200-254 reserved
*/
enum {
        EXIT_PROGRAM_RUNNING_OR_SERVICE_OK        = 0,
        EXIT_PROGRAM_DEAD_AND_PID_EXISTS          = 1,
        EXIT_PROGRAM_DEAD_AND_LOCK_FILE_EXISTS    = 2,
        EXIT_PROGRAM_NOT_RUNNING                  = 3,
        EXIT_PROGRAM_OR_SERVICES_STATUS_UNKNOWN   = 4,
};

static char **arg_types = NULL;
static char **arg_states = NULL;
static char **arg_properties = NULL;
static bool arg_all = false;
static enum dependency {
        DEPENDENCY_FORWARD,
        DEPENDENCY_REVERSE,
        DEPENDENCY_AFTER,
        DEPENDENCY_BEFORE,
        _DEPENDENCY_MAX
} arg_dependency = DEPENDENCY_FORWARD;
static const char *arg_job_mode = "replace";
static UnitFileScope arg_scope = UNIT_FILE_SYSTEM;
static bool arg_no_block = false;
static bool arg_no_legend = false;
static bool arg_no_pager = false;
static bool arg_no_wtmp = false;
static bool arg_no_sync = false;
static bool arg_no_wall = false;
static bool arg_no_reload = false;
static bool arg_value = false;
static bool arg_show_types = false;
static bool arg_ignore_inhibitors = false;
static bool arg_dry = false;
static bool arg_quiet = false;
static bool arg_full = false;
static bool arg_recursive = false;
static int arg_force = 0;
static bool arg_ask_password = false;
static bool arg_runtime = false;
static UnitFilePresetMode arg_preset_mode = UNIT_FILE_PRESET_FULL;
static char **arg_wall = NULL;
static const char *arg_kill_who = NULL;
static int arg_signal = SIGTERM;
static char *arg_root = NULL;
static usec_t arg_when = 0;
static enum action {
        _ACTION_INVALID,
        ACTION_SYSTEMCTL,
        ACTION_HALT,
        ACTION_POWEROFF,
        ACTION_REBOOT,
        ACTION_KEXEC,
        ACTION_EXIT,
        ACTION_SUSPEND,
        ACTION_HIBERNATE,
        ACTION_HYBRID_SLEEP,
        ACTION_RUNLEVEL2,
        ACTION_RUNLEVEL3,
        ACTION_RUNLEVEL4,
        ACTION_RUNLEVEL5,
        ACTION_RESCUE,
        ACTION_EMERGENCY,
        ACTION_DEFAULT,
        ACTION_RELOAD,
        ACTION_REEXEC,
        ACTION_RUNLEVEL,
        ACTION_CANCEL_SHUTDOWN,
        _ACTION_MAX
} arg_action = ACTION_SYSTEMCTL;
static BusTransport arg_transport = BUS_TRANSPORT_LOCAL;
static const char *arg_host = NULL;
static unsigned arg_lines = 10;
static OutputMode arg_output = OUTPUT_SHORT;
static bool arg_plain = false;
static bool arg_firmware_setup = false;
static bool arg_now = false;

static int daemon_reload(int argc, char *argv[], void* userdata);
static int trivial_method(int argc, char *argv[], void *userdata);
static int halt_now(enum action a);
static int get_state_one_unit(sd_bus *bus, const char *name, UnitActiveState *active_state);

static bool original_stdout_is_tty;

typedef enum BusFocus {
        BUS_FULL,      /* The full bus indicated via --system or --user */
        BUS_MANAGER,   /* The manager itself, possibly directly, possibly via the bus */
        _BUS_FOCUS_MAX
} BusFocus;

static sd_bus *busses[_BUS_FOCUS_MAX] = {};

static int acquire_bus(BusFocus focus, sd_bus **ret) {
        int r;

        assert(focus < _BUS_FOCUS_MAX);
        assert(ret);

        /* We only go directly to the manager, if we are using a local transport */
        if (arg_transport != BUS_TRANSPORT_LOCAL)
                focus = BUS_FULL;

        if (!busses[focus]) {
                bool user;

                user = arg_scope != UNIT_FILE_SYSTEM;

                if (focus == BUS_MANAGER)
                        r = bus_connect_transport_systemd(arg_transport, arg_host, user, &busses[focus]);
                else
                        r = bus_connect_transport(arg_transport, arg_host, user, &busses[focus]);
                if (r < 0)
                        return log_error_errno(r, "Failed to connect to bus: %m");

                (void) sd_bus_set_allow_interactive_authorization(busses[focus], arg_ask_password);
        }

        *ret = busses[focus];
        return 0;
}

static void release_busses(void) {
        BusFocus w;

        for (w = 0; w < _BUS_FOCUS_MAX; w++)
                busses[w] = sd_bus_flush_close_unref(busses[w]);
}

static int map_string_no_copy(sd_bus *bus, const char *member, sd_bus_message *m, sd_bus_error *error, void *userdata) {
        char *s;
        const char **p = userdata;
        int r;

        r = sd_bus_message_read_basic(m, SD_BUS_TYPE_STRING, &s);
        if (r < 0)
                return r;

        if (!isempty(s))
                *p = s;

        return 0;
}

static void ask_password_agent_open_if_enabled(void) {

        /* Open the password agent as a child process if necessary */

        if (!arg_ask_password)
                return;

        if (arg_scope != UNIT_FILE_SYSTEM)
                return;

        if (arg_transport != BUS_TRANSPORT_LOCAL)
                return;

        ask_password_agent_open();
}

static void polkit_agent_open_if_enabled(void) {

        /* Open the polkit agent as a child process if necessary */

        if (!arg_ask_password)
                return;

        if (arg_scope != UNIT_FILE_SYSTEM)
                return;

        if (arg_transport != BUS_TRANSPORT_LOCAL)
                return;

        polkit_agent_open();
}

static OutputFlags get_output_flags(void) {
        return
                arg_all * OUTPUT_SHOW_ALL |
                arg_full * OUTPUT_FULL_WIDTH |
                (!on_tty() || pager_have()) * OUTPUT_FULL_WIDTH |
                colors_enabled() * OUTPUT_COLOR |
                !arg_quiet * OUTPUT_WARN_CUTOFF;
}

static int translate_bus_error_to_exit_status(int r, const sd_bus_error *error) {
        assert(error);

        if (!sd_bus_error_is_set(error))
                return r;

        if (sd_bus_error_has_name(error, SD_BUS_ERROR_ACCESS_DENIED) ||
            sd_bus_error_has_name(error, BUS_ERROR_ONLY_BY_DEPENDENCY) ||
            sd_bus_error_has_name(error, BUS_ERROR_NO_ISOLATION) ||
            sd_bus_error_has_name(error, BUS_ERROR_TRANSACTION_IS_DESTRUCTIVE))
                return EXIT_NOPERMISSION;

        if (sd_bus_error_has_name(error, BUS_ERROR_NO_SUCH_UNIT))
                return EXIT_NOTINSTALLED;

        if (sd_bus_error_has_name(error, BUS_ERROR_JOB_TYPE_NOT_APPLICABLE) ||
            sd_bus_error_has_name(error, SD_BUS_ERROR_NOT_SUPPORTED))
                return EXIT_NOTIMPLEMENTED;

        if (sd_bus_error_has_name(error, BUS_ERROR_LOAD_FAILED))
                return EXIT_NOTCONFIGURED;

        if (r != 0)
                return r;

        return EXIT_FAILURE;
}

static bool install_client_side(void) {

        /* Decides when to execute enable/disable/... operations
         * client-side rather than server-side. */

        if (running_in_chroot() > 0)
                return true;

        if (sd_booted() <= 0)
                return true;

        if (!isempty(arg_root))
                return true;

        if (arg_scope == UNIT_FILE_GLOBAL)
                return true;

        /* Unsupported environment variable, mostly for debugging purposes */
        if (getenv_bool("SYSTEMCTL_INSTALL_CLIENT_SIDE") > 0)
                return true;

        return false;
}

static int compare_unit_info(const void *a, const void *b) {
        const UnitInfo *u = a, *v = b;
        const char *d1, *d2;
        int r;

        /* First, order by machine */
        if (!u->machine && v->machine)
                return -1;
        if (u->machine && !v->machine)
                return 1;
        if (u->machine && v->machine) {
                r = strcasecmp(u->machine, v->machine);
                if (r != 0)
                        return r;
        }

        /* Second, order by unit type */
        d1 = strrchr(u->id, '.');
        d2 = strrchr(v->id, '.');
        if (d1 && d2) {
                r = strcasecmp(d1, d2);
                if (r != 0)
                        return r;
        }

        /* Third, order by name */
        return strcasecmp(u->id, v->id);
}

static bool output_show_unit(const UnitInfo *u, char **patterns) {
        assert(u);

        if (!strv_fnmatch_or_empty(patterns, u->id, FNM_NOESCAPE))
                return false;

        if (arg_types) {
                const char *dot;

                dot = strrchr(u->id, '.');
                if (!dot)
                        return false;

                if (!strv_find(arg_types, dot+1))
                        return false;
        }

        if (arg_all)
                return true;

        /* Note that '--all' is not purely a state filter, but also a
         * filter that hides units that "follow" other units (which is
         * used for device units that appear under different names). */
        if (!isempty(u->following))
                return false;

        if (!strv_isempty(arg_states))
                return true;

        /* By default show all units except the ones in inactive
         * state and with no pending job */
        if (u->job_id > 0)
                return true;

        if (streq(u->active_state, "inactive"))
                return false;

        return true;
}

static int output_units_list(const UnitInfo *unit_infos, unsigned c) {
        unsigned circle_len = 0, id_len, max_id_len, load_len, active_len, sub_len, job_len, desc_len;
        const UnitInfo *u;
        unsigned n_shown = 0;
        int job_count = 0;

        max_id_len = strlen("UNIT");
        load_len = strlen("LOAD");
        active_len = strlen("ACTIVE");
        sub_len = strlen("SUB");
        job_len = strlen("JOB");
        desc_len = 0;

        for (u = unit_infos; u < unit_infos + c; u++) {
                max_id_len = MAX(max_id_len, strlen(u->id) + (u->machine ? strlen(u->machine)+1 : 0));
                load_len = MAX(load_len, strlen(u->load_state));
                active_len = MAX(active_len, strlen(u->active_state));
                sub_len = MAX(sub_len, strlen(u->sub_state));

                if (u->job_id != 0) {
                        job_len = MAX(job_len, strlen(u->job_type));
                        job_count++;
                }

                if (!arg_no_legend &&
                    (streq(u->active_state, "failed") ||
                     STR_IN_SET(u->load_state, "error", "not-found", "masked")))
                        circle_len = 2;
        }

        if (!arg_full && original_stdout_is_tty) {
                unsigned basic_len;

                id_len = MIN(max_id_len, 25u);
                basic_len = circle_len + 5 + id_len + 5 + active_len + sub_len;

                if (job_count)
                        basic_len += job_len + 1;

                if (basic_len < (unsigned) columns()) {
                        unsigned extra_len, incr;
                        extra_len = columns() - basic_len;

                        /* Either UNIT already got 25, or is fully satisfied.
                         * Grant up to 25 to DESC now. */
                        incr = MIN(extra_len, 25u);
                        desc_len += incr;
                        extra_len -= incr;

                        /* split the remaining space between UNIT and DESC,
                         * but do not give UNIT more than it needs. */
                        if (extra_len > 0) {
                                incr = MIN(extra_len / 2, max_id_len - id_len);
                                id_len += incr;
                                desc_len += extra_len - incr;
                        }
                }
        } else
                id_len = max_id_len;

        for (u = unit_infos; u < unit_infos + c; u++) {
                _cleanup_free_ char *e = NULL, *j = NULL;
                const char *on_loaded = "", *off_loaded = "";
                const char *on_active = "", *off_active = "";
                const char *on_circle = "", *off_circle = "";
                const char *id;
                bool circle = false;

                if (!n_shown && !arg_no_legend) {

                        if (circle_len > 0)
                                fputs("  ", stdout);

                        printf("%-*s %-*s %-*s %-*s ",
                               id_len, "UNIT",
                               load_len, "LOAD",
                               active_len, "ACTIVE",
                               sub_len, "SUB");

                        if (job_count)
                                printf("%-*s ", job_len, "JOB");

                        if (!arg_full && arg_no_pager)
                                printf("%.*s\n", desc_len, "DESCRIPTION");
                        else
                                printf("%s\n", "DESCRIPTION");
                }

                n_shown++;

                if (STR_IN_SET(u->load_state, "error", "not-found", "masked") && !arg_plain) {
                        on_loaded = ansi_highlight_red();
                        on_circle = ansi_highlight_yellow();
                        off_loaded = off_circle = ansi_normal();
                        circle = true;
                } else if (streq(u->active_state, "failed") && !arg_plain) {
                        on_circle = on_active = ansi_highlight_red();
                        off_circle = off_active = ansi_normal();
                        circle = true;
                }

                if (u->machine) {
                        j = strjoin(u->machine, ":", u->id, NULL);
                        if (!j)
                                return log_oom();

                        id = j;
                } else
                        id = u->id;

                if (arg_full) {
                        e = ellipsize(id, id_len, 33);
                        if (!e)
                                return log_oom();

                        id = e;
                }

                if (circle_len > 0)
                        printf("%s%s%s ", on_circle, circle ? special_glyph(BLACK_CIRCLE) : " ", off_circle);

                printf("%s%-*s%s %s%-*s%s %s%-*s %-*s%s %-*s",
                       on_active, id_len, id, off_active,
                       on_loaded, load_len, u->load_state, off_loaded,
                       on_active, active_len, u->active_state,
                       sub_len, u->sub_state, off_active,
                       job_count ? job_len + 1 : 0, u->job_id ? u->job_type : "");

                if (desc_len > 0)
                        printf("%.*s\n", desc_len, u->description);
                else
                        printf("%s\n", u->description);
        }

        if (!arg_no_legend) {
                const char *on, *off;

                if (n_shown) {
                        puts("\n"
                             "LOAD   = Reflects whether the unit definition was properly loaded.\n"
                             "ACTIVE = The high-level unit activation state, i.e. generalization of SUB.\n"
                             "SUB    = The low-level unit activation state, values depend on unit type.");
                        puts(job_count ? "JOB    = Pending job for the unit.\n" : "");
                        on = ansi_highlight();
                        off = ansi_normal();
                } else {
                        on = ansi_highlight_red();
                        off = ansi_normal();
                }

                if (arg_all)
                        printf("%s%u loaded units listed.%s\n"
                               "To show all installed unit files use 'systemctl list-unit-files'.\n",
                               on, n_shown, off);
                else
                        printf("%s%u loaded units listed.%s Pass --all to see loaded but inactive units, too.\n"
                               "To show all installed unit files use 'systemctl list-unit-files'.\n",
                               on, n_shown, off);
        }

        return 0;
}

static int get_unit_list(
                sd_bus *bus,
                const char *machine,
                char **patterns,
                UnitInfo **unit_infos,
                int c,
                sd_bus_message **_reply) {

        _cleanup_(sd_bus_message_unrefp) sd_bus_message *m = NULL;
        _cleanup_(sd_bus_error_free) sd_bus_error error = SD_BUS_ERROR_NULL;
        _cleanup_(sd_bus_message_unrefp) sd_bus_message *reply = NULL;
        size_t size = c;
        int r;
        UnitInfo u;
        bool fallback = false;

        assert(bus);
        assert(unit_infos);
        assert(_reply);

        r = sd_bus_message_new_method_call(
                        bus,
                        &m,
                        "org.freedesktop.systemd1",
                        "/org/freedesktop/systemd1",
                        "org.freedesktop.systemd1.Manager",
                        "ListUnitsByPatterns");
        if (r < 0)
                return bus_log_create_error(r);

        r = sd_bus_message_append_strv(m, arg_states);
        if (r < 0)
                return bus_log_create_error(r);

        r = sd_bus_message_append_strv(m, patterns);
        if (r < 0)
                return bus_log_create_error(r);

        r = sd_bus_call(bus, m, 0, &error, &reply);
        if (r < 0 && (sd_bus_error_has_name(&error, SD_BUS_ERROR_UNKNOWN_METHOD) ||
                      sd_bus_error_has_name(&error, SD_BUS_ERROR_ACCESS_DENIED))) {
                /* Fallback to legacy ListUnitsFiltered method */
                fallback = true;
                log_debug_errno(r, "Failed to list units: %s Falling back to ListUnitsFiltered method.", bus_error_message(&error, r));
                m = sd_bus_message_unref(m);
                sd_bus_error_free(&error);

                r = sd_bus_message_new_method_call(
                                bus,
                                &m,
                                "org.freedesktop.systemd1",
                                "/org/freedesktop/systemd1",
                                "org.freedesktop.systemd1.Manager",
                                "ListUnitsFiltered");
                if (r < 0)
                        return bus_log_create_error(r);

                r = sd_bus_message_append_strv(m, arg_states);
                if (r < 0)
                        return bus_log_create_error(r);

                r = sd_bus_call(bus, m, 0, &error, &reply);
        }
        if (r < 0)
                return log_error_errno(r, "Failed to list units: %s", bus_error_message(&error, r));

        r = sd_bus_message_enter_container(reply, SD_BUS_TYPE_ARRAY, "(ssssssouso)");
        if (r < 0)
                return bus_log_parse_error(r);

        while ((r = bus_parse_unit_info(reply, &u)) > 0) {
                u.machine = machine;

                if (!output_show_unit(&u, fallback ? patterns : NULL))
                        continue;

                if (!GREEDY_REALLOC(*unit_infos, size, c+1))
                        return log_oom();

                (*unit_infos)[c++] = u;
        }
        if (r < 0)
                return bus_log_parse_error(r);

        r = sd_bus_message_exit_container(reply);
        if (r < 0)
                return bus_log_parse_error(r);

        *_reply = reply;
        reply = NULL;

        return c;
}

static void message_set_freep(Set **set) {
        sd_bus_message *m;

        while ((m = set_steal_first(*set)))
                sd_bus_message_unref(m);

        set_free(*set);
}

static int get_unit_list_recursive(
                sd_bus *bus,
                char **patterns,
                UnitInfo **_unit_infos,
                Set **_replies,
                char ***_machines) {

        _cleanup_free_ UnitInfo *unit_infos = NULL;
        _cleanup_(message_set_freep) Set *replies;
        sd_bus_message *reply;
        int c, r;

        assert(bus);
        assert(_replies);
        assert(_unit_infos);
        assert(_machines);

        replies = set_new(NULL);
        if (!replies)
                return log_oom();

        c = get_unit_list(bus, NULL, patterns, &unit_infos, 0, &reply);
        if (c < 0)
                return c;

        r = set_put(replies, reply);
        if (r < 0) {
                sd_bus_message_unref(reply);
                return log_oom();
        }

        if (arg_recursive) {
                _cleanup_strv_free_ char **machines = NULL;
                char **i;

                r = sd_get_machine_names(&machines);
                if (r < 0)
                        return log_error_errno(r, "Failed to get machine names: %m");

                STRV_FOREACH(i, machines) {
                        _cleanup_(sd_bus_flush_close_unrefp) sd_bus *container = NULL;
                        int k;

                        r = sd_bus_open_system_machine(&container, *i);
                        if (r < 0) {
                                log_warning_errno(r, "Failed to connect to container %s, ignoring: %m", *i);
                                continue;
                        }

                        k = get_unit_list(container, *i, patterns, &unit_infos, c, &reply);
                        if (k < 0)
                                return k;

                        c = k;

                        r = set_put(replies, reply);
                        if (r < 0) {
                                sd_bus_message_unref(reply);
                                return log_oom();
                        }
                }

                *_machines = machines;
                machines = NULL;
        } else
                *_machines = NULL;

        *_unit_infos = unit_infos;
        unit_infos = NULL;

        *_replies = replies;
        replies = NULL;

        return c;
}

static int list_units(int argc, char *argv[], void *userdata) {
        _cleanup_free_ UnitInfo *unit_infos = NULL;
        _cleanup_(message_set_freep) Set *replies = NULL;
        _cleanup_strv_free_ char **machines = NULL;
        sd_bus *bus;
        int r;

        r = acquire_bus(BUS_MANAGER, &bus);
        if (r < 0)
                return r;

        pager_open(arg_no_pager, false);

        r = get_unit_list_recursive(bus, strv_skip(argv, 1), &unit_infos, &replies, &machines);
        if (r < 0)
                return r;

        qsort_safe(unit_infos, r, sizeof(UnitInfo), compare_unit_info);
        return output_units_list(unit_infos, r);
}

static int get_triggered_units(
                sd_bus *bus,
                const char* path,
                char*** ret) {

        _cleanup_(sd_bus_error_free) sd_bus_error error = SD_BUS_ERROR_NULL;
        int r;

        assert(bus);
        assert(path);
        assert(ret);

        r = sd_bus_get_property_strv(
                        bus,
                        "org.freedesktop.systemd1",
                        path,
                        "org.freedesktop.systemd1.Unit",
                        "Triggers",
                        &error,
                        ret);
        if (r < 0)
                return log_error_errno(r, "Failed to determine triggers: %s", bus_error_message(&error, r));

        return 0;
}

static int get_listening(
                sd_bus *bus,
                const char* unit_path,
                char*** listening) {

        _cleanup_(sd_bus_error_free) sd_bus_error error = SD_BUS_ERROR_NULL;
        _cleanup_(sd_bus_message_unrefp) sd_bus_message *reply = NULL;
        const char *type, *path;
        int r, n = 0;

        r = sd_bus_get_property(
                        bus,
                        "org.freedesktop.systemd1",
                        unit_path,
                        "org.freedesktop.systemd1.Socket",
                        "Listen",
                        &error,
                        &reply,
                        "a(ss)");
        if (r < 0)
                return log_error_errno(r, "Failed to get list of listening sockets: %s", bus_error_message(&error, r));

        r = sd_bus_message_enter_container(reply, SD_BUS_TYPE_ARRAY, "(ss)");
        if (r < 0)
                return bus_log_parse_error(r);

        while ((r = sd_bus_message_read(reply, "(ss)", &type, &path)) > 0) {

                r = strv_extend(listening, type);
                if (r < 0)
                        return log_oom();

                r = strv_extend(listening, path);
                if (r < 0)
                        return log_oom();

                n++;
        }
        if (r < 0)
                return bus_log_parse_error(r);

        r = sd_bus_message_exit_container(reply);
        if (r < 0)
                return bus_log_parse_error(r);

        return n;
}

struct socket_info {
        const char *machine;
        const char* id;

        char* type;
        char* path;

        /* Note: triggered is a list here, although it almost certainly
         * will always be one unit. Nevertheless, dbus API allows for multiple
         * values, so let's follow that. */
        char** triggered;

        /* The strv above is shared. free is set only in the first one. */
        bool own_triggered;
};

static int socket_info_compare(const struct socket_info *a, const struct socket_info *b) {
        int o;

        assert(a);
        assert(b);

        if (!a->machine && b->machine)
                return -1;
        if (a->machine && !b->machine)
                return 1;
        if (a->machine && b->machine) {
                o = strcasecmp(a->machine, b->machine);
                if (o != 0)
                        return o;
        }

        o = strcmp(a->path, b->path);
        if (o == 0)
                o = strcmp(a->type, b->type);

        return o;
}

static int output_sockets_list(struct socket_info *socket_infos, unsigned cs) {
        struct socket_info *s;
        unsigned pathlen = strlen("LISTEN"),
                typelen = strlen("TYPE") * arg_show_types,
                socklen = strlen("UNIT"),
                servlen = strlen("ACTIVATES");
        const char *on, *off;

        for (s = socket_infos; s < socket_infos + cs; s++) {
                unsigned tmp = 0;
                char **a;

                socklen = MAX(socklen, strlen(s->id));
                if (arg_show_types)
                        typelen = MAX(typelen, strlen(s->type));
                pathlen = MAX(pathlen, strlen(s->path) + (s->machine ? strlen(s->machine)+1 : 0));

                STRV_FOREACH(a, s->triggered)
                        tmp += strlen(*a) + 2*(a != s->triggered);
                servlen = MAX(servlen, tmp);
        }

        if (cs) {
                if (!arg_no_legend)
                        printf("%-*s %-*.*s%-*s %s\n",
                               pathlen, "LISTEN",
                               typelen + arg_show_types, typelen + arg_show_types, "TYPE ",
                               socklen, "UNIT",
                               "ACTIVATES");

                for (s = socket_infos; s < socket_infos + cs; s++) {
                        _cleanup_free_ char *j = NULL;
                        const char *path;
                        char **a;

                        if (s->machine) {
                                j = strjoin(s->machine, ":", s->path, NULL);
                                if (!j)
                                        return log_oom();
                                path = j;
                        } else
                                path = s->path;

                        if (arg_show_types)
                                printf("%-*s %-*s %-*s",
                                       pathlen, path, typelen, s->type, socklen, s->id);
                        else
                                printf("%-*s %-*s",
                                       pathlen, path, socklen, s->id);
                        STRV_FOREACH(a, s->triggered)
                                printf("%s %s",
                                       a == s->triggered ? "" : ",", *a);
                        printf("\n");
                }

                on = ansi_highlight();
                off = ansi_normal();
                if (!arg_no_legend)
                        printf("\n");
        } else {
                on = ansi_highlight_red();
                off = ansi_normal();
        }

        if (!arg_no_legend) {
                printf("%s%u sockets listed.%s\n", on, cs, off);
                if (!arg_all)
                        printf("Pass --all to see loaded but inactive sockets, too.\n");
        }

        return 0;
}

static int list_sockets(int argc, char *argv[], void *userdata) {
        _cleanup_(message_set_freep) Set *replies = NULL;
        _cleanup_strv_free_ char **machines = NULL;
        _cleanup_free_ UnitInfo *unit_infos = NULL;
        _cleanup_free_ struct socket_info *socket_infos = NULL;
        const UnitInfo *u;
        struct socket_info *s;
        unsigned cs = 0;
        size_t size = 0;
        int r = 0, n;
        sd_bus *bus;

        r = acquire_bus(BUS_MANAGER, &bus);
        if (r < 0)
                return r;

        pager_open(arg_no_pager, false);

        n = get_unit_list_recursive(bus, strv_skip(argv, 1), &unit_infos, &replies, &machines);
        if (n < 0)
                return n;

        for (u = unit_infos; u < unit_infos + n; u++) {
                _cleanup_strv_free_ char **listening = NULL, **triggered = NULL;
                int i, c;

                if (!endswith(u->id, ".socket"))
                        continue;

                r = get_triggered_units(bus, u->unit_path, &triggered);
                if (r < 0)
                        goto cleanup;

                c = get_listening(bus, u->unit_path, &listening);
                if (c < 0) {
                        r = c;
                        goto cleanup;
                }

                if (!GREEDY_REALLOC(socket_infos, size, cs + c)) {
                        r = log_oom();
                        goto cleanup;
                }

                for (i = 0; i < c; i++)
                        socket_infos[cs + i] = (struct socket_info) {
                                .machine = u->machine,
                                .id = u->id,
                                .type = listening[i*2],
                                .path = listening[i*2 + 1],
                                .triggered = triggered,
                                .own_triggered = i==0,
                        };

                /* from this point on we will cleanup those socket_infos */
                cs += c;
                free(listening);
                listening = triggered = NULL; /* avoid cleanup */
        }

        qsort_safe(socket_infos, cs, sizeof(struct socket_info),
                   (__compar_fn_t) socket_info_compare);

        output_sockets_list(socket_infos, cs);

 cleanup:
        assert(cs == 0 || socket_infos);
        for (s = socket_infos; s < socket_infos + cs; s++) {
                free(s->type);
                free(s->path);
                if (s->own_triggered)
                        strv_free(s->triggered);
        }

        return r;
}

static int get_next_elapse(
                sd_bus *bus,
                const char *path,
                dual_timestamp *next) {

        _cleanup_(sd_bus_error_free) sd_bus_error error = SD_BUS_ERROR_NULL;
        dual_timestamp t;
        int r;

        assert(bus);
        assert(path);
        assert(next);

        r = sd_bus_get_property_trivial(
                        bus,
                        "org.freedesktop.systemd1",
                        path,
                        "org.freedesktop.systemd1.Timer",
                        "NextElapseUSecMonotonic",
                        &error,
                        't',
                        &t.monotonic);
        if (r < 0)
                return log_error_errno(r, "Failed to get next elapsation time: %s", bus_error_message(&error, r));

        r = sd_bus_get_property_trivial(
                        bus,
                        "org.freedesktop.systemd1",
                        path,
                        "org.freedesktop.systemd1.Timer",
                        "NextElapseUSecRealtime",
                        &error,
                        't',
                        &t.realtime);
        if (r < 0)
                return log_error_errno(r, "Failed to get next elapsation time: %s", bus_error_message(&error, r));

        *next = t;
        return 0;
}

static int get_last_trigger(
                sd_bus *bus,
                const char *path,
                usec_t *last) {

        _cleanup_(sd_bus_error_free) sd_bus_error error = SD_BUS_ERROR_NULL;
        int r;

        assert(bus);
        assert(path);
        assert(last);

        r = sd_bus_get_property_trivial(
                        bus,
                        "org.freedesktop.systemd1",
                        path,
                        "org.freedesktop.systemd1.Timer",
                        "LastTriggerUSec",
                        &error,
                        't',
                        last);
        if (r < 0)
                return log_error_errno(r, "Failed to get last trigger time: %s", bus_error_message(&error, r));

        return 0;
}

struct timer_info {
        const char* machine;
        const char* id;
        usec_t next_elapse;
        usec_t last_trigger;
        char** triggered;
};

static int timer_info_compare(const struct timer_info *a, const struct timer_info *b) {
        int o;

        assert(a);
        assert(b);

        if (!a->machine && b->machine)
                return -1;
        if (a->machine && !b->machine)
                return 1;
        if (a->machine && b->machine) {
                o = strcasecmp(a->machine, b->machine);
                if (o != 0)
                        return o;
        }

        if (a->next_elapse < b->next_elapse)
                return -1;
        if (a->next_elapse > b->next_elapse)
                return 1;

        return strcmp(a->id, b->id);
}

static int output_timers_list(struct timer_info *timer_infos, unsigned n) {
        struct timer_info *t;
        unsigned
                nextlen = strlen("NEXT"),
                leftlen = strlen("LEFT"),
                lastlen = strlen("LAST"),
                passedlen = strlen("PASSED"),
                unitlen = strlen("UNIT"),
                activatelen = strlen("ACTIVATES");

        const char *on, *off;

        assert(timer_infos || n == 0);

        for (t = timer_infos; t < timer_infos + n; t++) {
                unsigned ul = 0;
                char **a;

                if (t->next_elapse > 0) {
                        char tstamp[FORMAT_TIMESTAMP_MAX] = "", trel[FORMAT_TIMESTAMP_RELATIVE_MAX] = "";

                        format_timestamp(tstamp, sizeof(tstamp), t->next_elapse);
                        nextlen = MAX(nextlen, strlen(tstamp) + 1);

                        format_timestamp_relative(trel, sizeof(trel), t->next_elapse);
                        leftlen = MAX(leftlen, strlen(trel));
                }

                if (t->last_trigger > 0) {
                        char tstamp[FORMAT_TIMESTAMP_MAX] = "", trel[FORMAT_TIMESTAMP_RELATIVE_MAX] = "";

                        format_timestamp(tstamp, sizeof(tstamp), t->last_trigger);
                        lastlen = MAX(lastlen, strlen(tstamp) + 1);

                        format_timestamp_relative(trel, sizeof(trel), t->last_trigger);
                        passedlen = MAX(passedlen, strlen(trel));
                }

                unitlen = MAX(unitlen, strlen(t->id) + (t->machine ? strlen(t->machine)+1 : 0));

                STRV_FOREACH(a, t->triggered)
                        ul += strlen(*a) + 2*(a != t->triggered);

                activatelen = MAX(activatelen, ul);
        }

        if (n > 0) {
                if (!arg_no_legend)
                        printf("%-*s %-*s %-*s %-*s %-*s %s\n",
                               nextlen,   "NEXT",
                               leftlen,   "LEFT",
                               lastlen,   "LAST",
                               passedlen, "PASSED",
                               unitlen,   "UNIT",
                                          "ACTIVATES");

                for (t = timer_infos; t < timer_infos + n; t++) {
                        _cleanup_free_ char *j = NULL;
                        const char *unit;
                        char tstamp1[FORMAT_TIMESTAMP_MAX] = "n/a", trel1[FORMAT_TIMESTAMP_RELATIVE_MAX] = "n/a";
                        char tstamp2[FORMAT_TIMESTAMP_MAX] = "n/a", trel2[FORMAT_TIMESTAMP_RELATIVE_MAX] = "n/a";
                        char **a;

                        format_timestamp(tstamp1, sizeof(tstamp1), t->next_elapse);
                        format_timestamp_relative(trel1, sizeof(trel1), t->next_elapse);

                        format_timestamp(tstamp2, sizeof(tstamp2), t->last_trigger);
                        format_timestamp_relative(trel2, sizeof(trel2), t->last_trigger);

                        if (t->machine) {
                                j = strjoin(t->machine, ":", t->id, NULL);
                                if (!j)
                                        return log_oom();
                                unit = j;
                        } else
                                unit = t->id;

                        printf("%-*s %-*s %-*s %-*s %-*s",
                               nextlen, tstamp1, leftlen, trel1, lastlen, tstamp2, passedlen, trel2, unitlen, unit);

                        STRV_FOREACH(a, t->triggered)
                                printf("%s %s",
                                       a == t->triggered ? "" : ",", *a);
                        printf("\n");
                }

                on = ansi_highlight();
                off = ansi_normal();
                if (!arg_no_legend)
                        printf("\n");
        } else {
                on = ansi_highlight_red();
                off = ansi_normal();
        }

        if (!arg_no_legend) {
                printf("%s%u timers listed.%s\n", on, n, off);
                if (!arg_all)
                        printf("Pass --all to see loaded but inactive timers, too.\n");
        }

        return 0;
}

static usec_t calc_next_elapse(dual_timestamp *nw, dual_timestamp *next) {
        usec_t next_elapse;

        assert(nw);
        assert(next);

        if (next->monotonic != USEC_INFINITY && next->monotonic > 0) {
                usec_t converted;

                if (next->monotonic > nw->monotonic)
                        converted = nw->realtime + (next->monotonic - nw->monotonic);
                else
                        converted = nw->realtime - (nw->monotonic - next->monotonic);

                if (next->realtime != USEC_INFINITY && next->realtime > 0)
                        next_elapse = MIN(converted, next->realtime);
                else
                        next_elapse = converted;

        } else
                next_elapse = next->realtime;

        return next_elapse;
}

static int list_timers(int argc, char *argv[], void *userdata) {
        _cleanup_(message_set_freep) Set *replies = NULL;
        _cleanup_strv_free_ char **machines = NULL;
        _cleanup_free_ struct timer_info *timer_infos = NULL;
        _cleanup_free_ UnitInfo *unit_infos = NULL;
        struct timer_info *t;
        const UnitInfo *u;
        size_t size = 0;
        int n, c = 0;
        dual_timestamp nw;
        sd_bus *bus;
        int r = 0;

        r = acquire_bus(BUS_MANAGER, &bus);
        if (r < 0)
                return r;

        pager_open(arg_no_pager, false);

        n = get_unit_list_recursive(bus, strv_skip(argv, 1), &unit_infos, &replies, &machines);
        if (n < 0)
                return n;

        dual_timestamp_get(&nw);

        for (u = unit_infos; u < unit_infos + n; u++) {
                _cleanup_strv_free_ char **triggered = NULL;
                dual_timestamp next = DUAL_TIMESTAMP_NULL;
                usec_t m, last = 0;

                if (!endswith(u->id, ".timer"))
                        continue;

                r = get_triggered_units(bus, u->unit_path, &triggered);
                if (r < 0)
                        goto cleanup;

                r = get_next_elapse(bus, u->unit_path, &next);
                if (r < 0)
                        goto cleanup;

                get_last_trigger(bus, u->unit_path, &last);

                if (!GREEDY_REALLOC(timer_infos, size, c+1)) {
                        r = log_oom();
                        goto cleanup;
                }

                m = calc_next_elapse(&nw, &next);

                timer_infos[c++] = (struct timer_info) {
                        .machine = u->machine,
                        .id = u->id,
                        .next_elapse = m,
                        .last_trigger = last,
                        .triggered = triggered,
                };

                triggered = NULL; /* avoid cleanup */
        }

        qsort_safe(timer_infos, c, sizeof(struct timer_info),
                   (__compar_fn_t) timer_info_compare);

        output_timers_list(timer_infos, c);

 cleanup:
        for (t = timer_infos; t < timer_infos + c; t++)
                strv_free(t->triggered);

        return r;
}

static int compare_unit_file_list(const void *a, const void *b) {
        const char *d1, *d2;
        const UnitFileList *u = a, *v = b;

        d1 = strrchr(u->path, '.');
        d2 = strrchr(v->path, '.');

        if (d1 && d2) {
                int r;

                r = strcasecmp(d1, d2);
                if (r != 0)
                        return r;
        }

        return strcasecmp(basename(u->path), basename(v->path));
}

static bool output_show_unit_file(const UnitFileList *u, char **states, char **patterns) {
        assert(u);

        if (!strv_fnmatch_or_empty(patterns, basename(u->path), FNM_NOESCAPE))
                return false;

        if (!strv_isempty(arg_types)) {
                const char *dot;

                dot = strrchr(u->path, '.');
                if (!dot)
                        return false;

                if (!strv_find(arg_types, dot+1))
                        return false;
        }

        if (!strv_isempty(states) &&
            !strv_find(states, unit_file_state_to_string(u->state)))
                return false;

        return true;
}

static void output_unit_file_list(const UnitFileList *units, unsigned c) {
        unsigned max_id_len, id_cols, state_cols;
        const UnitFileList *u;

        max_id_len = strlen("UNIT FILE");
        state_cols = strlen("STATE");

        for (u = units; u < units + c; u++) {
                max_id_len = MAX(max_id_len, strlen(basename(u->path)));
                state_cols = MAX(state_cols, strlen(unit_file_state_to_string(u->state)));
        }

        if (!arg_full) {
                unsigned basic_cols;

                id_cols = MIN(max_id_len, 25u);
                basic_cols = 1 + id_cols + state_cols;
                if (basic_cols < (unsigned) columns())
                        id_cols += MIN(columns() - basic_cols, max_id_len - id_cols);
        } else
                id_cols = max_id_len;

        if (!arg_no_legend && c > 0)
                printf("%-*s %-*s\n",
                       id_cols, "UNIT FILE",
                       state_cols, "STATE");

        for (u = units; u < units + c; u++) {
                _cleanup_free_ char *e = NULL;
                const char *on, *off;
                const char *id;

                if (IN_SET(u->state,
                           UNIT_FILE_MASKED,
                           UNIT_FILE_MASKED_RUNTIME,
                           UNIT_FILE_DISABLED,
                           UNIT_FILE_BAD)) {
                        on  = ansi_highlight_red();
                        off = ansi_normal();
                } else if (u->state == UNIT_FILE_ENABLED) {
                        on  = ansi_highlight_green();
                        off = ansi_normal();
                } else
                        on = off = "";

                id = basename(u->path);

                e = arg_full ? NULL : ellipsize(id, id_cols, 33);

                printf("%-*s %s%-*s%s\n",
                       id_cols, e ? e : id,
                       on, state_cols, unit_file_state_to_string(u->state), off);
        }

        if (!arg_no_legend)
                printf("\n%u unit files listed.\n", c);
}

static int list_unit_files(int argc, char *argv[], void *userdata) {
        _cleanup_(sd_bus_message_unrefp) sd_bus_message *reply = NULL;
        _cleanup_free_ UnitFileList *units = NULL;
        UnitFileList *unit;
        size_t size = 0;
        unsigned c = 0;
        const char *state;
        char *path;
        int r;
        bool fallback = false;

        if (install_client_side()) {
                Hashmap *h;
                UnitFileList *u;
                Iterator i;
                unsigned n_units;

                h = hashmap_new(&string_hash_ops);
                if (!h)
                        return log_oom();

                r = unit_file_get_list(arg_scope, arg_root, h, arg_states, strv_skip(argv, 1));
                if (r < 0) {
                        unit_file_list_free(h);
                        return log_error_errno(r, "Failed to get unit file list: %m");
                }

                n_units = hashmap_size(h);

                units = new(UnitFileList, n_units ?: 1); /* avoid malloc(0) */
                if (!units) {
                        unit_file_list_free(h);
                        return log_oom();
                }

                HASHMAP_FOREACH(u, h, i) {
                        if (!output_show_unit_file(u, NULL, NULL))
                                continue;

                        units[c++] = *u;
                        free(u);
                }

                assert(c <= n_units);
                hashmap_free(h);

                r = 0;
        } else {
                _cleanup_(sd_bus_message_unrefp) sd_bus_message *m = NULL;
                _cleanup_(sd_bus_error_free) sd_bus_error error = SD_BUS_ERROR_NULL;
                sd_bus *bus;

                r = acquire_bus(BUS_MANAGER, &bus);
                if (r < 0)
                        return r;

                r = sd_bus_message_new_method_call(
                                bus,
                                &m,
                                "org.freedesktop.systemd1",
                                "/org/freedesktop/systemd1",
                                "org.freedesktop.systemd1.Manager",
                                "ListUnitFilesByPatterns");
                if (r < 0)
                        return bus_log_create_error(r);

                r = sd_bus_message_append_strv(m, arg_states);
                if (r < 0)
                        return bus_log_create_error(r);

                r = sd_bus_message_append_strv(m, strv_skip(argv, 1));
                if (r < 0)
                        return bus_log_create_error(r);

                r = sd_bus_call(bus, m, 0, &error, &reply);
                if (r < 0 && sd_bus_error_has_name(&error, SD_BUS_ERROR_UNKNOWN_METHOD)) {
                        /* Fallback to legacy ListUnitFiles method */
                        fallback = true;
                        log_debug_errno(r, "Failed to list unit files: %s Falling back to ListUnitsFiles method.", bus_error_message(&error, r));
                        m = sd_bus_message_unref(m);
                        sd_bus_error_free(&error);

                        r = sd_bus_message_new_method_call(
                                        bus,
                                        &m,
                                        "org.freedesktop.systemd1",
                                        "/org/freedesktop/systemd1",
                                        "org.freedesktop.systemd1.Manager",
                                        "ListUnitFiles");
                        if (r < 0)
                                return bus_log_create_error(r);

                        r = sd_bus_call(bus, m, 0, &error, &reply);
                }
                if (r < 0)
                        return log_error_errno(r, "Failed to list unit files: %s", bus_error_message(&error, r));

                r = sd_bus_message_enter_container(reply, SD_BUS_TYPE_ARRAY, "(ss)");
                if (r < 0)
                        return bus_log_parse_error(r);

                while ((r = sd_bus_message_read(reply, "(ss)", &path, &state)) > 0) {

                        if (!GREEDY_REALLOC(units, size, c + 1))
                                return log_oom();

                        units[c] = (struct UnitFileList) {
                                path,
                                unit_file_state_from_string(state)
                        };

                        if (output_show_unit_file(&units[c],
                            fallback ? arg_states : NULL,
                            fallback ? strv_skip(argv, 1) : NULL))
                                c++;

                }
                if (r < 0)
                        return bus_log_parse_error(r);

                r = sd_bus_message_exit_container(reply);
                if (r < 0)
                        return bus_log_parse_error(r);
        }

        pager_open(arg_no_pager, false);

        qsort_safe(units, c, sizeof(UnitFileList), compare_unit_file_list);
        output_unit_file_list(units, c);

        if (install_client_side())
                for (unit = units; unit < units + c; unit++)
                        free(unit->path);

        return 0;
}

static int list_dependencies_print(const char *name, int level, unsigned int branches, bool last) {
        _cleanup_free_ char *n = NULL;
        size_t max_len = MAX(columns(),20u);
        size_t len = 0;
        int i;

        if (!arg_plain) {

                for (i = level - 1; i >= 0; i--) {
                        len += 2;
                        if (len > max_len - 3 && !arg_full) {
                                printf("%s...\n",max_len % 2 ? "" : " ");
                                return 0;
                        }
                        printf("%s", special_glyph(branches & (1 << i) ? TREE_VERTICAL : TREE_SPACE));
                }
                len += 2;

                if (len > max_len - 3 && !arg_full) {
                        printf("%s...\n",max_len % 2 ? "" : " ");
                        return 0;
                }

                printf("%s", special_glyph(last ? TREE_RIGHT : TREE_BRANCH));
        }

        if (arg_full) {
                printf("%s\n", name);
                return 0;
        }

        n = ellipsize(name, max_len-len, 100);
        if (!n)
                return log_oom();

        printf("%s\n", n);
        return 0;
}

static int list_dependencies_get_dependencies(sd_bus *bus, const char *name, char ***deps) {

        static const char *dependencies[_DEPENDENCY_MAX] = {
                [DEPENDENCY_FORWARD] = "Requires\0"
                                       "Requisite\0"
                                       "Wants\0"
                                       "ConsistsOf\0"
                                       "BindsTo\0",
                [DEPENDENCY_REVERSE] = "RequiredBy\0"
                                       "RequisiteOf\0"
                                       "WantedBy\0"
                                       "PartOf\0"
                                       "BoundBy\0",
                [DEPENDENCY_AFTER]   = "After\0",
                [DEPENDENCY_BEFORE]  = "Before\0",
        };

        _cleanup_(sd_bus_error_free) sd_bus_error error = SD_BUS_ERROR_NULL;
        _cleanup_(sd_bus_message_unrefp) sd_bus_message *reply = NULL;
        _cleanup_strv_free_ char **ret = NULL;
        _cleanup_free_ char *path = NULL;
        int r;

        assert(bus);
        assert(name);
        assert(deps);
        assert_cc(ELEMENTSOF(dependencies) == _DEPENDENCY_MAX);

        path = unit_dbus_path_from_name(name);
        if (!path)
                return log_oom();

        r = sd_bus_call_method(
                        bus,
                        "org.freedesktop.systemd1",
                        path,
                        "org.freedesktop.DBus.Properties",
                        "GetAll",
                        &error,
                        &reply,
                        "s", "org.freedesktop.systemd1.Unit");
        if (r < 0)
                return log_error_errno(r, "Failed to get properties of %s: %s", name, bus_error_message(&error, r));

        r = sd_bus_message_enter_container(reply, SD_BUS_TYPE_ARRAY, "{sv}");
        if (r < 0)
                return bus_log_parse_error(r);

        while ((r = sd_bus_message_enter_container(reply, SD_BUS_TYPE_DICT_ENTRY, "sv")) > 0) {
                const char *prop;

                r = sd_bus_message_read(reply, "s", &prop);
                if (r < 0)
                        return bus_log_parse_error(r);

                if (!nulstr_contains(dependencies[arg_dependency], prop)) {
                        r = sd_bus_message_skip(reply, "v");
                        if (r < 0)
                                return bus_log_parse_error(r);
                } else {

                        r = sd_bus_message_enter_container(reply, SD_BUS_TYPE_VARIANT, "as");
                        if (r < 0)
                                return bus_log_parse_error(r);

                        r = bus_message_read_strv_extend(reply, &ret);
                        if (r < 0)
                                return bus_log_parse_error(r);

                        r = sd_bus_message_exit_container(reply);
                        if (r < 0)
                                return bus_log_parse_error(r);
                }

                r = sd_bus_message_exit_container(reply);
                if (r < 0)
                        return bus_log_parse_error(r);

        }
        if (r < 0)
                return bus_log_parse_error(r);

        r = sd_bus_message_exit_container(reply);
        if (r < 0)
                return bus_log_parse_error(r);

        *deps = ret;
        ret = NULL;

        return 0;
}

static int list_dependencies_compare(const void *_a, const void *_b) {
        const char **a = (const char**) _a, **b = (const char**) _b;

        if (unit_name_to_type(*a) == UNIT_TARGET && unit_name_to_type(*b) != UNIT_TARGET)
                return 1;
        if (unit_name_to_type(*a) != UNIT_TARGET && unit_name_to_type(*b) == UNIT_TARGET)
                return -1;

        return strcasecmp(*a, *b);
}

static int list_dependencies_one(
                sd_bus *bus,
                const char *name,
                int level,
                char ***units,
                unsigned int branches) {

        _cleanup_strv_free_ char **deps = NULL;
        char **c;
        int r = 0;

        assert(bus);
        assert(name);
        assert(units);

        r = strv_extend(units, name);
        if (r < 0)
                return log_oom();

        r = list_dependencies_get_dependencies(bus, name, &deps);
        if (r < 0)
                return r;

        qsort_safe(deps, strv_length(deps), sizeof (char*), list_dependencies_compare);

        STRV_FOREACH(c, deps) {
                if (strv_contains(*units, *c)) {
                        if (!arg_plain) {
                                r = list_dependencies_print("...", level + 1, (branches << 1) | (c[1] == NULL ? 0 : 1), 1);
                                if (r < 0)
                                        return r;
                        }
                        continue;
                }

                if (arg_plain)
                        printf("  ");
                else {
                        UnitActiveState active_state = _UNIT_ACTIVE_STATE_INVALID;
                        const char *on;

                        (void) get_state_one_unit(bus, *c, &active_state);

                        switch (active_state) {
                        case UNIT_ACTIVE:
                        case UNIT_RELOADING:
                        case UNIT_ACTIVATING:
                                on = ansi_highlight_green();
                                break;

                        case UNIT_INACTIVE:
                        case UNIT_DEACTIVATING:
                                on = ansi_normal();
                                break;

                        default:
                                on = ansi_highlight_red();
                                break;
                        }

                        printf("%s%s%s ", on, special_glyph(BLACK_CIRCLE), ansi_normal());
                }

                r = list_dependencies_print(*c, level, branches, c[1] == NULL);
                if (r < 0)
                        return r;

                if (arg_all || unit_name_to_type(*c) == UNIT_TARGET) {
                       r = list_dependencies_one(bus, *c, level + 1, units, (branches << 1) | (c[1] == NULL ? 0 : 1));
                       if (r < 0)
                               return r;
                }
        }

        if (!arg_plain)
                strv_remove(*units, name);

        return 0;
}

static int list_dependencies(int argc, char *argv[], void *userdata) {
        _cleanup_strv_free_ char **units = NULL;
        _cleanup_free_ char *unit = NULL;
        const char *u;
        sd_bus *bus;
        int r;

        if (argv[1]) {
                r = unit_name_mangle(argv[1], UNIT_NAME_NOGLOB, &unit);
                if (r < 0)
                        return log_error_errno(r, "Failed to mangle unit name: %m");

                u = unit;
        } else
                u = SPECIAL_DEFAULT_TARGET;

        r = acquire_bus(BUS_MANAGER, &bus);
        if (r < 0)
                return r;

        pager_open(arg_no_pager, false);

        puts(u);

        return list_dependencies_one(bus, u, 0, &units, 0);
}

struct machine_info {
        bool is_host;
        char *name;
        char *state;
        char *control_group;
        uint32_t n_failed_units;
        uint32_t n_jobs;
        usec_t timestamp;
};

static const struct bus_properties_map machine_info_property_map[] = {
        { "SystemState",        "s", NULL, offsetof(struct machine_info, state)          },
        { "NJobs",              "u", NULL, offsetof(struct machine_info, n_jobs)         },
        { "NFailedUnits",       "u", NULL, offsetof(struct machine_info, n_failed_units) },
        { "ControlGroup",       "s", NULL, offsetof(struct machine_info, control_group)  },
        { "UserspaceTimestamp", "t", NULL, offsetof(struct machine_info, timestamp)      },
        {}
};

static void machine_info_clear(struct machine_info *info) {
        assert(info);

        free(info->name);
        free(info->state);
        free(info->control_group);
        zero(*info);
}

static void free_machines_list(struct machine_info *machine_infos, int n) {
        int i;

        if (!machine_infos)
                return;

        for (i = 0; i < n; i++)
                machine_info_clear(&machine_infos[i]);

        free(machine_infos);
}

static int compare_machine_info(const void *a, const void *b) {
        const struct machine_info *u = a, *v = b;

        if (u->is_host != v->is_host)
                return u->is_host > v->is_host ? -1 : 1;

        return strcasecmp(u->name, v->name);
}

static int get_machine_properties(sd_bus *bus, struct machine_info *mi) {
        _cleanup_(sd_bus_flush_close_unrefp) sd_bus *container = NULL;
        int r;

        assert(mi);

        if (!bus) {
                r = sd_bus_open_system_machine(&container, mi->name);
                if (r < 0)
                        return r;

                bus = container;
        }

        r = bus_map_all_properties(bus, "org.freedesktop.systemd1", "/org/freedesktop/systemd1", machine_info_property_map, mi);
        if (r < 0)
                return r;

        return 0;
}

static bool output_show_machine(const char *name, char **patterns) {
        return strv_fnmatch_or_empty(patterns, name, FNM_NOESCAPE);
}

static int get_machine_list(
                sd_bus *bus,
                struct machine_info **_machine_infos,
                char **patterns) {

        struct machine_info *machine_infos = NULL;
        _cleanup_strv_free_ char **m = NULL;
        _cleanup_free_ char *hn = NULL;
        size_t sz = 0;
        char **i;
        int c = 0, r;

        hn = gethostname_malloc();
        if (!hn)
                return log_oom();

        if (output_show_machine(hn, patterns)) {
                if (!GREEDY_REALLOC0(machine_infos, sz, c+1))
                        return log_oom();

                machine_infos[c].is_host = true;
                machine_infos[c].name = hn;
                hn = NULL;

                get_machine_properties(bus, &machine_infos[c]);
                c++;
        }

        r = sd_get_machine_names(&m);
        if (r < 0)
                return log_error_errno(r, "Failed to get machine list: %m");

        STRV_FOREACH(i, m) {
                _cleanup_free_ char *class = NULL;

                if (!output_show_machine(*i, patterns))
                        continue;

                sd_machine_get_class(*i, &class);
                if (!streq_ptr(class, "container"))
                        continue;

                if (!GREEDY_REALLOC0(machine_infos, sz, c+1)) {
                        free_machines_list(machine_infos, c);
                        return log_oom();
                }

                machine_infos[c].is_host = false;
                machine_infos[c].name = strdup(*i);
                if (!machine_infos[c].name) {
                        free_machines_list(machine_infos, c);
                        return log_oom();
                }

                get_machine_properties(NULL, &machine_infos[c]);
                c++;
        }

        *_machine_infos = machine_infos;
        return c;
}

static void output_machines_list(struct machine_info *machine_infos, unsigned n) {
        struct machine_info *m;
        unsigned
                circle_len = 0,
                namelen = sizeof("NAME") - 1,
                statelen = sizeof("STATE") - 1,
                failedlen = sizeof("FAILED") - 1,
                jobslen = sizeof("JOBS") - 1;

        assert(machine_infos || n == 0);

        for (m = machine_infos; m < machine_infos + n; m++) {
                namelen = MAX(namelen, strlen(m->name) + (m->is_host ? sizeof(" (host)") - 1 : 0));
                statelen = MAX(statelen, m->state ? strlen(m->state) : 0);
                failedlen = MAX(failedlen, DECIMAL_STR_WIDTH(m->n_failed_units));
                jobslen = MAX(jobslen, DECIMAL_STR_WIDTH(m->n_jobs));

                if (!arg_plain && !streq_ptr(m->state, "running"))
                        circle_len = 2;
        }

        if (!arg_no_legend) {
                if (circle_len > 0)
                        fputs("  ", stdout);

                printf("%-*s %-*s %-*s %-*s\n",
                         namelen, "NAME",
                        statelen, "STATE",
                       failedlen, "FAILED",
                         jobslen, "JOBS");
        }

        for (m = machine_infos; m < machine_infos + n; m++) {
                const char *on_state = "", *off_state = "";
                const char *on_failed = "", *off_failed = "";
                bool circle = false;

                if (streq_ptr(m->state, "degraded")) {
                        on_state = ansi_highlight_red();
                        off_state = ansi_normal();
                        circle = true;
                } else if (!streq_ptr(m->state, "running")) {
                        on_state = ansi_highlight_yellow();
                        off_state = ansi_normal();
                        circle = true;
                }

                if (m->n_failed_units > 0) {
                        on_failed = ansi_highlight_red();
                        off_failed = ansi_normal();
                } else
                        on_failed = off_failed = "";

                if (circle_len > 0)
                        printf("%s%s%s ", on_state, circle ? special_glyph(BLACK_CIRCLE) : " ", off_state);

                if (m->is_host)
                        printf("%-*s (host) %s%-*s%s %s%*" PRIu32 "%s %*" PRIu32 "\n",
                               (int) (namelen - (sizeof(" (host)")-1)), strna(m->name),
                               on_state, statelen, strna(m->state), off_state,
                               on_failed, failedlen, m->n_failed_units, off_failed,
                               jobslen, m->n_jobs);
                else
                        printf("%-*s %s%-*s%s %s%*" PRIu32 "%s %*" PRIu32 "\n",
                               namelen, strna(m->name),
                               on_state, statelen, strna(m->state), off_state,
                               on_failed, failedlen, m->n_failed_units, off_failed,
                               jobslen, m->n_jobs);
        }

        if (!arg_no_legend)
                printf("\n%u machines listed.\n", n);
}

static int list_machines(int argc, char *argv[], void *userdata) {
        struct machine_info *machine_infos = NULL;
        sd_bus *bus;
        int r;

        if (geteuid() != 0) {
                log_error("Must be root.");
                return -EPERM;
        }

        r = acquire_bus(BUS_MANAGER, &bus);
        if (r < 0)
                return r;

        r = get_machine_list(bus, &machine_infos, strv_skip(argv, 1));
        if (r < 0)
                return r;

        pager_open(arg_no_pager, false);

        qsort_safe(machine_infos, r, sizeof(struct machine_info), compare_machine_info);
        output_machines_list(machine_infos, r);
        free_machines_list(machine_infos, r);

        return 0;
}

static int get_default(int argc, char *argv[], void *userdata) {
        _cleanup_(sd_bus_message_unrefp) sd_bus_message *reply = NULL;
        _cleanup_free_ char *_path = NULL;
        const char *path;
        int r;

        if (install_client_side()) {
                r = unit_file_get_default(arg_scope, arg_root, &_path);
                if (r < 0)
                        return log_error_errno(r, "Failed to get default target: %m");
                path = _path;

                r = 0;
        } else {
                _cleanup_(sd_bus_error_free) sd_bus_error error = SD_BUS_ERROR_NULL;
                sd_bus *bus;

                r = acquire_bus(BUS_MANAGER, &bus);
                if (r < 0)
                        return r;

                r = sd_bus_call_method(
                                bus,
                                "org.freedesktop.systemd1",
                                "/org/freedesktop/systemd1",
                                "org.freedesktop.systemd1.Manager",
                                "GetDefaultTarget",
                                &error,
                                &reply,
                                NULL);
                if (r < 0)
                        return log_error_errno(r, "Failed to get default target: %s", bus_error_message(&error, r));

                r = sd_bus_message_read(reply, "s", &path);
                if (r < 0)
                        return bus_log_parse_error(r);
        }

        if (path)
                printf("%s\n", path);

        return 0;
}

static int set_default(int argc, char *argv[], void *userdata) {
        _cleanup_free_ char *unit = NULL;
        UnitFileChange *changes = NULL;
        unsigned n_changes = 0;
        int r;

        assert(argc >= 2);
        assert(argv);

        r = unit_name_mangle_with_suffix(argv[1], UNIT_NAME_NOGLOB, ".target", &unit);
        if (r < 0)
                return log_error_errno(r, "Failed to mangle unit name: %m");

        if (install_client_side()) {
                r = unit_file_set_default(arg_scope, arg_root, unit, true, &changes, &n_changes);
                unit_file_dump_changes(r, "set default", changes, n_changes, arg_quiet);
<<<<<<< HEAD
=======

                if (r > 0)
                        r = 0;
>>>>>>> 6e06c57c
        } else {
                _cleanup_(sd_bus_error_free) sd_bus_error error = SD_BUS_ERROR_NULL;
                _cleanup_(sd_bus_message_unrefp) sd_bus_message *reply = NULL;
                sd_bus *bus;

                polkit_agent_open_if_enabled();

                r = acquire_bus(BUS_MANAGER, &bus);
                if (r < 0)
                        return r;

                r = sd_bus_call_method(
                                bus,
                                "org.freedesktop.systemd1",
                                "/org/freedesktop/systemd1",
                                "org.freedesktop.systemd1.Manager",
                                "SetDefaultTarget",
                                &error,
                                &reply,
                                "sb", unit, 1);
                if (r < 0)
                        return log_error_errno(r, "Failed to set default target: %s", bus_error_message(&error, r));

                r = bus_deserialize_and_dump_unit_file_changes(reply, arg_quiet, &changes, &n_changes);
                if (r < 0)
                        goto finish;

                /* Try to reload if enabled */
                if (!arg_no_reload)
                        r = daemon_reload(argc, argv, userdata);
                else
                        r = 0;
        }

finish:
        unit_file_changes_free(changes, n_changes);

        return r;
}

struct job_info {
        uint32_t id;
        const char *name, *type, *state;
};

static void output_jobs_list(const struct job_info* jobs, unsigned n, bool skipped) {
        unsigned id_len, unit_len, type_len, state_len;
        const struct job_info *j;
        const char *on, *off;
        bool shorten = false;

        assert(n == 0 || jobs);

        if (n == 0) {
                if (!arg_no_legend) {
                        on = ansi_highlight_green();
                        off = ansi_normal();

                        printf("%sNo jobs %s.%s\n", on, skipped ? "listed" : "running", off);
                }
                return;
        }

        pager_open(arg_no_pager, false);

        id_len = strlen("JOB");
        unit_len = strlen("UNIT");
        type_len = strlen("TYPE");
        state_len = strlen("STATE");

        for (j = jobs; j < jobs + n; j++) {
                uint32_t id = j->id;
                assert(j->name && j->type && j->state);

                id_len = MAX(id_len, DECIMAL_STR_WIDTH(id));
                unit_len = MAX(unit_len, strlen(j->name));
                type_len = MAX(type_len, strlen(j->type));
                state_len = MAX(state_len, strlen(j->state));
        }

        if (!arg_full && id_len + 1 + unit_len + type_len + 1 + state_len > columns()) {
                unit_len = MAX(33u, columns() - id_len - type_len - state_len - 3);
                shorten = true;
        }

        if (!arg_no_legend)
                printf("%*s %-*s %-*s %-*s\n",
                       id_len, "JOB",
                       unit_len, "UNIT",
                       type_len, "TYPE",
                       state_len, "STATE");

        for (j = jobs; j < jobs + n; j++) {
                _cleanup_free_ char *e = NULL;

                if (streq(j->state, "running")) {
                        on = ansi_highlight();
                        off = ansi_normal();
                } else
                        on = off = "";

                e = shorten ? ellipsize(j->name, unit_len, 33) : NULL;
                printf("%*u %s%-*s%s %-*s %s%-*s%s\n",
                       id_len, j->id,
                       on, unit_len, e ? e : j->name, off,
                       type_len, j->type,
                       on, state_len, j->state, off);
        }

        if (!arg_no_legend) {
                on = ansi_highlight();
                off = ansi_normal();

                printf("\n%s%u jobs listed%s.\n", on, n, off);
        }
}

static bool output_show_job(struct job_info *job, char **patterns) {
        return strv_fnmatch_or_empty(patterns, job->name, FNM_NOESCAPE);
}

static int list_jobs(int argc, char *argv[], void *userdata) {
        _cleanup_(sd_bus_error_free) sd_bus_error error = SD_BUS_ERROR_NULL;
        _cleanup_(sd_bus_message_unrefp) sd_bus_message *reply = NULL;
        const char *name, *type, *state, *job_path, *unit_path;
        _cleanup_free_ struct job_info *jobs = NULL;
        size_t size = 0;
        unsigned c = 0;
        sd_bus *bus;
        uint32_t id;
        int r;
        bool skipped = false;

        r = acquire_bus(BUS_MANAGER, &bus);
        if (r < 0)
                return r;

        r = sd_bus_call_method(
                        bus,
                        "org.freedesktop.systemd1",
                        "/org/freedesktop/systemd1",
                        "org.freedesktop.systemd1.Manager",
                        "ListJobs",
                        &error,
                        &reply,
                        NULL);
        if (r < 0)
                return log_error_errno(r, "Failed to list jobs: %s", bus_error_message(&error, r));

        r = sd_bus_message_enter_container(reply, 'a', "(usssoo)");
        if (r < 0)
                return bus_log_parse_error(r);

        while ((r = sd_bus_message_read(reply, "(usssoo)", &id, &name, &type, &state, &job_path, &unit_path)) > 0) {
                struct job_info job = { id, name, type, state };

                if (!output_show_job(&job, strv_skip(argv, 1))) {
                        skipped = true;
                        continue;
                }

                if (!GREEDY_REALLOC(jobs, size, c + 1))
                        return log_oom();

                jobs[c++] = job;
        }
        if (r < 0)
                return bus_log_parse_error(r);

        r = sd_bus_message_exit_container(reply);
        if (r < 0)
                return bus_log_parse_error(r);

        pager_open(arg_no_pager, false);

        output_jobs_list(jobs, c, skipped);
        return 0;
}

static int cancel_job(int argc, char *argv[], void *userdata) {
        sd_bus *bus;
        char **name;
        int r = 0;

        if (argc <= 1)
                return trivial_method(argc, argv, userdata);

        r = acquire_bus(BUS_MANAGER, &bus);
        if (r < 0)
                return r;

        polkit_agent_open_if_enabled();

        STRV_FOREACH(name, strv_skip(argv, 1)) {
                _cleanup_(sd_bus_error_free) sd_bus_error error = SD_BUS_ERROR_NULL;
                uint32_t id;
                int q;

                q = safe_atou32(*name, &id);
                if (q < 0)
                        return log_error_errno(q, "Failed to parse job id \"%s\": %m", *name);

                q = sd_bus_call_method(
                                bus,
                                "org.freedesktop.systemd1",
                                "/org/freedesktop/systemd1",
                                "org.freedesktop.systemd1.Manager",
                                "CancelJob",
                                &error,
                                NULL,
                                "u", id);
                if (q < 0) {
                        log_error_errno(q, "Failed to cancel job %"PRIu32": %s", id, bus_error_message(&error, q));
                        if (r == 0)
                                r = q;
                }
        }

        return r;
}

static int need_daemon_reload(sd_bus *bus, const char *unit) {
        _cleanup_(sd_bus_message_unrefp) sd_bus_message *reply = NULL;
        const char *path;
        int b, r;

        /* We ignore all errors here, since this is used to show a
         * warning only */

        /* We don't use unit_dbus_path_from_name() directly since we
         * don't want to load the unit if it isn't loaded. */

        r = sd_bus_call_method(
                        bus,
                        "org.freedesktop.systemd1",
                        "/org/freedesktop/systemd1",
                        "org.freedesktop.systemd1.Manager",
                        "GetUnit",
                        NULL,
                        &reply,
                        "s", unit);
        if (r < 0)
                return r;

        r = sd_bus_message_read(reply, "o", &path);
        if (r < 0)
                return r;

        r = sd_bus_get_property_trivial(
                        bus,
                        "org.freedesktop.systemd1",
                        path,
                        "org.freedesktop.systemd1.Unit",
                        "NeedDaemonReload",
                        NULL,
                        'b', &b);
        if (r < 0)
                return r;

        return b;
}

static void warn_unit_file_changed(const char *name) {
        assert(name);

        log_warning("%sWarning:%s %s changed on disk. Run 'systemctl%s daemon-reload' to reload units.",
                    ansi_highlight_red(),
                    ansi_normal(),
                    name,
                    arg_scope == UNIT_FILE_SYSTEM ? "" : " --user");
}

static int unit_file_find_path(LookupPaths *lp, const char *unit_name, char **unit_path) {
        char **p;

        assert(lp);
        assert(unit_name);
        assert(unit_path);

        STRV_FOREACH(p, lp->search_path) {
                _cleanup_free_ char *path;

                path = path_join(arg_root, *p, unit_name);
                if (!path)
                        return log_oom();

                if (access(path, F_OK) == 0) {
                        *unit_path = path;
                        path = NULL;
                        return 1;
                }
        }

        return 0;
}

static int unit_find_paths(
                sd_bus *bus,
                const char *unit_name,
                LookupPaths *lp,
                char **fragment_path,
                char ***dropin_paths) {

        _cleanup_free_ char *path = NULL;
        _cleanup_strv_free_ char **dropins = NULL;
        int r;

        /**
         * Finds where the unit is defined on disk. Returns 0 if the unit
         * is not found. Returns 1 if it is found, and sets
         * - the path to the unit in *path, if it exists on disk,
         * - and a strv of existing drop-ins in *dropins,
         *   if the arg is not NULL and any dropins were found.
         */

        assert(unit_name);
        assert(fragment_path);
        assert(lp);

        if (!install_client_side() && !unit_name_is_valid(unit_name, UNIT_NAME_TEMPLATE)) {
                _cleanup_(sd_bus_error_free) sd_bus_error error = SD_BUS_ERROR_NULL;
                _cleanup_free_ char *unit = NULL;

                unit = unit_dbus_path_from_name(unit_name);
                if (!unit)
                        return log_oom();

                r = sd_bus_get_property_string(
                                bus,
                                "org.freedesktop.systemd1",
                                unit,
                                "org.freedesktop.systemd1.Unit",
                                "FragmentPath",
                                &error,
                                &path);
                if (r < 0)
                        return log_error_errno(r, "Failed to get FragmentPath: %s", bus_error_message(&error, r));

                if (dropin_paths) {
                        r = sd_bus_get_property_strv(
                                        bus,
                                        "org.freedesktop.systemd1",
                                        unit,
                                        "org.freedesktop.systemd1.Unit",
                                        "DropInPaths",
                                        &error,
                                        &dropins);
                        if (r < 0)
                                return log_error_errno(r, "Failed to get DropInPaths: %s", bus_error_message(&error, r));
                }
        } else {
                _cleanup_set_free_ Set *names;

                names = set_new(NULL);
                if (!names)
                        return log_oom();

                r = set_put(names, unit_name);
                if (r < 0)
                        return log_error_errno(r, "Failed to add unit name: %m");

                r = unit_file_find_path(lp, unit_name, &path);
                if (r < 0)
                        return r;

                if (r == 0) {
                        _cleanup_free_ char *template = NULL;

                        r = unit_name_template(unit_name, &template);
                        if (r < 0 && r != -EINVAL)
                                return log_error_errno(r, "Failed to determine template name: %m");
                        if (r >= 0) {
                                r = unit_file_find_path(lp, template, &path);
                                if (r < 0)
                                        return r;
                        }
                }

                if (dropin_paths) {
                        r = unit_file_find_dropin_paths(lp->search_path, NULL, names, &dropins);
                        if (r < 0)
                                return r;
                }
        }

        r = 0;

        if (!isempty(path)) {
                *fragment_path = path;
                path = NULL;
                r = 1;
        }

        if (dropin_paths && !strv_isempty(dropins)) {
                *dropin_paths = dropins;
                dropins = NULL;
                r = 1;
        }

        if (r == 0 && !arg_force)
                log_error("No files found for %s.", unit_name);

        return r;
}

static int get_state_one_unit(sd_bus *bus, const char *name, UnitActiveState *active_state) {
        _cleanup_(sd_bus_error_free) sd_bus_error error = SD_BUS_ERROR_NULL;
        _cleanup_(sd_bus_message_unrefp) sd_bus_message *reply = NULL;
        _cleanup_free_ char *buf = NULL;
        UnitActiveState state;
        const char *path;
        int r;

        assert(name);
        assert(active_state);

        /* We don't use unit_dbus_path_from_name() directly since we don't want to load the unit unnecessarily, if it
         * isn't loaded. */
        r = sd_bus_call_method(
                        bus,
                        "org.freedesktop.systemd1",
                        "/org/freedesktop/systemd1",
                        "org.freedesktop.systemd1.Manager",
                        "GetUnit",
                        &error,
                        &reply,
                        "s", name);
        if (r < 0) {
                if (!sd_bus_error_has_name(&error,  BUS_ERROR_NO_SUCH_UNIT))
                        return log_error_errno(r, "Failed to retrieve unit: %s", bus_error_message(&error, r));

                /* The unit is currently not loaded, hence say it's "inactive", since all units that aren't loaded are
                 * considered inactive. */
                state = UNIT_INACTIVE;

        } else {
                r = sd_bus_message_read(reply, "o", &path);
                if (r < 0)
                        return bus_log_parse_error(r);

                r = sd_bus_get_property_string(
                                bus,
                                "org.freedesktop.systemd1",
                                path,
                                "org.freedesktop.systemd1.Unit",
                                "ActiveState",
                                &error,
                                &buf);
                if (r < 0)
                        return log_error_errno(r, "Failed to retrieve unit state: %s", bus_error_message(&error, r));

                state = unit_active_state_from_string(buf);
                if (state == _UNIT_ACTIVE_STATE_INVALID) {
                        log_error("Invalid unit state '%s' for: %s", buf, name);
                        return -EINVAL;
                }
        }

        *active_state = state;
        return 0;
}

static int check_triggering_units(
                sd_bus *bus,
                const char *name) {

        _cleanup_(sd_bus_error_free) sd_bus_error error = SD_BUS_ERROR_NULL;
        _cleanup_free_ char *path = NULL, *n = NULL, *load_state = NULL;
        _cleanup_strv_free_ char **triggered_by = NULL;
        bool print_warning_label = true;
        UnitActiveState active_state;
        char **i;
        int r;

        r = unit_name_mangle(name, UNIT_NAME_NOGLOB, &n);
        if (r < 0)
                return log_error_errno(r, "Failed to mangle unit name: %m");

        path = unit_dbus_path_from_name(n);
        if (!path)
                return log_oom();

        r = sd_bus_get_property_string(
                        bus,
                        "org.freedesktop.systemd1",
                        path,
                        "org.freedesktop.systemd1.Unit",
                        "LoadState",
                        &error,
                        &load_state);
        if (r < 0)
                return log_error_errno(r, "Failed to get load state of %s: %s", n, bus_error_message(&error, r));

        if (streq(load_state, "masked"))
                return 0;

        r = sd_bus_get_property_strv(
                        bus,
                        "org.freedesktop.systemd1",
                        path,
                        "org.freedesktop.systemd1.Unit",
                        "TriggeredBy",
                        &error,
                        &triggered_by);
        if (r < 0)
                return log_error_errno(r, "Failed to get triggered by array of %s: %s", n, bus_error_message(&error, r));

        STRV_FOREACH(i, triggered_by) {
                r = get_state_one_unit(bus, *i, &active_state);
                if (r < 0)
                        return r;

                if (!IN_SET(active_state, UNIT_ACTIVE, UNIT_RELOADING))
                        continue;

                if (print_warning_label) {
                        log_warning("Warning: Stopping %s, but it can still be activated by:", n);
                        print_warning_label = false;
                }

                log_warning("  %s", *i);
        }

        return 0;
}

static const struct {
        const char *verb;
        const char *method;
} unit_actions[] = {
        { "start",                 "StartUnit" },
        { "stop",                  "StopUnit" },
        { "condstop",              "StopUnit" },
        { "reload",                "ReloadUnit" },
        { "restart",               "RestartUnit" },
        { "try-restart",           "TryRestartUnit" },
        { "condrestart",           "TryRestartUnit" },
        { "reload-or-restart",     "ReloadOrRestartUnit" },
        { "try-reload-or-restart", "ReloadOrTryRestartUnit" },
        { "reload-or-try-restart", "ReloadOrTryRestartUnit" },
        { "condreload",            "ReloadOrTryRestartUnit" },
        { "force-reload",          "ReloadOrTryRestartUnit" }
};

static const char *verb_to_method(const char *verb) {
       uint i;

       for (i = 0; i < ELEMENTSOF(unit_actions); i++)
                if (streq_ptr(unit_actions[i].verb, verb))
                        return unit_actions[i].method;

       return "StartUnit";
}

static const char *method_to_verb(const char *method) {
       uint i;

       for (i = 0; i < ELEMENTSOF(unit_actions); i++)
                if (streq_ptr(unit_actions[i].method, method))
                        return unit_actions[i].verb;

       return "n/a";
}

static int start_unit_one(
                sd_bus *bus,
                const char *method,
                const char *name,
                const char *mode,
                sd_bus_error *error,
                BusWaitForJobs *w) {

        _cleanup_(sd_bus_message_unrefp) sd_bus_message *reply = NULL;
        const char *path;
        int r;

        assert(method);
        assert(name);
        assert(mode);
        assert(error);

        log_debug("Calling manager for %s on %s, %s", method, name, mode);

        r = sd_bus_call_method(
                        bus,
                        "org.freedesktop.systemd1",
                        "/org/freedesktop/systemd1",
                        "org.freedesktop.systemd1.Manager",
                        method,
                        error,
                        &reply,
                        "ss", name, mode);
        if (r < 0) {
                const char *verb;

                /* There's always a fallback possible for legacy actions. */
                if (arg_action != ACTION_SYSTEMCTL)
                        return r;

                verb = method_to_verb(method);

                log_error("Failed to %s %s: %s", verb, name, bus_error_message(error, r));

                if (!sd_bus_error_has_name(error, BUS_ERROR_NO_SUCH_UNIT) &&
                    !sd_bus_error_has_name(error, BUS_ERROR_UNIT_MASKED))
                        log_error("See %s logs and 'systemctl%s status %s' for details.",
                                   arg_scope == UNIT_FILE_SYSTEM ? "system" : "user",
                                   arg_scope == UNIT_FILE_SYSTEM ? "" : " --user",
                                   name);

                return r;
        }

        r = sd_bus_message_read(reply, "o", &path);
        if (r < 0)
                return bus_log_parse_error(r);

        if (need_daemon_reload(bus, name) > 0)
                warn_unit_file_changed(name);

        if (w) {
                log_debug("Adding %s to the set", path);
                r = bus_wait_for_jobs_add(w, path);
                if (r < 0)
                        return log_oom();
        }

        return 0;
}

static int expand_names(sd_bus *bus, char **names, const char* suffix, char ***ret) {
        _cleanup_strv_free_ char **mangled = NULL, **globs = NULL;
        char **name;
        int r, i;

        assert(bus);
        assert(ret);

        STRV_FOREACH(name, names) {
                char *t;

                if (suffix)
                        r = unit_name_mangle_with_suffix(*name, UNIT_NAME_GLOB, suffix, &t);
                else
                        r = unit_name_mangle(*name, UNIT_NAME_GLOB, &t);
                if (r < 0)
                        return log_error_errno(r, "Failed to mangle name: %m");

                if (string_is_glob(t))
                        r = strv_consume(&globs, t);
                else
                        r = strv_consume(&mangled, t);
                if (r < 0)
                        return log_oom();
        }

        /* Query the manager only if any of the names are a glob, since
         * this is fairly expensive */
        if (!strv_isempty(globs)) {
                _cleanup_(sd_bus_message_unrefp) sd_bus_message *reply = NULL;
                _cleanup_free_ UnitInfo *unit_infos = NULL;
                size_t allocated, n;

                r = get_unit_list(bus, NULL, globs, &unit_infos, 0, &reply);
                if (r < 0)
                        return r;

                n = strv_length(mangled);
                allocated = n + 1;

                for (i = 0; i < r; i++) {
                        if (!GREEDY_REALLOC(mangled, allocated, n+2))
                                return log_oom();

                        mangled[n] = strdup(unit_infos[i].id);
                        if (!mangled[n])
                                return log_oom();

                        mangled[++n] = NULL;
                }
        }

        *ret = mangled;
        mangled = NULL; /* do not free */

        return 0;
}

static const struct {
        const char *target;
        const char *verb;
        const char *mode;
} action_table[_ACTION_MAX] = {
        [ACTION_HALT]         = { SPECIAL_HALT_TARGET,         "halt",         "replace-irreversibly" },
        [ACTION_POWEROFF]     = { SPECIAL_POWEROFF_TARGET,     "poweroff",     "replace-irreversibly" },
        [ACTION_REBOOT]       = { SPECIAL_REBOOT_TARGET,       "reboot",       "replace-irreversibly" },
        [ACTION_KEXEC]        = { SPECIAL_KEXEC_TARGET,        "kexec",        "replace-irreversibly" },
        [ACTION_RUNLEVEL2]    = { SPECIAL_MULTI_USER_TARGET,   NULL,           "isolate" },
        [ACTION_RUNLEVEL3]    = { SPECIAL_MULTI_USER_TARGET,   NULL,           "isolate" },
        [ACTION_RUNLEVEL4]    = { SPECIAL_MULTI_USER_TARGET,   NULL,           "isolate" },
        [ACTION_RUNLEVEL5]    = { SPECIAL_GRAPHICAL_TARGET,    NULL,           "isolate" },
        [ACTION_RESCUE]       = { SPECIAL_RESCUE_TARGET,       "rescue",       "isolate" },
        [ACTION_EMERGENCY]    = { SPECIAL_EMERGENCY_TARGET,    "emergency",    "isolate" },
        [ACTION_DEFAULT]      = { SPECIAL_DEFAULT_TARGET,      "default",      "isolate" },
        [ACTION_EXIT]         = { SPECIAL_EXIT_TARGET,         "exit",         "replace-irreversibly" },
        [ACTION_SUSPEND]      = { SPECIAL_SUSPEND_TARGET,      "suspend",      "replace-irreversibly" },
        [ACTION_HIBERNATE]    = { SPECIAL_HIBERNATE_TARGET,    "hibernate",    "replace-irreversibly" },
        [ACTION_HYBRID_SLEEP] = { SPECIAL_HYBRID_SLEEP_TARGET, "hybrid-sleep", "replace-irreversibly" },
};

static enum action verb_to_action(const char *verb) {
        enum action i;

        for (i = _ACTION_INVALID; i < _ACTION_MAX; i++)
                if (streq_ptr(action_table[i].verb, verb))
                        return i;

        return _ACTION_INVALID;
}

static int start_unit(int argc, char *argv[], void *userdata) {
        _cleanup_(bus_wait_for_jobs_freep) BusWaitForJobs *w = NULL;
        const char *method, *mode, *one_name, *suffix = NULL;
        _cleanup_strv_free_ char **names = NULL;
        sd_bus *bus;
        char **name;
        int r = 0;

        r = acquire_bus(BUS_MANAGER, &bus);
        if (r < 0)
                return r;

        ask_password_agent_open_if_enabled();
        polkit_agent_open_if_enabled();

        if (arg_action == ACTION_SYSTEMCTL) {
                enum action action;

                method = verb_to_method(argv[0]);
                action = verb_to_action(argv[0]);

                if (streq(argv[0], "isolate")) {
                        mode = "isolate";
                        suffix = ".target";
                } else
                        mode = action_table[action].mode ?: arg_job_mode;

                one_name = action_table[action].target;
        } else {
                assert(arg_action < ELEMENTSOF(action_table));
                assert(action_table[arg_action].target);

                method = "StartUnit";

                mode = action_table[arg_action].mode;
                one_name = action_table[arg_action].target;
        }

        if (one_name)
                names = strv_new(one_name, NULL);
        else {
                r = expand_names(bus, strv_skip(argv, 1), suffix, &names);
                if (r < 0)
                        return log_error_errno(r, "Failed to expand names: %m");
        }

        if (!arg_no_block) {
                r = bus_wait_for_jobs_new(bus, &w);
                if (r < 0)
                        return log_error_errno(r, "Could not watch jobs: %m");
        }

        STRV_FOREACH(name, names) {
                _cleanup_(sd_bus_error_free) sd_bus_error error = SD_BUS_ERROR_NULL;
                int q;

                q = start_unit_one(bus, method, *name, mode, &error, w);
                if (r >= 0 && q < 0)
                        r = translate_bus_error_to_exit_status(q, &error);
        }

        if (!arg_no_block) {
                int q, arg_count = 0;
                const char* extra_args[4] = {};

                if (arg_scope != UNIT_FILE_SYSTEM)
                        extra_args[arg_count++] = "--user";

                assert(IN_SET(arg_transport, BUS_TRANSPORT_LOCAL, BUS_TRANSPORT_REMOTE, BUS_TRANSPORT_MACHINE));
                if (arg_transport == BUS_TRANSPORT_REMOTE) {
                        extra_args[arg_count++] = "-H";
                        extra_args[arg_count++] = arg_host;
                } else if (arg_transport == BUS_TRANSPORT_MACHINE) {
                        extra_args[arg_count++] = "-M";
                        extra_args[arg_count++] = arg_host;
                }

                q = bus_wait_for_jobs(w, arg_quiet, extra_args);
                if (q < 0)
                        return q;

                /* When stopping units, warn if they can still be triggered by
                 * another active unit (socket, path, timer) */
                if (!arg_quiet && streq(method, "StopUnit"))
                        STRV_FOREACH(name, names)
                                check_triggering_units(bus, *name);
        }

        return r;
}

static int logind_set_wall_message(void) {
#ifdef HAVE_LOGIND
        _cleanup_(sd_bus_error_free) sd_bus_error error = SD_BUS_ERROR_NULL;
        sd_bus *bus;
        _cleanup_free_ char *m = NULL;
        int r;

        r = acquire_bus(BUS_FULL, &bus);
        if (r < 0)
                return r;

        m = strv_join(arg_wall, " ");
        if (!m)
                return log_oom();

        r = sd_bus_call_method(
                        bus,
                        "org.freedesktop.login1",
                        "/org/freedesktop/login1",
                        "org.freedesktop.login1.Manager",
                        "SetWallMessage",
                        &error,
                        NULL,
                        "sb",
                        m,
                        !arg_no_wall);

        if (r < 0)
                return log_warning_errno(r, "Failed to set wall message, ignoring: %s", bus_error_message(&error, r));

#endif
        return 0;
}

/* Ask systemd-logind, which might grant access to unprivileged users
 * through PolicyKit */
static int logind_reboot(enum action a) {
#ifdef HAVE_LOGIND
        _cleanup_(sd_bus_error_free) sd_bus_error error = SD_BUS_ERROR_NULL;
        const char *method, *description;
        sd_bus *bus;
        int r;

        r = acquire_bus(BUS_FULL, &bus);
        if (r < 0)
                return r;

        switch (a) {

        case ACTION_REBOOT:
                method = "Reboot";
                description = "reboot system";
                break;

        case ACTION_POWEROFF:
                method = "PowerOff";
                description = "power off system";
                break;

        case ACTION_SUSPEND:
                method = "Suspend";
                description = "suspend system";
                break;

        case ACTION_HIBERNATE:
                method = "Hibernate";
                description = "hibernate system";
                break;

        case ACTION_HYBRID_SLEEP:
                method = "HybridSleep";
                description = "put system into hybrid sleep";
                break;

        default:
                return -EINVAL;
        }

        polkit_agent_open_if_enabled();
        (void) logind_set_wall_message();

        r = sd_bus_call_method(
                        bus,
                        "org.freedesktop.login1",
                        "/org/freedesktop/login1",
                        "org.freedesktop.login1.Manager",
                        method,
                        &error,
                        NULL,
                        "b", arg_ask_password);
        if (r < 0)
                return log_error_errno(r, "Failed to %s via logind: %s", description, bus_error_message(&error, r));

        return 0;
#else
        return -ENOSYS;
#endif
}

static int logind_check_inhibitors(enum action a) {
#ifdef HAVE_LOGIND
        _cleanup_(sd_bus_message_unrefp) sd_bus_message *reply = NULL;
        _cleanup_strv_free_ char **sessions = NULL;
        const char *what, *who, *why, *mode;
        uint32_t uid, pid;
        sd_bus *bus;
        unsigned c = 0;
        char **s;
        int r;

        if (arg_ignore_inhibitors || arg_force > 0)
                return 0;

        if (arg_when > 0)
                return 0;

        if (geteuid() == 0)
                return 0;

        if (!on_tty())
                return 0;

        if (arg_transport != BUS_TRANSPORT_LOCAL)
                return 0;

        r = acquire_bus(BUS_FULL, &bus);
        if (r < 0)
                return r;

        r = sd_bus_call_method(
                        bus,
                        "org.freedesktop.login1",
                        "/org/freedesktop/login1",
                        "org.freedesktop.login1.Manager",
                        "ListInhibitors",
                        NULL,
                        &reply,
                        NULL);
        if (r < 0)
                /* If logind is not around, then there are no inhibitors... */
                return 0;

        r = sd_bus_message_enter_container(reply, SD_BUS_TYPE_ARRAY, "(ssssuu)");
        if (r < 0)
                return bus_log_parse_error(r);

        while ((r = sd_bus_message_read(reply, "(ssssuu)", &what, &who, &why, &mode, &uid, &pid)) > 0) {
                _cleanup_free_ char *comm = NULL, *user = NULL;
                _cleanup_strv_free_ char **sv = NULL;

                if (!streq(mode, "block"))
                        continue;

                sv = strv_split(what, ":");
                if (!sv)
                        return log_oom();

                if ((pid_t) pid < 0)
                        return log_error_errno(ERANGE, "Bad PID %"PRIu32": %m", pid);

                if (!strv_contains(sv,
                                   IN_SET(a,
                                          ACTION_HALT,
                                          ACTION_POWEROFF,
                                          ACTION_REBOOT,
                                          ACTION_KEXEC) ? "shutdown" : "sleep"))
                        continue;

                get_process_comm(pid, &comm);
                user = uid_to_name(uid);

                log_warning("Operation inhibited by \"%s\" (PID "PID_FMT" \"%s\", user %s), reason is \"%s\".",
                            who, (pid_t) pid, strna(comm), strna(user), why);

                c++;
        }
        if (r < 0)
                return bus_log_parse_error(r);

        r = sd_bus_message_exit_container(reply);
        if (r < 0)
                return bus_log_parse_error(r);

        /* Check for current sessions */
        sd_get_sessions(&sessions);
        STRV_FOREACH(s, sessions) {
                _cleanup_free_ char *type = NULL, *tty = NULL, *seat = NULL, *user = NULL, *service = NULL, *class = NULL;

                if (sd_session_get_uid(*s, &uid) < 0 || uid == getuid())
                        continue;

                if (sd_session_get_class(*s, &class) < 0 || !streq(class, "user"))
                        continue;

                if (sd_session_get_type(*s, &type) < 0 || (!streq(type, "x11") && !streq(type, "tty")))
                        continue;

                sd_session_get_tty(*s, &tty);
                sd_session_get_seat(*s, &seat);
                sd_session_get_service(*s, &service);
                user = uid_to_name(uid);

                log_warning("User %s is logged in on %s.", strna(user), isempty(tty) ? (isempty(seat) ? strna(service) : seat) : tty);
                c++;
        }

        if (c <= 0)
                return 0;

        log_error("Please retry operation after closing inhibitors and logging out other users.\nAlternatively, ignore inhibitors and users with 'systemctl %s -i'.",
                  action_table[a].verb);

        return -EPERM;
#else
        return 0;
#endif
}

static int logind_prepare_firmware_setup(void) {
#ifdef HAVE_LOGIND
        _cleanup_(sd_bus_error_free) sd_bus_error error = SD_BUS_ERROR_NULL;
        sd_bus *bus;
        int r;

        r = acquire_bus(BUS_FULL, &bus);
        if (r < 0)
                return r;

        r = sd_bus_call_method(
                        bus,
                        "org.freedesktop.login1",
                        "/org/freedesktop/login1",
                        "org.freedesktop.login1.Manager",
                        "SetRebootToFirmwareSetup",
                        &error,
                        NULL,
                        "b", true);
        if (r < 0)
                return log_error_errno(r, "Cannot indicate to EFI to boot into setup mode: %s", bus_error_message(&error, r));

        return 0;
#else
        log_error("Cannot remotely indicate to EFI to boot into setup mode.");
        return -ENOSYS;
#endif
}

static int prepare_firmware_setup(void) {
        int r;

        if (!arg_firmware_setup)
                return 0;

        if (arg_transport == BUS_TRANSPORT_LOCAL) {

                r = efi_set_reboot_to_firmware(true);
                if (r < 0)
                        log_debug_errno(r, "Cannot indicate to EFI to boot into setup mode, will retry via logind: %m");
                else
                        return r;
        }

        return logind_prepare_firmware_setup();
}

static int set_exit_code(uint8_t code) {
        _cleanup_(sd_bus_error_free) sd_bus_error error = SD_BUS_ERROR_NULL;
        sd_bus *bus;
        int r;

        r = acquire_bus(BUS_MANAGER, &bus);
        if (r < 0)
                return r;

        r = sd_bus_call_method(
                        bus,
                        "org.freedesktop.systemd1",
                        "/org/freedesktop/systemd1",
                        "org.freedesktop.systemd1.Manager",
                        "SetExitCode",
                        &error,
                        NULL,
                        "y", code);
        if (r < 0)
                return log_error_errno(r, "Failed to set exit code: %s", bus_error_message(&error, r));

        return 0;
}

static int start_special(int argc, char *argv[], void *userdata) {
        enum action a;
        int r;

        assert(argv);

        a = verb_to_action(argv[0]);

        r = logind_check_inhibitors(a);
        if (r < 0)
                return r;

        if (arg_force >= 2 && geteuid() != 0) {
                log_error("Must be root.");
                return -EPERM;
        }

        r = prepare_firmware_setup();
        if (r < 0)
                return r;

        if (a == ACTION_REBOOT && argc > 1) {
                r = update_reboot_parameter_and_warn(argv[1]);
                if (r < 0)
                        return r;

        } else if (a == ACTION_EXIT && argc > 1) {
                uint8_t code;

                /* If the exit code is not given on the command line,
                 * don't reset it to zero: just keep it as it might
                 * have been set previously. */

                r = safe_atou8(argv[1], &code);
                if (r < 0)
                        return log_error_errno(r, "Invalid exit code.");

                r = set_exit_code(code);
                if (r < 0)
                        return r;
        }

        if (arg_force >= 2 &&
            IN_SET(a,
                   ACTION_HALT,
                   ACTION_POWEROFF,
                   ACTION_REBOOT))
                return halt_now(a);

        if (arg_force >= 1 &&
            IN_SET(a,
                   ACTION_HALT,
                   ACTION_POWEROFF,
                   ACTION_REBOOT,
                   ACTION_KEXEC,
                   ACTION_EXIT))
                return trivial_method(argc, argv, userdata);

        /* First try logind, to allow authentication with polkit */
        if (IN_SET(a,
                   ACTION_POWEROFF,
                   ACTION_REBOOT,
                   ACTION_SUSPEND,
                   ACTION_HIBERNATE,
                   ACTION_HYBRID_SLEEP)) {
                r = logind_reboot(a);
                if (r >= 0)
                        return r;
                if (IN_SET(r, -EOPNOTSUPP, -EINPROGRESS))
                        /* requested operation is not supported or already in progress */
                        return r;

                /* On all other errors, try low-level operation */
        }

        return start_unit(argc, argv, userdata);
}

static int start_system_special(int argc, char *argv[], void *userdata) {
        /* Like start_special above, but raises an error when running in user mode */

        if (arg_scope != UNIT_FILE_SYSTEM) {
                log_error("Bad action for %s mode.",
                          arg_scope == UNIT_FILE_GLOBAL ? "--global" : "--user");
                return -EINVAL;
        }

        return start_special(argc, argv, userdata);
}

static int check_unit_generic(int code, const UnitActiveState good_states[], int nb_states, char **args) {
        _cleanup_strv_free_ char **names = NULL;
        UnitActiveState active_state;
        sd_bus *bus;
        char **name;
        int r, i;
        bool found = false;

        r = acquire_bus(BUS_MANAGER, &bus);
        if (r < 0)
                return r;

        r = expand_names(bus, args, NULL, &names);
        if (r < 0)
                return log_error_errno(r, "Failed to expand names: %m");

        STRV_FOREACH(name, names) {
                r = get_state_one_unit(bus, *name, &active_state);
                if (r < 0)
                        return r;

                if (!arg_quiet)
                        puts(unit_active_state_to_string(active_state));

                for (i = 0; i < nb_states; ++i)
                        if (good_states[i] == active_state)
                                found = true;
        }

        /* use the given return code for the case that we won't find
         * any unit which matches the list */
        return found ? 0 : code;
}

static int check_unit_active(int argc, char *argv[], void *userdata) {
        const UnitActiveState states[] = { UNIT_ACTIVE, UNIT_RELOADING };
        /* According to LSB: 3, "program is not running" */
        return check_unit_generic(EXIT_PROGRAM_NOT_RUNNING, states, ELEMENTSOF(states), strv_skip(argv, 1));
}

static int check_unit_failed(int argc, char *argv[], void *userdata) {
        const UnitActiveState states[] = { UNIT_FAILED };
        return check_unit_generic(EXIT_PROGRAM_DEAD_AND_PID_EXISTS, states, ELEMENTSOF(states), strv_skip(argv, 1));
}

static int kill_unit(int argc, char *argv[], void *userdata) {
        _cleanup_strv_free_ char **names = NULL;
        char *kill_who = NULL, **name;
        sd_bus *bus;
        int r, q;

        r = acquire_bus(BUS_MANAGER, &bus);
        if (r < 0)
                return r;

        polkit_agent_open_if_enabled();

        if (!arg_kill_who)
                arg_kill_who = "all";

        /* --fail was specified */
        if (streq(arg_job_mode, "fail"))
                kill_who = strjoina(arg_kill_who, "-fail");

        r = expand_names(bus, strv_skip(argv, 1), NULL, &names);
        if (r < 0)
                return log_error_errno(r, "Failed to expand names: %m");

        STRV_FOREACH(name, names) {
                _cleanup_(sd_bus_error_free) sd_bus_error error = SD_BUS_ERROR_NULL;

                q = sd_bus_call_method(
                                bus,
                                "org.freedesktop.systemd1",
                                "/org/freedesktop/systemd1",
                                "org.freedesktop.systemd1.Manager",
                                "KillUnit",
                                &error,
                                NULL,
                                "ssi", *names, kill_who ? kill_who : arg_kill_who, arg_signal);
                if (q < 0) {
                        log_error_errno(q, "Failed to kill unit %s: %s", *names, bus_error_message(&error, q));
                        if (r == 0)
                                r = q;
                }
        }

        return r;
}

typedef struct ExecStatusInfo {
        char *name;

        char *path;
        char **argv;

        bool ignore;

        usec_t start_timestamp;
        usec_t exit_timestamp;
        pid_t pid;
        int code;
        int status;

        LIST_FIELDS(struct ExecStatusInfo, exec);
} ExecStatusInfo;

static void exec_status_info_free(ExecStatusInfo *i) {
        assert(i);

        free(i->name);
        free(i->path);
        strv_free(i->argv);
        free(i);
}

static int exec_status_info_deserialize(sd_bus_message *m, ExecStatusInfo *i) {
        uint64_t start_timestamp, exit_timestamp, start_timestamp_monotonic, exit_timestamp_monotonic;
        const char *path;
        uint32_t pid;
        int32_t code, status;
        int ignore, r;

        assert(m);
        assert(i);

        r = sd_bus_message_enter_container(m, SD_BUS_TYPE_STRUCT, "sasbttttuii");
        if (r < 0)
                return bus_log_parse_error(r);
        else if (r == 0)
                return 0;

        r = sd_bus_message_read(m, "s", &path);
        if (r < 0)
                return bus_log_parse_error(r);

        i->path = strdup(path);
        if (!i->path)
                return log_oom();

        r = sd_bus_message_read_strv(m, &i->argv);
        if (r < 0)
                return bus_log_parse_error(r);

        r = sd_bus_message_read(m,
                                "bttttuii",
                                &ignore,
                                &start_timestamp, &start_timestamp_monotonic,
                                &exit_timestamp, &exit_timestamp_monotonic,
                                &pid,
                                &code, &status);
        if (r < 0)
                return bus_log_parse_error(r);

        i->ignore = ignore;
        i->start_timestamp = (usec_t) start_timestamp;
        i->exit_timestamp = (usec_t) exit_timestamp;
        i->pid = (pid_t) pid;
        i->code = code;
        i->status = status;

        r = sd_bus_message_exit_container(m);
        if (r < 0)
                return bus_log_parse_error(r);

        return 1;
}

typedef struct UnitCondition {
        char *name;
        char *param;
        bool trigger;
        bool negate;
        int tristate;

        LIST_FIELDS(struct UnitCondition, conditions);
} UnitCondition;

static void unit_condition_free(UnitCondition *c) {
        if (!c)
                return;

        free(c->name);
        free(c->param);
        free(c);
}

DEFINE_TRIVIAL_CLEANUP_FUNC(UnitCondition*, unit_condition_free);

typedef struct UnitStatusInfo {
        const char *id;
        const char *load_state;
        const char *active_state;
        const char *sub_state;
        const char *unit_file_state;
        const char *unit_file_preset;

        const char *description;
        const char *following;

        char **documentation;

        const char *fragment_path;
        const char *source_path;
        const char *control_group;

        char **dropin_paths;

        const char *load_error;
        const char *result;

        usec_t inactive_exit_timestamp;
        usec_t inactive_exit_timestamp_monotonic;
        usec_t active_enter_timestamp;
        usec_t active_exit_timestamp;
        usec_t inactive_enter_timestamp;

        bool need_daemon_reload;
        bool transient;

        /* Service */
        pid_t main_pid;
        pid_t control_pid;
        const char *status_text;
        const char *pid_file;
        bool running:1;
        int status_errno;

        usec_t start_timestamp;
        usec_t exit_timestamp;

        int exit_code, exit_status;

        usec_t condition_timestamp;
        bool condition_result;
        LIST_HEAD(UnitCondition, conditions);

        usec_t assert_timestamp;
        bool assert_result;
        bool failed_assert_trigger;
        bool failed_assert_negate;
        const char *failed_assert;
        const char *failed_assert_parameter;

        /* Socket */
        unsigned n_accepted;
        unsigned n_connections;
        bool accept;

        /* Pairs of type, path */
        char **listen;

        /* Device */
        const char *sysfs_path;

        /* Mount, Automount */
        const char *where;

        /* Swap */
        const char *what;

        /* CGroup */
        uint64_t memory_current;
        uint64_t memory_low;
        uint64_t memory_high;
        uint64_t memory_max;
        uint64_t memory_limit;
        uint64_t cpu_usage_nsec;
        uint64_t tasks_current;
        uint64_t tasks_max;

        LIST_HEAD(ExecStatusInfo, exec);
} UnitStatusInfo;

static void unit_status_info_free(UnitStatusInfo *info) {
        ExecStatusInfo *p;
        UnitCondition *c;

        strv_free(info->documentation);
        strv_free(info->dropin_paths);
        strv_free(info->listen);

        while ((c = info->conditions)) {
                LIST_REMOVE(conditions, info->conditions, c);
                unit_condition_free(c);
        }

        while ((p = info->exec)) {
                LIST_REMOVE(exec, info->exec, p);
                exec_status_info_free(p);
        }
}

static void print_status_info(
                sd_bus *bus,
                UnitStatusInfo *i,
                bool *ellipsized) {

        ExecStatusInfo *p;
        const char *active_on, *active_off, *on, *off, *ss;
        usec_t timestamp;
        char since1[FORMAT_TIMESTAMP_RELATIVE_MAX], *s1;
        char since2[FORMAT_TIMESTAMP_MAX], *s2;
        const char *path;
        char **t, **t2;
        int r;

        assert(i);

        /* This shows pretty information about a unit. See
         * print_property() for a low-level property printer */

        if (streq_ptr(i->active_state, "failed")) {
                active_on = ansi_highlight_red();
                active_off = ansi_normal();
        } else if (streq_ptr(i->active_state, "active") || streq_ptr(i->active_state, "reloading")) {
                active_on = ansi_highlight_green();
                active_off = ansi_normal();
        } else
                active_on = active_off = "";

        printf("%s%s%s %s", active_on, special_glyph(BLACK_CIRCLE), active_off, strna(i->id));

        if (i->description && !streq_ptr(i->id, i->description))
                printf(" - %s", i->description);

        printf("\n");

        if (i->following)
                printf("   Follow: unit currently follows state of %s\n", i->following);

        if (streq_ptr(i->load_state, "error")) {
                on = ansi_highlight_red();
                off = ansi_normal();
        } else
                on = off = "";

        path = i->source_path ? i->source_path : i->fragment_path;

        if (i->load_error != 0)
                printf("   Loaded: %s%s%s (Reason: %s)\n",
                       on, strna(i->load_state), off, i->load_error);
        else if (path && !isempty(i->unit_file_state) && !isempty(i->unit_file_preset))
                printf("   Loaded: %s%s%s (%s; %s; vendor preset: %s)\n",
                       on, strna(i->load_state), off, path, i->unit_file_state, i->unit_file_preset);
        else if (path && !isempty(i->unit_file_state))
                printf("   Loaded: %s%s%s (%s; %s)\n",
                       on, strna(i->load_state), off, path, i->unit_file_state);
        else if (path)
                printf("   Loaded: %s%s%s (%s)\n",
                       on, strna(i->load_state), off, path);
        else
                printf("   Loaded: %s%s%s\n",
                       on, strna(i->load_state), off);

        if (i->transient)
                printf("Transient: yes\n");

        if (!strv_isempty(i->dropin_paths)) {
                _cleanup_free_ char *dir = NULL;
                bool last = false;
                char ** dropin;

                STRV_FOREACH(dropin, i->dropin_paths) {
                        if (! dir || last) {
                                printf(dir ? "        " : "  Drop-In: ");

                                dir = mfree(dir);

                                dir = dirname_malloc(*dropin);
                                if (!dir) {
                                        log_oom();
                                        return;
                                }

                                printf("%s\n           %s", dir,
                                       special_glyph(TREE_RIGHT));
                        }

                        last = ! (*(dropin + 1) && startswith(*(dropin + 1), dir));

                        printf("%s%s", basename(*dropin), last ? "\n" : ", ");
                }
        }

        ss = streq_ptr(i->active_state, i->sub_state) ? NULL : i->sub_state;
        if (ss)
                printf("   Active: %s%s (%s)%s",
                       active_on, strna(i->active_state), ss, active_off);
        else
                printf("   Active: %s%s%s",
                       active_on, strna(i->active_state), active_off);

        if (!isempty(i->result) && !streq(i->result, "success"))
                printf(" (Result: %s)", i->result);

        timestamp = (streq_ptr(i->active_state, "active")      ||
                     streq_ptr(i->active_state, "reloading"))   ? i->active_enter_timestamp :
                    (streq_ptr(i->active_state, "inactive")    ||
                     streq_ptr(i->active_state, "failed"))      ? i->inactive_enter_timestamp :
                    streq_ptr(i->active_state, "activating")    ? i->inactive_exit_timestamp :
                                                                  i->active_exit_timestamp;

        s1 = format_timestamp_relative(since1, sizeof(since1), timestamp);
        s2 = format_timestamp(since2, sizeof(since2), timestamp);

        if (s1)
                printf(" since %s; %s\n", s2, s1);
        else if (s2)
                printf(" since %s\n", s2);
        else
                printf("\n");

        if (!i->condition_result && i->condition_timestamp > 0) {
                UnitCondition *c;
                int n = 0;

                s1 = format_timestamp_relative(since1, sizeof(since1), i->condition_timestamp);
                s2 = format_timestamp(since2, sizeof(since2), i->condition_timestamp);

                printf("Condition: start %scondition failed%s at %s%s%s\n",
                       ansi_highlight_yellow(), ansi_normal(),
                       s2, s1 ? "; " : "", strempty(s1));

                LIST_FOREACH(conditions, c, i->conditions)
                        if (c->tristate < 0)
                                n++;

                LIST_FOREACH(conditions, c, i->conditions)
                        if (c->tristate < 0)
                                printf("           %s %s=%s%s%s was not met\n",
                                       --n ? special_glyph(TREE_BRANCH) : special_glyph(TREE_RIGHT),
                                       c->name,
                                       c->trigger ? "|" : "",
                                       c->negate ? "!" : "",
                                       c->param);
        }

        if (!i->assert_result && i->assert_timestamp > 0) {
                s1 = format_timestamp_relative(since1, sizeof(since1), i->assert_timestamp);
                s2 = format_timestamp(since2, sizeof(since2), i->assert_timestamp);

                printf("   Assert: start %sassertion failed%s at %s%s%s\n",
                       ansi_highlight_red(), ansi_normal(),
                       s2, s1 ? "; " : "", strempty(s1));
                if (i->failed_assert_trigger)
                        printf("           none of the trigger assertions were met\n");
                else if (i->failed_assert)
                        printf("           %s=%s%s was not met\n",
                               i->failed_assert,
                               i->failed_assert_negate ? "!" : "",
                               i->failed_assert_parameter);
        }

        if (i->sysfs_path)
                printf("   Device: %s\n", i->sysfs_path);
        if (i->where)
                printf("    Where: %s\n", i->where);
        if (i->what)
                printf("     What: %s\n", i->what);

        STRV_FOREACH(t, i->documentation)
                printf(" %*s %s\n", 9, t == i->documentation ? "Docs:" : "", *t);

        STRV_FOREACH_PAIR(t, t2, i->listen)
                printf(" %*s %s (%s)\n", 9, t == i->listen ? "Listen:" : "", *t2, *t);

        if (i->accept)
                printf(" Accepted: %u; Connected: %u\n", i->n_accepted, i->n_connections);

        LIST_FOREACH(exec, p, i->exec) {
                _cleanup_free_ char *argv = NULL;
                bool good;

                /* Only show exited processes here */
                if (p->code == 0)
                        continue;

                argv = strv_join(p->argv, " ");
                printf("  Process: "PID_FMT" %s=%s ", p->pid, p->name, strna(argv));

                good = is_clean_exit_lsb(p->code, p->status, NULL);
                if (!good) {
                        on = ansi_highlight_red();
                        off = ansi_normal();
                } else
                        on = off = "";

                printf("%s(code=%s, ", on, sigchld_code_to_string(p->code));

                if (p->code == CLD_EXITED) {
                        const char *c;

                        printf("status=%i", p->status);

                        c = exit_status_to_string(p->status, EXIT_STATUS_SYSTEMD);
                        if (c)
                                printf("/%s", c);

                } else
                        printf("signal=%s", signal_to_string(p->status));

                printf(")%s\n", off);

                if (i->main_pid == p->pid &&
                    i->start_timestamp == p->start_timestamp &&
                    i->exit_timestamp == p->start_timestamp)
                        /* Let's not show this twice */
                        i->main_pid = 0;

                if (p->pid == i->control_pid)
                        i->control_pid = 0;
        }

        if (i->main_pid > 0 || i->control_pid > 0) {
                if (i->main_pid > 0) {
                        printf(" Main PID: "PID_FMT, i->main_pid);

                        if (i->running) {
                                _cleanup_free_ char *comm = NULL;
                                (void) get_process_comm(i->main_pid, &comm);
                                if (comm)
                                        printf(" (%s)", comm);
                        } else if (i->exit_code > 0) {
                                printf(" (code=%s, ", sigchld_code_to_string(i->exit_code));

                                if (i->exit_code == CLD_EXITED) {
                                        const char *c;

                                        printf("status=%i", i->exit_status);

                                        c = exit_status_to_string(i->exit_status, EXIT_STATUS_SYSTEMD);
                                        if (c)
                                                printf("/%s", c);

                                } else
                                        printf("signal=%s", signal_to_string(i->exit_status));
                                printf(")");
                        }
                }

                if (i->control_pid > 0) {
                        _cleanup_free_ char *c = NULL;

                        if (i->main_pid > 0)
                                fputs("; Control PID: ", stdout);
                        else
                                fputs("Cntrl PID: ", stdout); /* if first in column, abbreviated so it fits alignment */

                        printf(PID_FMT, i->control_pid);

                        (void) get_process_comm(i->control_pid, &c);
                        if (c)
                                printf(" (%s)", c);
                }

                printf("\n");
        }

        if (i->status_text)
                printf("   Status: \"%s\"\n", i->status_text);
        if (i->status_errno > 0)
                printf("    Error: %i (%s)\n", i->status_errno, strerror(i->status_errno));

        if (i->tasks_current != (uint64_t) -1) {
                printf("    Tasks: %" PRIu64, i->tasks_current);

                if (i->tasks_max != (uint64_t) -1)
                        printf(" (limit: %" PRIu64 ")\n", i->tasks_max);
                else
                        printf("\n");
        }

        if (i->memory_current != (uint64_t) -1) {
                char buf[FORMAT_BYTES_MAX];

                printf("   Memory: %s", format_bytes(buf, sizeof(buf), i->memory_current));

                if (i->memory_low > 0 || i->memory_high != CGROUP_LIMIT_MAX || i->memory_max != CGROUP_LIMIT_MAX ||
                    i->memory_limit != CGROUP_LIMIT_MAX) {
                        const char *prefix = "";

                        printf(" (");
                        if (i->memory_low > 0) {
                                printf("%slow: %s", prefix, format_bytes(buf, sizeof(buf), i->memory_low));
                                prefix = " ";
                        }
                        if (i->memory_high != CGROUP_LIMIT_MAX) {
                                printf("%shigh: %s", prefix, format_bytes(buf, sizeof(buf), i->memory_high));
                                prefix = " ";
                        }
                        if (i->memory_max != CGROUP_LIMIT_MAX) {
                                printf("%smax: %s", prefix, format_bytes(buf, sizeof(buf), i->memory_max));
                                prefix = " ";
                        }
                        if (i->memory_limit != CGROUP_LIMIT_MAX) {
                                printf("%slimit: %s", prefix, format_bytes(buf, sizeof(buf), i->memory_limit));
                                prefix = " ";
                        }
                        printf(")");
                }
                printf("\n");
        }

        if (i->cpu_usage_nsec != (uint64_t) -1) {
                char buf[FORMAT_TIMESPAN_MAX];
                printf("      CPU: %s\n", format_timespan(buf, sizeof(buf), i->cpu_usage_nsec / NSEC_PER_USEC, USEC_PER_MSEC));
        }

        if (i->control_group) {
                _cleanup_(sd_bus_error_free) sd_bus_error error = SD_BUS_ERROR_NULL;
                static const char prefix[] = "           ";
                unsigned c;

                printf("   CGroup: %s\n", i->control_group);

                c = columns();
                if (c > sizeof(prefix) - 1)
                        c -= sizeof(prefix) - 1;
                else
                        c = 0;

                r = unit_show_processes(bus, i->id, i->control_group, prefix, c, get_output_flags(), &error);
                if (r == -EBADR) {
                        unsigned k = 0;
                        pid_t extra[2];

                        /* Fallback for older systemd versions where the GetUnitProcesses() call is not yet available */

                        if (i->main_pid > 0)
                                extra[k++] = i->main_pid;

                        if (i->control_pid > 0)
                                extra[k++] = i->control_pid;

                        show_cgroup_and_extra(SYSTEMD_CGROUP_CONTROLLER, i->control_group, prefix, c, extra, k, get_output_flags());
                } else if (r < 0)
                        log_warning_errno(r, "Failed to dump process list, ignoring: %s", bus_error_message(&error, r));
        }

        if (i->id && arg_transport == BUS_TRANSPORT_LOCAL)
                show_journal_by_unit(
                                stdout,
                                i->id,
                                arg_output,
                                0,
                                i->inactive_exit_timestamp_monotonic,
                                arg_lines,
                                getuid(),
                                get_output_flags() | OUTPUT_BEGIN_NEWLINE,
                                SD_JOURNAL_LOCAL_ONLY,
                                arg_scope == UNIT_FILE_SYSTEM,
                                ellipsized);

        if (i->need_daemon_reload)
                warn_unit_file_changed(i->id);
}

static void show_unit_help(UnitStatusInfo *i) {
        char **p;

        assert(i);

        if (!i->documentation) {
                log_info("Documentation for %s not known.", i->id);
                return;
        }

        STRV_FOREACH(p, i->documentation)
                if (startswith(*p, "man:"))
                        show_man_page(*p + 4, false);
                else
                        log_info("Can't show: %s", *p);
}

static int status_property(const char *name, sd_bus_message *m, UnitStatusInfo *i, const char *contents) {
        int r;

        assert(name);
        assert(m);
        assert(i);

        switch (contents[0]) {

        case SD_BUS_TYPE_STRING: {
                const char *s;

                r = sd_bus_message_read(m, "s", &s);
                if (r < 0)
                        return bus_log_parse_error(r);

                if (!isempty(s)) {
                        if (streq(name, "Id"))
                                i->id = s;
                        else if (streq(name, "LoadState"))
                                i->load_state = s;
                        else if (streq(name, "ActiveState"))
                                i->active_state = s;
                        else if (streq(name, "SubState"))
                                i->sub_state = s;
                        else if (streq(name, "Description"))
                                i->description = s;
                        else if (streq(name, "FragmentPath"))
                                i->fragment_path = s;
                        else if (streq(name, "SourcePath"))
                                i->source_path = s;
#ifndef NOLEGACY
                        else if (streq(name, "DefaultControlGroup")) {
                                const char *e;
                                e = startswith(s, SYSTEMD_CGROUP_CONTROLLER ":");
                                if (e)
                                        i->control_group = e;
                        }
#endif
                        else if (streq(name, "ControlGroup"))
                                i->control_group = s;
                        else if (streq(name, "StatusText"))
                                i->status_text = s;
                        else if (streq(name, "PIDFile"))
                                i->pid_file = s;
                        else if (streq(name, "SysFSPath"))
                                i->sysfs_path = s;
                        else if (streq(name, "Where"))
                                i->where = s;
                        else if (streq(name, "What"))
                                i->what = s;
                        else if (streq(name, "Following"))
                                i->following = s;
                        else if (streq(name, "UnitFileState"))
                                i->unit_file_state = s;
                        else if (streq(name, "UnitFilePreset"))
                                i->unit_file_preset = s;
                        else if (streq(name, "Result"))
                                i->result = s;
                }

                break;
        }

        case SD_BUS_TYPE_BOOLEAN: {
                int b;

                r = sd_bus_message_read(m, "b", &b);
                if (r < 0)
                        return bus_log_parse_error(r);

                if (streq(name, "Accept"))
                        i->accept = b;
                else if (streq(name, "NeedDaemonReload"))
                        i->need_daemon_reload = b;
                else if (streq(name, "ConditionResult"))
                        i->condition_result = b;
                else if (streq(name, "AssertResult"))
                        i->assert_result = b;
                else if (streq(name, "Transient"))
                        i->transient = b;

                break;
        }

        case SD_BUS_TYPE_UINT32: {
                uint32_t u;

                r = sd_bus_message_read(m, "u", &u);
                if (r < 0)
                        return bus_log_parse_error(r);

                if (streq(name, "MainPID")) {
                        if (u > 0) {
                                i->main_pid = (pid_t) u;
                                i->running = true;
                        }
                } else if (streq(name, "ControlPID"))
                        i->control_pid = (pid_t) u;
                else if (streq(name, "ExecMainPID")) {
                        if (u > 0)
                                i->main_pid = (pid_t) u;
                } else if (streq(name, "NAccepted"))
                        i->n_accepted = u;
                else if (streq(name, "NConnections"))
                        i->n_connections = u;

                break;
        }

        case SD_BUS_TYPE_INT32: {
                int32_t j;

                r = sd_bus_message_read(m, "i", &j);
                if (r < 0)
                        return bus_log_parse_error(r);

                if (streq(name, "ExecMainCode"))
                        i->exit_code = (int) j;
                else if (streq(name, "ExecMainStatus"))
                        i->exit_status = (int) j;
                else if (streq(name, "StatusErrno"))
                        i->status_errno = (int) j;

                break;
        }

        case SD_BUS_TYPE_UINT64: {
                uint64_t u;

                r = sd_bus_message_read(m, "t", &u);
                if (r < 0)
                        return bus_log_parse_error(r);

                if (streq(name, "ExecMainStartTimestamp"))
                        i->start_timestamp = (usec_t) u;
                else if (streq(name, "ExecMainExitTimestamp"))
                        i->exit_timestamp = (usec_t) u;
                else if (streq(name, "ActiveEnterTimestamp"))
                        i->active_enter_timestamp = (usec_t) u;
                else if (streq(name, "InactiveEnterTimestamp"))
                        i->inactive_enter_timestamp = (usec_t) u;
                else if (streq(name, "InactiveExitTimestamp"))
                        i->inactive_exit_timestamp = (usec_t) u;
                else if (streq(name, "InactiveExitTimestampMonotonic"))
                        i->inactive_exit_timestamp_monotonic = (usec_t) u;
                else if (streq(name, "ActiveExitTimestamp"))
                        i->active_exit_timestamp = (usec_t) u;
                else if (streq(name, "ConditionTimestamp"))
                        i->condition_timestamp = (usec_t) u;
                else if (streq(name, "AssertTimestamp"))
                        i->assert_timestamp = (usec_t) u;
                else if (streq(name, "MemoryCurrent"))
                        i->memory_current = u;
                else if (streq(name, "MemoryLow"))
                        i->memory_low = u;
                else if (streq(name, "MemoryHigh"))
                        i->memory_high = u;
                else if (streq(name, "MemoryMax"))
                        i->memory_max = u;
                else if (streq(name, "MemoryLimit"))
                        i->memory_limit = u;
                else if (streq(name, "TasksCurrent"))
                        i->tasks_current = u;
                else if (streq(name, "TasksMax"))
                        i->tasks_max = u;
                else if (streq(name, "CPUUsageNSec"))
                        i->cpu_usage_nsec = u;

                break;
        }

        case SD_BUS_TYPE_ARRAY:

                if (contents[1] == SD_BUS_TYPE_STRUCT_BEGIN && startswith(name, "Exec")) {
                        _cleanup_free_ ExecStatusInfo *info = NULL;

                        r = sd_bus_message_enter_container(m, SD_BUS_TYPE_ARRAY, "(sasbttttuii)");
                        if (r < 0)
                                return bus_log_parse_error(r);

                        info = new0(ExecStatusInfo, 1);
                        if (!info)
                                return log_oom();

                        while ((r = exec_status_info_deserialize(m, info)) > 0) {

                                info->name = strdup(name);
                                if (!info->name)
                                        return log_oom();

                                LIST_PREPEND(exec, i->exec, info);

                                info = new0(ExecStatusInfo, 1);
                                if (!info)
                                        return log_oom();
                        }

                        if (r < 0)
                                return bus_log_parse_error(r);

                        r = sd_bus_message_exit_container(m);
                        if (r < 0)
                                return bus_log_parse_error(r);

                        return 0;

                } else if (contents[1] == SD_BUS_TYPE_STRUCT_BEGIN && streq(name, "Listen")) {
                        const char *type, *path;

                        r = sd_bus_message_enter_container(m, SD_BUS_TYPE_ARRAY, "(ss)");
                        if (r < 0)
                                return bus_log_parse_error(r);

                        while ((r = sd_bus_message_read(m, "(ss)", &type, &path)) > 0) {

                                r = strv_extend(&i->listen, type);
                                if (r < 0)
                                        return r;

                                r = strv_extend(&i->listen, path);
                                if (r < 0)
                                        return r;
                        }
                        if (r < 0)
                                return bus_log_parse_error(r);

                        r = sd_bus_message_exit_container(m);
                        if (r < 0)
                                return bus_log_parse_error(r);

                        return 0;

                } else if (contents[1] == SD_BUS_TYPE_STRING && streq(name, "DropInPaths")) {

                        r = sd_bus_message_read_strv(m, &i->dropin_paths);
                        if (r < 0)
                                return bus_log_parse_error(r);

                } else if (contents[1] == SD_BUS_TYPE_STRING && streq(name, "Documentation")) {

                        r = sd_bus_message_read_strv(m, &i->documentation);
                        if (r < 0)
                                return bus_log_parse_error(r);

                } else if (contents[1] == SD_BUS_TYPE_STRUCT_BEGIN && streq(name, "Conditions")) {
                        const char *cond, *param;
                        int trigger, negate;
                        int32_t state;

                        r = sd_bus_message_enter_container(m, SD_BUS_TYPE_ARRAY, "(sbbsi)");
                        if (r < 0)
                                return bus_log_parse_error(r);

                        while ((r = sd_bus_message_read(m, "(sbbsi)", &cond, &trigger, &negate, &param, &state)) > 0) {
                                _cleanup_(unit_condition_freep) UnitCondition *c = NULL;

                                log_debug("%s trigger=%d negate=%d %s →%d", cond, trigger, negate, param, state);

                                c = new0(UnitCondition, 1);
                                if (!c)
                                        return log_oom();

                                c->name = strdup(cond);
                                c->param = strdup(param);
                                if (!c->name || !c->param)
                                        return log_oom();

                                c->trigger = trigger;
                                c->negate = negate;
                                c->tristate = state;

                                LIST_PREPEND(conditions, i->conditions, c);
                                c = NULL;
                        }
                        if (r < 0)
                                return bus_log_parse_error(r);

                        r = sd_bus_message_exit_container(m);
                        if (r < 0)
                                return bus_log_parse_error(r);

                } else if (contents[1] == SD_BUS_TYPE_STRUCT_BEGIN && streq(name, "Asserts")) {
                        const char *cond, *param;
                        int trigger, negate;
                        int32_t state;

                        r = sd_bus_message_enter_container(m, SD_BUS_TYPE_ARRAY, "(sbbsi)");
                        if (r < 0)
                                return bus_log_parse_error(r);

                        while ((r = sd_bus_message_read(m, "(sbbsi)", &cond, &trigger, &negate, &param, &state)) > 0) {
                                log_debug("%s %d %d %s %d", cond, trigger, negate, param, state);
                                if (state < 0 && (!trigger || !i->failed_assert)) {
                                        i->failed_assert = cond;
                                        i->failed_assert_trigger = trigger;
                                        i->failed_assert_negate = negate;
                                        i->failed_assert_parameter = param;
                                }
                        }
                        if (r < 0)
                                return bus_log_parse_error(r);

                        r = sd_bus_message_exit_container(m);
                        if (r < 0)
                                return bus_log_parse_error(r);

                } else
                        goto skip;

                break;

        case SD_BUS_TYPE_STRUCT_BEGIN:

                if (streq(name, "LoadError")) {
                        const char *n, *message;

                        r = sd_bus_message_read(m, "(ss)", &n, &message);
                        if (r < 0)
                                return bus_log_parse_error(r);

                        if (!isempty(message))
                                i->load_error = message;
                } else
                        goto skip;

                break;

        default:
                goto skip;
        }

        return 0;

skip:
        r = sd_bus_message_skip(m, contents);
        if (r < 0)
                return bus_log_parse_error(r);

        return 0;
}

#define print_prop(name, fmt, ...)                                      \
        do {                                                            \
                if (arg_value)                                          \
                        printf(fmt "\n", __VA_ARGS__);                  \
                else                                                    \
                        printf("%s=" fmt "\n", name, __VA_ARGS__);      \
        } while(0)

static int print_property(const char *name, sd_bus_message *m, const char *contents) {
        int r;

        assert(name);
        assert(m);

        /* This is a low-level property printer, see
         * print_status_info() for the nicer output */

        if (arg_properties && !strv_find(arg_properties, name)) {
                /* skip what we didn't read */
                r = sd_bus_message_skip(m, contents);
                return r;
        }

        switch (contents[0]) {

        case SD_BUS_TYPE_STRUCT_BEGIN:

                if (contents[1] == SD_BUS_TYPE_UINT32 && streq(name, "Job")) {
                        uint32_t u;

                        r = sd_bus_message_read(m, "(uo)", &u, NULL);
                        if (r < 0)
                                return bus_log_parse_error(r);

                        if (u > 0)
                                print_prop(name, "%"PRIu32, u);
                        else if (arg_all)
                                print_prop(name, "%s", "");

                        return 0;

                } else if (contents[1] == SD_BUS_TYPE_STRING && streq(name, "Unit")) {
                        const char *s;

                        r = sd_bus_message_read(m, "(so)", &s, NULL);
                        if (r < 0)
                                return bus_log_parse_error(r);

                        if (arg_all || !isempty(s))
                                print_prop(name, "%s", s);

                        return 0;

                } else if (contents[1] == SD_BUS_TYPE_STRING && streq(name, "LoadError")) {
                        const char *a = NULL, *b = NULL;

                        r = sd_bus_message_read(m, "(ss)", &a, &b);
                        if (r < 0)
                                return bus_log_parse_error(r);

                        if (arg_all || !isempty(a) || !isempty(b))
                                print_prop(name, "%s \"%s\"", strempty(a), strempty(b));

                        return 0;
                } else if (streq_ptr(name, "SystemCallFilter")) {
                        _cleanup_strv_free_ char **l = NULL;
                        int whitelist;

                        r = sd_bus_message_enter_container(m, 'r', "bas");
                        if (r < 0)
                                return bus_log_parse_error(r);

                        r = sd_bus_message_read(m, "b", &whitelist);
                        if (r < 0)
                                return bus_log_parse_error(r);

                        r = sd_bus_message_read_strv(m, &l);
                        if (r < 0)
                                return bus_log_parse_error(r);

                        r = sd_bus_message_exit_container(m);
                        if (r < 0)
                                return bus_log_parse_error(r);

                        if (arg_all || whitelist || !strv_isempty(l)) {
                                bool first = true;
                                char **i;

                                if (!arg_value) {
                                        fputs(name, stdout);
                                        fputc('=', stdout);
                                }

                                if (!whitelist)
                                        fputc('~', stdout);

                                STRV_FOREACH(i, l) {
                                        if (first)
                                                first = false;
                                        else
                                                fputc(' ', stdout);

                                        fputs(*i, stdout);
                                }
                                fputc('\n', stdout);
                        }

                        return 0;
                }

                break;

        case SD_BUS_TYPE_ARRAY:

                if (contents[1] == SD_BUS_TYPE_STRUCT_BEGIN && streq(name, "EnvironmentFiles")) {
                        const char *path;
                        int ignore;

                        r = sd_bus_message_enter_container(m, SD_BUS_TYPE_ARRAY, "(sb)");
                        if (r < 0)
                                return bus_log_parse_error(r);

                        while ((r = sd_bus_message_read(m, "(sb)", &path, &ignore)) > 0)
                                print_prop("EnvironmentFile", "%s (ignore_errors=%s)", path, yes_no(ignore));

                        if (r < 0)
                                return bus_log_parse_error(r);

                        r = sd_bus_message_exit_container(m);
                        if (r < 0)
                                return bus_log_parse_error(r);

                        return 0;

                } else if (contents[1] == SD_BUS_TYPE_STRUCT_BEGIN && streq(name, "Paths")) {
                        const char *type, *path;

                        r = sd_bus_message_enter_container(m, SD_BUS_TYPE_ARRAY, "(ss)");
                        if (r < 0)
                                return bus_log_parse_error(r);

                        while ((r = sd_bus_message_read(m, "(ss)", &type, &path)) > 0)
                                print_prop(type, "%s", path);
                        if (r < 0)
                                return bus_log_parse_error(r);

                        r = sd_bus_message_exit_container(m);
                        if (r < 0)
                                return bus_log_parse_error(r);

                        return 0;

                } else if (contents[1] == SD_BUS_TYPE_STRUCT_BEGIN && streq(name, "Listen")) {
                        const char *type, *path;

                        r = sd_bus_message_enter_container(m, SD_BUS_TYPE_ARRAY, "(ss)");
                        if (r < 0)
                                return bus_log_parse_error(r);

                        while ((r = sd_bus_message_read(m, "(ss)", &type, &path)) > 0)
                                if (arg_value)
                                        puts(path);
                                else
                                        printf("Listen%s=%s\n", type, path);
                        if (r < 0)
                                return bus_log_parse_error(r);

                        r = sd_bus_message_exit_container(m);
                        if (r < 0)
                                return bus_log_parse_error(r);

                        return 0;

                } else if (contents[1] == SD_BUS_TYPE_STRUCT_BEGIN && streq(name, "Timers")) {
                        const char *base;
                        uint64_t value, next_elapse;

                        r = sd_bus_message_enter_container(m, SD_BUS_TYPE_ARRAY, "(stt)");
                        if (r < 0)
                                return bus_log_parse_error(r);

                        while ((r = sd_bus_message_read(m, "(stt)", &base, &value, &next_elapse)) > 0) {
                                char timespan1[FORMAT_TIMESPAN_MAX], timespan2[FORMAT_TIMESPAN_MAX];

                                print_prop(base, "{ value=%s ; next_elapse=%s }",
                                           format_timespan(timespan1, sizeof(timespan1), value, 0),
                                           format_timespan(timespan2, sizeof(timespan2), next_elapse, 0));
                        }
                        if (r < 0)
                                return bus_log_parse_error(r);

                        r = sd_bus_message_exit_container(m);
                        if (r < 0)
                                return bus_log_parse_error(r);

                        return 0;

                } else if (contents[1] == SD_BUS_TYPE_STRUCT_BEGIN && startswith(name, "Exec")) {
                        ExecStatusInfo info = {};

                        r = sd_bus_message_enter_container(m, SD_BUS_TYPE_ARRAY, "(sasbttttuii)");
                        if (r < 0)
                                return bus_log_parse_error(r);

                        while ((r = exec_status_info_deserialize(m, &info)) > 0) {
                                char timestamp1[FORMAT_TIMESTAMP_MAX], timestamp2[FORMAT_TIMESTAMP_MAX];
                                _cleanup_free_ char *tt;

                                tt = strv_join(info.argv, " ");

                                print_prop(name,
                                           "{ path=%s ; argv[]=%s ; ignore_errors=%s ; start_time=[%s] ; stop_time=[%s] ; pid="PID_FMT" ; code=%s ; status=%i%s%s }",
                                           strna(info.path),
                                           strna(tt),
                                           yes_no(info.ignore),
                                           strna(format_timestamp(timestamp1, sizeof(timestamp1), info.start_timestamp)),
                                           strna(format_timestamp(timestamp2, sizeof(timestamp2), info.exit_timestamp)),
                                           info.pid,
                                           sigchld_code_to_string(info.code),
                                           info.status,
                                           info.code == CLD_EXITED ? "" : "/",
                                           strempty(info.code == CLD_EXITED ? NULL : signal_to_string(info.status)));

                                free(info.path);
                                strv_free(info.argv);
                                zero(info);
                        }

                        r = sd_bus_message_exit_container(m);
                        if (r < 0)
                                return bus_log_parse_error(r);

                        return 0;

                } else if (contents[1] == SD_BUS_TYPE_STRUCT_BEGIN && streq(name, "DeviceAllow")) {
                        const char *path, *rwm;

                        r = sd_bus_message_enter_container(m, SD_BUS_TYPE_ARRAY, "(ss)");
                        if (r < 0)
                                return bus_log_parse_error(r);

                        while ((r = sd_bus_message_read(m, "(ss)", &path, &rwm)) > 0)
                                print_prop(name, "%s %s", strna(path), strna(rwm));
                        if (r < 0)
                                return bus_log_parse_error(r);

                        r = sd_bus_message_exit_container(m);
                        if (r < 0)
                                return bus_log_parse_error(r);

                        return 0;

                } else if (contents[1] == SD_BUS_TYPE_STRUCT_BEGIN && (streq(name, "IODeviceWeight") || streq(name, "BlockIODeviceWeight"))) {
                        const char *path;
                        uint64_t weight;

                        r = sd_bus_message_enter_container(m, SD_BUS_TYPE_ARRAY, "(st)");
                        if (r < 0)
                                return bus_log_parse_error(r);

                        while ((r = sd_bus_message_read(m, "(st)", &path, &weight)) > 0)
                                print_prop(name, "%s %"PRIu64, strna(path), weight);
                        if (r < 0)
                                return bus_log_parse_error(r);

                        r = sd_bus_message_exit_container(m);
                        if (r < 0)
                                return bus_log_parse_error(r);

                        return 0;

                } else if (contents[1] == SD_BUS_TYPE_STRUCT_BEGIN && (cgroup_io_limit_type_from_string(name) >= 0 ||
                                                                       streq(name, "BlockIOReadBandwidth") || streq(name, "BlockIOWriteBandwidth"))) {
                        const char *path;
                        uint64_t bandwidth;

                        r = sd_bus_message_enter_container(m, SD_BUS_TYPE_ARRAY, "(st)");
                        if (r < 0)
                                return bus_log_parse_error(r);

                        while ((r = sd_bus_message_read(m, "(st)", &path, &bandwidth)) > 0)
                                print_prop(name, "%s %"PRIu64, strna(path), bandwidth);
                        if (r < 0)
                                return bus_log_parse_error(r);

                        r = sd_bus_message_exit_container(m);
                        if (r < 0)
                                return bus_log_parse_error(r);

                        return 0;
                }

                break;
        }

        r = bus_print_property(name, m, arg_value, arg_all);
        if (r < 0)
                return bus_log_parse_error(r);

        if (r == 0) {
                r = sd_bus_message_skip(m, contents);
                if (r < 0)
                        return bus_log_parse_error(r);

                if (arg_all)
                        printf("%s=[unprintable]\n", name);
        }

        return 0;
}

static int show_one(
                const char *verb,
                sd_bus *bus,
                const char *path,
                const char *unit,
                bool show_properties,
                bool *new_line,
                bool *ellipsized) {

        static const struct bus_properties_map property_map[] = {
                { "LoadState",   "s", map_string_no_copy, offsetof(UnitStatusInfo, load_state)   },
                { "ActiveState", "s", map_string_no_copy, offsetof(UnitStatusInfo, active_state) },
                {}
        };

        _cleanup_(sd_bus_message_unrefp) sd_bus_message *reply = NULL;
        _cleanup_(sd_bus_error_free) sd_bus_error error = SD_BUS_ERROR_NULL;
        _cleanup_set_free_ Set *found_properties = NULL;
        _cleanup_(unit_status_info_free) UnitStatusInfo info = {
                .memory_current = (uint64_t) -1,
                .memory_high = CGROUP_LIMIT_MAX,
                .memory_max = CGROUP_LIMIT_MAX,
                .memory_limit = (uint64_t) -1,
                .cpu_usage_nsec = (uint64_t) -1,
                .tasks_current = (uint64_t) -1,
                .tasks_max = (uint64_t) -1,
        };
        int r;

        assert(path);
        assert(new_line);

        log_debug("Showing one %s", path);

        r = sd_bus_call_method(
                        bus,
                        "org.freedesktop.systemd1",
                        path,
                        "org.freedesktop.DBus.Properties",
                        "GetAll",
                        &error,
                        &reply,
                        "s", "");
        if (r < 0)
                return log_error_errno(r, "Failed to get properties: %s", bus_error_message(&error, r));

        if (unit) {
                r = bus_message_map_all_properties(reply, property_map, &info);
                if (r < 0)
                        return log_error_errno(r, "Failed to map properties: %s", bus_error_message(&error, r));

                if (streq_ptr(info.load_state, "not-found") && streq_ptr(info.active_state, "inactive")) {
                        log_error("Unit %s could not be found.", unit);

                        if (streq(verb, "status"))
                                return EXIT_PROGRAM_OR_SERVICES_STATUS_UNKNOWN;

                        return -ENOENT;
                }

                r = sd_bus_message_rewind(reply, true);
                if (r < 0)
                        return log_error_errno(r, "Failed to rewind: %s", bus_error_message(&error, r));
        }

        r = sd_bus_message_enter_container(reply, SD_BUS_TYPE_ARRAY, "{sv}");
        if (r < 0)
                return bus_log_parse_error(r);

        if (*new_line)
                printf("\n");

        *new_line = true;

        while ((r = sd_bus_message_enter_container(reply, SD_BUS_TYPE_DICT_ENTRY, "sv")) > 0) {
                const char *name, *contents;

                r = sd_bus_message_read(reply, "s", &name);
                if (r < 0)
                        return bus_log_parse_error(r);

                r = sd_bus_message_peek_type(reply, NULL, &contents);
                if (r < 0)
                        return bus_log_parse_error(r);

                r = sd_bus_message_enter_container(reply, SD_BUS_TYPE_VARIANT, contents);
                if (r < 0)
                        return bus_log_parse_error(r);

                if (show_properties) {
                        r = set_ensure_allocated(&found_properties, &string_hash_ops);
                        if (r < 0)
                                return log_oom();

                        r = set_put(found_properties, name);
                        if (r < 0 && r != EEXIST)
                                return log_oom();

                        r = print_property(name, reply, contents);
                } else
                        r = status_property(name, reply, &info, contents);
                if (r < 0)
                        return r;

                r = sd_bus_message_exit_container(reply);
                if (r < 0)
                        return bus_log_parse_error(r);

                r = sd_bus_message_exit_container(reply);
                if (r < 0)
                        return bus_log_parse_error(r);
        }
        if (r < 0)
                return bus_log_parse_error(r);

        r = sd_bus_message_exit_container(reply);
        if (r < 0)
                return bus_log_parse_error(r);

        r = 0;
        if (show_properties) {
                char **pp;

                STRV_FOREACH(pp, arg_properties)
                        if (!set_contains(found_properties, *pp)) {
                                log_warning("Property %s does not exist.", *pp);
                                r = -ENXIO;
                        }

        } else if (streq(verb, "help"))
                show_unit_help(&info);
        else if (streq(verb, "status")) {
                print_status_info(bus, &info, ellipsized);

                if (info.active_state && STR_IN_SET(info.active_state, "inactive", "failed"))
                        r = EXIT_PROGRAM_NOT_RUNNING;
                else
                        r = EXIT_PROGRAM_RUNNING_OR_SERVICE_OK;
        }

        return r;
}

static int get_unit_dbus_path_by_pid(
                sd_bus *bus,
                uint32_t pid,
                char **unit) {

        _cleanup_(sd_bus_error_free) sd_bus_error error = SD_BUS_ERROR_NULL;
        _cleanup_(sd_bus_message_unrefp) sd_bus_message *reply = NULL;
        char *u;
        int r;

        r = sd_bus_call_method(
                        bus,
                        "org.freedesktop.systemd1",
                        "/org/freedesktop/systemd1",
                        "org.freedesktop.systemd1.Manager",
                        "GetUnitByPID",
                        &error,
                        &reply,
                        "u", pid);
        if (r < 0)
                return log_error_errno(r, "Failed to get unit for PID %"PRIu32": %s", pid, bus_error_message(&error, r));

        r = sd_bus_message_read(reply, "o", &u);
        if (r < 0)
                return bus_log_parse_error(r);

        u = strdup(u);
        if (!u)
                return log_oom();

        *unit = u;
        return 0;
}

static int show_all(
                const char* verb,
                sd_bus *bus,
                bool show_properties,
                bool *new_line,
                bool *ellipsized) {

        _cleanup_(sd_bus_message_unrefp) sd_bus_message *reply = NULL;
        _cleanup_free_ UnitInfo *unit_infos = NULL;
        const UnitInfo *u;
        unsigned c;
        int r, ret = 0;

        r = get_unit_list(bus, NULL, NULL, &unit_infos, 0, &reply);
        if (r < 0)
                return r;

        pager_open(arg_no_pager, false);

        c = (unsigned) r;

        qsort_safe(unit_infos, c, sizeof(UnitInfo), compare_unit_info);

        for (u = unit_infos; u < unit_infos + c; u++) {
                _cleanup_free_ char *p = NULL;

                p = unit_dbus_path_from_name(u->id);
                if (!p)
                        return log_oom();

                r = show_one(verb, bus, p, u->id, show_properties, new_line, ellipsized);
                if (r < 0)
                        return r;
                else if (r > 0 && ret == 0)
                        ret = r;
        }

        return ret;
}

static int show_system_status(sd_bus *bus) {
        char since1[FORMAT_TIMESTAMP_RELATIVE_MAX], since2[FORMAT_TIMESTAMP_MAX];
        _cleanup_free_ char *hn = NULL;
        _cleanup_(machine_info_clear) struct machine_info mi = {};
        const char *on, *off;
        int r;

        hn = gethostname_malloc();
        if (!hn)
                return log_oom();

        r = bus_map_all_properties(bus, "org.freedesktop.systemd1", "/org/freedesktop/systemd1", machine_info_property_map, &mi);
        if (r < 0)
                return log_error_errno(r, "Failed to read server status: %m");

        if (streq_ptr(mi.state, "degraded")) {
                on = ansi_highlight_red();
                off = ansi_normal();
        } else if (!streq_ptr(mi.state, "running")) {
                on = ansi_highlight_yellow();
                off = ansi_normal();
        } else
                on = off = "";

        printf("%s%s%s %s\n", on, special_glyph(BLACK_CIRCLE), off, arg_host ? arg_host : hn);

        printf("    State: %s%s%s\n",
               on, strna(mi.state), off);

        printf("     Jobs: %" PRIu32 " queued\n", mi.n_jobs);
        printf("   Failed: %" PRIu32 " units\n", mi.n_failed_units);

        printf("    Since: %s; %s\n",
               format_timestamp(since2, sizeof(since2), mi.timestamp),
               format_timestamp_relative(since1, sizeof(since1), mi.timestamp));

        printf("   CGroup: %s\n", mi.control_group ?: "/");
        if (IN_SET(arg_transport,
                   BUS_TRANSPORT_LOCAL,
                   BUS_TRANSPORT_MACHINE)) {
                static const char prefix[] = "           ";
                unsigned c;

                c = columns();
                if (c > sizeof(prefix) - 1)
                        c -= sizeof(prefix) - 1;
                else
                        c = 0;

                show_cgroup(SYSTEMD_CGROUP_CONTROLLER, strempty(mi.control_group), prefix, c, get_output_flags());
        }

        return 0;
}

static int show(int argc, char *argv[], void *userdata) {
        bool show_properties, show_status, show_help, new_line = false;
        bool ellipsized = false;
        int r, ret = 0;
        sd_bus *bus;

        assert(argv);

        show_properties = streq(argv[0], "show");
        show_status = streq(argv[0], "status");
        show_help = streq(argv[0], "help");

        if (show_help && argc <= 1) {
                log_error("This command expects one or more unit names. Did you mean --help?");
                return -EINVAL;
        }

        r = acquire_bus(BUS_MANAGER, &bus);
        if (r < 0)
                return r;

        pager_open(arg_no_pager, false);

        if (show_status)
                /* Increase max number of open files to 16K if we can, we
                 * might needs this when browsing journal files, which might
                 * be split up into many files. */
                setrlimit_closest(RLIMIT_NOFILE, &RLIMIT_MAKE_CONST(16384));

        /* If no argument is specified inspect the manager itself */
        if (show_properties && argc <= 1)
                return show_one(argv[0], bus, "/org/freedesktop/systemd1", NULL, show_properties, &new_line, &ellipsized);

        if (show_status && argc <= 1) {

                show_system_status(bus);
                new_line = true;

                if (arg_all)
                        ret = show_all(argv[0], bus, false, &new_line, &ellipsized);
        } else {
                _cleanup_free_ char **patterns = NULL;
                char **name;

                STRV_FOREACH(name, strv_skip(argv, 1)) {
                        _cleanup_free_ char *path = NULL, *unit = NULL;
                        uint32_t id;

                        if (safe_atou32(*name, &id) < 0) {
                                if (strv_push(&patterns, *name) < 0)
                                        return log_oom();

                                continue;
                        } else if (show_properties) {
                                /* Interpret as job id */
                                if (asprintf(&path, "/org/freedesktop/systemd1/job/%u", id) < 0)
                                        return log_oom();

                        } else {
                                /* Interpret as PID */
                                r = get_unit_dbus_path_by_pid(bus, id, &path);
                                if (r < 0) {
                                        ret = r;
                                        continue;
                                }

                                r = unit_name_from_dbus_path(path, &unit);
                                if (r < 0)
                                        return log_oom();
                        }

                        r = show_one(argv[0], bus, path, unit, show_properties, &new_line, &ellipsized);
                        if (r < 0)
                                return r;
                        else if (r > 0 && ret == 0)
                                ret = r;
                }

                if (!strv_isempty(patterns)) {
                        _cleanup_strv_free_ char **names = NULL;

                        r = expand_names(bus, patterns, NULL, &names);
                        if (r < 0)
                                return log_error_errno(r, "Failed to expand names: %m");

                        STRV_FOREACH(name, names) {
                                _cleanup_free_ char *path;

                                path = unit_dbus_path_from_name(*name);
                                if (!path)
                                        return log_oom();

                                r = show_one(argv[0], bus, path, *name, show_properties, &new_line, &ellipsized);
                                if (r < 0)
                                        return r;
                                if (r > 0 && ret == 0)
                                        ret = r;
                        }
                }
        }

        if (ellipsized && !arg_quiet)
                printf("Hint: Some lines were ellipsized, use -l to show in full.\n");

        return ret;
}

static int cat_file(const char *filename, bool newline) {
        _cleanup_close_ int fd;

        fd = open(filename, O_RDONLY|O_CLOEXEC|O_NOCTTY);
        if (fd < 0)
                return -errno;

        printf("%s%s# %s%s\n",
               newline ? "\n" : "",
               ansi_highlight_blue(),
               filename,
               ansi_normal());
        fflush(stdout);

        return copy_bytes(fd, STDOUT_FILENO, (uint64_t) -1, false);
}

static int cat(int argc, char *argv[], void *userdata) {
        _cleanup_lookup_paths_free_ LookupPaths lp = {};
        _cleanup_strv_free_ char **names = NULL;
        char **name;
        sd_bus *bus;
        bool first = true;
        int r;

        if (arg_transport != BUS_TRANSPORT_LOCAL) {
                log_error("Cannot remotely cat units.");
                return -EINVAL;
        }

        r = lookup_paths_init(&lp, arg_scope, 0, arg_root);
        if (r < 0)
                return log_error_errno(r, "Failed to determine unit paths: %m");

        r = acquire_bus(BUS_MANAGER, &bus);
        if (r < 0)
                return r;

        r = expand_names(bus, strv_skip(argv, 1), NULL, &names);
        if (r < 0)
                return log_error_errno(r, "Failed to expand names: %m");

        pager_open(arg_no_pager, false);

        STRV_FOREACH(name, names) {
                _cleanup_free_ char *fragment_path = NULL;
                _cleanup_strv_free_ char **dropin_paths = NULL;
                char **path;

                r = unit_find_paths(bus, *name, &lp, &fragment_path, &dropin_paths);
                if (r < 0)
                        return r;
                else if (r == 0)
                        return -ENOENT;

                if (first)
                        first = false;
                else
                        puts("");

                if (fragment_path) {
                        r = cat_file(fragment_path, false);
                        if (r < 0)
                                return log_warning_errno(r, "Failed to cat %s: %m", fragment_path);
                }

                STRV_FOREACH(path, dropin_paths) {
                        r = cat_file(*path, path == dropin_paths);
                        if (r < 0)
                                return log_warning_errno(r, "Failed to cat %s: %m", *path);
                }
        }

        return 0;
}

static int set_property(int argc, char *argv[], void *userdata) {
        _cleanup_(sd_bus_message_unrefp) sd_bus_message *m = NULL;
        _cleanup_(sd_bus_error_free) sd_bus_error error = SD_BUS_ERROR_NULL;
        _cleanup_free_ char *n = NULL;
        sd_bus *bus;
        char **i;
        int r;

        r = acquire_bus(BUS_MANAGER, &bus);
        if (r < 0)
                return r;

        polkit_agent_open_if_enabled();

        r = sd_bus_message_new_method_call(
                        bus,
                        &m,
                        "org.freedesktop.systemd1",
                        "/org/freedesktop/systemd1",
                        "org.freedesktop.systemd1.Manager",
                        "SetUnitProperties");
        if (r < 0)
                return bus_log_create_error(r);

        r = unit_name_mangle(argv[1], UNIT_NAME_NOGLOB, &n);
        if (r < 0)
                return log_error_errno(r, "Failed to mangle unit name: %m");

        r = sd_bus_message_append(m, "sb", n, arg_runtime);
        if (r < 0)
                return bus_log_create_error(r);

        r = sd_bus_message_open_container(m, SD_BUS_TYPE_ARRAY, "(sv)");
        if (r < 0)
                return bus_log_create_error(r);

        STRV_FOREACH(i, strv_skip(argv, 2)) {
                r = bus_append_unit_property_assignment(m, *i);
                if (r < 0)
                        return r;
        }

        r = sd_bus_message_close_container(m);
        if (r < 0)
                return bus_log_create_error(r);

        r = sd_bus_call(bus, m, 0, &error, NULL);
        if (r < 0)
                return log_error_errno(r, "Failed to set unit properties on %s: %s", n, bus_error_message(&error, r));

        return 0;
}

static int daemon_reload(int argc, char *argv[], void *userdata) {
        _cleanup_(sd_bus_error_free) sd_bus_error error = SD_BUS_ERROR_NULL;
        _cleanup_(sd_bus_message_unrefp) sd_bus_message *m = NULL;
        const char *method;
        sd_bus *bus;
        int r;

        r = acquire_bus(BUS_MANAGER, &bus);
        if (r < 0)
                return r;

        polkit_agent_open_if_enabled();

        switch (arg_action) {

        case ACTION_RELOAD:
                method = "Reload";
                break;

        case ACTION_REEXEC:
                method = "Reexecute";
                break;

        case ACTION_SYSTEMCTL:
                method = streq(argv[0], "daemon-reexec") ? "Reexecute" :
                                     /* "daemon-reload" */ "Reload";
                break;

        default:
                assert_not_reached("Unexpected action");
        }

        r = sd_bus_message_new_method_call(
                        bus,
                        &m,
                        "org.freedesktop.systemd1",
                        "/org/freedesktop/systemd1",
                        "org.freedesktop.systemd1.Manager",
                        method);
        if (r < 0)
                return bus_log_create_error(r);

        /* Note we use an extra-long timeout here. This is because a reload or reexec means generators are rerun which
         * are timed out after DEFAULT_TIMEOUT_USEC. Let's use twice that time here, so that the generators can have
         * their timeout, and for everything else there's the same time budget in place. */

        r = sd_bus_call(bus, m, DEFAULT_TIMEOUT_USEC * 2, &error, NULL);

        /* On reexecution, we expect a disconnect, not a reply */
        if (IN_SET(r, -ETIMEDOUT, -ECONNRESET) && streq(method, "Reexecute"))
                r = 0;

        if (r < 0 && arg_action == ACTION_SYSTEMCTL)
                return log_error_errno(r, "Failed to reload daemon: %s", bus_error_message(&error, r));

        /* Note that for the legacy commands (i.e. those with action != ACTION_SYSTEMCTL) we support fallbacks to the
         * old ways of doing things, hence don't log any error in that case here. */

        return r < 0 ? r : 0;
}

static int trivial_method(int argc, char *argv[], void *userdata) {
        _cleanup_(sd_bus_error_free) sd_bus_error error = SD_BUS_ERROR_NULL;
        const char *method;
        sd_bus *bus;
        int r;

        r = acquire_bus(BUS_MANAGER, &bus);
        if (r < 0)
                return r;

        polkit_agent_open_if_enabled();

        method =
                streq(argv[0], "clear-jobs")    ||
                streq(argv[0], "cancel")        ? "ClearJobs" :
                streq(argv[0], "reset-failed")  ? "ResetFailed" :
                streq(argv[0], "halt")          ? "Halt" :
                streq(argv[0], "reboot")        ? "Reboot" :
                streq(argv[0], "kexec")         ? "KExec" :
                streq(argv[0], "exit")          ? "Exit" :
                             /* poweroff */       "PowerOff";

        r = sd_bus_call_method(
                        bus,
                        "org.freedesktop.systemd1",
                        "/org/freedesktop/systemd1",
                        "org.freedesktop.systemd1.Manager",
                        method,
                        &error,
                        NULL,
                        NULL);
        if (r < 0 && arg_action == ACTION_SYSTEMCTL)
                return log_error_errno(r, "Failed to execute operation: %s", bus_error_message(&error, r));

        /* Note that for the legacy commands (i.e. those with action != ACTION_SYSTEMCTL) we support fallbacks to the
         * old ways of doing things, hence don't log any error in that case here. */

        return r < 0 ? r : 0;
}

static int reset_failed(int argc, char *argv[], void *userdata) {
        _cleanup_strv_free_ char **names = NULL;
        sd_bus *bus;
        char **name;
        int r, q;

        if (argc <= 1)
                return trivial_method(argc, argv, userdata);

        r = acquire_bus(BUS_MANAGER, &bus);
        if (r < 0)
                return r;

        polkit_agent_open_if_enabled();

        r = expand_names(bus, strv_skip(argv, 1), NULL, &names);
        if (r < 0)
                return log_error_errno(r, "Failed to expand names: %m");

        STRV_FOREACH(name, names) {
                _cleanup_(sd_bus_error_free) sd_bus_error error = SD_BUS_ERROR_NULL;

                q = sd_bus_call_method(
                                bus,
                                "org.freedesktop.systemd1",
                                "/org/freedesktop/systemd1",
                                "org.freedesktop.systemd1.Manager",
                                "ResetFailedUnit",
                                &error,
                                NULL,
                                "s", *name);
                if (q < 0) {
                        log_error_errno(q, "Failed to reset failed state of unit %s: %s", *name, bus_error_message(&error, q));
                        if (r == 0)
                                r = q;
                }
        }

        return r;
}

static int show_environment(int argc, char *argv[], void *userdata) {
        _cleanup_(sd_bus_error_free) sd_bus_error error = SD_BUS_ERROR_NULL;
        _cleanup_(sd_bus_message_unrefp) sd_bus_message *reply = NULL;
        const char *text;
        sd_bus *bus;
        int r;

        r = acquire_bus(BUS_MANAGER, &bus);
        if (r < 0)
                return r;

        pager_open(arg_no_pager, false);

        r = sd_bus_get_property(
                        bus,
                        "org.freedesktop.systemd1",
                        "/org/freedesktop/systemd1",
                        "org.freedesktop.systemd1.Manager",
                        "Environment",
                        &error,
                        &reply,
                        "as");
        if (r < 0)
                return log_error_errno(r, "Failed to get environment: %s", bus_error_message(&error, r));

        r = sd_bus_message_enter_container(reply, SD_BUS_TYPE_ARRAY, "s");
        if (r < 0)
                return bus_log_parse_error(r);

        while ((r = sd_bus_message_read_basic(reply, SD_BUS_TYPE_STRING, &text)) > 0)
                puts(text);
        if (r < 0)
                return bus_log_parse_error(r);

        r = sd_bus_message_exit_container(reply);
        if (r < 0)
                return bus_log_parse_error(r);

        return 0;
}

static int switch_root(int argc, char *argv[], void *userdata) {
        _cleanup_(sd_bus_error_free) sd_bus_error error = SD_BUS_ERROR_NULL;
        _cleanup_free_ char *cmdline_init = NULL;
        const char *root, *init;
        sd_bus *bus;
        int r;

        if (arg_transport != BUS_TRANSPORT_LOCAL) {
                log_error("Cannot switch root remotely.");
                return -EINVAL;
        }

        if (argc < 2 || argc > 3) {
                log_error("Wrong number of arguments.");
                return -EINVAL;
        }

        root = argv[1];

        if (argc >= 3)
                init = argv[2];
        else {
                r = parse_env_file("/proc/cmdline", WHITESPACE,
                                   "init", &cmdline_init,
                                   NULL);
                if (r < 0)
                        log_debug_errno(r, "Failed to parse /proc/cmdline: %m");

                init = cmdline_init;
        }

        init = empty_to_null(init);
        if (init) {
                const char *root_systemd_path = NULL, *root_init_path = NULL;

                root_systemd_path = strjoina(root, "/" SYSTEMD_BINARY_PATH);
                root_init_path = strjoina(root, "/", init);

                /* If the passed init is actually the same as the
                 * systemd binary, then let's suppress it. */
                if (files_same(root_init_path, root_systemd_path) > 0)
                        init = NULL;
        }

        r = acquire_bus(BUS_MANAGER, &bus);
        if (r < 0)
                return r;

        log_debug("Switching root - root: %s; init: %s", root, strna(init));

        r = sd_bus_call_method(
                        bus,
                        "org.freedesktop.systemd1",
                        "/org/freedesktop/systemd1",
                        "org.freedesktop.systemd1.Manager",
                        "SwitchRoot",
                        &error,
                        NULL,
                        "ss", root, init);
        if (r < 0)
                return log_error_errno(r, "Failed to switch root: %s", bus_error_message(&error, r));

        return 0;
}

static int set_environment(int argc, char *argv[], void *userdata) {
        _cleanup_(sd_bus_error_free) sd_bus_error error = SD_BUS_ERROR_NULL;
        _cleanup_(sd_bus_message_unrefp) sd_bus_message *m = NULL;
        const char *method;
        sd_bus *bus;
        int r;

        assert(argc > 1);
        assert(argv);

        r = acquire_bus(BUS_MANAGER, &bus);
        if (r < 0)
                return r;

        polkit_agent_open_if_enabled();

        method = streq(argv[0], "set-environment")
                ? "SetEnvironment"
                : "UnsetEnvironment";

        r = sd_bus_message_new_method_call(
                        bus,
                        &m,
                        "org.freedesktop.systemd1",
                        "/org/freedesktop/systemd1",
                        "org.freedesktop.systemd1.Manager",
                        method);
        if (r < 0)
                return bus_log_create_error(r);

        r = sd_bus_message_append_strv(m, strv_skip(argv, 1));
        if (r < 0)
                return bus_log_create_error(r);

        r = sd_bus_call(bus, m, 0, &error, NULL);
        if (r < 0)
                return log_error_errno(r, "Failed to set environment: %s", bus_error_message(&error, r));

        return 0;
}

static int import_environment(int argc, char *argv[], void *userdata) {
        _cleanup_(sd_bus_error_free) sd_bus_error error = SD_BUS_ERROR_NULL;
        _cleanup_(sd_bus_message_unrefp) sd_bus_message *m = NULL;
        sd_bus *bus;
        int r;

        r = acquire_bus(BUS_MANAGER, &bus);
        if (r < 0)
                return r;

        polkit_agent_open_if_enabled();

        r = sd_bus_message_new_method_call(
                        bus,
                        &m,
                        "org.freedesktop.systemd1",
                        "/org/freedesktop/systemd1",
                        "org.freedesktop.systemd1.Manager",
                        "SetEnvironment");
        if (r < 0)
                return bus_log_create_error(r);

        if (argc < 2)
                r = sd_bus_message_append_strv(m, environ);
        else {
                char **a, **b;

                r = sd_bus_message_open_container(m, 'a', "s");
                if (r < 0)
                        return bus_log_create_error(r);

                STRV_FOREACH(a, strv_skip(argv, 1)) {

                        if (!env_name_is_valid(*a)) {
                                log_error("Not a valid environment variable name: %s", *a);
                                return -EINVAL;
                        }

                        STRV_FOREACH(b, environ) {
                                const char *eq;

                                eq = startswith(*b, *a);
                                if (eq && *eq == '=') {

                                        r = sd_bus_message_append(m, "s", *b);
                                        if (r < 0)
                                                return bus_log_create_error(r);

                                        break;
                                }
                        }
                }

                r = sd_bus_message_close_container(m);
        }
        if (r < 0)
                return bus_log_create_error(r);

        r = sd_bus_call(bus, m, 0, &error, NULL);
        if (r < 0)
                return log_error_errno(r, "Failed to import environment: %s", bus_error_message(&error, r));

        return 0;
}

static int enable_sysv_units(const char *verb, char **args) {
        int r = 0;

#if defined(HAVE_SYSV_COMPAT)
        _cleanup_lookup_paths_free_ LookupPaths paths = {};
        unsigned f = 0;

        /* Processes all SysV units, and reshuffles the array so that afterwards only the native units remain */

        if (arg_scope != UNIT_FILE_SYSTEM)
                return 0;

        if (getenv_bool("SYSTEMCTL_SKIP_SYSV") > 0)
                return 0;

        if (!STR_IN_SET(verb,
                        "enable",
                        "disable",
                        "is-enabled"))
                return 0;

        r = lookup_paths_init(&paths, arg_scope, LOOKUP_PATHS_EXCLUDE_GENERATED, arg_root);
        if (r < 0)
                return r;

        r = 0;
        while (args[f]) {

                const char *argv[] = {
                        ROOTLIBEXECDIR "/systemd-sysv-install",
                        NULL,
                        NULL,
                        NULL,
                        NULL,
                };

                _cleanup_free_ char *p = NULL, *q = NULL, *l = NULL;
                bool found_native = false, found_sysv;
                siginfo_t status;
                const char *name;
                unsigned c = 1;
                pid_t pid;
                int j;

                name = args[f++];

                if (!endswith(name, ".service"))
                        continue;

                if (path_is_absolute(name))
                        continue;

                j = unit_file_exists(arg_scope, &paths, name);
                if (j < 0 && !IN_SET(j, -ELOOP, -ERFKILL, -EADDRNOTAVAIL))
                        return log_error_errno(j, "Failed to lookup unit file state: %m");
                found_native = j != 0;

                /* If we have both a native unit and a SysV script, enable/disable them both (below); for is-enabled,
                 * prefer the native unit */
                if (found_native && streq(verb, "is-enabled"))
                        continue;

                p = path_join(arg_root, SYSTEM_SYSVINIT_PATH, name);
                if (!p)
                        return log_oom();

                p[strlen(p) - strlen(".service")] = 0;
                found_sysv = access(p, F_OK) >= 0;
                if (!found_sysv)
                        continue;

                if (found_native)
                        log_info("Synchronizing state of %s with SysV service script with %s.", name, argv[0]);
                else
                        log_info("%s is not a native service, redirecting to systemd-sysv-install.", name);

                if (!isempty(arg_root))
                        argv[c++] = q = strappend("--root=", arg_root);

                argv[c++] = verb;
                argv[c++] = basename(p);
                argv[c] = NULL;

                l = strv_join((char**)argv, " ");
                if (!l)
                        return log_oom();

                log_info("Executing: %s", l);

                pid = fork();
                if (pid < 0)
                        return log_error_errno(errno, "Failed to fork: %m");
                else if (pid == 0) {
                        /* Child */

                        (void) reset_all_signal_handlers();
                        (void) reset_signal_mask();

                        execv(argv[0], (char**) argv);
                        log_error_errno(errno, "Failed to execute %s: %m", argv[0]);
                        _exit(EXIT_FAILURE);
                }

                j = wait_for_terminate(pid, &status);
                if (j < 0)
                        return log_error_errno(j, "Failed to wait for child: %m");

                if (status.si_code == CLD_EXITED) {
                        if (streq(verb, "is-enabled")) {
                                if (status.si_status == 0) {
                                        if (!arg_quiet)
                                                puts("enabled");
                                        r = 1;
                                } else {
                                        if (!arg_quiet)
                                                puts("disabled");
                                }

                        } else if (status.si_status != 0)
                                return -EBADE; /* We don't warn here, under the assumption the script already showed an explanation */
                } else {
                        log_error("Unexpected waitid() result.");
                        return -EPROTO;
                }

                if (found_native)
                        continue;

                /* Remove this entry, so that we don't try enabling it as native unit */
                assert(f > 0);
                f--;
                assert(args[f] == name);
                strv_remove(args, name);
        }

#endif
        return r;
}

static int mangle_names(char **original_names, char ***mangled_names) {
        char **i, **l, **name;
        int r;

        l = i = new(char*, strv_length(original_names) + 1);
        if (!l)
                return log_oom();

        STRV_FOREACH(name, original_names) {

                /* When enabling units qualified path names are OK,
                 * too, hence allow them explicitly. */

                if (is_path(*name)) {
                        *i = strdup(*name);
                        if (!*i) {
                                strv_free(l);
                                return log_oom();
                        }
                } else {
                        r = unit_name_mangle(*name, UNIT_NAME_NOGLOB, i);
                        if (r < 0) {
                                strv_free(l);
                                return log_error_errno(r, "Failed to mangle unit name: %m");
                        }
                }

                i++;
        }

        *i = NULL;
        *mangled_names = l;

        return 0;
}

static int unit_exists(const char *unit) {
        _cleanup_(sd_bus_message_unrefp) sd_bus_message *reply = NULL;
        _cleanup_(sd_bus_error_free) sd_bus_error error = SD_BUS_ERROR_NULL;
        _cleanup_free_ char *path = NULL;
        static const struct bus_properties_map property_map[] = {
                { "LoadState",   "s", map_string_no_copy, offsetof(UnitStatusInfo, load_state)  },
                { "ActiveState", "s", map_string_no_copy, offsetof(UnitStatusInfo, active_state)},
                {},
        };
        UnitStatusInfo info = {};
        sd_bus *bus;
        int r;

        path = unit_dbus_path_from_name(unit);
        if (!path)
                return log_oom();

        r = acquire_bus(BUS_MANAGER, &bus);
        if (r < 0)
                return r;

        r = sd_bus_call_method(
                        bus,
                        "org.freedesktop.systemd1",
                        path,
                        "org.freedesktop.DBus.Properties",
                        "GetAll",
                        &error,
                        &reply,
                        "s", "");
        if (r < 0)
                return log_error_errno(r, "Failed to get properties: %s", bus_error_message(&error, r));

        r = bus_message_map_all_properties(reply, property_map, &info);
        if (r < 0)
                return log_error_errno(r, "Failed to map properties: %s", bus_error_message(&error, r));

        return !streq_ptr(info.load_state, "not-found") || !streq_ptr(info.active_state, "inactive");
}

static int enable_unit(int argc, char *argv[], void *userdata) {
        _cleanup_strv_free_ char **names = NULL;
        const char *verb = argv[0];
        UnitFileChange *changes = NULL;
        unsigned n_changes = 0;
        int carries_install_info = -1;
        bool ignore_carries_install_info = arg_quiet;
        int r;

        if (!argv[1])
                return 0;

        r = mangle_names(strv_skip(argv, 1), &names);
        if (r < 0)
                return r;

        r = enable_sysv_units(verb, names);
        if (r < 0)
                return r;

        /* If the operation was fully executed by the SysV compat, let's finish early */
        if (strv_isempty(names)) {
                if (arg_no_reload || install_client_side())
                        return 0;
                return daemon_reload(argc, argv, userdata);
        }

        if (install_client_side()) {
                if (streq(verb, "enable")) {
                        r = unit_file_enable(arg_scope, arg_runtime, arg_root, names, arg_force, &changes, &n_changes);
                        carries_install_info = r;
                } else if (streq(verb, "disable"))
                        r = unit_file_disable(arg_scope, arg_runtime, arg_root, names, &changes, &n_changes);
                else if (streq(verb, "reenable")) {
                        r = unit_file_reenable(arg_scope, arg_runtime, arg_root, names, arg_force, &changes, &n_changes);
                        carries_install_info = r;
                } else if (streq(verb, "link"))
                        r = unit_file_link(arg_scope, arg_runtime, arg_root, names, arg_force, &changes, &n_changes);
                else if (streq(verb, "preset")) {
                        r = unit_file_preset(arg_scope, arg_runtime, arg_root, names, arg_preset_mode, arg_force, &changes, &n_changes);
                } else if (streq(verb, "mask"))
                        r = unit_file_mask(arg_scope, arg_runtime, arg_root, names, arg_force, &changes, &n_changes);
                else if (streq(verb, "unmask"))
                        r = unit_file_unmask(arg_scope, arg_runtime, arg_root, names, &changes, &n_changes);
                else if (streq(verb, "revert"))
                        r = unit_file_revert(arg_scope, arg_root, names, &changes, &n_changes);
                else
                        assert_not_reached("Unknown verb");

                unit_file_dump_changes(r, verb, changes, n_changes, arg_quiet);
                if (r < 0)
                        goto finish;
                r = 0;
        } else {
                _cleanup_(sd_bus_message_unrefp) sd_bus_message *reply = NULL, *m = NULL;
                _cleanup_(sd_bus_error_free) sd_bus_error error = SD_BUS_ERROR_NULL;
                bool expect_carries_install_info = false;
                bool send_runtime = true, send_force = true, send_preset_mode = false;
                const char *method;
                sd_bus *bus;

                if (STR_IN_SET(verb, "mask", "unmask")) {
                        r = unit_exists(*names);
                        if (r < 0)
                                return r;
                        if (r == 0)
                                log_notice("Unit %s does not exist, proceeding anyway.", *names);
                }

                r = acquire_bus(BUS_MANAGER, &bus);
                if (r < 0)
                        return r;

                polkit_agent_open_if_enabled();

                if (streq(verb, "enable")) {
                        method = "EnableUnitFiles";
                        expect_carries_install_info = true;
                } else if (streq(verb, "disable")) {
                        method = "DisableUnitFiles";
                        send_force = false;
                } else if (streq(verb, "reenable")) {
                        method = "ReenableUnitFiles";
                        expect_carries_install_info = true;
                } else if (streq(verb, "link"))
                        method = "LinkUnitFiles";
                else if (streq(verb, "preset")) {

                        if (arg_preset_mode != UNIT_FILE_PRESET_FULL) {
                                method = "PresetUnitFilesWithMode";
                                send_preset_mode = true;
                        } else
                                method = "PresetUnitFiles";

                        expect_carries_install_info = true;
                        ignore_carries_install_info = true;
                } else if (streq(verb, "mask"))
                        method = "MaskUnitFiles";
                else if (streq(verb, "unmask")) {
                        method = "UnmaskUnitFiles";
                        send_force = false;
                } else if (streq(verb, "revert")) {
                        method = "RevertUnitFiles";
                        send_runtime = send_force = false;
                } else
                        assert_not_reached("Unknown verb");

                r = sd_bus_message_new_method_call(
                                bus,
                                &m,
                                "org.freedesktop.systemd1",
                                "/org/freedesktop/systemd1",
                                "org.freedesktop.systemd1.Manager",
                                method);
                if (r < 0)
                        return bus_log_create_error(r);

                r = sd_bus_message_append_strv(m, names);
                if (r < 0)
                        return bus_log_create_error(r);

                if (send_preset_mode) {
                        r = sd_bus_message_append(m, "s", unit_file_preset_mode_to_string(arg_preset_mode));
                        if (r < 0)
                                return bus_log_create_error(r);
                }

                if (send_runtime) {
                        r = sd_bus_message_append(m, "b", arg_runtime);
                        if (r < 0)
                                return bus_log_create_error(r);
                }

                if (send_force) {
                        r = sd_bus_message_append(m, "b", arg_force);
                        if (r < 0)
                                return bus_log_create_error(r);
                }

                r = sd_bus_call(bus, m, 0, &error, &reply);
                if (r < 0)
                        return log_error_errno(r, "Failed to %s unit: %s", verb, bus_error_message(&error, r));

                if (expect_carries_install_info) {
                        r = sd_bus_message_read(reply, "b", &carries_install_info);
                        if (r < 0)
                                return bus_log_parse_error(r);
                }

                r = bus_deserialize_and_dump_unit_file_changes(reply, arg_quiet, &changes, &n_changes);
                if (r < 0)
                        goto finish;

                /* Try to reload if enabled */
                if (!arg_no_reload)
                        r = daemon_reload(argc, argv, userdata);
                else
                        r = 0;
        }

        if (carries_install_info == 0 && !ignore_carries_install_info)
                log_warning("The unit files have no installation config (WantedBy, RequiredBy, Also, Alias\n"
                            "settings in the [Install] section, and DefaultInstance for template units).\n"
                            "This means they are not meant to be enabled using systemctl.\n"
                            "Possible reasons for having this kind of units are:\n"
                            "1) A unit may be statically enabled by being symlinked from another unit's\n"
                            "   .wants/ or .requires/ directory.\n"
                            "2) A unit's purpose may be to act as a helper for some other unit which has\n"
                            "   a requirement dependency on it.\n"
                            "3) A unit may be started when needed via activation (socket, path, timer,\n"
                            "   D-Bus, udev, scripted systemctl call, ...).\n"
                            "4) In case of template units, the unit is meant to be enabled with some\n"
                            "   instance name specified.");

        if (arg_now && n_changes > 0 && STR_IN_SET(argv[0], "enable", "disable", "mask")) {
                char *new_args[n_changes + 2];
                sd_bus *bus;
                unsigned i;

                r = acquire_bus(BUS_MANAGER, &bus);
                if (r < 0)
                        goto finish;

                new_args[0] = (char*) (streq(argv[0], "enable") ? "start" : "stop");
                for (i = 0; i < n_changes; i++)
                        new_args[i + 1] = basename(changes[i].path);
                new_args[i + 1] = NULL;

                r = start_unit(strv_length(new_args), new_args, userdata);
        }

finish:
        unit_file_changes_free(changes, n_changes);

        return r;
}

static int add_dependency(int argc, char *argv[], void *userdata) {
        _cleanup_strv_free_ char **names = NULL;
        _cleanup_free_ char *target = NULL;
        const char *verb = argv[0];
        UnitFileChange *changes = NULL;
        unsigned n_changes = 0;
        UnitDependency dep;
        int r = 0;

        if (!argv[1])
                return 0;

        r = unit_name_mangle_with_suffix(argv[1], UNIT_NAME_NOGLOB, ".target", &target);
        if (r < 0)
                return log_error_errno(r, "Failed to mangle unit name: %m");

        r = mangle_names(strv_skip(argv, 2), &names);
        if (r < 0)
                return r;

        if (streq(verb, "add-wants"))
                dep = UNIT_WANTS;
        else if (streq(verb, "add-requires"))
                dep = UNIT_REQUIRES;
        else
                assert_not_reached("Unknown verb");

        if (install_client_side()) {
                r = unit_file_add_dependency(arg_scope, arg_runtime, arg_root, names, target, dep, arg_force, &changes, &n_changes);
                unit_file_dump_changes(r, "add dependency on", changes, n_changes, arg_quiet);
<<<<<<< HEAD
=======

                if (r > 0)
                        r = 0;
>>>>>>> 6e06c57c
        } else {
                _cleanup_(sd_bus_message_unrefp) sd_bus_message *reply = NULL, *m = NULL;
                _cleanup_(sd_bus_error_free) sd_bus_error error = SD_BUS_ERROR_NULL;
                sd_bus *bus;

                r = acquire_bus(BUS_MANAGER, &bus);
                if (r < 0)
                        return r;

                polkit_agent_open_if_enabled();

                r = sd_bus_message_new_method_call(
                                bus,
                                &m,
                                "org.freedesktop.systemd1",
                                "/org/freedesktop/systemd1",
                                "org.freedesktop.systemd1.Manager",
                                "AddDependencyUnitFiles");
                if (r < 0)
                        return bus_log_create_error(r);

                r = sd_bus_message_append_strv(m, names);
                if (r < 0)
                        return bus_log_create_error(r);

                r = sd_bus_message_append(m, "ssbb", target, unit_dependency_to_string(dep), arg_runtime, arg_force);
                if (r < 0)
                        return bus_log_create_error(r);

                r = sd_bus_call(bus, m, 0, &error, &reply);
                if (r < 0)
                        return log_error_errno(r, "Failed to add dependency: %s", bus_error_message(&error, r));

                r = bus_deserialize_and_dump_unit_file_changes(reply, arg_quiet, &changes, &n_changes);
                if (r < 0)
                        goto finish;

                if (arg_no_reload) {
                        r = 0;
                        goto finish;
                }

                r = daemon_reload(argc, argv, userdata);
        }

finish:
        unit_file_changes_free(changes, n_changes);

        return r;
}

static int preset_all(int argc, char *argv[], void *userdata) {
        UnitFileChange *changes = NULL;
        unsigned n_changes = 0;
        int r;

        if (install_client_side()) {
                r = unit_file_preset_all(arg_scope, arg_runtime, arg_root, arg_preset_mode, arg_force, &changes, &n_changes);
                unit_file_dump_changes(r, "preset", changes, n_changes, arg_quiet);
<<<<<<< HEAD
=======

                if (r > 0)
                        r = 0;
>>>>>>> 6e06c57c
        } else {
                _cleanup_(sd_bus_error_free) sd_bus_error error = SD_BUS_ERROR_NULL;
                _cleanup_(sd_bus_message_unrefp) sd_bus_message *reply = NULL;
                sd_bus *bus;

                r = acquire_bus(BUS_MANAGER, &bus);
                if (r < 0)
                        return r;

                polkit_agent_open_if_enabled();

                r = sd_bus_call_method(
                                bus,
                                "org.freedesktop.systemd1",
                                "/org/freedesktop/systemd1",
                                "org.freedesktop.systemd1.Manager",
                                "PresetAllUnitFiles",
                                &error,
                                &reply,
                                "sbb",
                                unit_file_preset_mode_to_string(arg_preset_mode),
                                arg_runtime,
                                arg_force);
                if (r < 0)
                        return log_error_errno(r, "Failed to preset all units: %s", bus_error_message(&error, r));

                r = bus_deserialize_and_dump_unit_file_changes(reply, arg_quiet, &changes, &n_changes);
                if (r < 0)
                        goto finish;

                if (arg_no_reload) {
                        r = 0;
                        goto finish;
                }

                r = daemon_reload(argc, argv, userdata);
        }

finish:
        unit_file_changes_free(changes, n_changes);

        return r;
}

static int unit_is_enabled(int argc, char *argv[], void *userdata) {

        _cleanup_strv_free_ char **names = NULL;
        bool enabled;
        char **name;
        int r;

        r = mangle_names(strv_skip(argv, 1), &names);
        if (r < 0)
                return r;

        r = enable_sysv_units(argv[0], names);
        if (r < 0)
                return r;

        enabled = r > 0;

        if (install_client_side()) {

                STRV_FOREACH(name, names) {
                        UnitFileState state;

                        r = unit_file_get_state(arg_scope, arg_root, *name, &state);
                        if (r < 0)
                                return log_error_errno(state, "Failed to get unit file state for %s: %m", *name);

                        if (IN_SET(state,
                                   UNIT_FILE_ENABLED,
                                   UNIT_FILE_ENABLED_RUNTIME,
                                   UNIT_FILE_STATIC,
                                   UNIT_FILE_INDIRECT,
                                   UNIT_FILE_GENERATED))
                                enabled = true;

                        if (!arg_quiet)
                                puts(unit_file_state_to_string(state));
                }

                r = 0;
        } else {
                _cleanup_(sd_bus_error_free) sd_bus_error error = SD_BUS_ERROR_NULL;
                sd_bus *bus;

                r = acquire_bus(BUS_MANAGER, &bus);
                if (r < 0)
                        return r;

                STRV_FOREACH(name, names) {
                        _cleanup_(sd_bus_message_unrefp) sd_bus_message *reply = NULL;
                        const char *s;

                        r = sd_bus_call_method(
                                        bus,
                                        "org.freedesktop.systemd1",
                                        "/org/freedesktop/systemd1",
                                        "org.freedesktop.systemd1.Manager",
                                        "GetUnitFileState",
                                        &error,
                                        &reply,
                                        "s", *name);
                        if (r < 0)
                                return log_error_errno(r, "Failed to get unit file state for %s: %s", *name, bus_error_message(&error, r));

                        r = sd_bus_message_read(reply, "s", &s);
                        if (r < 0)
                                return bus_log_parse_error(r);

                        if (STR_IN_SET(s, "enabled", "enabled-runtime", "static", "indirect", "generated"))
                                enabled = true;

                        if (!arg_quiet)
                                puts(s);
                }
        }

        return enabled ? EXIT_SUCCESS : EXIT_FAILURE;
}

static int is_system_running(int argc, char *argv[], void *userdata) {
        _cleanup_free_ char *state = NULL;
        sd_bus *bus;
        int r;

        if (running_in_chroot() > 0 || (arg_transport == BUS_TRANSPORT_LOCAL && !sd_booted())) {
                if (!arg_quiet)
                        puts("offline");
                return EXIT_FAILURE;
        }

        r = acquire_bus(BUS_MANAGER, &bus);
        if (r < 0)
                return r;

        r = sd_bus_get_property_string(
                        bus,
                        "org.freedesktop.systemd1",
                        "/org/freedesktop/systemd1",
                        "org.freedesktop.systemd1.Manager",
                        "SystemState",
                        NULL,
                        &state);
        if (r < 0) {
                if (!arg_quiet)
                        puts("unknown");
                return 0;
        }

        if (!arg_quiet)
                puts(state);

        return streq(state, "running") ? EXIT_SUCCESS : EXIT_FAILURE;
}

static int create_edit_temp_file(const char *new_path, const char *original_path, char **ret_tmp_fn) {
        _cleanup_free_ char *t = NULL;
        int r;

        assert(new_path);
        assert(original_path);
        assert(ret_tmp_fn);

        r = tempfn_random(new_path, NULL, &t);
        if (r < 0)
                return log_error_errno(r, "Failed to determine temporary filename for \"%s\": %m", new_path);

        r = mkdir_parents(new_path, 0755);
        if (r < 0)
                return log_error_errno(r, "Failed to create directories for \"%s\": %m", new_path);

        r = copy_file(original_path, t, 0, 0644, 0);
        if (r == -ENOENT) {

                r = touch(t);
                if (r < 0)
                        return log_error_errno(r, "Failed to create temporary file \"%s\": %m", t);

        } else if (r < 0)
                return log_error_errno(r, "Failed to create temporary file for \"%s\": %m", new_path);

        *ret_tmp_fn = t;
        t = NULL;

        return 0;
}

static int get_file_to_edit(
                const LookupPaths *paths,
                const char *name,
                char **ret_path) {

        _cleanup_free_ char *path = NULL, *run = NULL;

        assert(name);
        assert(ret_path);

        path = strjoin(paths->persistent_config, "/", name, NULL);
        if (!path)
                return log_oom();

        if (arg_runtime) {
                run = strjoin(paths->runtime_config, "/", name, NULL);
                if (!run)
                        return log_oom();
        }

        if (arg_runtime) {
                if (access(path, F_OK) >= 0) {
                        log_error("Refusing to create \"%s\" because it would be overridden by \"%s\" anyway.", run, path);
                        return -EEXIST;
                }

                *ret_path = run;
                run = NULL;
        } else {
                *ret_path = path;
                path = NULL;
        }

        return 0;
}

static int unit_file_create_new(
                const LookupPaths *paths,
                const char *unit_name,
                const char *suffix,
                char **ret_new_path,
                char **ret_tmp_path) {

        char *tmp_new_path, *tmp_tmp_path, *ending;
        int r;

        assert(unit_name);
        assert(ret_new_path);
        assert(ret_tmp_path);

        ending = strjoina(unit_name, suffix);
        r = get_file_to_edit(paths, ending, &tmp_new_path);
        if (r < 0)
                return r;

        r = create_edit_temp_file(tmp_new_path, tmp_new_path, &tmp_tmp_path);
        if (r < 0) {
                free(tmp_new_path);
                return r;
        }

        *ret_new_path = tmp_new_path;
        *ret_tmp_path = tmp_tmp_path;

        return 0;
}

static int unit_file_create_copy(
                const LookupPaths *paths,
                const char *unit_name,
                const char *fragment_path,
                char **ret_new_path,
                char **ret_tmp_path) {

        char *tmp_new_path, *tmp_tmp_path;
        int r;

        assert(fragment_path);
        assert(unit_name);
        assert(ret_new_path);
        assert(ret_tmp_path);

        r = get_file_to_edit(paths, unit_name, &tmp_new_path);
        if (r < 0)
                return r;

        if (!path_equal(fragment_path, tmp_new_path) && access(tmp_new_path, F_OK) == 0) {
                char response;

                r = ask_char(&response, "yn", "\"%s\" already exists. Overwrite with \"%s\"? [(y)es, (n)o] ", tmp_new_path, fragment_path);
                if (r < 0) {
                        free(tmp_new_path);
                        return r;
                }
                if (response != 'y') {
                        log_warning("%s ignored", unit_name);
                        free(tmp_new_path);
                        return -EKEYREJECTED;
                }
        }

        r = create_edit_temp_file(tmp_new_path, fragment_path, &tmp_tmp_path);
        if (r < 0) {
                free(tmp_new_path);
                return r;
        }

        *ret_new_path = tmp_new_path;
        *ret_tmp_path = tmp_tmp_path;

        return 0;
}

static int run_editor(char **paths) {
        pid_t pid;
        int r;

        assert(paths);

        pid = fork();
        if (pid < 0)
                return log_error_errno(errno, "Failed to fork: %m");

        if (pid == 0) {
                const char **args;
                char *editor, **editor_args = NULL;
                char **tmp_path, **original_path, *p;
                unsigned n_editor_args = 0, i = 1;
                size_t argc;

                (void) reset_all_signal_handlers();
                (void) reset_signal_mask();

                argc = strv_length(paths)/2 + 1;

                /* SYSTEMD_EDITOR takes precedence over EDITOR which takes precedence over VISUAL
                 * If neither SYSTEMD_EDITOR nor EDITOR nor VISUAL are present,
                 * we try to execute well known editors
                 */
                editor = getenv("SYSTEMD_EDITOR");
                if (!editor)
                        editor = getenv("EDITOR");
                if (!editor)
                        editor = getenv("VISUAL");

                if (!isempty(editor)) {
                        editor_args = strv_split(editor, WHITESPACE);
                        if (!editor_args) {
                                (void) log_oom();
                                _exit(EXIT_FAILURE);
                        }
                        n_editor_args = strv_length(editor_args);
                        argc += n_editor_args - 1;
                }
                args = newa(const char*, argc + 1);

                if (n_editor_args > 0) {
                        args[0] = editor_args[0];
                        for (; i < n_editor_args; i++)
                                args[i] = editor_args[i];
                }

                STRV_FOREACH_PAIR(original_path, tmp_path, paths) {
                        args[i] = *tmp_path;
                        i++;
                }
                args[i] = NULL;

                if (n_editor_args > 0)
                        execvp(args[0], (char* const*) args);

                FOREACH_STRING(p, "editor", "nano", "vim", "vi") {
                        args[0] = p;
                        execvp(p, (char* const*) args);
                        /* We do not fail if the editor doesn't exist
                         * because we want to try each one of them before
                         * failing.
                         */
                        if (errno != ENOENT) {
                                log_error_errno(errno, "Failed to execute %s: %m", editor);
                                _exit(EXIT_FAILURE);
                        }
                }

                log_error("Cannot edit unit(s), no editor available. Please set either $SYSTEMD_EDITOR, $EDITOR or $VISUAL.");
                _exit(EXIT_FAILURE);
        }

        r = wait_for_terminate_and_warn("editor", pid, true);
        if (r < 0)
                return log_error_errno(r, "Failed to wait for child: %m");

        return 0;
}

static int find_paths_to_edit(sd_bus *bus, char **names, char ***paths) {
        _cleanup_lookup_paths_free_ LookupPaths lp = {};
        char **name;
        int r;

        assert(names);
        assert(paths);

        r = lookup_paths_init(&lp, arg_scope, 0, arg_root);
        if (r < 0)
                return r;

        STRV_FOREACH(name, names) {
                _cleanup_free_ char *path = NULL, *new_path = NULL, *tmp_path = NULL;

                r = unit_find_paths(bus, *name, &lp, &path, NULL);
                if (r < 0)
                        return r;
                else if (!arg_force) {
                        if (r == 0) {
                                log_error("Run 'systemctl edit --force %s' to create a new unit.", *name);
                                return -ENOENT;
                        } else if (!path) {
                                // FIXME: support units with path==NULL (no FragmentPath)
                                log_error("No fragment exists for %s.", *name);
                                return -ENOENT;
                        }
                }

                if (path) {
                        if (arg_full)
                                r = unit_file_create_copy(&lp, *name, path, &new_path, &tmp_path);
                        else
                                r = unit_file_create_new(&lp, *name, ".d/override.conf", &new_path, &tmp_path);
                } else
                        r = unit_file_create_new(&lp, *name, NULL, &new_path, &tmp_path);
                if (r < 0)
                        return r;

                r = strv_push_pair(paths, new_path, tmp_path);
                if (r < 0)
                        return log_oom();
                new_path = tmp_path = NULL;
        }

        return 0;
}

static int edit(int argc, char *argv[], void *userdata) {
        _cleanup_strv_free_ char **names = NULL;
        _cleanup_strv_free_ char **paths = NULL;
        char **original, **tmp;
        sd_bus *bus;
        int r;

        if (!on_tty()) {
                log_error("Cannot edit units if not on a tty.");
                return -EINVAL;
        }

        if (arg_transport != BUS_TRANSPORT_LOCAL) {
                log_error("Cannot edit units remotely.");
                return -EINVAL;
        }

        r = acquire_bus(BUS_MANAGER, &bus);
        if (r < 0)
                return r;

        r = expand_names(bus, strv_skip(argv, 1), NULL, &names);
        if (r < 0)
                return log_error_errno(r, "Failed to expand names: %m");

        r = find_paths_to_edit(bus, names, &paths);
        if (r < 0)
                return r;

        if (strv_isempty(paths))
                return -ENOENT;

        r = run_editor(paths);
        if (r < 0)
                goto end;

        STRV_FOREACH_PAIR(original, tmp, paths) {
                /* If the temporary file is empty we ignore it.  It's
                 * useful if the user wants to cancel its modification
                 */
                if (null_or_empty_path(*tmp)) {
                        log_warning("Editing \"%s\" canceled: temporary file is empty.", *original);
                        continue;
                }

                r = rename(*tmp, *original);
                if (r < 0) {
                        r = log_error_errno(errno, "Failed to rename \"%s\" to \"%s\": %m", *tmp, *original);
                        goto end;
                }
        }

        r = 0;

        if (!arg_no_reload && !install_client_side())
                r = daemon_reload(argc, argv, userdata);

end:
        STRV_FOREACH_PAIR(original, tmp, paths) {
                (void) unlink(*tmp);

                /* Removing empty dropin dirs */
                if (!arg_full) {
                        _cleanup_free_ char *dir;

                        dir = dirname_malloc(*original);
                        if (!dir)
                                return log_oom();

                        /* no need to check if the dir is empty, rmdir
                         * does nothing if it is not the case.
                         */
                        (void) rmdir(dir);
                }
        }

        return r;
}

static void systemctl_help(void) {

        pager_open(arg_no_pager, false);

        printf("%s [OPTIONS...] {COMMAND} ...\n\n"
               "Query or send control commands to the systemd manager.\n\n"
               "  -h --help           Show this help\n"
               "     --version        Show package version\n"
               "     --system         Connect to system manager\n"
               "     --user           Connect to user service manager\n"
               "  -H --host=[USER@]HOST\n"
               "                      Operate on remote host\n"
               "  -M --machine=CONTAINER\n"
               "                      Operate on local container\n"
               "  -t --type=TYPE      List units of a particular type\n"
               "     --state=STATE    List units with particular LOAD or SUB or ACTIVE state\n"
               "  -p --property=NAME  Show only properties by this name\n"
               "  -a --all            Show all loaded units/properties, including dead/empty\n"
               "                      ones. To list all units installed on the system, use\n"
               "                      the 'list-unit-files' command instead.\n"
               "  -l --full           Don't ellipsize unit names on output\n"
               "  -r --recursive      Show unit list of host and local containers\n"
               "     --reverse        Show reverse dependencies with 'list-dependencies'\n"
               "     --job-mode=MODE  Specify how to deal with already queued jobs, when\n"
               "                      queueing a new job\n"
               "     --show-types     When showing sockets, explicitly show their type\n"
               "     --value          When showing properties, only print the value\n"
               "  -i --ignore-inhibitors\n"
               "                      When shutting down or sleeping, ignore inhibitors\n"
               "     --kill-who=WHO   Who to send signal to\n"
               "  -s --signal=SIGNAL  Which signal to send\n"
               "     --now            Start or stop unit in addition to enabling or disabling it\n"
               "  -q --quiet          Suppress output\n"
               "     --no-block       Do not wait until operation finished\n"
               "     --no-wall        Don't send wall message before halt/power-off/reboot\n"
               "     --no-reload      Don't reload daemon after en-/dis-abling unit files\n"
               "     --no-legend      Do not print a legend (column headers and hints)\n"
               "     --no-pager       Do not pipe output into a pager\n"
               "     --no-ask-password\n"
               "                      Do not ask for system passwords\n"
               "     --global         Enable/disable unit files globally\n"
               "     --runtime        Enable unit files only temporarily until next reboot\n"
               "  -f --force          When enabling unit files, override existing symlinks\n"
               "                      When shutting down, execute action immediately\n"
               "     --preset-mode=   Apply only enable, only disable, or all presets\n"
               "     --root=PATH      Enable unit files in the specified root directory\n"
               "  -n --lines=INTEGER  Number of journal entries to show\n"
               "  -o --output=STRING  Change journal output mode (short, short-iso,\n"
               "                              short-precise, short-monotonic, verbose,\n"
               "                              export, json, json-pretty, json-sse, cat)\n"
               "     --firmware-setup Tell the firmware to show the setup menu on next boot\n"
               "     --plain          Print unit dependencies as a list instead of a tree\n\n"
               "Unit Commands:\n"
               "  list-units [PATTERN...]         List loaded units\n"
               "  list-sockets [PATTERN...]       List loaded sockets ordered by address\n"
               "  list-timers [PATTERN...]        List loaded timers ordered by next elapse\n"
               "  start NAME...                   Start (activate) one or more units\n"
               "  stop NAME...                    Stop (deactivate) one or more units\n"
               "  reload NAME...                  Reload one or more units\n"
               "  restart NAME...                 Start or restart one or more units\n"
               "  try-restart NAME...             Restart one or more units if active\n"
               "  reload-or-restart NAME...       Reload one or more units if possible,\n"
               "                                  otherwise start or restart\n"
               "  try-reload-or-restart NAME...   If active, reload one or more units,\n"
               "                                  if supported, otherwise restart\n"
               "  isolate NAME                    Start one unit and stop all others\n"
               "  kill NAME...                    Send signal to processes of a unit\n"
               "  is-active PATTERN...            Check whether units are active\n"
               "  is-failed PATTERN...            Check whether units are failed\n"
               "  status [PATTERN...|PID...]      Show runtime status of one or more units\n"
               "  show [PATTERN...|JOB...]        Show properties of one or more\n"
               "                                  units/jobs or the manager\n"
               "  cat PATTERN...                  Show files and drop-ins of one or more units\n"
               "  set-property NAME ASSIGNMENT... Sets one or more properties of a unit\n"
               "  help PATTERN...|PID...          Show manual for one or more units\n"
               "  reset-failed [PATTERN...]       Reset failed state for all, one, or more\n"
               "                                  units\n"
               "  list-dependencies [NAME]        Recursively show units which are required\n"
               "                                  or wanted by this unit or by which this\n"
               "                                  unit is required or wanted\n\n"
               "Unit File Commands:\n"
               "  list-unit-files [PATTERN...]    List installed unit files\n"
               "  enable [NAME...|PATH...]        Enable one or more unit files\n"
               "  disable NAME...                 Disable one or more unit files\n"
               "  reenable NAME...                Reenable one or more unit files\n"
               "  preset NAME...                  Enable/disable one or more unit files\n"
               "                                  based on preset configuration\n"
               "  preset-all                      Enable/disable all unit files based on\n"
               "                                  preset configuration\n"
               "  is-enabled NAME...              Check whether unit files are enabled\n"
               "  mask NAME...                    Mask one or more units\n"
               "  unmask NAME...                  Unmask one or more units\n"
               "  link PATH...                    Link one or more units files into\n"
               "                                  the search path\n"
               "  revert NAME...                  Revert one or more unit files to vendor\n"
               "                                  version\n"
               "  add-wants TARGET NAME...        Add 'Wants' dependency for the target\n"
               "                                  on specified one or more units\n"
               "  add-requires TARGET NAME...     Add 'Requires' dependency for the target\n"
               "                                  on specified one or more units\n"
               "  edit NAME...                    Edit one or more unit files\n"
               "  get-default                     Get the name of the default target\n"
               "  set-default NAME                Set the default target\n\n"
               "Machine Commands:\n"
               "  list-machines [PATTERN...]      List local containers and host\n\n"
               "Job Commands:\n"
               "  list-jobs [PATTERN...]          List jobs\n"
               "  cancel [JOB...]                 Cancel all, one, or more jobs\n\n"
               "Environment Commands:\n"
               "  show-environment                Dump environment\n"
               "  set-environment NAME=VALUE...   Set one or more environment variables\n"
               "  unset-environment NAME...       Unset one or more environment variables\n"
               "  import-environment [NAME...]    Import all or some environment variables\n\n"
               "Manager Lifecycle Commands:\n"
               "  daemon-reload                   Reload systemd manager configuration\n"
               "  daemon-reexec                   Reexecute systemd manager\n\n"
               "System Commands:\n"
               "  is-system-running               Check whether system is fully running\n"
               "  default                         Enter system default mode\n"
               "  rescue                          Enter system rescue mode\n"
               "  emergency                       Enter system emergency mode\n"
               "  halt                            Shut down and halt the system\n"
               "  poweroff                        Shut down and power-off the system\n"
               "  reboot [ARG]                    Shut down and reboot the system\n"
               "  kexec                           Shut down and reboot the system with kexec\n"
               "  exit [EXIT_CODE]                Request user instance or container exit\n"
               "  switch-root ROOT [INIT]         Change to a different root file system\n"
               "  suspend                         Suspend the system\n"
               "  hibernate                       Hibernate the system\n"
               "  hybrid-sleep                    Hibernate and suspend the system\n",
               program_invocation_short_name);
}

static void halt_help(void) {
        printf("%s [OPTIONS...]%s\n\n"
               "%s the system.\n\n"
               "     --help      Show this help\n"
               "     --halt      Halt the machine\n"
               "  -p --poweroff  Switch off the machine\n"
               "     --reboot    Reboot the machine\n"
               "  -f --force     Force immediate halt/power-off/reboot\n"
               "  -w --wtmp-only Don't halt/power-off/reboot, just write wtmp record\n"
               "  -d --no-wtmp   Don't write wtmp record\n"
               "     --no-wall   Don't send wall message before halt/power-off/reboot\n",
               program_invocation_short_name,
               arg_action == ACTION_REBOOT   ? " [ARG]" : "",
               arg_action == ACTION_REBOOT   ? "Reboot" :
               arg_action == ACTION_POWEROFF ? "Power off" :
                                               "Halt");
}

static void shutdown_help(void) {
        printf("%s [OPTIONS...] [TIME] [WALL...]\n\n"
               "Shut down the system.\n\n"
               "     --help      Show this help\n"
               "  -H --halt      Halt the machine\n"
               "  -P --poweroff  Power-off the machine\n"
               "  -r --reboot    Reboot the machine\n"
               "  -h             Equivalent to --poweroff, overridden by --halt\n"
               "  -k             Don't halt/power-off/reboot, just send warnings\n"
               "     --no-wall   Don't send wall message before halt/power-off/reboot\n"
               "  -c             Cancel a pending shutdown\n",
               program_invocation_short_name);
}

static void telinit_help(void) {
        printf("%s [OPTIONS...] {COMMAND}\n\n"
               "Send control commands to the init daemon.\n\n"
               "     --help      Show this help\n"
               "     --no-wall   Don't send wall message before halt/power-off/reboot\n\n"
               "Commands:\n"
               "  0              Power-off the machine\n"
               "  6              Reboot the machine\n"
               "  2, 3, 4, 5     Start runlevelX.target unit\n"
               "  1, s, S        Enter rescue mode\n"
               "  q, Q           Reload init daemon configuration\n"
               "  u, U           Reexecute init daemon\n",
               program_invocation_short_name);
}

static void runlevel_help(void) {
        printf("%s [OPTIONS...]\n\n"
               "Prints the previous and current runlevel of the init system.\n\n"
               "     --help      Show this help\n",
               program_invocation_short_name);
}

static void help_types(void) {
        int i;

        if (!arg_no_legend)
                puts("Available unit types:");
        for (i = 0; i < _UNIT_TYPE_MAX; i++)
                puts(unit_type_to_string(i));
}

static void help_states(void) {
        int i;

        if (!arg_no_legend)
                puts("Available unit load states:");
        for (i = 0; i < _UNIT_LOAD_STATE_MAX; i++)
                puts(unit_load_state_to_string(i));

        if (!arg_no_legend)
                puts("\nAvailable unit active states:");
        for (i = 0; i < _UNIT_ACTIVE_STATE_MAX; i++)
                puts(unit_active_state_to_string(i));

        if (!arg_no_legend)
                puts("\nAvailable automount unit substates:");
        for (i = 0; i < _AUTOMOUNT_STATE_MAX; i++)
                puts(automount_state_to_string(i));

        if (!arg_no_legend)
                puts("\nAvailable busname unit substates:");
        for (i = 0; i < _BUSNAME_STATE_MAX; i++)
                puts(busname_state_to_string(i));

        if (!arg_no_legend)
                puts("\nAvailable device unit substates:");
        for (i = 0; i < _DEVICE_STATE_MAX; i++)
                puts(device_state_to_string(i));

        if (!arg_no_legend)
                puts("\nAvailable mount unit substates:");
        for (i = 0; i < _MOUNT_STATE_MAX; i++)
                puts(mount_state_to_string(i));

        if (!arg_no_legend)
                puts("\nAvailable path unit substates:");
        for (i = 0; i < _PATH_STATE_MAX; i++)
                puts(path_state_to_string(i));

        if (!arg_no_legend)
                puts("\nAvailable scope unit substates:");
        for (i = 0; i < _SCOPE_STATE_MAX; i++)
                puts(scope_state_to_string(i));

        if (!arg_no_legend)
                puts("\nAvailable service unit substates:");
        for (i = 0; i < _SERVICE_STATE_MAX; i++)
                puts(service_state_to_string(i));

        if (!arg_no_legend)
                puts("\nAvailable slice unit substates:");
        for (i = 0; i < _SLICE_STATE_MAX; i++)
                puts(slice_state_to_string(i));

        if (!arg_no_legend)
                puts("\nAvailable socket unit substates:");
        for (i = 0; i < _SOCKET_STATE_MAX; i++)
                puts(socket_state_to_string(i));

        if (!arg_no_legend)
                puts("\nAvailable swap unit substates:");
        for (i = 0; i < _SWAP_STATE_MAX; i++)
                puts(swap_state_to_string(i));

        if (!arg_no_legend)
                puts("\nAvailable target unit substates:");
        for (i = 0; i < _TARGET_STATE_MAX; i++)
                puts(target_state_to_string(i));

        if (!arg_no_legend)
                puts("\nAvailable timer unit substates:");
        for (i = 0; i < _TIMER_STATE_MAX; i++)
                puts(timer_state_to_string(i));
}

static int systemctl_parse_argv(int argc, char *argv[]) {

        enum {
                ARG_FAIL = 0x100,
                ARG_REVERSE,
                ARG_AFTER,
                ARG_BEFORE,
                ARG_SHOW_TYPES,
                ARG_IRREVERSIBLE,
                ARG_IGNORE_DEPENDENCIES,
                ARG_VALUE,
                ARG_VERSION,
                ARG_USER,
                ARG_SYSTEM,
                ARG_GLOBAL,
                ARG_NO_BLOCK,
                ARG_NO_LEGEND,
                ARG_NO_PAGER,
                ARG_NO_WALL,
                ARG_ROOT,
                ARG_NO_RELOAD,
                ARG_KILL_WHO,
                ARG_NO_ASK_PASSWORD,
                ARG_FAILED,
                ARG_RUNTIME,
                ARG_FORCE,
                ARG_PLAIN,
                ARG_STATE,
                ARG_JOB_MODE,
                ARG_PRESET_MODE,
                ARG_FIRMWARE_SETUP,
                ARG_NOW,
                ARG_MESSAGE,
        };

        static const struct option options[] = {
                { "help",                no_argument,       NULL, 'h'                     },
                { "version",             no_argument,       NULL, ARG_VERSION             },
                { "type",                required_argument, NULL, 't'                     },
                { "property",            required_argument, NULL, 'p'                     },
                { "all",                 no_argument,       NULL, 'a'                     },
                { "reverse",             no_argument,       NULL, ARG_REVERSE             },
                { "after",               no_argument,       NULL, ARG_AFTER               },
                { "before",              no_argument,       NULL, ARG_BEFORE              },
                { "show-types",          no_argument,       NULL, ARG_SHOW_TYPES          },
                { "failed",              no_argument,       NULL, ARG_FAILED              }, /* compatibility only */
                { "full",                no_argument,       NULL, 'l'                     },
                { "job-mode",            required_argument, NULL, ARG_JOB_MODE            },
                { "fail",                no_argument,       NULL, ARG_FAIL                }, /* compatibility only */
                { "irreversible",        no_argument,       NULL, ARG_IRREVERSIBLE        }, /* compatibility only */
                { "ignore-dependencies", no_argument,       NULL, ARG_IGNORE_DEPENDENCIES }, /* compatibility only */
                { "ignore-inhibitors",   no_argument,       NULL, 'i'                     },
                { "value",               no_argument,       NULL, ARG_VALUE               },
                { "user",                no_argument,       NULL, ARG_USER                },
                { "system",              no_argument,       NULL, ARG_SYSTEM              },
                { "global",              no_argument,       NULL, ARG_GLOBAL              },
                { "no-block",            no_argument,       NULL, ARG_NO_BLOCK            },
                { "no-legend",           no_argument,       NULL, ARG_NO_LEGEND           },
                { "no-pager",            no_argument,       NULL, ARG_NO_PAGER            },
                { "no-wall",             no_argument,       NULL, ARG_NO_WALL             },
                { "quiet",               no_argument,       NULL, 'q'                     },
                { "root",                required_argument, NULL, ARG_ROOT                },
                { "force",               no_argument,       NULL, ARG_FORCE               },
                { "no-reload",           no_argument,       NULL, ARG_NO_RELOAD           },
                { "kill-who",            required_argument, NULL, ARG_KILL_WHO            },
                { "signal",              required_argument, NULL, 's'                     },
                { "no-ask-password",     no_argument,       NULL, ARG_NO_ASK_PASSWORD     },
                { "host",                required_argument, NULL, 'H'                     },
                { "machine",             required_argument, NULL, 'M'                     },
                { "runtime",             no_argument,       NULL, ARG_RUNTIME             },
                { "lines",               required_argument, NULL, 'n'                     },
                { "output",              required_argument, NULL, 'o'                     },
                { "plain",               no_argument,       NULL, ARG_PLAIN               },
                { "state",               required_argument, NULL, ARG_STATE               },
                { "recursive",           no_argument,       NULL, 'r'                     },
                { "preset-mode",         required_argument, NULL, ARG_PRESET_MODE         },
                { "firmware-setup",      no_argument,       NULL, ARG_FIRMWARE_SETUP      },
                { "now",                 no_argument,       NULL, ARG_NOW                 },
                { "message",             required_argument, NULL, ARG_MESSAGE             },
                {}
        };

        const char *p;
        int c, r;

        assert(argc >= 0);
        assert(argv);

        /* we default to allowing interactive authorization only in systemctl (not in the legacy commands) */
        arg_ask_password = true;

        while ((c = getopt_long(argc, argv, "ht:p:alqfs:H:M:n:o:ir", options, NULL)) >= 0)

                switch (c) {

                case 'h':
                        systemctl_help();
                        return 0;

                case ARG_VERSION:
                        return version();

                case 't': {
                        if (isempty(optarg)) {
                                log_error("--type requires arguments.");
                                return -EINVAL;
                        }

                        p = optarg;
                        for (;;) {
                                _cleanup_free_ char *type = NULL;

                                r = extract_first_word(&p, &type, ",", 0);
                                if (r < 0)
                                        return log_error_errno(r, "Failed to parse type: %s", optarg);

                                if (r == 0)
                                        break;

                                if (streq(type, "help")) {
                                        help_types();
                                        return 0;
                                }

                                if (unit_type_from_string(type) >= 0) {
                                        if (strv_push(&arg_types, type) < 0)
                                                return log_oom();
                                        type = NULL;
                                        continue;
                                }

                                /* It's much nicer to use --state= for
                                 * load states, but let's support this
                                 * in --types= too for compatibility
                                 * with old versions */
                                if (unit_load_state_from_string(type) >= 0) {
                                        if (strv_push(&arg_states, type) < 0)
                                                return log_oom();
                                        type = NULL;
                                        continue;
                                }

                                log_error("Unknown unit type or load state '%s'.", type);
                                log_info("Use -t help to see a list of allowed values.");
                                return -EINVAL;
                        }

                        break;
                }

                case 'p': {
                        /* Make sure that if the empty property list
                           was specified, we won't show any properties. */
                        if (isempty(optarg) && !arg_properties) {
                                arg_properties = new0(char*, 1);
                                if (!arg_properties)
                                        return log_oom();
                        } else {
                                p = optarg;
                                for (;;) {
                                        _cleanup_free_ char *prop = NULL;

                                        r = extract_first_word(&p, &prop, ",", 0);
                                        if (r < 0)
                                                return log_error_errno(r, "Failed to parse property: %s", optarg);

                                        if (r == 0)
                                                break;

                                        if (strv_push(&arg_properties, prop) < 0)
                                                return log_oom();

                                        prop = NULL;
                                }
                        }

                        /* If the user asked for a particular
                         * property, show it to him, even if it is
                         * empty. */
                        arg_all = true;

                        break;
                }

                case 'a':
                        arg_all = true;
                        break;

                case ARG_REVERSE:
                        arg_dependency = DEPENDENCY_REVERSE;
                        break;

                case ARG_AFTER:
                        arg_dependency = DEPENDENCY_AFTER;
                        break;

                case ARG_BEFORE:
                        arg_dependency = DEPENDENCY_BEFORE;
                        break;

                case ARG_SHOW_TYPES:
                        arg_show_types = true;
                        break;

                case ARG_VALUE:
                        arg_value = true;
                        break;

                case ARG_JOB_MODE:
                        arg_job_mode = optarg;
                        break;

                case ARG_FAIL:
                        arg_job_mode = "fail";
                        break;

                case ARG_IRREVERSIBLE:
                        arg_job_mode = "replace-irreversibly";
                        break;

                case ARG_IGNORE_DEPENDENCIES:
                        arg_job_mode = "ignore-dependencies";
                        break;

                case ARG_USER:
                        arg_scope = UNIT_FILE_USER;
                        break;

                case ARG_SYSTEM:
                        arg_scope = UNIT_FILE_SYSTEM;
                        break;

                case ARG_GLOBAL:
                        arg_scope = UNIT_FILE_GLOBAL;
                        break;

                case ARG_NO_BLOCK:
                        arg_no_block = true;
                        break;

                case ARG_NO_LEGEND:
                        arg_no_legend = true;
                        break;

                case ARG_NO_PAGER:
                        arg_no_pager = true;
                        break;

                case ARG_NO_WALL:
                        arg_no_wall = true;
                        break;

                case ARG_ROOT:
                        r = parse_path_argument_and_warn(optarg, false, &arg_root);
                        if (r < 0)
                                return r;
                        break;

                case 'l':
                        arg_full = true;
                        break;

                case ARG_FAILED:
                        if (strv_extend(&arg_states, "failed") < 0)
                                return log_oom();

                        break;

                case 'q':
                        arg_quiet = true;
                        break;

                case ARG_FORCE:
                        arg_force++;
                        break;

                case 'f':
                        arg_force++;
                        break;

                case ARG_NO_RELOAD:
                        arg_no_reload = true;
                        break;

                case ARG_KILL_WHO:
                        arg_kill_who = optarg;
                        break;

                case 's':
                        arg_signal = signal_from_string_try_harder(optarg);
                        if (arg_signal < 0) {
                                log_error("Failed to parse signal string %s.", optarg);
                                return -EINVAL;
                        }
                        break;

                case ARG_NO_ASK_PASSWORD:
                        arg_ask_password = false;
                        break;

                case 'H':
                        arg_transport = BUS_TRANSPORT_REMOTE;
                        arg_host = optarg;
                        break;

                case 'M':
                        arg_transport = BUS_TRANSPORT_MACHINE;
                        arg_host = optarg;
                        break;

                case ARG_RUNTIME:
                        arg_runtime = true;
                        break;

                case 'n':
                        if (safe_atou(optarg, &arg_lines) < 0) {
                                log_error("Failed to parse lines '%s'", optarg);
                                return -EINVAL;
                        }
                        break;

                case 'o':
                        arg_output = output_mode_from_string(optarg);
                        if (arg_output < 0) {
                                log_error("Unknown output '%s'.", optarg);
                                return -EINVAL;
                        }
                        break;

                case 'i':
                        arg_ignore_inhibitors = true;
                        break;

                case ARG_PLAIN:
                        arg_plain = true;
                        break;

                case ARG_FIRMWARE_SETUP:
                        arg_firmware_setup = true;
                        break;

                case ARG_STATE: {
                        if (isempty(optarg)) {
                                log_error("--signal requires arguments.");
                                return -EINVAL;
                        }

                        p = optarg;
                        for (;;) {
                                _cleanup_free_ char *s = NULL;

                                r = extract_first_word(&p, &s, ",", 0);
                                if (r < 0)
                                        return log_error_errno(r, "Failed to parse signal: %s", optarg);

                                if (r == 0)
                                        break;

                                if (streq(s, "help")) {
                                        help_states();
                                        return 0;
                                }

                                if (strv_push(&arg_states, s) < 0)
                                        return log_oom();

                                s = NULL;
                        }
                        break;
                }

                case 'r':
                        if (geteuid() != 0) {
                                log_error("--recursive requires root privileges.");
                                return -EPERM;
                        }

                        arg_recursive = true;
                        break;

                case ARG_PRESET_MODE:

                        arg_preset_mode = unit_file_preset_mode_from_string(optarg);
                        if (arg_preset_mode < 0) {
                                log_error("Failed to parse preset mode: %s.", optarg);
                                return -EINVAL;
                        }

                        break;

                case ARG_NOW:
                        arg_now = true;
                        break;

                case ARG_MESSAGE:
                        if (strv_extend(&arg_wall, optarg) < 0)
                                return log_oom();
                        break;

                case '?':
                        return -EINVAL;

                default:
                        assert_not_reached("Unhandled option");
                }

        if (arg_transport != BUS_TRANSPORT_LOCAL && arg_scope != UNIT_FILE_SYSTEM) {
                log_error("Cannot access user instance remotely.");
                return -EINVAL;
        }

        return 1;
}

static int halt_parse_argv(int argc, char *argv[]) {

        enum {
                ARG_HELP = 0x100,
                ARG_HALT,
                ARG_REBOOT,
                ARG_NO_WALL
        };

        static const struct option options[] = {
                { "help",      no_argument,       NULL, ARG_HELP    },
                { "halt",      no_argument,       NULL, ARG_HALT    },
                { "poweroff",  no_argument,       NULL, 'p'         },
                { "reboot",    no_argument,       NULL, ARG_REBOOT  },
                { "force",     no_argument,       NULL, 'f'         },
                { "wtmp-only", no_argument,       NULL, 'w'         },
                { "no-wtmp",   no_argument,       NULL, 'd'         },
                { "no-sync",   no_argument,       NULL, 'n'         },
                { "no-wall",   no_argument,       NULL, ARG_NO_WALL },
                {}
        };

        int c, r, runlevel;

        assert(argc >= 0);
        assert(argv);

        if (utmp_get_runlevel(&runlevel, NULL) >= 0)
                if (runlevel == '0' || runlevel == '6')
                        arg_force = 2;

        while ((c = getopt_long(argc, argv, "pfwdnih", options, NULL)) >= 0)
                switch (c) {

                case ARG_HELP:
                        halt_help();
                        return 0;

                case ARG_HALT:
                        arg_action = ACTION_HALT;
                        break;

                case 'p':
                        if (arg_action != ACTION_REBOOT)
                                arg_action = ACTION_POWEROFF;
                        break;

                case ARG_REBOOT:
                        arg_action = ACTION_REBOOT;
                        break;

                case 'f':
                        arg_force = 2;
                        break;

                case 'w':
                        arg_dry = true;
                        break;

                case 'd':
                        arg_no_wtmp = true;
                        break;

                case 'n':
                        arg_no_sync = true;
                        break;

                case ARG_NO_WALL:
                        arg_no_wall = true;
                        break;

                case 'i':
                case 'h':
                        /* Compatibility nops */
                        break;

                case '?':
                        return -EINVAL;

                default:
                        assert_not_reached("Unhandled option");
                }

        if (arg_action == ACTION_REBOOT && (argc == optind || argc == optind + 1)) {
                r = update_reboot_parameter_and_warn(argc == optind + 1 ? argv[optind] : NULL);
                if (r < 0)
                        return r;
        } else if (optind < argc) {
                log_error("Too many arguments.");
                return -EINVAL;
        }

        return 1;
}

static int parse_shutdown_time_spec(const char *t, usec_t *_u) {
        assert(t);
        assert(_u);

        if (streq(t, "now"))
                *_u = 0;
        else if (!strchr(t, ':')) {
                uint64_t u;

                if (safe_atou64(t, &u) < 0)
                        return -EINVAL;

                *_u = now(CLOCK_REALTIME) + USEC_PER_MINUTE * u;
        } else {
                char *e = NULL;
                long hour, minute;
                struct tm tm = {};
                time_t s;
                usec_t n;

                errno = 0;
                hour = strtol(t, &e, 10);
                if (errno > 0 || *e != ':' || hour < 0 || hour > 23)
                        return -EINVAL;

                minute = strtol(e+1, &e, 10);
                if (errno > 0 || *e != 0 || minute < 0 || minute > 59)
                        return -EINVAL;

                n = now(CLOCK_REALTIME);
                s = (time_t) (n / USEC_PER_SEC);

                assert_se(localtime_r(&s, &tm));

                tm.tm_hour = (int) hour;
                tm.tm_min = (int) minute;
                tm.tm_sec = 0;

                assert_se(s = mktime(&tm));

                *_u = (usec_t) s * USEC_PER_SEC;

                while (*_u <= n)
                        *_u += USEC_PER_DAY;
        }

        return 0;
}

static int shutdown_parse_argv(int argc, char *argv[]) {

        enum {
                ARG_HELP = 0x100,
                ARG_NO_WALL
        };

        static const struct option options[] = {
                { "help",      no_argument,       NULL, ARG_HELP    },
                { "halt",      no_argument,       NULL, 'H'         },
                { "poweroff",  no_argument,       NULL, 'P'         },
                { "reboot",    no_argument,       NULL, 'r'         },
                { "kexec",     no_argument,       NULL, 'K'         }, /* not documented extension */
                { "no-wall",   no_argument,       NULL, ARG_NO_WALL },
                {}
        };

        char **wall = NULL;
        int c, r;

        assert(argc >= 0);
        assert(argv);

        while ((c = getopt_long(argc, argv, "HPrhkKtafFc", options, NULL)) >= 0)
                switch (c) {

                case ARG_HELP:
                        shutdown_help();
                        return 0;

                case 'H':
                        arg_action = ACTION_HALT;
                        break;

                case 'P':
                        arg_action = ACTION_POWEROFF;
                        break;

                case 'r':
                        if (kexec_loaded())
                                arg_action = ACTION_KEXEC;
                        else
                                arg_action = ACTION_REBOOT;
                        break;

                case 'K':
                        arg_action = ACTION_KEXEC;
                        break;

                case 'h':
                        if (arg_action != ACTION_HALT)
                                arg_action = ACTION_POWEROFF;
                        break;

                case 'k':
                        arg_dry = true;
                        break;

                case ARG_NO_WALL:
                        arg_no_wall = true;
                        break;

                case 't':
                case 'a':
                case 'f':
                case 'F':
                        /* Compatibility nops */
                        break;

                case 'c':
                        arg_action = ACTION_CANCEL_SHUTDOWN;
                        break;

                case '?':
                        return -EINVAL;

                default:
                        assert_not_reached("Unhandled option");
                }

        if (argc > optind && arg_action != ACTION_CANCEL_SHUTDOWN) {
                r = parse_shutdown_time_spec(argv[optind], &arg_when);
                if (r < 0) {
                        log_error("Failed to parse time specification: %s", argv[optind]);
                        return r;
                }
        } else
                arg_when = now(CLOCK_REALTIME) + USEC_PER_MINUTE;

        if (argc > optind && arg_action == ACTION_CANCEL_SHUTDOWN)
                /* No time argument for shutdown cancel */
                wall = argv + optind;
        else if (argc > optind + 1)
                /* We skip the time argument */
                wall = argv + optind + 1;

        if (wall) {
                arg_wall = strv_copy(wall);
                if (!arg_wall)
                        return log_oom();
        }

        optind = argc;

        return 1;
}

static int telinit_parse_argv(int argc, char *argv[]) {

        enum {
                ARG_HELP = 0x100,
                ARG_NO_WALL
        };

        static const struct option options[] = {
                { "help",      no_argument,       NULL, ARG_HELP    },
                { "no-wall",   no_argument,       NULL, ARG_NO_WALL },
                {}
        };

        static const struct {
                char from;
                enum action to;
        } table[] = {
                { '0', ACTION_POWEROFF },
                { '6', ACTION_REBOOT },
                { '1', ACTION_RESCUE },
                { '2', ACTION_RUNLEVEL2 },
                { '3', ACTION_RUNLEVEL3 },
                { '4', ACTION_RUNLEVEL4 },
                { '5', ACTION_RUNLEVEL5 },
                { 's', ACTION_RESCUE },
                { 'S', ACTION_RESCUE },
                { 'q', ACTION_RELOAD },
                { 'Q', ACTION_RELOAD },
                { 'u', ACTION_REEXEC },
                { 'U', ACTION_REEXEC }
        };

        unsigned i;
        int c;

        assert(argc >= 0);
        assert(argv);

        while ((c = getopt_long(argc, argv, "", options, NULL)) >= 0)
                switch (c) {

                case ARG_HELP:
                        telinit_help();
                        return 0;

                case ARG_NO_WALL:
                        arg_no_wall = true;
                        break;

                case '?':
                        return -EINVAL;

                default:
                        assert_not_reached("Unhandled option");
                }

        if (optind >= argc) {
                log_error("%s: required argument missing.", program_invocation_short_name);
                return -EINVAL;
        }

        if (optind + 1 < argc) {
                log_error("Too many arguments.");
                return -EINVAL;
        }

        if (strlen(argv[optind]) != 1) {
                log_error("Expected single character argument.");
                return -EINVAL;
        }

        for (i = 0; i < ELEMENTSOF(table); i++)
                if (table[i].from == argv[optind][0])
                        break;

        if (i >= ELEMENTSOF(table)) {
                log_error("Unknown command '%s'.", argv[optind]);
                return -EINVAL;
        }

        arg_action = table[i].to;

        optind++;

        return 1;
}

static int runlevel_parse_argv(int argc, char *argv[]) {

        enum {
                ARG_HELP = 0x100,
        };

        static const struct option options[] = {
                { "help",      no_argument,       NULL, ARG_HELP    },
                {}
        };

        int c;

        assert(argc >= 0);
        assert(argv);

        while ((c = getopt_long(argc, argv, "", options, NULL)) >= 0)
                switch (c) {

                case ARG_HELP:
                        runlevel_help();
                        return 0;

                case '?':
                        return -EINVAL;

                default:
                        assert_not_reached("Unhandled option");
                }

        if (optind < argc) {
                log_error("Too many arguments.");
                return -EINVAL;
        }

        return 1;
}

static int parse_argv(int argc, char *argv[]) {
        assert(argc >= 0);
        assert(argv);

        if (program_invocation_short_name) {

                if (strstr(program_invocation_short_name, "halt")) {
                        arg_action = ACTION_HALT;
                        return halt_parse_argv(argc, argv);
                } else if (strstr(program_invocation_short_name, "poweroff")) {
                        arg_action = ACTION_POWEROFF;
                        return halt_parse_argv(argc, argv);
                } else if (strstr(program_invocation_short_name, "reboot")) {
                        if (kexec_loaded())
                                arg_action = ACTION_KEXEC;
                        else
                                arg_action = ACTION_REBOOT;
                        return halt_parse_argv(argc, argv);
                } else if (strstr(program_invocation_short_name, "shutdown")) {
                        arg_action = ACTION_POWEROFF;
                        return shutdown_parse_argv(argc, argv);
                } else if (strstr(program_invocation_short_name, "init")) {

                        if (sd_booted() > 0) {
                                arg_action = _ACTION_INVALID;
                                return telinit_parse_argv(argc, argv);
                        } else {
                                /* Hmm, so some other init system is
                                 * running, we need to forward this
                                 * request to it. For now we simply
                                 * guess that it is Upstart. */

                                execv(TELINIT, argv);

                                log_error("Couldn't find an alternative telinit implementation to spawn.");
                                return -EIO;
                        }

                } else if (strstr(program_invocation_short_name, "runlevel")) {
                        arg_action = ACTION_RUNLEVEL;
                        return runlevel_parse_argv(argc, argv);
                }
        }

        arg_action = ACTION_SYSTEMCTL;
        return systemctl_parse_argv(argc, argv);
}

#ifdef HAVE_SYSV_COMPAT
_pure_ static int action_to_runlevel(void) {

        static const char table[_ACTION_MAX] = {
                [ACTION_HALT] =      '0',
                [ACTION_POWEROFF] =  '0',
                [ACTION_REBOOT] =    '6',
                [ACTION_RUNLEVEL2] = '2',
                [ACTION_RUNLEVEL3] = '3',
                [ACTION_RUNLEVEL4] = '4',
                [ACTION_RUNLEVEL5] = '5',
                [ACTION_RESCUE] =    '1'
        };

        assert(arg_action < _ACTION_MAX);

        return table[arg_action];
}
#endif

static int talk_initctl(void) {
#ifdef HAVE_SYSV_COMPAT
        struct init_request request = {
                .magic = INIT_MAGIC,
                .sleeptime  = 0,
                .cmd = INIT_CMD_RUNLVL
        };

        _cleanup_close_ int fd = -1;
        char rl;
        int r;

        rl = action_to_runlevel();
        if (!rl)
                return 0;

        request.runlevel = rl;

        /* Try /run/initctl first since that is what sysvinit in Debian uses */
        fd = open("/run/initctl", O_WRONLY|O_NDELAY|O_CLOEXEC|O_NOCTTY);
        if (fd < 0) {
                /* Fall back to /dev/initctl */
                fd = open(INIT_FIFO, O_WRONLY|O_NDELAY|O_CLOEXEC|O_NOCTTY);
                if (fd < 0) {
                        if (errno == ENOENT)
                                return 0;

                        return log_error_errno(errno, "Failed to open "INIT_FIFO": %m");
                }
        }

        r = loop_write(fd, &request, sizeof(request), false);
        if (r < 0)
                return log_error_errno(r, "Failed to write to initctl FIFO: %m");

        return 1;
#else
        return 0;
#endif
}

static int systemctl_main(int argc, char *argv[]) {

        static const Verb verbs[] = {
                { "list-units",            VERB_ANY, VERB_ANY, VERB_DEFAULT|VERB_NOCHROOT, list_units },
                { "list-unit-files",       VERB_ANY, VERB_ANY, 0,             list_unit_files      },
                { "list-sockets",          VERB_ANY, VERB_ANY, VERB_NOCHROOT, list_sockets         },
                { "list-timers",           VERB_ANY, VERB_ANY, VERB_NOCHROOT, list_timers          },
                { "list-jobs",             VERB_ANY, VERB_ANY, VERB_NOCHROOT, list_jobs            },
                { "list-machines",         VERB_ANY, VERB_ANY, VERB_NOCHROOT, list_machines        },
                { "clear-jobs",            VERB_ANY, 1,        VERB_NOCHROOT, trivial_method       },
                { "cancel",                VERB_ANY, VERB_ANY, VERB_NOCHROOT, cancel_job           },
                { "start",                 2,        VERB_ANY, VERB_NOCHROOT, start_unit           },
                { "stop",                  2,        VERB_ANY, VERB_NOCHROOT, start_unit           },
                { "condstop",              2,        VERB_ANY, VERB_NOCHROOT, start_unit           }, /* For compatibility with ALTLinux */
                { "reload",                2,        VERB_ANY, VERB_NOCHROOT, start_unit           },
                { "restart",               2,        VERB_ANY, VERB_NOCHROOT, start_unit           },
                { "try-restart",           2,        VERB_ANY, VERB_NOCHROOT, start_unit           },
                { "reload-or-restart",     2,        VERB_ANY, VERB_NOCHROOT, start_unit           },
                { "reload-or-try-restart", 2,        VERB_ANY, VERB_NOCHROOT, start_unit           }, /* For compatbility with old systemctl <= 228 */
                { "try-reload-or-restart", 2,        VERB_ANY, VERB_NOCHROOT, start_unit           },
                { "force-reload",          2,        VERB_ANY, VERB_NOCHROOT, start_unit           }, /* For compatibility with SysV */
                { "condreload",            2,        VERB_ANY, VERB_NOCHROOT, start_unit           }, /* For compatibility with ALTLinux */
                { "condrestart",           2,        VERB_ANY, VERB_NOCHROOT, start_unit           }, /* For compatibility with RH */
                { "isolate",               2,        2,        VERB_NOCHROOT, start_unit           },
                { "kill",                  2,        VERB_ANY, VERB_NOCHROOT, kill_unit            },
                { "is-active",             2,        VERB_ANY, VERB_NOCHROOT, check_unit_active    },
                { "check",                 2,        VERB_ANY, VERB_NOCHROOT, check_unit_active    },
                { "is-failed",             2,        VERB_ANY, VERB_NOCHROOT, check_unit_failed    },
                { "show",                  VERB_ANY, VERB_ANY, VERB_NOCHROOT, show                 },
                { "cat",                   2,        VERB_ANY, VERB_NOCHROOT, cat                  },
                { "status",                VERB_ANY, VERB_ANY, VERB_NOCHROOT, show                 },
                { "help",                  VERB_ANY, VERB_ANY, VERB_NOCHROOT, show                 },
                { "daemon-reload",         VERB_ANY, 1,        VERB_NOCHROOT, daemon_reload        },
                { "daemon-reexec",         VERB_ANY, 1,        VERB_NOCHROOT, daemon_reload        },
                { "show-environment",      VERB_ANY, 1,        VERB_NOCHROOT, show_environment     },
                { "set-environment",       2,        VERB_ANY, VERB_NOCHROOT, set_environment      },
                { "unset-environment",     2,        VERB_ANY, VERB_NOCHROOT, set_environment      },
                { "import-environment",    VERB_ANY, VERB_ANY, VERB_NOCHROOT, import_environment   },
                { "halt",                  VERB_ANY, 1,        VERB_NOCHROOT, start_system_special },
                { "poweroff",              VERB_ANY, 1,        VERB_NOCHROOT, start_system_special },
                { "reboot",                VERB_ANY, 2,        VERB_NOCHROOT, start_system_special },
                { "kexec",                 VERB_ANY, 1,        VERB_NOCHROOT, start_system_special },
                { "suspend",               VERB_ANY, 1,        VERB_NOCHROOT, start_system_special },
                { "hibernate",             VERB_ANY, 1,        VERB_NOCHROOT, start_system_special },
                { "hybrid-sleep",          VERB_ANY, 1,        VERB_NOCHROOT, start_system_special },
                { "default",               VERB_ANY, 1,        VERB_NOCHROOT, start_special        },
                { "rescue",                VERB_ANY, 1,        VERB_NOCHROOT, start_system_special },
                { "emergency",             VERB_ANY, 1,        VERB_NOCHROOT, start_system_special },
                { "exit",                  VERB_ANY, 2,        VERB_NOCHROOT, start_special        },
                { "reset-failed",          VERB_ANY, VERB_ANY, VERB_NOCHROOT, reset_failed         },
                { "enable",                2,        VERB_ANY, 0,             enable_unit          },
                { "disable",               2,        VERB_ANY, 0,             enable_unit          },
                { "is-enabled",            2,        VERB_ANY, 0,             unit_is_enabled      },
                { "reenable",              2,        VERB_ANY, 0,             enable_unit          },
                { "preset",                2,        VERB_ANY, 0,             enable_unit          },
                { "preset-all",            VERB_ANY, 1,        0,             preset_all           },
                { "mask",                  2,        VERB_ANY, 0,             enable_unit          },
                { "unmask",                2,        VERB_ANY, 0,             enable_unit          },
                { "link",                  2,        VERB_ANY, 0,             enable_unit          },
                { "revert",                2,        VERB_ANY, 0,             enable_unit          },
                { "switch-root",           2,        VERB_ANY, VERB_NOCHROOT, switch_root          },
                { "list-dependencies",     VERB_ANY, 2,        VERB_NOCHROOT, list_dependencies    },
                { "set-default",           2,        2,        0,             set_default          },
                { "get-default",           VERB_ANY, 1,        0,             get_default          },
                { "set-property",          3,        VERB_ANY, VERB_NOCHROOT, set_property         },
                { "is-system-running",     VERB_ANY, 1,        0,             is_system_running    },
                { "add-wants",             3,        VERB_ANY, 0,             add_dependency       },
                { "add-requires",          3,        VERB_ANY, 0,             add_dependency       },
                { "edit",                  2,        VERB_ANY, VERB_NOCHROOT, edit                 },
                {}
        };

        return dispatch_verb(argc, argv, verbs, NULL);
}

static int reload_with_fallback(void) {

        /* First, try systemd via D-Bus. */
        if (daemon_reload(0, NULL, NULL) >= 0)
                return 0;

        /* Nothing else worked, so let's try signals */
        assert(IN_SET(arg_action, ACTION_RELOAD, ACTION_REEXEC));

        if (kill(1, arg_action == ACTION_RELOAD ? SIGHUP : SIGTERM) < 0)
                return log_error_errno(errno, "kill() failed: %m");

        return 0;
}

static int start_with_fallback(void) {

        /* First, try systemd via D-Bus. */
        if (start_unit(0, NULL, NULL) >= 0)
                return 0;

        /* Nothing else worked, so let's try /dev/initctl */
        if (talk_initctl() > 0)
                return 0;

        log_error("Failed to talk to init daemon.");
        return -EIO;
}

static int halt_now(enum action a) {
        int r;

        /* The kernel will automaticall flush ATA disks and suchlike
         * on reboot(), but the file systems need to be synce'd
         * explicitly in advance. */
        if (!arg_no_sync)
                (void) sync();

        /* Make sure C-A-D is handled by the kernel from this point
         * on... */
        (void) reboot(RB_ENABLE_CAD);

        switch (a) {

        case ACTION_HALT:
                log_info("Halting.");
                (void) reboot(RB_HALT_SYSTEM);
                return -errno;

        case ACTION_POWEROFF:
                log_info("Powering off.");
                (void) reboot(RB_POWER_OFF);
                return -errno;

        case ACTION_KEXEC:
        case ACTION_REBOOT: {
                _cleanup_free_ char *param = NULL;

                r = read_one_line_file("/run/systemd/reboot-param", &param);
                if (r < 0)
                        log_warning_errno(r, "Failed to read reboot parameter file: %m");

                if (!isempty(param)) {
                        log_info("Rebooting with argument '%s'.", param);
                        (void) syscall(SYS_reboot, LINUX_REBOOT_MAGIC1, LINUX_REBOOT_MAGIC2, LINUX_REBOOT_CMD_RESTART2, param);
                        log_warning_errno(errno, "Failed to reboot with parameter, retrying without: %m");
                }

                log_info("Rebooting.");
                (void) reboot(RB_AUTOBOOT);
                return -errno;
        }

        default:
                assert_not_reached("Unknown action.");
        }
}

static int logind_schedule_shutdown(void) {

#ifdef HAVE_LOGIND
        _cleanup_(sd_bus_error_free) sd_bus_error error = SD_BUS_ERROR_NULL;
        char date[FORMAT_TIMESTAMP_MAX];
        const char *action;
        sd_bus *bus;
        int r;

        r = acquire_bus(BUS_FULL, &bus);
        if (r < 0)
                return r;

        switch (arg_action) {
        case ACTION_HALT:
                action = "halt";
                break;
        case ACTION_POWEROFF:
                action = "poweroff";
                break;
        case ACTION_KEXEC:
                action = "kexec";
                break;
        case ACTION_EXIT:
                action = "exit";
                break;
        case ACTION_REBOOT:
        default:
                action = "reboot";
                break;
        }

        if (arg_dry)
                action = strjoina("dry-", action);

        (void) logind_set_wall_message();

        r = sd_bus_call_method(
                        bus,
                        "org.freedesktop.login1",
                        "/org/freedesktop/login1",
                        "org.freedesktop.login1.Manager",
                        "ScheduleShutdown",
                        &error,
                        NULL,
                        "st",
                        action,
                        arg_when);
        if (r < 0)
                return log_warning_errno(r, "Failed to call ScheduleShutdown in logind, proceeding with immediate shutdown: %s", bus_error_message(&error, r));

        log_info("Shutdown scheduled for %s, use 'shutdown -c' to cancel.", format_timestamp(date, sizeof(date), arg_when));
        return 0;
#else
        log_error("Cannot schedule shutdown without logind support, proceeding with immediate shutdown.");
        return -ENOSYS;
#endif
}

static int halt_main(void) {
        int r;

        r = logind_check_inhibitors(arg_action);
        if (r < 0)
                return r;

        if (arg_when > 0)
                return logind_schedule_shutdown();

        if (geteuid() != 0) {
                if (arg_dry || arg_force > 0) {
                        log_error("Must be root.");
                        return -EPERM;
                }

                /* Try logind if we are a normal user and no special
                 * mode applies. Maybe PolicyKit allows us to shutdown
                 * the machine. */
                if (IN_SET(arg_action, ACTION_POWEROFF, ACTION_REBOOT)) {
                        r = logind_reboot(arg_action);
                        if (r >= 0)
                                return r;
                        if (IN_SET(r, -EOPNOTSUPP, -EINPROGRESS))
                                /* requested operation is not
                                 * supported on the local system or
                                 * already in progress */
                                return r;
                        /* on all other errors, try low-level operation */
                }
        }

        if (!arg_dry && !arg_force)
                return start_with_fallback();

        assert(geteuid() == 0);

        if (!arg_no_wtmp) {
                if (sd_booted() > 0)
                        log_debug("Not writing utmp record, assuming that systemd-update-utmp is used.");
                else {
                        r = utmp_put_shutdown();
                        if (r < 0)
                                log_warning_errno(r, "Failed to write utmp record: %m");
                }
        }

        if (arg_dry)
                return 0;

        r = halt_now(arg_action);
        return log_error_errno(r, "Failed to reboot: %m");
}

static int runlevel_main(void) {
        int r, runlevel, previous;

        r = utmp_get_runlevel(&runlevel, &previous);
        if (r < 0) {
                puts("unknown");
                return r;
        }

        printf("%c %c\n",
               previous <= 0 ? 'N' : previous,
               runlevel <= 0 ? 'N' : runlevel);

        return 0;
}

static int logind_cancel_shutdown(void) {
#ifdef HAVE_LOGIND
        _cleanup_(sd_bus_error_free) sd_bus_error error = SD_BUS_ERROR_NULL;
        sd_bus *bus;
        int r;

        r = acquire_bus(BUS_FULL, &bus);
        if (r < 0)
                return r;

        (void) logind_set_wall_message();

        r = sd_bus_call_method(
                        bus,
                        "org.freedesktop.login1",
                        "/org/freedesktop/login1",
                        "org.freedesktop.login1.Manager",
                        "CancelScheduledShutdown",
                        &error,
                        NULL, NULL);
        if (r < 0)
                return log_warning_errno(r, "Failed to talk to logind, shutdown hasn't been cancelled: %s", bus_error_message(&error, r));

        return 0;
#else
        log_error("Not compiled with logind support, cannot cancel scheduled shutdowns.");
        return -ENOSYS;
#endif
}

int main(int argc, char*argv[]) {
        int r;

        setlocale(LC_ALL, "");
        log_parse_environment();
        log_open();
        sigbus_install();

        /* Explicitly not on_tty() to avoid setting cached value.
         * This becomes relevant for piping output which might be
         * ellipsized. */
        original_stdout_is_tty = isatty(STDOUT_FILENO);

        r = parse_argv(argc, argv);
        if (r <= 0)
                goto finish;

        if (arg_action != ACTION_SYSTEMCTL && running_in_chroot() > 0) {
                log_info("Running in chroot, ignoring request.");
                r = 0;
                goto finish;
        }

        /* systemctl_main() will print an error message for the bus
         * connection, but only if it needs to */

        switch (arg_action) {

        case ACTION_SYSTEMCTL:
                r = systemctl_main(argc, argv);
                break;

        case ACTION_HALT:
        case ACTION_POWEROFF:
        case ACTION_REBOOT:
        case ACTION_KEXEC:
                r = halt_main();
                break;

        case ACTION_RUNLEVEL2:
        case ACTION_RUNLEVEL3:
        case ACTION_RUNLEVEL4:
        case ACTION_RUNLEVEL5:
        case ACTION_RESCUE:
        case ACTION_EMERGENCY:
        case ACTION_DEFAULT:
                r = start_with_fallback();
                break;

        case ACTION_RELOAD:
        case ACTION_REEXEC:
                r = reload_with_fallback();
                break;

        case ACTION_CANCEL_SHUTDOWN:
                r = logind_cancel_shutdown();
                break;

        case ACTION_RUNLEVEL:
                r = runlevel_main();
                break;

        case _ACTION_INVALID:
        default:
                assert_not_reached("Unknown action");
        }

finish:
        release_busses();

        pager_close();
        ask_password_agent_close();
        polkit_agent_close();

        strv_free(arg_types);
        strv_free(arg_states);
        strv_free(arg_properties);

        strv_free(arg_wall);
        free(arg_root);

        /* Note that we return r here, not EXIT_SUCCESS, so that we can implement the LSB-like return codes */
        return r < 0 ? EXIT_FAILURE : r;
}<|MERGE_RESOLUTION|>--- conflicted
+++ resolved
@@ -2112,12 +2112,9 @@
         if (install_client_side()) {
                 r = unit_file_set_default(arg_scope, arg_root, unit, true, &changes, &n_changes);
                 unit_file_dump_changes(r, "set default", changes, n_changes, arg_quiet);
-<<<<<<< HEAD
-=======
 
                 if (r > 0)
                         r = 0;
->>>>>>> 6e06c57c
         } else {
                 _cleanup_(sd_bus_error_free) sd_bus_error error = SD_BUS_ERROR_NULL;
                 _cleanup_(sd_bus_message_unrefp) sd_bus_message *reply = NULL;
@@ -5940,12 +5937,9 @@
         if (install_client_side()) {
                 r = unit_file_add_dependency(arg_scope, arg_runtime, arg_root, names, target, dep, arg_force, &changes, &n_changes);
                 unit_file_dump_changes(r, "add dependency on", changes, n_changes, arg_quiet);
-<<<<<<< HEAD
-=======
 
                 if (r > 0)
                         r = 0;
->>>>>>> 6e06c57c
         } else {
                 _cleanup_(sd_bus_message_unrefp) sd_bus_message *reply = NULL, *m = NULL;
                 _cleanup_(sd_bus_error_free) sd_bus_error error = SD_BUS_ERROR_NULL;
@@ -6005,12 +5999,9 @@
         if (install_client_side()) {
                 r = unit_file_preset_all(arg_scope, arg_runtime, arg_root, arg_preset_mode, arg_force, &changes, &n_changes);
                 unit_file_dump_changes(r, "preset", changes, n_changes, arg_quiet);
-<<<<<<< HEAD
-=======
 
                 if (r > 0)
                         r = 0;
->>>>>>> 6e06c57c
         } else {
                 _cleanup_(sd_bus_error_free) sd_bus_error error = SD_BUS_ERROR_NULL;
                 _cleanup_(sd_bus_message_unrefp) sd_bus_message *reply = NULL;
