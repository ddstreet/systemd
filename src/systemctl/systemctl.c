/*-*- Mode: C; c-basic-offset: 8; indent-tabs-mode: nil -*-*/

/***
  This file is part of systemd.

  Copyright 2010 Lennart Poettering
  Copyright 2013 Marc-Antoine Perennou

  systemd is free software; you can redistribute it and/or modify it
  under the terms of the GNU Lesser General Public License as published by
  the Free Software Foundation; either version 2.1 of the License, or
  (at your option) any later version.

  systemd is distributed in the hope that it will be useful, but
  WITHOUT ANY WARRANTY; without even the implied warranty of
  MERCHANTABILITY or FITNESS FOR A PARTICULAR PURPOSE. See the GNU
  Lesser General Public License for more details.

  You should have received a copy of the GNU Lesser General Public License
  along with systemd; If not, see <http://www.gnu.org/licenses/>.
***/

#include <sys/reboot.h>
#include <linux/reboot.h>
#include <sys/syscall.h>
#include <stdio.h>
#include <getopt.h>
#include <locale.h>
#include <stdbool.h>
#include <string.h>
#include <errno.h>
#include <sys/ioctl.h>
#include <termios.h>
#include <unistd.h>
#include <fcntl.h>
#include <sys/socket.h>
#include <sys/un.h>
#include <sys/stat.h>
#include <stddef.h>
#include <sys/prctl.h>

#include "sd-daemon.h"
#include "sd-shutdown.h"
#include "sd-login.h"
#include "sd-bus.h"
#include "log.h"
#include "util.h"
#include "macro.h"
#include "set.h"
#include "utmp-wtmp.h"
#include "special.h"
#include "initreq.h"
#include "path-util.h"
#include "strv.h"
#include "cgroup-show.h"
#include "cgroup-util.h"
#include "list.h"
#include "path-lookup.h"
#include "conf-parser.h"
#include "exit-status.h"
#include "build.h"
#include "unit-name.h"
#include "pager.h"
#include "spawn-ask-password-agent.h"
#include "spawn-polkit-agent.h"
#include "install.h"
#include "logs-show.h"
#include "socket-util.h"
#include "fileio.h"
#include "copy.h"
#include "env-util.h"
#include "bus-util.h"
#include "bus-message.h"
#include "bus-error.h"
#include "bus-common-errors.h"
#include "mkdir.h"
#include "dropin.h"

static char **arg_types = NULL;
static char **arg_states = NULL;
static char **arg_properties = NULL;
static bool arg_all = false;
static enum dependency {
        DEPENDENCY_FORWARD,
        DEPENDENCY_REVERSE,
        DEPENDENCY_AFTER,
        DEPENDENCY_BEFORE,
        _DEPENDENCY_MAX
} arg_dependency = DEPENDENCY_FORWARD;
static const char *arg_job_mode = "replace";
static UnitFileScope arg_scope = UNIT_FILE_SYSTEM;
static bool arg_no_block = false;
static bool arg_no_legend = false;
static bool arg_no_pager = false;
static bool arg_no_wtmp = false;
static bool arg_no_wall = false;
static bool arg_no_reload = false;
static bool arg_show_types = false;
static bool arg_ignore_inhibitors = false;
static bool arg_dry = false;
static bool arg_quiet = false;
static bool arg_full = false;
static bool arg_recursive = false;
static int arg_force = 0;
static bool arg_ask_password = true;
static bool arg_runtime = false;
static UnitFilePresetMode arg_preset_mode = UNIT_FILE_PRESET_FULL;
static char **arg_wall = NULL;
static const char *arg_kill_who = NULL;
static int arg_signal = SIGTERM;
static const char *arg_root = NULL;
static usec_t arg_when = 0;
static enum action {
        _ACTION_INVALID,
        ACTION_SYSTEMCTL,
        ACTION_HALT,
        ACTION_POWEROFF,
        ACTION_REBOOT,
        ACTION_KEXEC,
        ACTION_EXIT,
        ACTION_SUSPEND,
        ACTION_HIBERNATE,
        ACTION_HYBRID_SLEEP,
        ACTION_RUNLEVEL2,
        ACTION_RUNLEVEL3,
        ACTION_RUNLEVEL4,
        ACTION_RUNLEVEL5,
        ACTION_RESCUE,
        ACTION_EMERGENCY,
        ACTION_DEFAULT,
        ACTION_RELOAD,
        ACTION_REEXEC,
        ACTION_RUNLEVEL,
        ACTION_CANCEL_SHUTDOWN,
        _ACTION_MAX
} arg_action = ACTION_SYSTEMCTL;
static BusTransport arg_transport = BUS_TRANSPORT_LOCAL;
static char *arg_host = NULL;
static unsigned arg_lines = 10;
static OutputMode arg_output = OUTPUT_SHORT;
static bool arg_plain = false;

static bool original_stdout_is_tty;

static int daemon_reload(sd_bus *bus, char **args);
static int halt_now(enum action a);
static int check_one_unit(sd_bus *bus, const char *name, const char *good_states, bool quiet);

static char** strv_skip_first(char **strv) {
        if (strv_length(strv) > 0)
                return strv + 1;
        return NULL;
}

static void pager_open_if_enabled(void) {

        if (arg_no_pager)
                return;

        pager_open(false);
}

static void ask_password_agent_open_if_enabled(void) {

        /* Open the password agent as a child process if necessary */

        if (!arg_ask_password)
                return;

        if (arg_scope != UNIT_FILE_SYSTEM)
                return;

        if (arg_transport != BUS_TRANSPORT_LOCAL)
                return;

        ask_password_agent_open();
}

static void polkit_agent_open_if_enabled(void) {

        /* Open the polkit agent as a child process if necessary */

        if (!arg_ask_password)
                return;

        if (arg_scope != UNIT_FILE_SYSTEM)
                return;

        if (arg_transport != BUS_TRANSPORT_LOCAL)
                return;

        polkit_agent_open();
}

static OutputFlags get_output_flags(void) {
        return
                arg_all * OUTPUT_SHOW_ALL |
                arg_full * OUTPUT_FULL_WIDTH |
                (!on_tty() || pager_have()) * OUTPUT_FULL_WIDTH |
                on_tty() * OUTPUT_COLOR |
                !arg_quiet * OUTPUT_WARN_CUTOFF;
}

static int translate_bus_error_to_exit_status(int r, const sd_bus_error *error) {
        assert(error);

        if (!sd_bus_error_is_set(error))
                return r;

        if (sd_bus_error_has_name(error, SD_BUS_ERROR_ACCESS_DENIED) ||
            sd_bus_error_has_name(error, BUS_ERROR_ONLY_BY_DEPENDENCY) ||
            sd_bus_error_has_name(error, BUS_ERROR_NO_ISOLATION) ||
            sd_bus_error_has_name(error, BUS_ERROR_TRANSACTION_IS_DESTRUCTIVE))
                return EXIT_NOPERMISSION;

        if (sd_bus_error_has_name(error, BUS_ERROR_NO_SUCH_UNIT))
                return EXIT_NOTINSTALLED;

        if (sd_bus_error_has_name(error, BUS_ERROR_JOB_TYPE_NOT_APPLICABLE) ||
            sd_bus_error_has_name(error, SD_BUS_ERROR_NOT_SUPPORTED))
                return EXIT_NOTIMPLEMENTED;

        if (sd_bus_error_has_name(error, BUS_ERROR_LOAD_FAILED))
                return EXIT_NOTCONFIGURED;

        if (r != 0)
                return r;

        return EXIT_FAILURE;
}

static void warn_wall(enum action a) {
        static const char *table[_ACTION_MAX] = {
                [ACTION_HALT]            = "The system is going down for system halt NOW!",
                [ACTION_REBOOT]          = "The system is going down for reboot NOW!",
                [ACTION_POWEROFF]        = "The system is going down for power-off NOW!",
                [ACTION_KEXEC]           = "The system is going down for kexec reboot NOW!",
                [ACTION_RESCUE]          = "The system is going down to rescue mode NOW!",
                [ACTION_EMERGENCY]       = "The system is going down to emergency mode NOW!",
                [ACTION_CANCEL_SHUTDOWN] = "The system shutdown has been cancelled NOW!"
        };

        if (arg_no_wall)
                return;

        if (arg_wall) {
                _cleanup_free_ char *p;

                p = strv_join(arg_wall, " ");
                if (!p) {
                        log_oom();
                        return;
                }

                if (*p) {
                        utmp_wall(p, NULL, NULL);
                        return;
                }
        }

        if (!table[a])
                return;

        utmp_wall(table[a], NULL, NULL);
}

static bool avoid_bus(void) {

        if (running_in_chroot() > 0)
                return true;

        if (sd_booted() <= 0)
                return true;

        if (!isempty(arg_root))
                return true;

        if (arg_scope == UNIT_FILE_GLOBAL)
                return true;

        return false;
}

static int compare_unit_info(const void *a, const void *b) {
        const UnitInfo *u = a, *v = b;
        const char *d1, *d2;
        int r;

        /* First, order by machine */
        if (!u->machine && v->machine)
                return -1;
        if (u->machine && !v->machine)
                return 1;
        if (u->machine && v->machine) {
                r = strcasecmp(u->machine, v->machine);
                if (r != 0)
                        return r;
        }

        /* Second, order by unit type */
        d1 = strrchr(u->id, '.');
        d2 = strrchr(v->id, '.');
        if (d1 && d2) {
                r = strcasecmp(d1, d2);
                if (r != 0)
                        return r;
        }

        /* Third, order by name */
        return strcasecmp(u->id, v->id);
}

static bool output_show_unit(const UnitInfo *u, char **patterns) {
        if (!strv_fnmatch_or_empty(patterns, u->id, FNM_NOESCAPE))
                return false;

        if (arg_types) {
                const char *dot;

                dot = strrchr(u->id, '.');
                if (!dot)
                        return false;

                if (!strv_find(arg_types, dot+1))
                        return false;
        }

        if (arg_all)
                return true;

        if (u->job_id > 0)
                return true;

        if (streq(u->active_state, "inactive") || u->following[0])
                return false;

        return true;
}

static int output_units_list(const UnitInfo *unit_infos, unsigned c) {
        unsigned circle_len = 0, id_len, max_id_len, load_len, active_len, sub_len, job_len, desc_len;
        const UnitInfo *u;
        unsigned n_shown = 0;
        int job_count = 0;

        max_id_len = strlen("UNIT");
        load_len = strlen("LOAD");
        active_len = strlen("ACTIVE");
        sub_len = strlen("SUB");
        job_len = strlen("JOB");
        desc_len = 0;

        for (u = unit_infos; u < unit_infos + c; u++) {
                max_id_len = MAX(max_id_len, strlen(u->id) + (u->machine ? strlen(u->machine)+1 : 0));
                load_len = MAX(load_len, strlen(u->load_state));
                active_len = MAX(active_len, strlen(u->active_state));
                sub_len = MAX(sub_len, strlen(u->sub_state));

                if (u->job_id != 0) {
                        job_len = MAX(job_len, strlen(u->job_type));
                        job_count++;
                }

                if (!arg_no_legend &&
                    (streq(u->active_state, "failed") ||
                     STR_IN_SET(u->load_state, "error", "not-found", "masked")))
                        circle_len = 2;
        }

        if (!arg_full && original_stdout_is_tty) {
                unsigned basic_len;

                id_len = MIN(max_id_len, 25u);
                basic_len = circle_len + 5 + id_len + 5 + active_len + sub_len;

                if (job_count)
                        basic_len += job_len + 1;

                if (basic_len < (unsigned) columns()) {
                        unsigned extra_len, incr;
                        extra_len = columns() - basic_len;

                        /* Either UNIT already got 25, or is fully satisfied.
                         * Grant up to 25 to DESC now. */
                        incr = MIN(extra_len, 25u);
                        desc_len += incr;
                        extra_len -= incr;

                        /* split the remaining space between UNIT and DESC,
                         * but do not give UNIT more than it needs. */
                        if (extra_len > 0) {
                                incr = MIN(extra_len / 2, max_id_len - id_len);
                                id_len += incr;
                                desc_len += extra_len - incr;
                        }
                }
        } else
                id_len = max_id_len;

        for (u = unit_infos; u < unit_infos + c; u++) {
                _cleanup_free_ char *e = NULL, *j = NULL;
                const char *on_loaded = "", *off_loaded = "";
                const char *on_active = "", *off_active = "";
                const char *on_circle = "", *off_circle = "";
                const char *id;
                bool circle = false;

                if (!n_shown && !arg_no_legend) {

                        if (circle_len > 0)
                                fputs("  ", stdout);

                        printf("%-*s %-*s %-*s %-*s ",
                               id_len, "UNIT",
                               load_len, "LOAD",
                               active_len, "ACTIVE",
                               sub_len, "SUB");

                        if (job_count)
                                printf("%-*s ", job_len, "JOB");

                        if (!arg_full && arg_no_pager)
                                printf("%.*s\n", desc_len, "DESCRIPTION");
                        else
                                printf("%s\n", "DESCRIPTION");
                }

                n_shown++;

                if (STR_IN_SET(u->load_state, "error", "not-found", "masked") && !arg_plain) {
                        on_loaded = ansi_highlight_red();
                        on_circle = ansi_highlight_yellow();
                        off_loaded = off_circle = ansi_highlight_off();
                        circle = true;
                } else if (streq(u->active_state, "failed") && !arg_plain) {
                        on_circle = on_active = ansi_highlight_red();
                        off_circle = off_active = ansi_highlight_off();
                        circle = true;
                }

                if (u->machine) {
                        j = strjoin(u->machine, ":", u->id, NULL);
                        if (!j)
                                return log_oom();

                        id = j;
                } else
                        id = u->id;

                if (arg_full) {
                        e = ellipsize(id, id_len, 33);
                        if (!e)
                                return log_oom();

                        id = e;
                }

                if (circle_len > 0)
                        printf("%s%s%s ", on_circle, circle ? draw_special_char(DRAW_BLACK_CIRCLE) : " ", off_circle);

                printf("%s%-*s%s %s%-*s%s %s%-*s %-*s%s %-*s",
                       on_active, id_len, id, off_active,
                       on_loaded, load_len, u->load_state, off_loaded,
                       on_active, active_len, u->active_state,
                       sub_len, u->sub_state, off_active,
                       job_count ? job_len + 1 : 0, u->job_id ? u->job_type : "");

                if (desc_len > 0)
                        printf("%.*s\n", desc_len, u->description);
                else
                        printf("%s\n", u->description);
        }

        if (!arg_no_legend) {
                const char *on, *off;

                if (n_shown) {
                        puts("\n"
                             "LOAD   = Reflects whether the unit definition was properly loaded.\n"
                             "ACTIVE = The high-level unit activation state, i.e. generalization of SUB.\n"
                             "SUB    = The low-level unit activation state, values depend on unit type.");
                        puts(job_count ? "JOB    = Pending job for the unit.\n" : "");
                        on = ansi_highlight();
                        off = ansi_highlight_off();
                } else {
                        on = ansi_highlight_red();
                        off = ansi_highlight_off();
                }

                if (arg_all)
                        printf("%s%u loaded units listed.%s\n"
                               "To show all installed unit files use 'systemctl list-unit-files'.\n",
                               on, n_shown, off);
                else
                        printf("%s%u loaded units listed.%s Pass --all to see loaded but inactive units, too.\n"
                               "To show all installed unit files use 'systemctl list-unit-files'.\n",
                               on, n_shown, off);
        }

        return 0;
}

static int get_unit_list(
                sd_bus *bus,
                const char *machine,
                char **patterns,
                UnitInfo **unit_infos,
                int c,
                sd_bus_message **_reply) {

        _cleanup_bus_message_unref_ sd_bus_message *m = NULL;
        _cleanup_bus_error_free_ sd_bus_error error = SD_BUS_ERROR_NULL;
        _cleanup_bus_message_unref_ sd_bus_message *reply = NULL;
        size_t size = c;
        int r;
        UnitInfo u;

        assert(bus);
        assert(unit_infos);
        assert(_reply);

        r = sd_bus_message_new_method_call(
                        bus,
                        &m,
                        "org.freedesktop.systemd1",
                        "/org/freedesktop/systemd1",
                        "org.freedesktop.systemd1.Manager",
                        "ListUnitsFiltered");

        if (r < 0)
                return bus_log_create_error(r);

        r = sd_bus_message_append_strv(m, arg_states);
        if (r < 0)
                return bus_log_create_error(r);

        r = sd_bus_call(bus, m, 0, &error, &reply);
        if (r < 0) {
                log_error("Failed to list units: %s", bus_error_message(&error, r));
                return r;
        }

        r = sd_bus_message_enter_container(reply, SD_BUS_TYPE_ARRAY, "(ssssssouso)");
        if (r < 0)
                return bus_log_parse_error(r);

        while ((r = bus_parse_unit_info(reply, &u)) > 0) {
                u.machine = machine;

                if (!output_show_unit(&u, patterns))
                        continue;

                if (!GREEDY_REALLOC(*unit_infos, size, c+1))
                        return log_oom();

                (*unit_infos)[c++] = u;
        }
        if (r < 0)
                return bus_log_parse_error(r);

        r = sd_bus_message_exit_container(reply);
        if (r < 0)
                return bus_log_parse_error(r);

        *_reply = reply;
        reply = NULL;

        return c;
}

static void message_set_freep(Set **set) {
        sd_bus_message *m;

        while ((m = set_steal_first(*set)))
                sd_bus_message_unref(m);

        set_free(*set);
}

static int get_unit_list_recursive(
                sd_bus *bus,
                char **patterns,
                UnitInfo **_unit_infos,
                Set **_replies,
                char ***_machines) {

        _cleanup_free_ UnitInfo *unit_infos = NULL;
        _cleanup_(message_set_freep) Set *replies;
        sd_bus_message *reply;
        int c, r;

        assert(bus);
        assert(_replies);
        assert(_unit_infos);
        assert(_machines);

        replies = set_new(NULL);
        if (!replies)
                return log_oom();

        c = get_unit_list(bus, NULL, patterns, &unit_infos, 0, &reply);
        if (c < 0)
                return c;

        r = set_put(replies, reply);
        if (r < 0) {
                sd_bus_message_unref(reply);
                return r;
        }

        if (arg_recursive) {
                _cleanup_strv_free_ char **machines = NULL;
                char **i;

                r = sd_get_machine_names(&machines);
                if (r < 0)
                        return r;

                STRV_FOREACH(i, machines) {
                        _cleanup_bus_close_unref_ sd_bus *container = NULL;
                        int k;

                        r = sd_bus_open_system_machine(&container, *i);
                        if (r < 0) {
                                log_error_errno(r, "Failed to connect to container %s: %m", *i);
                                continue;
                        }

                        k = get_unit_list(container, *i, patterns, &unit_infos, c, &reply);
                        if (k < 0)
                                return k;

                        c = k;

                        r = set_put(replies, reply);
                        if (r < 0) {
                                sd_bus_message_unref(reply);
                                return r;
                        }
                }

                *_machines = machines;
                machines = NULL;
        } else
                *_machines = NULL;

        *_unit_infos = unit_infos;
        unit_infos = NULL;

        *_replies = replies;
        replies = NULL;

        return c;
}

static int list_units(sd_bus *bus, char **args) {
        _cleanup_free_ UnitInfo *unit_infos = NULL;
        _cleanup_(message_set_freep) Set *replies = NULL;
        _cleanup_strv_free_ char **machines = NULL;
        int r;

        pager_open_if_enabled();

        r = get_unit_list_recursive(bus, strv_skip_first(args), &unit_infos, &replies, &machines);
        if (r < 0)
                return r;

        qsort_safe(unit_infos, r, sizeof(UnitInfo), compare_unit_info);
        return output_units_list(unit_infos, r);
}

static int get_triggered_units(
                sd_bus *bus,
                const char* path,
                char*** ret) {

        _cleanup_bus_error_free_ sd_bus_error error = SD_BUS_ERROR_NULL;
        int r;

        r = sd_bus_get_property_strv(
                        bus,
                        "org.freedesktop.systemd1",
                        path,
                        "org.freedesktop.systemd1.Unit",
                        "Triggers",
                        &error,
                        ret);

        if (r < 0)
                log_error("Failed to determine triggers: %s", bus_error_message(&error, r));

        return 0;
}

static int get_listening(
                sd_bus *bus,
                const char* unit_path,
                char*** listening) {

        _cleanup_bus_error_free_ sd_bus_error error = SD_BUS_ERROR_NULL;
        _cleanup_bus_message_unref_ sd_bus_message *reply = NULL;
        const char *type, *path;
        int r, n = 0;

        r = sd_bus_get_property(
                        bus,
                        "org.freedesktop.systemd1",
                        unit_path,
                        "org.freedesktop.systemd1.Socket",
                        "Listen",
                        &error,
                        &reply,
                        "a(ss)");
        if (r < 0) {
                log_error("Failed to get list of listening sockets: %s", bus_error_message(&error, r));
                return r;
        }

        r = sd_bus_message_enter_container(reply, SD_BUS_TYPE_ARRAY, "(ss)");
        if (r < 0)
                return bus_log_parse_error(r);

        while ((r = sd_bus_message_read(reply, "(ss)", &type, &path)) > 0) {

                r = strv_extend(listening, type);
                if (r < 0)
                        return log_oom();

                r = strv_extend(listening, path);
                if (r < 0)
                        return log_oom();

                n++;
        }
        if (r < 0)
                return bus_log_parse_error(r);

        r = sd_bus_message_exit_container(reply);
        if (r < 0)
                return bus_log_parse_error(r);

        return n;
}

struct socket_info {
        const char *machine;
        const char* id;

        char* type;
        char* path;

        /* Note: triggered is a list here, although it almost certainly
         * will always be one unit. Nevertheless, dbus API allows for multiple
         * values, so let's follow that. */
        char** triggered;

        /* The strv above is shared. free is set only in the first one. */
        bool own_triggered;
};

static int socket_info_compare(const struct socket_info *a, const struct socket_info *b) {
        int o;

        assert(a);
        assert(b);

        if (!a->machine && b->machine)
                return -1;
        if (a->machine && !b->machine)
                return 1;
        if (a->machine && b->machine) {
                o = strcasecmp(a->machine, b->machine);
                if (o != 0)
                        return o;
        }

        o = strcmp(a->path, b->path);
        if (o == 0)
                o = strcmp(a->type, b->type);

        return o;
}

static int output_sockets_list(struct socket_info *socket_infos, unsigned cs) {
        struct socket_info *s;
        unsigned pathlen = strlen("LISTEN"),
                typelen = strlen("TYPE") * arg_show_types,
                socklen = strlen("UNIT"),
                servlen = strlen("ACTIVATES");
        const char *on, *off;

        for (s = socket_infos; s < socket_infos + cs; s++) {
                unsigned tmp = 0;
                char **a;

                socklen = MAX(socklen, strlen(s->id));
                if (arg_show_types)
                        typelen = MAX(typelen, strlen(s->type));
                pathlen = MAX(pathlen, strlen(s->path) + (s->machine ? strlen(s->machine)+1 : 0));

                STRV_FOREACH(a, s->triggered)
                        tmp += strlen(*a) + 2*(a != s->triggered);
                servlen = MAX(servlen, tmp);
        }

        if (cs) {
                if (!arg_no_legend)
                        printf("%-*s %-*.*s%-*s %s\n",
                               pathlen, "LISTEN",
                               typelen + arg_show_types, typelen + arg_show_types, "TYPE ",
                               socklen, "UNIT",
                               "ACTIVATES");

                for (s = socket_infos; s < socket_infos + cs; s++) {
                        _cleanup_free_ char *j = NULL;
                        const char *path;
                        char **a;

                        if (s->machine) {
                                j = strjoin(s->machine, ":", s->path, NULL);
                                if (!j)
                                        return log_oom();
                                path = j;
                        } else
                                path = s->path;

                        if (arg_show_types)
                                printf("%-*s %-*s %-*s",
                                       pathlen, path, typelen, s->type, socklen, s->id);
                        else
                                printf("%-*s %-*s",
                                       pathlen, path, socklen, s->id);
                        STRV_FOREACH(a, s->triggered)
                                printf("%s %s",
                                       a == s->triggered ? "" : ",", *a);
                        printf("\n");
                }

                on = ansi_highlight();
                off = ansi_highlight_off();
                if (!arg_no_legend)
                        printf("\n");
        } else {
                on = ansi_highlight_red();
                off = ansi_highlight_off();
        }

        if (!arg_no_legend) {
                printf("%s%u sockets listed.%s\n", on, cs, off);
                if (!arg_all)
                        printf("Pass --all to see loaded but inactive sockets, too.\n");
        }

        return 0;
}

static int list_sockets(sd_bus *bus, char **args) {
        _cleanup_(message_set_freep) Set *replies = NULL;
        _cleanup_strv_free_ char **machines = NULL;
        _cleanup_free_ UnitInfo *unit_infos = NULL;
        _cleanup_free_ struct socket_info *socket_infos = NULL;
        const UnitInfo *u;
        struct socket_info *s;
        unsigned cs = 0;
        size_t size = 0;
        int r = 0, n;

        pager_open_if_enabled();

        n = get_unit_list_recursive(bus, strv_skip_first(args), &unit_infos, &replies, &machines);
        if (n < 0)
                return n;

        for (u = unit_infos; u < unit_infos + n; u++) {
                _cleanup_strv_free_ char **listening = NULL, **triggered = NULL;
                int i, c;

                if (!endswith(u->id, ".socket"))
                        continue;

                r = get_triggered_units(bus, u->unit_path, &triggered);
                if (r < 0)
                        goto cleanup;

                c = get_listening(bus, u->unit_path, &listening);
                if (c < 0) {
                        r = c;
                        goto cleanup;
                }

                if (!GREEDY_REALLOC(socket_infos, size, cs + c)) {
                        r = log_oom();
                        goto cleanup;
                }

                for (i = 0; i < c; i++)
                        socket_infos[cs + i] = (struct socket_info) {
                                .machine = u->machine,
                                .id = u->id,
                                .type = listening[i*2],
                                .path = listening[i*2 + 1],
                                .triggered = triggered,
                                .own_triggered = i==0,
                        };

                /* from this point on we will cleanup those socket_infos */
                cs += c;
                free(listening);
                listening = triggered = NULL; /* avoid cleanup */
        }

        qsort_safe(socket_infos, cs, sizeof(struct socket_info),
                   (__compar_fn_t) socket_info_compare);

        output_sockets_list(socket_infos, cs);

 cleanup:
        assert(cs == 0 || socket_infos);
        for (s = socket_infos; s < socket_infos + cs; s++) {
                free(s->type);
                free(s->path);
                if (s->own_triggered)
                        strv_free(s->triggered);
        }

        return r;
}

static int get_next_elapse(
                sd_bus *bus,
                const char *path,
                dual_timestamp *next) {

        _cleanup_bus_error_free_ sd_bus_error error = SD_BUS_ERROR_NULL;
        dual_timestamp t;
        int r;

        assert(bus);
        assert(path);
        assert(next);

        r = sd_bus_get_property_trivial(
                        bus,
                        "org.freedesktop.systemd1",
                        path,
                        "org.freedesktop.systemd1.Timer",
                        "NextElapseUSecMonotonic",
                        &error,
                        't',
                        &t.monotonic);
        if (r < 0) {
                log_error("Failed to get next elapsation time: %s", bus_error_message(&error, r));
                return r;
        }

        r = sd_bus_get_property_trivial(
                        bus,
                        "org.freedesktop.systemd1",
                        path,
                        "org.freedesktop.systemd1.Timer",
                        "NextElapseUSecRealtime",
                        &error,
                        't',
                        &t.realtime);
        if (r < 0) {
                log_error("Failed to get next elapsation time: %s", bus_error_message(&error, r));
                return r;
        }

        *next = t;
        return 0;
}

static int get_last_trigger(
                sd_bus *bus,
                const char *path,
                usec_t *last) {

        _cleanup_bus_error_free_ sd_bus_error error = SD_BUS_ERROR_NULL;
        int r;

        assert(bus);
        assert(path);
        assert(last);

        r = sd_bus_get_property_trivial(
                        bus,
                        "org.freedesktop.systemd1",
                        path,
                        "org.freedesktop.systemd1.Timer",
                        "LastTriggerUSec",
                        &error,
                        't',
                        last);
        if (r < 0) {
                log_error("Failed to get last trigger time: %s", bus_error_message(&error, r));
                return r;
        }

        return 0;
}

struct timer_info {
        const char* machine;
        const char* id;
        usec_t next_elapse;
        usec_t last_trigger;
        char** triggered;
};

static int timer_info_compare(const struct timer_info *a, const struct timer_info *b) {
        int o;

        assert(a);
        assert(b);

        if (!a->machine && b->machine)
                return -1;
        if (a->machine && !b->machine)
                return 1;
        if (a->machine && b->machine) {
                o = strcasecmp(a->machine, b->machine);
                if (o != 0)
                        return o;
        }

        if (a->next_elapse < b->next_elapse)
                return -1;
        if (a->next_elapse > b->next_elapse)
                return 1;

        return strcmp(a->id, b->id);
}

static int output_timers_list(struct timer_info *timer_infos, unsigned n) {
        struct timer_info *t;
        unsigned
                nextlen = strlen("NEXT"),
                leftlen = strlen("LEFT"),
                lastlen = strlen("LAST"),
                passedlen = strlen("PASSED"),
                unitlen = strlen("UNIT"),
                activatelen = strlen("ACTIVATES");

        const char *on, *off;

        assert(timer_infos || n == 0);

        for (t = timer_infos; t < timer_infos + n; t++) {
                unsigned ul = 0;
                char **a;

                if (t->next_elapse > 0) {
                        char tstamp[FORMAT_TIMESTAMP_MAX] = "", trel[FORMAT_TIMESTAMP_RELATIVE_MAX] = "";

                        format_timestamp(tstamp, sizeof(tstamp), t->next_elapse);
                        nextlen = MAX(nextlen, strlen(tstamp) + 1);

                        format_timestamp_relative(trel, sizeof(trel), t->next_elapse);
                        leftlen = MAX(leftlen, strlen(trel));
                }

                if (t->last_trigger > 0) {
                        char tstamp[FORMAT_TIMESTAMP_MAX] = "", trel[FORMAT_TIMESTAMP_RELATIVE_MAX] = "";

                        format_timestamp(tstamp, sizeof(tstamp), t->last_trigger);
                        lastlen = MAX(lastlen, strlen(tstamp) + 1);

                        format_timestamp_relative(trel, sizeof(trel), t->last_trigger);
                        passedlen = MAX(passedlen, strlen(trel));
                }

                unitlen = MAX(unitlen, strlen(t->id) + (t->machine ? strlen(t->machine)+1 : 0));

                STRV_FOREACH(a, t->triggered)
                        ul += strlen(*a) + 2*(a != t->triggered);

                activatelen = MAX(activatelen, ul);
        }

        if (n > 0) {
                if (!arg_no_legend)
                        printf("%-*s %-*s %-*s %-*s %-*s %s\n",
                               nextlen,   "NEXT",
                               leftlen,   "LEFT",
                               lastlen,   "LAST",
                               passedlen, "PASSED",
                               unitlen,   "UNIT",
                                          "ACTIVATES");

                for (t = timer_infos; t < timer_infos + n; t++) {
                        _cleanup_free_ char *j = NULL;
                        const char *unit;
                        char tstamp1[FORMAT_TIMESTAMP_MAX] = "n/a", trel1[FORMAT_TIMESTAMP_RELATIVE_MAX] = "n/a";
                        char tstamp2[FORMAT_TIMESTAMP_MAX] = "n/a", trel2[FORMAT_TIMESTAMP_RELATIVE_MAX] = "n/a";
                        char **a;

                        format_timestamp(tstamp1, sizeof(tstamp1), t->next_elapse);
                        format_timestamp_relative(trel1, sizeof(trel1), t->next_elapse);

                        format_timestamp(tstamp2, sizeof(tstamp2), t->last_trigger);
                        format_timestamp_relative(trel2, sizeof(trel2), t->last_trigger);

                        if (t->machine) {
                                j = strjoin(t->machine, ":", t->id, NULL);
                                if (!j)
                                        return log_oom();
                                unit = j;
                        } else
                                unit = t->id;

                        printf("%-*s %-*s %-*s %-*s %-*s",
                               nextlen, tstamp1, leftlen, trel1, lastlen, tstamp2, passedlen, trel2, unitlen, unit);

                        STRV_FOREACH(a, t->triggered)
                                printf("%s %s",
                                       a == t->triggered ? "" : ",", *a);
                        printf("\n");
                }

                on = ansi_highlight();
                off = ansi_highlight_off();
                if (!arg_no_legend)
                        printf("\n");
        } else {
                on = ansi_highlight_red();
                off = ansi_highlight_off();
        }

        if (!arg_no_legend) {
                printf("%s%u timers listed.%s\n", on, n, off);
                if (!arg_all)
                        printf("Pass --all to see loaded but inactive timers, too.\n");
        }

        return 0;
}

static usec_t calc_next_elapse(dual_timestamp *nw, dual_timestamp *next) {
        usec_t next_elapse;

        assert(nw);
        assert(next);

        if (next->monotonic != USEC_INFINITY && next->monotonic > 0) {
                usec_t converted;

                if (next->monotonic > nw->monotonic)
                        converted = nw->realtime + (next->monotonic - nw->monotonic);
                else
                        converted = nw->realtime - (nw->monotonic - next->monotonic);

                if (next->realtime != USEC_INFINITY && next->realtime > 0)
                        next_elapse = MIN(converted, next->realtime);
                else
                        next_elapse = converted;

        } else
                next_elapse = next->realtime;

        return next_elapse;
}

static int list_timers(sd_bus *bus, char **args) {
        _cleanup_(message_set_freep) Set *replies = NULL;
        _cleanup_strv_free_ char **machines = NULL;
        _cleanup_free_ struct timer_info *timer_infos = NULL;
        _cleanup_free_ UnitInfo *unit_infos = NULL;
        struct timer_info *t;
        const UnitInfo *u;
        size_t size = 0;
        int n, c = 0;
        dual_timestamp nw;
        int r = 0;

        pager_open_if_enabled();

        n = get_unit_list_recursive(bus, strv_skip_first(args), &unit_infos, &replies, &machines);
        if (n < 0)
                return n;

        dual_timestamp_get(&nw);

        for (u = unit_infos; u < unit_infos + n; u++) {
                _cleanup_strv_free_ char **triggered = NULL;
                dual_timestamp next = {};
                usec_t m, last = 0;

                if (!endswith(u->id, ".timer"))
                        continue;

                r = get_triggered_units(bus, u->unit_path, &triggered);
                if (r < 0)
                        goto cleanup;

                r = get_next_elapse(bus, u->unit_path, &next);
                if (r < 0)
                        goto cleanup;

                get_last_trigger(bus, u->unit_path, &last);

                if (!GREEDY_REALLOC(timer_infos, size, c+1)) {
                        r = log_oom();
                        goto cleanup;
                }

                m = calc_next_elapse(&nw, &next);

                timer_infos[c++] = (struct timer_info) {
                        .machine = u->machine,
                        .id = u->id,
                        .next_elapse = m,
                        .last_trigger = last,
                        .triggered = triggered,
                };

                triggered = NULL; /* avoid cleanup */
        }

        qsort_safe(timer_infos, c, sizeof(struct timer_info),
                   (__compar_fn_t) timer_info_compare);

        output_timers_list(timer_infos, c);

 cleanup:
        for (t = timer_infos; t < timer_infos + c; t++)
                strv_free(t->triggered);

        return r;
}

static int compare_unit_file_list(const void *a, const void *b) {
        const char *d1, *d2;
        const UnitFileList *u = a, *v = b;

        d1 = strrchr(u->path, '.');
        d2 = strrchr(v->path, '.');

        if (d1 && d2) {
                int r;

                r = strcasecmp(d1, d2);
                if (r != 0)
                        return r;
        }

        return strcasecmp(basename(u->path), basename(v->path));
}

static bool output_show_unit_file(const UnitFileList *u, char **patterns) {
        if (!strv_fnmatch_or_empty(patterns, basename(u->path), FNM_NOESCAPE))
                return false;

        if (!strv_isempty(arg_types)) {
                const char *dot;

                dot = strrchr(u->path, '.');
                if (!dot)
                        return false;

                if (!strv_find(arg_types, dot+1))
                        return false;
        }

        if (!strv_isempty(arg_states) &&
            !strv_find(arg_states, unit_file_state_to_string(u->state)))
                return false;

        return true;
}

static void output_unit_file_list(const UnitFileList *units, unsigned c) {
        unsigned max_id_len, id_cols, state_cols;
        const UnitFileList *u;

        max_id_len = strlen("UNIT FILE");
        state_cols = strlen("STATE");

        for (u = units; u < units + c; u++) {
                max_id_len = MAX(max_id_len, strlen(basename(u->path)));
                state_cols = MAX(state_cols, strlen(unit_file_state_to_string(u->state)));
        }

        if (!arg_full) {
                unsigned basic_cols;

                id_cols = MIN(max_id_len, 25u);
                basic_cols = 1 + id_cols + state_cols;
                if (basic_cols < (unsigned) columns())
                        id_cols += MIN(columns() - basic_cols, max_id_len - id_cols);
        } else
                id_cols = max_id_len;

        if (!arg_no_legend)
                printf("%-*s %-*s\n",
                       id_cols, "UNIT FILE",
                       state_cols, "STATE");

        for (u = units; u < units + c; u++) {
                _cleanup_free_ char *e = NULL;
                const char *on, *off;
                const char *id;

                if (u->state == UNIT_FILE_MASKED ||
                    u->state == UNIT_FILE_MASKED_RUNTIME ||
                    u->state == UNIT_FILE_DISABLED ||
                    u->state == UNIT_FILE_INVALID) {
                        on  = ansi_highlight_red();
                        off = ansi_highlight_off();
                } else if (u->state == UNIT_FILE_ENABLED) {
                        on  = ansi_highlight_green();
                        off = ansi_highlight_off();
                } else
                        on = off = "";

                id = basename(u->path);

                e = arg_full ? NULL : ellipsize(id, id_cols, 33);

                printf("%-*s %s%-*s%s\n",
                       id_cols, e ? e : id,
                       on, state_cols, unit_file_state_to_string(u->state), off);
        }

        if (!arg_no_legend)
                printf("\n%u unit files listed.\n", c);
}

static int list_unit_files(sd_bus *bus, char **args) {
        _cleanup_bus_message_unref_ sd_bus_message *reply = NULL;
        _cleanup_bus_error_free_ sd_bus_error error = SD_BUS_ERROR_NULL;
        _cleanup_free_ UnitFileList *units = NULL;
        UnitFileList *unit;
        size_t size = 0;
        unsigned c = 0;
        const char *state;
        char *path;
        int r;

        pager_open_if_enabled();

        if (avoid_bus()) {
                Hashmap *h;
                UnitFileList *u;
                Iterator i;
                unsigned n_units;

                h = hashmap_new(&string_hash_ops);
                if (!h)
                        return log_oom();

                r = unit_file_get_list(arg_scope, arg_root, h);
                if (r < 0) {
                        unit_file_list_free(h);
                        log_error_errno(r, "Failed to get unit file list: %m");
                        return r;
                }

                n_units = hashmap_size(h);

                units = new(UnitFileList, n_units);
                if (!units && n_units > 0) {
                        unit_file_list_free(h);
                        return log_oom();
                }

                HASHMAP_FOREACH(u, h, i) {
                        if (!output_show_unit_file(u, strv_skip_first(args)))
                                continue;

                        units[c++] = *u;
                        free(u);
                }

                assert(c <= n_units);
                hashmap_free(h);
        } else {
                r = sd_bus_call_method(
                                bus,
                                "org.freedesktop.systemd1",
                                "/org/freedesktop/systemd1",
                                "org.freedesktop.systemd1.Manager",
                                "ListUnitFiles",
                                &error,
                                &reply,
                                NULL);
                if (r < 0) {
                        log_error("Failed to list unit files: %s", bus_error_message(&error, r));
                        return r;
                }

                r = sd_bus_message_enter_container(reply, SD_BUS_TYPE_ARRAY, "(ss)");
                if (r < 0)
                        return bus_log_parse_error(r);

                while ((r = sd_bus_message_read(reply, "(ss)", &path, &state)) > 0) {

                        if (!GREEDY_REALLOC(units, size, c + 1))
                                return log_oom();

                        units[c] = (struct UnitFileList) {
                                path,
                                unit_file_state_from_string(state)
                        };

                        if (output_show_unit_file(&units[c], strv_skip_first(args)))
                                c ++;

                }
                if (r < 0)
                        return bus_log_parse_error(r);

                r = sd_bus_message_exit_container(reply);
                if (r < 0)
                        return bus_log_parse_error(r);
        }

        qsort_safe(units, c, sizeof(UnitFileList), compare_unit_file_list);
        output_unit_file_list(units, c);

        if (avoid_bus()) {
                for (unit = units; unit < units + c; unit++)
                        free(unit->path);
        }

        return 0;
}

static int list_dependencies_print(const char *name, int level, unsigned int branches, bool last) {
        _cleanup_free_ char *n = NULL;
        size_t max_len = MAX(columns(),20u);
        size_t len = 0;
        int i;

        if (!arg_plain) {

                for (i = level - 1; i >= 0; i--) {
                        len += 2;
                        if (len > max_len - 3 && !arg_full) {
                                printf("%s...\n",max_len % 2 ? "" : " ");
                                return 0;
                        }
                        printf("%s", draw_special_char(branches & (1 << i) ? DRAW_TREE_VERTICAL : DRAW_TREE_SPACE));
                }
                len += 2;

                if (len > max_len - 3 && !arg_full) {
                        printf("%s...\n",max_len % 2 ? "" : " ");
                        return 0;
                }

                printf("%s", draw_special_char(last ? DRAW_TREE_RIGHT : DRAW_TREE_BRANCH));
        }

        if (arg_full){
                printf("%s\n", name);
                return 0;
        }

        n = ellipsize(name, max_len-len, 100);
        if (!n)
                return log_oom();

        printf("%s\n", n);
        return 0;
}

static int list_dependencies_get_dependencies(sd_bus *bus, const char *name, char ***deps) {

        static const char *dependencies[_DEPENDENCY_MAX] = {
                [DEPENDENCY_FORWARD] = "Requires\0"
                                       "RequiresOverridable\0"
                                       "Requisite\0"
                                       "RequisiteOverridable\0"
                                       "Wants\0"
                                       "BindsTo\0",
                [DEPENDENCY_REVERSE] = "RequiredBy\0"
                                       "RequiredByOverridable\0"
                                       "WantedBy\0"
                                       "PartOf\0"
                                       "BoundBy\0",
                [DEPENDENCY_AFTER]   = "After\0",
                [DEPENDENCY_BEFORE]  = "Before\0",
        };

        _cleanup_bus_error_free_ sd_bus_error error = SD_BUS_ERROR_NULL;
        _cleanup_bus_message_unref_ sd_bus_message *reply = NULL;
        _cleanup_strv_free_ char **ret = NULL;
        _cleanup_free_ char *path = NULL;
        int r;

        assert(bus);
        assert(name);
        assert(deps);
        assert_cc(ELEMENTSOF(dependencies) == _DEPENDENCY_MAX);

        path = unit_dbus_path_from_name(name);
        if (!path)
                return log_oom();

        r = sd_bus_call_method(
                        bus,
                        "org.freedesktop.systemd1",
                        path,
                        "org.freedesktop.DBus.Properties",
                        "GetAll",
                        &error,
                        &reply,
                        "s", "org.freedesktop.systemd1.Unit");
        if (r < 0) {
                log_error("Failed to get properties of %s: %s", name, bus_error_message(&error, r));
                return r;
        }

        r = sd_bus_message_enter_container(reply, SD_BUS_TYPE_ARRAY, "{sv}");
        if (r < 0)
                return bus_log_parse_error(r);

        while ((r = sd_bus_message_enter_container(reply, SD_BUS_TYPE_DICT_ENTRY, "sv")) > 0) {
                const char *prop;

                r = sd_bus_message_read(reply, "s", &prop);
                if (r < 0)
                        return bus_log_parse_error(r);

                if (!nulstr_contains(dependencies[arg_dependency], prop)) {
                        r = sd_bus_message_skip(reply, "v");
                        if (r < 0)
                                return bus_log_parse_error(r);
                } else {

                        r = sd_bus_message_enter_container(reply, SD_BUS_TYPE_VARIANT, "as");
                        if (r < 0)
                                return bus_log_parse_error(r);

                        r = bus_message_read_strv_extend(reply, &ret);
                        if (r < 0)
                                return bus_log_parse_error(r);

                        r = sd_bus_message_exit_container(reply);
                        if (r < 0)
                                return bus_log_parse_error(r);
                }

                r = sd_bus_message_exit_container(reply);
                if (r < 0)
                        return bus_log_parse_error(r);

        }
        if (r < 0)
                return bus_log_parse_error(r);

        r = sd_bus_message_exit_container(reply);
        if (r < 0)
                return bus_log_parse_error(r);

        *deps = ret;
        ret = NULL;

        return 0;
}

static int list_dependencies_compare(const void *_a, const void *_b) {
        const char **a = (const char**) _a, **b = (const char**) _b;

        if (unit_name_to_type(*a) == UNIT_TARGET && unit_name_to_type(*b) != UNIT_TARGET)
                return 1;
        if (unit_name_to_type(*a) != UNIT_TARGET && unit_name_to_type(*b) == UNIT_TARGET)
                return -1;

        return strcasecmp(*a, *b);
}

static int list_dependencies_one(
                sd_bus *bus,
                const char *name,
                int level,
                char ***units,
                unsigned int branches) {

        _cleanup_strv_free_ char **deps = NULL;
        char **c;
        int r = 0;

        assert(bus);
        assert(name);
        assert(units);

        r = strv_extend(units, name);
        if (r < 0)
                return log_oom();

        r = list_dependencies_get_dependencies(bus, name, &deps);
        if (r < 0)
                return r;

        qsort_safe(deps, strv_length(deps), sizeof (char*), list_dependencies_compare);

        STRV_FOREACH(c, deps) {
                if (strv_contains(*units, *c)) {
                        if (!arg_plain) {
                                r = list_dependencies_print("...", level + 1, (branches << 1) | (c[1] == NULL ? 0 : 1), 1);
                                if (r < 0)
                                        return r;
                        }
                        continue;
                }

                if (arg_plain)
                        printf("  ");
                else {
                        int state;
                        const char *on;

                        state = check_one_unit(bus, *c, "activating\0active\0reloading\0", true);
                        on = state > 0 ? ansi_highlight_green() : ansi_highlight_red();
                        printf("%s%s%s ", on, draw_special_char(DRAW_BLACK_CIRCLE), ansi_highlight_off());
                }

                r = list_dependencies_print(*c, level, branches, c[1] == NULL);
                if (r < 0)
                        return r;

                if (arg_all || unit_name_to_type(*c) == UNIT_TARGET) {
                       r = list_dependencies_one(bus, *c, level + 1, units, (branches << 1) | (c[1] == NULL ? 0 : 1));
                       if (r < 0)
                               return r;
                }
        }

        if (!arg_plain)
                strv_remove(*units, name);

        return 0;
}

static int list_dependencies(sd_bus *bus, char **args) {
        _cleanup_strv_free_ char **units = NULL;
        _cleanup_free_ char *unit = NULL;
        const char *u;

        assert(bus);

        if (args[1]) {
                unit = unit_name_mangle(args[1], MANGLE_NOGLOB);
                if (!unit)
                        return log_oom();
                u = unit;
        } else
                u = SPECIAL_DEFAULT_TARGET;

        pager_open_if_enabled();

        puts(u);

        return list_dependencies_one(bus, u, 0, &units, 0);
}

struct machine_info {
        bool is_host;
        char *name;
        char *state;
        char *control_group;
        uint32_t n_failed_units;
        uint32_t n_jobs;
        usec_t timestamp;
};

static const struct bus_properties_map machine_info_property_map[] = {
        { "SystemState",        "s", NULL, offsetof(struct machine_info, state)          },
        { "NJobs",              "u", NULL, offsetof(struct machine_info, n_jobs)         },
        { "NFailedUnits",       "u", NULL, offsetof(struct machine_info, n_failed_units) },
        { "ControlGroup",       "s", NULL, offsetof(struct machine_info, control_group)  },
        { "UserspaceTimestamp", "t", NULL, offsetof(struct machine_info, timestamp)      },
        {}
};

static void free_machines_list(struct machine_info *machine_infos, int n) {
        int i;

        if (!machine_infos)
                return;

        for (i = 0; i < n; i++) {
                free(machine_infos[i].name);
                free(machine_infos[i].state);
                free(machine_infos[i].control_group);
        }

        free(machine_infos);
}

static int compare_machine_info(const void *a, const void *b) {
        const struct machine_info *u = a, *v = b;

        if (u->is_host != v->is_host)
                return u->is_host > v->is_host ? -1 : 1;

        return strcasecmp(u->name, v->name);
}

static int get_machine_properties(sd_bus *bus, struct machine_info *mi) {
        _cleanup_bus_close_unref_ sd_bus *container = NULL;
        int r;

        assert(mi);

        if (!bus) {
                r = sd_bus_open_system_machine(&container, mi->name);
                if (r < 0)
                        return r;

                bus = container;
        }

        r = bus_map_all_properties(bus, "org.freedesktop.systemd1", "/org/freedesktop/systemd1", machine_info_property_map, mi);
        if (r < 0)
                return r;

        return 0;
}

static bool output_show_machine(const char *name, char **patterns) {
        return strv_fnmatch_or_empty(patterns, name, FNM_NOESCAPE);
}

static int get_machine_list(
                sd_bus *bus,
                struct machine_info **_machine_infos,
                char **patterns) {

        struct machine_info *machine_infos = NULL;
        _cleanup_strv_free_ char **m = NULL;
        _cleanup_free_ char *hn = NULL;
        size_t sz = 0;
        char **i;
        int c = 0;

        hn = gethostname_malloc();
        if (!hn)
                return log_oom();

        if (output_show_machine(hn, patterns)) {
                if (!GREEDY_REALLOC0(machine_infos, sz, c+1))
                        return log_oom();

                machine_infos[c].is_host = true;
                machine_infos[c].name = hn;
                hn = NULL;

                get_machine_properties(bus, &machine_infos[c]);
                c++;
        }

        sd_get_machine_names(&m);
        STRV_FOREACH(i, m) {
                _cleanup_free_ char *class = NULL;

                if (!output_show_machine(*i, patterns))
                        continue;

                sd_machine_get_class(*i, &class);
                if (!streq_ptr(class, "container"))
                        continue;

                if (!GREEDY_REALLOC0(machine_infos, sz, c+1)) {
                        free_machines_list(machine_infos, c);
                        return log_oom();
                }

                machine_infos[c].is_host = false;
                machine_infos[c].name = strdup(*i);
                if (!machine_infos[c].name) {
                        free_machines_list(machine_infos, c);
                        return log_oom();
                }

                get_machine_properties(NULL, &machine_infos[c]);
                c++;
        }

        *_machine_infos = machine_infos;
        return c;
}

static void output_machines_list(struct machine_info *machine_infos, unsigned n) {
        struct machine_info *m;
        unsigned
                circle_len = 0,
                namelen = sizeof("NAME") - 1,
                statelen = sizeof("STATE") - 1,
                failedlen = sizeof("FAILED") - 1,
                jobslen = sizeof("JOBS") - 1;

        assert(machine_infos || n == 0);

        for (m = machine_infos; m < machine_infos + n; m++) {
                namelen = MAX(namelen, strlen(m->name) + (m->is_host ? sizeof(" (host)") - 1 : 0));
                statelen = MAX(statelen, m->state ? strlen(m->state) : 0);
                failedlen = MAX(failedlen, DECIMAL_STR_WIDTH(m->n_failed_units));
                jobslen = MAX(jobslen, DECIMAL_STR_WIDTH(m->n_jobs));

                if (!arg_plain && !streq_ptr(m->state, "running"))
                        circle_len = 2;
        }

        if (!arg_no_legend) {
                if (circle_len > 0)
                        fputs("  ", stdout);

                printf("%-*s %-*s %-*s %-*s\n",
                         namelen, "NAME",
                        statelen, "STATE",
                       failedlen, "FAILED",
                         jobslen, "JOBS");
        }

        for (m = machine_infos; m < machine_infos + n; m++) {
                const char *on_state = "", *off_state = "";
                const char *on_failed = "", *off_failed = "";
                bool circle = false;

                if (streq_ptr(m->state, "degraded")) {
                        on_state = ansi_highlight_red();
                        off_state = ansi_highlight_off();
                        circle = true;
                } else if (!streq_ptr(m->state, "running")) {
                        on_state = ansi_highlight_yellow();
                        off_state = ansi_highlight_off();
                        circle = true;
                }

                if (m->n_failed_units > 0) {
                        on_failed = ansi_highlight_red();
                        off_failed = ansi_highlight_off();
                } else
                        on_failed = off_failed = "";

                if (circle_len > 0)
                        printf("%s%s%s ", on_state, circle ? draw_special_char(DRAW_BLACK_CIRCLE) : " ", off_state);

                if (m->is_host)
                        printf("%-*s (host) %s%-*s%s %s%*u%s %*u\n",
                               (int) (namelen - (sizeof(" (host)")-1)), strna(m->name),
                               on_state, statelen, strna(m->state), off_state,
                               on_failed, failedlen, m->n_failed_units, off_failed,
                               jobslen, m->n_jobs);
                else
                        printf("%-*s %s%-*s%s %s%*u%s %*u\n",
                               namelen, strna(m->name),
                               on_state, statelen, strna(m->state), off_state,
                               on_failed, failedlen, m->n_failed_units, off_failed,
                               jobslen, m->n_jobs);
        }

        if (!arg_no_legend)
                printf("\n%u machines listed.\n", n);
}

static int list_machines(sd_bus *bus, char **args) {
        struct machine_info *machine_infos = NULL;
        int r;

        assert(bus);

        if (geteuid() != 0) {
                log_error("Must be root.");
                return -EPERM;
        }

        pager_open_if_enabled();

        r = get_machine_list(bus, &machine_infos, strv_skip_first(args));
        if (r < 0)
                return r;

        qsort_safe(machine_infos, r, sizeof(struct machine_info), compare_machine_info);
        output_machines_list(machine_infos, r);
        free_machines_list(machine_infos, r);

        return 0;
}

static int get_default(sd_bus *bus, char **args) {
        _cleanup_bus_message_unref_ sd_bus_message *reply = NULL;
        _cleanup_bus_error_free_ sd_bus_error error = SD_BUS_ERROR_NULL;
        _cleanup_free_ char *_path = NULL;
        const char *path;
        int r;

        if (!bus || avoid_bus()) {
                r = unit_file_get_default(arg_scope, arg_root, &_path);
                if (r < 0)
                        return log_error_errno(r, "Failed to get default target: %m");
                path = _path;

        } else {
                r = sd_bus_call_method(
                                bus,
                                "org.freedesktop.systemd1",
                                "/org/freedesktop/systemd1",
                                "org.freedesktop.systemd1.Manager",
                                "GetDefaultTarget",
                                &error,
                                &reply,
                                NULL);
                if (r < 0) {
                        log_error("Failed to get default target: %s", bus_error_message(&error, -r));
                        return r;
                }

                r = sd_bus_message_read(reply, "s", &path);
                if (r < 0)
                        return bus_log_parse_error(r);
        }

        if (path)
                printf("%s\n", path);

        return 0;
}

static void dump_unit_file_changes(const UnitFileChange *changes, unsigned n_changes) {
        unsigned i;

        assert(changes || n_changes == 0);

        for (i = 0; i < n_changes; i++) {
                if (changes[i].type == UNIT_FILE_SYMLINK)
                        log_info("Created symlink from %s to %s.", changes[i].path, changes[i].source);
                else
                        log_info("Removed symlink %s.", changes[i].path);
        }
}

static int set_default(sd_bus *bus, char **args) {
        _cleanup_free_ char *unit = NULL;
        UnitFileChange *changes = NULL;
        unsigned n_changes = 0;
        int r;

        unit = unit_name_mangle_with_suffix(args[1], MANGLE_NOGLOB, ".target");
        if (!unit)
                return log_oom();

        if (!bus || avoid_bus()) {
                r = unit_file_set_default(arg_scope, arg_root, unit, true, &changes, &n_changes);
                if (r < 0)
                        return log_error_errno(r, "Failed to set default target: %m");

                if (!arg_quiet)
                        dump_unit_file_changes(changes, n_changes);

                r = 0;
        } else {
                _cleanup_bus_message_unref_ sd_bus_message *reply = NULL, *m = NULL;
                _cleanup_bus_error_free_ sd_bus_error error = SD_BUS_ERROR_NULL;

                r = sd_bus_message_new_method_call(
                                bus,
                                &m,
                                "org.freedesktop.systemd1",
                                "/org/freedesktop/systemd1",
                                "org.freedesktop.systemd1.Manager",
                                "SetDefaultTarget");
                if (r < 0)
                        return bus_log_create_error(r);

                r = sd_bus_message_set_allow_interactive_authorization(m, arg_ask_password);
                if (r < 0)
                        return bus_log_create_error(r);

                r = sd_bus_message_append(m, "sb", unit, 1);
                if (r < 0)
                        return bus_log_create_error(r);

                r = sd_bus_call(bus, m, 0, &error, &reply);
                if (r < 0) {
                        log_error("Failed to set default target: %s", bus_error_message(&error, -r));
                        return r;
                }

                r = bus_deserialize_and_dump_unit_file_changes(reply, arg_quiet);
                if (r < 0)
                        return r;

                /* Try to reload if enabled */
                if (!arg_no_reload)
                        r = daemon_reload(bus, args);
                else
                        r = 0;
        }

        unit_file_changes_free(changes, n_changes);

        return r;
}

struct job_info {
        uint32_t id;
        const char *name, *type, *state;
};

static void output_jobs_list(const struct job_info* jobs, unsigned n, bool skipped) {
        unsigned id_len, unit_len, type_len, state_len;
        const struct job_info *j;
        const char *on, *off;
        bool shorten = false;

        assert(n == 0 || jobs);

        if (n == 0) {
                if (!arg_no_legend) {
                        on = ansi_highlight_green();
                        off = ansi_highlight_off();

                        printf("%sNo jobs %s.%s\n", on, skipped ? "listed" : "running", off);
                }
                return;
        }

        pager_open_if_enabled();

        id_len = strlen("JOB");
        unit_len = strlen("UNIT");
        type_len = strlen("TYPE");
        state_len = strlen("STATE");

        for (j = jobs; j < jobs + n; j++) {
                uint32_t id = j->id;
                assert(j->name && j->type && j->state);

                id_len = MAX(id_len, DECIMAL_STR_WIDTH(id));
                unit_len = MAX(unit_len, strlen(j->name));
                type_len = MAX(type_len, strlen(j->type));
                state_len = MAX(state_len, strlen(j->state));
        }

        if (!arg_full && id_len + 1 + unit_len + type_len + 1 + state_len > columns()) {
                unit_len = MAX(33u, columns() - id_len - type_len - state_len - 3);
                shorten = true;
        }

        if (!arg_no_legend)
                printf("%*s %-*s %-*s %-*s\n",
                       id_len, "JOB",
                       unit_len, "UNIT",
                       type_len, "TYPE",
                       state_len, "STATE");

        for (j = jobs; j < jobs + n; j++) {
                _cleanup_free_ char *e = NULL;

                if (streq(j->state, "running")) {
                        on = ansi_highlight();
                        off = ansi_highlight_off();
                } else
                        on = off = "";

                e = shorten ? ellipsize(j->name, unit_len, 33) : NULL;
                printf("%*u %s%-*s%s %-*s %s%-*s%s\n",
                       id_len, j->id,
                       on, unit_len, e ? e : j->name, off,
                       type_len, j->type,
                       on, state_len, j->state, off);
        }

        if (!arg_no_legend) {
                on = ansi_highlight();
                off = ansi_highlight_off();

                printf("\n%s%u jobs listed%s.\n", on, n, off);
        }
}

static bool output_show_job(struct job_info *job, char **patterns) {
        return strv_fnmatch_or_empty(patterns, job->name, FNM_NOESCAPE);
}

static int list_jobs(sd_bus *bus, char **args) {
        _cleanup_bus_error_free_ sd_bus_error error = SD_BUS_ERROR_NULL;
        _cleanup_bus_message_unref_ sd_bus_message *reply = NULL;
        const char *name, *type, *state, *job_path, *unit_path;
        _cleanup_free_ struct job_info *jobs = NULL;
        size_t size = 0;
        unsigned c = 0;
        uint32_t id;
        int r;
        bool skipped = false;

        r = sd_bus_call_method(
                        bus,
                        "org.freedesktop.systemd1",
                        "/org/freedesktop/systemd1",
                        "org.freedesktop.systemd1.Manager",
                        "ListJobs",
                        &error,
                        &reply,
                        NULL);
        if (r < 0) {
                log_error("Failed to list jobs: %s", bus_error_message(&error, r));
                return r;
        }

        r = sd_bus_message_enter_container(reply, 'a', "(usssoo)");
        if (r < 0)
                return bus_log_parse_error(r);

        while ((r = sd_bus_message_read(reply, "(usssoo)", &id, &name, &type, &state, &job_path, &unit_path)) > 0) {
                struct job_info job = { id, name, type, state };

                if (!output_show_job(&job, strv_skip_first(args))) {
                        skipped = true;
                        continue;
                }

                if (!GREEDY_REALLOC(jobs, size, c + 1))
                        return log_oom();

                jobs[c++] = job;
        }
        if (r < 0)
                return bus_log_parse_error(r);

        r = sd_bus_message_exit_container(reply);
        if (r < 0)
                return bus_log_parse_error(r);

        output_jobs_list(jobs, c, skipped);
        return r;
}

static int cancel_job(sd_bus *bus, char **args) {
        _cleanup_bus_error_free_ sd_bus_error error = SD_BUS_ERROR_NULL;
        char **name;
        int r = 0;

        assert(args);

        if (strv_length(args) <= 1)
                return daemon_reload(bus, args);

        STRV_FOREACH(name, args+1) {
                _cleanup_bus_message_unref_ sd_bus_message *m = NULL;
                uint32_t id;
                int q;

                q = safe_atou32(*name, &id);
                if (q < 0)
                        return log_error_errno(q, "Failed to parse job id \"%s\": %m", *name);

                q = sd_bus_message_new_method_call(
                                bus,
                                &m,
                                "org.freedesktop.systemd1",
                                "/org/freedesktop/systemd1",
                                "org.freedesktop.systemd1.Manager",
                                "CancelJob");
                if (q < 0)
                        return bus_log_create_error(q);

                q = sd_bus_message_set_allow_interactive_authorization(m, arg_ask_password);
                if (q < 0)
                        return bus_log_create_error(1);

                q = sd_bus_message_append(m, "u", id);
                if (q < 0)
                        return bus_log_create_error(q);

                q = sd_bus_call(bus, m, 0, &error, NULL);
                if (q < 0) {
                        log_error("Failed to cancel job %"PRIu32": %s", id, bus_error_message(&error, q));
                        if (r == 0)
                                r = q;
                }
        }

        return r;
}

static int need_daemon_reload(sd_bus *bus, const char *unit) {
        _cleanup_bus_message_unref_ sd_bus_message *reply = NULL;
        const char *path;
        int b, r;

        /* We ignore all errors here, since this is used to show a
         * warning only */

        /* We don't use unit_dbus_path_from_name() directly since we
         * don't want to load the unit if it isn't loaded. */

        r = sd_bus_call_method(
                        bus,
                        "org.freedesktop.systemd1",
                        "/org/freedesktop/systemd1",
                        "org.freedesktop.systemd1.Manager",
                        "GetUnit",
                        NULL,
                        &reply,
                        "s", unit);
        if (r < 0)
                return r;

        r = sd_bus_message_read(reply, "o", &path);
        if (r < 0)
                return r;

        r = sd_bus_get_property_trivial(
                        bus,
                        "org.freedesktop.systemd1",
                        path,
                        "org.freedesktop.systemd1.Unit",
                        "NeedDaemonReload",
                        NULL,
                        'b', &b);
        if (r < 0)
                return r;

        return b;
}

static void warn_unit_file_changed(const char *name) {
        log_warning("%sWarning:%s %s changed on disk. Run 'systemctl%s daemon-reload' to reload units.",
                    ansi_highlight_red(),
                    ansi_highlight_off(),
                    name,
                    arg_scope == UNIT_FILE_SYSTEM ? "" : " --user");
}

static int unit_file_find_path(LookupPaths *lp, const char *unit_name, char **unit_path) {
        char **p;

        assert(lp);
        assert(unit_name);
        assert(unit_path);

        STRV_FOREACH(p, lp->unit_path) {
                _cleanup_free_ char *path;

                path = path_join(arg_root, *p, unit_name);
                if (!path)
                        return log_oom();

                if (access(path, F_OK) == 0) {
                        *unit_path = path;
                        path = NULL;
                        return 1;
                }
        }

        return 0;
}

static int unit_find_paths(sd_bus *bus,
                           const char *unit_name,
                           bool avoid_bus_cache,
                           LookupPaths *lp,
                           char **fragment_path,
                           char ***dropin_paths) {

        _cleanup_free_ char *path = NULL;
        _cleanup_strv_free_ char **dropins = NULL;
        int r;

        /**
         * Finds where the unit is defined on disk. Returns 0 if the unit
         * is not found. Returns 1 if it is found, and sets
         * - the path to the unit in *path, if it exists on disk,
         * - and a strv of existing drop-ins in *dropins,
         *   if the arg is not NULL and any dropins were found.
         */

        assert(unit_name);
        assert(fragment_path);
        assert(lp);

        if (!avoid_bus_cache && !unit_name_is_template(unit_name)) {
                _cleanup_bus_error_free_ sd_bus_error error = SD_BUS_ERROR_NULL;
                _cleanup_bus_message_unref_ sd_bus_message *unit_load_error = NULL;
                _cleanup_free_ char *unit = NULL;
                char *unit_load_error_name, *unit_load_error_message;

                unit = unit_dbus_path_from_name(unit_name);
                if (!unit)
                        return log_oom();

                if (need_daemon_reload(bus, unit_name) > 0)
                        warn_unit_file_changed(unit_name);

                r = sd_bus_get_property(
                                bus,
                                "org.freedesktop.systemd1",
                                unit,
                                "org.freedesktop.systemd1.Unit",
                                "LoadError",
                                &error,
                                &unit_load_error,
                                "(ss)");
                if (r < 0)
                        return log_error_errno(r, "Failed to get LoadError: %s", bus_error_message(&error, r));

                r = sd_bus_message_read(
                                unit_load_error,
                                "(ss)",
                                &unit_load_error_name,
                                &unit_load_error_message);
                if (r < 0)
                        return bus_log_parse_error(r);

                if (!isempty(unit_load_error_name)) {
                        log_error("Unit %s is not loaded: %s", unit_name, unit_load_error_message);
                        return 0;
                }

                r = sd_bus_get_property_string(
                                bus,
                                "org.freedesktop.systemd1",
                                unit,
                                "org.freedesktop.systemd1.Unit",
                                "FragmentPath",
                                &error,
                                &path);
                if (r < 0)
                        return log_error_errno(r, "Failed to get FragmentPath: %s", bus_error_message(&error, r));

                if (dropin_paths) {
                        r = sd_bus_get_property_strv(
                                        bus,
                                        "org.freedesktop.systemd1",
                                        unit,
                                        "org.freedesktop.systemd1.Unit",
                                        "DropInPaths",
                                        &error,
                                        &dropins);
                        if (r < 0)
                                return log_error_errno(r, "Failed to get DropInPaths: %s", bus_error_message(&error, r));
                }
        } else {
                _cleanup_set_free_ Set *names;

                names = set_new(NULL);
                if (!names)
                        return -ENOMEM;

                r = set_put(names, unit_name);
                if (r < 0)
                        return r;

                r = unit_file_find_path(lp, unit_name, &path);
                if (r < 0)
                        return r;

                if (r == 0) {
                        _cleanup_free_ char *template;

                        template = unit_name_template(unit_name);
                        if (!template)
                                return log_oom();

                        if (!streq(template, unit_name)) {
                                r = unit_file_find_path(lp, template, &path);
                                if (r < 0)
                                        return r;
                        }
                }

                if (dropin_paths) {
                        r = unit_file_find_dropin_paths(lp->unit_path, NULL, names, &dropins);
                        if (r < 0)
                                return r;
                }
        }

        r = 0;

        if (!isempty(path)) {
                *fragment_path = path;
                path = NULL;
                r = 1;
        }

        if (dropin_paths && !strv_isempty(dropins)) {
                *dropin_paths = dropins;
                dropins = NULL;
                r = 1;
        }

        if (r == 0)
                log_error("No files found for %s.", unit_name);

        return r;
}

static int check_one_unit(sd_bus *bus, const char *name, const char *good_states, bool quiet) {
        _cleanup_bus_message_unref_ sd_bus_message *reply = NULL;
        _cleanup_free_ char *n = NULL, *state = NULL;
        const char *path;
        int r;

        assert(name);

        n = unit_name_mangle(name, MANGLE_NOGLOB);
        if (!n)
                return log_oom();

        /* We don't use unit_dbus_path_from_name() directly since we
         * don't want to load the unit if it isn't loaded. */

        r = sd_bus_call_method(
                        bus,
                        "org.freedesktop.systemd1",
                        "/org/freedesktop/systemd1",
                        "org.freedesktop.systemd1.Manager",
                        "GetUnit",
                        NULL,
                        &reply,
                        "s", n);
        if (r < 0) {
                if (!quiet)
                        puts("unknown");
                return 0;
        }

        r = sd_bus_message_read(reply, "o", &path);
        if (r < 0)
                return bus_log_parse_error(r);

        r = sd_bus_get_property_string(
                        bus,
                        "org.freedesktop.systemd1",
                        path,
                        "org.freedesktop.systemd1.Unit",
                        "ActiveState",
                        NULL,
                        &state);
        if (r < 0) {
                if (!quiet)
                        puts("unknown");
                return 0;
        }

        if (!quiet)
                puts(state);

        return nulstr_contains(good_states, state);
}

static int check_triggering_units(
                sd_bus *bus,
                const char *name) {

        _cleanup_bus_error_free_ sd_bus_error error = SD_BUS_ERROR_NULL;
        _cleanup_free_ char *path = NULL, *n = NULL, *state = NULL;
        _cleanup_strv_free_ char **triggered_by = NULL;
        bool print_warning_label = true;
        char **i;
        int r;

        n = unit_name_mangle(name, MANGLE_NOGLOB);
        if (!n)
                return log_oom();

        path = unit_dbus_path_from_name(n);
        if (!path)
                return log_oom();

        r = sd_bus_get_property_string(
                        bus,
                        "org.freedesktop.systemd1",
                        path,
                        "org.freedesktop.systemd1.Unit",
                        "LoadState",
                        &error,
                        &state);
        if (r < 0) {
                log_error("Failed to get load state of %s: %s", n, bus_error_message(&error, r));
                return r;
        }

        if (streq(state, "masked"))
                return 0;

        r = sd_bus_get_property_strv(
                        bus,
                        "org.freedesktop.systemd1",
                        path,
                        "org.freedesktop.systemd1.Unit",
                        "TriggeredBy",
                        &error,
                        &triggered_by);
        if (r < 0) {
                log_error("Failed to get triggered by array of %s: %s", n, bus_error_message(&error, r));
                return r;
        }

        STRV_FOREACH(i, triggered_by) {
                r = check_one_unit(bus, *i, "active\0reloading\0", true);
                if (r < 0)
                        return log_error_errno(r, "Failed to check unit: %m");

                if (r == 0)
                        continue;

                if (print_warning_label) {
                        log_warning("Warning: Stopping %s, but it can still be activated by:", n);
                        print_warning_label = false;
                }

                log_warning("  %s", *i);
        }

        return 0;
}

static const struct {
        const char *verb;
        const char *method;
} unit_actions[] = {
        { "start",                 "StartUnit" },
        { "stop",                  "StopUnit" },
        { "condstop",              "StopUnit" },
        { "reload",                "ReloadUnit" },
        { "restart",               "RestartUnit" },
        { "try-restart",           "TryRestartUnit" },
        { "condrestart",           "TryRestartUnit" },
        { "reload-or-restart",     "ReloadOrRestartUnit" },
        { "reload-or-try-restart", "ReloadOrTryRestartUnit" },
        { "condreload",            "ReloadOrTryRestartUnit" },
        { "force-reload",          "ReloadOrTryRestartUnit" }
};

static const char *verb_to_method(const char *verb) {
       uint i;

       for (i = 0; i < ELEMENTSOF(unit_actions); i++)
                if (streq_ptr(unit_actions[i].verb, verb))
                        return unit_actions[i].method;

       return "StartUnit";
}

static const char *method_to_verb(const char *method) {
       uint i;

       for (i = 0; i < ELEMENTSOF(unit_actions); i++)
                if (streq_ptr(unit_actions[i].method, method))
                        return unit_actions[i].verb;

       return "n/a";
}

static int start_unit_one(
                sd_bus *bus,
                const char *method,
                const char *name,
                const char *mode,
                sd_bus_error *error,
                BusWaitForJobs *w) {

        _cleanup_bus_message_unref_ sd_bus_message *m = NULL, *reply = NULL;
        const char *path;
        int r;

        assert(method);
        assert(name);
        assert(mode);
        assert(error);

        log_debug("Calling manager for %s on %s, %s", method, name, mode);

        r = sd_bus_message_new_method_call(
                        bus,
                        &m,
                        "org.freedesktop.systemd1",
                        "/org/freedesktop/systemd1",
                        "org.freedesktop.systemd1.Manager",
                        method);
        if (r < 0)
                return bus_log_create_error(r);

        r = sd_bus_message_set_allow_interactive_authorization(m, arg_ask_password);
        if (r < 0)
                return bus_log_create_error(r);

        r = sd_bus_message_append(m, "ss", name, mode);
        if (r < 0)
                return bus_log_create_error(r);

        r = sd_bus_call(bus, m, 0, error, &reply);
        if (r < 0) {
                const char *verb;

                if (r == -ENOENT && arg_action != ACTION_SYSTEMCTL)
                        /* There's always a fallback possible for
                         * legacy actions. */
                        return -EADDRNOTAVAIL;

                verb = method_to_verb(method);

                log_error("Failed to %s %s: %s", verb, name, bus_error_message(error, r));
                return r;
        }

        r = sd_bus_message_read(reply, "o", &path);
        if (r < 0)
                return bus_log_parse_error(r);

        if (need_daemon_reload(bus, name) > 0)
                warn_unit_file_changed(name);

        if (w) {
                log_debug("Adding %s to the set", path);
                r = bus_wait_for_jobs_add(w, path);
                if (r < 0)
                        return log_oom();
        }

        return 0;
}

static int expand_names(sd_bus *bus, char **names, const char* suffix, char ***ret) {

        _cleanup_strv_free_ char **mangled = NULL, **globs = NULL;
        char **name;
        int r = 0, i;

        STRV_FOREACH(name, names) {
                char *t;

                if (suffix)
                        t = unit_name_mangle_with_suffix(*name, MANGLE_GLOB, suffix);
                else
                        t = unit_name_mangle(*name, MANGLE_GLOB);
                if (!t)
                        return log_oom();

                if (string_is_glob(t))
                        r = strv_consume(&globs, t);
                else
                        r = strv_consume(&mangled, t);
                if (r < 0)
                        return log_oom();
        }

        /* Query the manager only if any of the names are a glob, since
         * this is fairly expensive */
        if (!strv_isempty(globs)) {
                _cleanup_bus_message_unref_ sd_bus_message *reply = NULL;
                _cleanup_free_ UnitInfo *unit_infos = NULL;

                if (!bus)
                        return log_error_errno(ENOTSUP, "Unit name globbing without bus is not implemented.");

                r = get_unit_list(bus, NULL, globs, &unit_infos, 0, &reply);
                if (r < 0)
                        return r;

                for (i = 0; i < r; i++)
                        if (strv_extend(&mangled, unit_infos[i].id) < 0)
                                return log_oom();
        }

        *ret = mangled;
        mangled = NULL; /* do not free */

        return 0;
}

static const struct {
        const char *target;
        const char *verb;
        const char *mode;
} action_table[_ACTION_MAX] = {
        [ACTION_HALT]         = { SPECIAL_HALT_TARGET,         "halt",         "replace-irreversibly" },
        [ACTION_POWEROFF]     = { SPECIAL_POWEROFF_TARGET,     "poweroff",     "replace-irreversibly" },
        [ACTION_REBOOT]       = { SPECIAL_REBOOT_TARGET,       "reboot",       "replace-irreversibly" },
        [ACTION_KEXEC]        = { SPECIAL_KEXEC_TARGET,        "kexec",        "replace-irreversibly" },
        [ACTION_RUNLEVEL2]    = { SPECIAL_RUNLEVEL2_TARGET,    NULL,           "isolate" },
        [ACTION_RUNLEVEL3]    = { SPECIAL_RUNLEVEL3_TARGET,    NULL,           "isolate" },
        [ACTION_RUNLEVEL4]    = { SPECIAL_RUNLEVEL4_TARGET,    NULL,           "isolate" },
        [ACTION_RUNLEVEL5]    = { SPECIAL_RUNLEVEL5_TARGET,    NULL,           "isolate" },
        [ACTION_RESCUE]       = { SPECIAL_RESCUE_TARGET,       "rescue",       "isolate" },
        [ACTION_EMERGENCY]    = { SPECIAL_EMERGENCY_TARGET,    "emergency",    "isolate" },
        [ACTION_DEFAULT]      = { SPECIAL_DEFAULT_TARGET,      "default",      "isolate" },
        [ACTION_EXIT]         = { SPECIAL_EXIT_TARGET,         "exit",         "replace-irreversibly" },
        [ACTION_SUSPEND]      = { SPECIAL_SUSPEND_TARGET,      "suspend",      "replace-irreversibly" },
        [ACTION_HIBERNATE]    = { SPECIAL_HIBERNATE_TARGET,    "hibernate",    "replace-irreversibly" },
        [ACTION_HYBRID_SLEEP] = { SPECIAL_HYBRID_SLEEP_TARGET, "hybrid-sleep", "replace-irreversibly" },
};

static enum action verb_to_action(const char *verb) {
        enum action i;

        for (i = _ACTION_INVALID; i < _ACTION_MAX; i++)
                if (streq_ptr(action_table[i].verb, verb))
                        return i;

        return _ACTION_INVALID;
}

static int start_unit(sd_bus *bus, char **args) {
        _cleanup_(bus_wait_for_jobs_freep) BusWaitForJobs *w = NULL;
        const char *method, *mode, *one_name, *suffix = NULL;
        _cleanup_strv_free_ char **names = NULL;
        char **name;
        int r = 0;

        assert(bus);

        ask_password_agent_open_if_enabled();
        polkit_agent_open_if_enabled();

        if (arg_action == ACTION_SYSTEMCTL) {
                enum action action;
                method = verb_to_method(args[0]);
                action = verb_to_action(args[0]);

                if (streq(args[0], "isolate")) {
                        mode = "isolate";
                        suffix = ".target";
                } else
                        mode = action_table[action].mode ?: arg_job_mode;

                one_name = action_table[action].target;
        } else {
                assert(arg_action < ELEMENTSOF(action_table));
                assert(action_table[arg_action].target);

                method = "StartUnit";

                mode = action_table[arg_action].mode;
                one_name = action_table[arg_action].target;
        }

        if (one_name)
                names = strv_new(one_name, NULL);
        else {
                r = expand_names(bus, args + 1, suffix, &names);
                if (r < 0)
                        log_error_errno(r, "Failed to expand names: %m");
        }

        if (!arg_no_block) {
                r = bus_wait_for_jobs_new(bus, &w);
                if (r < 0)
                        return log_error_errno(r, "Could not watch jobs: %m");
        }

        STRV_FOREACH(name, names) {
                _cleanup_bus_error_free_ sd_bus_error error = SD_BUS_ERROR_NULL;
                int q;

                q = start_unit_one(bus, method, *name, mode, &error, w);
                if (r >= 0 && q < 0)
                        r = translate_bus_error_to_exit_status(q, &error);
        }

        if (!arg_no_block) {
                int q;

                q = bus_wait_for_jobs(w, arg_quiet);
                if (q < 0)
                        return q;

                /* When stopping units, warn if they can still be triggered by
                 * another active unit (socket, path, timer) */
                if (!arg_quiet && streq(method, "StopUnit"))
                        STRV_FOREACH(name, names)
                                check_triggering_units(bus, *name);
        }

        return r;
}

/* Ask systemd-logind, which might grant access to unprivileged users
 * through PolicyKit */
static int reboot_with_logind(sd_bus *bus, enum action a) {
#ifdef HAVE_LOGIND
        _cleanup_bus_error_free_ sd_bus_error error = SD_BUS_ERROR_NULL;
        const char *method;
        int r;

        if (!bus)
                return -EIO;

        polkit_agent_open_if_enabled();

        switch (a) {

        case ACTION_REBOOT:
                method = "Reboot";
                break;

        case ACTION_POWEROFF:
                method = "PowerOff";
                break;

        case ACTION_SUSPEND:
                method = "Suspend";
                break;

        case ACTION_HIBERNATE:
                method = "Hibernate";
                break;

        case ACTION_HYBRID_SLEEP:
                method = "HybridSleep";
                break;

        default:
                return -EINVAL;
        }

        r = sd_bus_call_method(
                        bus,
                        "org.freedesktop.login1",
                        "/org/freedesktop/login1",
                        "org.freedesktop.login1.Manager",
                        method,
                        &error,
                        NULL,
                        "b", arg_ask_password);
        if (r < 0)
                log_error("Failed to execute operation: %s", bus_error_message(&error, r));

        return r;
#else
        return -ENOSYS;
#endif
}

static int check_inhibitors(sd_bus *bus, enum action a) {
#ifdef HAVE_LOGIND
        _cleanup_bus_message_unref_ sd_bus_message *reply = NULL;
        _cleanup_strv_free_ char **sessions = NULL;
        const char *what, *who, *why, *mode;
        uint32_t uid, pid;
        unsigned c = 0;
        char **s;
        int r;

        if (!bus)
                return 0;

        if (arg_ignore_inhibitors || arg_force > 0)
                return 0;

        if (arg_when > 0)
                return 0;

        if (geteuid() == 0)
                return 0;

        if (!on_tty())
                return 0;

        r = sd_bus_call_method(
                        bus,
                        "org.freedesktop.login1",
                        "/org/freedesktop/login1",
                        "org.freedesktop.login1.Manager",
                        "ListInhibitors",
                        NULL,
                        &reply,
                        NULL);
        if (r < 0)
                /* If logind is not around, then there are no inhibitors... */
                return 0;

        r = sd_bus_message_enter_container(reply, SD_BUS_TYPE_ARRAY, "(ssssuu)");
        if (r < 0)
                return bus_log_parse_error(r);

        while ((r = sd_bus_message_read(reply, "(ssssuu)", &what, &who, &why, &mode, &uid, &pid)) > 0) {
                _cleanup_free_ char *comm = NULL, *user = NULL;
                _cleanup_strv_free_ char **sv = NULL;

                if (!streq(mode, "block"))
                        continue;

                sv = strv_split(what, ":");
                if (!sv)
                        return log_oom();

                if (!strv_contains(sv,
                                  a == ACTION_HALT ||
                                  a == ACTION_POWEROFF ||
                                  a == ACTION_REBOOT ||
                                  a == ACTION_KEXEC ? "shutdown" : "sleep"))
                        continue;

                get_process_comm(pid, &comm);
                user = uid_to_name(uid);

                log_warning("Operation inhibited by \"%s\" (PID "PID_FMT" \"%s\", user %s), reason is \"%s\".",
                            who, pid, strna(comm), strna(user), why);

                c++;
        }
        if (r < 0)
                return bus_log_parse_error(r);

        r = sd_bus_message_exit_container(reply);
        if (r < 0)
                return bus_log_parse_error(r);

        /* Check for current sessions */
        sd_get_sessions(&sessions);
        STRV_FOREACH(s, sessions) {
                _cleanup_free_ char *type = NULL, *tty = NULL, *seat = NULL, *user = NULL, *service = NULL, *class = NULL;

                if (sd_session_get_uid(*s, &uid) < 0 || uid == getuid())
                        continue;

                if (sd_session_get_class(*s, &class) < 0 || !streq(class, "user"))
                        continue;

                if (sd_session_get_type(*s, &type) < 0 || (!streq(type, "x11") && !streq(type, "tty")))
                        continue;

                sd_session_get_tty(*s, &tty);
                sd_session_get_seat(*s, &seat);
                sd_session_get_service(*s, &service);
                user = uid_to_name(uid);

                log_warning("User %s is logged in on %s.", strna(user), isempty(tty) ? (isempty(seat) ? strna(service) : seat) : tty);
                c++;
        }

        if (c <= 0)
                return 0;

        log_error("Please retry operation after closing inhibitors and logging out other users.\nAlternatively, ignore inhibitors and users with 'systemctl %s -i'.",
                  action_table[a].verb);

        return -EPERM;
#else
        return 0;
#endif
}

static int start_special(sd_bus *bus, char **args) {
        enum action a;
        int r;

        assert(args);

        a = verb_to_action(args[0]);

        r = check_inhibitors(bus, a);
        if (r < 0)
                return r;

        if (arg_force >= 2 && geteuid() != 0) {
                log_error("Must be root.");
                return -EPERM;
        }

        if (a == ACTION_REBOOT && args[1]) {
                r = update_reboot_param_file(args[1]);
                if (r < 0)
                        return r;
        }

        if (arg_force >= 2 &&
            (a == ACTION_HALT ||
             a == ACTION_POWEROFF ||
             a == ACTION_REBOOT))
                return halt_now(a);

        if (arg_force >= 1 &&
            (a == ACTION_HALT ||
             a == ACTION_POWEROFF ||
             a == ACTION_REBOOT ||
             a == ACTION_KEXEC ||
             a == ACTION_EXIT))
                return daemon_reload(bus, args);

        /* first try logind, to allow authentication with polkit */
        if (geteuid() != 0 &&
            (a == ACTION_POWEROFF ||
             a == ACTION_REBOOT ||
             a == ACTION_SUSPEND ||
             a == ACTION_HIBERNATE ||
             a == ACTION_HYBRID_SLEEP)) {
                r = reboot_with_logind(bus, a);
                if (r >= 0 || IN_SET(r, -ENOTSUP, -EINPROGRESS))
                        return r;
        }

        r = start_unit(bus, args);
        if (r == EXIT_SUCCESS)
                warn_wall(a);

        return r;
}

static int check_unit_generic(sd_bus *bus, int code, const char *good_states, char **args) {
        _cleanup_strv_free_ char **names = NULL;
        char **name;
        int r;

        assert(bus);
        assert(args);

        r = expand_names(bus, args, NULL, &names);
        if (r < 0)
                return log_error_errno(r, "Failed to expand names: %m");

        STRV_FOREACH(name, names) {
                int state;

                state = check_one_unit(bus, *name, good_states, arg_quiet);
                if (state < 0)
                        return state;
                if (state == 0)
                        r = code;
        }

        return r;
}

static int check_unit_active(sd_bus *bus, char **args) {
        /* According to LSB: 3, "program is not running" */
        return check_unit_generic(bus, 3, "active\0reloading\0", args + 1);
}

static int check_unit_failed(sd_bus *bus, char **args) {
        return check_unit_generic(bus, 1, "failed\0", args + 1);
}

static int kill_unit(sd_bus *bus, char **args) {
        _cleanup_bus_error_free_ sd_bus_error error = SD_BUS_ERROR_NULL;
        _cleanup_strv_free_ char **names = NULL;
        char **name;
        int r, q;

        assert(bus);
        assert(args);

        polkit_agent_open_if_enabled();

        if (!arg_kill_who)
                arg_kill_who = "all";

        r = expand_names(bus, args + 1, NULL, &names);
        if (r < 0)
                log_error_errno(r, "Failed to expand names: %m");

        STRV_FOREACH(name, names) {
                _cleanup_bus_message_unref_ sd_bus_message *m = NULL;

                q = sd_bus_message_new_method_call(
                                bus,
                                &m,
                                "org.freedesktop.systemd1",
                                "/org/freedesktop/systemd1",
                                "org.freedesktop.systemd1.Manager",
                                "KillUnit");
                if (q < 0)
                        return bus_log_create_error(q);

                q = sd_bus_message_set_allow_interactive_authorization(m, arg_ask_password);
                if (q < 0)
                        return bus_log_create_error(q);

                q = sd_bus_message_append(m, "ssi", *names, arg_kill_who, arg_signal);
                if (q < 0)
                        return bus_log_create_error(q);

                q = sd_bus_call(bus, m, 0, &error, NULL);
                if (q < 0) {
                        log_error("Failed to kill unit %s: %s", *names, bus_error_message(&error, q));
                        if (r == 0)
                                r = q;
                }
        }

        return r;
}

typedef struct ExecStatusInfo {
        char *name;

        char *path;
        char **argv;

        bool ignore;

        usec_t start_timestamp;
        usec_t exit_timestamp;
        pid_t pid;
        int code;
        int status;

        LIST_FIELDS(struct ExecStatusInfo, exec);
} ExecStatusInfo;

static void exec_status_info_free(ExecStatusInfo *i) {
        assert(i);

        free(i->name);
        free(i->path);
        strv_free(i->argv);
        free(i);
}

static int exec_status_info_deserialize(sd_bus_message *m, ExecStatusInfo *i) {
        uint64_t start_timestamp, exit_timestamp, start_timestamp_monotonic, exit_timestamp_monotonic;
        const char *path;
        uint32_t pid;
        int32_t code, status;
        int ignore, r;

        assert(m);
        assert(i);

        r = sd_bus_message_enter_container(m, SD_BUS_TYPE_STRUCT, "sasbttttuii");
        if (r < 0)
                return bus_log_parse_error(r);
        else if (r == 0)
                return 0;

        r = sd_bus_message_read(m, "s", &path);
        if (r < 0)
                return bus_log_parse_error(r);

        i->path = strdup(path);
        if (!i->path)
                return log_oom();

        r = sd_bus_message_read_strv(m, &i->argv);
        if (r < 0)
                return bus_log_parse_error(r);

        r = sd_bus_message_read(m,
                                "bttttuii",
                                &ignore,
                                &start_timestamp, &start_timestamp_monotonic,
                                &exit_timestamp, &exit_timestamp_monotonic,
                                &pid,
                                &code, &status);
        if (r < 0)
                return bus_log_parse_error(r);

        i->ignore = ignore;
        i->start_timestamp = (usec_t) start_timestamp;
        i->exit_timestamp = (usec_t) exit_timestamp;
        i->pid = (pid_t) pid;
        i->code = code;
        i->status = status;

        r = sd_bus_message_exit_container(m);
        if (r < 0)
                return bus_log_parse_error(r);

        return 1;
}

typedef struct UnitStatusInfo {
        const char *id;
        const char *load_state;
        const char *active_state;
        const char *sub_state;
        const char *unit_file_state;
        const char *unit_file_preset;

        const char *description;
        const char *following;

        char **documentation;

        const char *fragment_path;
        const char *source_path;
        const char *control_group;

        char **dropin_paths;

        const char *load_error;
        const char *result;

        usec_t inactive_exit_timestamp;
        usec_t inactive_exit_timestamp_monotonic;
        usec_t active_enter_timestamp;
        usec_t active_exit_timestamp;
        usec_t inactive_enter_timestamp;

        bool need_daemon_reload;

        /* Service */
        pid_t main_pid;
        pid_t control_pid;
        const char *status_text;
        const char *pid_file;
        bool running:1;
        int status_errno;

        usec_t start_timestamp;
        usec_t exit_timestamp;

        int exit_code, exit_status;

        usec_t condition_timestamp;
        bool condition_result;
        bool failed_condition_trigger;
        bool failed_condition_negate;
        const char *failed_condition;
        const char *failed_condition_parameter;

        usec_t assert_timestamp;
        bool assert_result;
        bool failed_assert_trigger;
        bool failed_assert_negate;
        const char *failed_assert;
        const char *failed_assert_parameter;

        /* Socket */
        unsigned n_accepted;
        unsigned n_connections;
        bool accept;

        /* Pairs of type, path */
        char **listen;

        /* Device */
        const char *sysfs_path;

        /* Mount, Automount */
        const char *where;

        /* Swap */
        const char *what;

        /* CGroup */
        uint64_t memory_current;
        uint64_t memory_limit;

        LIST_HEAD(ExecStatusInfo, exec);
} UnitStatusInfo;

static void print_status_info(
                UnitStatusInfo *i,
                bool *ellipsized) {

        ExecStatusInfo *p;
        const char *active_on, *active_off, *on, *off, *ss;
        usec_t timestamp;
        char since1[FORMAT_TIMESTAMP_RELATIVE_MAX], *s1;
        char since2[FORMAT_TIMESTAMP_MAX], *s2;
        const char *path;
        char **t, **t2;

        assert(i);

        /* This shows pretty information about a unit. See
         * print_property() for a low-level property printer */

        if (streq_ptr(i->active_state, "failed")) {
                active_on = ansi_highlight_red();
                active_off = ansi_highlight_off();
        } else if (streq_ptr(i->active_state, "active") || streq_ptr(i->active_state, "reloading")) {
                active_on = ansi_highlight_green();
                active_off = ansi_highlight_off();
        } else
                active_on = active_off = "";

        printf("%s%s%s %s", active_on, draw_special_char(DRAW_BLACK_CIRCLE), active_off, strna(i->id));

        if (i->description && !streq_ptr(i->id, i->description))
                printf(" - %s", i->description);

        printf("\n");

        if (i->following)
                printf("   Follow: unit currently follows state of %s\n", i->following);

        if (streq_ptr(i->load_state, "error")) {
                on = ansi_highlight_red();
                off = ansi_highlight_off();
        } else
                on = off = "";

        path = i->source_path ? i->source_path : i->fragment_path;

        if (i->load_error)
                printf("   Loaded: %s%s%s (Reason: %s)\n",
                       on, strna(i->load_state), off, i->load_error);
        else if (path && !isempty(i->unit_file_state) && !isempty(i->unit_file_preset))
                printf("   Loaded: %s%s%s (%s; %s; vendor preset: %s)\n",
                       on, strna(i->load_state), off, path, i->unit_file_state, i->unit_file_preset);
        else if (path && !isempty(i->unit_file_state))
                printf("   Loaded: %s%s%s (%s; %s)\n",
                       on, strna(i->load_state), off, path, i->unit_file_state);
        else if (path)
                printf("   Loaded: %s%s%s (%s)\n",
                       on, strna(i->load_state), off, path);
        else
                printf("   Loaded: %s%s%s\n",
                       on, strna(i->load_state), off);

        if (!strv_isempty(i->dropin_paths)) {
                _cleanup_free_ char *dir = NULL;
                bool last = false;
                char ** dropin;

                STRV_FOREACH(dropin, i->dropin_paths) {
                        if (! dir || last) {
                                printf(dir ? "        " : "  Drop-In: ");

                                free(dir);
                                dir = NULL;

                                if (path_get_parent(*dropin, &dir) < 0) {
                                        log_oom();
                                        return;
                                }

                                printf("%s\n           %s", dir,
                                       draw_special_char(DRAW_TREE_RIGHT));
                        }

                        last = ! (*(dropin + 1) && startswith(*(dropin + 1), dir));

                        printf("%s%s", basename(*dropin), last ? "\n" : ", ");
                }
        }

        ss = streq_ptr(i->active_state, i->sub_state) ? NULL : i->sub_state;
        if (ss)
                printf("   Active: %s%s (%s)%s",
                       active_on, strna(i->active_state), ss, active_off);
        else
                printf("   Active: %s%s%s",
                       active_on, strna(i->active_state), active_off);

        if (!isempty(i->result) && !streq(i->result, "success"))
                printf(" (Result: %s)", i->result);

        timestamp = (streq_ptr(i->active_state, "active")      ||
                     streq_ptr(i->active_state, "reloading"))   ? i->active_enter_timestamp :
                    (streq_ptr(i->active_state, "inactive")    ||
                     streq_ptr(i->active_state, "failed"))      ? i->inactive_enter_timestamp :
                    streq_ptr(i->active_state, "activating")    ? i->inactive_exit_timestamp :
                                                                  i->active_exit_timestamp;

        s1 = format_timestamp_relative(since1, sizeof(since1), timestamp);
        s2 = format_timestamp(since2, sizeof(since2), timestamp);

        if (s1)
                printf(" since %s; %s\n", s2, s1);
        else if (s2)
                printf(" since %s\n", s2);
        else
                printf("\n");

        if (!i->condition_result && i->condition_timestamp > 0) {
                s1 = format_timestamp_relative(since1, sizeof(since1), i->condition_timestamp);
                s2 = format_timestamp(since2, sizeof(since2), i->condition_timestamp);

                printf("Condition: start %scondition failed%s at %s%s%s\n",
                       ansi_highlight_yellow(), ansi_highlight_off(),
                       s2, s1 ? "; " : "", s1 ? s1 : "");
                if (i->failed_condition_trigger)
                        printf("           none of the trigger conditions were met\n");
                else if (i->failed_condition)
                        printf("           %s=%s%s was not met\n",
                               i->failed_condition,
                               i->failed_condition_negate ? "!" : "",
                               i->failed_condition_parameter);
        }

        if (!i->assert_result && i->assert_timestamp > 0) {
                s1 = format_timestamp_relative(since1, sizeof(since1), i->assert_timestamp);
                s2 = format_timestamp(since2, sizeof(since2), i->assert_timestamp);

                printf("   Assert: start %sassertion failed%s at %s%s%s\n",
                       ansi_highlight_red(), ansi_highlight_off(),
                       s2, s1 ? "; " : "", s1 ? s1 : "");
                if (i->failed_assert_trigger)
                        printf("           none of the trigger assertions were met\n");
                else if (i->failed_assert)
                        printf("           %s=%s%s was not met\n",
                               i->failed_assert,
                               i->failed_assert_negate ? "!" : "",
                               i->failed_assert_parameter);
        }

        if (i->sysfs_path)
                printf("   Device: %s\n", i->sysfs_path);
        if (i->where)
                printf("    Where: %s\n", i->where);
        if (i->what)
                printf("     What: %s\n", i->what);

        STRV_FOREACH(t, i->documentation)
                printf(" %*s %s\n", 9, t == i->documentation ? "Docs:" : "", *t);

        STRV_FOREACH_PAIR(t, t2, i->listen)
                printf(" %*s %s (%s)\n", 9, t == i->listen ? "Listen:" : "", *t2, *t);

        if (i->accept)
                printf(" Accepted: %u; Connected: %u\n", i->n_accepted, i->n_connections);

        LIST_FOREACH(exec, p, i->exec) {
                _cleanup_free_ char *argv = NULL;
                bool good;

                /* Only show exited processes here */
                if (p->code == 0)
                        continue;

                argv = strv_join(p->argv, " ");
                printf("  Process: "PID_FMT" %s=%s ", p->pid, p->name, strna(argv));

                good = is_clean_exit_lsb(p->code, p->status, NULL);
                if (!good) {
                        on = ansi_highlight_red();
                        off = ansi_highlight_off();
                } else
                        on = off = "";

                printf("%s(code=%s, ", on, sigchld_code_to_string(p->code));

                if (p->code == CLD_EXITED) {
                        const char *c;

                        printf("status=%i", p->status);

                        c = exit_status_to_string(p->status, EXIT_STATUS_SYSTEMD);
                        if (c)
                                printf("/%s", c);

                } else
                        printf("signal=%s", signal_to_string(p->status));

                printf(")%s\n", off);

                if (i->main_pid == p->pid &&
                    i->start_timestamp == p->start_timestamp &&
                    i->exit_timestamp == p->start_timestamp)
                        /* Let's not show this twice */
                        i->main_pid = 0;

                if (p->pid == i->control_pid)
                        i->control_pid = 0;
        }

        if (i->main_pid > 0 || i->control_pid > 0) {
                if (i->main_pid > 0) {
                        printf(" Main PID: "PID_FMT, i->main_pid);

                        if (i->running) {
                                _cleanup_free_ char *comm = NULL;
                                get_process_comm(i->main_pid, &comm);
                                if (comm)
                                        printf(" (%s)", comm);
                        } else if (i->exit_code > 0) {
                                printf(" (code=%s, ", sigchld_code_to_string(i->exit_code));

                                if (i->exit_code == CLD_EXITED) {
                                        const char *c;

                                        printf("status=%i", i->exit_status);

                                        c = exit_status_to_string(i->exit_status, EXIT_STATUS_SYSTEMD);
                                        if (c)
                                                printf("/%s", c);

                                } else
                                        printf("signal=%s", signal_to_string(i->exit_status));
                                printf(")");
                        }

                        if (i->control_pid > 0)
                                printf(";");
                }

                if (i->control_pid > 0) {
                        _cleanup_free_ char *c = NULL;

                        printf(" %8s: "PID_FMT, i->main_pid ? "" : " Control", i->control_pid);

                        get_process_comm(i->control_pid, &c);
                        if (c)
                                printf(" (%s)", c);
                }

                printf("\n");
        }

        if (i->status_text)
                printf("   Status: \"%s\"\n", i->status_text);
        if (i->status_errno > 0)
                printf("    Error: %i (%s)\n", i->status_errno, strerror(i->status_errno));

        if (i->memory_current != (uint64_t) -1) {
                char buf[FORMAT_BYTES_MAX];

                printf("   Memory: %s", format_bytes(buf, sizeof(buf), i->memory_current));

                if (i->memory_limit != (uint64_t) -1)
                        printf(" (limit: %s)\n", format_bytes(buf, sizeof(buf), i->memory_limit));
                else
                        printf("\n");
        }

        if (i->control_group &&
            (i->main_pid > 0 || i->control_pid > 0 ||
             ((arg_transport != BUS_TRANSPORT_LOCAL && arg_transport != BUS_TRANSPORT_MACHINE) || cg_is_empty_recursive(SYSTEMD_CGROUP_CONTROLLER, i->control_group, false) == 0))) {
                unsigned c;

                printf("   CGroup: %s\n", i->control_group);

                if (arg_transport == BUS_TRANSPORT_LOCAL || arg_transport == BUS_TRANSPORT_MACHINE) {
                        unsigned k = 0;
                        pid_t extra[2];
                        static const char prefix[] = "           ";

                        c = columns();
                        if (c > sizeof(prefix) - 1)
                                c -= sizeof(prefix) - 1;
                        else
                                c = 0;

                        if (i->main_pid > 0)
                                extra[k++] = i->main_pid;

                        if (i->control_pid > 0)
                                extra[k++] = i->control_pid;

                        show_cgroup_and_extra(SYSTEMD_CGROUP_CONTROLLER, i->control_group, prefix, c, false, extra, k, get_output_flags());
                }
        }

        if (i->id && arg_transport == BUS_TRANSPORT_LOCAL) {
                show_journal_by_unit(
                                stdout,
                                i->id,
                                arg_output,
                                0,
                                i->inactive_exit_timestamp_monotonic,
                                arg_lines,
                                getuid(),
                                get_output_flags() | OUTPUT_BEGIN_NEWLINE,
                                SD_JOURNAL_LOCAL_ONLY,
                                arg_scope == UNIT_FILE_SYSTEM,
                                ellipsized);
        }

        if (i->need_daemon_reload)
                warn_unit_file_changed(i->id);
}

static void show_unit_help(UnitStatusInfo *i) {
        char **p;

        assert(i);

        if (!i->documentation) {
                log_info("Documentation for %s not known.", i->id);
                return;
        }

        STRV_FOREACH(p, i->documentation)
                if (startswith(*p, "man:"))
                        show_man_page(*p + 4, false);
                else
                        log_info("Can't show: %s", *p);
}

static int status_property(const char *name, sd_bus_message *m, UnitStatusInfo *i, const char *contents) {
        int r;

        assert(name);
        assert(m);
        assert(i);

        switch (contents[0]) {

        case SD_BUS_TYPE_STRING: {
                const char *s;

                r = sd_bus_message_read(m, "s", &s);
                if (r < 0)
                        return bus_log_parse_error(r);

                if (!isempty(s)) {
                        if (streq(name, "Id"))
                                i->id = s;
                        else if (streq(name, "LoadState"))
                                i->load_state = s;
                        else if (streq(name, "ActiveState"))
                                i->active_state = s;
                        else if (streq(name, "SubState"))
                                i->sub_state = s;
                        else if (streq(name, "Description"))
                                i->description = s;
                        else if (streq(name, "FragmentPath"))
                                i->fragment_path = s;
                        else if (streq(name, "SourcePath"))
                                i->source_path = s;
#ifndef NOLEGACY
                        else if (streq(name, "DefaultControlGroup")) {
                                const char *e;
                                e = startswith(s, SYSTEMD_CGROUP_CONTROLLER ":");
                                if (e)
                                        i->control_group = e;
                        }
#endif
                        else if (streq(name, "ControlGroup"))
                                i->control_group = s;
                        else if (streq(name, "StatusText"))
                                i->status_text = s;
                        else if (streq(name, "PIDFile"))
                                i->pid_file = s;
                        else if (streq(name, "SysFSPath"))
                                i->sysfs_path = s;
                        else if (streq(name, "Where"))
                                i->where = s;
                        else if (streq(name, "What"))
                                i->what = s;
                        else if (streq(name, "Following"))
                                i->following = s;
                        else if (streq(name, "UnitFileState"))
                                i->unit_file_state = s;
                        else if (streq(name, "UnitFilePreset"))
                                i->unit_file_preset = s;
                        else if (streq(name, "Result"))
                                i->result = s;
                }

                break;
        }

        case SD_BUS_TYPE_BOOLEAN: {
                int b;

                r = sd_bus_message_read(m, "b", &b);
                if (r < 0)
                        return bus_log_parse_error(r);

                if (streq(name, "Accept"))
                        i->accept = b;
                else if (streq(name, "NeedDaemonReload"))
                        i->need_daemon_reload = b;
                else if (streq(name, "ConditionResult"))
                        i->condition_result = b;
                else if (streq(name, "AssertResult"))
                        i->assert_result = b;

                break;
        }

        case SD_BUS_TYPE_UINT32: {
                uint32_t u;

                r = sd_bus_message_read(m, "u", &u);
                if (r < 0)
                        return bus_log_parse_error(r);

                if (streq(name, "MainPID")) {
                        if (u > 0) {
                                i->main_pid = (pid_t) u;
                                i->running = true;
                        }
                } else if (streq(name, "ControlPID"))
                        i->control_pid = (pid_t) u;
                else if (streq(name, "ExecMainPID")) {
                        if (u > 0)
                                i->main_pid = (pid_t) u;
                } else if (streq(name, "NAccepted"))
                        i->n_accepted = u;
                else if (streq(name, "NConnections"))
                        i->n_connections = u;

                break;
        }

        case SD_BUS_TYPE_INT32: {
                int32_t j;

                r = sd_bus_message_read(m, "i", &j);
                if (r < 0)
                        return bus_log_parse_error(r);

                if (streq(name, "ExecMainCode"))
                        i->exit_code = (int) j;
                else if (streq(name, "ExecMainStatus"))
                        i->exit_status = (int) j;
                else if (streq(name, "StatusErrno"))
                        i->status_errno = (int) j;

                break;
        }

        case SD_BUS_TYPE_UINT64: {
                uint64_t u;

                r = sd_bus_message_read(m, "t", &u);
                if (r < 0)
                        return bus_log_parse_error(r);

                if (streq(name, "ExecMainStartTimestamp"))
                        i->start_timestamp = (usec_t) u;
                else if (streq(name, "ExecMainExitTimestamp"))
                        i->exit_timestamp = (usec_t) u;
                else if (streq(name, "ActiveEnterTimestamp"))
                        i->active_enter_timestamp = (usec_t) u;
                else if (streq(name, "InactiveEnterTimestamp"))
                        i->inactive_enter_timestamp = (usec_t) u;
                else if (streq(name, "InactiveExitTimestamp"))
                        i->inactive_exit_timestamp = (usec_t) u;
                else if (streq(name, "InactiveExitTimestampMonotonic"))
                        i->inactive_exit_timestamp_monotonic = (usec_t) u;
                else if (streq(name, "ActiveExitTimestamp"))
                        i->active_exit_timestamp = (usec_t) u;
                else if (streq(name, "ConditionTimestamp"))
                        i->condition_timestamp = (usec_t) u;
                else if (streq(name, "AssertTimestamp"))
                        i->assert_timestamp = (usec_t) u;
                else if (streq(name, "MemoryCurrent"))
                        i->memory_current = u;
                else if (streq(name, "MemoryLimit"))
                        i->memory_limit = u;

                break;
        }

        case SD_BUS_TYPE_ARRAY:

                if (contents[1] == SD_BUS_TYPE_STRUCT_BEGIN && startswith(name, "Exec")) {
                        _cleanup_free_ ExecStatusInfo *info = NULL;

                        r = sd_bus_message_enter_container(m, SD_BUS_TYPE_ARRAY, "(sasbttttuii)");
                        if (r < 0)
                                return bus_log_parse_error(r);

                        info = new0(ExecStatusInfo, 1);
                        if (!info)
                                return log_oom();

                        while ((r = exec_status_info_deserialize(m, info)) > 0) {

                                info->name = strdup(name);
                                if (!info->name)
                                        log_oom();

                                LIST_PREPEND(exec, i->exec, info);

                                info = new0(ExecStatusInfo, 1);
                                if (!info)
                                        log_oom();
                        }

                        if (r < 0)
                                return bus_log_parse_error(r);

                        r = sd_bus_message_exit_container(m);
                        if (r < 0)
                                return bus_log_parse_error(r);

                        return 0;

                } else if (contents[1] == SD_BUS_TYPE_STRUCT_BEGIN && streq(name, "Listen")) {
                        const char *type, *path;

                        r = sd_bus_message_enter_container(m, SD_BUS_TYPE_ARRAY, "(ss)");
                        if (r < 0)
                                return bus_log_parse_error(r);

                        while ((r = sd_bus_message_read(m, "(ss)", &type, &path)) > 0) {

                                r = strv_extend(&i->listen, type);
                                if (r < 0)
                                        return r;

                                r = strv_extend(&i->listen, path);
                                if (r < 0)
                                        return r;
                        }
                        if (r < 0)
                                return bus_log_parse_error(r);

                        r = sd_bus_message_exit_container(m);
                        if (r < 0)
                                return bus_log_parse_error(r);

                        return 0;

                } else if (contents[1] == SD_BUS_TYPE_STRING && streq(name, "DropInPaths")) {

                        r = sd_bus_message_read_strv(m, &i->dropin_paths);
                        if (r < 0)
                                return bus_log_parse_error(r);

                } else if (contents[1] == SD_BUS_TYPE_STRING && streq(name, "Documentation")) {

                        r = sd_bus_message_read_strv(m, &i->documentation);
                        if (r < 0)
                                return bus_log_parse_error(r);

                } else if (contents[1] == SD_BUS_TYPE_STRUCT_BEGIN && streq(name, "Conditions")) {
                        const char *cond, *param;
                        int trigger, negate;
                        int32_t state;

                        r = sd_bus_message_enter_container(m, SD_BUS_TYPE_ARRAY, "(sbbsi)");
                        if (r < 0)
                                return bus_log_parse_error(r);

                        while ((r = sd_bus_message_read(m, "(sbbsi)", &cond, &trigger, &negate, &param, &state)) > 0) {
                                log_debug("%s %d %d %s %d", cond, trigger, negate, param, state);
                                if (state < 0 && (!trigger || !i->failed_condition)) {
                                        i->failed_condition = cond;
                                        i->failed_condition_trigger = trigger;
                                        i->failed_condition_negate = negate;
                                        i->failed_condition_parameter = param;
                                }
                        }
                        if (r < 0)
                                return bus_log_parse_error(r);

                        r = sd_bus_message_exit_container(m);
                        if (r < 0)
                                return bus_log_parse_error(r);

                } else if (contents[1] == SD_BUS_TYPE_STRUCT_BEGIN && streq(name, "Asserts")) {
                        const char *cond, *param;
                        int trigger, negate;
                        int32_t state;

                        r = sd_bus_message_enter_container(m, SD_BUS_TYPE_ARRAY, "(sbbsi)");
                        if (r < 0)
                                return bus_log_parse_error(r);

                        while ((r = sd_bus_message_read(m, "(sbbsi)", &cond, &trigger, &negate, &param, &state)) > 0) {
                                log_debug("%s %d %d %s %d", cond, trigger, negate, param, state);
                                if (state < 0 && (!trigger || !i->failed_assert)) {
                                        i->failed_assert = cond;
                                        i->failed_assert_trigger = trigger;
                                        i->failed_assert_negate = negate;
                                        i->failed_assert_parameter = param;
                                }
                        }
                        if (r < 0)
                                return bus_log_parse_error(r);

                        r = sd_bus_message_exit_container(m);
                        if (r < 0)
                                return bus_log_parse_error(r);

                } else
                        goto skip;

                break;

        case SD_BUS_TYPE_STRUCT_BEGIN:

                if (streq(name, "LoadError")) {
                        const char *n, *message;

                        r = sd_bus_message_read(m, "(ss)", &n, &message);
                        if (r < 0)
                                return bus_log_parse_error(r);

                        if (!isempty(message))
                                i->load_error = message;
                } else
                        goto skip;

                break;

        default:
                goto skip;
        }

        return 0;

skip:
        r = sd_bus_message_skip(m, contents);
        if (r < 0)
                return bus_log_parse_error(r);

        return 0;
}

static int print_property(const char *name, sd_bus_message *m, const char *contents) {
        int r;

        assert(name);
        assert(m);

        /* This is a low-level property printer, see
         * print_status_info() for the nicer output */

        if (arg_properties && !strv_find(arg_properties, name)) {
                /* skip what we didn't read */
                r = sd_bus_message_skip(m, contents);
                return r;
        }

        switch (contents[0]) {

        case SD_BUS_TYPE_STRUCT_BEGIN:

                if (contents[1] == SD_BUS_TYPE_UINT32 && streq(name, "Job")) {
                        uint32_t u;

                        r = sd_bus_message_read(m, "(uo)", &u, NULL);
                        if (r < 0)
                                return bus_log_parse_error(r);

                        if (u > 0)
                                printf("%s=%"PRIu32"\n", name, u);
                        else if (arg_all)
                                printf("%s=\n", name);

                        return 0;

                } else if (contents[1] == SD_BUS_TYPE_STRING && streq(name, "Unit")) {
                        const char *s;

                        r = sd_bus_message_read(m, "(so)", &s, NULL);
                        if (r < 0)
                                return bus_log_parse_error(r);

                        if (arg_all || !isempty(s))
                                printf("%s=%s\n", name, s);

                        return 0;

                } else if (contents[1] == SD_BUS_TYPE_STRING && streq(name, "LoadError")) {
                        const char *a = NULL, *b = NULL;

                        r = sd_bus_message_read(m, "(ss)", &a, &b);
                        if (r < 0)
                                return bus_log_parse_error(r);

                        if (arg_all || !isempty(a) || !isempty(b))
                                printf("%s=%s \"%s\"\n", name, strempty(a), strempty(b));

                        return 0;
                } else if (streq_ptr(name, "SystemCallFilter")) {
                        _cleanup_strv_free_ char **l = NULL;
                        int whitelist;

                        r = sd_bus_message_enter_container(m, 'r', "bas");
                        if (r < 0)
                                return bus_log_parse_error(r);

                        r = sd_bus_message_read(m, "b", &whitelist);
                        if (r < 0)
                                return bus_log_parse_error(r);

                        r = sd_bus_message_read_strv(m, &l);
                        if (r < 0)
                                return bus_log_parse_error(r);

                        r = sd_bus_message_exit_container(m);
                        if (r < 0)
                                return bus_log_parse_error(r);

                        if (arg_all || whitelist || !strv_isempty(l)) {
                                bool first = true;
                                char **i;

                                fputs(name, stdout);
                                fputc('=', stdout);

                                if (!whitelist)
                                        fputc('~', stdout);

                                STRV_FOREACH(i, l) {
                                        if (first)
                                                first = false;
                                        else
                                                fputc(' ', stdout);

                                        fputs(*i, stdout);
                                }
                                fputc('\n', stdout);
                        }

                        return 0;
                }

                break;

        case SD_BUS_TYPE_ARRAY:

                if (contents[1] == SD_BUS_TYPE_STRUCT_BEGIN && streq(name, "EnvironmentFiles")) {
                        const char *path;
                        int ignore;

                        r = sd_bus_message_enter_container(m, SD_BUS_TYPE_ARRAY, "(sb)");
                        if (r < 0)
                                return bus_log_parse_error(r);

                        while ((r = sd_bus_message_read(m, "(sb)", &path, &ignore)) > 0)
                                printf("EnvironmentFile=%s (ignore_errors=%s)\n", path, yes_no(ignore));

                        if (r < 0)
                                return bus_log_parse_error(r);

                        r = sd_bus_message_exit_container(m);
                        if (r < 0)
                                return bus_log_parse_error(r);

                        return 0;

                } else if (contents[1] == SD_BUS_TYPE_STRUCT_BEGIN && streq(name, "Paths")) {
                        const char *type, *path;

                        r = sd_bus_message_enter_container(m, SD_BUS_TYPE_ARRAY, "(ss)");
                        if (r < 0)
                                return bus_log_parse_error(r);

                        while ((r = sd_bus_message_read(m, "(ss)", &type, &path)) > 0)
                                printf("%s=%s\n", type, path);
                        if (r < 0)
                                return bus_log_parse_error(r);

                        r = sd_bus_message_exit_container(m);
                        if (r < 0)
                                return bus_log_parse_error(r);

                        return 0;

                } else if (contents[1] == SD_BUS_TYPE_STRUCT_BEGIN && streq(name, "Listen")) {
                        const char *type, *path;

                        r = sd_bus_message_enter_container(m, SD_BUS_TYPE_ARRAY, "(ss)");
                        if (r < 0)
                                return bus_log_parse_error(r);

                        while ((r = sd_bus_message_read(m, "(ss)", &type, &path)) > 0)
                                printf("Listen%s=%s\n", type, path);
                        if (r < 0)
                                return bus_log_parse_error(r);

                        r = sd_bus_message_exit_container(m);
                        if (r < 0)
                                return bus_log_parse_error(r);

                        return 0;

                } else if (contents[1] == SD_BUS_TYPE_STRUCT_BEGIN && streq(name, "Timers")) {
                        const char *base;
                        uint64_t value, next_elapse;

                        r = sd_bus_message_enter_container(m, SD_BUS_TYPE_ARRAY, "(stt)");
                        if (r < 0)
                                return bus_log_parse_error(r);

                        while ((r = sd_bus_message_read(m, "(stt)", &base, &value, &next_elapse)) > 0) {
                                char timespan1[FORMAT_TIMESPAN_MAX], timespan2[FORMAT_TIMESPAN_MAX];

                                printf("%s={ value=%s ; next_elapse=%s }\n",
                                       base,
                                       format_timespan(timespan1, sizeof(timespan1), value, 0),
                                       format_timespan(timespan2, sizeof(timespan2), next_elapse, 0));
                        }
                        if (r < 0)
                                return bus_log_parse_error(r);

                        r = sd_bus_message_exit_container(m);
                        if (r < 0)
                                return bus_log_parse_error(r);

                        return 0;

                } else if (contents[1] == SD_BUS_TYPE_STRUCT_BEGIN && startswith(name, "Exec")) {
                        ExecStatusInfo info = {};

                        r = sd_bus_message_enter_container(m, SD_BUS_TYPE_ARRAY, "(sasbttttuii)");
                        if (r < 0)
                                return bus_log_parse_error(r);

                        while ((r = exec_status_info_deserialize(m, &info)) > 0) {
                                char timestamp1[FORMAT_TIMESTAMP_MAX], timestamp2[FORMAT_TIMESTAMP_MAX];
                                _cleanup_free_ char *tt;

                                tt = strv_join(info.argv, " ");

                                printf("%s={ path=%s ; argv[]=%s ; ignore_errors=%s ; start_time=[%s] ; stop_time=[%s] ; pid="PID_FMT" ; code=%s ; status=%i%s%s }\n",
                                       name,
                                       strna(info.path),
                                       strna(tt),
                                       yes_no(info.ignore),
                                       strna(format_timestamp(timestamp1, sizeof(timestamp1), info.start_timestamp)),
                                       strna(format_timestamp(timestamp2, sizeof(timestamp2), info.exit_timestamp)),
                                       info.pid,
                                       sigchld_code_to_string(info.code),
                                       info.status,
                                       info.code == CLD_EXITED ? "" : "/",
                                       strempty(info.code == CLD_EXITED ? NULL : signal_to_string(info.status)));

                                free(info.path);
                                strv_free(info.argv);
                                zero(info);
                        }

                        r = sd_bus_message_exit_container(m);
                        if (r < 0)
                                return bus_log_parse_error(r);

                        return 0;

                } else if (contents[1] == SD_BUS_TYPE_STRUCT_BEGIN && streq(name, "DeviceAllow")) {
                        const char *path, *rwm;

                        r = sd_bus_message_enter_container(m, SD_BUS_TYPE_ARRAY, "(ss)");
                        if (r < 0)
                                return bus_log_parse_error(r);

                        while ((r = sd_bus_message_read(m, "(ss)", &path, &rwm)) > 0)
                                printf("%s=%s %s\n", name, strna(path), strna(rwm));
                        if (r < 0)
                                return bus_log_parse_error(r);

                        r = sd_bus_message_exit_container(m);
                        if (r < 0)
                                return bus_log_parse_error(r);

                        return 0;

                } else if (contents[1] == SD_BUS_TYPE_STRUCT_BEGIN && streq(name, "BlockIODeviceWeight")) {
                        const char *path;
                        uint64_t weight;

                        r = sd_bus_message_enter_container(m, SD_BUS_TYPE_ARRAY, "(st)");
                        if (r < 0)
                                return bus_log_parse_error(r);

                        while ((r = sd_bus_message_read(m, "(st)", &path, &weight)) > 0)
                                printf("%s=%s %" PRIu64 "\n", name, strna(path), weight);
                        if (r < 0)
                                return bus_log_parse_error(r);

                        r = sd_bus_message_exit_container(m);
                        if (r < 0)
                                return bus_log_parse_error(r);

                        return 0;

                } else if (contents[1] == SD_BUS_TYPE_STRUCT_BEGIN && (streq(name, "BlockIOReadBandwidth") || streq(name, "BlockIOWriteBandwidth"))) {
                        const char *path;
                        uint64_t bandwidth;

                        r = sd_bus_message_enter_container(m, SD_BUS_TYPE_ARRAY, "(st)");
                        if (r < 0)
                                return bus_log_parse_error(r);

                        while ((r = sd_bus_message_read(m, "(st)", &path, &bandwidth)) > 0)
                                printf("%s=%s %" PRIu64 "\n", name, strna(path), bandwidth);
                        if (r < 0)
                                return bus_log_parse_error(r);

                        r = sd_bus_message_exit_container(m);
                        if (r < 0)
                                return bus_log_parse_error(r);

                        return 0;
                }

                break;
        }

        r = bus_print_property(name, m, arg_all);
        if (r < 0)
                return bus_log_parse_error(r);

        if (r == 0) {
                r = sd_bus_message_skip(m, contents);
                if (r < 0)
                        return bus_log_parse_error(r);

                if (arg_all)
                        printf("%s=[unprintable]\n", name);
        }

        return 0;
}

static int show_one(
                const char *verb,
                sd_bus *bus,
                const char *path,
                bool show_properties,
                bool *new_line,
                bool *ellipsized) {

        _cleanup_bus_message_unref_ sd_bus_message *reply = NULL;
        _cleanup_bus_error_free_ sd_bus_error error = SD_BUS_ERROR_NULL;
        UnitStatusInfo info = {
                .memory_current = (uint64_t) -1,
                .memory_limit = (uint64_t) -1,
        };
        ExecStatusInfo *p;
        int r;

        assert(path);
        assert(new_line);

        log_debug("Showing one %s", path);

        r = sd_bus_call_method(
                        bus,
                        "org.freedesktop.systemd1",
                        path,
                        "org.freedesktop.DBus.Properties",
                        "GetAll",
                        &error,
                        &reply,
                        "s", "");
        if (r < 0) {
                log_error("Failed to get properties: %s", bus_error_message(&error, r));
                return r;
        }

        r = sd_bus_message_enter_container(reply, SD_BUS_TYPE_ARRAY, "{sv}");
        if (r < 0)
                return bus_log_parse_error(r);

        if (*new_line)
                printf("\n");

        *new_line = true;

        while ((r = sd_bus_message_enter_container(reply, SD_BUS_TYPE_DICT_ENTRY, "sv")) > 0) {
                const char *name, *contents;

                r = sd_bus_message_read(reply, "s", &name);
                if (r < 0)
                        return bus_log_parse_error(r);

                r = sd_bus_message_peek_type(reply, NULL, &contents);
                if (r < 0)
                        return bus_log_parse_error(r);

                r = sd_bus_message_enter_container(reply, SD_BUS_TYPE_VARIANT, contents);
                if (r < 0)
                        return bus_log_parse_error(r);

                if (show_properties)
                        r = print_property(name, reply, contents);
                else
                        r = status_property(name, reply, &info, contents);
                if (r < 0)
                        return r;

                r = sd_bus_message_exit_container(reply);
                if (r < 0)
                        return bus_log_parse_error(r);

                r = sd_bus_message_exit_container(reply);
                if (r < 0)
                        return bus_log_parse_error(r);
        }
        if (r < 0)
                return bus_log_parse_error(r);

        r = sd_bus_message_exit_container(reply);
        if (r < 0)
                return bus_log_parse_error(r);

        r = 0;

        if (!show_properties) {
                if (streq(verb, "help"))
                        show_unit_help(&info);
                else
                        print_status_info(&info, ellipsized);
        }

        strv_free(info.documentation);
        strv_free(info.dropin_paths);
        strv_free(info.listen);

        if (!streq_ptr(info.active_state, "active") &&
            !streq_ptr(info.active_state, "reloading") &&
            streq(verb, "status")) {
                /* According to LSB: "program not running" */
                /* 0: program is running or service is OK
                 * 1: program is dead and /run PID file exists
                 * 2: program is dead and /run/lock lock file exists
                 * 3: program is not running
                 * 4: program or service status is unknown
                 */
                if (info.pid_file && access(info.pid_file, F_OK) == 0)
                        r = 1;
                else
                        r = 3;
        }

        while ((p = info.exec)) {
                LIST_REMOVE(exec, info.exec, p);
                exec_status_info_free(p);
        }

        return r;
}

static int get_unit_dbus_path_by_pid(
                sd_bus *bus,
                uint32_t pid,
                char **unit) {

        _cleanup_bus_error_free_ sd_bus_error error = SD_BUS_ERROR_NULL;
        _cleanup_bus_message_unref_ sd_bus_message *reply = NULL;
        char *u;
        int r;

        r = sd_bus_call_method(
                        bus,
                        "org.freedesktop.systemd1",
                        "/org/freedesktop/systemd1",
                        "org.freedesktop.systemd1.Manager",
                        "GetUnitByPID",
                        &error,
                        &reply,
                        "u", pid);
        if (r < 0) {
                log_error("Failed to get unit for PID %"PRIu32": %s", pid, bus_error_message(&error, r));
                return r;
        }

        r = sd_bus_message_read(reply, "o", &u);
        if (r < 0)
                return bus_log_parse_error(r);

        u = strdup(u);
        if (!u)
                return log_oom();

        *unit = u;
        return 0;
}

static int show_all(
                const char* verb,
                sd_bus *bus,
                bool show_properties,
                bool *new_line,
                bool *ellipsized) {

        _cleanup_bus_message_unref_ sd_bus_message *reply = NULL;
        _cleanup_free_ UnitInfo *unit_infos = NULL;
        const UnitInfo *u;
        unsigned c;
        int r, ret = 0;

        r = get_unit_list(bus, NULL, NULL, &unit_infos, 0, &reply);
        if (r < 0)
                return r;

        pager_open_if_enabled();

        c = (unsigned) r;

        qsort_safe(unit_infos, c, sizeof(UnitInfo), compare_unit_info);

        for (u = unit_infos; u < unit_infos + c; u++) {
                _cleanup_free_ char *p = NULL;

                p = unit_dbus_path_from_name(u->id);
                if (!p)
                        return log_oom();

                r = show_one(verb, bus, p, show_properties, new_line, ellipsized);
                if (r < 0)
                        return r;
                else if (r > 0 && ret == 0)
                        ret = r;
        }

        return ret;
}

static int show_system_status(sd_bus *bus) {
        char since1[FORMAT_TIMESTAMP_RELATIVE_MAX], since2[FORMAT_TIMESTAMP_MAX];
        _cleanup_free_ char *hn = NULL;
        struct machine_info mi = {};
        const char *on, *off;
        int r;

        hn = gethostname_malloc();
        if (!hn)
                return log_oom();

        r = bus_map_all_properties(bus, "org.freedesktop.systemd1", "/org/freedesktop/systemd1", machine_info_property_map, &mi);
        if (r < 0)
                return log_error_errno(r, "Failed to read server status: %m");

        if (streq_ptr(mi.state, "degraded")) {
                on = ansi_highlight_red();
                off = ansi_highlight_off();
        } else if (!streq_ptr(mi.state, "running")) {
                on = ansi_highlight_yellow();
                off = ansi_highlight_off();
        } else
                on = off = "";

        printf("%s%s%s %s\n", on, draw_special_char(DRAW_BLACK_CIRCLE), off, arg_host ? arg_host : hn);

        printf("    State: %s%s%s\n",
               on, strna(mi.state), off);

        printf("     Jobs: %u queued\n", mi.n_jobs);
        printf("   Failed: %u units\n", mi.n_failed_units);

        printf("    Since: %s; %s\n",
               format_timestamp(since2, sizeof(since2), mi.timestamp),
               format_timestamp_relative(since1, sizeof(since1), mi.timestamp));

        printf("   CGroup: %s\n", mi.control_group ?: "/");
        if (arg_transport == BUS_TRANSPORT_LOCAL || arg_transport == BUS_TRANSPORT_MACHINE) {
                static const char prefix[] = "           ";
                unsigned c;

                c = columns();
                if (c > sizeof(prefix) - 1)
                        c -= sizeof(prefix) - 1;
                else
                        c = 0;

                show_cgroup(SYSTEMD_CGROUP_CONTROLLER, strempty(mi.control_group), prefix, c, false, get_output_flags());
        }

        free(mi.state);
        free(mi.control_group);

        return 0;
}

static int show(sd_bus *bus, char **args) {
        bool show_properties, show_status, new_line = false;
        bool ellipsized = false;
        int r, ret = 0;

        assert(bus);
        assert(args);

        show_properties = streq(args[0], "show");
        show_status = streq(args[0], "status");

        if (show_properties)
                pager_open_if_enabled();

        /* If no argument is specified inspect the manager itself */

        if (show_properties && strv_length(args) <= 1)
                return show_one(args[0], bus, "/org/freedesktop/systemd1", show_properties, &new_line, &ellipsized);

        if (show_status && strv_length(args) <= 1) {

                pager_open_if_enabled();
                show_system_status(bus);
                new_line = true;

                if (arg_all)
                        ret = show_all(args[0], bus, false, &new_line, &ellipsized);
        } else {
                _cleanup_free_ char **patterns = NULL;
                char **name;

                STRV_FOREACH(name, args + 1) {
                        _cleanup_free_ char *unit = NULL;
                        uint32_t id;

                        if (safe_atou32(*name, &id) < 0) {
                                if (strv_push(&patterns, *name) < 0)
                                        return log_oom();

                                continue;
                        } else if (show_properties) {
                                /* Interpret as job id */
                                if (asprintf(&unit, "/org/freedesktop/systemd1/job/%u", id) < 0)
                                        return log_oom();

                        } else {
                                /* Interpret as PID */
                                r = get_unit_dbus_path_by_pid(bus, id, &unit);
                                if (r < 0) {
                                        ret = r;
                                        continue;
                                }
                        }

                        r = show_one(args[0], bus, unit, show_properties,
                                     &new_line, &ellipsized);
                        if (r < 0)
                                return r;
                        else if (r > 0 && ret == 0)
                                ret = r;
                }

                if (!strv_isempty(patterns)) {
                        _cleanup_strv_free_ char **names = NULL;

                        r = expand_names(bus, patterns, NULL, &names);
                        if (r < 0)
                                log_error_errno(r, "Failed to expand names: %m");

                        STRV_FOREACH(name, names) {
                                _cleanup_free_ char *unit;

                                unit = unit_dbus_path_from_name(*name);
                                if (!unit)
                                        return log_oom();

                                r = show_one(args[0], bus, unit, show_properties,
                                             &new_line, &ellipsized);
                                if (r < 0)
                                        return r;
                                else if (r > 0 && ret == 0)
                                        ret = r;
                        }
                }
        }

        if (ellipsized && !arg_quiet)
                printf("Hint: Some lines were ellipsized, use -l to show in full.\n");

        return ret;
}

static int init_home_and_lookup_paths(char **user_home, char **user_runtime, LookupPaths *lp) {
        int r;

        assert(user_home);
        assert(user_runtime);
        assert(lp);

        if (arg_scope == UNIT_FILE_USER) {
                r = user_config_home(user_home);
                if (r < 0)
                        return log_error_errno(r, "Failed to query XDG_CONFIG_HOME: %m");
                else if (r == 0)
                        return log_error_errno(ENOTDIR, "Cannot find units: $XDG_CONFIG_HOME and $HOME are not set.");

                r = user_runtime_dir(user_runtime);
                if (r < 0)
                        return log_error_errno(r, "Failed to query XDG_CONFIG_HOME: %m");
                else if (r == 0)
                        return log_error_errno(ENOTDIR, "Cannot find units: $XDG_RUNTIME_DIR is not set.");
        }

        r = lookup_paths_init_from_scope(lp, arg_scope, arg_root);
        if (r < 0)
                return log_error_errno(r, "Failed to query unit lookup paths: %m");

        return 0;
}

static int cat(sd_bus *bus, char **args) {
        _cleanup_free_ char *user_home = NULL;
        _cleanup_free_ char *user_runtime = NULL;
        _cleanup_lookup_paths_free_ LookupPaths lp = {};
        _cleanup_strv_free_ char **names = NULL;
        char **name;
        bool first = true, avoid_bus_cache;
        int r = 0;

        assert(args);

        if (arg_transport != BUS_TRANSPORT_LOCAL) {
                log_error("Cannot remotely cat units");
                return -EINVAL;
        }

        r = init_home_and_lookup_paths(&user_home, &user_runtime, &lp);
        if (r < 0)
                return r;

        r = expand_names(bus, args + 1, NULL, &names);
        if (r < 0)
                return log_error_errno(r, "Failed to expand names: %m");

        avoid_bus_cache = !bus || avoid_bus();

        pager_open_if_enabled();

        STRV_FOREACH(name, names) {
                _cleanup_free_ char *fragment_path = NULL;
                _cleanup_strv_free_ char **dropin_paths = NULL;
                char **path;

                r = unit_find_paths(bus, *name, avoid_bus_cache, &lp, &fragment_path, &dropin_paths);
                if (r < 0)
                        return r;
                else if (r == 0)
                        return -ENOENT;

                if (first)
                        first = false;
                else
                        puts("");

                if (fragment_path) {
                        printf("%s# %s%s\n",
                               ansi_highlight_blue(),
                               fragment_path,
                               ansi_highlight_off());
                        fflush(stdout);

                        r = copy_file_fd(fragment_path, STDOUT_FILENO, false);
                        if (r < 0) {
                                log_warning_errno(r, "Failed to cat %s: %m", fragment_path);
                                continue;
                        }
                }

                STRV_FOREACH(path, dropin_paths) {
                        printf("%s%s# %s%s\n",
                               isempty(fragment_path) && path == dropin_paths ? "" : "\n",
                               ansi_highlight_blue(),
                               *path,
                               ansi_highlight_off());
                        fflush(stdout);

                        r = copy_file_fd(*path, STDOUT_FILENO, false);
                        if (r < 0) {
                                log_warning_errno(r, "Failed to cat %s: %m", *path);
                                continue;
                        }
                }
        }

        return r < 0 ? r : 0;
}

static int set_property(sd_bus *bus, char **args) {
        _cleanup_bus_message_unref_ sd_bus_message *m = NULL;
        _cleanup_bus_error_free_ sd_bus_error error = SD_BUS_ERROR_NULL;
        _cleanup_free_ char *n = NULL;
        char **i;
        int r;

        polkit_agent_open_if_enabled();

        r = sd_bus_message_new_method_call(
                        bus,
                        &m,
                        "org.freedesktop.systemd1",
                        "/org/freedesktop/systemd1",
                        "org.freedesktop.systemd1.Manager",
                        "SetUnitProperties");
        if (r < 0)
                return bus_log_create_error(r);

        r = sd_bus_message_set_allow_interactive_authorization(m, arg_ask_password);
        if (r < 0)
                return bus_log_create_error(r);

        n = unit_name_mangle(args[1], MANGLE_NOGLOB);
        if (!n)
                return log_oom();

        r = sd_bus_message_append(m, "sb", n, arg_runtime);
        if (r < 0)
                return bus_log_create_error(r);

        r = sd_bus_message_open_container(m, SD_BUS_TYPE_ARRAY, "(sv)");
        if (r < 0)
                return bus_log_create_error(r);

        STRV_FOREACH(i, args + 2) {
                r = sd_bus_message_open_container(m, SD_BUS_TYPE_STRUCT, "sv");
                if (r < 0)
                        return bus_log_create_error(r);

                r = bus_append_unit_property_assignment(m, *i);
                if (r < 0)
                        return r;

                r = sd_bus_message_close_container(m);
                if (r < 0)
                        return bus_log_create_error(r);
        }

        r = sd_bus_message_close_container(m);
        if (r < 0)
                return bus_log_create_error(r);

        r = sd_bus_call(bus, m, 0, &error, NULL);
        if (r < 0) {
                log_error("Failed to set unit properties on %s: %s", n, bus_error_message(&error, r));
                return r;
        }

        return 0;
}

static int snapshot(sd_bus *bus, char **args) {
        _cleanup_bus_error_free_ sd_bus_error error = SD_BUS_ERROR_NULL;
        _cleanup_bus_message_unref_ sd_bus_message *m = NULL, *reply = NULL;
        _cleanup_free_ char *n = NULL, *id = NULL;
        const char *path;
        int r;

        polkit_agent_open_if_enabled();

        if (strv_length(args) > 1)
                n = unit_name_mangle_with_suffix(args[1], MANGLE_NOGLOB, ".snapshot");
        else
                n = strdup("");
        if (!n)
                return log_oom();

        r = sd_bus_message_new_method_call(
                        bus,
                        &m,
                        "org.freedesktop.systemd1",
                        "/org/freedesktop/systemd1",
                        "org.freedesktop.systemd1.Manager",
                        "CreateSnapshot");
        if (r < 0)
                return bus_log_create_error(r);

        r = sd_bus_message_set_allow_interactive_authorization(m, arg_ask_password);
        if (r < 0)
                return bus_log_create_error(r);

        r = sd_bus_message_append(m, "sb", n, false);
        if (r < 0)
                return bus_log_create_error(r);

        r = sd_bus_call(bus, m, 0, &error, &reply);
        if (r < 0) {
                log_error("Failed to create snapshot: %s", bus_error_message(&error, r));
                return r;
        }

        r = sd_bus_message_read(reply, "o", &path);
        if (r < 0)
                return bus_log_parse_error(r);

        r = sd_bus_get_property_string(
                        bus,
                        "org.freedesktop.systemd1",
                        path,
                        "org.freedesktop.systemd1.Unit",
                        "Id",
                        &error,
                        &id);
        if (r < 0) {
                log_error("Failed to get ID of snapshot: %s", bus_error_message(&error, r));
                return r;
        }

        if (!arg_quiet)
                puts(id);

        return 0;
}

static int delete_snapshot(sd_bus *bus, char **args) {
        _cleanup_bus_error_free_ sd_bus_error error = SD_BUS_ERROR_NULL;
        _cleanup_strv_free_ char **names = NULL;
        char **name;
        int r;

        assert(args);

        polkit_agent_open_if_enabled();

        r = expand_names(bus, args + 1, ".snapshot", &names);
        if (r < 0)
                log_error_errno(r, "Failed to expand names: %m");

        STRV_FOREACH(name, names) {
                _cleanup_bus_message_unref_ sd_bus_message *m = NULL;
                int q;

                q = sd_bus_message_new_method_call(
                                bus,
                                &m,
                                "org.freedesktop.systemd1",
                                "/org/freedesktop/systemd1",
                                "org.freedesktop.systemd1.Manager",
                                "RemoveSnapshot");
                if (q < 0)
                        return bus_log_create_error(q);

                q = sd_bus_message_set_allow_interactive_authorization(m, arg_ask_password);
                if (q < 0)
                        return bus_log_create_error(q);

                q = sd_bus_message_append(m, "s", *name);
                if (q < 0)
                        return bus_log_create_error(q);

                q = sd_bus_call(bus, m, 0, &error, NULL);
                if (q < 0) {
                        log_error("Failed to remove snapshot %s: %s", *name, bus_error_message(&error, q));
                        if (r == 0)
                                r = q;
                }
        }

        return r;
}

static int daemon_reload(sd_bus *bus, char **args) {
        _cleanup_bus_error_free_ sd_bus_error error = SD_BUS_ERROR_NULL;
        _cleanup_bus_message_unref_ sd_bus_message *m = NULL;
        const char *method;
        int r;

        polkit_agent_open_if_enabled();

        if (arg_action == ACTION_RELOAD)
                method = "Reload";
        else if (arg_action == ACTION_REEXEC)
                method = "Reexecute";
        else {
                assert(arg_action == ACTION_SYSTEMCTL);

                method =
                        streq(args[0], "clear-jobs")    ||
                        streq(args[0], "cancel")        ? "ClearJobs" :
                        streq(args[0], "daemon-reexec") ? "Reexecute" :
                        streq(args[0], "reset-failed")  ? "ResetFailed" :
                        streq(args[0], "halt")          ? "Halt" :
                        streq(args[0], "poweroff")      ? "PowerOff" :
                        streq(args[0], "reboot")        ? "Reboot" :
                        streq(args[0], "kexec")         ? "KExec" :
                        streq(args[0], "exit")          ? "Exit" :
                                    /* "daemon-reload" */ "Reload";
        }

        r = sd_bus_message_new_method_call(
                        bus,
                        &m,
                        "org.freedesktop.systemd1",
                        "/org/freedesktop/systemd1",
                        "org.freedesktop.systemd1.Manager",
                        method);
        if (r < 0)
                return bus_log_create_error(r);

        r = sd_bus_message_set_allow_interactive_authorization(m, arg_ask_password);
        if (r < 0)
                return bus_log_create_error(r);

        r = sd_bus_call(bus, m, 0, &error, NULL);
        if (r == -ENOENT && arg_action != ACTION_SYSTEMCTL)
                /* There's always a fallback possible for
                 * legacy actions. */
                r = -EADDRNOTAVAIL;
        else if ((r == -ETIMEDOUT || r == -ECONNRESET) && streq(method, "Reexecute"))
                /* On reexecution, we expect a disconnect, not a
                 * reply */
                r = 0;
        else if (r < 0)
                log_error("Failed to execute operation: %s", bus_error_message(&error, r));

        return r < 0 ? r : 0;
}

static int reset_failed(sd_bus *bus, char **args) {
        _cleanup_bus_error_free_ sd_bus_error error = SD_BUS_ERROR_NULL;
        _cleanup_strv_free_ char **names = NULL;
        char **name;
        int r, q;

        if (strv_length(args) <= 1)
                return daemon_reload(bus, args);

        polkit_agent_open_if_enabled();

        r = expand_names(bus, args + 1, NULL, &names);
        if (r < 0)
                log_error_errno(r, "Failed to expand names: %m");

        STRV_FOREACH(name, names) {
                _cleanup_bus_message_unref_ sd_bus_message *m = NULL;

                q = sd_bus_message_new_method_call(
                                bus,
                                &m,
                                "org.freedesktop.systemd1",
                                "/org/freedesktop/systemd1",
                                "org.freedesktop.systemd1.Manager",
                                "ResetFailedUnit");
                if (q < 0)
                        return bus_log_create_error(q);

                q = sd_bus_message_set_allow_interactive_authorization(m, arg_ask_password);
                if (q < 0)
                        return bus_log_create_error(q);

                q = sd_bus_message_append(m, "s", *name);
                if (q < 0)
                        return bus_log_create_error(q);

                q = sd_bus_call(bus, m, 0, &error, NULL);
                if (q < 0) {
                        log_error("Failed to reset failed state of unit %s: %s", *name, bus_error_message(&error, q));
                        if (r == 0)
                                r = q;
                }
        }

        return r;
}

static int show_environment(sd_bus *bus, char **args) {
        _cleanup_bus_error_free_ sd_bus_error error = SD_BUS_ERROR_NULL;
        _cleanup_bus_message_unref_ sd_bus_message *reply = NULL;
        const char *text;
        int r;

        pager_open_if_enabled();

        r = sd_bus_get_property(
                        bus,
                        "org.freedesktop.systemd1",
                        "/org/freedesktop/systemd1",
                        "org.freedesktop.systemd1.Manager",
                        "Environment",
                        &error,
                        &reply,
                        "as");
        if (r < 0) {
                log_error("Failed to get environment: %s", bus_error_message(&error, r));
                return r;
        }

        r = sd_bus_message_enter_container(reply, SD_BUS_TYPE_ARRAY, "s");
        if (r < 0)
                return bus_log_parse_error(r);

        while ((r = sd_bus_message_read_basic(reply, SD_BUS_TYPE_STRING, &text)) > 0)
                puts(text);
        if (r < 0)
                return bus_log_parse_error(r);

        r = sd_bus_message_exit_container(reply);
        if (r < 0)
                return bus_log_parse_error(r);

        return 0;
}

static int switch_root(sd_bus *bus, char **args) {
        _cleanup_bus_error_free_ sd_bus_error error = SD_BUS_ERROR_NULL;
        _cleanup_free_ char *cmdline_init = NULL;
        const char *root, *init;
        unsigned l;
        int r;

        l = strv_length(args);
        if (l < 2 || l > 3) {
                log_error("Wrong number of arguments.");
                return -EINVAL;
        }

        root = args[1];

        if (l >= 3)
                init = args[2];
        else {
                r = parse_env_file("/proc/cmdline", WHITESPACE,
                                   "init", &cmdline_init,
                                   NULL);
                if (r < 0)
                        log_debug_errno(r, "Failed to parse /proc/cmdline: %m");

                init = cmdline_init;
        }

        if (isempty(init))
                init = NULL;

        if (init) {
                const char *root_systemd_path = NULL, *root_init_path = NULL;

                root_systemd_path = strjoina(root, "/" SYSTEMD_BINARY_PATH);
                root_init_path = strjoina(root, "/", init);

                /* If the passed init is actually the same as the
                 * systemd binary, then let's suppress it. */
                if (files_same(root_init_path, root_systemd_path) > 0)
                        init = NULL;
        }

        log_debug("Switching root - root: %s; init: %s", root, strna(init));

        r = sd_bus_call_method(
                        bus,
                        "org.freedesktop.systemd1",
                        "/org/freedesktop/systemd1",
                        "org.freedesktop.systemd1.Manager",
                        "SwitchRoot",
                        &error,
                        NULL,
                        "ss", root, init);
        if (r < 0) {
                log_error("Failed to switch root: %s", bus_error_message(&error, r));
                return r;
        }

        return 0;
}

static int set_environment(sd_bus *bus, char **args) {
        _cleanup_bus_error_free_ sd_bus_error error = SD_BUS_ERROR_NULL;
        _cleanup_bus_message_unref_ sd_bus_message *m = NULL;
        const char *method;
        int r;

        assert(bus);
        assert(args);

        method = streq(args[0], "set-environment")
                ? "SetEnvironment"
                : "UnsetEnvironment";

        r = sd_bus_message_new_method_call(
                        bus,
                        &m,
                        "org.freedesktop.systemd1",
                        "/org/freedesktop/systemd1",
                        "org.freedesktop.systemd1.Manager",
                        method);
        if (r < 0)
                return bus_log_create_error(r);

        r = sd_bus_message_set_allow_interactive_authorization(m, arg_ask_password);
        if (r < 0)
                return bus_log_create_error(r);

        r = sd_bus_message_append_strv(m, args + 1);
        if (r < 0)
                return bus_log_create_error(r);

        r = sd_bus_call(bus, m, 0, &error, NULL);
        if (r < 0) {
                log_error("Failed to set environment: %s", bus_error_message(&error, r));
                return r;
        }

        return 0;
}

static int import_environment(sd_bus *bus, char **args) {
        _cleanup_bus_error_free_ sd_bus_error error = SD_BUS_ERROR_NULL;
        _cleanup_bus_message_unref_ sd_bus_message *m = NULL;
        int r;

        assert(bus);
        assert(args);

        r = sd_bus_message_new_method_call(
                        bus,
                        &m,
                        "org.freedesktop.systemd1",
                        "/org/freedesktop/systemd1",
                        "org.freedesktop.systemd1.Manager",
                        "SetEnvironment");
        if (r < 0)
                return bus_log_create_error(r);

        r = sd_bus_message_set_allow_interactive_authorization(m, arg_ask_password);
        if (r < 0)
                return bus_log_create_error(r);

        if (strv_isempty(args + 1))
                r = sd_bus_message_append_strv(m, environ);
        else {
                char **a, **b;

                r = sd_bus_message_open_container(m, 'a', "s");
                if (r < 0)
                        return bus_log_create_error(r);

                STRV_FOREACH(a, args + 1) {

                        if (!env_name_is_valid(*a)) {
                                log_error("Not a valid environment variable name: %s", *a);
                                return -EINVAL;
                        }

                        STRV_FOREACH(b, environ) {
                                const char *eq;

                                eq = startswith(*b, *a);
                                if (eq && *eq == '=') {

                                        r = sd_bus_message_append(m, "s", *b);
                                        if (r < 0)
                                                return bus_log_create_error(r);

                                        break;
                                }
                        }
                }

                r = sd_bus_message_close_container(m);
        }
        if (r < 0)
                return bus_log_create_error(r);

        r = sd_bus_call(bus, m, 0, &error, NULL);
        if (r < 0) {
                log_error("Failed to import environment: %s", bus_error_message(&error, r));
                return r;
        }

        return 0;
}

static int enable_sysv_units(const char *verb, char **args) {
        int r = 0;

#if defined(HAVE_SYSV_COMPAT)
        unsigned f = 0;
        _cleanup_lookup_paths_free_ LookupPaths paths = {};

        if (arg_scope != UNIT_FILE_SYSTEM)
                return 0;

        if (!streq(verb, "enable") &&
            !streq(verb, "disable"))
            // update-rc.d currently does not provide is-enabled
            //!streq(verb, "is-enabled"))
                return 0;

        /* Processes all SysV units, and reshuffles the array so that
         * afterwards only the native units remain */

        r = lookup_paths_init(&paths, SYSTEMD_SYSTEM, false, arg_root, NULL, NULL, NULL);
        if (r < 0)
                return r;

        r = 0;
        while (args[f]) {
                const char *name;
                _cleanup_free_ char *p = NULL, *q = NULL, *l = NULL;
                bool found_sysv;
                unsigned c = 1;
                const char *argv[6] = { "/usr/sbin/update-rc.d", NULL, NULL, NULL, NULL };
                int j;
                pid_t pid;
                siginfo_t status;

                name = args[f++];

                if (!endswith(name, ".service"))
                        continue;

                if (path_is_absolute(name))
                        continue;

                p = path_join(arg_root, SYSTEM_SYSVINIT_PATH, name);
                if (!p)
                        return log_oom();

                p[strlen(p) - strlen(".service")] = 0;
                found_sysv = access(p, F_OK) >= 0;
                if (!found_sysv)
                        continue;

                log_info("Synchronizing state for %s with sysvinit using update-rc.d...", name);

                if (!isempty(arg_root) && !streq(arg_root, "/")) {
                    log_error("Can not run update-rc.d when a root directory other than / is specified");
                    continue;
                }

                /* Run update-rc.d <file> defaults first to ensure the K- and
                 * S-symlinks are present. If they are missing, update-rc.d
                 * <enable|disable> will fail. See
                 * http://bugs.debian.org/722523 */
                argv[c++] = basename(p);
                argv[c++] = "defaults";
                argv[c] = NULL;

                l = strv_join((char**)argv, " ");
                if (!l) {
                        return log_oom();
                }

                log_info("Executing %s", l);
                free(l);

                pid = fork();
                if (pid < 0) {
                        log_error("Failed to fork: %m");
                        return -errno;
                } else if (pid == 0) {
                        /* Child */

                        execv(argv[0], (char**) argv);
                        _exit(EXIT_FAILURE);
                }

                j = wait_for_terminate(pid, &status);
                if (j < 0) {
                        log_error("Failed to wait for child: %s", strerror(-r));
                        return j;
                }

                if (status.si_code == CLD_EXITED) {
                        if (status.si_status != 0)
                                return -EINVAL;
                } else
                        return -EPROTO;

                argv[c-1] = verb;
                argv[c] = NULL;

                l = strv_join((char**)argv, " ");
                if (!l)
                        return log_oom();

                log_info("Executing %s", l);

                pid = fork();
                if (pid < 0)
                        return log_error_errno(errno, "Failed to fork: %m");
                else if (pid == 0) {
                        /* Child */

                        execv(argv[0], (char**) argv);
                        _exit(EXIT_FAILURE);
                }

                j = wait_for_terminate(pid, &status);
                if (j < 0) {
                        log_error_errno(r, "Failed to wait for child: %m");
                        return j;
                }

                if (status.si_code == CLD_EXITED) {
                        if (streq(verb, "is-enabled")) {
                                if (status.si_status == 0) {
                                        if (!arg_quiet)
                                                puts("enabled");
                                        r = 1;
                                } else {
                                        if (!arg_quiet)
                                                puts("disabled");
                                }

                        } else if (status.si_status != 0)
                                return -EINVAL;
                } else
                        return -EPROTO;
        }

#endif
        return r;
}

static int mangle_names(char **original_names, char ***mangled_names) {
        char **i, **l, **name;

        l = new(char*, strv_length(original_names) + 1);
        if (!l)
                return log_oom();

        i = l;
        STRV_FOREACH(name, original_names) {

                /* When enabling units qualified path names are OK,
                 * too, hence allow them explicitly. */

                if (is_path(*name))
                        *i = strdup(*name);
                else
                        *i = unit_name_mangle(*name, MANGLE_NOGLOB);

                if (!*i) {
                        strv_free(l);
                        return log_oom();
                }

                i++;
        }

        *i = NULL;
        *mangled_names = l;

        return 0;
}

static int enable_unit(sd_bus *bus, char **args) {
        _cleanup_strv_free_ char **names = NULL;
        const char *verb = args[0];
        UnitFileChange *changes = NULL;
        unsigned n_changes = 0;
        int carries_install_info = -1;
        int r;

        if (!args[1])
                return 0;

        r = mangle_names(args+1, &names);
        if (r < 0)
                return r;

        r = enable_sysv_units(verb, names);
        if (r < 0)
                return r;

        /* If the operation was fully executed by the SysV compat,
         * let's finish early */
        if (strv_isempty(names))
                return 0;

        if (!bus || avoid_bus()) {
                if (streq(verb, "enable")) {
                        r = unit_file_enable(arg_scope, arg_runtime, arg_root, names, arg_force, &changes, &n_changes);
                        carries_install_info = r;
                } else if (streq(verb, "disable"))
                        r = unit_file_disable(arg_scope, arg_runtime, arg_root, names, &changes, &n_changes);
                else if (streq(verb, "reenable")) {
                        r = unit_file_reenable(arg_scope, arg_runtime, arg_root, names, arg_force, &changes, &n_changes);
                        carries_install_info = r;
                } else if (streq(verb, "link"))
                        r = unit_file_link(arg_scope, arg_runtime, arg_root, names, arg_force, &changes, &n_changes);
                else if (streq(verb, "preset")) {
                        r = unit_file_preset(arg_scope, arg_runtime, arg_root, names, arg_preset_mode, arg_force, &changes, &n_changes);
                        carries_install_info = r;
                } else if (streq(verb, "mask"))
                        r = unit_file_mask(arg_scope, arg_runtime, arg_root, names, arg_force, &changes, &n_changes);
                else if (streq(verb, "unmask"))
                        r = unit_file_unmask(arg_scope, arg_runtime, arg_root, names, &changes, &n_changes);
                else
                        assert_not_reached("Unknown verb");

                if (r < 0) {
                        log_error_errno(r, "Operation failed: %m");
                        goto finish;
                }

                if (!arg_quiet)
                        dump_unit_file_changes(changes, n_changes);

                r = 0;
        } else {
                _cleanup_bus_message_unref_ sd_bus_message *reply = NULL, *m = NULL;
                _cleanup_bus_error_free_ sd_bus_error error = SD_BUS_ERROR_NULL;
                int expect_carries_install_info = false;
                bool send_force = true, send_preset_mode = false;
                const char *method;

                polkit_agent_open_if_enabled();

                if (streq(verb, "enable")) {
                        method = "EnableUnitFiles";
                        expect_carries_install_info = true;
                } else if (streq(verb, "disable")) {
                        method = "DisableUnitFiles";
                        send_force = false;
                } else if (streq(verb, "reenable")) {
                        method = "ReenableUnitFiles";
                        expect_carries_install_info = true;
                } else if (streq(verb, "link"))
                        method = "LinkUnitFiles";
                else if (streq(verb, "preset")) {

                        if (arg_preset_mode != UNIT_FILE_PRESET_FULL) {
                                method = "PresetUnitFilesWithMode";
                                send_preset_mode = true;
                        } else
                                method = "PresetUnitFiles";

                        expect_carries_install_info = true;
                } else if (streq(verb, "mask"))
                        method = "MaskUnitFiles";
                else if (streq(verb, "unmask")) {
                        method = "UnmaskUnitFiles";
                        send_force = false;
                } else
                        assert_not_reached("Unknown verb");

                r = sd_bus_message_new_method_call(
                                bus,
                                &m,
                                "org.freedesktop.systemd1",
                                "/org/freedesktop/systemd1",
                                "org.freedesktop.systemd1.Manager",
                                method);
                if (r < 0)
                        return bus_log_create_error(r);

                r = sd_bus_message_set_allow_interactive_authorization(m, arg_ask_password);
                if (r < 0)
                        return bus_log_create_error(r);

                r = sd_bus_message_append_strv(m, names);
                if (r < 0)
                        return bus_log_create_error(r);

                if (send_preset_mode) {
                        r = sd_bus_message_append(m, "s", unit_file_preset_mode_to_string(arg_preset_mode));
                        if (r < 0)
                                return bus_log_create_error(r);
                }

                r = sd_bus_message_append(m, "b", arg_runtime);
                if (r < 0)
                        return bus_log_create_error(r);

                if (send_force) {
                        r = sd_bus_message_append(m, "b", arg_force);
                        if (r < 0)
                                return bus_log_create_error(r);
                }

                r = sd_bus_call(bus, m, 0, &error, &reply);
                if (r < 0) {
                        log_error("Failed to execute operation: %s", bus_error_message(&error, r));
                        return r;
                }

                if (expect_carries_install_info) {
                        r = sd_bus_message_read(reply, "b", &carries_install_info);
                        if (r < 0)
                                return bus_log_parse_error(r);
                }

                r = bus_deserialize_and_dump_unit_file_changes(reply, arg_quiet);
                if (r < 0)
                        return r;

                /* Try to reload if enabled */
                if (!arg_no_reload)
                        r = daemon_reload(bus, args);
                else
                        r = 0;
        }

        if (carries_install_info == 0)
                log_warning("The unit files have no [Install] section. They are not meant to be enabled\n"
                            "using systemctl.\n"
                            "Possible reasons for having this kind of units are:\n"
                            "1) A unit may be statically enabled by being symlinked from another unit's\n"
                            "   .wants/ or .requires/ directory.\n"
                            "2) A unit's purpose may be to act as a helper for some other unit which has\n"
                            "   a requirement dependency on it.\n"
                            "3) A unit may be started when needed via activation (socket, path, timer,\n"
                            "   D-Bus, udev, scripted systemctl call, ...).\n");

finish:
        unit_file_changes_free(changes, n_changes);

        return r;
}

static int add_dependency(sd_bus *bus, char **args) {
        _cleanup_strv_free_ char **names = NULL;
        _cleanup_free_ char *target = NULL;
        const char *verb = args[0];
        UnitDependency dep;
        int r = 0;

        if (!args[1])
                return 0;

        target = unit_name_mangle_with_suffix(args[1], MANGLE_NOGLOB, ".target");
        if (!target)
                return log_oom();

        r = mangle_names(args+2, &names);
        if (r < 0)
                return r;

        if (streq(verb, "add-wants"))
                dep = UNIT_WANTS;
        else if (streq(verb, "add-requires"))
                dep = UNIT_REQUIRES;
        else
                assert_not_reached("Unknown verb");

        if (!bus || avoid_bus()) {
                UnitFileChange *changes = NULL;
                unsigned n_changes = 0;

                r = unit_file_add_dependency(arg_scope, arg_runtime, arg_root, names, target, dep, arg_force, &changes, &n_changes);

                if (r < 0)
                        return log_error_errno(r, "Can't add dependency: %m");

                if (!arg_quiet)
                        dump_unit_file_changes(changes, n_changes);

                unit_file_changes_free(changes, n_changes);

        } else {
                _cleanup_bus_message_unref_ sd_bus_message *reply = NULL, *m = NULL;
                _cleanup_bus_error_free_ sd_bus_error error = SD_BUS_ERROR_NULL;

                polkit_agent_open_if_enabled();

                r = sd_bus_message_new_method_call(
                                bus,
                                &m,
                                "org.freedesktop.systemd1",
                                "/org/freedesktop/systemd1",
                                "org.freedesktop.systemd1.Manager",
                                "AddDependencyUnitFiles");
                if (r < 0)
                        return bus_log_create_error(r);

                r = sd_bus_message_set_allow_interactive_authorization(m, arg_ask_password);
                if (r < 0)
                        return bus_log_create_error(r);

                r = sd_bus_message_append_strv(m, names);
                if (r < 0)
                        return bus_log_create_error(r);

                r = sd_bus_message_append(m, "ssbb", target, unit_dependency_to_string(dep), arg_runtime, arg_force);
                if (r < 0)
                        return bus_log_create_error(r);

                r = sd_bus_call(bus, m, 0, &error, &reply);
                if (r < 0) {
                        log_error("Failed to execute operation: %s", bus_error_message(&error, r));
                        return r;
                }

                r = bus_deserialize_and_dump_unit_file_changes(reply, arg_quiet);
                if (r < 0)
                        return r;

                if (!arg_no_reload)
                        r = daemon_reload(bus, args);
                else
                        r = 0;
        }

        return r;
}

static int preset_all(sd_bus *bus, char **args) {
        UnitFileChange *changes = NULL;
        unsigned n_changes = 0;
        int r;

        if (!bus || avoid_bus()) {

                r = unit_file_preset_all(arg_scope, arg_runtime, arg_root, arg_preset_mode, arg_force, &changes, &n_changes);
                if (r < 0) {
                        log_error_errno(r, "Operation failed: %m");
                        goto finish;
                }

                if (!arg_quiet)
                        dump_unit_file_changes(changes, n_changes);

                r = 0;

        } else {
                _cleanup_bus_message_unref_ sd_bus_message *m = NULL, *reply = NULL;
                _cleanup_bus_error_free_ sd_bus_error error = SD_BUS_ERROR_NULL;

                polkit_agent_open_if_enabled();

                r = sd_bus_message_new_method_call(
                                bus,
                                &m,
                                "org.freedesktop.systemd1",
                                "/org/freedesktop/systemd1",
                                "org.freedesktop.systemd1.Manager",
                                "PresetAllUnitFiles");
                if (r < 0)
                        return bus_log_create_error(r);

                r = sd_bus_message_set_allow_interactive_authorization(m, arg_ask_password);
                if (r < 0)
                        return bus_log_create_error(r);

                r = sd_bus_message_append(
                                m,
                                "sbb",
                                unit_file_preset_mode_to_string(arg_preset_mode),
                                arg_runtime,
                                arg_force);
                if (r < 0)
                        return bus_log_create_error(r);

                r = sd_bus_call(bus, m, 0, &error, &reply);
                if (r < 0) {
                        log_error("Failed to execute operation: %s", bus_error_message(&error, r));
                        return r;
                }

                r = bus_deserialize_and_dump_unit_file_changes(reply, arg_quiet);
                if (r < 0)
                        return r;

                if (!arg_no_reload)
                        r = daemon_reload(bus, args);
                else
                        r = 0;
        }

finish:
        unit_file_changes_free(changes, n_changes);

        return r;
}

static int unit_is_enabled(sd_bus *bus, char **args) {

        _cleanup_bus_error_free_ sd_bus_error error = SD_BUS_ERROR_NULL;
        _cleanup_strv_free_ char **names = NULL;
        bool enabled;
        char **name;
        int r;

        r = mangle_names(args+1, &names);
        if (r < 0)
                return r;

        r = enable_sysv_units(args[0], names);
        if (r < 0)
                return r;

        enabled = r > 0;

        if (!bus || avoid_bus()) {

                STRV_FOREACH(name, names) {
                        UnitFileState state;

                        state = unit_file_get_state(arg_scope, arg_root, *name);
                        if (state < 0)
                                return log_error_errno(state, "Failed to get unit file state for %s: %m", *name);

                        if (state == UNIT_FILE_ENABLED ||
                            state == UNIT_FILE_ENABLED_RUNTIME ||
                            state == UNIT_FILE_STATIC ||
                            state == UNIT_FILE_INDIRECT)
                                enabled = true;

                        if (!arg_quiet)
                                puts(unit_file_state_to_string(state));
                }

        } else {
                STRV_FOREACH(name, names) {
                        _cleanup_bus_message_unref_ sd_bus_message *reply = NULL;
                        const char *s;

                        r = sd_bus_call_method(
                                        bus,
                                        "org.freedesktop.systemd1",
                                        "/org/freedesktop/systemd1",
                                        "org.freedesktop.systemd1.Manager",
                                        "GetUnitFileState",
                                        &error,
                                        &reply,
                                        "s", *name);
                        if (r < 0) {
                                log_error("Failed to get unit file state for %s: %s", *name, bus_error_message(&error, r));
                                return r;
                        }

                        r = sd_bus_message_read(reply, "s", &s);
                        if (r < 0)
                                return bus_log_parse_error(r);

                        if (STR_IN_SET(s, "enabled", "enabled-runtime", "static", "indirect"))
                                enabled = true;

                        if (!arg_quiet)
                                puts(s);
                }
        }

        return !enabled;
}

static int is_system_running(sd_bus *bus, char **args) {
        _cleanup_free_ char *state = NULL;
        int r;

        r = sd_bus_get_property_string(
                        bus,
                        "org.freedesktop.systemd1",
                        "/org/freedesktop/systemd1",
                        "org.freedesktop.systemd1.Manager",
                        "SystemState",
                        NULL,
                        &state);
        if (r < 0) {
                if (!arg_quiet)
                        puts("unknown");
                return 0;
        }

        if (!arg_quiet)
                puts(state);

        return streq(state, "running") ? EXIT_SUCCESS : EXIT_FAILURE;
}

static int create_edit_temp_file(const char *new_path, const char *original_path, char **ret_tmp_fn) {
        char *t;
        int r;

        assert(new_path);
        assert(original_path);
        assert(ret_tmp_fn);

        r = tempfn_random(new_path, &t);
        if (r < 0)
                return log_error_errno(r, "Failed to determine temporary filename for \"%s\": %m", new_path);

        r = mkdir_parents(new_path, 0755);
        if (r < 0) {
                log_error_errno(r, "Failed to create directories for \"%s\": %m", new_path);
                free(t);
                return r;
        }

        r = copy_file(original_path, t, 0, 0644, 0);
        if (r == -ENOENT) {
                r = touch(t);
                if (r < 0) {
                        log_error_errno(r, "Failed to create temporary file \"%s\": %m", t);
                        free(t);
                        return r;
                }
        } else if (r < 0) {
                log_error_errno(r, "Failed to copy \"%s\" to \"%s\": %m", original_path, t);
                free(t);
                return r;
        }

        *ret_tmp_fn = t;

        return 0;
}

static int get_file_to_edit(const char *name, const char *user_home, const char *user_runtime, char **ret_path) {
        _cleanup_free_ char *path = NULL, *path2 = NULL, *run = NULL;

        switch (arg_scope) {
                case UNIT_FILE_SYSTEM:
                        path = path_join(arg_root, SYSTEM_CONFIG_UNIT_PATH, name);
                        if (arg_runtime)
                                run = path_join(arg_root, "/run/systemd/system/", name);
                        break;
                case UNIT_FILE_GLOBAL:
                        path = path_join(arg_root, USER_CONFIG_UNIT_PATH, name);
                        if (arg_runtime)
                                run = path_join(arg_root, "/run/systemd/user/", name);
                        break;
                case UNIT_FILE_USER:
                        assert(user_home);
                        assert(user_runtime);

                        path = path_join(arg_root, user_home, name);
                        if (arg_runtime) {
                                path2 = path_join(arg_root, USER_CONFIG_UNIT_PATH, name);
                                if (!path2)
                                        return log_oom();
                                run = path_join(arg_root, user_runtime, name);
                        }
                        break;
                default:
                        assert_not_reached("Invalid scope");
        }
        if (!path || (arg_runtime && !run))
                return log_oom();

        if (arg_runtime) {
                if (access(path, F_OK) >= 0)
                        return log_error_errno(EEXIST, "Refusing to create \"%s\" because it would be overriden by \"%s\" anyway.",
                                               run, path);
                if (path2 && access(path2, F_OK) >= 0)
                        return log_error_errno(EEXIST, "Refusing to create \"%s\" because it would be overriden by \"%s\" anyway.",
                                               run, path2);
                *ret_path = run;
                run = NULL;
        } else {
                *ret_path = path;
                path = NULL;
        }

        return 0;
}


static int unit_file_create_dropin(const char *unit_name, const char *user_home, const char *user_runtime, char **ret_new_path, char **ret_tmp_path) {
        char *tmp_new_path, *ending;
        char *tmp_tmp_path;
        int r;

        assert(unit_name);
        assert(ret_new_path);
        assert(ret_tmp_path);

        ending = strjoina(unit_name, ".d/override.conf");
        r = get_file_to_edit(ending, user_home, user_runtime, &tmp_new_path);
        if (r < 0)
                return r;

        r = create_edit_temp_file(tmp_new_path, tmp_new_path, &tmp_tmp_path);
        if (r < 0) {
                free(tmp_new_path);
                return r;
        }

        *ret_new_path = tmp_new_path;
        *ret_tmp_path = tmp_tmp_path;

        return 0;
}

static int unit_file_create_copy(const char *unit_name,
                                 const char *fragment_path,
                                 const char *user_home,
                                 const char *user_runtime,
                                 char **ret_new_path,
                                 char **ret_tmp_path) {
        char *tmp_new_path;
        char *tmp_tmp_path;
        int r;

        assert(fragment_path);
        assert(unit_name);
        assert(ret_new_path);
        assert(ret_tmp_path);

        r = get_file_to_edit(unit_name, user_home, user_runtime, &tmp_new_path);
        if (r < 0)
                return r;

        if (!path_equal(fragment_path, tmp_new_path) && access(tmp_new_path, F_OK) == 0) {
                char response;

                r = ask_char(&response, "yn", "\"%s\" already exists. Overwrite with \"%s\"? [(y)es, (n)o] ", tmp_new_path, fragment_path);
                if (r < 0) {
                        free(tmp_new_path);
                        return r;
                }
                if (response != 'y') {
                        log_warning("%s ignored", unit_name);
                        free(tmp_new_path);
                        return -1;
                }
        }

        r = create_edit_temp_file(tmp_new_path, fragment_path, &tmp_tmp_path);
        if (r < 0) {
                log_error_errno(r, "Failed to create temporary file for \"%s\": %m", tmp_new_path);
                free(tmp_new_path);
                return r;
        }

        *ret_new_path = tmp_new_path;
        *ret_tmp_path = tmp_tmp_path;

        return 0;
}

static int run_editor(char **paths) {
        pid_t pid;
        int r;

        assert(paths);

        pid = fork();
        if (pid < 0) {
                log_error_errno(errno, "Failed to fork: %m");
                return -errno;
        }

        if (pid == 0) {
                const char **args;
                char **backup_editors = STRV_MAKE("nano", "vim", "vi");
                char *editor;
                char **tmp_path, **original_path, **p;
                unsigned i = 1;
                size_t argc;

                argc = strv_length(paths)/2 + 1;
                args = newa(const char*, argc + 1);

                args[0] = NULL;
                STRV_FOREACH_PAIR(original_path, tmp_path, paths) {
                        args[i] = *tmp_path;
                        i++;
                }
                args[argc] = NULL;

                /* SYSTEMD_EDITOR takes precedence over EDITOR which takes precedence over VISUAL
                 * If neither SYSTEMD_EDITOR nor EDITOR nor VISUAL are present,
                 * we try to execute well known editors
                 */
                editor = getenv("SYSTEMD_EDITOR");
                if (!editor)
                        editor = getenv("EDITOR");
                if (!editor)
                        editor = getenv("VISUAL");

                if (!isempty(editor)) {
                        args[0] = editor;
                        execvp(editor, (char* const*) args);
                }

                STRV_FOREACH(p, backup_editors) {
                        args[0] = *p;
                        execvp(*p, (char* const*) args);
                        /* We do not fail if the editor doesn't exist
                         * because we want to try each one of them before
                         * failing.
                         */
                        if (errno != ENOENT) {
                                log_error("Failed to execute %s: %m", editor);
                                _exit(EXIT_FAILURE);
                        }
                }

                log_error("Cannot edit unit(s), no editor available. Please set either $SYSTEMD_EDITOR or $EDITOR or $VISUAL.");
                _exit(EXIT_FAILURE);
        }

        r = wait_for_terminate_and_warn("editor", pid, true);
        if (r < 0)
                return log_error_errno(r, "Failed to wait for child: %m");

        return r;
}

static int find_paths_to_edit(sd_bus *bus, char **names, char ***paths) {
        _cleanup_free_ char *user_home = NULL;
        _cleanup_free_ char *user_runtime = NULL;
        _cleanup_lookup_paths_free_ LookupPaths lp = {};
        bool avoid_bus_cache;
        char **name;
        int r;

        assert(names);
        assert(paths);

        r = init_home_and_lookup_paths(&user_home, &user_runtime, &lp);
        if (r < 0)
                return r;

        avoid_bus_cache = !bus || avoid_bus();

        STRV_FOREACH(name, names) {
                _cleanup_free_ char *path = NULL;
                char *new_path, *tmp_path;

                r = unit_find_paths(bus, *name, avoid_bus_cache, &lp, &path, NULL);
                if (r < 0)
                        return r;
                else if (r == 0)
                        return -ENOENT;
                else if (!path) {
                        // FIXME: support units with path==NULL (no FragmentPath)
                        log_error("No fragment exists for %s.", *name);
                        return -ENOENT;
                }

                if (arg_full)
                        r = unit_file_create_copy(*name, path, user_home, user_runtime, &new_path, &tmp_path);
                else
                        r = unit_file_create_dropin(*name, user_home, user_runtime, &new_path, &tmp_path);
                if (r < 0)
                        return r;

                r = strv_push_pair(paths, new_path, tmp_path);
                if (r < 0)
                        return log_oom();
        }

        return 0;
}

static int edit(sd_bus *bus, char **args) {
        _cleanup_strv_free_ char **names = NULL;
        _cleanup_strv_free_ char **paths = NULL;
        char **original, **tmp;
        int r;

        assert(args);

        if (!on_tty()) {
                log_error("Cannot edit units if not on a tty");
                return -EINVAL;
        }

        if (arg_transport != BUS_TRANSPORT_LOCAL) {
                log_error("Cannot remotely edit units");
                return -EINVAL;
        }

        r = expand_names(bus, args + 1, NULL, &names);
        if (r < 0)
                return log_error_errno(r, "Failed to expand names: %m");

        r = find_paths_to_edit(bus, names, &paths);
        if (r < 0)
                return r;

        if (strv_isempty(paths))
                return -ENOENT;

        r = run_editor(paths);
        if (r < 0)
                goto end;

        STRV_FOREACH_PAIR(original, tmp, paths) {
                /* If the temporary file is empty we ignore it.
                 * It's useful if the user wants to cancel its modification
                 */
                if (null_or_empty_path(*tmp)) {
                        log_warning("Editing \"%s\" canceled: temporary file is empty", *original);
                        continue;
                }
                r = rename(*tmp, *original);
                if (r < 0) {
                        r = log_error_errno(errno, "Failed to rename \"%s\" to \"%s\": %m", *tmp, *original);
                        goto end;
                }
        }

        if (!arg_no_reload && bus && !avoid_bus())
                r = daemon_reload(bus, args);

end:
        STRV_FOREACH_PAIR(original, tmp, paths)
                unlink_noerrno(*tmp);

        return r;
}

static void systemctl_help(void) {

        pager_open_if_enabled();

        printf("%s [OPTIONS...] {COMMAND} ...\n\n"
               "Query or send control commands to the systemd manager.\n\n"
               "  -h --help           Show this help\n"
               "     --version        Show package version\n"
               "     --system         Connect to system manager\n"
               "     --user           Connect to user service manager\n"
               "  -H --host=[USER@]HOST\n"
               "                      Operate on remote host\n"
               "  -M --machine=CONTAINER\n"
               "                      Operate on local container\n"
               "  -t --type=TYPE      List units of a particular type\n"
               "     --state=STATE    List units with particular LOAD or SUB or ACTIVE state\n"
               "  -p --property=NAME  Show only properties by this name\n"
               "  -a --all            Show all loaded units/properties, including dead/empty\n"
               "                      ones. To list all units installed on the system, use\n"
               "                      the 'list-unit-files' command instead.\n"
               "  -l --full           Don't ellipsize unit names on output\n"
               "  -r --recursive      Show unit list of host and local containers\n"
               "     --reverse        Show reverse dependencies with 'list-dependencies'\n"
               "     --job-mode=MODE  Specify how to deal with already queued jobs, when\n"
               "                      queueing a new job\n"
               "     --show-types     When showing sockets, explicitly show their type\n"
               "  -i --ignore-inhibitors\n"
               "                      When shutting down or sleeping, ignore inhibitors\n"
               "     --kill-who=WHO   Who to send signal to\n"
               "  -s --signal=SIGNAL  Which signal to send\n"
               "  -q --quiet          Suppress output\n"
               "     --no-block       Do not wait until operation finished\n"
               "     --no-wall        Don't send wall message before halt/power-off/reboot\n"
               "     --no-reload      Don't reload daemon after en-/dis-abling unit files\n"
               "     --no-legend      Do not print a legend (column headers and hints)\n"
               "     --no-pager       Do not pipe output into a pager\n"
               "     --no-ask-password\n"
               "                      Do not ask for system passwords\n"
               "     --global         Enable/disable unit files globally\n"
               "     --runtime        Enable unit files only temporarily until next reboot\n"
               "  -f --force          When enabling unit files, override existing symlinks\n"
               "                      When shutting down, execute action immediately\n"
               "     --preset-mode=   Apply only enable, only disable, or all presets\n"
               "     --root=PATH      Enable unit files in the specified root directory\n"
               "  -n --lines=INTEGER  Number of journal entries to show\n"
               "  -o --output=STRING  Change journal output mode (short, short-iso,\n"
               "                              short-precise, short-monotonic, verbose,\n"
               "                              export, json, json-pretty, json-sse, cat)\n"
               "     --plain          Print unit dependencies as a list instead of a tree\n\n"
               "Unit Commands:\n"
               "  list-units [PATTERN...]         List loaded units\n"
               "  list-sockets [PATTERN...]       List loaded sockets ordered by address\n"
               "  list-timers [PATTERN...]        List loaded timers ordered by next elapse\n"
               "  start NAME...                   Start (activate) one or more units\n"
               "  stop NAME...                    Stop (deactivate) one or more units\n"
               "  reload NAME...                  Reload one or more units\n"
               "  restart NAME...                 Start or restart one or more units\n"
               "  try-restart NAME...             Restart one or more units if active\n"
               "  reload-or-restart NAME...       Reload one or more units if possible,\n"
               "                                  otherwise start or restart\n"
               "  reload-or-try-restart NAME...   Reload one or more units if possible,\n"
               "                                  otherwise restart if active\n"
               "  isolate NAME                    Start one unit and stop all others\n"
               "  kill NAME...                    Send signal to processes of a unit\n"
               "  is-active PATTERN...            Check whether units are active\n"
               "  is-failed PATTERN...            Check whether units are failed\n"
               "  status [PATTERN...|PID...]      Show runtime status of one or more units\n"
               "  show [PATTERN...|JOB...]        Show properties of one or more\n"
               "                                  units/jobs or the manager\n"
               "  cat PATTERN...                  Show files and drop-ins of one or more units\n"
               "  set-property NAME ASSIGNMENT... Sets one or more properties of a unit\n"
               "  help PATTERN...|PID...          Show manual for one or more units\n"
               "  reset-failed [PATTERN...]       Reset failed state for all, one, or more\n"
               "                                  units\n"
               "  list-dependencies [NAME]        Recursively show units which are required\n"
               "                                  or wanted by this unit or by which this\n"
               "                                  unit is required or wanted\n\n"
               "Unit File Commands:\n"
               "  list-unit-files [PATTERN...]    List installed unit files\n"
               "  enable NAME...                  Enable one or more unit files\n"
               "  disable NAME...                 Disable one or more unit files\n"
               "  reenable NAME...                Reenable one or more unit files\n"
               "  preset NAME...                  Enable/disable one or more unit files\n"
               "                                  based on preset configuration\n"
               "  preset-all                      Enable/disable all unit files based on\n"
               "                                  preset configuration\n"
               "  is-enabled NAME...              Check whether unit files are enabled\n"
               "  mask NAME...                    Mask one or more units\n"
               "  unmask NAME...                  Unmask one or more units\n"
               "  link PATH...                    Link one or more units files into\n"
               "                                  the search path\n"
               "  add-wants TARGET NAME...        Add 'Wants' dependency for the target\n"
               "                                  on specified one or more units\n"
               "  add-requires TARGET NAME...     Add 'Requires' dependency for the target\n"
               "                                  on specified one or more units\n"
               "  edit NAME...                    Edit one or more unit files\n"
               "  get-default                     Get the name of the default target\n"
               "  set-default NAME                Set the default target\n\n"
               "Machine Commands:\n"
               "  list-machines [PATTERN...]      List local containers and host\n\n"
               "Job Commands:\n"
               "  list-jobs [PATTERN...]          List jobs\n"
               "  cancel [JOB...]                 Cancel all, one, or more jobs\n\n"
               "Snapshot Commands:\n"
               "  snapshot [NAME]                 Create a snapshot\n"
               "  delete NAME...                  Remove one or more snapshots\n\n"
               "Environment Commands:\n"
               "  show-environment                Dump environment\n"
               "  set-environment NAME=VALUE...   Set one or more environment variables\n"
               "  unset-environment NAME...       Unset one or more environment variables\n"
               "  import-environment [NAME...]    Import all or some environment variables\n\n"
               "Manager Lifecycle Commands:\n"
               "  daemon-reload                   Reload systemd manager configuration\n"
               "  daemon-reexec                   Reexecute systemd manager\n\n"
               "System Commands:\n"
               "  is-system-running               Check whether system is fully running\n"
               "  default                         Enter system default mode\n"
               "  rescue                          Enter system rescue mode\n"
               "  emergency                       Enter system emergency mode\n"
               "  halt                            Shut down and halt the system\n"
               "  poweroff                        Shut down and power-off the system\n"
               "  reboot [ARG]                    Shut down and reboot the system\n"
               "  kexec                           Shut down and reboot the system with kexec\n"
               "  exit                            Request user instance exit\n"
               "  switch-root ROOT [INIT]         Change to a different root file system\n"
               "  suspend                         Suspend the system\n"
               "  hibernate                       Hibernate the system\n"
               "  hybrid-sleep                    Hibernate and suspend the system\n",
               program_invocation_short_name);
}

static void halt_help(void) {
        printf("%s [OPTIONS...]%s\n\n"
               "%s the system.\n\n"
               "     --help      Show this help\n"
               "     --halt      Halt the machine\n"
               "  -p --poweroff  Switch off the machine\n"
               "     --reboot    Reboot the machine\n"
               "  -f --force     Force immediate halt/power-off/reboot\n"
               "  -w --wtmp-only Don't halt/power-off/reboot, just write wtmp record\n"
               "  -d --no-wtmp   Don't write wtmp record\n"
               "     --no-wall   Don't send wall message before halt/power-off/reboot\n",
               program_invocation_short_name,
               arg_action == ACTION_REBOOT   ? " [ARG]" : "",
               arg_action == ACTION_REBOOT   ? "Reboot" :
               arg_action == ACTION_POWEROFF ? "Power off" :
                                               "Halt");
}

static void shutdown_help(void) {
        printf("%s [OPTIONS...] [TIME] [WALL...]\n\n"
               "Shut down the system.\n\n"
               "     --help      Show this help\n"
               "  -H --halt      Halt the machine\n"
               "  -P --poweroff  Power-off the machine\n"
               "  -r --reboot    Reboot the machine\n"
               "  -h             Equivalent to --poweroff, overridden by --halt\n"
               "  -k             Don't halt/power-off/reboot, just send warnings\n"
               "     --no-wall   Don't send wall message before halt/power-off/reboot\n"
               "  -c             Cancel a pending shutdown\n",
               program_invocation_short_name);
}

static void telinit_help(void) {
        printf("%s [OPTIONS...] {COMMAND}\n\n"
               "Send control commands to the init daemon.\n\n"
               "     --help      Show this help\n"
               "     --no-wall   Don't send wall message before halt/power-off/reboot\n\n"
               "Commands:\n"
               "  0              Power-off the machine\n"
               "  6              Reboot the machine\n"
               "  2, 3, 4, 5     Start runlevelX.target unit\n"
               "  1, s, S        Enter rescue mode\n"
               "  q, Q           Reload init daemon configuration\n"
               "  u, U           Reexecute init daemon\n",
               program_invocation_short_name);
}

static void runlevel_help(void) {
        printf("%s [OPTIONS...]\n\n"
               "Prints the previous and current runlevel of the init system.\n\n"
               "     --help      Show this help\n",
               program_invocation_short_name);
}

static void help_types(void) {
        int i;
        const char *t;

        if (!arg_no_legend)
                puts("Available unit types:");
        for (i = 0; i < _UNIT_TYPE_MAX; i++) {
                t = unit_type_to_string(i);
                if (t)
                        puts(t);
        }
}

static int systemctl_parse_argv(int argc, char *argv[]) {

        enum {
                ARG_FAIL = 0x100,
                ARG_REVERSE,
                ARG_AFTER,
                ARG_BEFORE,
                ARG_SHOW_TYPES,
                ARG_IRREVERSIBLE,
                ARG_IGNORE_DEPENDENCIES,
                ARG_VERSION,
                ARG_USER,
                ARG_SYSTEM,
                ARG_GLOBAL,
                ARG_NO_BLOCK,
                ARG_NO_LEGEND,
                ARG_NO_PAGER,
                ARG_NO_WALL,
                ARG_ROOT,
                ARG_NO_RELOAD,
                ARG_KILL_WHO,
                ARG_NO_ASK_PASSWORD,
                ARG_FAILED,
                ARG_RUNTIME,
                ARG_FORCE,
                ARG_PLAIN,
                ARG_STATE,
                ARG_JOB_MODE,
                ARG_PRESET_MODE,
        };

        static const struct option options[] = {
                { "help",                no_argument,       NULL, 'h'                     },
                { "version",             no_argument,       NULL, ARG_VERSION             },
                { "type",                required_argument, NULL, 't'                     },
                { "property",            required_argument, NULL, 'p'                     },
                { "all",                 no_argument,       NULL, 'a'                     },
                { "reverse",             no_argument,       NULL, ARG_REVERSE             },
                { "after",               no_argument,       NULL, ARG_AFTER               },
                { "before",              no_argument,       NULL, ARG_BEFORE              },
                { "show-types",          no_argument,       NULL, ARG_SHOW_TYPES          },
                { "failed",              no_argument,       NULL, ARG_FAILED              }, /* compatibility only */
                { "full",                no_argument,       NULL, 'l'                     },
                { "job-mode",            required_argument, NULL, ARG_JOB_MODE            },
                { "fail",                no_argument,       NULL, ARG_FAIL                }, /* compatibility only */
                { "irreversible",        no_argument,       NULL, ARG_IRREVERSIBLE        }, /* compatibility only */
                { "ignore-dependencies", no_argument,       NULL, ARG_IGNORE_DEPENDENCIES }, /* compatibility only */
                { "ignore-inhibitors",   no_argument,       NULL, 'i'                     },
                { "user",                no_argument,       NULL, ARG_USER                },
                { "system",              no_argument,       NULL, ARG_SYSTEM              },
                { "global",              no_argument,       NULL, ARG_GLOBAL              },
                { "no-block",            no_argument,       NULL, ARG_NO_BLOCK            },
                { "no-legend",           no_argument,       NULL, ARG_NO_LEGEND           },
                { "no-pager",            no_argument,       NULL, ARG_NO_PAGER            },
                { "no-wall",             no_argument,       NULL, ARG_NO_WALL             },
                { "quiet",               no_argument,       NULL, 'q'                     },
                { "root",                required_argument, NULL, ARG_ROOT                },
                { "force",               no_argument,       NULL, ARG_FORCE               },
                { "no-reload",           no_argument,       NULL, ARG_NO_RELOAD           },
                { "kill-who",            required_argument, NULL, ARG_KILL_WHO            },
                { "signal",              required_argument, NULL, 's'                     },
                { "no-ask-password",     no_argument,       NULL, ARG_NO_ASK_PASSWORD     },
                { "host",                required_argument, NULL, 'H'                     },
                { "machine",             required_argument, NULL, 'M'                     },
                { "runtime",             no_argument,       NULL, ARG_RUNTIME             },
                { "lines",               required_argument, NULL, 'n'                     },
                { "output",              required_argument, NULL, 'o'                     },
                { "plain",               no_argument,       NULL, ARG_PLAIN               },
                { "state",               required_argument, NULL, ARG_STATE               },
                { "recursive",           no_argument,       NULL, 'r'                     },
                { "preset-mode",         required_argument, NULL, ARG_PRESET_MODE         },
                {}
        };

        int c;

        assert(argc >= 0);
        assert(argv);

        while ((c = getopt_long(argc, argv, "ht:p:alqfs:H:M:n:o:ir", options, NULL)) >= 0)

                switch (c) {

                case 'h':
                        systemctl_help();
                        return 0;

                case ARG_VERSION:
                        puts(PACKAGE_STRING);
                        puts(SYSTEMD_FEATURES);
                        return 0;

                case 't': {
                        const char *word, *state;
                        size_t size;

                        FOREACH_WORD_SEPARATOR(word, size, optarg, ",", state) {
                                _cleanup_free_ char *type;

                                type = strndup(word, size);
                                if (!type)
                                        return -ENOMEM;

                                if (streq(type, "help")) {
                                        help_types();
                                        return 0;
                                }

                                if (unit_type_from_string(type) >= 0) {
                                        if (strv_push(&arg_types, type))
                                                return log_oom();
                                        type = NULL;
                                        continue;
                                }

                                /* It's much nicer to use --state= for
                                 * load states, but let's support this
                                 * in --types= too for compatibility
                                 * with old versions */
                                if (unit_load_state_from_string(optarg) >= 0) {
                                        if (strv_push(&arg_states, type) < 0)
                                                return log_oom();
                                        type = NULL;
                                        continue;
                                }

                                log_error("Unknown unit type or load state '%s'.", type);
                                log_info("Use -t help to see a list of allowed values.");
                                return -EINVAL;
                        }

                        break;
                }

                case 'p': {
                        /* Make sure that if the empty property list
                           was specified, we won't show any properties. */
                        if (isempty(optarg) && !arg_properties) {
                                arg_properties = new0(char*, 1);
                                if (!arg_properties)
                                        return log_oom();
                        } else {
                                const char *word, *state;
                                size_t size;

                                FOREACH_WORD_SEPARATOR(word, size, optarg, ",", state) {
                                        char *prop;

                                        prop = strndup(word, size);
                                        if (!prop)
                                                return log_oom();

                                        if (strv_consume(&arg_properties, prop) < 0)
                                                return log_oom();
                                }
                        }

                        /* If the user asked for a particular
                         * property, show it to him, even if it is
                         * empty. */
                        arg_all = true;

                        break;
                }

                case 'a':
                        arg_all = true;
                        break;

                case ARG_REVERSE:
                        arg_dependency = DEPENDENCY_REVERSE;
                        break;

                case ARG_AFTER:
                        arg_dependency = DEPENDENCY_AFTER;
                        break;

                case ARG_BEFORE:
                        arg_dependency = DEPENDENCY_BEFORE;
                        break;

                case ARG_SHOW_TYPES:
                        arg_show_types = true;
                        break;

                case ARG_JOB_MODE:
                        arg_job_mode = optarg;
                        break;

                case ARG_FAIL:
                        arg_job_mode = "fail";
                        break;

                case ARG_IRREVERSIBLE:
                        arg_job_mode = "replace-irreversibly";
                        break;

                case ARG_IGNORE_DEPENDENCIES:
                        arg_job_mode = "ignore-dependencies";
                        break;

                case ARG_USER:
                        arg_scope = UNIT_FILE_USER;
                        break;

                case ARG_SYSTEM:
                        arg_scope = UNIT_FILE_SYSTEM;
                        break;

                case ARG_GLOBAL:
                        arg_scope = UNIT_FILE_GLOBAL;
                        break;

                case ARG_NO_BLOCK:
                        arg_no_block = true;
                        break;

                case ARG_NO_LEGEND:
                        arg_no_legend = true;
                        break;

                case ARG_NO_PAGER:
                        arg_no_pager = true;
                        break;

                case ARG_NO_WALL:
                        arg_no_wall = true;
                        break;

                case ARG_ROOT:
                        arg_root = optarg;
                        break;

                case 'l':
                        arg_full = true;
                        break;

                case ARG_FAILED:
                        if (strv_extend(&arg_states, "failed") < 0)
                                return log_oom();

                        break;

                case 'q':
                        arg_quiet = true;
                        break;

                case ARG_FORCE:
                        arg_force ++;
                        break;

                case 'f':
                        arg_force ++;
                        break;

                case ARG_NO_RELOAD:
                        arg_no_reload = true;
                        break;

                case ARG_KILL_WHO:
                        arg_kill_who = optarg;
                        break;

                case 's':
                        if ((arg_signal = signal_from_string_try_harder(optarg)) < 0) {
                                log_error("Failed to parse signal string %s.", optarg);
                                return -EINVAL;
                        }
                        break;

                case ARG_NO_ASK_PASSWORD:
                        arg_ask_password = false;
                        break;

                case 'H':
                        arg_transport = BUS_TRANSPORT_REMOTE;
                        arg_host = optarg;
                        break;

                case 'M':
                        arg_transport = BUS_TRANSPORT_MACHINE;
                        arg_host = optarg;
                        break;

                case ARG_RUNTIME:
                        arg_runtime = true;
                        break;

                case 'n':
                        if (safe_atou(optarg, &arg_lines) < 0) {
                                log_error("Failed to parse lines '%s'", optarg);
                                return -EINVAL;
                        }
                        break;

                case 'o':
                        arg_output = output_mode_from_string(optarg);
                        if (arg_output < 0) {
                                log_error("Unknown output '%s'.", optarg);
                                return -EINVAL;
                        }
                        break;

                case 'i':
                        arg_ignore_inhibitors = true;
                        break;

                case ARG_PLAIN:
                        arg_plain = true;
                        break;

                case ARG_STATE: {
                        const char *word, *state;
                        size_t size;

                        FOREACH_WORD_SEPARATOR(word, size, optarg, ",", state) {
                                char *s;

                                s = strndup(word, size);
                                if (!s)
                                        return log_oom();

                                if (strv_consume(&arg_states, s) < 0)
                                        return log_oom();
                        }
                        break;
                }

                case 'r':
                        if (geteuid() != 0) {
                                log_error("--recursive requires root privileges.");
                                return -EPERM;
                        }

                        arg_recursive = true;
                        break;

                case ARG_PRESET_MODE:

                        arg_preset_mode = unit_file_preset_mode_from_string(optarg);
                        if (arg_preset_mode < 0) {
                                log_error("Failed to parse preset mode: %s.", optarg);
                                return -EINVAL;
                        }

                        break;

                case '?':
                        return -EINVAL;

                default:
                        assert_not_reached("Unhandled option");
                }

        if (arg_transport != BUS_TRANSPORT_LOCAL && arg_scope != UNIT_FILE_SYSTEM) {
                log_error("Cannot access user instance remotely.");
                return -EINVAL;
        }

        return 1;
}

static int halt_parse_argv(int argc, char *argv[]) {

        enum {
                ARG_HELP = 0x100,
                ARG_HALT,
                ARG_REBOOT,
                ARG_NO_WALL
        };

        static const struct option options[] = {
                { "help",      no_argument,       NULL, ARG_HELP    },
                { "halt",      no_argument,       NULL, ARG_HALT    },
                { "poweroff",  no_argument,       NULL, 'p'         },
                { "reboot",    no_argument,       NULL, ARG_REBOOT  },
                { "force",     no_argument,       NULL, 'f'         },
                { "wtmp-only", no_argument,       NULL, 'w'         },
                { "no-wtmp",   no_argument,       NULL, 'd'         },
                { "no-wall",   no_argument,       NULL, ARG_NO_WALL },
                {}
        };

        int c, r, runlevel;

        assert(argc >= 0);
        assert(argv);

        if (utmp_get_runlevel(&runlevel, NULL) >= 0)
                if (runlevel == '0' || runlevel == '6')
                        arg_force = 2;

        while ((c = getopt_long(argc, argv, "pfwdnih", options, NULL)) >= 0)
                switch (c) {

                case ARG_HELP:
                        halt_help();
                        return 0;

                case ARG_HALT:
                        arg_action = ACTION_HALT;
                        break;

                case 'p':
                        if (arg_action != ACTION_REBOOT)
                                arg_action = ACTION_POWEROFF;
                        break;

                case ARG_REBOOT:
                        arg_action = ACTION_REBOOT;
                        break;

                case 'f':
                        arg_force = 2;
                        break;

                case 'w':
                        arg_dry = true;
                        break;

                case 'd':
                        arg_no_wtmp = true;
                        break;

                case ARG_NO_WALL:
                        arg_no_wall = true;
                        break;

                case 'i':
                case 'h':
                case 'n':
                        /* Compatibility nops */
                        break;

                case '?':
                        return -EINVAL;

                default:
                        assert_not_reached("Unhandled option");
                }

        if (arg_action == ACTION_REBOOT && (argc == optind || argc == optind + 1)) {
                r = update_reboot_param_file(argc == optind + 1 ? argv[optind] : NULL);
                if (r < 0)
                        return r;
        } else if (optind < argc) {
                log_error("Too many arguments.");
                return -EINVAL;
        }

        return 1;
}

static int parse_time_spec(const char *t, usec_t *_u) {
        assert(t);
        assert(_u);

        if (streq(t, "now"))
                *_u = 0;
        else if (!strchr(t, ':')) {
                uint64_t u;

                if (safe_atou64(t, &u) < 0)
                        return -EINVAL;

                *_u = now(CLOCK_REALTIME) + USEC_PER_MINUTE * u;
        } else {
                char *e = NULL;
                long hour, minute;
                struct tm tm = {};
                time_t s;
                usec_t n;

                errno = 0;
                hour = strtol(t, &e, 10);
                if (errno > 0 || *e != ':' || hour < 0 || hour > 23)
                        return -EINVAL;

                minute = strtol(e+1, &e, 10);
                if (errno > 0 || *e != 0 || minute < 0 || minute > 59)
                        return -EINVAL;

                n = now(CLOCK_REALTIME);
                s = (time_t) (n / USEC_PER_SEC);

                assert_se(localtime_r(&s, &tm));

                tm.tm_hour = (int) hour;
                tm.tm_min = (int) minute;
                tm.tm_sec = 0;

                assert_se(s = mktime(&tm));

                *_u = (usec_t) s * USEC_PER_SEC;

                while (*_u <= n)
                        *_u += USEC_PER_DAY;
        }

        return 0;
}

static int shutdown_parse_argv(int argc, char *argv[]) {

        enum {
                ARG_HELP = 0x100,
                ARG_NO_WALL
        };

        static const struct option options[] = {
                { "help",      no_argument,       NULL, ARG_HELP    },
                { "halt",      no_argument,       NULL, 'H'         },
                { "poweroff",  no_argument,       NULL, 'P'         },
                { "reboot",    no_argument,       NULL, 'r'         },
                { "kexec",     no_argument,       NULL, 'K'         }, /* not documented extension */
                { "no-wall",   no_argument,       NULL, ARG_NO_WALL },
                {}
        };

        int c, r;

        assert(argc >= 0);
        assert(argv);

        while ((c = getopt_long(argc, argv, "HPrhkKt:afFc", options, NULL)) >= 0)
                switch (c) {

                case ARG_HELP:
                        shutdown_help();
                        return 0;

                case 'H':
                        arg_action = ACTION_HALT;
                        break;

                case 'P':
                        arg_action = ACTION_POWEROFF;
                        break;

                case 'r':
                        if (kexec_loaded())
                                arg_action = ACTION_KEXEC;
                        else
                                arg_action = ACTION_REBOOT;
                        break;

                case 'K':
                        arg_action = ACTION_KEXEC;
                        break;

                case 'h':
                        if (arg_action != ACTION_HALT)
                                arg_action = ACTION_POWEROFF;
                        break;

                case 'k':
                        arg_dry = true;
                        break;

                case ARG_NO_WALL:
                        arg_no_wall = true;
                        break;

                case 't':
                case 'a':
                case 'f':
                case 'F':
                        /* Compatibility nops */
                        break;

                case 'c':
                        arg_action = ACTION_CANCEL_SHUTDOWN;
                        break;

                case '?':
                        return -EINVAL;

                default:
                        assert_not_reached("Unhandled option");
                }

        if (argc > optind && arg_action != ACTION_CANCEL_SHUTDOWN) {
                r = parse_time_spec(argv[optind], &arg_when);
                if (r < 0) {
                        log_error("Failed to parse time specification: %s", argv[optind]);
                        return r;
                }
        } else
                arg_when = now(CLOCK_REALTIME) + USEC_PER_MINUTE;

        if (argc > optind && arg_action == ACTION_CANCEL_SHUTDOWN)
                /* No time argument for shutdown cancel */
                arg_wall = argv + optind;
        else if (argc > optind + 1)
                /* We skip the time argument */
                arg_wall = argv + optind + 1;

        optind = argc;

        return 1;
}

static int telinit_parse_argv(int argc, char *argv[]) {

        enum {
                ARG_HELP = 0x100,
                ARG_NO_WALL
        };

        static const struct option options[] = {
                { "help",      no_argument,       NULL, ARG_HELP    },
                { "no-wall",   no_argument,       NULL, ARG_NO_WALL },
                {}
        };

        static const struct {
                char from;
                enum action to;
        } table[] = {
                { '0', ACTION_POWEROFF },
                { '6', ACTION_REBOOT },
                { '1', ACTION_RESCUE },
                { '2', ACTION_RUNLEVEL2 },
                { '3', ACTION_RUNLEVEL3 },
                { '4', ACTION_RUNLEVEL4 },
                { '5', ACTION_RUNLEVEL5 },
                { 's', ACTION_RESCUE },
                { 'S', ACTION_RESCUE },
                { 'q', ACTION_RELOAD },
                { 'Q', ACTION_RELOAD },
                { 'u', ACTION_REEXEC },
                { 'U', ACTION_REEXEC }
        };

        unsigned i;
        int c;

        assert(argc >= 0);
        assert(argv);

        while ((c = getopt_long(argc, argv, "", options, NULL)) >= 0)
                switch (c) {

                case ARG_HELP:
                        telinit_help();
                        return 0;

                case ARG_NO_WALL:
                        arg_no_wall = true;
                        break;

                case '?':
                        return -EINVAL;

                default:
                        assert_not_reached("Unhandled option");
                }

        if (optind >= argc) {
                log_error("%s: required argument missing.",
                          program_invocation_short_name);
                return -EINVAL;
        }

        if (optind + 1 < argc) {
                log_error("Too many arguments.");
                return -EINVAL;
        }

        if (strlen(argv[optind]) != 1) {
                log_error("Expected single character argument.");
                return -EINVAL;
        }

        for (i = 0; i < ELEMENTSOF(table); i++)
                if (table[i].from == argv[optind][0])
                        break;

        if (i >= ELEMENTSOF(table)) {
                log_error("Unknown command '%s'.", argv[optind]);
                return -EINVAL;
        }

        arg_action = table[i].to;

        optind ++;

        return 1;
}

static int runlevel_parse_argv(int argc, char *argv[]) {

        enum {
                ARG_HELP = 0x100,
        };

        static const struct option options[] = {
                { "help",      no_argument,       NULL, ARG_HELP    },
                {}
        };

        int c;

        assert(argc >= 0);
        assert(argv);

        while ((c = getopt_long(argc, argv, "", options, NULL)) >= 0)
                switch (c) {

                case ARG_HELP:
                        runlevel_help();
                        return 0;

                case '?':
                        return -EINVAL;

                default:
                        assert_not_reached("Unhandled option");
                }

        if (optind < argc) {
                log_error("Too many arguments.");
                return -EINVAL;
        }

        return 1;
}

static int parse_argv(int argc, char *argv[]) {
        assert(argc >= 0);
        assert(argv);

        if (program_invocation_short_name) {

                if (strstr(program_invocation_short_name, "halt")) {
                        arg_action = ACTION_HALT;
                        return halt_parse_argv(argc, argv);
                } else if (strstr(program_invocation_short_name, "poweroff")) {
                        arg_action = ACTION_POWEROFF;
                        return halt_parse_argv(argc, argv);
                } else if (strstr(program_invocation_short_name, "reboot")) {
                        if (kexec_loaded())
                                arg_action = ACTION_KEXEC;
                        else
                                arg_action = ACTION_REBOOT;
                        return halt_parse_argv(argc, argv);
                } else if (strstr(program_invocation_short_name, "shutdown")) {
                        arg_action = ACTION_POWEROFF;
                        return shutdown_parse_argv(argc, argv);
                } else if (strstr(program_invocation_short_name, "init")) {

                        if (sd_booted() > 0) {
                                arg_action = _ACTION_INVALID;
                                return telinit_parse_argv(argc, argv);
                        } else {
                                /* Hmm, so some other init system is
                                 * running, we need to forward this
                                 * request to it. For now we simply
                                 * guess that it is Upstart. */

                                /* work around upstart exec'ing systemd when /sbin/init
                                 * changes (https://launchpad.net/bugs/1430479) */
                                if (argv[1] != NULL && streq(argv[1], "u")) {
                                    log_warning("Ignoring telinit u request, systemd is not running");
                                    return -ENOTSUP;
                                }

                                execv(TELINIT, argv);

                                log_error("Couldn't find an alternative telinit implementation to spawn.");
                                return -EIO;
                        }

                } else if (strstr(program_invocation_short_name, "runlevel")) {
                        arg_action = ACTION_RUNLEVEL;
                        return runlevel_parse_argv(argc, argv);
                }
        }

        arg_action = ACTION_SYSTEMCTL;
        return systemctl_parse_argv(argc, argv);
}

_pure_ static int action_to_runlevel(void) {

        static const char table[_ACTION_MAX] = {
                [ACTION_HALT] =      '0',
                [ACTION_POWEROFF] =  '0',
                [ACTION_REBOOT] =    '6',
                [ACTION_RUNLEVEL2] = '2',
                [ACTION_RUNLEVEL3] = '3',
                [ACTION_RUNLEVEL4] = '4',
                [ACTION_RUNLEVEL5] = '5',
                [ACTION_RESCUE] =    '1'
        };

        assert(arg_action < _ACTION_MAX);

        return table[arg_action];
}

static int talk_initctl(void) {

        struct init_request request = {
                .magic = INIT_MAGIC,
                .sleeptime  = 0,
                .cmd = INIT_CMD_RUNLVL
        };

        _cleanup_close_ int fd = -1;
        char rl;
        int r;

        rl = action_to_runlevel();
        if (!rl)
                return 0;

        request.runlevel = rl;

        /* Try /run/initctl first since that is what sysvinit in Debian uses */
        fd = open("/run/initctl", O_WRONLY|O_NDELAY|O_CLOEXEC|O_NOCTTY);
        if (fd < 0) {
                /* Fall back to /dev/initctl */
                fd = open(INIT_FIFO, O_WRONLY|O_NDELAY|O_CLOEXEC|O_NOCTTY);
                if (fd < 0) {
                        if (errno == ENOENT)
                                return 0;

                        log_error_errno(errno, "Failed to open "INIT_FIFO": %m");
                        return -errno;
                }
        }

        r = loop_write(fd, &request, sizeof(request), false);
        if (r < 0)
                return log_error_errno(r, "Failed to write to initctl FIFO: %m");
<<<<<<< HEAD
=======

        return 1;
}

static int talk_upstart(void) {
        _cleanup_close_ int fd;
        struct sockaddr_un upstart_addr = {
                .sun_family = AF_UNIX,
                .sun_path = "\0/com/ubuntu/upstart\0",
        };
        char rl;
        char telinit_cmd[] = "telinit X";

        /* check if we can connect to upstart; if not, fail */
        fd = socket(AF_UNIX, SOCK_STREAM|SOCK_CLOEXEC, 0);
        if (fd < 0) {
                log_error("socket(AF_UNIX) failed: %m");
                return -errno;
        }
        if (connect(fd, &upstart_addr, sizeof(upstart_addr.sun_family) + 1 +
                                       strlen(upstart_addr.sun_path + 1)) < 0) {
                log_debug("cannot connect to upstart");
                return 0;
        }
        log_debug("upstart is running");
>>>>>>> be849c36

        rl = action_to_runlevel();
        if (!rl)
                return 0;

        /* invoke telinit with the desired new runlevel */
        telinit_cmd[8] = rl;
        if (system(telinit_cmd) != 0) {
                log_error("failed to run %s for upstart fallback", telinit_cmd);
                return 0;
        }
        return 1;
}

static int talk_upstart(void) {
        _cleanup_close_ int fd;
        struct sockaddr_un upstart_addr = {
                .sun_family = AF_UNIX,
                .sun_path = "\0/com/ubuntu/upstart\0",
        };
        char rl;
        char telinit_cmd[] = "telinit X";

        /* check if we can connect to upstart; if not, fail */
        fd = socket(AF_UNIX, SOCK_STREAM|SOCK_CLOEXEC, 0);
        if (fd < 0) {
                log_error("socket(AF_UNIX) failed: %m");
                return -errno;
        }
        if (connect(fd, &upstart_addr, sizeof(upstart_addr.sun_family) + 1 +
                                       strlen(upstart_addr.sun_path + 1)) < 0) {
                log_debug("cannot connect to upstart");
                return 0;
        }
        log_debug("upstart is running");

        rl = action_to_runlevel();
        if (!rl)
                return 0;

        /* invoke telinit with the desired new runlevel */
        telinit_cmd[8] = rl;
        if (system(telinit_cmd) != 0) {
                log_error("failed to run %s for upstart fallback", telinit_cmd);
                return 0;
        }
        return 1;
}

static int systemctl_main(sd_bus *bus, int argc, char *argv[], int bus_error) {

        static const struct {
                const char* verb;
                const enum {
                        MORE,
                        LESS,
                        EQUAL
                } argc_cmp;
                const int argc;
                int (* const dispatch)(sd_bus *bus, char **args);
                const enum {
                        NOBUS = 1,
                        FORCE,
                } bus;
        } verbs[] = {
                { "list-units",            MORE,  0, list_units        },
                { "list-unit-files",       MORE,  1, list_unit_files,  NOBUS },
                { "list-sockets",          MORE,  1, list_sockets      },
                { "list-timers",           MORE,  1, list_timers       },
                { "list-jobs",             MORE,  1, list_jobs         },
                { "list-machines",         MORE,  1, list_machines     },
                { "clear-jobs",            EQUAL, 1, daemon_reload     },
                { "cancel",                MORE,  2, cancel_job        },
                { "start",                 MORE,  2, start_unit        },
                { "stop",                  MORE,  2, start_unit        },
                { "condstop",              MORE,  2, start_unit        }, /* For compatibility with ALTLinux */
                { "reload",                MORE,  2, start_unit        },
                { "restart",               MORE,  2, start_unit        },
                { "try-restart",           MORE,  2, start_unit        },
                { "reload-or-restart",     MORE,  2, start_unit        },
                { "reload-or-try-restart", MORE,  2, start_unit        },
                { "force-reload",          MORE,  2, start_unit        }, /* For compatibility with SysV */
                { "condreload",            MORE,  2, start_unit        }, /* For compatibility with ALTLinux */
                { "condrestart",           MORE,  2, start_unit        }, /* For compatibility with RH */
                { "isolate",               EQUAL, 2, start_unit        },
                { "kill",                  MORE,  2, kill_unit         },
                { "is-active",             MORE,  2, check_unit_active },
                { "check",                 MORE,  2, check_unit_active },
                { "is-failed",             MORE,  2, check_unit_failed },
                { "show",                  MORE,  1, show              },
                { "cat",                   MORE,  2, cat,              NOBUS },
                { "status",                MORE,  1, show              },
                { "help",                  MORE,  2, show              },
                { "snapshot",              LESS,  2, snapshot          },
                { "delete",                MORE,  2, delete_snapshot   },
                { "daemon-reload",         EQUAL, 1, daemon_reload     },
                { "daemon-reexec",         EQUAL, 1, daemon_reload     },
                { "show-environment",      EQUAL, 1, show_environment  },
                { "set-environment",       MORE,  2, set_environment   },
                { "unset-environment",     MORE,  2, set_environment   },
                { "import-environment",    MORE,  1, import_environment},
                { "halt",                  EQUAL, 1, start_special,    FORCE },
                { "poweroff",              EQUAL, 1, start_special,    FORCE },
                { "reboot",                MORE,  1, start_special,    FORCE },
                { "kexec",                 EQUAL, 1, start_special     },
                { "suspend",               EQUAL, 1, start_special     },
                { "hibernate",             EQUAL, 1, start_special     },
                { "hybrid-sleep",          EQUAL, 1, start_special     },
                { "default",               EQUAL, 1, start_special     },
                { "rescue",                EQUAL, 1, start_special     },
                { "emergency",             EQUAL, 1, start_special     },
                { "exit",                  EQUAL, 1, start_special     },
                { "reset-failed",          MORE,  1, reset_failed      },
                { "enable",                MORE,  2, enable_unit,      NOBUS },
                { "disable",               MORE,  2, enable_unit,      NOBUS },
                { "is-enabled",            MORE,  2, unit_is_enabled,  NOBUS },
                { "reenable",              MORE,  2, enable_unit,      NOBUS },
                { "preset",                MORE,  2, enable_unit,      NOBUS },
                { "preset-all",            EQUAL, 1, preset_all,       NOBUS },
                { "mask",                  MORE,  2, enable_unit,      NOBUS },
                { "unmask",                MORE,  2, enable_unit,      NOBUS },
                { "link",                  MORE,  2, enable_unit,      NOBUS },
                { "switch-root",           MORE,  2, switch_root       },
                { "list-dependencies",     LESS,  2, list_dependencies },
                { "set-default",           EQUAL, 2, set_default,      NOBUS },
                { "get-default",           EQUAL, 1, get_default,      NOBUS },
                { "set-property",          MORE,  3, set_property      },
                { "is-system-running",     EQUAL, 1, is_system_running },
                { "add-wants",             MORE,  3, add_dependency,   NOBUS },
                { "add-requires",          MORE,  3, add_dependency,   NOBUS },
                { "edit",                  MORE,  2, edit,             NOBUS },
                {}
        }, *verb = verbs;

        int left;

        assert(argc >= 0);
        assert(argv);

        left = argc - optind;

        /* Special rule: no arguments (left == 0) means "list-units" */
        if (left > 0) {
                if (streq(argv[optind], "help") && !argv[optind+1]) {
                        log_error("This command expects one or more "
                                  "unit names. Did you mean --help?");
                        return -EINVAL;
                }

                for (; verb->verb; verb++)
                        if (streq(argv[optind], verb->verb))
                                goto found;

                log_error("Unknown operation '%s'.", argv[optind]);
                return -EINVAL;
        }
found:

        switch (verb->argc_cmp) {

        case EQUAL:
                if (left != verb->argc) {
                        log_error("Invalid number of arguments.");
                        return -EINVAL;
                }

                break;

        case MORE:
                if (left < verb->argc) {
                        log_error("Too few arguments.");
                        return -EINVAL;
                }

                break;

        case LESS:
                if (left > verb->argc) {
                        log_error("Too many arguments.");
                        return -EINVAL;
                }

                break;

        default:
                assert_not_reached("Unknown comparison operator.");
        }

        /* Require a bus connection for all operations but
         * enable/disable */
        if (verb->bus == NOBUS) {
                if (!bus && !avoid_bus()) {
                        log_error_errno(bus_error, "Failed to get D-Bus connection: %m");
                        return -EIO;
                }

        } else {
                if (running_in_chroot() > 0) {
                        log_info("Running in chroot, ignoring request.");
                        return 0;
                }

                if ((verb->bus != FORCE || arg_force <= 0) && !bus) {
                        log_error_errno(bus_error, "Failed to get D-Bus connection: %m");
                        return -EIO;
                }
        }

        return verb->dispatch(bus, argv + optind);
}

static int send_shutdownd(usec_t t, char mode, bool dry_run, bool warn, const char *message) {

        struct sd_shutdown_command c = {
                .usec = t,
                .mode = mode,
                .dry_run = dry_run,
                .warn_wall = warn,
        };

        union sockaddr_union sockaddr = {
                .un.sun_family = AF_UNIX,
                .un.sun_path = "/run/systemd/shutdownd",
        };

        struct iovec iovec[2] = {{
                 .iov_base = (char*) &c,
                 .iov_len = offsetof(struct sd_shutdown_command, wall_message),
        }};

        struct msghdr msghdr = {
                .msg_name = &sockaddr,
                .msg_namelen = offsetof(struct sockaddr_un, sun_path)
                               + strlen("/run/systemd/shutdownd"),
                .msg_iov = iovec,
                .msg_iovlen = 1,
        };

        _cleanup_close_ int fd;

        fd = socket(AF_UNIX, SOCK_DGRAM|SOCK_CLOEXEC, 0);
        if (fd < 0)
                return -errno;

        if (!isempty(message)) {
                iovec[1].iov_base = (char*) message;
                iovec[1].iov_len = strlen(message);
                msghdr.msg_iovlen++;
        }

        if (sendmsg(fd, &msghdr, MSG_NOSIGNAL) < 0)
                return -errno;

        return 0;
}

static int reload_with_fallback(sd_bus *bus) {

        if (bus) {
                /* First, try systemd via D-Bus. */
                if (daemon_reload(bus, NULL) >= 0)
                        return 0;
        }

        /* Nothing else worked, so let's try signals */
        assert(arg_action == ACTION_RELOAD || arg_action == ACTION_REEXEC);

        if (kill(1, arg_action == ACTION_RELOAD ? SIGHUP : SIGTERM) < 0)
                return log_error_errno(errno, "kill() failed: %m");

        return 0;
}

static int start_with_fallback(sd_bus *bus) {

        if (bus) {
                /* First, try systemd via D-Bus. */
                if (start_unit(bus, NULL) >= 0)
                        goto done;
        }

        /* systemd didn't work (most probably it's not the current init
         * system), so let's try /dev/initctl for SysV init */
        if (talk_initctl() > 0)
                goto done;

        /* and now upstart */
        if (talk_upstart() > 0)
                goto done;

        log_error("Failed to talk to init daemon.");
        return -EIO;

done:
        warn_wall(arg_action);
        return 0;
}

static int halt_now(enum action a) {

        /* The kernel will automaticall flush ATA disks and suchlike
         * on reboot(), but the file systems need to be synce'd
         * explicitly in advance. */
        sync();

        /* Make sure C-A-D is handled by the kernel from this point
         * on... */
        reboot(RB_ENABLE_CAD);

        switch (a) {

        case ACTION_HALT:
                log_info("Halting.");
                reboot(RB_HALT_SYSTEM);
                return -errno;

        case ACTION_POWEROFF:
                log_info("Powering off.");
                reboot(RB_POWER_OFF);
                return -errno;

        case ACTION_REBOOT: {
                _cleanup_free_ char *param = NULL;

                if (read_one_line_file(REBOOT_PARAM_FILE, &param) >= 0) {
                        log_info("Rebooting with argument '%s'.", param);
                        syscall(SYS_reboot, LINUX_REBOOT_MAGIC1, LINUX_REBOOT_MAGIC2,
                                LINUX_REBOOT_CMD_RESTART2, param);
                }

                log_info("Rebooting.");
                reboot(RB_AUTOBOOT);
                return -errno;
        }

        default:
                assert_not_reached("Unknown action.");
        }
}

static int halt_main(sd_bus *bus) {
        int r;

        r = check_inhibitors(bus, arg_action);
        if (r < 0)
                return r;

        if (geteuid() != 0) {
                /* Try logind if we are a normal user and no special
                 * mode applies. Maybe PolicyKit allows us to shutdown
                 * the machine. */

                if (arg_when <= 0 &&
                    !arg_dry &&
                    arg_force <= 0 &&
                    (arg_action == ACTION_POWEROFF ||
                     arg_action == ACTION_REBOOT)) {
                        r = reboot_with_logind(bus, arg_action);
                        if (r >= 0)
                                return r;
                }

                log_error("Must be root.");
                return -EPERM;
        }

        if (arg_when > 0) {
                _cleanup_free_ char *m;

                m = strv_join(arg_wall, " ");
                if (!m)
                        return log_oom();

                r = send_shutdownd(arg_when,
                                   arg_action == ACTION_HALT     ? 'H' :
                                   arg_action == ACTION_POWEROFF ? 'P' :
                                   arg_action == ACTION_KEXEC    ? 'K' :
                                                                   'r',
                                   arg_dry,
                                   !arg_no_wall,
                                   m);

                if (r < 0)
                        log_warning_errno(r, "Failed to talk to shutdownd, proceeding with immediate shutdown: %m");
                else {
                        char date[FORMAT_TIMESTAMP_MAX];

                        log_info("Shutdown scheduled for %s, use 'shutdown -c' to cancel.",
                                 format_timestamp(date, sizeof(date), arg_when));
                        return 0;
                }
        }

        if (!arg_dry && !arg_force)
                return start_with_fallback(bus);

        if (!arg_no_wtmp) {
                if (sd_booted() > 0)
                        log_debug("Not writing utmp record, assuming that systemd-update-utmp is used.");
                else {
                        r = utmp_put_shutdown();
                        if (r < 0)
                                log_warning_errno(r, "Failed to write utmp record: %m");
                }
        }

        if (arg_dry)
                return 0;

        r = halt_now(arg_action);
        log_error_errno(r, "Failed to reboot: %m");

        return r;
}

static int runlevel_main(void) {
        int r, runlevel, previous;

        r = utmp_get_runlevel(&runlevel, &previous);
        if (r < 0) {
                puts("unknown");
                return r;
        }

        printf("%c %c\n",
               previous <= 0 ? 'N' : previous,
               runlevel <= 0 ? 'N' : runlevel);

        return 0;
}

int main(int argc, char*argv[]) {
        _cleanup_bus_close_unref_ sd_bus *bus = NULL;
        int r;

        setlocale(LC_ALL, "");
        log_parse_environment();
        log_open();

        /* Explicitly not on_tty() to avoid setting cached value.
         * This becomes relevant for piping output which might be
         * ellipsized. */
        original_stdout_is_tty = isatty(STDOUT_FILENO);

        r = parse_argv(argc, argv);
        if (r <= 0)
                goto finish;

        /* /sbin/runlevel doesn't need to communicate via D-Bus, so
         * let's shortcut this */
        if (arg_action == ACTION_RUNLEVEL) {
                r = runlevel_main();
                goto finish;
        }

        if (running_in_chroot() > 0 && arg_action != ACTION_SYSTEMCTL) {
                log_info("Running in chroot, ignoring request.");
                r = 0;
                goto finish;
        }

        /* Increase max number of open files to 16K if we can, we
         * might needs this when browsing journal files, which might
         * be split up into many files. */
        setrlimit_closest(RLIMIT_NOFILE, &RLIMIT_MAKE_CONST(16384));

        if (!avoid_bus())
                r = bus_open_transport_systemd(arg_transport, arg_host, arg_scope != UNIT_FILE_SYSTEM, &bus);

        /* systemctl_main() will print an error message for the bus
         * connection, but only if it needs to */

        switch (arg_action) {

        case ACTION_SYSTEMCTL:
                r = systemctl_main(bus, argc, argv, r);
                break;

        case ACTION_HALT:
        case ACTION_POWEROFF:
        case ACTION_REBOOT:
        case ACTION_KEXEC:
                r = halt_main(bus);
                break;

        case ACTION_RUNLEVEL2:
        case ACTION_RUNLEVEL3:
        case ACTION_RUNLEVEL4:
        case ACTION_RUNLEVEL5:
        case ACTION_RESCUE:
        case ACTION_EMERGENCY:
        case ACTION_DEFAULT:
                r = start_with_fallback(bus);
                break;

        case ACTION_RELOAD:
        case ACTION_REEXEC:
                r = reload_with_fallback(bus);
                break;

        case ACTION_CANCEL_SHUTDOWN: {
                _cleanup_free_ char *m = NULL;

                if (arg_wall) {
                        m = strv_join(arg_wall, " ");
                        if (!m) {
                                r = log_oom();
                                goto finish;
                        }
                }

                r = send_shutdownd(arg_when, SD_SHUTDOWN_NONE, false, !arg_no_wall, m);
                if (r < 0)
                        log_warning_errno(r, "Failed to talk to shutdownd, shutdown hasn't been cancelled: %m");
                break;
        }

        case ACTION_RUNLEVEL:
        case _ACTION_INVALID:
        default:
                assert_not_reached("Unknown action");
        }

finish:
        pager_close();
        ask_password_agent_close();
        polkit_agent_close();

        strv_free(arg_types);
        strv_free(arg_states);
        strv_free(arg_properties);

        return r < 0 ? EXIT_FAILURE : r;
}<|MERGE_RESOLUTION|>--- conflicted
+++ resolved
@@ -7071,45 +7071,7 @@
         r = loop_write(fd, &request, sizeof(request), false);
         if (r < 0)
                 return log_error_errno(r, "Failed to write to initctl FIFO: %m");
-<<<<<<< HEAD
-=======
-
-        return 1;
-}
-
-static int talk_upstart(void) {
-        _cleanup_close_ int fd;
-        struct sockaddr_un upstart_addr = {
-                .sun_family = AF_UNIX,
-                .sun_path = "\0/com/ubuntu/upstart\0",
-        };
-        char rl;
-        char telinit_cmd[] = "telinit X";
-
-        /* check if we can connect to upstart; if not, fail */
-        fd = socket(AF_UNIX, SOCK_STREAM|SOCK_CLOEXEC, 0);
-        if (fd < 0) {
-                log_error("socket(AF_UNIX) failed: %m");
-                return -errno;
-        }
-        if (connect(fd, &upstart_addr, sizeof(upstart_addr.sun_family) + 1 +
-                                       strlen(upstart_addr.sun_path + 1)) < 0) {
-                log_debug("cannot connect to upstart");
-                return 0;
-        }
-        log_debug("upstart is running");
->>>>>>> be849c36
-
-        rl = action_to_runlevel();
-        if (!rl)
-                return 0;
-
-        /* invoke telinit with the desired new runlevel */
-        telinit_cmd[8] = rl;
-        if (system(telinit_cmd) != 0) {
-                log_error("failed to run %s for upstart fallback", telinit_cmd);
-                return 0;
-        }
+
         return 1;
 }
 
