/*-*- Mode: C; c-basic-offset: 8; indent-tabs-mode: nil -*-*/

/***
  This file is part of systemd.

  Copyright 2010 Lennart Poettering

  systemd is free software; you can redistribute it and/or modify it
  under the terms of the GNU Lesser General Public License as published by
  the Free Software Foundation; either version 2.1 of the License, or
  (at your option) any later version.

  systemd is distributed in the hope that it will be useful, but
  WITHOUT ANY WARRANTY; without even the implied warranty of
  MERCHANTABILITY or FITNESS FOR A PARTICULAR PURPOSE. See the GNU
  Lesser General Public License for more details.

  You should have received a copy of the GNU Lesser General Public License
  along with systemd; If not, see <http://www.gnu.org/licenses/>.
***/

#include <sys/reboot.h>
#include <stdio.h>
#include <getopt.h>
#include <locale.h>
#include <stdbool.h>
#include <string.h>
#include <errno.h>
#include <sys/ioctl.h>
#include <termios.h>
#include <unistd.h>
#include <fcntl.h>
#include <sys/socket.h>
#include <sys/stat.h>
#include <stddef.h>
#include <sys/prctl.h>
#include <dbus/dbus.h>

#include <systemd/sd-daemon.h>
#include <systemd/sd-shutdown.h>
#include <systemd/sd-login.h>

#include "log.h"
#include "util.h"
#include "macro.h"
#include "set.h"
#include "utmp-wtmp.h"
#include "special.h"
#include "initreq.h"
#include "path-util.h"
#include "strv.h"
#include "dbus-common.h"
#include "cgroup-show.h"
#include "cgroup-util.h"
#include "list.h"
#include "path-lookup.h"
#include "conf-parser.h"
#include "exit-status.h"
#include "bus-errors.h"
#include "build.h"
#include "unit-name.h"
#include "pager.h"
#include "spawn-ask-password-agent.h"
#include "spawn-polkit-agent.h"
#include "install.h"
#include "logs-show.h"
#include "path-util.h"
#include "socket-util.h"
#include "fileio.h"

static char **arg_types = NULL;
static char **arg_states = NULL;
static char **arg_properties = NULL;
static bool arg_all = false;
static bool original_stdout_is_tty;
static enum dependency {
        DEPENDENCY_FORWARD,
        DEPENDENCY_REVERSE,
        DEPENDENCY_AFTER,
        DEPENDENCY_BEFORE,
} arg_dependency = DEPENDENCY_FORWARD;
static const char *arg_job_mode = "replace";
static UnitFileScope arg_scope = UNIT_FILE_SYSTEM;
static bool arg_no_block = false;
static bool arg_no_legend = false;
static bool arg_no_pager = false;
static bool arg_no_wtmp = false;
static bool arg_no_wall = false;
static bool arg_no_reload = false;
static bool arg_show_types = false;
static bool arg_ignore_inhibitors = false;
static bool arg_dry = false;
static bool arg_quiet = false;
static bool arg_full = false;
static int arg_force = 0;
static bool arg_ask_password = true;
static bool arg_runtime = false;
static char **arg_wall = NULL;
static const char *arg_kill_who = NULL;
static int arg_signal = SIGTERM;
static const char *arg_root = NULL;
static usec_t arg_when = 0;
static enum action {
        ACTION_INVALID,
        ACTION_SYSTEMCTL,
        ACTION_HALT,
        ACTION_POWEROFF,
        ACTION_REBOOT,
        ACTION_KEXEC,
        ACTION_EXIT,
        ACTION_SUSPEND,
        ACTION_HIBERNATE,
        ACTION_HYBRID_SLEEP,
        ACTION_RUNLEVEL2,
        ACTION_RUNLEVEL3,
        ACTION_RUNLEVEL4,
        ACTION_RUNLEVEL5,
        ACTION_RESCUE,
        ACTION_EMERGENCY,
        ACTION_DEFAULT,
        ACTION_RELOAD,
        ACTION_REEXEC,
        ACTION_RUNLEVEL,
        ACTION_CANCEL_SHUTDOWN,
        _ACTION_MAX
} arg_action = ACTION_SYSTEMCTL;
static enum transport {
        TRANSPORT_NORMAL,
        TRANSPORT_SSH,
        TRANSPORT_POLKIT
} arg_transport = TRANSPORT_NORMAL;
static char *arg_host = NULL;
static char *arg_user = NULL;
static unsigned arg_lines = 10;
static OutputMode arg_output = OUTPUT_SHORT;
static bool arg_plain = false;

static bool private_bus = false;

static int daemon_reload(DBusConnection *bus, char **args);
static void halt_now(enum action a);

static void pager_open_if_enabled(void) {

        if (arg_no_pager)
                return;

        pager_open(false);
}

static void ask_password_agent_open_if_enabled(void) {

        /* Open the password agent as a child process if necessary */

        if (!arg_ask_password)
                return;

        if (arg_scope != UNIT_FILE_SYSTEM)
                return;

        ask_password_agent_open();
}

#ifdef HAVE_LOGIND
static void polkit_agent_open_if_enabled(void) {

        /* Open the polkit agent as a child process if necessary */

        if (!arg_ask_password)
                return;

        if (arg_scope != UNIT_FILE_SYSTEM)
                return;

        polkit_agent_open();
}
#endif

static int translate_bus_error_to_exit_status(int r, const DBusError *error) {
        assert(error);

        if (!dbus_error_is_set(error))
                return r;

        if (dbus_error_has_name(error, DBUS_ERROR_ACCESS_DENIED) ||
            dbus_error_has_name(error, BUS_ERROR_ONLY_BY_DEPENDENCY) ||
            dbus_error_has_name(error, BUS_ERROR_NO_ISOLATION) ||
            dbus_error_has_name(error, BUS_ERROR_TRANSACTION_IS_DESTRUCTIVE))
                return EXIT_NOPERMISSION;

        if (dbus_error_has_name(error, BUS_ERROR_NO_SUCH_UNIT))
                return EXIT_NOTINSTALLED;

        if (dbus_error_has_name(error, BUS_ERROR_JOB_TYPE_NOT_APPLICABLE) ||
            dbus_error_has_name(error, BUS_ERROR_NOT_SUPPORTED))
                return EXIT_NOTIMPLEMENTED;

        if (dbus_error_has_name(error, BUS_ERROR_LOAD_FAILED))
                return EXIT_NOTCONFIGURED;

        if (r != 0)
                return r;

        return EXIT_FAILURE;
}

static void warn_wall(enum action a) {
        static const char *table[_ACTION_MAX] = {
                [ACTION_HALT]            = "The system is going down for system halt NOW!",
                [ACTION_REBOOT]          = "The system is going down for reboot NOW!",
                [ACTION_POWEROFF]        = "The system is going down for power-off NOW!",
                [ACTION_KEXEC]           = "The system is going down for kexec reboot NOW!",
                [ACTION_RESCUE]          = "The system is going down to rescue mode NOW!",
                [ACTION_EMERGENCY]       = "The system is going down to emergency mode NOW!",
                [ACTION_CANCEL_SHUTDOWN] = "The system shutdown has been cancelled NOW!"
        };

        if (arg_no_wall)
                return;

        if (arg_wall) {
                _cleanup_free_ char *p;

                p = strv_join(arg_wall, " ");
                if (!p) {
                        log_oom();
                        return;
                }

                if (*p) {
                        utmp_wall(p, NULL);
                        return;
                }
        }

        if (!table[a])
                return;

        utmp_wall(table[a], NULL);
}

static bool avoid_bus(void) {

        if (running_in_chroot() > 0)
                return true;

        if (sd_booted() <= 0)
                return true;

        if (!isempty(arg_root))
                return true;

        if (arg_scope == UNIT_FILE_GLOBAL)
                return true;

        return false;
}

static int compare_unit_info(const void *a, const void *b) {
        const char *d1, *d2;
        const struct unit_info *u = a, *v = b;

        d1 = strrchr(u->id, '.');
        d2 = strrchr(v->id, '.');

        if (d1 && d2) {
                int r;

                r = strcasecmp(d1, d2);
                if (r != 0)
                        return r;
        }

        return strcasecmp(u->id, v->id);
}

static bool output_show_unit(const struct unit_info *u) {
        const char *dot;

        if (!strv_isempty(arg_states))
                return strv_contains(arg_states, u->load_state) || strv_contains(arg_states, u->sub_state) || strv_contains(arg_states, u->active_state);

        return (!arg_types || ((dot = strrchr(u->id, '.')) &&
                               strv_find(arg_types, dot+1))) &&
                (arg_all || !(streq(u->active_state, "inactive")
                              || u->following[0]) || u->job_id > 0);
}

static void output_units_list(const struct unit_info *unit_infos, unsigned c) {
        unsigned id_len, max_id_len, load_len, active_len, sub_len, job_len, desc_len;
        unsigned n_shown = 0;
        const struct unit_info *u;
        int job_count = 0;

        max_id_len = strlen("UNIT");
        load_len = strlen("LOAD");
        active_len = strlen("ACTIVE");
        sub_len = strlen("SUB");
        job_len = strlen("JOB");
        desc_len = 0;

        for (u = unit_infos; u < unit_infos + c; u++) {
                if (!output_show_unit(u))
                        continue;

                max_id_len = MAX(max_id_len, strlen(u->id));
                load_len = MAX(load_len, strlen(u->load_state));
                active_len = MAX(active_len, strlen(u->active_state));
                sub_len = MAX(sub_len, strlen(u->sub_state));
                if (u->job_id != 0) {
                        job_len = MAX(job_len, strlen(u->job_type));
                        job_count++;
                }
        }

        if (!arg_full && original_stdout_is_tty) {
                unsigned basic_len;
                id_len = MIN(max_id_len, 25u);
                basic_len = 5 + id_len + 5 + active_len + sub_len;
                if (job_count)
                        basic_len += job_len + 1;
                if (basic_len < (unsigned) columns()) {
                        unsigned extra_len, incr;
                        extra_len = columns() - basic_len;
                        /* Either UNIT already got 25, or is fully satisfied.
                         * Grant up to 25 to DESC now. */
                        incr = MIN(extra_len, 25u);
                        desc_len += incr;
                        extra_len -= incr;
                        /* split the remaining space between UNIT and DESC,
                         * but do not give UNIT more than it needs. */
                        if (extra_len > 0) {
                                incr = MIN(extra_len / 2, max_id_len - id_len);
                                id_len += incr;
                                desc_len += extra_len - incr;
                        }
                }
        } else
                id_len = max_id_len;

        for (u = unit_infos; u < unit_infos + c; u++) {
                _cleanup_free_ char *e = NULL;
                const char *on_loaded, *off_loaded, *on = "";
                const char *on_active, *off_active, *off = "";

                if (!output_show_unit(u))
                        continue;

                if (!n_shown && !arg_no_legend) {
                        printf("%-*s %-*s %-*s %-*s ", id_len, "UNIT", load_len, "LOAD",
                               active_len, "ACTIVE", sub_len, "SUB");
                        if (job_count)
                                printf("%-*s ", job_len, "JOB");
                        if (!arg_full && arg_no_pager)
                                printf("%.*s\n", desc_len, "DESCRIPTION");
                        else
                                printf("%s\n", "DESCRIPTION");
                }

                n_shown++;

                if (streq(u->load_state, "error") ||
                    streq(u->load_state, "not-found")) {
                        on_loaded = on = ansi_highlight_red();
                        off_loaded = off = ansi_highlight_off();
                } else
                        on_loaded = off_loaded = "";

                if (streq(u->active_state, "failed")) {
                        on_active = on = ansi_highlight_red();
                        off_active = off = ansi_highlight_off();
                } else
                        on_active = off_active = "";

                e = arg_full ? NULL : ellipsize(u->id, id_len, 33);

                printf("%s%-*s%s %s%-*s%s %s%-*s %-*s%s %-*s",
                       on, id_len, e ? e : u->id, off,
                       on_loaded, load_len, u->load_state, off_loaded,
                       on_active, active_len, u->active_state,
                       sub_len, u->sub_state, off_active,
                       job_count ? job_len + 1 : 0, u->job_id ? u->job_type : "");
                if (desc_len > 0)
                        printf("%.*s\n", desc_len, u->description);
                else
                        printf("%s\n", u->description);
        }

        if (!arg_no_legend) {
                const char *on, *off;

                if (n_shown) {
                        printf("\nLOAD   = Reflects whether the unit definition was properly loaded.\n"
                               "ACTIVE = The high-level unit activation state, i.e. generalization of SUB.\n"
                               "SUB    = The low-level unit activation state, values depend on unit type.\n");
                        if (job_count)
                                printf("JOB    = Pending job for the unit.\n");
                        puts("");
                        on = ansi_highlight();
                        off = ansi_highlight_off();
                } else {
                        on = ansi_highlight_red();
                        off = ansi_highlight_off();
                }

                if (arg_all)
                        printf("%s%u loaded units listed.%s\n"
                               "To show all installed unit files use 'systemctl list-unit-files'.\n",
                               on, n_shown, off);
                else
                        printf("%s%u loaded units listed.%s Pass --all to see loaded but inactive units, too.\n"
                               "To show all installed unit files use 'systemctl list-unit-files'.\n",
                               on, n_shown, off);
        }
}

static int get_unit_list(
                DBusConnection *bus,
                DBusMessage **reply,
                struct unit_info **unit_infos,
                unsigned *c) {

        DBusMessageIter iter, sub;
        size_t size = 0;
        int r;

        assert(bus);
        assert(unit_infos);
        assert(c);

        r = bus_method_call_with_reply(
                        bus,
                        "org.freedesktop.systemd1",
                        "/org/freedesktop/systemd1",
                        "org.freedesktop.systemd1.Manager",
                        "ListUnits",
                        reply,
                        NULL,
                        DBUS_TYPE_INVALID);
        if (r < 0)
                return r;

        if (!dbus_message_iter_init(*reply, &iter) ||
            dbus_message_iter_get_arg_type(&iter) != DBUS_TYPE_ARRAY ||
            dbus_message_iter_get_element_type(&iter) != DBUS_TYPE_STRUCT)  {
                log_error("Failed to parse reply.");
                return -EIO;
        }

        dbus_message_iter_recurse(&iter, &sub);

        while (dbus_message_iter_get_arg_type(&sub) != DBUS_TYPE_INVALID) {
                if (!GREEDY_REALLOC(*unit_infos, size, *c + 1))
                        return log_oom();

                bus_parse_unit_info(&sub, *unit_infos + *c);
                (*c)++;

                dbus_message_iter_next(&sub);
        }

        return 0;
}

static int list_units(DBusConnection *bus, char **args) {
        _cleanup_dbus_message_unref_ DBusMessage *reply = NULL;
        _cleanup_free_ struct unit_info *unit_infos = NULL;
        unsigned c = 0;
        int r;

        pager_open_if_enabled();

        r = get_unit_list(bus, &reply, &unit_infos, &c);
        if (r < 0)
                return r;

        qsort_safe(unit_infos, c, sizeof(struct unit_info), compare_unit_info);

        output_units_list(unit_infos, c);

        return 0;
}

static int get_triggered_units(
                DBusConnection *bus,
                const char* unit_path,
                char*** triggered) {

        const char *interface = "org.freedesktop.systemd1.Unit",
                   *triggers_property = "Triggers";
        _cleanup_dbus_message_unref_ DBusMessage *reply = NULL;
        DBusMessageIter iter, sub;
        int r;

        r = bus_method_call_with_reply(bus,
                                       "org.freedesktop.systemd1",
                                       unit_path,
                                       "org.freedesktop.DBus.Properties",
                                       "Get",
                                       &reply,
                                       NULL,
                                       DBUS_TYPE_STRING, &interface,
                                       DBUS_TYPE_STRING, &triggers_property,
                                       DBUS_TYPE_INVALID);
        if (r < 0)
                return r;

        if (!dbus_message_iter_init(reply, &iter) ||
            dbus_message_iter_get_arg_type(&iter) != DBUS_TYPE_VARIANT) {
                log_error("Failed to parse reply.");
                return -EBADMSG;
        }

        dbus_message_iter_recurse(&iter, &sub);
        dbus_message_iter_recurse(&sub, &iter);
        sub = iter;

        while (dbus_message_iter_get_arg_type(&sub) != DBUS_TYPE_INVALID) {
                const char *unit;

                if (dbus_message_iter_get_arg_type(&sub) != DBUS_TYPE_STRING) {
                        log_error("Failed to parse reply.");
                        return -EBADMSG;
                }

                dbus_message_iter_get_basic(&sub, &unit);
                r = strv_extend(triggered, unit);
                if (r < 0)
                        return r;

                dbus_message_iter_next(&sub);
        }

        return 0;
}

static int get_listening(DBusConnection *bus, const char* unit_path,
                         char*** listen, unsigned *c)
{
        const char *interface = "org.freedesktop.systemd1.Socket",
                   *listen_property = "Listen";
        _cleanup_dbus_message_unref_ DBusMessage *reply = NULL;
        DBusMessageIter iter, sub;
        int r;

        r = bus_method_call_with_reply(bus,
                                       "org.freedesktop.systemd1",
                                       unit_path,
                                       "org.freedesktop.DBus.Properties",
                                       "Get",
                                       &reply,
                                       NULL,
                                       DBUS_TYPE_STRING, &interface,
                                       DBUS_TYPE_STRING, &listen_property,
                                       DBUS_TYPE_INVALID);
        if (r < 0)
                return r;

        if (!dbus_message_iter_init(reply, &iter) ||
            dbus_message_iter_get_arg_type(&iter) != DBUS_TYPE_VARIANT) {
                log_error("Failed to parse reply.");
                return -EBADMSG;
        }

        dbus_message_iter_recurse(&iter, &sub);
        dbus_message_iter_recurse(&sub, &iter);
        sub = iter;

        while (dbus_message_iter_get_arg_type(&sub) != DBUS_TYPE_INVALID) {
                DBusMessageIter sub2;
                const char *type, *path;

                if (dbus_message_iter_get_arg_type(&sub) != DBUS_TYPE_STRUCT) {
                        log_error("Failed to parse reply.");
                        return -EBADMSG;
                }

                dbus_message_iter_recurse(&sub, &sub2);

                if (bus_iter_get_basic_and_next(&sub2, DBUS_TYPE_STRING, &type, true) >= 0 &&
                    bus_iter_get_basic_and_next(&sub2, DBUS_TYPE_STRING, &path, false) >= 0) {
                        r = strv_extend(listen, type);
                        if (r < 0)
                                return r;

                        r = strv_extend(listen, path);
                        if (r < 0)
                                return r;

                        (*c) ++;
                }

                dbus_message_iter_next(&sub);
        }

        return 0;
}

struct socket_info {
        const char* id;

        char* type;
        char* path;

        /* Note: triggered is a list here, although it almost certainly
         * will always be one unit. Nevertheless, dbus API allows for multiple
         * values, so let's follow that.*/
        char** triggered;

        /* The strv above is shared. free is set only in the first one. */
        bool own_triggered;
};

static int socket_info_compare(struct socket_info *a, struct socket_info *b) {
        int o = strcmp(a->path, b->path);
        if (o == 0)
                o = strcmp(a->type, b->type);
        return o;
}

static int output_sockets_list(struct socket_info *socket_infos, unsigned cs) {
        struct socket_info *s;
        unsigned pathlen = sizeof("LISTEN") - 1,
                typelen = (sizeof("TYPE") - 1) * arg_show_types,
                socklen = sizeof("UNIT") - 1,
                servlen = sizeof("ACTIVATES") - 1;
        const char *on, *off;

        for (s = socket_infos; s < socket_infos + cs; s++) {
                char **a;
                unsigned tmp = 0;

                socklen = MAX(socklen, strlen(s->id));
                if (arg_show_types)
                        typelen = MAX(typelen, strlen(s->type));
                pathlen = MAX(pathlen, strlen(s->path));

                STRV_FOREACH(a, s->triggered)
                        tmp += strlen(*a) + 2*(a != s->triggered);
                servlen = MAX(servlen, tmp);
        }

        if (cs) {
                if (!arg_no_legend)
                        printf("%-*s %-*.*s%-*s %s\n",
                               pathlen, "LISTEN",
                               typelen + arg_show_types, typelen + arg_show_types, "TYPE ",
                               socklen, "UNIT",
                               "ACTIVATES");

                for (s = socket_infos; s < socket_infos + cs; s++) {
                        char **a;

                        if (arg_show_types)
                                printf("%-*s %-*s %-*s",
                                       pathlen, s->path, typelen, s->type, socklen, s->id);
                        else
                                printf("%-*s %-*s",
                                       pathlen, s->path, socklen, s->id);
                        STRV_FOREACH(a, s->triggered)
                                printf("%s %s",
                                       a == s->triggered ? "" : ",", *a);
                        printf("\n");
                }

                on = ansi_highlight();
                off = ansi_highlight_off();
                if (!arg_no_legend)
                        printf("\n");
        } else {
                on = ansi_highlight_red();
                off = ansi_highlight_off();
        }

        if (!arg_no_legend) {
                printf("%s%u sockets listed.%s\n", on, cs, off);
                if (!arg_all)
                        printf("Pass --all to see loaded but inactive sockets, too.\n");
        }

        return 0;
}

static int list_sockets(DBusConnection *bus, char **args) {
        _cleanup_dbus_message_unref_ DBusMessage *reply = NULL;
        _cleanup_free_ struct unit_info *unit_infos = NULL;
        struct socket_info *socket_infos = NULL;
        const struct unit_info *u;
        struct socket_info *s;
        unsigned cu = 0, cs = 0;
        size_t size = 0;
        int r;

        pager_open_if_enabled();

        r = get_unit_list(bus, &reply, &unit_infos, &cu);
        if (r < 0)
                return r;

        for (u = unit_infos; u < unit_infos + cu; u++) {
                const char *dot;
                _cleanup_strv_free_ char **listen = NULL, **triggered = NULL;
                unsigned c = 0, i;

                if (!output_show_unit(u))
                        continue;

                if ((dot = strrchr(u->id, '.')) && !streq(dot+1, "socket"))
                        continue;

                r = get_triggered_units(bus, u->unit_path, &triggered);
                if (r < 0)
                        goto cleanup;

                r = get_listening(bus, u->unit_path, &listen, &c);
                if (r < 0)
                        goto cleanup;

                if (!GREEDY_REALLOC(socket_infos, size, cs + c)) {
                        r = log_oom();
                        goto cleanup;
                }

                for (i = 0; i < c; i++)
                        socket_infos[cs + i] = (struct socket_info) {
                                .id = u->id,
                                .type = listen[i*2],
                                .path = listen[i*2 + 1],
                                .triggered = triggered,
                                .own_triggered = i==0,
                        };

                /* from this point on we will cleanup those socket_infos */
                cs += c;
                free(listen);
                listen = triggered = NULL; /* avoid cleanup */
        }

        qsort_safe(socket_infos, cs, sizeof(struct socket_info),
                   (__compar_fn_t) socket_info_compare);

        output_sockets_list(socket_infos, cs);

 cleanup:
        assert(cs == 0 || socket_infos);
        for (s = socket_infos; s < socket_infos + cs; s++) {
                free(s->type);
                free(s->path);
                if (s->own_triggered)
                        strv_free(s->triggered);
        }
        free(socket_infos);

        return 0;
}

static int compare_unit_file_list(const void *a, const void *b) {
        const char *d1, *d2;
        const UnitFileList *u = a, *v = b;

        d1 = strrchr(u->path, '.');
        d2 = strrchr(v->path, '.');

        if (d1 && d2) {
                int r;

                r = strcasecmp(d1, d2);
                if (r != 0)
                        return r;
        }

        return strcasecmp(path_get_file_name(u->path), path_get_file_name(v->path));
}

static bool output_show_unit_file(const UnitFileList *u) {
        const char *dot;

        return !arg_types || ((dot = strrchr(u->path, '.')) && strv_find(arg_types, dot+1));
}

static void output_unit_file_list(const UnitFileList *units, unsigned c) {
        unsigned max_id_len, id_cols, state_cols, n_shown = 0;
        const UnitFileList *u;

        max_id_len = sizeof("UNIT FILE")-1;
        state_cols = sizeof("STATE")-1;
        for (u = units; u < units + c; u++) {
                if (!output_show_unit_file(u))
                        continue;

                max_id_len = MAX(max_id_len, strlen(path_get_file_name(u->path)));
                state_cols = MAX(state_cols, strlen(unit_file_state_to_string(u->state)));
        }

        if (!arg_full) {
                unsigned basic_cols;
                id_cols = MIN(max_id_len, 25u);
                basic_cols = 1 + id_cols + state_cols;
                if (basic_cols < (unsigned) columns())
                        id_cols += MIN(columns() - basic_cols, max_id_len - id_cols);
        } else
                id_cols = max_id_len;

        if (!arg_no_legend)
                printf("%-*s %-*s\n", id_cols, "UNIT FILE", state_cols, "STATE");

        for (u = units; u < units + c; u++) {
                _cleanup_free_ char *e = NULL;
                const char *on, *off;
                const char *id;

                if (!output_show_unit_file(u))
                        continue;

                n_shown++;

                if (u->state == UNIT_FILE_MASKED ||
                    u->state == UNIT_FILE_MASKED_RUNTIME ||
                    u->state == UNIT_FILE_DISABLED ||
                    u->state == UNIT_FILE_INVALID) {
                        on  = ansi_highlight_red();
                        off = ansi_highlight_off();
                } else if (u->state == UNIT_FILE_ENABLED) {
                        on  = ansi_highlight_green();
                        off = ansi_highlight_off();
                } else
                        on = off = "";

                id = path_get_file_name(u->path);

                e = arg_full ? NULL : ellipsize(id, id_cols, 33);

                printf("%-*s %s%-*s%s\n",
                       id_cols, e ? e : id,
                       on, state_cols, unit_file_state_to_string(u->state), off);
        }

        if (!arg_no_legend)
                printf("\n%u unit files listed.\n", n_shown);
}

static int list_unit_files(DBusConnection *bus, char **args) {
        _cleanup_dbus_message_unref_ DBusMessage *reply = NULL;
        _cleanup_free_ UnitFileList *units = NULL;
        DBusMessageIter iter, sub, sub2;
        unsigned c = 0, n_units = 0;
        int r;

        pager_open_if_enabled();

        if (avoid_bus()) {
                Hashmap *h;
                UnitFileList *u;
                Iterator i;

                h = hashmap_new(string_hash_func, string_compare_func);
                if (!h)
                        return log_oom();

                r = unit_file_get_list(arg_scope, arg_root, h);
                if (r < 0) {
                        unit_file_list_free(h);
                        log_error("Failed to get unit file list: %s", strerror(-r));
                        return r;
                }

                n_units = hashmap_size(h);
                units = new(UnitFileList, n_units);
                if (!units) {
                        unit_file_list_free(h);
                        return log_oom();
                }

                HASHMAP_FOREACH(u, h, i) {
                        memcpy(units + c++, u, sizeof(UnitFileList));
                        free(u);
                }

                hashmap_free(h);
        } else {
                r = bus_method_call_with_reply(
                                bus,
                                "org.freedesktop.systemd1",
                                "/org/freedesktop/systemd1",
                                "org.freedesktop.systemd1.Manager",
                                "ListUnitFiles",
                                &reply,
                                NULL,
                                DBUS_TYPE_INVALID);
                if (r < 0)
                        return r;

                if (!dbus_message_iter_init(reply, &iter) ||
                    dbus_message_iter_get_arg_type(&iter) != DBUS_TYPE_ARRAY ||
                    dbus_message_iter_get_element_type(&iter) != DBUS_TYPE_STRUCT)  {
                        log_error("Failed to parse reply.");
                        return -EIO;
                }

                dbus_message_iter_recurse(&iter, &sub);

                while (dbus_message_iter_get_arg_type(&sub) != DBUS_TYPE_INVALID) {
                        UnitFileList *u;
                        const char *state;

                        assert(dbus_message_iter_get_arg_type(&sub) == DBUS_TYPE_STRUCT);

                        if (c >= n_units) {
                                UnitFileList *w;

                                n_units = MAX(2*c, 16u);
                                w = realloc(units, sizeof(struct UnitFileList) * n_units);
                                if (!w)
                                        return log_oom();

                                units = w;
                        }

                        u = units + c;

                        dbus_message_iter_recurse(&sub, &sub2);

                        if (bus_iter_get_basic_and_next(&sub2, DBUS_TYPE_STRING, &u->path, true) < 0 ||
                            bus_iter_get_basic_and_next(&sub2, DBUS_TYPE_STRING, &state, false) < 0) {
                                log_error("Failed to parse reply.");
                                return -EIO;
                        }

                        u->state = unit_file_state_from_string(state);

                        dbus_message_iter_next(&sub);
                        c++;
                }
        }

        if (c > 0) {
                qsort(units, c, sizeof(UnitFileList), compare_unit_file_list);
                output_unit_file_list(units, c);
        }

        return 0;
}

static int list_dependencies_print(const char *name, int level, unsigned int branches, bool last) {
        int i;
        _cleanup_free_ char *n = NULL;
        size_t len = 0;
        size_t max_len = MAX(columns(),20u);

        if (!arg_plain) {
                for (i = level - 1; i >= 0; i--) {
                        len += 2;
                        if(len > max_len - 3 && !arg_full) {
                                printf("%s...\n",max_len % 2 ? "" : " ");
                                return 0;
                        }
                        printf("%s", draw_special_char(branches & (1 << i) ? DRAW_TREE_VERT : DRAW_TREE_SPACE));
                }
                len += 2;
                if(len > max_len - 3 && !arg_full) {
                        printf("%s...\n",max_len % 2 ? "" : " ");
                        return 0;
                }
                printf("%s", draw_special_char(last ? DRAW_TREE_RIGHT : DRAW_TREE_BRANCH));
        }

        if(arg_full){
                printf("%s\n", name);
                return 0;
        }

        n = ellipsize(name, max_len-len, 100);
        if(!n)
                return log_oom();

        printf("%s\n", n);
        return 0;
}

static int list_dependencies_get_dependencies(DBusConnection *bus, const char *name, char ***deps) {
        static const char *dependencies[] = {
                [DEPENDENCY_FORWARD] = "Requires\0"
                                       "RequiresOverridable\0"
                                       "Requisite\0"
                                       "RequisiteOverridable\0"
                                       "Wants\0",
                [DEPENDENCY_REVERSE] = "RequiredBy\0"
                                       "RequiredByOverridable\0"
                                       "WantedBy\0"
                                       "PartOf\0",
                [DEPENDENCY_AFTER]   = "After\0",
                [DEPENDENCY_BEFORE]  = "Before\0",
        };

        _cleanup_free_ char *path;
        const char *interface = "org.freedesktop.systemd1.Unit";

        _cleanup_dbus_message_unref_  DBusMessage *reply = NULL;
        DBusMessageIter iter, sub, sub2, sub3;

        int r = 0;
        char **ret = NULL;

        assert(bus);
        assert(name);
        assert(deps);

        path = unit_dbus_path_from_name(name);
        if (path == NULL) {
                r = -EINVAL;
                goto finish;
        }

        r = bus_method_call_with_reply(
                bus,
                "org.freedesktop.systemd1",
                path,
                "org.freedesktop.DBus.Properties",
                "GetAll",
                &reply,
                NULL,
                DBUS_TYPE_STRING, &interface,
                DBUS_TYPE_INVALID);
        if (r < 0)
                goto finish;

        if (!dbus_message_iter_init(reply, &iter) ||
                dbus_message_iter_get_arg_type(&iter) != DBUS_TYPE_ARRAY ||
                dbus_message_iter_get_element_type(&iter) != DBUS_TYPE_DICT_ENTRY) {
                log_error("Failed to parse reply.");
                r = -EIO;
                goto finish;
        }

        dbus_message_iter_recurse(&iter, &sub);

        while (dbus_message_iter_get_arg_type(&sub) != DBUS_TYPE_INVALID) {
                const char *prop;

                assert(dbus_message_iter_get_arg_type(&sub) == DBUS_TYPE_DICT_ENTRY);
                dbus_message_iter_recurse(&sub, &sub2);

                if (bus_iter_get_basic_and_next(&sub2, DBUS_TYPE_STRING, &prop, true) < 0) {
                        log_error("Failed to parse reply.");
                        r = -EIO;
                        goto finish;
                }

                if (dbus_message_iter_get_arg_type(&sub2) != DBUS_TYPE_VARIANT) {
                        log_error("Failed to parse reply.");
                        r = -EIO;
                        goto finish;
                }

                dbus_message_iter_recurse(&sub2, &sub3);
                dbus_message_iter_next(&sub);

                assert(arg_dependency < ELEMENTSOF(dependencies));
                if (!nulstr_contains(dependencies[arg_dependency], prop))
                        continue;

                if (dbus_message_iter_get_arg_type(&sub3) == DBUS_TYPE_ARRAY) {
                        if (dbus_message_iter_get_element_type(&sub3) == DBUS_TYPE_STRING) {
                                DBusMessageIter sub4;
                                dbus_message_iter_recurse(&sub3, &sub4);

                                while (dbus_message_iter_get_arg_type(&sub4) != DBUS_TYPE_INVALID) {
                                        const char *s;

                                        assert(dbus_message_iter_get_arg_type(&sub4) == DBUS_TYPE_STRING);
                                        dbus_message_iter_get_basic(&sub4, &s);

                                        r = strv_extend(&ret, s);
                                        if (r < 0) {
                                                log_oom();
                                                goto finish;
                                        }

                                        dbus_message_iter_next(&sub4);
                                }
                        }
                }
        }
finish:
        if (r < 0)
                strv_free(ret);
        else
                *deps = ret;
        return r;
}

static int list_dependencies_compare(const void *_a, const void *_b) {
        const char **a = (const char**) _a, **b = (const char**) _b;
        if (unit_name_to_type(*a) == UNIT_TARGET && unit_name_to_type(*b) != UNIT_TARGET)
                return 1;
        if (unit_name_to_type(*a) != UNIT_TARGET && unit_name_to_type(*b) == UNIT_TARGET)
                return -1;
        return strcasecmp(*a, *b);
}

static int list_dependencies_one(DBusConnection *bus, const char *name, int level, char ***units, unsigned int branches) {
        _cleanup_strv_free_ char **deps = NULL, **u;
        char **c;
        int r = 0;

        u = strv_append(*units, name);
        if (!u)
                return log_oom();

        r = list_dependencies_get_dependencies(bus, name, &deps);
        if (r < 0)
                return r;

        qsort_safe(deps, strv_length(deps), sizeof (char*), list_dependencies_compare);

        STRV_FOREACH(c, deps) {
                if (strv_contains(u, *c)) {
                        if (!arg_plain) {
                                r = list_dependencies_print("...", level + 1, (branches << 1) | (c[1] == NULL ? 0 : 1), 1);
                                if (r < 0)
                                        return r;
                        }
                        continue;
                }

                r = list_dependencies_print(*c, level, branches, c[1] == NULL);
                if (r < 0)
                        return r;

                if (arg_all || unit_name_to_type(*c) == UNIT_TARGET) {
                       r = list_dependencies_one(bus, *c, level + 1, &u, (branches << 1) | (c[1] == NULL ? 0 : 1));
                       if(r < 0)
                               return r;
                }
        }
        if (arg_plain) {
                strv_free(*units);
                *units = u;
                u = NULL;
        }
        return 0;
}

static int list_dependencies(DBusConnection *bus, char **args) {
        _cleanup_free_ char *unit = NULL;
        _cleanup_strv_free_ char **units = NULL;
        const char *u;

        assert(bus);

        if (args[1]) {
                unit = unit_name_mangle(args[1]);
                if (!unit)
                        return log_oom();
                u = unit;
        } else
                u = SPECIAL_DEFAULT_TARGET;

        pager_open_if_enabled();

        puts(u);

        return list_dependencies_one(bus, u, 0, &units, 0);
}

static int get_default(DBusConnection *bus, char **args) {
        char *path = NULL;
        _cleanup_dbus_message_unref_ DBusMessage *reply = NULL;
        int r;
        _cleanup_dbus_error_free_ DBusError error;

        dbus_error_init(&error);

        if (!bus || avoid_bus()) {
                r = unit_file_get_default(arg_scope, arg_root, &path);

                if (r < 0) {
                        log_error("Operation failed: %s", strerror(-r));
                        goto finish;
                }

                r = 0;
        } else {
                r = bus_method_call_with_reply(
                        bus,
                        "org.freedesktop.systemd1",
                        "/org/freedesktop/systemd1",
                        "org.freedesktop.systemd1.Manager",
                        "GetDefaultTarget",
                        &reply,
                        NULL,
                        DBUS_TYPE_INVALID);

                if (r < 0) {
                        log_error("Operation failed: %s", strerror(-r));
                        goto finish;
                }

                if (!dbus_message_get_args(reply, &error,
                                   DBUS_TYPE_STRING, &path,
                                   DBUS_TYPE_INVALID)) {
                        log_error("Failed to parse reply: %s", bus_error_message(&error));
                        dbus_error_free(&error);
                        return  -EIO;
                }
        }

        if (path)
                printf("%s\n", path);

finish:
        if ((!bus || avoid_bus()) && path)
                free(path);

        return r;

}

struct job_info {
        uint32_t id;
        char *name, *type, *state;
};

static void list_jobs_print(struct job_info* jobs, size_t n) {
        size_t i;
        struct job_info *j;
        const char *on, *off;
        bool shorten = false;

        assert(n == 0 || jobs);

        if (n == 0) {
                on = ansi_highlight_green();
                off = ansi_highlight_off();

                printf("%sNo jobs running.%s\n", on, off);
                return;
        }

        pager_open_if_enabled();

        {
                /* JOB UNIT TYPE STATE */
                unsigned l0 = 3, l1 = 4, l2 = 4, l3 = 5;

                for (i = 0, j = jobs; i < n; i++, j++) {
                        assert(j->name && j->type && j->state);
                        l0 = MAX(l0, DECIMAL_STR_WIDTH(j->id));
                        l1 = MAX(l1, strlen(j->name));
                        l2 = MAX(l2, strlen(j->type));
                        l3 = MAX(l3, strlen(j->state));
                }

                if (!arg_full && l0 + 1 + l1 + l2 + 1 + l3 > columns()) {
                        l1 = MAX(33u, columns() - l0 - l2 - l3 - 3);
                        shorten = true;
                }

                if (on_tty())
                        printf("%*s %-*s %-*s %-*s\n",
                               l0, "JOB",
                               l1, "UNIT",
                               l2, "TYPE",
                               l3, "STATE");

                for (i = 0, j = jobs; i < n; i++, j++) {
                        _cleanup_free_ char *e = NULL;

                        if (streq(j->state, "running")) {
                                on = ansi_highlight();
                                off = ansi_highlight_off();
                        } else
                                on = off = "";

                        e = shorten ? ellipsize(j->name, l1, 33) : NULL;
                        printf("%*u %s%-*s%s %-*s %s%-*s%s\n",
                               l0, j->id,
                               on, l1, e ? e : j->name, off,
                               l2, j->type,
                               on, l3, j->state, off);
                }
        }

        on = ansi_highlight();
        off = ansi_highlight_off();

        if (on_tty())
                printf("\n%s%zu jobs listed%s.\n", on, n, off);
}

static int list_jobs(DBusConnection *bus, char **args) {
        _cleanup_dbus_message_unref_ DBusMessage *reply = NULL;
        DBusMessageIter iter, sub, sub2;
        int r;
        struct job_info *jobs = NULL;
        size_t size = 0, used = 0;

        r = bus_method_call_with_reply(
                        bus,
                        "org.freedesktop.systemd1",
                        "/org/freedesktop/systemd1",
                        "org.freedesktop.systemd1.Manager",
                        "ListJobs",
                        &reply,
                        NULL,
                        DBUS_TYPE_INVALID);
        if (r < 0)
                return r;

        if (!dbus_message_iter_init(reply, &iter) ||
            dbus_message_iter_get_arg_type(&iter) != DBUS_TYPE_ARRAY ||
            dbus_message_iter_get_element_type(&iter) != DBUS_TYPE_STRUCT)  {
                log_error("Failed to parse reply.");
                return -EIO;
        }

        dbus_message_iter_recurse(&iter, &sub);

        while (dbus_message_iter_get_arg_type(&sub) != DBUS_TYPE_INVALID) {
                const char *name, *type, *state, *job_path, *unit_path;
                uint32_t id;

                if (dbus_message_iter_get_arg_type(&sub) != DBUS_TYPE_STRUCT) {
                        log_error("Failed to parse reply.");
                        return -EIO;
                }

                dbus_message_iter_recurse(&sub, &sub2);

                if (bus_iter_get_basic_and_next(&sub2, DBUS_TYPE_UINT32, &id, true) < 0 ||
                    bus_iter_get_basic_and_next(&sub2, DBUS_TYPE_STRING, &name, true) < 0 ||
                    bus_iter_get_basic_and_next(&sub2, DBUS_TYPE_STRING, &type, true) < 0 ||
                    bus_iter_get_basic_and_next(&sub2, DBUS_TYPE_STRING, &state, true) < 0 ||
                    bus_iter_get_basic_and_next(&sub2, DBUS_TYPE_OBJECT_PATH, &job_path, true) < 0 ||
                    bus_iter_get_basic_and_next(&sub2, DBUS_TYPE_OBJECT_PATH, &unit_path, false) < 0) {
                        log_error("Failed to parse reply.");
                        r = -EIO;
                        goto finish;
                }

                if (!GREEDY_REALLOC(jobs, size, used + 1)) {
                        r = log_oom();
                        goto finish;
                }

                jobs[used++] = (struct job_info) { id,
                                                   strdup(name),
                                                   strdup(type),
                                                   strdup(state) };
                if (!jobs[used-1].name || !jobs[used-1].type || !jobs[used-1].state) {
                        r = log_oom();
                        goto finish;
                }

                dbus_message_iter_next(&sub);
        }

        list_jobs_print(jobs, used);

 finish:
        while (used--) {
                free(jobs[used].name);
                free(jobs[used].type);
                free(jobs[used].state);
        }
        free(jobs);

        return r;
}

static int cancel_job(DBusConnection *bus, char **args) {
        char **name;

        assert(args);

        if (strv_length(args) <= 1)
                return daemon_reload(bus, args);

        STRV_FOREACH(name, args+1) {
                uint32_t id;
                int r;

                r = safe_atou32(*name, &id);
                if (r < 0) {
                        log_error("Failed to parse job id: %s", strerror(-r));
                        return r;
                }

                r = bus_method_call_with_reply(
                                bus,
                                "org.freedesktop.systemd1",
                                "/org/freedesktop/systemd1",
                                "org.freedesktop.systemd1.Manager",
                                "CancelJob",
                                NULL,
                                NULL,
                                DBUS_TYPE_UINT32, &id,
                                DBUS_TYPE_INVALID);
                if (r < 0)
                        return r;
        }

        return 0;
}

static int need_daemon_reload(DBusConnection *bus, const char *unit) {
        _cleanup_dbus_message_unref_ DBusMessage *reply = NULL;
        _cleanup_dbus_error_free_ DBusError error;
        dbus_bool_t b = FALSE;
        DBusMessageIter iter, sub;
        const char
                *interface = "org.freedesktop.systemd1.Unit",
                *property = "NeedDaemonReload",
                *path;
        _cleanup_free_ char *n = NULL;
        int r;

        dbus_error_init(&error);

        /* We ignore all errors here, since this is used to show a warning only */

        n = unit_name_mangle(unit);
        if (!n)
                return log_oom();

        r = bus_method_call_with_reply(
                        bus,
                        "org.freedesktop.systemd1",
                        "/org/freedesktop/systemd1",
                        "org.freedesktop.systemd1.Manager",
                        "GetUnit",
                        &reply,
                        &error,
                        DBUS_TYPE_STRING, &n,
                        DBUS_TYPE_INVALID);
        if (r < 0)
                return r;

        if (!dbus_message_get_args(reply, NULL,
                                   DBUS_TYPE_OBJECT_PATH, &path,
                                   DBUS_TYPE_INVALID))
                return -EIO;

        dbus_message_unref(reply);
        reply = NULL;

        r = bus_method_call_with_reply(
                        bus,
                        "org.freedesktop.systemd1",
                        path,
                        "org.freedesktop.DBus.Properties",
                        "Get",
                        &reply,
                        &error,
                        DBUS_TYPE_STRING, &interface,
                        DBUS_TYPE_STRING, &property,
                        DBUS_TYPE_INVALID);
        if (r < 0)
                return r;

        if (!dbus_message_iter_init(reply, &iter) ||
            dbus_message_iter_get_arg_type(&iter) != DBUS_TYPE_VARIANT)
                return -EIO;

        dbus_message_iter_recurse(&iter, &sub);
        if (dbus_message_iter_get_arg_type(&sub) != DBUS_TYPE_BOOLEAN)
                return -EIO;

        dbus_message_iter_get_basic(&sub, &b);
        return b;
}

typedef struct WaitData {
        Set *set;

        char *name;
        char *result;
} WaitData;

static DBusHandlerResult wait_filter(DBusConnection *connection, DBusMessage *message, void *data) {
        _cleanup_dbus_error_free_ DBusError error;
        WaitData *d = data;

        dbus_error_init(&error);

        assert(connection);
        assert(message);
        assert(d);

        log_debug("Got D-Bus request: %s.%s() on %s",
                  dbus_message_get_interface(message),
                  dbus_message_get_member(message),
                  dbus_message_get_path(message));

        if (dbus_message_is_signal(message, DBUS_INTERFACE_LOCAL, "Disconnected")) {
                log_error("Warning! D-Bus connection terminated.");
                dbus_connection_close(connection);

        } else if (dbus_message_is_signal(message, "org.freedesktop.systemd1.Manager", "JobRemoved")) {
                uint32_t id;
                const char *path, *result, *unit;
                char *r;

                if (dbus_message_get_args(message, &error,
                                          DBUS_TYPE_UINT32, &id,
                                          DBUS_TYPE_OBJECT_PATH, &path,
                                          DBUS_TYPE_STRING, &unit,
                                          DBUS_TYPE_STRING, &result,
                                          DBUS_TYPE_INVALID)) {

                        r = set_remove(d->set, (char*) path);
                        if (!r)
                                return DBUS_HANDLER_RESULT_NOT_YET_HANDLED;

                        free(r);

                        if (!isempty(result))
                                d->result = strdup(result);

                        if (!isempty(unit))
                                d->name = strdup(unit);

                        return DBUS_HANDLER_RESULT_NOT_YET_HANDLED;
                }
#ifndef NOLEGACY
                dbus_error_free(&error);
                if (dbus_message_get_args(message, &error,
                                          DBUS_TYPE_UINT32, &id,
                                          DBUS_TYPE_OBJECT_PATH, &path,
                                          DBUS_TYPE_STRING, &result,
                                          DBUS_TYPE_INVALID)) {
                        /* Compatibility with older systemd versions <
                         * 183 during upgrades. This should be dropped
                         * one day. */
                        r = set_remove(d->set, (char*) path);
                        if (!r)
                                return DBUS_HANDLER_RESULT_NOT_YET_HANDLED;

                        free(r);

                        if (*result)
                                d->result = strdup(result);

                        return DBUS_HANDLER_RESULT_NOT_YET_HANDLED;
                }
#endif

                log_error("Failed to parse message: %s", bus_error_message(&error));
        }

        return DBUS_HANDLER_RESULT_NOT_YET_HANDLED;
}

static int enable_wait_for_jobs(DBusConnection *bus) {
        DBusError error;

        assert(bus);

        if (private_bus)
                return 0;

        dbus_error_init(&error);
        dbus_bus_add_match(bus,
                           "type='signal',"
                           "sender='org.freedesktop.systemd1',"
                           "interface='org.freedesktop.systemd1.Manager',"
                           "member='JobRemoved',"
                           "path='/org/freedesktop/systemd1'",
                           &error);

        if (dbus_error_is_set(&error)) {
                log_error("Failed to add match: %s", bus_error_message(&error));
                dbus_error_free(&error);
                return -EIO;
        }

        /* This is slightly dirty, since we don't undo the match registrations. */
        return 0;
}

static int wait_for_jobs(DBusConnection *bus, Set *s) {
        int r = 0;
        WaitData d = { .set = s };

        assert(bus);
        assert(s);

        if (!dbus_connection_add_filter(bus, wait_filter, &d, NULL))
                return log_oom();

        while (!set_isempty(s)) {

                if (!dbus_connection_read_write_dispatch(bus, -1)) {
                        log_error("Disconnected from bus.");
                        return -ECONNREFUSED;
                }

                if (!d.result)
                        goto free_name;

                if (!arg_quiet) {
                        if (streq(d.result, "timeout"))
                                log_error("Job for %s timed out.", strna(d.name));
                        else if (streq(d.result, "canceled"))
                                log_error("Job for %s canceled.", strna(d.name));
                        else if (streq(d.result, "dependency"))
                                log_error("A dependency job for %s failed. See 'journalctl -xn' for details.", strna(d.name));
                        else if (!streq(d.result, "done") && !streq(d.result, "skipped"))
                                log_error("Job for %s failed. See 'systemctl status %s' and 'journalctl -xn' for details.", strna(d.name), strna(d.name));
                }

                if (streq_ptr(d.result, "timeout"))
                        r = -ETIME;
                else if (streq_ptr(d.result, "canceled"))
                        r = -ECANCELED;
                else if (!streq_ptr(d.result, "done") && !streq_ptr(d.result, "skipped"))
                        r = -EIO;

                free(d.result);
                d.result = NULL;

        free_name:
                free(d.name);
                d.name = NULL;
        }

        dbus_connection_remove_filter(bus, wait_filter, &d);
        return r;
}

static int check_one_unit(DBusConnection *bus, const char *name, char **check_states, bool quiet) {
        _cleanup_dbus_message_unref_ DBusMessage *reply = NULL;
        _cleanup_free_ char *n = NULL;
        DBusMessageIter iter, sub;
        const char
                *interface = "org.freedesktop.systemd1.Unit",
                *property = "ActiveState";
        const char *state, *path;
        DBusError error;
        int r;

        assert(name);

        dbus_error_init(&error);

        n = unit_name_mangle(name);
        if (!n)
                return log_oom();

        r = bus_method_call_with_reply (
                        bus,
                        "org.freedesktop.systemd1",
                        "/org/freedesktop/systemd1",
                        "org.freedesktop.systemd1.Manager",
                        "GetUnit",
                        &reply,
                        &error,
                        DBUS_TYPE_STRING, &n,
                        DBUS_TYPE_INVALID);
        if (r < 0) {
                dbus_error_free(&error);

                if (!quiet)
                        puts("unknown");
                return 0;
        }

        if (!dbus_message_get_args(reply, NULL,
                                   DBUS_TYPE_OBJECT_PATH, &path,
                                   DBUS_TYPE_INVALID)) {
                log_error("Failed to parse reply.");
                return -EIO;
        }

        dbus_message_unref(reply);
        reply = NULL;

        r = bus_method_call_with_reply(
                        bus,
                        "org.freedesktop.systemd1",
                        path,
                        "org.freedesktop.DBus.Properties",
                        "Get",
                        &reply,
                        NULL,
                        DBUS_TYPE_STRING, &interface,
                        DBUS_TYPE_STRING, &property,
                        DBUS_TYPE_INVALID);
        if (r < 0) {
                if (!quiet)
                        puts("unknown");
                return 0;
        }

        if (!dbus_message_iter_init(reply, &iter) ||
            dbus_message_iter_get_arg_type(&iter) != DBUS_TYPE_VARIANT)  {
                log_error("Failed to parse reply.");
                return r;
        }

        dbus_message_iter_recurse(&iter, &sub);

        if (dbus_message_iter_get_arg_type(&sub) != DBUS_TYPE_STRING)  {
                log_error("Failed to parse reply.");
                return r;
        }

        dbus_message_iter_get_basic(&sub, &state);

        if (!quiet)
                puts(state);

        return strv_find(check_states, state) ? 1 : 0;
}

static void check_triggering_units(
                DBusConnection *bus,
                const char *unit_name) {

        _cleanup_dbus_message_unref_ DBusMessage *reply = NULL;
        DBusMessageIter iter, sub;
        const char *interface = "org.freedesktop.systemd1.Unit",
                   *load_state_property = "LoadState",
                   *triggered_by_property = "TriggeredBy",
                   *state;
        _cleanup_free_ char *unit_path = NULL, *n = NULL;
        bool print_warning_label = true;
        int r;

        n = unit_name_mangle(unit_name);
        if (!n) {
                log_oom();
                return;
        }

        unit_path = unit_dbus_path_from_name(n);
        if (!unit_path) {
                log_oom();
                return;
        }

        r = bus_method_call_with_reply(
                        bus,
                        "org.freedesktop.systemd1",
                        unit_path,
                        "org.freedesktop.DBus.Properties",
                        "Get",
                        &reply,
                        NULL,
                        DBUS_TYPE_STRING, &interface,
                        DBUS_TYPE_STRING, &load_state_property,
                        DBUS_TYPE_INVALID);
        if (r < 0)
                return;

        if (!dbus_message_iter_init(reply, &iter) ||
            dbus_message_iter_get_arg_type(&iter) != DBUS_TYPE_VARIANT) {
                log_error("Failed to parse reply.");
                return;
        }

        dbus_message_iter_recurse(&iter, &sub);

        if (dbus_message_iter_get_arg_type(&sub) != DBUS_TYPE_STRING)  {
            log_error("Failed to parse reply.");
            return;
        }

        dbus_message_iter_get_basic(&sub, &state);

        if (streq(state, "masked"))
            return;

        dbus_message_unref(reply);
        reply = NULL;

        r = bus_method_call_with_reply(
                        bus,
                        "org.freedesktop.systemd1",
                        unit_path,
                        "org.freedesktop.DBus.Properties",
                        "Get",
                        &reply,
                        NULL,
                        DBUS_TYPE_STRING, &interface,
                        DBUS_TYPE_STRING, &triggered_by_property,
                        DBUS_TYPE_INVALID);
        if (r < 0)
                return;

        if (!dbus_message_iter_init(reply, &iter) ||
            dbus_message_iter_get_arg_type(&iter) != DBUS_TYPE_VARIANT) {
                log_error("Failed to parse reply.");
                return;
        }

        dbus_message_iter_recurse(&iter, &sub);
        dbus_message_iter_recurse(&sub, &iter);
        sub = iter;

        while (dbus_message_iter_get_arg_type(&sub) != DBUS_TYPE_INVALID) {
                const char * const check_states[] = {
                        "active",
                        "reloading",
                        NULL
                };
                const char *service_trigger;

                if (dbus_message_iter_get_arg_type(&sub) != DBUS_TYPE_STRING) {
                        log_error("Failed to parse reply.");
                        return;
                }

                dbus_message_iter_get_basic(&sub, &service_trigger);

                r = check_one_unit(bus, service_trigger, (char**) check_states, true);
                if (r < 0)
                        return;
                if (r > 0) {
                        if (print_warning_label) {
                                log_warning("Warning: Stopping %s, but it can still be activated by:", unit_name);
                                print_warning_label = false;
                        }

                        log_warning("  %s", service_trigger);
                }

                dbus_message_iter_next(&sub);
        }
}

static int start_unit_one(
                DBusConnection *bus,
                const char *method,
                const char *name,
                const char *mode,
                DBusError *error,
                Set *s) {

        _cleanup_dbus_message_unref_ DBusMessage *reply = NULL;
        _cleanup_free_ char *n;
        const char *path;
        int r;

        assert(method);
        assert(name);
        assert(mode);
        assert(error);

        n = unit_name_mangle(name);
        if (!n)
                return log_oom();

        r = bus_method_call_with_reply(
                        bus,
                        "org.freedesktop.systemd1",
                        "/org/freedesktop/systemd1",
                        "org.freedesktop.systemd1.Manager",
                        method,
                        &reply,
                        error,
                        DBUS_TYPE_STRING, &n,
                        DBUS_TYPE_STRING, &mode,
                        DBUS_TYPE_INVALID);
        if (r) {
                if (r == -ENOENT && arg_action != ACTION_SYSTEMCTL)
                        /* There's always a fallback possible for
                         * legacy actions. */
                        r = -EADDRNOTAVAIL;
                else
                        log_error("Failed to issue method call: %s", bus_error_message(error));

                return r;
        }

        if (!dbus_message_get_args(reply, error,
                                   DBUS_TYPE_OBJECT_PATH, &path,
                                   DBUS_TYPE_INVALID)) {
                log_error("Failed to parse reply: %s", bus_error_message(error));
                return -EIO;
        }

        if (need_daemon_reload(bus, n) > 0)
                log_warning("Warning: Unit file of %s changed on disk, 'systemctl %sdaemon-reload' recommended.",
                            n, arg_scope == UNIT_FILE_SYSTEM ? "" : "--user ");

        if (s) {
                char *p;

                p = strdup(path);
                if (!p)
                        return log_oom();

                r = set_consume(s, p);
                if (r < 0) {
                        log_error("Failed to add path to set.");
                        return r;
                }
        }

        return 0;
}

static const struct {
        const char *target;
        const char *verb;
        const char *mode;
} action_table[_ACTION_MAX] = {
        [ACTION_HALT]         = { SPECIAL_HALT_TARGET,         "halt",         "replace-irreversibly" },
        [ACTION_POWEROFF]     = { SPECIAL_POWEROFF_TARGET,     "poweroff",     "replace-irreversibly" },
        [ACTION_REBOOT]       = { SPECIAL_REBOOT_TARGET,       "reboot",       "replace-irreversibly" },
        [ACTION_KEXEC]        = { SPECIAL_KEXEC_TARGET,        "kexec",        "replace-irreversibly" },
        [ACTION_RUNLEVEL2]    = { SPECIAL_RUNLEVEL2_TARGET,    NULL,           "isolate" },
        [ACTION_RUNLEVEL3]    = { SPECIAL_RUNLEVEL3_TARGET,    NULL,           "isolate" },
        [ACTION_RUNLEVEL4]    = { SPECIAL_RUNLEVEL4_TARGET,    NULL,           "isolate" },
        [ACTION_RUNLEVEL5]    = { SPECIAL_RUNLEVEL5_TARGET,    NULL,           "isolate" },
        [ACTION_RESCUE]       = { SPECIAL_RESCUE_TARGET,       "rescue",       "isolate" },
        [ACTION_EMERGENCY]    = { SPECIAL_EMERGENCY_TARGET,    "emergency",    "isolate" },
        [ACTION_DEFAULT]      = { SPECIAL_DEFAULT_TARGET,      "default",      "isolate" },
        [ACTION_EXIT]         = { SPECIAL_EXIT_TARGET,         "exit",         "replace-irreversibly" },
        [ACTION_SUSPEND]      = { SPECIAL_SUSPEND_TARGET,      "suspend",      "replace-irreversibly" },
        [ACTION_HIBERNATE]    = { SPECIAL_HIBERNATE_TARGET,    "hibernate",    "replace-irreversibly" },
        [ACTION_HYBRID_SLEEP] = { SPECIAL_HYBRID_SLEEP_TARGET, "hybrid-sleep", "replace-irreversibly" },
};

static enum action verb_to_action(const char *verb) {
        enum action i;

        for (i = ACTION_INVALID; i < _ACTION_MAX; i++)
                if (action_table[i].verb && streq(verb, action_table[i].verb))
                        return i;
        return ACTION_INVALID;
}

static int start_unit(DBusConnection *bus, char **args) {

        int r, ret = 0;
        const char *method, *mode, *one_name;
        _cleanup_set_free_free_ Set *s = NULL;
        _cleanup_dbus_error_free_ DBusError error;
        char **name;

        dbus_error_init(&error);

        assert(bus);

        ask_password_agent_open_if_enabled();

        if (arg_action == ACTION_SYSTEMCTL) {
                enum action action;
                method =
                        streq(args[0], "stop") ||
                        streq(args[0], "condstop")              ? "StopUnit" :
                        streq(args[0], "reload")                ? "ReloadUnit" :
                        streq(args[0], "restart")               ? "RestartUnit" :

                        streq(args[0], "try-restart")           ||
                        streq(args[0], "condrestart")           ? "TryRestartUnit" :

                        streq(args[0], "reload-or-restart")     ? "ReloadOrRestartUnit" :

                        streq(args[0], "reload-or-try-restart") ||
                        streq(args[0], "condreload") ||

                        streq(args[0], "force-reload")          ? "ReloadOrTryRestartUnit" :
                                                                  "StartUnit";
                action = verb_to_action(args[0]);

                mode = streq(args[0], "isolate") ? "isolate" :
                       action_table[action].mode ?: arg_job_mode;

                one_name = action_table[action].target;

        } else {
                assert(arg_action < ELEMENTSOF(action_table));
                assert(action_table[arg_action].target);

                method = "StartUnit";

                mode = action_table[arg_action].mode;
                one_name = action_table[arg_action].target;
        }

        if (!arg_no_block) {
                ret = enable_wait_for_jobs(bus);
                if (ret < 0) {
                        log_error("Could not watch jobs: %s", strerror(-ret));
                        return ret;
                }

                s = set_new(string_hash_func, string_compare_func);
                if (!s)
                        return log_oom();
        }

        if (one_name) {
                ret = start_unit_one(bus, method, one_name, mode, &error, s);
                if (ret < 0)
                        ret = translate_bus_error_to_exit_status(ret, &error);
        } else {
                STRV_FOREACH(name, args+1) {
                        r = start_unit_one(bus, method, *name, mode, &error, s);
                        if (r < 0) {
                                ret = translate_bus_error_to_exit_status(r, &error);
                                dbus_error_free(&error);
                        }
                }
        }

        if (!arg_no_block) {
                r = wait_for_jobs(bus, s);
                if (r < 0)
                        return r;

                /* When stopping units, warn if they can still be triggered by
                 * another active unit (socket, path, timer) */
                if (!arg_quiet && streq(method, "StopUnit")) {
                        if (one_name)
                                check_triggering_units(bus, one_name);
                        else
                                STRV_FOREACH(name, args+1)
                                        check_triggering_units(bus, *name);
                }
        }

        return ret;
}

/* Ask systemd-logind, which might grant access to unprivileged users
 * through PolicyKit */
static int reboot_with_logind(DBusConnection *bus, enum action a) {
#ifdef HAVE_LOGIND
        const char *method;
        dbus_bool_t interactive = true;

        if (!bus)
                return -EIO;

        polkit_agent_open_if_enabled();

        switch (a) {

        case ACTION_REBOOT:
                method = "Reboot";
                break;

        case ACTION_POWEROFF:
                method = "PowerOff";
                break;

        case ACTION_SUSPEND:
                method = "Suspend";
                break;

        case ACTION_HIBERNATE:
                method = "Hibernate";
                break;

        case ACTION_HYBRID_SLEEP:
                method = "HybridSleep";
                break;

        default:
                return -EINVAL;
        }

        return bus_method_call_with_reply(
                        bus,
                        "org.freedesktop.login1",
                        "/org/freedesktop/login1",
                        "org.freedesktop.login1.Manager",
                        method,
                        NULL,
                        NULL,
                        DBUS_TYPE_BOOLEAN, &interactive,
                        DBUS_TYPE_INVALID);
#else
        return -ENOSYS;
#endif
}

static int check_inhibitors(DBusConnection *bus, enum action a) {
#ifdef HAVE_LOGIND
        _cleanup_dbus_message_unref_ DBusMessage *reply = NULL;
        DBusMessageIter iter, sub, sub2;
        int r;
        unsigned c = 0;
        _cleanup_strv_free_ char **sessions = NULL;
        char **s;

        if (!bus)
                return 0;

        if (arg_ignore_inhibitors || arg_force > 0)
                return 0;

        if (arg_when > 0)
                return 0;

        if (geteuid() == 0)
                return 0;

        if (!on_tty())
                return 0;

        r = bus_method_call_with_reply(
                        bus,
                        "org.freedesktop.login1",
                        "/org/freedesktop/login1",
                        "org.freedesktop.login1.Manager",
                        "ListInhibitors",
                        &reply,
                        NULL,
                        DBUS_TYPE_INVALID);
        if (r < 0)
                /* If logind is not around, then there are no inhibitors... */
                return 0;

        if (!dbus_message_iter_init(reply, &iter) ||
            dbus_message_iter_get_arg_type(&iter) != DBUS_TYPE_ARRAY ||
            dbus_message_iter_get_element_type(&iter) != DBUS_TYPE_STRUCT) {
                log_error("Failed to parse reply.");
                return -EIO;
        }

        dbus_message_iter_recurse(&iter, &sub);
        while (dbus_message_iter_get_arg_type(&sub) != DBUS_TYPE_INVALID) {
                const char *what, *who, *why, *mode;
                uint32_t uid, pid;
                _cleanup_strv_free_ char **sv = NULL;
                _cleanup_free_ char *comm = NULL, *user = NULL;

                if (dbus_message_iter_get_arg_type(&sub) != DBUS_TYPE_STRUCT) {
                        log_error("Failed to parse reply.");
                        return -EIO;
                }

                dbus_message_iter_recurse(&sub, &sub2);

                if (bus_iter_get_basic_and_next(&sub2, DBUS_TYPE_STRING, &what, true) < 0 ||
                    bus_iter_get_basic_and_next(&sub2, DBUS_TYPE_STRING, &who, true) < 0 ||
                    bus_iter_get_basic_and_next(&sub2, DBUS_TYPE_STRING, &why, true) < 0 ||
                    bus_iter_get_basic_and_next(&sub2, DBUS_TYPE_STRING, &mode, true) < 0 ||
                    bus_iter_get_basic_and_next(&sub2, DBUS_TYPE_UINT32, &uid, true) < 0 ||
                    bus_iter_get_basic_and_next(&sub2, DBUS_TYPE_UINT32, &pid, false) < 0) {
                        log_error("Failed to parse reply.");
                        return -EIO;
                }

                if (!streq(mode, "block"))
                        goto next;

                sv = strv_split(what, ":");
                if (!sv)
                        return log_oom();

                if (!strv_contains(sv,
                                  a == ACTION_HALT ||
                                  a == ACTION_POWEROFF ||
                                  a == ACTION_REBOOT ||
                                  a == ACTION_KEXEC ? "shutdown" : "sleep"))
                        goto next;

                get_process_comm(pid, &comm);
                user = uid_to_name(uid);
                log_warning("Operation inhibited by \"%s\" (PID %lu \"%s\", user %s), reason is \"%s\".",
                            who, (unsigned long) pid, strna(comm), strna(user), why);
                c++;

        next:
                dbus_message_iter_next(&sub);
        }

        dbus_message_iter_recurse(&iter, &sub);

        /* Check for current sessions */
        sd_get_sessions(&sessions);
        STRV_FOREACH(s, sessions) {
                uid_t uid;
                _cleanup_free_ char *type = NULL, *tty = NULL, *seat = NULL, *user = NULL, *service = NULL, *class = NULL;

                if (sd_session_get_uid(*s, &uid) < 0 || uid == getuid())
                        continue;

                if (sd_session_get_class(*s, &class) < 0 || !streq(class, "user"))
                        continue;

                if (sd_session_get_type(*s, &type) < 0 || (!streq(type, "x11") && !streq(type, "tty")))
                        continue;

                sd_session_get_tty(*s, &tty);
                sd_session_get_seat(*s, &seat);
                sd_session_get_service(*s, &service);
                user = uid_to_name(uid);

                log_warning("User %s is logged in on %s.", strna(user), isempty(tty) ? (isempty(seat) ? strna(service) : seat) : tty);
                c++;
        }

        if (c <= 0)
                return 0;

        log_error("Please retry operation after closing inhibitors and logging out other users.\nAlternatively, ignore inhibitors and users with 'systemctl %s -i'.",
                  action_table[a].verb);

        return -EPERM;
#else
        return 0;
#endif
}

static int start_special(DBusConnection *bus, char **args) {
        enum action a;
        int r;

        assert(args);

        a = verb_to_action(args[0]);

        r = check_inhibitors(bus, a);
        if (r < 0)
                return r;

        if (arg_force >= 2 && geteuid() != 0) {
                log_error("Must be root.");
                return -EPERM;
        }

        if (arg_force >= 2 &&
            (a == ACTION_HALT ||
             a == ACTION_POWEROFF ||
             a == ACTION_REBOOT))
                halt_now(a);

        if (arg_force >= 1 &&
            (a == ACTION_HALT ||
             a == ACTION_POWEROFF ||
             a == ACTION_REBOOT ||
             a == ACTION_KEXEC ||
             a == ACTION_EXIT))
                return daemon_reload(bus, args);

        /* first try logind, to allow authentication with polkit */
        if (geteuid() != 0 &&
            (a == ACTION_POWEROFF ||
             a == ACTION_REBOOT ||
             a == ACTION_SUSPEND ||
             a == ACTION_HIBERNATE ||
             a == ACTION_HYBRID_SLEEP)) {
                r = reboot_with_logind(bus, a);
                if (r >= 0)
                        return r;
        }

        r = start_unit(bus, args);
        if (r == EXIT_SUCCESS)
                warn_wall(a);

        return r;
}

static int check_unit_active(DBusConnection *bus, char **args) {
        const char * const check_states[] = {
                "active",
                "reloading",
                NULL
        };

        char **name;
        int r = 3; /* According to LSB: "program is not running" */

        assert(bus);
        assert(args);

        STRV_FOREACH(name, args+1) {
                int state;

                state = check_one_unit(bus, *name, (char**) check_states, arg_quiet);
                if (state < 0)
                        return state;
                if (state > 0)
                        r = 0;
        }

        return r;
}

static int check_unit_failed(DBusConnection *bus, char **args) {
        const char * const check_states[] = {
                "failed",
                NULL
        };

        char **name;
        int r = 1;

        assert(bus);
        assert(args);

        STRV_FOREACH(name, args+1) {
                int state;

                state = check_one_unit(bus, *name, (char**) check_states, arg_quiet);
                if (state < 0)
                        return state;
                if (state > 0)
                        r = 0;
        }

        return r;
}

static int kill_unit(DBusConnection *bus, char **args) {
        char **name;
        int r = 0;

        assert(bus);
        assert(args);

        if (!arg_kill_who)
                arg_kill_who = "all";

        STRV_FOREACH(name, args+1) {
                _cleanup_free_ char *n = NULL;

                n = unit_name_mangle(*name);
                if (!n)
                        return log_oom();

                r = bus_method_call_with_reply(
                                bus,
                                "org.freedesktop.systemd1",
                                "/org/freedesktop/systemd1",
                                "org.freedesktop.systemd1.Manager",
                                "KillUnit",
                                NULL,
                                NULL,
                                DBUS_TYPE_STRING, &n,
                                DBUS_TYPE_STRING, &arg_kill_who,
                                DBUS_TYPE_INT32, &arg_signal,
                                DBUS_TYPE_INVALID);
                if (r < 0)
                        return r;
        }
        return 0;
}

typedef struct ExecStatusInfo {
        char *name;

        char *path;
        char **argv;

        bool ignore;

        usec_t start_timestamp;
        usec_t exit_timestamp;
        pid_t pid;
        int code;
        int status;

        LIST_FIELDS(struct ExecStatusInfo, exec);
} ExecStatusInfo;

static void exec_status_info_free(ExecStatusInfo *i) {
        assert(i);

        free(i->name);
        free(i->path);
        strv_free(i->argv);
        free(i);
}

static int exec_status_info_deserialize(DBusMessageIter *sub, ExecStatusInfo *i) {
        uint64_t start_timestamp, exit_timestamp, start_timestamp_monotonic, exit_timestamp_monotonic;
        DBusMessageIter sub2, sub3;
        const char*path;
        unsigned n;
        uint32_t pid;
        int32_t code, status;
        dbus_bool_t ignore;

        assert(i);
        assert(i);

        if (dbus_message_iter_get_arg_type(sub) != DBUS_TYPE_STRUCT)
                return -EIO;

        dbus_message_iter_recurse(sub, &sub2);

        if (bus_iter_get_basic_and_next(&sub2, DBUS_TYPE_STRING, &path, true) < 0)
                return -EIO;

        i->path = strdup(path);
        if (!i->path)
                return -ENOMEM;

        if (dbus_message_iter_get_arg_type(&sub2) != DBUS_TYPE_ARRAY ||
            dbus_message_iter_get_element_type(&sub2) != DBUS_TYPE_STRING)
                return -EIO;

        n = 0;
        dbus_message_iter_recurse(&sub2, &sub3);
        while (dbus_message_iter_get_arg_type(&sub3) != DBUS_TYPE_INVALID) {
                assert(dbus_message_iter_get_arg_type(&sub3) == DBUS_TYPE_STRING);
                dbus_message_iter_next(&sub3);
                n++;
        }

        i->argv = new0(char*, n+1);
        if (!i->argv)
                return -ENOMEM;

        n = 0;
        dbus_message_iter_recurse(&sub2, &sub3);
        while (dbus_message_iter_get_arg_type(&sub3) != DBUS_TYPE_INVALID) {
                const char *s;

                assert(dbus_message_iter_get_arg_type(&sub3) == DBUS_TYPE_STRING);
                dbus_message_iter_get_basic(&sub3, &s);
                dbus_message_iter_next(&sub3);

                i->argv[n] = strdup(s);
                if (!i->argv[n])
                        return -ENOMEM;

                n++;
        }

        if (!dbus_message_iter_next(&sub2) ||
            bus_iter_get_basic_and_next(&sub2, DBUS_TYPE_BOOLEAN, &ignore, true) < 0 ||
            bus_iter_get_basic_and_next(&sub2, DBUS_TYPE_UINT64, &start_timestamp, true) < 0 ||
            bus_iter_get_basic_and_next(&sub2, DBUS_TYPE_UINT64, &start_timestamp_monotonic, true) < 0 ||
            bus_iter_get_basic_and_next(&sub2, DBUS_TYPE_UINT64, &exit_timestamp, true) < 0 ||
            bus_iter_get_basic_and_next(&sub2, DBUS_TYPE_UINT64, &exit_timestamp_monotonic, true) < 0 ||
            bus_iter_get_basic_and_next(&sub2, DBUS_TYPE_UINT32, &pid, true) < 0 ||
            bus_iter_get_basic_and_next(&sub2, DBUS_TYPE_INT32, &code, true) < 0 ||
            bus_iter_get_basic_and_next(&sub2, DBUS_TYPE_INT32, &status, false) < 0)
                return -EIO;

        i->ignore = ignore;
        i->start_timestamp = (usec_t) start_timestamp;
        i->exit_timestamp = (usec_t) exit_timestamp;
        i->pid = (pid_t) pid;
        i->code = code;
        i->status = status;

        return 0;
}

typedef struct UnitStatusInfo {
        const char *id;
        const char *load_state;
        const char *active_state;
        const char *sub_state;
        const char *unit_file_state;

        const char *description;
        const char *following;

        char **documentation;

        const char *fragment_path;
        const char *source_path;
        const char *control_group;

        char **dropin_paths;

        const char *load_error;
        const char *result;

        usec_t inactive_exit_timestamp;
        usec_t inactive_exit_timestamp_monotonic;
        usec_t active_enter_timestamp;
        usec_t active_exit_timestamp;
        usec_t inactive_enter_timestamp;

        bool need_daemon_reload;

        /* Service */
        pid_t main_pid;
        pid_t control_pid;
        const char *status_text;
        const char *pid_file;
        bool running:1;

        usec_t start_timestamp;
        usec_t exit_timestamp;

        int exit_code, exit_status;

        usec_t condition_timestamp;
        bool condition_result;
        bool failed_condition_trigger;
        bool failed_condition_negate;
        const char *failed_condition;
        const char *failed_condition_param;

        /* Socket */
        unsigned n_accepted;
        unsigned n_connections;
        bool accept;

        /* Pairs of type, path */
        char **listen;

        /* Device */
        const char *sysfs_path;

        /* Mount, Automount */
        const char *where;

        /* Swap */
        const char *what;

        LIST_HEAD(ExecStatusInfo, exec);
} UnitStatusInfo;

static void print_status_info(UnitStatusInfo *i,
                              bool *ellipsized) {
        ExecStatusInfo *p;
        const char *on, *off, *ss;
        usec_t timestamp;
        char since1[FORMAT_TIMESTAMP_RELATIVE_MAX], *s1;
        char since2[FORMAT_TIMESTAMP_MAX], *s2;
        const char *path;
        int flags =
                arg_all * OUTPUT_SHOW_ALL |
                (!on_tty() || pager_have()) * OUTPUT_FULL_WIDTH |
                on_tty() * OUTPUT_COLOR |
                !arg_quiet * OUTPUT_WARN_CUTOFF |
                arg_full * OUTPUT_FULL_WIDTH;
        char **t, **t2;

        assert(i);

        /* This shows pretty information about a unit. See
         * print_property() for a low-level property printer */

        printf("%s", strna(i->id));

        if (i->description && !streq_ptr(i->id, i->description))
                printf(" - %s", i->description);

        printf("\n");

        if (i->following)
                printf("   Follow: unit currently follows state of %s\n", i->following);

        if (streq_ptr(i->load_state, "error")) {
                on = ansi_highlight_red();
                off = ansi_highlight_off();
        } else
                on = off = "";

        path = i->source_path ? i->source_path : i->fragment_path;

        if (i->load_error)
                printf("   Loaded: %s%s%s (Reason: %s)\n",
                       on, strna(i->load_state), off, i->load_error);
        else if (path && i->unit_file_state)
                printf("   Loaded: %s%s%s (%s; %s)\n",
                       on, strna(i->load_state), off, path, i->unit_file_state);
        else if (path)
                printf("   Loaded: %s%s%s (%s)\n",
                       on, strna(i->load_state), off, path);
        else
                printf("   Loaded: %s%s%s\n",
                       on, strna(i->load_state), off);

        if (!strv_isempty(i->dropin_paths)) {
                char ** dropin;
                char * dir = NULL;
                bool last = false;

                STRV_FOREACH(dropin, i->dropin_paths) {
                        if (! dir || last) {
                                printf(dir ? "        " : "  Drop-In: ");

                                free(dir);

                                if (path_get_parent(*dropin, &dir) < 0) {
                                        log_oom();
                                        return;
                                }

                                printf("%s\n           %s", dir,
                                       draw_special_char(DRAW_TREE_RIGHT));
                        }

                        last = ! (*(dropin + 1) && startswith(*(dropin + 1), dir));

                        printf("%s%s", path_get_file_name(*dropin), last ? "\n" : ", ");
                }

                free(dir);
        }

        ss = streq_ptr(i->active_state, i->sub_state) ? NULL : i->sub_state;

        if (streq_ptr(i->active_state, "failed")) {
                on = ansi_highlight_red();
                off = ansi_highlight_off();
        } else if (streq_ptr(i->active_state, "active") || streq_ptr(i->active_state, "reloading")) {
                on = ansi_highlight_green();
                off = ansi_highlight_off();
        } else
                on = off = "";

        if (ss)
                printf("   Active: %s%s (%s)%s",
                       on, strna(i->active_state), ss, off);
        else
                printf("   Active: %s%s%s",
                       on, strna(i->active_state), off);

        if (!isempty(i->result) && !streq(i->result, "success"))
                printf(" (Result: %s)", i->result);

        timestamp = (streq_ptr(i->active_state, "active")      ||
                     streq_ptr(i->active_state, "reloading"))   ? i->active_enter_timestamp :
                    (streq_ptr(i->active_state, "inactive")    ||
                     streq_ptr(i->active_state, "failed"))      ? i->inactive_enter_timestamp :
                    streq_ptr(i->active_state, "activating")    ? i->inactive_exit_timestamp :
                                                                  i->active_exit_timestamp;

        s1 = format_timestamp_relative(since1, sizeof(since1), timestamp);
        s2 = format_timestamp(since2, sizeof(since2), timestamp);

        if (s1)
                printf(" since %s; %s\n", s2, s1);
        else if (s2)
                printf(" since %s\n", s2);
        else
                printf("\n");

        if (!i->condition_result && i->condition_timestamp > 0) {
                s1 = format_timestamp_relative(since1, sizeof(since1), i->condition_timestamp);
                s2 = format_timestamp(since2, sizeof(since2), i->condition_timestamp);

                printf("           start condition failed at %s%s%s\n",
                       s2, s1 ? "; " : "", s1 ? s1 : "");
                if (i->failed_condition_trigger)
                        printf("           none of the trigger conditions were met\n");
                else if (i->failed_condition)
                        printf("           %s=%s%s was not met\n",
                               i->failed_condition,
                               i->failed_condition_negate ? "!" : "",
                               i->failed_condition_param);
        }

        if (i->sysfs_path)
                printf("   Device: %s\n", i->sysfs_path);
        if (i->where)
                printf("    Where: %s\n", i->where);
        if (i->what)
                printf("     What: %s\n", i->what);

        STRV_FOREACH(t, i->documentation)
                printf(" %*s %s\n", 9, t == i->documentation ? "Docs:" : "", *t);

        STRV_FOREACH_PAIR(t, t2, i->listen)
                printf(" %*s %s (%s)\n", 9, t == i->listen ? "Listen:" : "", *t2, *t);

        if (i->accept)
                printf(" Accepted: %u; Connected: %u\n", i->n_accepted, i->n_connections);

        LIST_FOREACH(exec, p, i->exec) {
                _cleanup_free_ char *argv = NULL;
                bool good;

                /* Only show exited processes here */
                if (p->code == 0)
                        continue;

                argv = strv_join(p->argv, " ");
                printf("  Process: %u %s=%s ", p->pid, p->name, strna(argv));

                good = is_clean_exit_lsb(p->code, p->status, NULL);
                if (!good) {
                        on = ansi_highlight_red();
                        off = ansi_highlight_off();
                } else
                        on = off = "";

                printf("%s(code=%s, ", on, sigchld_code_to_string(p->code));

                if (p->code == CLD_EXITED) {
                        const char *c;

                        printf("status=%i", p->status);

                        c = exit_status_to_string(p->status, EXIT_STATUS_SYSTEMD);
                        if (c)
                                printf("/%s", c);

                } else
                        printf("signal=%s", signal_to_string(p->status));

                printf(")%s\n", off);

                if (i->main_pid == p->pid &&
                    i->start_timestamp == p->start_timestamp &&
                    i->exit_timestamp == p->start_timestamp)
                        /* Let's not show this twice */
                        i->main_pid = 0;

                if (p->pid == i->control_pid)
                        i->control_pid = 0;
        }

        if (i->main_pid > 0 || i->control_pid > 0) {
                if (i->main_pid > 0) {
                        printf(" Main PID: %u", (unsigned) i->main_pid);

                        if (i->running) {
                                _cleanup_free_ char *comm = NULL;
                                get_process_comm(i->main_pid, &comm);
                                if (comm)
                                        printf(" (%s)", comm);
                        } else if (i->exit_code > 0) {
                                printf(" (code=%s, ", sigchld_code_to_string(i->exit_code));

                                if (i->exit_code == CLD_EXITED) {
                                        const char *c;

                                        printf("status=%i", i->exit_status);

                                        c = exit_status_to_string(i->exit_status, EXIT_STATUS_SYSTEMD);
                                        if (c)
                                                printf("/%s", c);

                                } else
                                        printf("signal=%s", signal_to_string(i->exit_status));
                                printf(")");
                        }

                        if (i->control_pid > 0)
                                printf(";");
                }

                if (i->control_pid > 0) {
                        _cleanup_free_ char *c = NULL;

                        printf(" %8s: %u", i->main_pid ? "" : " Control", (unsigned) i->control_pid);

                        get_process_comm(i->control_pid, &c);
                        if (c)
                                printf(" (%s)", c);
                }

                printf("\n");
        }

        if (i->status_text)
                printf("   Status: \"%s\"\n", i->status_text);

        if (i->control_group &&
            (i->main_pid > 0 || i->control_pid > 0 || cg_is_empty_recursive(SYSTEMD_CGROUP_CONTROLLER, i->control_group, false) == 0)) {
                unsigned c;

                printf("   CGroup: %s\n", i->control_group);

                if (arg_transport != TRANSPORT_SSH) {
                        unsigned k = 0;
                        pid_t extra[2];
                        char prefix[] = "           ";

                        c = columns();
                        if (c > sizeof(prefix) - 1)
                                c -= sizeof(prefix) - 1;
                        else
                                c = 0;

                        if (i->main_pid > 0)
                                extra[k++] = i->main_pid;

                        if (i->control_pid > 0)
                                extra[k++] = i->control_pid;

                        show_cgroup_and_extra(SYSTEMD_CGROUP_CONTROLLER, i->control_group, prefix,
                                                      c, false, extra, k, flags);
                }
        }

        if (i->id && arg_transport != TRANSPORT_SSH) {
                printf("\n");
                show_journal_by_unit(stdout,
                                     i->id,
                                     arg_output,
                                     0,
                                     i->inactive_exit_timestamp_monotonic,
                                     arg_lines,
                                     getuid(),
                                     flags,
                                     arg_scope == UNIT_FILE_SYSTEM,
                                     ellipsized);
        }

        if (i->need_daemon_reload)
                printf("\n%sWarning:%s Unit file changed on disk, 'systemctl %sdaemon-reload' recommended.\n",
                       ansi_highlight_red(),
                       ansi_highlight_off(),
                       arg_scope == UNIT_FILE_SYSTEM ? "" : "--user ");
}

static void show_unit_help(UnitStatusInfo *i) {
        char **p;

        assert(i);

        if (!i->documentation) {
                log_info("Documentation for %s not known.", i->id);
                return;
        }

        STRV_FOREACH(p, i->documentation) {

                if (startswith(*p, "man:")) {
                        size_t k;
                        char *e = NULL;
                        _cleanup_free_ char *page = NULL, *section = NULL;
                        const char *args[4] = { "man", NULL, NULL, NULL };
                        pid_t pid;

                        k = strlen(*p);

                        if ((*p)[k-1] == ')')
                                e = strrchr(*p, '(');

                        if (e) {
                                page = strndup((*p) + 4, e - *p - 4);
                                section = strndup(e + 1, *p + k - e - 2);
                                if (!page || !section) {
                                        log_oom();
                                        return;
                                }

                                args[1] = section;
                                args[2] = page;
                        } else
                                args[1] = *p + 4;

                        pid = fork();
                        if (pid < 0) {
                                log_error("Failed to fork: %m");
                                continue;
                        }

                        if (pid == 0) {
                                /* Child */
                                execvp(args[0], (char**) args);
                                log_error("Failed to execute man: %m");
                                _exit(EXIT_FAILURE);
                        }

                        wait_for_terminate(pid, NULL);
                } else
                        log_info("Can't show: %s", *p);
        }
}

static int status_property(const char *name, DBusMessageIter *iter, UnitStatusInfo *i) {

        assert(name);
        assert(iter);
        assert(i);

        switch (dbus_message_iter_get_arg_type(iter)) {

        case DBUS_TYPE_STRING: {
                const char *s;

                dbus_message_iter_get_basic(iter, &s);

                if (!isempty(s)) {
                        if (streq(name, "Id"))
                                i->id = s;
                        else if (streq(name, "LoadState"))
                                i->load_state = s;
                        else if (streq(name, "ActiveState"))
                                i->active_state = s;
                        else if (streq(name, "SubState"))
                                i->sub_state = s;
                        else if (streq(name, "Description"))
                                i->description = s;
                        else if (streq(name, "FragmentPath"))
                                i->fragment_path = s;
                        else if (streq(name, "SourcePath"))
                                i->source_path = s;
#ifndef NOLEGACY
                        else if (streq(name, "DefaultControlGroup")) {
                                const char *e;
                                e = startswith(s, SYSTEMD_CGROUP_CONTROLLER ":");
                                if (e)
                                        i->control_group = e;
                        }
#endif
                        else if (streq(name, "ControlGroup"))
                                i->control_group = s;
                        else if (streq(name, "StatusText"))
                                i->status_text = s;
                        else if (streq(name, "PIDFile"))
                                i->pid_file = s;
                        else if (streq(name, "SysFSPath"))
                                i->sysfs_path = s;
                        else if (streq(name, "Where"))
                                i->where = s;
                        else if (streq(name, "What"))
                                i->what = s;
                        else if (streq(name, "Following"))
                                i->following = s;
                        else if (streq(name, "UnitFileState"))
                                i->unit_file_state = s;
                        else if (streq(name, "Result"))
                                i->result = s;
                }

                break;
        }

        case DBUS_TYPE_BOOLEAN: {
                dbus_bool_t b;

                dbus_message_iter_get_basic(iter, &b);

                if (streq(name, "Accept"))
                        i->accept = b;
                else if (streq(name, "NeedDaemonReload"))
                        i->need_daemon_reload = b;
                else if (streq(name, "ConditionResult"))
                        i->condition_result = b;

                break;
        }

        case DBUS_TYPE_UINT32: {
                uint32_t u;

                dbus_message_iter_get_basic(iter, &u);

                if (streq(name, "MainPID")) {
                        if (u > 0) {
                                i->main_pid = (pid_t) u;
                                i->running = true;
                        }
                } else if (streq(name, "ControlPID"))
                        i->control_pid = (pid_t) u;
                else if (streq(name, "ExecMainPID")) {
                        if (u > 0)
                                i->main_pid = (pid_t) u;
                } else if (streq(name, "NAccepted"))
                        i->n_accepted = u;
                else if (streq(name, "NConnections"))
                        i->n_connections = u;

                break;
        }

        case DBUS_TYPE_INT32: {
                int32_t j;

                dbus_message_iter_get_basic(iter, &j);

                if (streq(name, "ExecMainCode"))
                        i->exit_code = (int) j;
                else if (streq(name, "ExecMainStatus"))
                        i->exit_status = (int) j;

                break;
        }

        case DBUS_TYPE_UINT64: {
                uint64_t u;

                dbus_message_iter_get_basic(iter, &u);

                if (streq(name, "ExecMainStartTimestamp"))
                        i->start_timestamp = (usec_t) u;
                else if (streq(name, "ExecMainExitTimestamp"))
                        i->exit_timestamp = (usec_t) u;
                else if (streq(name, "ActiveEnterTimestamp"))
                        i->active_enter_timestamp = (usec_t) u;
                else if (streq(name, "InactiveEnterTimestamp"))
                        i->inactive_enter_timestamp = (usec_t) u;
                else if (streq(name, "InactiveExitTimestamp"))
                        i->inactive_exit_timestamp = (usec_t) u;
                else if (streq(name, "InactiveExitTimestampMonotonic"))
                        i->inactive_exit_timestamp_monotonic = (usec_t) u;
                else if (streq(name, "ActiveExitTimestamp"))
                        i->active_exit_timestamp = (usec_t) u;
                else if (streq(name, "ConditionTimestamp"))
                        i->condition_timestamp = (usec_t) u;

                break;
        }

        case DBUS_TYPE_ARRAY: {

                if (dbus_message_iter_get_element_type(iter) == DBUS_TYPE_STRUCT &&
                    startswith(name, "Exec")) {
                        DBusMessageIter sub;

                        dbus_message_iter_recurse(iter, &sub);
                        while (dbus_message_iter_get_arg_type(&sub) == DBUS_TYPE_STRUCT) {
                                ExecStatusInfo *info;
                                int r;

                                info = new0(ExecStatusInfo, 1);
                                if (!info)
                                        return -ENOMEM;

                                info->name = strdup(name);
                                if (!info->name) {
                                        free(info);
                                        return -ENOMEM;
                                }

                                r = exec_status_info_deserialize(&sub, info);
                                if (r < 0) {
                                        free(info);
                                        return r;
                                }

                                LIST_PREPEND(ExecStatusInfo, exec, i->exec, info);

                                dbus_message_iter_next(&sub);
                        }

                } else if (dbus_message_iter_get_element_type(iter) == DBUS_TYPE_STRUCT &&
                           streq(name, "Listen")) {
                        DBusMessageIter sub, sub2;

                        dbus_message_iter_recurse(iter, &sub);
                        while (dbus_message_iter_get_arg_type(&sub) == DBUS_TYPE_STRUCT) {
                                const char *type, *path;

                                dbus_message_iter_recurse(&sub, &sub2);

                                if (bus_iter_get_basic_and_next(&sub2, DBUS_TYPE_STRING, &type, true) >= 0 &&
                                    bus_iter_get_basic_and_next(&sub2, DBUS_TYPE_STRING, &path, false) >= 0) {
                                        int r;

                                        r = strv_extend(&i->listen, type);
                                        if (r < 0)
                                                return r;
                                        r = strv_extend(&i->listen, path);
                                        if (r < 0)
                                                return r;
                                }

                                dbus_message_iter_next(&sub);
                        }

                        return 0;

                } else if (dbus_message_iter_get_element_type(iter) == DBUS_TYPE_STRING &&
                           streq(name, "DropInPaths")) {
                        int r = bus_parse_strv_iter(iter, &i->dropin_paths);
                        if (r < 0)
                                return r;

                } else if (dbus_message_iter_get_element_type(iter) == DBUS_TYPE_STRING &&
                           streq(name, "Documentation")) {

                        DBusMessageIter sub;

                        dbus_message_iter_recurse(iter, &sub);
                        while (dbus_message_iter_get_arg_type(&sub) == DBUS_TYPE_STRING) {
                                const char *s;
                                int r;

                                dbus_message_iter_get_basic(&sub, &s);

                                r = strv_extend(&i->documentation, s);
                                if (r < 0)
                                        return r;

                                dbus_message_iter_next(&sub);
                        }

                } else if (dbus_message_iter_get_element_type(iter) == DBUS_TYPE_STRUCT &&
                           streq(name, "Conditions")) {
                        DBusMessageIter sub, sub2;

                        dbus_message_iter_recurse(iter, &sub);
                        while (dbus_message_iter_get_arg_type(&sub) == DBUS_TYPE_STRUCT) {
                                const char *cond, *param;
                                dbus_bool_t trigger, negate;
                                dbus_int32_t state;

                                dbus_message_iter_recurse(&sub, &sub2);
                                log_debug("here");

                                if(bus_iter_get_basic_and_next(&sub2, DBUS_TYPE_STRING, &cond, true) >= 0 &&
                                   bus_iter_get_basic_and_next(&sub2, DBUS_TYPE_BOOLEAN, &trigger, true) >= 0 &&
                                   bus_iter_get_basic_and_next(&sub2, DBUS_TYPE_BOOLEAN, &negate, true) >= 0 &&
                                   bus_iter_get_basic_and_next(&sub2, DBUS_TYPE_STRING, &param, true) >= 0 &&
                                   bus_iter_get_basic_and_next(&sub2, DBUS_TYPE_INT32, &state, false) >= 0) {
                                        log_debug("%s %d %d %s %d", cond, trigger, negate, param, state);
                                        if (state < 0 && (!trigger || !i->failed_condition)) {
                                                i->failed_condition = cond;
                                                i->failed_condition_trigger = trigger;
                                                i->failed_condition_negate = negate;
                                                i->failed_condition_param = param;
                                        }
                                }

                                dbus_message_iter_next(&sub);
                        }
                }

                break;
        }

        case DBUS_TYPE_STRUCT: {

                if (streq(name, "LoadError")) {
                        DBusMessageIter sub;
                        const char *n, *message;
                        int r;

                        dbus_message_iter_recurse(iter, &sub);

                        r = bus_iter_get_basic_and_next(&sub, DBUS_TYPE_STRING, &n, true);
                        if (r < 0)
                                return r;

                        r = bus_iter_get_basic_and_next(&sub, DBUS_TYPE_STRING, &message, false);
                        if (r < 0)
                                return r;

                        if (!isempty(message))
                                i->load_error = message;
                }

                break;
        }
        }

        return 0;
}

static int print_property(const char *name, DBusMessageIter *iter) {
        assert(name);
        assert(iter);

        /* This is a low-level property printer, see
         * print_status_info() for the nicer output */

        if (arg_properties && !strv_find(arg_properties, name))
                return 0;

        switch (dbus_message_iter_get_arg_type(iter)) {

        case DBUS_TYPE_STRUCT: {
                DBusMessageIter sub;
                dbus_message_iter_recurse(iter, &sub);

                if (dbus_message_iter_get_arg_type(&sub) == DBUS_TYPE_UINT32 && streq(name, "Job")) {
                        uint32_t u;

                        dbus_message_iter_get_basic(&sub, &u);

                        if (u)
                                printf("%s=%u\n", name, (unsigned) u);
                        else if (arg_all)
                                printf("%s=\n", name);

                        return 0;
                } else if (dbus_message_iter_get_arg_type(&sub) == DBUS_TYPE_STRING && streq(name, "Unit")) {
                        const char *s;

                        dbus_message_iter_get_basic(&sub, &s);

                        if (arg_all || s[0])
                                printf("%s=%s\n", name, s);

                        return 0;
                } else if (dbus_message_iter_get_arg_type(&sub) == DBUS_TYPE_STRING && streq(name, "LoadError")) {
                        const char *a = NULL, *b = NULL;

                        if (bus_iter_get_basic_and_next(&sub, DBUS_TYPE_STRING, &a, true) >= 0)
                                bus_iter_get_basic_and_next(&sub, DBUS_TYPE_STRING, &b, false);

                        if (arg_all || !isempty(a) || !isempty(b))
                                printf("%s=%s \"%s\"\n", name, strempty(a), strempty(b));

                        return 0;
                }

                break;
        }

        case DBUS_TYPE_ARRAY:

                if (dbus_message_iter_get_element_type(iter) == DBUS_TYPE_STRUCT && streq(name, "EnvironmentFiles")) {
                        DBusMessageIter sub, sub2;

                        dbus_message_iter_recurse(iter, &sub);
                        while (dbus_message_iter_get_arg_type(&sub) == DBUS_TYPE_STRUCT) {
                                const char *path;
                                dbus_bool_t ignore;

                                dbus_message_iter_recurse(&sub, &sub2);

                                if (bus_iter_get_basic_and_next(&sub2, DBUS_TYPE_STRING, &path, true) >= 0 &&
                                    bus_iter_get_basic_and_next(&sub2, DBUS_TYPE_BOOLEAN, &ignore, false) >= 0)
                                        printf("EnvironmentFile=%s (ignore_errors=%s)\n", path, yes_no(ignore));

                                dbus_message_iter_next(&sub);
                        }

                        return 0;

                } else if (dbus_message_iter_get_element_type(iter) == DBUS_TYPE_STRUCT && streq(name, "Paths")) {
                        DBusMessageIter sub, sub2;

                        dbus_message_iter_recurse(iter, &sub);

                        while (dbus_message_iter_get_arg_type(&sub) == DBUS_TYPE_STRUCT) {
                                const char *type, *path;

                                dbus_message_iter_recurse(&sub, &sub2);

                                if (bus_iter_get_basic_and_next(&sub2, DBUS_TYPE_STRING, &type, true) >= 0 &&
                                    bus_iter_get_basic_and_next(&sub2, DBUS_TYPE_STRING, &path, false) >= 0)
                                        printf("%s=%s\n", type, path);

                                dbus_message_iter_next(&sub);
                        }

                        return 0;

                } else if (dbus_message_iter_get_element_type(iter) == DBUS_TYPE_STRUCT && streq(name, "Listen")) {
                        DBusMessageIter sub, sub2;

                        dbus_message_iter_recurse(iter, &sub);
                        while (dbus_message_iter_get_arg_type(&sub) == DBUS_TYPE_STRUCT) {
                                const char *type, *path;

                                dbus_message_iter_recurse(&sub, &sub2);

                                if (bus_iter_get_basic_and_next(&sub2, DBUS_TYPE_STRING, &type, true) >= 0 &&
                                    bus_iter_get_basic_and_next(&sub2, DBUS_TYPE_STRING, &path, false) >= 0)
                                        printf("Listen%s=%s\n", type, path);

                                dbus_message_iter_next(&sub);
                        }

                        return 0;

                } else if (dbus_message_iter_get_element_type(iter) == DBUS_TYPE_STRUCT && streq(name, "Timers")) {
                        DBusMessageIter sub, sub2;

                        dbus_message_iter_recurse(iter, &sub);
                        while (dbus_message_iter_get_arg_type(&sub) == DBUS_TYPE_STRUCT) {
                                const char *base;
                                uint64_t value, next_elapse;

                                dbus_message_iter_recurse(&sub, &sub2);

                                if (bus_iter_get_basic_and_next(&sub2, DBUS_TYPE_STRING, &base, true) >= 0 &&
                                    bus_iter_get_basic_and_next(&sub2, DBUS_TYPE_UINT64, &value, true) >= 0 &&
                                    bus_iter_get_basic_and_next(&sub2, DBUS_TYPE_UINT64, &next_elapse, false) >= 0) {
                                        char timespan1[FORMAT_TIMESPAN_MAX], timespan2[FORMAT_TIMESPAN_MAX];

                                        printf("%s={ value=%s ; next_elapse=%s }\n",
                                               base,
                                               format_timespan(timespan1, sizeof(timespan1), value, 0),
                                               format_timespan(timespan2, sizeof(timespan2), next_elapse, 0));
                                }

                                dbus_message_iter_next(&sub);
                        }

                        return 0;

                } else if (dbus_message_iter_get_element_type(iter) == DBUS_TYPE_STRUCT && startswith(name, "Exec")) {
                        DBusMessageIter sub;

                        dbus_message_iter_recurse(iter, &sub);
                        while (dbus_message_iter_get_arg_type(&sub) == DBUS_TYPE_STRUCT) {
                                ExecStatusInfo info = {};

                                if (exec_status_info_deserialize(&sub, &info) >= 0) {
                                        char timestamp1[FORMAT_TIMESTAMP_MAX], timestamp2[FORMAT_TIMESTAMP_MAX];
                                        _cleanup_free_ char *t;

                                        t = strv_join(info.argv, " ");

                                        printf("%s={ path=%s ; argv[]=%s ; ignore_errors=%s ; start_time=[%s] ; stop_time=[%s] ; pid=%u ; code=%s ; status=%i%s%s }\n",
                                               name,
                                               strna(info.path),
                                               strna(t),
                                               yes_no(info.ignore),
                                               strna(format_timestamp(timestamp1, sizeof(timestamp1), info.start_timestamp)),
                                               strna(format_timestamp(timestamp2, sizeof(timestamp2), info.exit_timestamp)),
                                               (unsigned) info. pid,
                                               sigchld_code_to_string(info.code),
                                               info.status,
                                               info.code == CLD_EXITED ? "" : "/",
                                               strempty(info.code == CLD_EXITED ? NULL : signal_to_string(info.status)));
                                }

                                free(info.path);
                                strv_free(info.argv);

                                dbus_message_iter_next(&sub);
                        }

                        return 0;

                } else if (dbus_message_iter_get_element_type(iter) == DBUS_TYPE_STRUCT && streq(name, "DeviceAllow")) {
                        DBusMessageIter sub, sub2;

                        dbus_message_iter_recurse(iter, &sub);
                        while (dbus_message_iter_get_arg_type(&sub) == DBUS_TYPE_STRUCT) {
                                const char *path, *rwm;

                                dbus_message_iter_recurse(&sub, &sub2);

                                if (bus_iter_get_basic_and_next(&sub2, DBUS_TYPE_STRING, &path, true) >= 0 &&
                                    bus_iter_get_basic_and_next(&sub2, DBUS_TYPE_STRING, &rwm, false) >= 0)
                                        printf("%s=%s %s\n", name, strna(path), strna(rwm));

                                dbus_message_iter_next(&sub);
                        }
                        return 0;

                } else if (dbus_message_iter_get_element_type(iter) == DBUS_TYPE_STRUCT && streq(name, "BlockIODeviceWeight")) {
                        DBusMessageIter sub, sub2;

                        dbus_message_iter_recurse(iter, &sub);
                        while (dbus_message_iter_get_arg_type(&sub) == DBUS_TYPE_STRUCT) {
                                const char *path;
                                uint64_t weight;

                                dbus_message_iter_recurse(&sub, &sub2);

                                if (bus_iter_get_basic_and_next(&sub2, DBUS_TYPE_STRING, &path, true) >= 0 &&
                                    bus_iter_get_basic_and_next(&sub2, DBUS_TYPE_UINT64, &weight, false) >= 0)
                                        printf("%s=%s %" PRIu64 "\n", name, strna(path), weight);

                                dbus_message_iter_next(&sub);
                        }
                        return 0;

                } else if (dbus_message_iter_get_element_type(iter) == DBUS_TYPE_STRUCT && (streq(name, "BlockIOReadBandwidth") || streq(name, "BlockIOWriteBandwidth"))) {
                        DBusMessageIter sub, sub2;

                        dbus_message_iter_recurse(iter, &sub);
                        while (dbus_message_iter_get_arg_type(&sub) == DBUS_TYPE_STRUCT) {
                                const char *path;
                                uint64_t bandwidth;

                                dbus_message_iter_recurse(&sub, &sub2);

                                if (bus_iter_get_basic_and_next(&sub2, DBUS_TYPE_STRING, &path, true) >= 0 &&
                                    bus_iter_get_basic_and_next(&sub2, DBUS_TYPE_UINT64, &bandwidth, false) >= 0)
                                        printf("%s=%s %" PRIu64 "\n", name, strna(path), bandwidth);

                                dbus_message_iter_next(&sub);
                        }
                        return 0;
                }


                break;
        }

        if (generic_print_property(name, iter, arg_all) > 0)
                return 0;

        if (arg_all)
                printf("%s=[unprintable]\n", name);

        return 0;
}

static int show_one(const char *verb,
                    DBusConnection *bus,
                    const char *path,
                    bool show_properties,
                    bool *new_line,
                    bool *ellipsized) {
        _cleanup_free_ DBusMessage *reply = NULL;
        const char *interface = "";
        int r;
        DBusMessageIter iter, sub, sub2, sub3;
        UnitStatusInfo info = {};
        ExecStatusInfo *p;

        assert(path);
        assert(new_line);

        r = bus_method_call_with_reply(
                        bus,
                        "org.freedesktop.systemd1",
                        path,
                        "org.freedesktop.DBus.Properties",
                        "GetAll",
                        &reply,
                        NULL,
                        DBUS_TYPE_STRING, &interface,
                        DBUS_TYPE_INVALID);
        if (r < 0)
                return r;

        if (!dbus_message_iter_init(reply, &iter) ||
            dbus_message_iter_get_arg_type(&iter) != DBUS_TYPE_ARRAY ||
            dbus_message_iter_get_element_type(&iter) != DBUS_TYPE_DICT_ENTRY)  {
                log_error("Failed to parse reply.");
                return -EIO;
        }

        dbus_message_iter_recurse(&iter, &sub);

        if (*new_line)
                printf("\n");

        *new_line = true;

        while (dbus_message_iter_get_arg_type(&sub) != DBUS_TYPE_INVALID) {
                const char *name;

                assert(dbus_message_iter_get_arg_type(&sub) == DBUS_TYPE_DICT_ENTRY);
                dbus_message_iter_recurse(&sub, &sub2);

                if (bus_iter_get_basic_and_next(&sub2, DBUS_TYPE_STRING, &name, true) < 0 ||
                    dbus_message_iter_get_arg_type(&sub2) != DBUS_TYPE_VARIANT) {
                        log_error("Failed to parse reply.");
                        return -EIO;
                }

                dbus_message_iter_recurse(&sub2, &sub3);

                if (show_properties)
                        r = print_property(name, &sub3);
                else
                        r = status_property(name, &sub3, &info);
                if (r < 0) {
                        log_error("Failed to parse reply.");
                        return -EIO;
                }

                dbus_message_iter_next(&sub);
        }

        r = 0;

        if (!show_properties) {
                if (streq(verb, "help"))
                        show_unit_help(&info);
                else
                        print_status_info(&info, ellipsized);
        }

        strv_free(info.documentation);
        strv_free(info.dropin_paths);
        strv_free(info.listen);

        if (!streq_ptr(info.active_state, "active") &&
            !streq_ptr(info.active_state, "reloading") &&
            streq(verb, "status")) {
                /* According to LSB: "program not running" */
                /* 0: program is running or service is OK
                 * 1: program is dead and /var/run pid file exists
                 * 2: program is dead and /var/lock lock file exists
                 * 3: program is not running
                 * 4: program or service status is unknown
                 */
                if (info.pid_file && access(info.pid_file, F_OK) == 0)
                        r = 1;
                else
                        r = 3;
        }

        while ((p = info.exec)) {
                LIST_REMOVE(ExecStatusInfo, exec, info.exec, p);
                exec_status_info_free(p);
        }

        return r;
}

static int show_one_by_pid(const char *verb,
                           DBusConnection *bus,
                           uint32_t pid,
                           bool *new_line,
                           bool *ellipsized) {
        _cleanup_dbus_message_unref_ DBusMessage *reply = NULL;
        const char *path = NULL;
        _cleanup_dbus_error_free_ DBusError error;
        int r;

        dbus_error_init(&error);

        r = bus_method_call_with_reply(
                        bus,
                        "org.freedesktop.systemd1",
                        "/org/freedesktop/systemd1",
                        "org.freedesktop.systemd1.Manager",
                        "GetUnitByPID",
                        &reply,
                        NULL,
                        DBUS_TYPE_UINT32, &pid,
                        DBUS_TYPE_INVALID);
        if (r < 0)
                return r;

        if (!dbus_message_get_args(reply, &error,
                                   DBUS_TYPE_OBJECT_PATH, &path,
                                   DBUS_TYPE_INVALID)) {
                log_error("Failed to parse reply: %s", bus_error_message(&error));
                return -EIO;
        }

        r = show_one(verb, bus, path, false, new_line, ellipsized);
        return r;
}

static int show_all(const char* verb,
                    DBusConnection *bus,
                    bool show_properties,
                    bool *new_line,
                    bool *ellipsized) {
        _cleanup_dbus_message_unref_ DBusMessage *reply = NULL;
        _cleanup_free_ struct unit_info *unit_infos = NULL;
        unsigned c = 0;
        const struct unit_info *u;
        int r;

        r = get_unit_list(bus, &reply, &unit_infos, &c);
        if (r < 0)
                return r;

        qsort_safe(unit_infos, c, sizeof(struct unit_info), compare_unit_info);

        for (u = unit_infos; u < unit_infos + c; u++) {
                _cleanup_free_ char *p = NULL;

                if (!output_show_unit(u))
                        continue;

                p = unit_dbus_path_from_name(u->id);
                if (!p)
                        return log_oom();

                printf("%s -> '%s'\n", u->id, p);

                r = show_one(verb, bus, p, show_properties, new_line, ellipsized);
                if (r != 0)
                        return r;
        }

        return 0;
}

static int show(DBusConnection *bus, char **args) {
        int r, ret = 0;
        bool show_properties, show_status, new_line = false;
        char **name;
        bool ellipsized = false;

        assert(bus);
        assert(args);

        show_properties = streq(args[0], "show");
        show_status = streq(args[0], "status");

        if (show_properties)
                pager_open_if_enabled();

        /* If no argument is specified inspect the manager itself */

        if (show_properties && strv_length(args) <= 1)
                return show_one(args[0], bus, "/org/freedesktop/systemd1", show_properties, &new_line, &ellipsized);

        if (show_status && strv_length(args) <= 1)
                ret = show_all(args[0], bus, false, &new_line, &ellipsized);
        else
                STRV_FOREACH(name, args+1) {
                        uint32_t id;

                        if (safe_atou32(*name, &id) < 0) {
                                _cleanup_free_ char *p = NULL, *n = NULL;
                                /* Interpret as unit name */

                                n = unit_name_mangle(*name);
                                if (!n)
                                        return log_oom();

                                p = unit_dbus_path_from_name(n);
                                if (!p)
                                        return log_oom();

                                r = show_one(args[0], bus, p, show_properties, &new_line, &ellipsized);
                                if (r != 0)
                                        ret = r;

                        } else if (show_properties) {
                                _cleanup_free_ char *p = NULL;

                                /* Interpret as job id */
                                if (asprintf(&p, "/org/freedesktop/systemd1/job/%u", id) < 0)
                                        return log_oom();

                                r = show_one(args[0], bus, p, show_properties, &new_line, &ellipsized);
                                if (r != 0)
                                        ret = r;

                        } else {
                                /* Interpret as PID */
                                r = show_one_by_pid(args[0], bus, id, &new_line, &ellipsized);
                                if (r != 0)
                                        ret = r;
                        }
                }

        if (ellipsized && !arg_quiet)
                printf("Hint: Some lines were ellipsized, use -l to show in full.\n");

        return ret;
}

static int append_assignment(DBusMessageIter *iter, const char *assignment) {
        const char *eq;
        char *field;
        DBusMessageIter sub;
        int r;

        assert(iter);
        assert(assignment);

        eq = strchr(assignment, '=');
        if (!eq) {
                log_error("Not an assignment: %s", assignment);
                return -EINVAL;
        }

        field = strndupa(assignment, eq - assignment);
        eq ++;

        if (!dbus_message_iter_append_basic(iter, DBUS_TYPE_STRING, &field))
                return log_oom();

        if (streq(field, "CPUAccounting") ||
            streq(field, "MemoryAccounting") ||
            streq(field, "BlockIOAccounting")) {
                dbus_bool_t b;

                r = parse_boolean(eq);
                if (r < 0) {
                        log_error("Failed to parse boolean assignment %s.", assignment);
                        return -EINVAL;
                }

                b = r;
                if (!dbus_message_iter_open_container(iter, DBUS_TYPE_VARIANT, "b", &sub) ||
                    !dbus_message_iter_append_basic(&sub, DBUS_TYPE_BOOLEAN, &b))
                        return log_oom();

        } else if (streq(field, "MemoryLimit")) {
                off_t bytes;
                uint64_t u;

                r = parse_bytes(eq, &bytes);
                if (r < 0) {
                        log_error("Failed to parse bytes specification %s", assignment);
                        return -EINVAL;
                }

                u = bytes;
                if (!dbus_message_iter_open_container(iter, DBUS_TYPE_VARIANT, "t", &sub) ||
                    !dbus_message_iter_append_basic(&sub, DBUS_TYPE_UINT64, &u))
                        return log_oom();

        } else if (streq(field, "CPUShares") || streq(field, "BlockIOWeight")) {
                uint64_t u;

                r = safe_atou64(eq, &u);
                if (r < 0) {
                        log_error("Failed to parse %s value %s.", field, eq);
                        return -EINVAL;
                }

                if (!dbus_message_iter_open_container(iter, DBUS_TYPE_VARIANT, "t", &sub) ||
                    !dbus_message_iter_append_basic(&sub, DBUS_TYPE_UINT64, &u))
                        return log_oom();

        } else if (streq(field, "DevicePolicy")) {

                if (!dbus_message_iter_open_container(iter, DBUS_TYPE_VARIANT, "s", &sub) ||
                    !dbus_message_iter_append_basic(&sub, DBUS_TYPE_STRING, &eq))
                        return log_oom();

        } else if (streq(field, "DeviceAllow")) {
                DBusMessageIter sub2;

                if (!dbus_message_iter_open_container(iter, DBUS_TYPE_VARIANT, "a(ss)", &sub) ||
                    !dbus_message_iter_open_container(&sub, DBUS_TYPE_ARRAY, "(ss)", &sub2))
                        return log_oom();

                if (!isempty(eq)) {
                        const char *path, *rwm;
                        DBusMessageIter sub3;
                        char *e;

                        e = strchr(eq, ' ');
                        if (e) {
                                path = strndupa(eq, e - eq);
                                rwm = e+1;
                        } else {
                                path = eq;
                                rwm = "";
                        }

                        if (!path_startswith(path, "/dev")) {
                                log_error("%s is not a device file in /dev.", path);
                                return -EINVAL;
                        }

                        if (!dbus_message_iter_open_container(&sub2, DBUS_TYPE_STRUCT, NULL, &sub3) ||
                            !dbus_message_iter_append_basic(&sub3, DBUS_TYPE_STRING, &path) ||
                            !dbus_message_iter_append_basic(&sub3, DBUS_TYPE_STRING, &rwm) ||
                            !dbus_message_iter_close_container(&sub2, &sub3))
                                return log_oom();
                }

                if (!dbus_message_iter_close_container(&sub, &sub2))
                        return log_oom();

        } else if (streq(field, "BlockIOReadBandwidth") || streq(field, "BlockIOWriteBandwidth")) {
                DBusMessageIter sub2;

                if (!dbus_message_iter_open_container(iter, DBUS_TYPE_VARIANT, "a(st)", &sub) ||
                    !dbus_message_iter_open_container(&sub, DBUS_TYPE_ARRAY, "(st)", &sub2))
                        return log_oom();

                if (!isempty(eq)) {
                        const char *path, *bandwidth;
                        DBusMessageIter sub3;
                        uint64_t u;
                        off_t bytes;
                        char *e;

                        e = strchr(eq, ' ');
                        if (e) {
                                path = strndupa(eq, e - eq);
                                bandwidth = e+1;
                        } else {
                                log_error("Failed to parse %s value %s.", field, eq);
                                return -EINVAL;
                        }

                        if (!path_startswith(path, "/dev")) {
                                log_error("%s is not a device file in /dev.", path);
                                return -EINVAL;
                        }

                        r = parse_bytes(bandwidth, &bytes);
                        if (r < 0) {
                                log_error("Failed to parse byte value %s.", bandwidth);
                                return -EINVAL;
                        }

                        u = (uint64_t) bytes;

                        if (!dbus_message_iter_open_container(&sub2, DBUS_TYPE_STRUCT, NULL, &sub3) ||
                            !dbus_message_iter_append_basic(&sub3, DBUS_TYPE_STRING, &path) ||
                            !dbus_message_iter_append_basic(&sub3, DBUS_TYPE_UINT64, &u) ||
                            !dbus_message_iter_close_container(&sub2, &sub3))
                                return log_oom();
                }

                if (!dbus_message_iter_close_container(&sub, &sub2))
                        return log_oom();

        } else if (streq(field, "BlockIODeviceWeight")) {
                DBusMessageIter sub2;

                if (!dbus_message_iter_open_container(iter, DBUS_TYPE_VARIANT, "a(st)", &sub) ||
                    !dbus_message_iter_open_container(&sub, DBUS_TYPE_ARRAY, "(st)", &sub2))
                        return log_oom();

                if (!isempty(eq)) {
                        const char *path, *weight;
                        DBusMessageIter sub3;
                        uint64_t u;
                        char *e;

                        e = strchr(eq, ' ');
                        if (e) {
                                path = strndupa(eq, e - eq);
                                weight = e+1;
                        } else {
                                log_error("Failed to parse %s value %s.", field, eq);
                                return -EINVAL;
                        }

                        if (!path_startswith(path, "/dev")) {
                                log_error("%s is not a device file in /dev.", path);
                                return -EINVAL;
                        }

                        r = safe_atou64(weight, &u);
                        if (r < 0) {
                                log_error("Failed to parse %s value %s.", field, weight);
                                return -EINVAL;
                        }
                        if (!dbus_message_iter_open_container(&sub2, DBUS_TYPE_STRUCT, NULL, &sub3) ||
                            !dbus_message_iter_append_basic(&sub3, DBUS_TYPE_STRING, &path) ||
                            !dbus_message_iter_append_basic(&sub3, DBUS_TYPE_UINT64, &u) ||
                            !dbus_message_iter_close_container(&sub2, &sub3))
                                return log_oom();
                }

                if (!dbus_message_iter_close_container(&sub, &sub2))
                        return log_oom();

        } else {
                log_error("Unknown assignment %s.", assignment);
                return -EINVAL;
        }

        if (!dbus_message_iter_close_container(iter, &sub))
                return log_oom();

        return 0;
}

static int set_property(DBusConnection *bus, char **args) {

        _cleanup_dbus_message_unref_ DBusMessage *m = NULL, *reply = NULL;
        _cleanup_free_ char *n = NULL;
        DBusMessageIter iter, sub;
        dbus_bool_t runtime;
        DBusError error;
        char **i;
        int r;

        dbus_error_init(&error);

        m = dbus_message_new_method_call(
                        "org.freedesktop.systemd1",
                        "/org/freedesktop/systemd1",
                        "org.freedesktop.systemd1.Manager",
                        "SetUnitProperties");
        if (!m)
                return log_oom();

        dbus_message_iter_init_append(m, &iter);

        runtime = arg_runtime;

        n = unit_name_mangle(args[1]);
        if (!n)
                return log_oom();

        if (!dbus_message_iter_append_basic(&iter, DBUS_TYPE_STRING, &n) ||
            !dbus_message_iter_append_basic(&iter, DBUS_TYPE_BOOLEAN, &runtime) ||
            !dbus_message_iter_open_container(&iter, DBUS_TYPE_ARRAY, "(sv)", &sub))
                return log_oom();

        STRV_FOREACH(i, args + 2) {
                DBusMessageIter sub2;

                if (!dbus_message_iter_open_container(&sub, DBUS_TYPE_STRUCT, NULL, &sub2))
                        return log_oom();

                r = append_assignment(&sub2, *i);
                if (r < 0)
                        return r;

                if (!dbus_message_iter_close_container(&sub, &sub2))
                        return log_oom();

        }

        if (!dbus_message_iter_close_container(&iter, &sub))
                return log_oom();

        reply = dbus_connection_send_with_reply_and_block(bus, m, -1, &error);
        if (!reply) {
                log_error("Failed to issue method call: %s", bus_error_message(&error));
                dbus_error_free(&error);
                return -EIO;
        }

        return 0;
}

static int snapshot(DBusConnection *bus, char **args) {
        _cleanup_dbus_message_unref_ DBusMessage *reply = NULL;
        DBusError error;
        int r;
        dbus_bool_t cleanup = FALSE;
        DBusMessageIter iter, sub;
        const char
                *path, *id,
                *interface = "org.freedesktop.systemd1.Unit",
                *property = "Id";
        _cleanup_free_ char *n = NULL;

        dbus_error_init(&error);

        if (strv_length(args) > 1)
                n = unit_name_mangle_with_suffix(args[1], ".snapshot");
        else
                n = strdup("");
        if (!n)
                return log_oom();

        r = bus_method_call_with_reply(
                        bus,
                        "org.freedesktop.systemd1",
                        "/org/freedesktop/systemd1",
                        "org.freedesktop.systemd1.Manager",
                        "CreateSnapshot",
                        &reply,
                        NULL,
                        DBUS_TYPE_STRING, &n,
                        DBUS_TYPE_BOOLEAN, &cleanup,
                        DBUS_TYPE_INVALID);
        if (r < 0)
                return r;

        if (!dbus_message_get_args(reply, &error,
                                   DBUS_TYPE_OBJECT_PATH, &path,
                                   DBUS_TYPE_INVALID)) {
                log_error("Failed to parse reply: %s", bus_error_message(&error));
                dbus_error_free(&error);
                return -EIO;
        }

        dbus_message_unref(reply);
        reply = NULL;

        r = bus_method_call_with_reply (
                        bus,
                        "org.freedesktop.systemd1",
                        path,
                        "org.freedesktop.DBus.Properties",
                        "Get",
                        &reply,
                        NULL,
                        DBUS_TYPE_STRING, &interface,
                        DBUS_TYPE_STRING, &property,
                        DBUS_TYPE_INVALID);
        if (r < 0)
                return r;

        if (!dbus_message_iter_init(reply, &iter) ||
            dbus_message_iter_get_arg_type(&iter) != DBUS_TYPE_VARIANT)  {
                log_error("Failed to parse reply.");
                return -EIO;
        }

        dbus_message_iter_recurse(&iter, &sub);

        if (dbus_message_iter_get_arg_type(&sub) != DBUS_TYPE_STRING)  {
                log_error("Failed to parse reply.");
                return -EIO;
        }

        dbus_message_iter_get_basic(&sub, &id);

        if (!arg_quiet)
                puts(id);

        return 0;
}

static int delete_snapshot(DBusConnection *bus, char **args) {
        char **name;

        assert(args);

        STRV_FOREACH(name, args+1) {
                _cleanup_free_ char *n = NULL;
                int r;

                n = unit_name_mangle_with_suffix(*name, ".snapshot");
                if (!n)
                        return log_oom();

                r = bus_method_call_with_reply(
                                bus,
                                "org.freedesktop.systemd1",
                                "/org/freedesktop/systemd1",
                                "org.freedesktop.systemd1.Manager",
                                "RemoveSnapshot",
                                NULL,
                                NULL,
                                DBUS_TYPE_STRING, &n,
                                DBUS_TYPE_INVALID);
                if (r < 0)
                        return r;
        }

        return 0;
}

static int daemon_reload(DBusConnection *bus, char **args) {
        int r;
        const char *method;
        DBusError error;

        if (arg_action == ACTION_RELOAD)
                method = "Reload";
        else if (arg_action == ACTION_REEXEC)
                method = "Reexecute";
        else {
                assert(arg_action == ACTION_SYSTEMCTL);

                method =
                        streq(args[0], "clear-jobs")    ||
                        streq(args[0], "cancel")        ? "ClearJobs" :
                        streq(args[0], "daemon-reexec") ? "Reexecute" :
                        streq(args[0], "reset-failed")  ? "ResetFailed" :
                        streq(args[0], "halt")          ? "Halt" :
                        streq(args[0], "poweroff")      ? "PowerOff" :
                        streq(args[0], "reboot")        ? "Reboot" :
                        streq(args[0], "kexec")         ? "KExec" :
                        streq(args[0], "exit")          ? "Exit" :
                                    /* "daemon-reload" */ "Reload";
        }

        r = bus_method_call_with_reply(
                        bus,
                        "org.freedesktop.systemd1",
                        "/org/freedesktop/systemd1",
                        "org.freedesktop.systemd1.Manager",
                        method,
                        NULL,
                        &error,
                        DBUS_TYPE_INVALID);

        if (r == -ENOENT && arg_action != ACTION_SYSTEMCTL)
                /* There's always a fallback possible for
                 * legacy actions. */
                r = -EADDRNOTAVAIL;
        else if ((r == -ETIMEDOUT || r == -ECONNRESET) && streq(method, "Reexecute"))
                /* On reexecution, we expect a disconnect, not a
                 * reply */
                r = 0;
        else if (r < 0)
                log_error("Failed to issue method call: %s", bus_error_message(&error));

        dbus_error_free(&error);
        return r;
}

static int reset_failed(DBusConnection *bus, char **args) {
        int r = 0;
        char **name;

        if (strv_length(args) <= 1)
                return daemon_reload(bus, args);

        STRV_FOREACH(name, args+1) {
                _cleanup_free_ char *n;

                n = unit_name_mangle(*name);
                if (!n)
                        return log_oom();

                r = bus_method_call_with_reply(
                                bus,
                                "org.freedesktop.systemd1",
                                "/org/freedesktop/systemd1",
                                "org.freedesktop.systemd1.Manager",
                                "ResetFailedUnit",
                                NULL,
                                NULL,
                                DBUS_TYPE_STRING, &n,
                                DBUS_TYPE_INVALID);
                if (r < 0)
                        return r;
        }

        return 0;
}

static int show_enviroment(DBusConnection *bus, char **args) {
        _cleanup_dbus_message_unref_ DBusMessage *reply = NULL;
        DBusMessageIter iter, sub, sub2;
        int r;
        const char
                *interface = "org.freedesktop.systemd1.Manager",
                *property = "Environment";

        pager_open_if_enabled();

        r = bus_method_call_with_reply(
                        bus,
                        "org.freedesktop.systemd1",
                        "/org/freedesktop/systemd1",
                        "org.freedesktop.DBus.Properties",
                        "Get",
                        &reply,
                        NULL,
                        DBUS_TYPE_STRING, &interface,
                        DBUS_TYPE_STRING, &property,
                        DBUS_TYPE_INVALID);
        if (r < 0)
                return r;

        if (!dbus_message_iter_init(reply, &iter) ||
            dbus_message_iter_get_arg_type(&iter) != DBUS_TYPE_VARIANT)  {
                log_error("Failed to parse reply.");
                return -EIO;
        }

        dbus_message_iter_recurse(&iter, &sub);

        if (dbus_message_iter_get_arg_type(&sub) != DBUS_TYPE_ARRAY ||
            dbus_message_iter_get_element_type(&sub) != DBUS_TYPE_STRING)  {
                log_error("Failed to parse reply.");
                return -EIO;
        }

        dbus_message_iter_recurse(&sub, &sub2);

        while (dbus_message_iter_get_arg_type(&sub2) != DBUS_TYPE_INVALID) {
                const char *text;

                if (dbus_message_iter_get_arg_type(&sub2) != DBUS_TYPE_STRING) {
                        log_error("Failed to parse reply.");
                        return -EIO;
                }

                dbus_message_iter_get_basic(&sub2, &text);
                puts(text);

                dbus_message_iter_next(&sub2);
        }

        return 0;
}

static int switch_root(DBusConnection *bus, char **args) {
        unsigned l;
        const char *root;
        _cleanup_free_ char *init = NULL;

        l = strv_length(args);
        if (l < 2 || l > 3) {
                log_error("Wrong number of arguments.");
                return -EINVAL;
        }

        root = args[1];

        if (l >= 3)
                init = strdup(args[2]);
        else {
                parse_env_file("/proc/cmdline", WHITESPACE,
                               "init", &init,
                               NULL);

                if (!init)
                        init = strdup("");
        }
        if (!init)
                return log_oom();

        log_debug("switching root - root: %s; init: %s", root, init);

        return bus_method_call_with_reply(
                        bus,
                        "org.freedesktop.systemd1",
                        "/org/freedesktop/systemd1",
                        "org.freedesktop.systemd1.Manager",
                        "SwitchRoot",
                        NULL,
                        NULL,
                        DBUS_TYPE_STRING, &root,
                        DBUS_TYPE_STRING, &init,
                        DBUS_TYPE_INVALID);
}

static int set_environment(DBusConnection *bus, char **args) {
        _cleanup_dbus_message_unref_ DBusMessage *m = NULL, *reply = NULL;
        DBusError error;
        const char *method;
        DBusMessageIter iter;
        int r;

        assert(bus);
        assert(args);

        dbus_error_init(&error);

        method = streq(args[0], "set-environment")
                ? "SetEnvironment"
                : "UnsetEnvironment";

        m = dbus_message_new_method_call(
                        "org.freedesktop.systemd1",
                        "/org/freedesktop/systemd1",
                        "org.freedesktop.systemd1.Manager",
                        method);
        if (!m)
                return log_oom();

        dbus_message_iter_init_append(m, &iter);

        r = bus_append_strv_iter(&iter, args + 1);
        if (r < 0)
                return log_oom();

        reply = dbus_connection_send_with_reply_and_block(bus, m, -1, &error);
        if (!reply) {
                log_error("Failed to issue method call: %s", bus_error_message(&error));
                dbus_error_free(&error);
                return -EIO;
        }

        return 0;
}

static int enable_sysv_units(const char *verb, char **args) {
        int r = 0;

<<<<<<< HEAD
        const char *verb = args[0];
=======
>>>>>>> cd7c1a2c
        unsigned f = 1, t = 1;
        LookupPaths paths = {};

        if (arg_scope != UNIT_FILE_SYSTEM)
                return 0;

        if (!streq(verb, "enable") &&
            !streq(verb, "disable"))
            // update-rc.d currently does not provide is-enabled
            //!streq(verb, "is-enabled"))
                return 0;

        /* Processes all SysV units, and reshuffles the array so that
         * afterwards only the native units remain */

        r = lookup_paths_init(&paths, SYSTEMD_SYSTEM, false, arg_root, NULL, NULL, NULL);
        if (r < 0)
                return r;

        r = 0;
        for (f = 0; args[f]; f++) {
                const char *name;
                _cleanup_free_ char *p = NULL, *q = NULL;
                bool found_native = false, found_sysv;
                unsigned c = 1;
                const char *argv[6] = { "/usr/sbin/update-rc.d", NULL, NULL, NULL, NULL };
                char **k, *l;
                int j;
                pid_t pid;
                siginfo_t status;

                name = args[f];

                if (path_is_absolute(name))
                        continue;

                STRV_FOREACH(k, paths.unit_path) {
                        if (!isempty(arg_root))
                                asprintf(&p, "%s/%s/%s", arg_root, *k, name);
                        else
                                asprintf(&p, "%s/%s", *k, name);

                        if (!p) {
                                r = log_oom();
                                goto finish;
                        }

                        found_native = access(p, F_OK) >= 0;
                        free(p);
                        p = NULL;

                        if (found_native)
                                break;
                }

                if (!isempty(arg_root))
                        asprintf(&p, "%s/" SYSTEM_SYSVINIT_PATH "/%s", arg_root, name);
                else
                        asprintf(&p, SYSTEM_SYSVINIT_PATH "/%s", name);
                if (!p) {
                        r = log_oom();
                        goto finish;
                }

                if (endswith(name, ".service"))
                        p[strlen(p) - sizeof(".service") + 1] = 0;
                found_sysv = access(p, F_OK) >= 0;

                if (!found_sysv)
                        continue;

                if (!found_native) {
                        /* Mark this entry, so that we don't try enabling it as native unit */
                        args[f] = (char*) "";
                }

                log_info("Synchronizing state for %s with sysvinit using update-rc.d...", name);

                /* Run update-rc.d <file> defaults first to ensure the K- and
                 * S-symlinks are present. If they are missing, update-rc.d
                 * <enable|disable> will fail. See
                 * http://bugs.debian.org/722523 */
                argv[c++] = path_get_file_name(p);
                argv[c++] = "defaults";
                argv[c] = NULL;

                l = strv_join((char**)argv, " ");
                if (!l) {
                        r = log_oom();
                        goto finish;
                }

                log_info("Executing %s", l);
                free(l);

                pid = fork();
                if (pid < 0) {
                        log_error("Failed to fork: %m");
                        r = -errno;
                        goto finish;
                } else if (pid == 0) {
                        /* Child */

                        execv(argv[0], (char**) argv);
                        _exit(EXIT_FAILURE);
                }

                j = wait_for_terminate(pid, &status);
                if (j < 0) {
                        log_error("Failed to wait for child: %s", strerror(-r));
                        r = j;
                        goto finish;
                }

                if (status.si_code == CLD_EXITED) {
                        if (status.si_status != 0) {
                                r = -EINVAL;
                                goto finish;
                        }
                } else {
                        r = -EPROTO;
                        goto finish;
                }

                argv[c-1] = verb;
                argv[c] = NULL;

                l = strv_join((char**)argv, " ");
                if (!l) {
                        r = log_oom();
                        goto finish;
                }

                log_info("Executing %s", l);
                free(l);

                pid = fork();
                if (pid < 0) {
                        log_error("Failed to fork: %m");
                        r = -errno;
                        goto finish;
                } else if (pid == 0) {
                        /* Child */

                        execv(argv[0], (char**) argv);
                        _exit(EXIT_FAILURE);
                }

                j = wait_for_terminate(pid, &status);
                if (j < 0) {
                        log_error("Failed to wait for child: %s", strerror(-r));
                        r = j;
                        goto finish;
                }

                if (status.si_code == CLD_EXITED) {
                        if (streq(verb, "is-enabled")) {
                                if (status.si_status == 0) {
                                        if (!arg_quiet)
                                                puts("enabled");
                                        r = 1;
                                } else {
                                        if (!arg_quiet)
                                                puts("disabled");
                                }

                        } else if (status.si_status != 0) {
                                r = -EINVAL;
                                goto finish;
                        }
                } else {
                        r = -EPROTO;
                        goto finish;
                }
        }

finish:
        lookup_paths_free(&paths);

        /* Drop all SysV units */
        for (f = 0, t = 0; args[f]; f++) {

                if (isempty(args[f]))
                        continue;

                args[t++] = args[f];
        }

        args[t] = NULL;

        return r;
}

static int mangle_names(char **original_names, char ***mangled_names) {
        char **i, **l, **name;

        l = new(char*, strv_length(original_names) + 1);
        if (!l)
                return log_oom();

        i = l;
        STRV_FOREACH(name, original_names) {

                /* When enabling units qualified path names are OK,
                 * too, hence allow them explicitly. */

                if (is_path(*name))
                        *i = strdup(*name);
                else
                        *i = unit_name_mangle(*name);

                if (!*i) {
                        strv_free(l);
                        return log_oom();
                }

                i++;
        }

        *i = NULL;
        *mangled_names = l;

        return 0;
}

static int enable_unit(DBusConnection *bus, char **args) {
        const char *verb = args[0];
        UnitFileChange *changes = NULL;
        unsigned n_changes = 0, i;
        int carries_install_info = -1;
        _cleanup_dbus_message_unref_ DBusMessage *m = NULL, *reply = NULL;
        int r;
        _cleanup_dbus_error_free_ DBusError error;
        _cleanup_strv_free_ char **mangled_names = NULL;

        dbus_error_init(&error);

        if (!args[1])
                return 0;

        r = mangle_names(args+1, &mangled_names);
        if (r < 0)
                return r;

        r = enable_sysv_units(verb, mangled_names);
        if (r < 0)
                return r;

        /* If the operation was fully executed by the SysV compat,
         * let's finish early */
        if (strv_isempty(mangled_names))
                return 0;

        r = enable_sysv_units(args);
        if (r < 0)
                return r;

        if (!args[1])
                return 0;

        if (!bus || avoid_bus()) {
                if (streq(verb, "enable")) {
                        r = unit_file_enable(arg_scope, arg_runtime, arg_root, mangled_names, arg_force, &changes, &n_changes);
                        carries_install_info = r;
                } else if (streq(verb, "disable"))
                        r = unit_file_disable(arg_scope, arg_runtime, arg_root, mangled_names, &changes, &n_changes);
                else if (streq(verb, "reenable")) {
                        r = unit_file_reenable(arg_scope, arg_runtime, arg_root, mangled_names, arg_force, &changes, &n_changes);
                        carries_install_info = r;
                } else if (streq(verb, "link"))
                        r = unit_file_link(arg_scope, arg_runtime, arg_root, mangled_names, arg_force, &changes, &n_changes);
                else if (streq(verb, "preset")) {
                        r = unit_file_preset(arg_scope, arg_runtime, arg_root, mangled_names, arg_force, &changes, &n_changes);
                        carries_install_info = r;
                } else if (streq(verb, "mask"))
                        r = unit_file_mask(arg_scope, arg_runtime, arg_root, mangled_names, arg_force, &changes, &n_changes);
                else if (streq(verb, "unmask"))
                        r = unit_file_unmask(arg_scope, arg_runtime, arg_root, mangled_names, &changes, &n_changes);
                else if (streq(verb, "set-default"))
                        r = unit_file_set_default(arg_scope, arg_root, args[1], &changes, &n_changes);
                else
                        assert_not_reached("Unknown verb");

                if (r < 0) {
                        log_error("Operation failed: %s", strerror(-r));
                        goto finish;
                }

                if (!arg_quiet) {
                        for (i = 0; i < n_changes; i++) {
                                if (changes[i].type == UNIT_FILE_SYMLINK)
                                        log_info("ln -s '%s' '%s'", changes[i].source, changes[i].path);
                                else
                                        log_info("rm '%s'", changes[i].path);
                        }
                }

                r = 0;
        } else {
                const char *method;
                bool send_force = true, expect_carries_install_info = false;
                dbus_bool_t a, b;
                DBusMessageIter iter, sub, sub2;

                if (streq(verb, "enable")) {
                        method = "EnableUnitFiles";
                        expect_carries_install_info = true;
                } else if (streq(verb, "disable")) {
                        method = "DisableUnitFiles";
                        send_force = false;
                } else if (streq(verb, "reenable")) {
                        method = "ReenableUnitFiles";
                        expect_carries_install_info = true;
                } else if (streq(verb, "link"))
                        method = "LinkUnitFiles";
                else if (streq(verb, "preset")) {
                        method = "PresetUnitFiles";
                        expect_carries_install_info = true;
                } else if (streq(verb, "mask"))
                        method = "MaskUnitFiles";
                else if (streq(verb, "unmask")) {
                        method = "UnmaskUnitFiles";
                        send_force = false;
                } else if (streq(verb, "set-default")) {
                        method = "SetDefaultTarget";
                } else
                        assert_not_reached("Unknown verb");

                m = dbus_message_new_method_call(
                                "org.freedesktop.systemd1",
                                "/org/freedesktop/systemd1",
                                "org.freedesktop.systemd1.Manager",
                                method);
                if (!m) {
                        r = log_oom();
                        goto finish;
                }

                dbus_message_iter_init_append(m, &iter);

                r = bus_append_strv_iter(&iter, mangled_names);
                if (r < 0) {
                        log_error("Failed to append unit files.");
                        goto finish;
                }

                a = arg_runtime;
                if (!dbus_message_iter_append_basic(&iter, DBUS_TYPE_BOOLEAN, &a)) {
                        log_error("Failed to append runtime boolean.");
                        r = -ENOMEM;
                        goto finish;
                }

                if (send_force) {
                        b = arg_force;

                        if (!dbus_message_iter_append_basic(&iter, DBUS_TYPE_BOOLEAN, &b)) {
                                log_error("Failed to append force boolean.");
                                r = -ENOMEM;
                                goto finish;
                        }
                }

                reply = dbus_connection_send_with_reply_and_block(bus, m, -1, &error);
                if (!reply) {
                        log_error("Failed to issue method call: %s", bus_error_message(&error));
                        r = -EIO;
                        goto finish;
                }

                if (!dbus_message_iter_init(reply, &iter)) {
                        log_error("Failed to initialize iterator.");
                        goto finish;
                }

                if (expect_carries_install_info) {
                        r = bus_iter_get_basic_and_next(&iter, DBUS_TYPE_BOOLEAN, &b, true);
                        if (r < 0) {
                                log_error("Failed to parse reply.");
                                goto finish;
                        }

                        carries_install_info = b;
                }

                if (dbus_message_iter_get_arg_type(&iter) != DBUS_TYPE_ARRAY ||
                    dbus_message_iter_get_element_type(&iter) != DBUS_TYPE_STRUCT)  {
                        log_error("Failed to parse reply.");
                        r = -EIO;
                        goto finish;
                }

                dbus_message_iter_recurse(&iter, &sub);
                while (dbus_message_iter_get_arg_type(&sub) != DBUS_TYPE_INVALID) {
                        const char *type, *path, *source;

                        if (dbus_message_iter_get_arg_type(&sub) != DBUS_TYPE_STRUCT) {
                                log_error("Failed to parse reply.");
                                r = -EIO;
                                goto finish;
                        }

                        dbus_message_iter_recurse(&sub, &sub2);

                        if (bus_iter_get_basic_and_next(&sub2, DBUS_TYPE_STRING, &type, true) < 0 ||
                            bus_iter_get_basic_and_next(&sub2, DBUS_TYPE_STRING, &path, true) < 0 ||
                            bus_iter_get_basic_and_next(&sub2, DBUS_TYPE_STRING, &source, false) < 0) {
                                log_error("Failed to parse reply.");
                                r = -EIO;
                                goto finish;
                        }

                        if (!arg_quiet) {
                                if (streq(type, "symlink"))
                                        log_info("ln -s '%s' '%s'", source, path);
                                else
                                        log_info("rm '%s'", path);
                        }

                        dbus_message_iter_next(&sub);
                }

                /* Try to reload if enabeld */
                if (!arg_no_reload)
                        r = daemon_reload(bus, args);
        }

        if (carries_install_info == 0)
                log_warning("The unit files have no [Install] section. They are not meant to be enabled\n"
                            "using systemctl.\n"
                            "Possible reasons for having this kind of units are:\n"
                            "1) A unit may be statically enabled by being symlinked from another unit's\n"
                            "   .wants/ or .requires/ directory.\n"
                            "2) A unit's purpose may be to act as a helper for some other unit which has\n"
                            "   a requirement dependency on it.\n"
                            "3) A unit may be started when needed via activation (socket, path, timer,\n"
                            "   D-Bus, udev, scripted systemctl call, ...).\n");

finish:
        unit_file_changes_free(changes, n_changes);

        return r;
}

static int unit_is_enabled(DBusConnection *bus, char **args) {
        _cleanup_dbus_error_free_ DBusError error;
        int r;
        _cleanup_dbus_message_unref_ DBusMessage *reply = NULL;
        bool enabled;
        char **name;
        _cleanup_strv_free_ char **mangled_names = NULL;

        dbus_error_init(&error);

        r = mangle_names(args+1, &mangled_names);
        if (r < 0)
                return r;

        r = enable_sysv_units(args[0], mangled_names);
        if (r < 0)
                return r;

        enabled = r > 0;

        if (!bus || avoid_bus()) {

                STRV_FOREACH(name, mangled_names) {
                        UnitFileState state;

                        state = unit_file_get_state(arg_scope, arg_root, *name);

                        if (state < 0)
                                return state;

                        if (state == UNIT_FILE_ENABLED ||
                            state == UNIT_FILE_ENABLED_RUNTIME ||
                            state == UNIT_FILE_STATIC)
                                enabled = true;

                        if (!arg_quiet)
                                puts(unit_file_state_to_string(state));
                }

        } else {
                STRV_FOREACH(name, mangled_names) {
                        const char *s;

                        r = bus_method_call_with_reply (
                                        bus,
                                        "org.freedesktop.systemd1",
                                        "/org/freedesktop/systemd1",
                                        "org.freedesktop.systemd1.Manager",
                                        "GetUnitFileState",
                                        &reply,
                                        NULL,
                                        DBUS_TYPE_STRING, name,
                                        DBUS_TYPE_INVALID);

                        if (r)
                                return r;

                        if (!dbus_message_get_args(reply, &error,
                                                   DBUS_TYPE_STRING, &s,
                                                   DBUS_TYPE_INVALID)) {
                                log_error("Failed to parse reply: %s", bus_error_message(&error));
                                return -EIO;
                        }

                        dbus_message_unref(reply);
                        reply = NULL;

                        if (streq(s, "enabled") ||
                            streq(s, "enabled-runtime") ||
                            streq(s, "static"))
                                enabled = true;

                        if (!arg_quiet)
                                puts(s);
                }
        }

        return enabled ? 0 : 1;
}

static int systemctl_help(void) {

        pager_open_if_enabled();

        printf("%s [OPTIONS...] {COMMAND} ...\n\n"
               "Query or send control commands to the systemd manager.\n\n"
               "  -h --help           Show this help\n"
               "     --version        Show package version\n"
               "  -t --type=TYPE      List only units of a particular type\n"
               "     --state=STATE    List only units with particular LOAD or SUB or ACTIVE state\n"
               "  -p --property=NAME  Show only properties by this name\n"
               "  -a --all            Show all loaded units/properties, including dead/empty\n"
               "                      ones. To list all units installed on the system, use\n"
               "                      the 'list-unit-files' command instead.\n"
               "     --reverse        Show reverse dependencies with 'list-dependencies'\n"
               "  -l --full           Don't ellipsize unit names on output\n"
               "     --fail           When queueing a new job, fail if conflicting jobs are\n"
               "                      pending\n"
               "     --irreversible   When queueing a new job, make sure it cannot be implicitly\n"
               "                      cancelled\n"
               "     --ignore-dependencies\n"
               "                      When queueing a new job, ignore all its dependencies\n"
               "     --show-types     When showing sockets, explicitly show their type\n"
               "  -i --ignore-inhibitors\n"
               "                      When shutting down or sleeping, ignore inhibitors\n"
               "     --kill-who=WHO   Who to send signal to\n"
               "  -s --signal=SIGNAL  Which signal to send\n"
               "  -H --host=[USER@]HOST\n"
               "                      Show information for remote host\n"
               "  -P --privileged     Acquire privileges before execution\n"
               "  -q --quiet          Suppress output\n"
               "     --no-block       Do not wait until operation finished\n"
               "     --no-wall        Don't send wall message before halt/power-off/reboot\n"
               "     --no-reload      When enabling/disabling unit files, don't reload daemon\n"
               "                      configuration\n"
               "     --no-legend      Do not print a legend (column headers and hints)\n"
               "     --no-pager       Do not pipe output into a pager\n"
               "     --no-ask-password\n"
               "                      Do not ask for system passwords\n"
               "     --system         Connect to system manager\n"
               "     --user           Connect to user service manager\n"
               "     --global         Enable/disable unit files globally\n"
               "     --runtime        Enable unit files only temporarily until next reboot\n"
               "  -f --force          When enabling unit files, override existing symlinks\n"
               "                      When shutting down, execute action immediately\n"
               "     --root=PATH      Enable unit files in the specified root directory\n"
               "  -n --lines=INTEGER  Number of journal entries to show\n"
               "  -o --output=STRING  Change journal output mode (short, short-monotonic,\n"
               "                      verbose, export, json, json-pretty, json-sse, cat)\n"
               "     --plain          Print unit dependencies as a list instead of a tree\n\n"
               "Unit Commands:\n"
               "  list-units                      List loaded units\n"
               "  list-sockets                    List loaded sockets ordered by address\n"
               "  start [NAME...]                 Start (activate) one or more units\n"
               "  stop [NAME...]                  Stop (deactivate) one or more units\n"
               "  reload [NAME...]                Reload one or more units\n"
               "  restart [NAME...]               Start or restart one or more units\n"
               "  try-restart [NAME...]           Restart one or more units if active\n"
               "  reload-or-restart [NAME...]     Reload one or more units if possible,\n"
               "                                  otherwise start or restart\n"
               "  reload-or-try-restart [NAME...] Reload one or more units if possible,\n"
               "                                  otherwise restart if active\n"
               "  isolate [NAME]                  Start one unit and stop all others\n"
               "  kill [NAME...]                  Send signal to processes of a unit\n"
               "  is-active [NAME...]             Check whether units are active\n"
               "  is-failed [NAME...]             Check whether units are failed\n"
               "  status [NAME...|PID...]         Show runtime status of one or more units\n"
               "  show [NAME...|JOB...]           Show properties of one or more\n"
               "                                  units/jobs or the manager\n"
               "  set-property [NAME] [ASSIGNMENT...]\n"
               "                                  Sets one or more properties of a unit\n"
               "  help [NAME...|PID...]           Show manual for one or more units\n"
               "  reset-failed [NAME...]          Reset failed state for all, one, or more\n"
               "                                  units\n"
               "  list-dependencies [NAME]        Recursively show units which are required\n"
               "                                  or wanted by this unit or by which this\n"
               "                                  unit is required or wanted\n\n"
               "Unit File Commands:\n"
               "  list-unit-files                 List installed unit files\n"
               "  enable [NAME...]                Enable one or more unit files\n"
               "  disable [NAME...]               Disable one or more unit files\n"
               "  reenable [NAME...]              Reenable one or more unit files\n"
               "  preset [NAME...]                Enable/disable one or more unit files\n"
               "                                  based on preset configuration\n"
               "  is-enabled [NAME...]            Check whether unit files are enabled\n\n"
               "  mask [NAME...]                  Mask one or more units\n"
               "  unmask [NAME...]                Unmask one or more units\n"
               "  link [PATH...]                  Link one or more units files into\n"
               "                                  the search path\n"
               "  get-default                     Get the name of the default target\n"
               "  set-default NAME                Set the default target\n\n"
               "Job Commands:\n"
               "  list-jobs                       List jobs\n"
               "  cancel [JOB...]                 Cancel all, one, or more jobs\n\n"
               "Snapshot Commands:\n"
               "  snapshot [NAME]                 Create a snapshot\n"
               "  delete [NAME...]                Remove one or more snapshots\n\n"
               "Environment Commands:\n"
               "  show-environment                Dump environment\n"
               "  set-environment [NAME=VALUE...] Set one or more environment variables\n"
               "  unset-environment [NAME...]     Unset one or more environment variables\n\n"
               "Manager Lifecycle Commands:\n"
               "  daemon-reload                   Reload systemd manager configuration\n"
               "  daemon-reexec                   Reexecute systemd manager\n\n"
               "System Commands:\n"
               "  default                         Enter system default mode\n"
               "  rescue                          Enter system rescue mode\n"
               "  emergency                       Enter system emergency mode\n"
               "  halt                            Shut down and halt the system\n"
               "  poweroff                        Shut down and power-off the system\n"
               "  reboot                          Shut down and reboot the system\n"
               "  kexec                           Shut down and reboot the system with kexec\n"
               "  exit                            Request user instance exit\n"
               "  switch-root [ROOT] [INIT]       Change to a different root file system\n"
               "  suspend                         Suspend the system\n"
               "  hibernate                       Hibernate the system\n"
               "  hybrid-sleep                    Hibernate and suspend the system\n",
               program_invocation_short_name);

        return 0;
}

static int halt_help(void) {

        printf("%s [OPTIONS...]\n\n"
               "%s the system.\n\n"
               "     --help      Show this help\n"
               "     --halt      Halt the machine\n"
               "  -p --poweroff  Switch off the machine\n"
               "     --reboot    Reboot the machine\n"
               "  -f --force     Force immediate halt/power-off/reboot\n"
               "  -w --wtmp-only Don't halt/power-off/reboot, just write wtmp record\n"
               "  -d --no-wtmp   Don't write wtmp record\n"
               "     --no-wall   Don't send wall message before halt/power-off/reboot\n",
               program_invocation_short_name,
               arg_action == ACTION_REBOOT   ? "Reboot" :
               arg_action == ACTION_POWEROFF ? "Power off" :
                                               "Halt");

        return 0;
}

static int shutdown_help(void) {

        printf("%s [OPTIONS...] [TIME] [WALL...]\n\n"
               "Shut down the system.\n\n"
               "     --help      Show this help\n"
               "  -H --halt      Halt the machine\n"
               "  -P --poweroff  Power-off the machine\n"
               "  -r --reboot    Reboot the machine\n"
               "  -h             Equivalent to --poweroff, overridden by --halt\n"
               "  -k             Don't halt/power-off/reboot, just send warnings\n"
               "     --no-wall   Don't send wall message before halt/power-off/reboot\n"
               "  -c             Cancel a pending shutdown\n",
               program_invocation_short_name);

        return 0;
}

static int telinit_help(void) {

        printf("%s [OPTIONS...] {COMMAND}\n\n"
               "Send control commands to the init daemon.\n\n"
               "     --help      Show this help\n"
               "     --no-wall   Don't send wall message before halt/power-off/reboot\n\n"
               "Commands:\n"
               "  0              Power-off the machine\n"
               "  6              Reboot the machine\n"
               "  2, 3, 4, 5     Start runlevelX.target unit\n"
               "  1, s, S        Enter rescue mode\n"
               "  q, Q           Reload init daemon configuration\n"
               "  u, U           Reexecute init daemon\n",
               program_invocation_short_name);

        return 0;
}

static int runlevel_help(void) {

        printf("%s [OPTIONS...]\n\n"
               "Prints the previous and current runlevel of the init system.\n\n"
               "     --help      Show this help\n",
               program_invocation_short_name);

        return 0;
}

static int help_types(void) {
        int i;
        const char *t;

        puts("Available unit types:");
        for(i = 0; i < _UNIT_TYPE_MAX; i++) {
                t = unit_type_to_string(i);
                if (t)
                        puts(t);
        }

        return 0;
}

static int systemctl_parse_argv(int argc, char *argv[]) {

        enum {
                ARG_FAIL = 0x100,
                ARG_REVERSE,
                ARG_AFTER,
                ARG_BEFORE,
                ARG_SHOW_TYPES,
                ARG_IRREVERSIBLE,
                ARG_IGNORE_DEPENDENCIES,
                ARG_VERSION,
                ARG_USER,
                ARG_SYSTEM,
                ARG_GLOBAL,
                ARG_NO_BLOCK,
                ARG_NO_LEGEND,
                ARG_NO_PAGER,
                ARG_NO_WALL,
                ARG_ROOT,
                ARG_NO_RELOAD,
                ARG_KILL_WHO,
                ARG_NO_ASK_PASSWORD,
                ARG_FAILED,
                ARG_RUNTIME,
                ARG_FORCE,
                ARG_PLAIN,
                ARG_STATE
        };

        static const struct option options[] = {
                { "help",                no_argument,       NULL, 'h'                     },
                { "version",             no_argument,       NULL, ARG_VERSION             },
                { "type",                required_argument, NULL, 't'                     },
                { "property",            required_argument, NULL, 'p'                     },
                { "all",                 no_argument,       NULL, 'a'                     },
                { "reverse",             no_argument,       NULL, ARG_REVERSE             },
                { "after",               no_argument,       NULL, ARG_AFTER               },
                { "before",              no_argument,       NULL, ARG_BEFORE              },
                { "show-types",          no_argument,       NULL, ARG_SHOW_TYPES          },
                { "failed",              no_argument,       NULL, ARG_FAILED              }, /* compatibility only */
                { "full",                no_argument,       NULL, 'l'                     },
                { "fail",                no_argument,       NULL, ARG_FAIL                },
                { "irreversible",        no_argument,       NULL, ARG_IRREVERSIBLE        },
                { "ignore-dependencies", no_argument,       NULL, ARG_IGNORE_DEPENDENCIES },
                { "ignore-inhibitors",   no_argument,       NULL, 'i'                     },
                { "user",                no_argument,       NULL, ARG_USER                },
                { "system",              no_argument,       NULL, ARG_SYSTEM              },
                { "global",              no_argument,       NULL, ARG_GLOBAL              },
                { "no-block",            no_argument,       NULL, ARG_NO_BLOCK            },
                { "no-legend",           no_argument,       NULL, ARG_NO_LEGEND           },
                { "no-pager",            no_argument,       NULL, ARG_NO_PAGER            },
                { "no-wall",             no_argument,       NULL, ARG_NO_WALL             },
                { "quiet",               no_argument,       NULL, 'q'                     },
                { "root",                required_argument, NULL, ARG_ROOT                },
                { "force",               no_argument,       NULL, ARG_FORCE               },
                { "no-reload",           no_argument,       NULL, ARG_NO_RELOAD           },
                { "kill-who",            required_argument, NULL, ARG_KILL_WHO            },
                { "signal",              required_argument, NULL, 's'                     },
                { "no-ask-password",     no_argument,       NULL, ARG_NO_ASK_PASSWORD     },
                { "host",                required_argument, NULL, 'H'                     },
                { "privileged",          no_argument,       NULL, 'P'                     },
                { "runtime",             no_argument,       NULL, ARG_RUNTIME             },
                { "lines",               required_argument, NULL, 'n'                     },
                { "output",              required_argument, NULL, 'o'                     },
                { "plain",               no_argument,       NULL, ARG_PLAIN               },
                { "state",               required_argument, NULL, ARG_STATE               },
                { NULL,                  0,                 NULL, 0                       }
        };

        int c;

        assert(argc >= 0);
        assert(argv);

        while ((c = getopt_long(argc, argv, "ht:p:alqfs:H:Pn:o:i", options, NULL)) >= 0) {

                switch (c) {

                case 'h':
                        systemctl_help();
                        return 0;

                case ARG_VERSION:
                        puts(PACKAGE_STRING);
                        puts(SYSTEMD_FEATURES);
                        return 0;

                case 't': {
                        char *word, *state;
                        size_t size;

                        FOREACH_WORD_SEPARATOR(word, size, optarg, ",", state) {
                                _cleanup_free_ char *type;

                                type = strndup(word, size);
                                if (!type)
                                        return -ENOMEM;

                                if (streq(type, "help")) {
                                        help_types();
                                        return 0;
                                }

                                if (unit_type_from_string(type) >= 0) {
                                        if (strv_push(&arg_types, type))
                                                return log_oom();
                                        type = NULL;
                                        continue;
                                }

                                /* It's much nicer to use --state= for
                                 * load states, but let's support this
                                 * in --types= too for compatibility
                                 * with old versions */
                                if (unit_load_state_from_string(optarg) >= 0) {
                                        if (strv_push(&arg_states, type) < 0)
                                                return log_oom();
                                        type = NULL;
                                        continue;
                                }

                                log_error("Unknown unit type or load state '%s'.", type);
                                log_info("Use -t help to see a list of allowed values.");
                                return -EINVAL;
                        }

                        break;
                }

                case 'p': {
                        /* Make sure that if the empty property list
                           was specified, we won't show any properties. */
                        if (isempty(optarg) && !arg_properties) {
                                arg_properties = strv_new(NULL, NULL);
                                if (!arg_properties)
                                        return log_oom();
                        } else {
                                char *word, *state;
                                size_t size;

                                FOREACH_WORD_SEPARATOR(word, size, optarg, ",", state) {
                                        char *prop;

                                        prop = strndup(word, size);
                                        if (!prop)
                                                return log_oom();

                                        if (strv_push(&arg_properties, prop) < 0) {
                                                free(prop);
                                                return log_oom();
                                        }
                                }
                        }

                        /* If the user asked for a particular
                         * property, show it to him, even if it is
                         * empty. */
                        arg_all = true;

                        break;
                }

                case 'a':
                        arg_all = true;
                        break;

                case ARG_REVERSE:
                        arg_dependency = DEPENDENCY_REVERSE;
                        break;

                case ARG_AFTER:
                        arg_dependency = DEPENDENCY_AFTER;
                        break;

                case ARG_BEFORE:
                        arg_dependency = DEPENDENCY_BEFORE;
                        break;

                case ARG_SHOW_TYPES:
                        arg_show_types = true;
                        break;

                case ARG_FAIL:
                        arg_job_mode = "fail";
                        break;

                case ARG_IRREVERSIBLE:
                        arg_job_mode = "replace-irreversibly";
                        break;

                case ARG_IGNORE_DEPENDENCIES:
                        arg_job_mode = "ignore-dependencies";
                        break;

                case ARG_USER:
                        arg_scope = UNIT_FILE_USER;
                        break;

                case ARG_SYSTEM:
                        arg_scope = UNIT_FILE_SYSTEM;
                        break;

                case ARG_GLOBAL:
                        arg_scope = UNIT_FILE_GLOBAL;
                        break;

                case ARG_NO_BLOCK:
                        arg_no_block = true;
                        break;

                case ARG_NO_LEGEND:
                        arg_no_legend = true;
                        break;

                case ARG_NO_PAGER:
                        arg_no_pager = true;
                        break;

                case ARG_NO_WALL:
                        arg_no_wall = true;
                        break;

                case ARG_ROOT:
                        arg_root = optarg;
                        break;

                case 'l':
                        arg_full = true;
                        break;

                case ARG_FAILED:
                        if (strv_extend(&arg_states, "failed") < 0)
                                return log_oom();

                        break;

                case 'q':
                        arg_quiet = true;
                        break;

                case ARG_FORCE:
                        arg_force ++;
                        break;

                case 'f':
                        arg_force ++;
                        break;

                case ARG_NO_RELOAD:
                        arg_no_reload = true;
                        break;

                case ARG_KILL_WHO:
                        arg_kill_who = optarg;
                        break;

                case 's':
                        if ((arg_signal = signal_from_string_try_harder(optarg)) < 0) {
                                log_error("Failed to parse signal string %s.", optarg);
                                return -EINVAL;
                        }
                        break;

                case ARG_NO_ASK_PASSWORD:
                        arg_ask_password = false;
                        break;

                case 'P':
                        arg_transport = TRANSPORT_POLKIT;
                        break;

                case 'H':
                        arg_transport = TRANSPORT_SSH;
                        parse_user_at_host(optarg, &arg_user, &arg_host);
                        break;

                case ARG_RUNTIME:
                        arg_runtime = true;
                        break;

                case 'n':
                        if (safe_atou(optarg, &arg_lines) < 0) {
                                log_error("Failed to parse lines '%s'", optarg);
                                return -EINVAL;
                        }
                        break;

                case 'o':
                        arg_output = output_mode_from_string(optarg);
                        if (arg_output < 0) {
                                log_error("Unknown output '%s'.", optarg);
                                return -EINVAL;
                        }
                        break;

                case 'i':
                        arg_ignore_inhibitors = true;
                        break;

                case ARG_PLAIN:
                        arg_plain = true;
                        break;

                case ARG_STATE: {
                        char *word, *state;
                        size_t size;

                        FOREACH_WORD_SEPARATOR(word, size, optarg, ",", state) {
                                char *s;

                                s = strndup(word, size);
                                if (!s)
                                        return log_oom();

                                if (strv_push(&arg_states, s) < 0) {
                                        free(s);
                                        return log_oom();
                                }
                        }
                        break;
                }

                case '?':
                        return -EINVAL;

                default:
                        log_error("Unknown option code '%c'.", c);
                        return -EINVAL;
                }
        }

        if (arg_transport != TRANSPORT_NORMAL && arg_scope != UNIT_FILE_SYSTEM) {
                log_error("Cannot access user instance remotely.");
                return -EINVAL;
        }

        return 1;
}

static int halt_parse_argv(int argc, char *argv[]) {

        enum {
                ARG_HELP = 0x100,
                ARG_HALT,
                ARG_REBOOT,
                ARG_NO_WALL
        };

        static const struct option options[] = {
                { "help",      no_argument,       NULL, ARG_HELP    },
                { "halt",      no_argument,       NULL, ARG_HALT    },
                { "poweroff",  no_argument,       NULL, 'p'         },
                { "reboot",    no_argument,       NULL, ARG_REBOOT  },
                { "force",     no_argument,       NULL, 'f'         },
                { "wtmp-only", no_argument,       NULL, 'w'         },
                { "no-wtmp",   no_argument,       NULL, 'd'         },
                { "no-wall",   no_argument,       NULL, ARG_NO_WALL },
                { NULL,        0,                 NULL, 0           }
        };

        int c, runlevel;

        assert(argc >= 0);
        assert(argv);

        if (utmp_get_runlevel(&runlevel, NULL) >= 0)
                if (runlevel == '0' || runlevel == '6')
                        arg_force = 2;

        while ((c = getopt_long(argc, argv, "pfwdnih", options, NULL)) >= 0) {
                switch (c) {

                case ARG_HELP:
                        halt_help();
                        return 0;

                case ARG_HALT:
                        arg_action = ACTION_HALT;
                        break;

                case 'p':
                        if (arg_action != ACTION_REBOOT)
                                arg_action = ACTION_POWEROFF;
                        break;

                case ARG_REBOOT:
                        arg_action = ACTION_REBOOT;
                        break;

                case 'f':
                        arg_force = 2;
                        break;

                case 'w':
                        arg_dry = true;
                        break;

                case 'd':
                        arg_no_wtmp = true;
                        break;

                case ARG_NO_WALL:
                        arg_no_wall = true;
                        break;

                case 'i':
                case 'h':
                case 'n':
                        /* Compatibility nops */
                        break;

                case '?':
                        return -EINVAL;

                default:
                        log_error("Unknown option code '%c'.", c);
                        return -EINVAL;
                }
        }

        if (optind < argc) {
                log_error("Too many arguments.");
                return -EINVAL;
        }

        return 1;
}

static int parse_time_spec(const char *t, usec_t *_u) {
        assert(t);
        assert(_u);

        if (streq(t, "now"))
                *_u = 0;
        else if (!strchr(t, ':')) {
                uint64_t u;

                if (safe_atou64(t, &u) < 0)
                        return -EINVAL;

                *_u = now(CLOCK_REALTIME) + USEC_PER_MINUTE * u;
        } else {
                char *e = NULL;
                long hour, minute;
                struct tm tm = {};
                time_t s;
                usec_t n;

                errno = 0;
                hour = strtol(t, &e, 10);
                if (errno > 0 || *e != ':' || hour < 0 || hour > 23)
                        return -EINVAL;

                minute = strtol(e+1, &e, 10);
                if (errno > 0 || *e != 0 || minute < 0 || minute > 59)
                        return -EINVAL;

                n = now(CLOCK_REALTIME);
                s = (time_t) (n / USEC_PER_SEC);

                assert_se(localtime_r(&s, &tm));

                tm.tm_hour = (int) hour;
                tm.tm_min = (int) minute;
                tm.tm_sec = 0;

                assert_se(s = mktime(&tm));

                *_u = (usec_t) s * USEC_PER_SEC;

                while (*_u <= n)
                        *_u += USEC_PER_DAY;
        }

        return 0;
}

static int shutdown_parse_argv(int argc, char *argv[]) {

        enum {
                ARG_HELP = 0x100,
                ARG_NO_WALL
        };

        static const struct option options[] = {
                { "help",      no_argument,       NULL, ARG_HELP    },
                { "halt",      no_argument,       NULL, 'H'         },
                { "poweroff",  no_argument,       NULL, 'P'         },
                { "reboot",    no_argument,       NULL, 'r'         },
                { "kexec",     no_argument,       NULL, 'K'         }, /* not documented extension */
                { "no-wall",   no_argument,       NULL, ARG_NO_WALL },
                { NULL,        0,                 NULL, 0           }
        };

        int c, r;

        assert(argc >= 0);
        assert(argv);

        while ((c = getopt_long(argc, argv, "HPrhkt:afFc", options, NULL)) >= 0) {
                switch (c) {

                case ARG_HELP:
                        shutdown_help();
                        return 0;

                case 'H':
                        arg_action = ACTION_HALT;
                        break;

                case 'P':
                        arg_action = ACTION_POWEROFF;
                        break;

                case 'r':
                        if (kexec_loaded())
                                arg_action = ACTION_KEXEC;
                        else
                                arg_action = ACTION_REBOOT;
                        break;

                case 'K':
                        arg_action = ACTION_KEXEC;
                        break;

                case 'h':
                        if (arg_action != ACTION_HALT)
                                arg_action = ACTION_POWEROFF;
                        break;

                case 'k':
                        arg_dry = true;
                        break;

                case ARG_NO_WALL:
                        arg_no_wall = true;
                        break;

                case 't':
                case 'a':
                        /* Compatibility nops */
                        break;

                case 'c':
                        arg_action = ACTION_CANCEL_SHUTDOWN;
                        break;

                case '?':
                        return -EINVAL;

                default:
                        log_error("Unknown option code '%c'.", c);
                        return -EINVAL;
                }
        }

        if (argc > optind && arg_action != ACTION_CANCEL_SHUTDOWN) {
                r = parse_time_spec(argv[optind], &arg_when);
                if (r < 0) {
                        log_error("Failed to parse time specification: %s", argv[optind]);
                        return r;
                }
        } else
                arg_when = now(CLOCK_REALTIME) + USEC_PER_MINUTE;

        if (argc > optind && arg_action == ACTION_CANCEL_SHUTDOWN)
                /* No time argument for shutdown cancel */
                arg_wall = argv + optind;
        else if (argc > optind + 1)
                /* We skip the time argument */
                arg_wall = argv + optind + 1;

        optind = argc;

        return 1;
}

static int telinit_parse_argv(int argc, char *argv[]) {

        enum {
                ARG_HELP = 0x100,
                ARG_NO_WALL
        };

        static const struct option options[] = {
                { "help",      no_argument,       NULL, ARG_HELP    },
                { "no-wall",   no_argument,       NULL, ARG_NO_WALL },
                { NULL,        0,                 NULL, 0           }
        };

        static const struct {
                char from;
                enum action to;
        } table[] = {
                { '0', ACTION_POWEROFF },
                { '6', ACTION_REBOOT },
                { '1', ACTION_RESCUE },
                { '2', ACTION_RUNLEVEL2 },
                { '3', ACTION_RUNLEVEL3 },
                { '4', ACTION_RUNLEVEL4 },
                { '5', ACTION_RUNLEVEL5 },
                { 's', ACTION_RESCUE },
                { 'S', ACTION_RESCUE },
                { 'q', ACTION_RELOAD },
                { 'Q', ACTION_RELOAD },
                { 'u', ACTION_REEXEC },
                { 'U', ACTION_REEXEC }
        };

        unsigned i;
        int c;

        assert(argc >= 0);
        assert(argv);

        while ((c = getopt_long(argc, argv, "", options, NULL)) >= 0) {
                switch (c) {

                case ARG_HELP:
                        telinit_help();
                        return 0;

                case ARG_NO_WALL:
                        arg_no_wall = true;
                        break;

                case '?':
                        return -EINVAL;

                default:
                        log_error("Unknown option code '%c'.", c);
                        return -EINVAL;
                }
        }

        if (optind >= argc) {
                telinit_help();
                return -EINVAL;
        }

        if (optind + 1 < argc) {
                log_error("Too many arguments.");
                return -EINVAL;
        }

        if (strlen(argv[optind]) != 1) {
                log_error("Expected single character argument.");
                return -EINVAL;
        }

        for (i = 0; i < ELEMENTSOF(table); i++)
                if (table[i].from == argv[optind][0])
                        break;

        if (i >= ELEMENTSOF(table)) {
                log_error("Unknown command '%s'.", argv[optind]);
                return -EINVAL;
        }

        arg_action = table[i].to;

        optind ++;

        return 1;
}

static int runlevel_parse_argv(int argc, char *argv[]) {

        enum {
                ARG_HELP = 0x100,
        };

        static const struct option options[] = {
                { "help",      no_argument,       NULL, ARG_HELP    },
                { NULL,        0,                 NULL, 0           }
        };

        int c;

        assert(argc >= 0);
        assert(argv);

        while ((c = getopt_long(argc, argv, "", options, NULL)) >= 0) {
                switch (c) {

                case ARG_HELP:
                        runlevel_help();
                        return 0;

                case '?':
                        return -EINVAL;

                default:
                        log_error("Unknown option code '%c'.", c);
                        return -EINVAL;
                }
        }

        if (optind < argc) {
                log_error("Too many arguments.");
                return -EINVAL;
        }

        return 1;
}

static int parse_argv(int argc, char *argv[]) {
        assert(argc >= 0);
        assert(argv);

        if (program_invocation_short_name) {

                if (strstr(program_invocation_short_name, "halt")) {
                        arg_action = ACTION_HALT;
                        return halt_parse_argv(argc, argv);
                } else if (strstr(program_invocation_short_name, "poweroff")) {
                        arg_action = ACTION_POWEROFF;
                        return halt_parse_argv(argc, argv);
                } else if (strstr(program_invocation_short_name, "reboot")) {
                        if (kexec_loaded())
                                arg_action = ACTION_KEXEC;
                        else
                                arg_action = ACTION_REBOOT;
                        return halt_parse_argv(argc, argv);
                } else if (strstr(program_invocation_short_name, "shutdown")) {
                        arg_action = ACTION_POWEROFF;
                        return shutdown_parse_argv(argc, argv);
                } else if (strstr(program_invocation_short_name, "init")) {

                        if (sd_booted() > 0) {
                                arg_action = ACTION_INVALID;
                                return telinit_parse_argv(argc, argv);
                        } else {
                                /* Hmm, so some other init system is
                                 * running, we need to forward this
                                 * request to it. For now we simply
                                 * guess that it is Upstart. */

                                execv(TELINIT, argv);

                                log_error("Couldn't find an alternative telinit implementation to spawn.");
                                return -EIO;
                        }

                } else if (strstr(program_invocation_short_name, "runlevel")) {
                        arg_action = ACTION_RUNLEVEL;
                        return runlevel_parse_argv(argc, argv);
                }
        }

        arg_action = ACTION_SYSTEMCTL;
        return systemctl_parse_argv(argc, argv);
}

_pure_ static int action_to_runlevel(void) {

        static const char table[_ACTION_MAX] = {
                [ACTION_HALT] =      '0',
                [ACTION_POWEROFF] =  '0',
                [ACTION_REBOOT] =    '6',
                [ACTION_RUNLEVEL2] = '2',
                [ACTION_RUNLEVEL3] = '3',
                [ACTION_RUNLEVEL4] = '4',
                [ACTION_RUNLEVEL5] = '5',
                [ACTION_RESCUE] =    '1'
        };

        assert(arg_action < _ACTION_MAX);

        return table[arg_action];
}

static int talk_initctl(void) {
        struct init_request request = {};
        int r;
        _cleanup_close_ int fd = -1;
        char rl;

        rl = action_to_runlevel();
        if (!rl)
                return 0;

        request.magic = INIT_MAGIC;
        request.sleeptime = 0;
        request.cmd = INIT_CMD_RUNLVL;
        request.runlevel = rl;

        /* Try /run/initctl first since that is what sysvinit in Debian uses */
        fd = open("/run/initctl", O_WRONLY|O_NDELAY|O_CLOEXEC|O_NOCTTY);
        if (fd < 0) {
                /* Fall back to /dev/initctl */
                fd = open(INIT_FIFO, O_WRONLY|O_NDELAY|O_CLOEXEC|O_NOCTTY);
                if (fd < 0) {
                        if (errno == ENOENT)
                                return 0;

                        log_error("Failed to open initctl FIFO: %m");
                        return -errno;
                }
        }

        errno = 0;
        r = loop_write(fd, &request, sizeof(request), false) != sizeof(request);
        if (r) {
                log_error("Failed to write to initctl FIFO: %m");
                return errno > 0 ? -errno : -EIO;
        }

        return 1;
}

static int systemctl_main(DBusConnection *bus, int argc, char *argv[], DBusError *error) {

        static const struct {
                const char* verb;
                const enum {
                        MORE,
                        LESS,
                        EQUAL
                } argc_cmp;
                const int argc;
                int (* const dispatch)(DBusConnection *bus, char **args);
        } verbs[] = {
                { "list-units",            LESS,  1, list_units        },
                { "list-unit-files",       EQUAL, 1, list_unit_files   },
                { "list-sockets",          LESS,  1, list_sockets      },
                { "list-jobs",             EQUAL, 1, list_jobs         },
                { "clear-jobs",            EQUAL, 1, daemon_reload     },
                { "cancel",                MORE,  2, cancel_job        },
                { "start",                 MORE,  2, start_unit        },
                { "stop",                  MORE,  2, start_unit        },
                { "condstop",              MORE,  2, start_unit        }, /* For compatibility with ALTLinux */
                { "reload",                MORE,  2, start_unit        },
                { "restart",               MORE,  2, start_unit        },
                { "try-restart",           MORE,  2, start_unit        },
                { "reload-or-restart",     MORE,  2, start_unit        },
                { "reload-or-try-restart", MORE,  2, start_unit        },
                { "force-reload",          MORE,  2, start_unit        }, /* For compatibility with SysV */
                { "condreload",            MORE,  2, start_unit        }, /* For compatibility with ALTLinux */
                { "condrestart",           MORE,  2, start_unit        }, /* For compatibility with RH */
                { "isolate",               EQUAL, 2, start_unit        },
                { "kill",                  MORE,  2, kill_unit         },
                { "is-active",             MORE,  2, check_unit_active },
                { "check",                 MORE,  2, check_unit_active },
                { "is-failed",             MORE,  2, check_unit_failed },
                { "show",                  MORE,  1, show              },
                { "status",                MORE,  1, show              },
                { "help",                  MORE,  2, show              },
                { "snapshot",              LESS,  2, snapshot          },
                { "delete",                MORE,  2, delete_snapshot   },
                { "daemon-reload",         EQUAL, 1, daemon_reload     },
                { "daemon-reexec",         EQUAL, 1, daemon_reload     },
                { "show-environment",      EQUAL, 1, show_enviroment   },
                { "set-environment",       MORE,  2, set_environment   },
                { "unset-environment",     MORE,  2, set_environment   },
                { "halt",                  EQUAL, 1, start_special     },
                { "poweroff",              EQUAL, 1, start_special     },
                { "reboot",                EQUAL, 1, start_special     },
                { "kexec",                 EQUAL, 1, start_special     },
                { "suspend",               EQUAL, 1, start_special     },
                { "hibernate",             EQUAL, 1, start_special     },
                { "hybrid-sleep",          EQUAL, 1, start_special     },
                { "default",               EQUAL, 1, start_special     },
                { "rescue",                EQUAL, 1, start_special     },
                { "emergency",             EQUAL, 1, start_special     },
                { "exit",                  EQUAL, 1, start_special     },
                { "reset-failed",          MORE,  1, reset_failed      },
                { "enable",                MORE,  2, enable_unit       },
                { "disable",               MORE,  2, enable_unit       },
                { "is-enabled",            MORE,  2, unit_is_enabled   },
                { "reenable",              MORE,  2, enable_unit       },
                { "preset",                MORE,  2, enable_unit       },
                { "mask",                  MORE,  2, enable_unit       },
                { "unmask",                MORE,  2, enable_unit       },
                { "link",                  MORE,  2, enable_unit       },
                { "switch-root",           MORE,  2, switch_root       },
                { "list-dependencies",     LESS,  2, list_dependencies },
                { "set-default",           EQUAL, 2, enable_unit       },
                { "get-default",           LESS,  1, get_default       },
                { "set-property",          MORE,  3, set_property      },
        };

        int left;
        unsigned i;

        assert(argc >= 0);
        assert(argv);
        assert(error);

        left = argc - optind;

        if (left <= 0)
                /* Special rule: no arguments means "list-units" */
                i = 0;
        else {
                if (streq(argv[optind], "help") && !argv[optind+1]) {
                        log_error("This command expects one or more "
                                  "unit names. Did you mean --help?");
                        return -EINVAL;
                }

                for (i = 0; i < ELEMENTSOF(verbs); i++)
                        if (streq(argv[optind], verbs[i].verb))
                                break;

                if (i >= ELEMENTSOF(verbs)) {
                        log_error("Unknown operation '%s'.", argv[optind]);
                        return -EINVAL;
                }
        }

        switch (verbs[i].argc_cmp) {

        case EQUAL:
                if (left != verbs[i].argc) {
                        log_error("Invalid number of arguments.");
                        return -EINVAL;
                }

                break;

        case MORE:
                if (left < verbs[i].argc) {
                        log_error("Too few arguments.");
                        return -EINVAL;
                }

                break;

        case LESS:
                if (left > verbs[i].argc) {
                        log_error("Too many arguments.");
                        return -EINVAL;
                }

                break;

        default:
                assert_not_reached("Unknown comparison operator.");
        }

        /* Require a bus connection for all operations but
         * enable/disable */
        if (!streq(verbs[i].verb, "enable") &&
            !streq(verbs[i].verb, "disable") &&
            !streq(verbs[i].verb, "is-enabled") &&
            !streq(verbs[i].verb, "list-unit-files") &&
            !streq(verbs[i].verb, "reenable") &&
            !streq(verbs[i].verb, "preset") &&
            !streq(verbs[i].verb, "mask") &&
            !streq(verbs[i].verb, "unmask") &&
            !streq(verbs[i].verb, "link") &&
            !streq(verbs[i].verb, "set-default") &&
            !streq(verbs[i].verb, "get-default")) {

                if (running_in_chroot() > 0) {
                        log_info("Running in chroot, ignoring request.");
                        return 0;
                }

                if (((!streq(verbs[i].verb, "reboot") &&
                      !streq(verbs[i].verb, "halt") &&
                      !streq(verbs[i].verb, "poweroff")) || arg_force <= 0) && !bus) {
                        log_error("Failed to get D-Bus connection: %s",
                                  dbus_error_is_set(error) ? error->message : "No connection to service manager.");
                        return -EIO;
                }

        } else {

                if (!bus && !avoid_bus()) {
                        log_error("Failed to get D-Bus connection: %s",
                                  dbus_error_is_set(error) ? error->message : "No connection to service manager.");
                        return -EIO;
                }
        }

        return verbs[i].dispatch(bus, argv + optind);
}

static int send_shutdownd(usec_t t, char mode, bool dry_run, bool warn, const char *message) {
        _cleanup_close_ int fd;
        struct sd_shutdown_command c = {
                .usec = t,
                .mode = mode,
                .dry_run = dry_run,
                .warn_wall = warn,
        };
        union sockaddr_union sockaddr = {
                .un.sun_family = AF_UNIX,
                .un.sun_path = "/run/systemd/shutdownd",
        };
        struct iovec iovec[2] = {
                {.iov_base = (char*) &c,
                 .iov_len = offsetof(struct sd_shutdown_command, wall_message),
                }
        };
        struct msghdr msghdr = {
                .msg_name = &sockaddr,
                .msg_namelen = offsetof(struct sockaddr_un, sun_path)
                               + sizeof("/run/systemd/shutdownd") - 1,
                .msg_iov = iovec,
                .msg_iovlen = 1,
        };

        fd = socket(AF_UNIX, SOCK_DGRAM|SOCK_CLOEXEC, 0);
        if (fd < 0)
                return -errno;

        if (!isempty(message)) {
                iovec[1].iov_base = (char*) message;
                iovec[1].iov_len = strlen(message);
                msghdr.msg_iovlen++;
        }

        if (sendmsg(fd, &msghdr, MSG_NOSIGNAL) < 0)
                return -errno;

        return 0;
}

static int reload_with_fallback(DBusConnection *bus) {

        if (bus) {
                /* First, try systemd via D-Bus. */
                if (daemon_reload(bus, NULL) >= 0)
                        return 0;
        }

        /* Nothing else worked, so let's try signals */
        assert(arg_action == ACTION_RELOAD || arg_action == ACTION_REEXEC);

        if (kill(1, arg_action == ACTION_RELOAD ? SIGHUP : SIGTERM) < 0) {
                log_error("kill() failed: %m");
                return -errno;
        }

        return 0;
}

static int start_with_fallback(DBusConnection *bus) {

        if (bus) {
                /* First, try systemd via D-Bus. */
                if (start_unit(bus, NULL) >= 0)
                        goto done;
        }

        /* Nothing else worked, so let's try
         * /dev/initctl */
        if (talk_initctl() > 0)
                goto done;

        log_error("Failed to talk to init daemon.");
        return -EIO;

done:
        warn_wall(arg_action);
        return 0;
}

static _noreturn_ void halt_now(enum action a) {

       /* Make sure C-A-D is handled by the kernel from this
         * point on... */
        reboot(RB_ENABLE_CAD);

        switch (a) {

        case ACTION_HALT:
                log_info("Halting.");
                reboot(RB_HALT_SYSTEM);
                break;

        case ACTION_POWEROFF:
                log_info("Powering off.");
                reboot(RB_POWER_OFF);
                break;

        case ACTION_REBOOT:
                log_info("Rebooting.");
                reboot(RB_AUTOBOOT);
                break;

        default:
                assert_not_reached("Unknown halt action.");
        }

        assert_not_reached("Uh? This shouldn't happen.");
}

static int halt_main(DBusConnection *bus) {
        int r;

        r = check_inhibitors(bus, arg_action);
        if (r < 0)
                return r;

        if (geteuid() != 0) {
                /* Try logind if we are a normal user and no special
                 * mode applies. Maybe PolicyKit allows us to shutdown
                 * the machine. */

                if (arg_when <= 0 &&
                    !arg_dry &&
                    arg_force <= 0 &&
                    (arg_action == ACTION_POWEROFF ||
                     arg_action == ACTION_REBOOT)) {
                        r = reboot_with_logind(bus, arg_action);
                        if (r >= 0)
                                return r;
                }

                log_error("Must be root.");
                return -EPERM;
        }

        if (arg_when > 0) {
                _cleanup_free_ char *m;

                m = strv_join(arg_wall, " ");
                r = send_shutdownd(arg_when,
                                   arg_action == ACTION_HALT     ? 'H' :
                                   arg_action == ACTION_POWEROFF ? 'P' :
                                   arg_action == ACTION_KEXEC    ? 'K' :
                                                                   'r',
                                   arg_dry,
                                   !arg_no_wall,
                                   m);

                if (r < 0)
                        log_warning("Failed to talk to shutdownd, proceeding with immediate shutdown: %s", strerror(-r));
                else {
                        char date[FORMAT_TIMESTAMP_MAX];

                        log_info("Shutdown scheduled for %s, use 'shutdown -c' to cancel.",
                                 format_timestamp(date, sizeof(date), arg_when));
                        return 0;
                }
        }

        if (!arg_dry && !arg_force)
                return start_with_fallback(bus);

        if (!arg_no_wtmp) {
                if (sd_booted() > 0)
                        log_debug("Not writing utmp record, assuming that systemd-update-utmp is used.");
                else {
                        r = utmp_put_shutdown();
                        if (r < 0)
                                log_warning("Failed to write utmp record: %s", strerror(-r));
                }
        }

        if (arg_dry)
                return 0;

        halt_now(arg_action);
        /* We should never reach this. */
        return -ENOSYS;
}

static int runlevel_main(void) {
        int r, runlevel, previous;

        r = utmp_get_runlevel(&runlevel, &previous);
        if (r < 0) {
                puts("unknown");
                return r;
        }

        printf("%c %c\n",
               previous <= 0 ? 'N' : previous,
               runlevel <= 0 ? 'N' : runlevel);

        return 0;
}

int main(int argc, char*argv[]) {
        int r, retval = EXIT_FAILURE;
        DBusConnection *bus = NULL;
        _cleanup_dbus_error_free_ DBusError error;

        dbus_error_init(&error);

        setlocale(LC_ALL, "");
        log_parse_environment();
        log_open();

        /* Explicitly not on_tty() to avoid setting cached value.
         * This becomes relevant for piping output which might be
         * ellipsized. */
        original_stdout_is_tty = isatty(STDOUT_FILENO);

        r = parse_argv(argc, argv);
        if (r < 0)
                goto finish;
        else if (r == 0) {
                retval = EXIT_SUCCESS;
                goto finish;
        }

        /* /sbin/runlevel doesn't need to communicate via D-Bus, so
         * let's shortcut this */
        if (arg_action == ACTION_RUNLEVEL) {
                r = runlevel_main();
                retval = r < 0 ? EXIT_FAILURE : r;
                goto finish;
        }

        if (running_in_chroot() > 0 && arg_action != ACTION_SYSTEMCTL) {
                log_info("Running in chroot, ignoring request.");
                retval = 0;
                goto finish;
        }

        if (!avoid_bus()) {
                if (arg_transport == TRANSPORT_NORMAL)
                        bus_connect(arg_scope == UNIT_FILE_SYSTEM ? DBUS_BUS_SYSTEM : DBUS_BUS_SESSION, &bus, &private_bus, &error);
                else if (arg_transport == TRANSPORT_POLKIT) {
                        bus_connect_system_polkit(&bus, &error);
                        private_bus = false;
                } else if (arg_transport == TRANSPORT_SSH) {
                        bus_connect_system_ssh(arg_user, arg_host, &bus, &error);
                        private_bus = false;
                } else
                        assert_not_reached("Uh, invalid transport...");
        }

        switch (arg_action) {

        case ACTION_SYSTEMCTL:
                r = systemctl_main(bus, argc, argv, &error);
                break;

        case ACTION_HALT:
        case ACTION_POWEROFF:
        case ACTION_REBOOT:
        case ACTION_KEXEC:
                r = halt_main(bus);
                break;

        case ACTION_RUNLEVEL2:
        case ACTION_RUNLEVEL3:
        case ACTION_RUNLEVEL4:
        case ACTION_RUNLEVEL5:
        case ACTION_RESCUE:
        case ACTION_EMERGENCY:
        case ACTION_DEFAULT:
                r = start_with_fallback(bus);
                break;

        case ACTION_RELOAD:
        case ACTION_REEXEC:
                r = reload_with_fallback(bus);
                break;

        case ACTION_CANCEL_SHUTDOWN: {
                char *m = NULL;

                if (arg_wall) {
                        m = strv_join(arg_wall, " ");
                        if (!m) {
                                retval = EXIT_FAILURE;
                                goto finish;
                        }
                }
                r = send_shutdownd(arg_when, SD_SHUTDOWN_NONE, false, !arg_no_wall, m);
                if (r < 0)
                        log_warning("Failed to talk to shutdownd, shutdown hasn't been cancelled: %s", strerror(-r));
                free(m);
                break;
        }

        case ACTION_INVALID:
        case ACTION_RUNLEVEL:
        default:
                assert_not_reached("Unknown action");
        }

        retval = r < 0 ? EXIT_FAILURE : r;

finish:
        if (bus) {
                dbus_connection_flush(bus);
                dbus_connection_close(bus);
                dbus_connection_unref(bus);
        }

        dbus_shutdown();

        strv_free(arg_types);
        strv_free(arg_states);
        strv_free(arg_properties);

        pager_close();
        ask_password_agent_close();
        polkit_agent_close();

        return retval;
}<|MERGE_RESOLUTION|>--- conflicted
+++ resolved
@@ -4224,10 +4224,6 @@
 static int enable_sysv_units(const char *verb, char **args) {
         int r = 0;
 
-<<<<<<< HEAD
-        const char *verb = args[0];
-=======
->>>>>>> cd7c1a2c
         unsigned f = 1, t = 1;
         LookupPaths paths = {};
 
@@ -4479,13 +4475,6 @@
         /* If the operation was fully executed by the SysV compat,
          * let's finish early */
         if (strv_isempty(mangled_names))
-                return 0;
-
-        r = enable_sysv_units(args);
-        if (r < 0)
-                return r;
-
-        if (!args[1])
                 return 0;
 
         if (!bus || avoid_bus()) {
