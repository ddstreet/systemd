--- conflicted
+++ resolved
@@ -313,13 +313,8 @@
         (void) logind_set_wall_message();
 
         r = bus_call_method(bus, bus_login_mgr, "ScheduleShutdown", &error, NULL, "st", action, arg_when);
-        /* logind fails, cannot schedule reboot, do nothing */
-        if (r < 0)
-<<<<<<< HEAD
-                return log_warning_errno(r, "Failed to call ScheduleShutdown in logind, no action will be taken: %s", bus_error_message(&error, r));
-=======
+        if (r < 0)
                 return log_warning_errno(r, "Failed to schedule shutdown: %s", bus_error_message(&error, r));
->>>>>>> 582a7e80
 
         if (!arg_quiet)
                 logind_show_shutdown();
