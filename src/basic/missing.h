/* SPDX-License-Identifier: LGPL-2.1+ */
#pragma once

/* Missing glibc definitions to access certain kernel APIs */

<<<<<<< HEAD
#include <errno.h>
#include <fcntl.h>
#include <inttypes.h>
#include <linux/audit.h>
#include <linux/capability.h>
#include <linux/falloc.h>
#include <linux/if_link.h>
#include <linux/input.h>
#include <linux/loop.h>
#include <linux/neighbour.h>
#include <linux/oom.h>
#include <linux/rtnetlink.h>
#include <net/ethernet.h>
#include <stdlib.h>
#include <sys/resource.h>
#include <sys/socket.h>
#include <sys/stat.h>
#include <sys/syscall.h>
#include <uchar.h>
#include <unistd.h>

#if WANT_LINUX_STAT_H
#include <linux/stat.h>
#endif

#if HAVE_AUDIT
#include <libaudit.h>
#endif

#ifdef ARCH_MIPS
#include <asm/sgidefs.h>
#endif

#if HAVE_LINUX_BTRFS_H
#include <linux/btrfs.h>
#endif

#if HAVE_LINUX_VM_SOCKETS_H
#include <linux/vm_sockets.h>
#else
#define VMADDR_CID_ANY -1U
struct sockaddr_vm {
        unsigned short svm_family;
        unsigned short svm_reserved1;
        unsigned int svm_port;
        unsigned int svm_cid;
        unsigned char svm_zero[sizeof(struct sockaddr) -
                               sizeof(unsigned short) -
                               sizeof(unsigned short) -
                               sizeof(unsigned int) -
                               sizeof(unsigned int)];
};
#endif /* !HAVE_LINUX_VM_SOCKETS_H */

#ifndef RLIMIT_RTTIME
#define RLIMIT_RTTIME 15
#endif

/* If RLIMIT_RTTIME is not defined, then we cannot use RLIMIT_NLIMITS as is */
#define _RLIMIT_MAX (RLIMIT_RTTIME+1 > RLIMIT_NLIMITS ? RLIMIT_RTTIME+1 : RLIMIT_NLIMITS)

#ifndef F_LINUX_SPECIFIC_BASE
#define F_LINUX_SPECIFIC_BASE 1024
#endif

#ifndef F_SETPIPE_SZ
#define F_SETPIPE_SZ (F_LINUX_SPECIFIC_BASE + 7)
#endif

#ifndef F_GETPIPE_SZ
#define F_GETPIPE_SZ (F_LINUX_SPECIFIC_BASE + 8)
#endif

#ifndef F_ADD_SEALS
#define F_ADD_SEALS (F_LINUX_SPECIFIC_BASE + 9)
#define F_GET_SEALS (F_LINUX_SPECIFIC_BASE + 10)

#define F_SEAL_SEAL     0x0001  /* prevent further seals from being set */
#define F_SEAL_SHRINK   0x0002  /* prevent file from shrinking */
#define F_SEAL_GROW     0x0004  /* prevent file from growing */
#define F_SEAL_WRITE    0x0008  /* prevent writes */
#endif

#ifndef F_OFD_GETLK
#define F_OFD_GETLK     36
#define F_OFD_SETLK     37
#define F_OFD_SETLKW    38
#endif

#ifndef MFD_ALLOW_SEALING
#define MFD_ALLOW_SEALING 0x0002U
#endif

#ifndef MFD_CLOEXEC
#define MFD_CLOEXEC 0x0001U
#endif

#ifndef IP_FREEBIND
#define IP_FREEBIND 15
#endif

#ifndef OOM_SCORE_ADJ_MIN
#define OOM_SCORE_ADJ_MIN (-1000)
#endif

#ifndef OOM_SCORE_ADJ_MAX
#define OOM_SCORE_ADJ_MAX 1000
#endif

#ifndef AUDIT_SERVICE_START
#define AUDIT_SERVICE_START 1130 /* Service (daemon) start */
#endif

#ifndef AUDIT_SERVICE_STOP
#define AUDIT_SERVICE_STOP 1131 /* Service (daemon) stop */
#endif

#ifndef TIOCVHANGUP
#define TIOCVHANGUP 0x5437
#endif

#ifndef IP_TRANSPARENT
#define IP_TRANSPARENT 19
#endif

#ifndef SOL_NETLINK
#define SOL_NETLINK 270
#endif

#ifndef NETLINK_LIST_MEMBERSHIPS
#define NETLINK_LIST_MEMBERSHIPS 9
#endif

#ifndef SOL_SCTP
#define SOL_SCTP 132
#endif

#ifndef GRND_NONBLOCK
#define GRND_NONBLOCK 0x0001
#endif

#ifndef GRND_RANDOM
#define GRND_RANDOM 0x0002
#endif

#ifndef FS_NOCOW_FL
#define FS_NOCOW_FL 0x00800000
#endif

#ifndef BTRFS_IOCTL_MAGIC
#define BTRFS_IOCTL_MAGIC 0x94
#endif

#ifndef BTRFS_PATH_NAME_MAX
#define BTRFS_PATH_NAME_MAX 4087
#endif

#ifndef BTRFS_DEVICE_PATH_NAME_MAX
#define BTRFS_DEVICE_PATH_NAME_MAX 1024
#endif

#ifndef BTRFS_FSID_SIZE
#define BTRFS_FSID_SIZE 16
#endif

#ifndef BTRFS_UUID_SIZE
#define BTRFS_UUID_SIZE 16
#endif

#ifndef BTRFS_SUBVOL_RDONLY
#define BTRFS_SUBVOL_RDONLY (1ULL << 1)
#endif

#ifndef BTRFS_SUBVOL_NAME_MAX
#define BTRFS_SUBVOL_NAME_MAX 4039
#endif

#ifndef BTRFS_INO_LOOKUP_PATH_MAX
#define BTRFS_INO_LOOKUP_PATH_MAX 4080
#endif

#ifndef BTRFS_SEARCH_ARGS_BUFSIZE
#define BTRFS_SEARCH_ARGS_BUFSIZE (4096 - sizeof(struct btrfs_ioctl_search_key))
#endif

#ifndef BTRFS_QGROUP_LEVEL_SHIFT
#define BTRFS_QGROUP_LEVEL_SHIFT 48
#endif

#if ! HAVE_LINUX_BTRFS_H
#define BTRFS_IOC_QGROUP_ASSIGN _IOW(BTRFS_IOCTL_MAGIC, 41, \
                               struct btrfs_ioctl_qgroup_assign_args)
#define BTRFS_IOC_QGROUP_CREATE _IOW(BTRFS_IOCTL_MAGIC, 42, \
                               struct btrfs_ioctl_qgroup_create_args)
#define BTRFS_IOC_QUOTA_RESCAN _IOW(BTRFS_IOCTL_MAGIC, 44, \
                               struct btrfs_ioctl_quota_rescan_args)
#define BTRFS_IOC_QUOTA_RESCAN_STATUS _IOR(BTRFS_IOCTL_MAGIC, 45, \
                               struct btrfs_ioctl_quota_rescan_args)

struct btrfs_ioctl_quota_rescan_args {
        __u64   flags;
        __u64   progress;
        __u64   reserved[6];
};

struct btrfs_ioctl_qgroup_assign_args {
        __u64 assign;
        __u64 src;
        __u64 dst;
};

struct btrfs_ioctl_qgroup_create_args {
        __u64 create;
        __u64 qgroupid;
};

struct btrfs_ioctl_vol_args {
        int64_t fd;
        char name[BTRFS_PATH_NAME_MAX + 1];
};

struct btrfs_qgroup_limit {
        __u64 flags;
        __u64 max_rfer;
        __u64 max_excl;
        __u64 rsv_rfer;
        __u64 rsv_excl;
};

struct btrfs_qgroup_inherit {
        __u64 flags;
        __u64 num_qgroups;
        __u64 num_ref_copies;
        __u64 num_excl_copies;
        struct btrfs_qgroup_limit lim;
        __u64 qgroups[0];
};

struct btrfs_ioctl_qgroup_limit_args {
        __u64 qgroupid;
        struct btrfs_qgroup_limit lim;
};

struct btrfs_ioctl_vol_args_v2 {
        __s64 fd;
        __u64 transid;
        __u64 flags;
        union {
                struct {
                        __u64 size;
                        struct btrfs_qgroup_inherit *qgroup_inherit;
                };
                __u64 unused[4];
        };
        char name[BTRFS_SUBVOL_NAME_MAX + 1];
};

struct btrfs_ioctl_dev_info_args {
        uint64_t devid;                         /* in/out */
        uint8_t uuid[BTRFS_UUID_SIZE];          /* in/out */
        uint64_t bytes_used;                    /* out */
        uint64_t total_bytes;                   /* out */
        uint64_t unused[379];                   /* pad to 4k */
        char path[BTRFS_DEVICE_PATH_NAME_MAX];  /* out */
};

struct btrfs_ioctl_fs_info_args {
        uint64_t max_id;                        /* out */
        uint64_t num_devices;                   /* out */
        uint8_t fsid[BTRFS_FSID_SIZE];          /* out */
        uint64_t reserved[124];                 /* pad to 1k */
};

struct btrfs_ioctl_ino_lookup_args {
        __u64 treeid;
        __u64 objectid;
        char name[BTRFS_INO_LOOKUP_PATH_MAX];
};

struct btrfs_ioctl_search_key {
        /* which root are we searching.  0 is the tree of tree roots */
        __u64 tree_id;

        /* keys returned will be >= min and <= max */
        __u64 min_objectid;
        __u64 max_objectid;

        /* keys returned will be >= min and <= max */
        __u64 min_offset;
        __u64 max_offset;

        /* max and min transids to search for */
        __u64 min_transid;
        __u64 max_transid;

        /* keys returned will be >= min and <= max */
        __u32 min_type;
        __u32 max_type;

        /*
         * how many items did userland ask for, and how many are we
         * returning
         */
        __u32 nr_items;

        /* align to 64 bits */
        __u32 unused;

        /* some extra for later */
        __u64 unused1;
        __u64 unused2;
        __u64 unused3;
        __u64 unused4;
};

struct btrfs_ioctl_search_header {
        __u64 transid;
        __u64 objectid;
        __u64 offset;
        __u32 type;
        __u32 len;
};

struct btrfs_ioctl_search_args {
        struct btrfs_ioctl_search_key key;
        char buf[BTRFS_SEARCH_ARGS_BUFSIZE];
};

struct btrfs_ioctl_clone_range_args {
        __s64 src_fd;
        __u64 src_offset, src_length;
        __u64 dest_offset;
};

#define BTRFS_QUOTA_CTL_ENABLE  1
#define BTRFS_QUOTA_CTL_DISABLE 2
#define BTRFS_QUOTA_CTL_RESCAN__NOTUSED 3
struct btrfs_ioctl_quota_ctl_args {
        __u64 cmd;
        __u64 status;
};
#endif

#ifndef BTRFS_IOC_DEFRAG
#define BTRFS_IOC_DEFRAG _IOW(BTRFS_IOCTL_MAGIC, 2, \
                                 struct btrfs_ioctl_vol_args)
#endif

#ifndef BTRFS_IOC_RESIZE
#define BTRFS_IOC_RESIZE _IOW(BTRFS_IOCTL_MAGIC, 3, \
                                 struct btrfs_ioctl_vol_args)
#endif

#ifndef BTRFS_IOC_CLONE
#define BTRFS_IOC_CLONE _IOW(BTRFS_IOCTL_MAGIC, 9, int)
#endif

#ifndef BTRFS_IOC_CLONE_RANGE
#define BTRFS_IOC_CLONE_RANGE _IOW(BTRFS_IOCTL_MAGIC, 13, \
                                 struct btrfs_ioctl_clone_range_args)
#endif

#ifndef BTRFS_IOC_SUBVOL_CREATE
#define BTRFS_IOC_SUBVOL_CREATE _IOW(BTRFS_IOCTL_MAGIC, 14, \
                                 struct btrfs_ioctl_vol_args)
#endif

#ifndef BTRFS_IOC_SNAP_DESTROY
#define BTRFS_IOC_SNAP_DESTROY _IOW(BTRFS_IOCTL_MAGIC, 15, \
                                 struct btrfs_ioctl_vol_args)
#endif

#ifndef BTRFS_IOC_TREE_SEARCH
#define BTRFS_IOC_TREE_SEARCH _IOWR(BTRFS_IOCTL_MAGIC, 17, \
                                 struct btrfs_ioctl_search_args)
#endif

#ifndef BTRFS_IOC_INO_LOOKUP
#define BTRFS_IOC_INO_LOOKUP _IOWR(BTRFS_IOCTL_MAGIC, 18, \
                                 struct btrfs_ioctl_ino_lookup_args)
#endif

#ifndef BTRFS_IOC_SNAP_CREATE_V2
#define BTRFS_IOC_SNAP_CREATE_V2 _IOW(BTRFS_IOCTL_MAGIC, 23, \
                                 struct btrfs_ioctl_vol_args_v2)
#endif

#ifndef BTRFS_IOC_SUBVOL_GETFLAGS
#define BTRFS_IOC_SUBVOL_GETFLAGS _IOR(BTRFS_IOCTL_MAGIC, 25, __u64)
#endif

#ifndef BTRFS_IOC_SUBVOL_SETFLAGS
#define BTRFS_IOC_SUBVOL_SETFLAGS _IOW(BTRFS_IOCTL_MAGIC, 26, __u64)
#endif

#ifndef BTRFS_IOC_DEV_INFO
#define BTRFS_IOC_DEV_INFO _IOWR(BTRFS_IOCTL_MAGIC, 30, \
                                 struct btrfs_ioctl_dev_info_args)
#endif

#ifndef BTRFS_IOC_FS_INFO
#define BTRFS_IOC_FS_INFO _IOR(BTRFS_IOCTL_MAGIC, 31, \
                                 struct btrfs_ioctl_fs_info_args)
#endif

#ifndef BTRFS_IOC_DEVICES_READY
#define BTRFS_IOC_DEVICES_READY _IOR(BTRFS_IOCTL_MAGIC, 39, \
                                 struct btrfs_ioctl_vol_args)
#endif

#ifndef BTRFS_IOC_QUOTA_CTL
#define BTRFS_IOC_QUOTA_CTL _IOWR(BTRFS_IOCTL_MAGIC, 40, \
                               struct btrfs_ioctl_quota_ctl_args)
#endif

#ifndef BTRFS_IOC_QGROUP_LIMIT
#define BTRFS_IOC_QGROUP_LIMIT _IOR(BTRFS_IOCTL_MAGIC, 43, \
                               struct btrfs_ioctl_qgroup_limit_args)
#endif

#ifndef BTRFS_IOC_QUOTA_RESCAN_WAIT
#define BTRFS_IOC_QUOTA_RESCAN_WAIT _IO(BTRFS_IOCTL_MAGIC, 46)
#endif

#ifndef BTRFS_FIRST_FREE_OBJECTID
#define BTRFS_FIRST_FREE_OBJECTID 256
#endif

#ifndef BTRFS_LAST_FREE_OBJECTID
#define BTRFS_LAST_FREE_OBJECTID -256ULL
#endif

#ifndef BTRFS_ROOT_TREE_OBJECTID
#define BTRFS_ROOT_TREE_OBJECTID 1
#endif

#ifndef BTRFS_QUOTA_TREE_OBJECTID
#define BTRFS_QUOTA_TREE_OBJECTID 8ULL
#endif

#ifndef BTRFS_ROOT_ITEM_KEY
#define BTRFS_ROOT_ITEM_KEY 132
#endif

#ifndef BTRFS_QGROUP_STATUS_KEY
#define BTRFS_QGROUP_STATUS_KEY 240
#endif

#ifndef BTRFS_QGROUP_INFO_KEY
#define BTRFS_QGROUP_INFO_KEY 242
#endif

#ifndef BTRFS_QGROUP_LIMIT_KEY
#define BTRFS_QGROUP_LIMIT_KEY 244
#endif

#ifndef BTRFS_QGROUP_RELATION_KEY
#define BTRFS_QGROUP_RELATION_KEY 246
#endif

#ifndef BTRFS_ROOT_BACKREF_KEY
#define BTRFS_ROOT_BACKREF_KEY 144
#endif

#ifndef BTRFS_SUPER_MAGIC
#define BTRFS_SUPER_MAGIC 0x9123683E
#endif

#ifndef CGROUP_SUPER_MAGIC
#define CGROUP_SUPER_MAGIC 0x27e0eb
#endif

#ifndef CGROUP2_SUPER_MAGIC
#define CGROUP2_SUPER_MAGIC 0x63677270
#endif

#ifndef CLONE_NEWCGROUP
#define CLONE_NEWCGROUP 0x02000000
#endif

#ifndef TMPFS_MAGIC
#define TMPFS_MAGIC 0x01021994
#endif

#ifndef MQUEUE_MAGIC
#define MQUEUE_MAGIC 0x19800202
#endif

#ifndef SECURITYFS_MAGIC
#define SECURITYFS_MAGIC 0x73636673
#endif

#ifndef TRACEFS_MAGIC
#define TRACEFS_MAGIC 0x74726163
#endif

#ifndef BPF_FS_MAGIC
#define BPF_FS_MAGIC 0xcafe4a11
#endif

#ifndef OCFS2_SUPER_MAGIC
#define OCFS2_SUPER_MAGIC 0x7461636f
#endif

#ifndef MS_MOVE
#define MS_MOVE 8192
#endif

#ifndef MS_REC
#define MS_REC 16384
#endif

#ifndef MS_PRIVATE
#define MS_PRIVATE      (1<<18)
#endif

#ifndef MS_REC
#define MS_REC          (1<<19)
#endif

#ifndef MS_SHARED
#define MS_SHARED       (1<<20)
#endif

#ifndef MS_RELATIME
#define MS_RELATIME     (1<<21)
#endif

#ifndef MS_KERNMOUNT
#define MS_KERNMOUNT    (1<<22)
#endif

#ifndef MS_I_VERSION
#define MS_I_VERSION    (1<<23)
#endif

#ifndef MS_STRICTATIME
#define MS_STRICTATIME  (1<<24)
#endif

#ifndef MS_LAZYTIME
#define MS_LAZYTIME     (1<<25)
#endif

#ifndef SCM_SECURITY
#define SCM_SECURITY 0x03
#endif

#ifndef PR_SET_NO_NEW_PRIVS
#define PR_SET_NO_NEW_PRIVS 38
#endif

#ifndef PR_SET_CHILD_SUBREAPER
#define PR_SET_CHILD_SUBREAPER 36
#endif

#ifndef PR_SET_MM_ARG_START
#define PR_SET_MM_ARG_START 8
#endif

#ifndef PR_SET_MM_ARG_END
#define PR_SET_MM_ARG_END 9
#endif

#ifndef PR_SET_MM_ENV_START
#define PR_SET_MM_ENV_START 10
#endif

#ifndef PR_SET_MM_ENV_END
#define PR_SET_MM_ENV_END 11
#endif

#ifndef EFIVARFS_MAGIC
#define EFIVARFS_MAGIC 0xde5e81e4
#endif

#ifndef SMACK_MAGIC
#define SMACK_MAGIC 0x43415d53
#endif

#ifndef DM_DEFERRED_REMOVE
#define DM_DEFERRED_REMOVE (1 << 17)
#endif

#ifndef MAX_HANDLE_SZ
#define MAX_HANDLE_SZ 128
#endif

#if ! HAVE_SECURE_GETENV
#  if HAVE___SECURE_GETENV
#    define secure_getenv __secure_getenv
#  else
#    error "neither secure_getenv nor __secure_getenv are available"
#  endif
#endif

#ifndef CIFS_MAGIC_NUMBER
#  define CIFS_MAGIC_NUMBER 0xFF534D42
#endif

#ifndef TFD_TIMER_CANCEL_ON_SET
#  define TFD_TIMER_CANCEL_ON_SET (1 << 1)
#endif

#ifndef SO_REUSEPORT
#  define SO_REUSEPORT 15
#endif

#ifndef SO_PEERGROUPS
#  define SO_PEERGROUPS 59
#endif

#ifndef EVIOCREVOKE
#  define EVIOCREVOKE _IOW('E', 0x91, int)
#endif

#ifndef EVIOCSMASK

struct input_mask {
        uint32_t type;
        uint32_t codes_size;
        uint64_t codes_ptr;
};

#define EVIOCSMASK _IOW('E', 0x93, struct input_mask)
#endif

#ifndef DRM_IOCTL_SET_MASTER
#  define DRM_IOCTL_SET_MASTER _IO('d', 0x1e)
#endif

#ifndef DRM_IOCTL_DROP_MASTER
#  define DRM_IOCTL_DROP_MASTER _IO('d', 0x1f)
#endif

/* The precise definition of __O_TMPFILE is arch specific; use the
 * values defined by the kernel (note: some are hexa, some are octal,
 * duplicated as-is from the kernel definitions):
 * - alpha, parisc, sparc: each has a specific value;
 * - others: they use the "generic" value.
 */

#ifndef __O_TMPFILE
#if defined(__alpha__)
#define __O_TMPFILE     0100000000
#elif defined(__parisc__) || defined(__hppa__)
#define __O_TMPFILE     0400000000
#elif defined(__sparc__) || defined(__sparc64__)
#define __O_TMPFILE     0x2000000
#else
#define __O_TMPFILE     020000000
#endif
#endif

/* a horrid kludge trying to make sure that this will fail on old kernels */
#ifndef O_TMPFILE
#define O_TMPFILE (__O_TMPFILE | O_DIRECTORY)
#endif

#if !HAVE_LO_FLAGS_PARTSCAN
#define LO_FLAGS_PARTSCAN 8
#endif

#ifndef LOOP_CTL_REMOVE
#define LOOP_CTL_REMOVE 0x4C81
#endif

#ifndef LOOP_CTL_GET_FREE
#define LOOP_CTL_GET_FREE 0x4C82
#endif

#if !HAVE_IFLA_INET6_ADDR_GEN_MODE
#define IFLA_INET6_UNSPEC 0
#define IFLA_INET6_FLAGS 1
#define IFLA_INET6_CONF 2
#define IFLA_INET6_STATS 3
#define IFLA_INET6_MCAST 4
#define IFLA_INET6_CACHEINFO 5
#define IFLA_INET6_ICMP6STATS 6
#define IFLA_INET6_TOKEN 7
#define IFLA_INET6_ADDR_GEN_MODE 8
#define __IFLA_INET6_MAX 9

#define IFLA_INET6_MAX (__IFLA_INET6_MAX - 1)

#define IN6_ADDR_GEN_MODE_EUI64 0
#define IN6_ADDR_GEN_MODE_NONE 1
#endif

#if !HAVE_IN6_ADDR_GEN_MODE_STABLE_PRIVACY
#define IN6_ADDR_GEN_MODE_STABLE_PRIVACY 2
#endif

#if !HAVE_IFLA_MACVLAN_FLAGS
#define IFLA_MACVLAN_UNSPEC 0
#define IFLA_MACVLAN_MODE 1
#define IFLA_MACVLAN_FLAGS 2
#define __IFLA_MACVLAN_MAX 3

#define IFLA_MACVLAN_MAX (__IFLA_MACVLAN_MAX - 1)
#endif

#if !HAVE_IFLA_IPVLAN_FLAGS
#define IFLA_IPVLAN_UNSPEC 0
#define IFLA_IPVLAN_MODE 1
#define IFLA_IPVLAN_FLAGS 2
#define __IFLA_IPVLAN_MAX 3

#define IFLA_IPVLAN_MAX (__IFLA_IPVLAN_MAX - 1)

#define IPVLAN_MODE_L2 0
#define IPVLAN_MODE_L3 1
#define IPVLAN_MODE_L3S 2
#define IPVLAN_MAX 2
#endif

#if !HAVE_IPVLAN_F_PRIVATE
#define IPVLAN_F_PRIVATE 0x01
#define IPVLAN_F_VEPA    0x02
#define __IPVLAN_F_PRIVATE_MAX 3

#define HAVE_IPVLAN_F_PRIVATE_MAX (__HAVE_IPVLAN_F_PRIVATE_MAX - 1)
#endif

#if !HAVE_IFLA_VTI_REMOTE
#define IFLA_VTI_UNSPEC 0
#define IFLA_VTI_LINK 1
#define IFLA_VTI_IKEY 2
#define IFLA_VTI_OKEY 3
#define IFLA_VTI_LOCAL 4
#define IFLA_VTI_REMOTE 5
#define __IFLA_VTI_MAX 6

#define IFLA_VTI_MAX (__IFLA_VTI_MAX - 1)
#endif

#if !HAVE_IFLA_PHYS_PORT_ID
#define IFLA_EXT_MASK 29
#undef IFLA_PROMISCUITY
#define IFLA_PROMISCUITY 30
#define IFLA_NUM_TX_QUEUES 31
#define IFLA_NUM_RX_QUEUES 32
#define IFLA_CARRIER 33
#define IFLA_PHYS_PORT_ID 34
#define __IFLA_MAX 35

#define IFLA_MAX (__IFLA_MAX - 1)
#endif

#if !HAVE_IFLA_BOND_AD_INFO
#define IFLA_BOND_UNSPEC 0
#define IFLA_BOND_MODE 1
#define IFLA_BOND_ACTIVE_SLAVE 2
#define IFLA_BOND_MIIMON 3
#define IFLA_BOND_UPDELAY 4
#define IFLA_BOND_DOWNDELAY 5
#define IFLA_BOND_USE_CARRIER 6
#define IFLA_BOND_ARP_INTERVAL 7
#define IFLA_BOND_ARP_IP_TARGET 8
#define IFLA_BOND_ARP_VALIDATE 9
#define IFLA_BOND_ARP_ALL_TARGETS 10
#define IFLA_BOND_PRIMARY 11
#define IFLA_BOND_PRIMARY_RESELECT 12
#define IFLA_BOND_FAIL_OVER_MAC 13
#define IFLA_BOND_XMIT_HASH_POLICY 14
#define IFLA_BOND_RESEND_IGMP 15
#define IFLA_BOND_NUM_PEER_NOTIF 16
#define IFLA_BOND_ALL_SLAVES_ACTIVE 17
#define IFLA_BOND_MIN_LINKS 18
#define IFLA_BOND_LP_INTERVAL 19
#define IFLA_BOND_PACKETS_PER_SLAVE 20
#define IFLA_BOND_AD_LACP_RATE 21
#define IFLA_BOND_AD_SELECT 22
#define IFLA_BOND_AD_INFO 23
#define __IFLA_BOND_MAX 24

#define IFLA_BOND_MAX   (__IFLA_BOND_MAX - 1)
#endif

#if !HAVE_IFLA_VLAN_PROTOCOL
#define IFLA_VLAN_UNSPEC 0
#define IFLA_VLAN_ID 1
#define IFLA_VLAN_FLAGS 2
#define IFLA_VLAN_EGRESS_QOS 3
#define IFLA_VLAN_INGRESS_QOS 4
#define IFLA_VLAN_PROTOCOL 5
#define __IFLA_VLAN_MAX 6

#define IFLA_VLAN_MAX   (__IFLA_VLAN_MAX - 1)
#endif

#if !HAVE_IFLA_VXLAN_GPE
#define IFLA_VXLAN_UNSPEC 0
#define IFLA_VXLAN_ID 1
#define IFLA_VXLAN_GROUP 2
#define IFLA_VXLAN_LINK 3
#define IFLA_VXLAN_LOCAL 4
#define IFLA_VXLAN_TTL 5
#define IFLA_VXLAN_TOS 6
#define IFLA_VXLAN_LEARNING 7
#define IFLA_VXLAN_AGEING 8
#define IFLA_VXLAN_LIMIT 9
#define IFLA_VXLAN_PORT_RANGE 10
#define IFLA_VXLAN_PROXY 11
#define IFLA_VXLAN_RSC 12
#define IFLA_VXLAN_L2MISS 13
#define IFLA_VXLAN_L3MISS 14
#define IFLA_VXLAN_PORT 15
#define IFLA_VXLAN_GROUP6 16
#define IFLA_VXLAN_LOCAL6 17
#define IFLA_VXLAN_UDP_CSUM 18
#define IFLA_VXLAN_UDP_ZERO_CSUM6_TX 19
#define IFLA_VXLAN_UDP_ZERO_CSUM6_RX 20
#define IFLA_VXLAN_REMCSUM_TX 21
#define IFLA_VXLAN_REMCSUM_RX 22
#define IFLA_VXLAN_GBP 23
#define IFLA_VXLAN_REMCSUM_NOPARTIAL 24
#define IFLA_VXLAN_COLLECT_METADATA 25
#define IFLA_VXLAN_LABEL 26
#define IFLA_VXLAN_GPE 27

#define __IFLA_VXLAN_MAX 28

#define IFLA_VXLAN_MAX  (__IFLA_VXLAN_MAX - 1)
#endif

#if !HAVE_IFLA_GENEVE_LABEL
#define IFLA_GENEVE_UNSPEC 0
#define IFLA_GENEVE_ID 1
#define IFLA_GENEVE_REMOTE 2
#define IFLA_GENEVE_TTL 3
#define IFLA_GENEVE_TOS 4
#define IFLA_GENEVE_PORT 5
#define IFLA_GENEVE_COLLECT_METADATA 6
#define IFLA_GENEVE_REMOTE6 7
#define IFLA_GENEVE_UDP_CSUM 8
#define IFLA_GENEVE_UDP_ZERO_CSUM6_TX 9
#define IFLA_GENEVE_UDP_ZERO_CSUM6_RX 10
#define IFLA_GENEVE_LABEL 11

#define __IFLA_GENEVE_MAX 12

#define IFLA_GENEVE_MAX  (__IFLA_GENEVE_MAX - 1)
#endif

#if !HAVE_IFLA_IPTUN_ENCAP_DPORT
#define IFLA_IPTUN_UNSPEC 0
#define IFLA_IPTUN_LINK 1
#define IFLA_IPTUN_LOCAL 2
#define IFLA_IPTUN_REMOTE 3
#define IFLA_IPTUN_TTL 4
#define IFLA_IPTUN_TOS 5
#define IFLA_IPTUN_ENCAP_LIMIT 6
#define IFLA_IPTUN_FLOWINFO 7
#define IFLA_IPTUN_FLAGS 8
#define IFLA_IPTUN_PROTO 9
#define IFLA_IPTUN_PMTUDISC 10
#define IFLA_IPTUN_6RD_PREFIX 11
#define IFLA_IPTUN_6RD_RELAY_PREFIX 12
#define IFLA_IPTUN_6RD_PREFIXLEN 13
#define IFLA_IPTUN_6RD_RELAY_PREFIXLEN 14
#define IFLA_IPTUN_ENCAP_TYPE 15
#define IFLA_IPTUN_ENCAP_FLAGS 16
#define IFLA_IPTUN_ENCAP_SPORT 17
#define IFLA_IPTUN_ENCAP_DPORT 18

#define __IFLA_IPTUN_MAX 19

#define IFLA_IPTUN_MAX  (__IFLA_IPTUN_MAX - 1)
#endif

#if !HAVE_IFLA_GRE_ENCAP_DPORT
#define IFLA_GRE_UNSPEC 0
#define IFLA_GRE_LINK 1
#define IFLA_GRE_IFLAGS 2
#define IFLA_GRE_OFLAGS 3
#define IFLA_GRE_IKEY 4
#define IFLA_GRE_OKEY 5
#define IFLA_GRE_LOCAL 6
#define IFLA_GRE_REMOTE 7
#define IFLA_GRE_TTL 8
#define IFLA_GRE_TOS 9
#define IFLA_GRE_PMTUDISC 10
#define IFLA_GRE_ENCAP_LIMIT 11
#define IFLA_GRE_FLOWINFO 12
#define IFLA_GRE_FLAGS 13
#define IFLA_GRE_ENCAP_TYPE 14
#define IFLA_GRE_ENCAP_FLAGS 15
#define IFLA_GRE_ENCAP_SPORT 16
#define IFLA_GRE_ENCAP_DPORT 17

#define __IFLA_GRE_MAX 18

#define IFLA_GRE_MAX  (__IFLA_GRE_MAX - 1)
#endif

#if !HAVE_IFLA_BRIDGE_VLAN_INFO
#define IFLA_BRIDGE_FLAGS 0
#define IFLA_BRIDGE_MODE 1
#define IFLA_BRIDGE_VLAN_INFO 2
#define __IFLA_BRIDGE_MAX 3

#define IFLA_BRIDGE_MAX (__IFLA_BRIDGE_MAX - 1)
#endif

#ifndef BRIDGE_VLAN_INFO_RANGE_BEGIN
#define BRIDGE_VLAN_INFO_RANGE_BEGIN (1<<3) /* VLAN is start of vlan range */
#endif

#ifndef BRIDGE_VLAN_INFO_RANGE_END
#define BRIDGE_VLAN_INFO_RANGE_END (1<<4) /* VLAN is end of vlan range */
#endif

#if !HAVE_IFLA_BR_VLAN_DEFAULT_PVID
#define IFLA_BR_UNSPEC 0
#define IFLA_BR_FORWARD_DELAY 1
#define IFLA_BR_HELLO_TIME 2
#define IFLA_BR_MAX_AGE 3
#define IFLA_BR_AGEING_TIME 4
#define IFLA_BR_STP_STATE 5
#define IFLA_BR_PRIORITY 6
#define IFLA_BR_VLAN_FILTERING 7
#define IFLA_BR_VLAN_PROTOCOL 8
#define IFLA_BR_GROUP_FWD_MASK 9
#define IFLA_BR_ROOT_ID 10
#define IFLA_BR_BRIDGE_ID 11
#define IFLA_BR_ROOT_PORT 12
#define IFLA_BR_ROOT_PATH_COST 13
#define IFLA_BR_TOPOLOGY_CHANGE 14
#define IFLA_BR_TOPOLOGY_CHANGE_DETECTED 15
#define IFLA_BR_HELLO_TIMER 16
#define IFLA_BR_TCN_TIMER 17
#define IFLA_BR_TOPOLOGY_CHANGE_TIMER 18
#define IFLA_BR_GC_TIMER 19
#define IFLA_BR_GROUP_ADDR 20
#define IFLA_BR_FDB_FLUSH 21
#define IFLA_BR_MCAST_ROUTER 22
#define IFLA_BR_MCAST_SNOOPING 23
#define IFLA_BR_MCAST_QUERY_USE_IFADDR 24
#define IFLA_BR_MCAST_QUERIER 25
#define IFLA_BR_MCAST_HASH_ELASTICITY 26
#define IFLA_BR_MCAST_HASH_MAX 27
#define IFLA_BR_MCAST_LAST_MEMBER_CNT 28
#define IFLA_BR_MCAST_STARTUP_QUERY_CNT 29
#define IFLA_BR_MCAST_LAST_MEMBER_INTVL 30
#define IFLA_BR_MCAST_MEMBERSHIP_INTVL 31
#define IFLA_BR_MCAST_QUERIER_INTVL 32
#define IFLA_BR_MCAST_QUERY_INTVL 33
#define IFLA_BR_MCAST_QUERY_RESPONSE_INTVL 34
#define IFLA_BR_MCAST_STARTUP_QUERY_INTVL 35
#define IFLA_BR_NF_CALL_IPTABLES 36
#define IFLA_BR_NF_CALL_IP6TABLES 37
#define IFLA_BR_NF_CALL_ARPTABLES 38
#define IFLA_BR_VLAN_DEFAULT_PVID 39
#define __IFLA_BR_MAX 40

#define IFLA_BR_MAX (__IFLA_BR_MAX - 1)
#endif

#if !HAVE_IFLA_BRPORT_LEARNING_SYNC
#define IFLA_BRPORT_UNSPEC 0
#define IFLA_BRPORT_STATE 1
#define IFLA_BRPORT_PRIORITY 2
#define IFLA_BRPORT_COST 3
#define IFLA_BRPORT_MODE 4
#define IFLA_BRPORT_GUARD 5
#define IFLA_BRPORT_PROTECT 6
#define IFLA_BRPORT_FAST_LEAVE 7
#define IFLA_BRPORT_LEARNING 8
#define IFLA_BRPORT_UNICAST_FLOOD 9
#define IFLA_BRPORT_LEARNING_SYNC 11
#define __IFLA_BRPORT_MAX 12

#define IFLA_BRPORT_MAX (__IFLA_BRPORT_MAX - 1)
#endif

#if !HAVE_FRA_UID_RANGE
#define FRA_UNSPEC 0
#define FRA_DST 1
#define FRA_SRC 2
#define FRA_IIFNAME 3
#define FRA_GOTO 4
#define FRA_UNUSED2 5
#define FRA_PRIORITY 6
#define FRA_UNUSED3 7
#define FRA_UNUSED4 8
#define FRA_UNUSED5 9
#define FRA_FWMARK 10
#define FRA_FLOW 11
#define FRA_TUN_ID 12
#define FRA_SUPPRESS_IFGROUP 13
#define FRA_SUPPRESS_PREFIXLEN 14
#define FRA_TABLE 15
#define FRA_FWMASK 16
#define FRA_OIFNAME 17
#define FRA_PAD 18
#define FRA_L3MDEV 19
#define FRA_UID_RANGE 20
#define __FRA_MAX 12

#define FRA_MAX (__FRA_MAX - 1)
#endif

#if !HAVE_IFLA_BRPORT_PROXYARP
#define IFLA_BRPORT_PROXYARP 10
#endif

#if !HAVE_IFLA_VRF_TABLE
#define IFLA_VRF_TABLE 1
#endif

#if !HAVE_VXCAN_INFO_PEER
#define VXCAN_INFO_PEER 1
#endif

#if !HAVE_NDA_IFINDEX
#define NDA_UNSPEC 0
#define NDA_DST 1
#define NDA_LLADDR 2
#define NDA_CACHEINFO 3
#define NDA_PROBES 4
#define NDA_VLAN 5
#define NDA_PORT 6
#define NDA_VNI 7
#define NDA_IFINDEX 8
#define __NDA_MAX 9

#define NDA_MAX (__NDA_MAX - 1)
#endif

#ifndef RTA_PREF
#define RTA_PREF 20
#endif

#ifndef RTAX_QUICKACK
#define RTAX_QUICKACK 15
#endif

#ifndef RTA_EXPIRES
#define RTA_EXPIRES 23
#endif

#ifndef IPV6_UNICAST_IF
#define IPV6_UNICAST_IF 76
#endif

#ifndef IPV6_MIN_MTU
#define IPV6_MIN_MTU 1280
#endif

#ifndef IPV4_MIN_MTU
#define IPV4_MIN_MTU 68
#endif

#ifndef IFF_MULTI_QUEUE
#define IFF_MULTI_QUEUE 0x100
#endif

#ifndef IFF_LOWER_UP
#define IFF_LOWER_UP 0x10000
#endif

#ifndef IFF_DORMANT
#define IFF_DORMANT 0x20000
#endif

#ifndef BOND_XMIT_POLICY_ENCAP23
#define BOND_XMIT_POLICY_ENCAP23 3
#endif

#ifndef BOND_XMIT_POLICY_ENCAP34
#define BOND_XMIT_POLICY_ENCAP34 4
#endif

#ifndef NET_ADDR_RANDOM
#  define NET_ADDR_RANDOM 1
#endif

#ifndef NET_NAME_UNKNOWN
#  define NET_NAME_UNKNOWN 0
#endif

#ifndef NET_NAME_ENUM
#  define NET_NAME_ENUM 1
#endif

#ifndef NET_NAME_PREDICTABLE
#  define NET_NAME_PREDICTABLE 2
#endif

#ifndef NET_NAME_USER
#  define NET_NAME_USER 3
#endif

#ifndef NET_NAME_RENAMED
#  define NET_NAME_RENAMED 4
#endif

#ifndef BPF_XOR
#  define BPF_XOR 0xa0
#endif

/* Note that LOOPBACK_IFINDEX is currently not exported by the
 * kernel/glibc, but hardcoded internally by the kernel.  However, as
 * it is exported to userspace indirectly via rtnetlink and the
 * ioctls, and made use of widely we define it here too, in a way that
 * is compatible with the kernel's internal definition. */
#ifndef LOOPBACK_IFINDEX
#define LOOPBACK_IFINDEX 1
#endif

#if !HAVE_IFA_FLAGS
#define IFA_FLAGS 8
#endif

#ifndef IFA_F_MANAGETEMPADDR
#define IFA_F_MANAGETEMPADDR 0x100
#endif

#ifndef IFA_F_NOPREFIXROUTE
#define IFA_F_NOPREFIXROUTE 0x200
#endif

#ifndef MAX_AUDIT_MESSAGE_LENGTH
#define MAX_AUDIT_MESSAGE_LENGTH 8970
#endif

#ifndef AUDIT_NLGRP_MAX
#define AUDIT_NLGRP_READLOG 1
#endif

#ifndef CAP_MAC_OVERRIDE
#define CAP_MAC_OVERRIDE 32
#endif

#ifndef CAP_MAC_ADMIN
#define CAP_MAC_ADMIN 33
#endif

#ifndef CAP_SYSLOG
#define CAP_SYSLOG 34
#endif

#ifndef CAP_WAKE_ALARM
#define CAP_WAKE_ALARM 35
#endif

#ifndef CAP_BLOCK_SUSPEND
#define CAP_BLOCK_SUSPEND 36
#endif

#ifndef CAP_AUDIT_READ
#define CAP_AUDIT_READ 37
#endif

#ifndef RENAME_NOREPLACE
#define RENAME_NOREPLACE (1 << 0)
#endif

#ifndef KCMP_FILE
#define KCMP_FILE 0
#endif

#ifndef INPUT_PROP_POINTING_STICK
#define INPUT_PROP_POINTING_STICK 0x05
#endif

#ifndef INPUT_PROP_ACCELEROMETER
#define INPUT_PROP_ACCELEROMETER  0x06
#endif

#ifndef BTN_DPAD_UP
#define BTN_DPAD_UP 0x220
#define BTN_DPAD_RIGHT 0x223
#endif

#ifndef KEY_ALS_TOGGLE
#define KEY_ALS_TOGGLE 0x230
#endif

#if ! HAVE_KEY_SERIAL_T
typedef int32_t key_serial_t;
#endif

#ifndef KEYCTL_JOIN_SESSION_KEYRING
#define KEYCTL_JOIN_SESSION_KEYRING 1
#endif

#ifndef KEYCTL_CHOWN
#define KEYCTL_CHOWN 4
#endif

#ifndef KEYCTL_SETPERM
#define KEYCTL_SETPERM 5
#endif

#ifndef KEYCTL_DESCRIBE
#define KEYCTL_DESCRIBE 6
#endif

#ifndef KEYCTL_LINK
#define KEYCTL_LINK 8
#endif

#ifndef KEYCTL_READ
#define KEYCTL_READ 11
#endif

#ifndef KEYCTL_SET_TIMEOUT
#define KEYCTL_SET_TIMEOUT 15
#endif

#ifndef KEY_POS_VIEW
#define KEY_POS_VIEW    0x01000000
#define KEY_POS_READ    0x02000000
#define KEY_POS_WRITE   0x04000000
#define KEY_POS_SEARCH  0x08000000
#define KEY_POS_LINK    0x10000000
#define KEY_POS_SETATTR 0x20000000

#define KEY_USR_VIEW    0x00010000
#define KEY_USR_READ    0x00020000
#define KEY_USR_WRITE   0x00040000
#define KEY_USR_SEARCH  0x00080000
#define KEY_USR_LINK    0x00100000
#define KEY_USR_SETATTR 0x00200000

#define KEY_GRP_VIEW    0x00000100
#define KEY_GRP_READ    0x00000200
#define KEY_GRP_WRITE   0x00000400
#define KEY_GRP_SEARCH  0x00000800
#define KEY_GRP_LINK    0x00001000
#define KEY_GRP_SETATTR 0x00002000

#define KEY_OTH_VIEW    0x00000001
#define KEY_OTH_READ    0x00000002
#define KEY_OTH_WRITE   0x00000004
#define KEY_OTH_SEARCH  0x00000008
#define KEY_OTH_LINK    0x00000010
#define KEY_OTH_SETATTR 0x00000020
#endif

#ifndef KEY_SPEC_USER_KEYRING
#define KEY_SPEC_USER_KEYRING -4
#endif

#ifndef KEY_SPEC_SESSION_KEYRING
#define KEY_SPEC_SESSION_KEYRING -3
#endif

#ifndef PR_CAP_AMBIENT
#define PR_CAP_AMBIENT 47
#endif

#ifndef PR_CAP_AMBIENT_IS_SET
#define PR_CAP_AMBIENT_IS_SET 1
#endif

#ifndef PR_CAP_AMBIENT_RAISE
#define PR_CAP_AMBIENT_RAISE 2
#endif

#ifndef PR_CAP_AMBIENT_CLEAR_ALL
#define PR_CAP_AMBIENT_CLEAR_ALL 4
#endif

/* The following two defines are actually available in the kernel headers for longer, but we define them here anyway,
 * since that makes it easier to use them in conjunction with the glibc net/if.h header which conflicts with
 * linux/if.h. */
#ifndef IF_OPER_UNKNOWN
#define IF_OPER_UNKNOWN 0
#endif

#ifndef IF_OPER_UP
#define IF_OPER_UP 6

#if ! HAVE_CHAR32_T
#define char32_t uint32_t
#endif

#if ! HAVE_CHAR16_T
#define char16_t uint16_t
#endif

#ifndef ETHERTYPE_LLDP
#define ETHERTYPE_LLDP 0x88cc
#endif

#ifndef IFA_F_MCAUTOJOIN
#define IFA_F_MCAUTOJOIN 0x400
#endif

#if ! HAVE_STRUCT_ETHTOOL_LINK_SETTINGS

#define ETHTOOL_GLINKSETTINGS   0x0000004c /* Get ethtool_link_settings */
#define ETHTOOL_SLINKSETTINGS   0x0000004d /* Set ethtool_link_settings */

struct ethtool_link_settings {
        __u32   cmd;
        __u32   speed;
        __u8    duplex;
        __u8    port;
        __u8    phy_address;
        __u8    autoneg;
        __u8    mdio_support;
        __u8    eth_tp_mdix;
        __u8    eth_tp_mdix_ctrl;
        __s8    link_mode_masks_nwords;
        __u32   reserved[8];
        __u32   link_mode_masks[0];
        /* layout of link_mode_masks fields:
         * __u32 map_supported[link_mode_masks_nwords];
         * __u32 map_advertising[link_mode_masks_nwords];
         * __u32 map_lp_advertising[link_mode_masks_nwords];
         */
};

#endif

#if ! HAVE_STRUCT_FIB_RULE_UID_RANGE

struct fib_rule_uid_range {
        __u32 start;
        __u32 end;
};

#endif

#endif

#ifndef SOL_ALG
#define SOL_ALG 279
#endif

#ifndef AF_VSOCK
#define AF_VSOCK 40
#endif

#ifndef EXT4_IOC_RESIZE_FS
#  define EXT4_IOC_RESIZE_FS              _IOW('f', 16, __u64)
#endif

#ifndef NSFS_MAGIC
#define NSFS_MAGIC 0x6e736673
#endif

#ifndef NS_GET_NSTYPE
#define NS_GET_NSTYPE _IO(0xb7, 0x3)
#endif

#ifndef FALLOC_FL_KEEP_SIZE
#define FALLOC_FL_KEEP_SIZE 0x01
#endif

#ifndef FALLOC_FL_PUNCH_HOLE
#define FALLOC_FL_PUNCH_HOLE 0x02
#endif

#ifndef PF_KTHREAD
#define PF_KTHREAD 0x00200000
#endif

#if ! HAVE_STRUCT_STATX
struct statx_timestamp {
        int64_t tv_sec;
        uint32_t tv_nsec;
        uint32_t __reserved;
};
struct statx {
        uint32_t stx_mask;
        uint32_t stx_blksize;
        uint64_t stx_attributes;
        uint32_t stx_nlink;
        uint32_t stx_uid;
        uint32_t stx_gid;
        uint16_t stx_mode;
        uint16_t __spare0[1];
        uint64_t stx_ino;
        uint64_t stx_size;
        uint64_t stx_blocks;
        uint64_t stx_attributes_mask;
        struct statx_timestamp stx_atime;
        struct statx_timestamp stx_btime;
        struct statx_timestamp stx_ctime;
        struct statx_timestamp stx_mtime;
        uint32_t stx_rdev_major;
        uint32_t stx_rdev_minor;
        uint32_t stx_dev_major;
        uint32_t stx_dev_minor;
        uint64_t __spare2[14];
};
#endif

#ifndef STATX_BTIME
#define STATX_BTIME 0x00000800U
#endif

#ifndef AT_STATX_DONT_SYNC
#define AT_STATX_DONT_SYNC 0x4000
#endif

/* The maximum thread/process name length including trailing NUL byte. This mimics the kernel definition of the same
 * name, which we need in userspace at various places but is not defined in userspace currently, neither under this
 * name nor any other. */
#ifndef TASK_COMM_LEN
#define TASK_COMM_LEN 16
#endif
=======
#include "missing_audit.h"
#include "missing_btrfs_tree.h"
#include "missing_capability.h"
#include "missing_drm.h"
#include "missing_fcntl.h"
#include "missing_fs.h"
#include "missing_input.h"
#include "missing_magic.h"
#include "missing_mman.h"
#include "missing_network.h"
#include "missing_prctl.h"
#include "missing_random.h"
#include "missing_resource.h"
#include "missing_sched.h"
#include "missing_socket.h"
#include "missing_stdlib.h"
#include "missing_timerfd.h"
#include "missing_type.h"
>>>>>>> 9612f8cb

#include "missing_syscall.h"<|MERGE_RESOLUTION|>--- conflicted
+++ resolved
@@ -3,1415 +3,6 @@
 
 /* Missing glibc definitions to access certain kernel APIs */
 
-<<<<<<< HEAD
-#include <errno.h>
-#include <fcntl.h>
-#include <inttypes.h>
-#include <linux/audit.h>
-#include <linux/capability.h>
-#include <linux/falloc.h>
-#include <linux/if_link.h>
-#include <linux/input.h>
-#include <linux/loop.h>
-#include <linux/neighbour.h>
-#include <linux/oom.h>
-#include <linux/rtnetlink.h>
-#include <net/ethernet.h>
-#include <stdlib.h>
-#include <sys/resource.h>
-#include <sys/socket.h>
-#include <sys/stat.h>
-#include <sys/syscall.h>
-#include <uchar.h>
-#include <unistd.h>
-
-#if WANT_LINUX_STAT_H
-#include <linux/stat.h>
-#endif
-
-#if HAVE_AUDIT
-#include <libaudit.h>
-#endif
-
-#ifdef ARCH_MIPS
-#include <asm/sgidefs.h>
-#endif
-
-#if HAVE_LINUX_BTRFS_H
-#include <linux/btrfs.h>
-#endif
-
-#if HAVE_LINUX_VM_SOCKETS_H
-#include <linux/vm_sockets.h>
-#else
-#define VMADDR_CID_ANY -1U
-struct sockaddr_vm {
-        unsigned short svm_family;
-        unsigned short svm_reserved1;
-        unsigned int svm_port;
-        unsigned int svm_cid;
-        unsigned char svm_zero[sizeof(struct sockaddr) -
-                               sizeof(unsigned short) -
-                               sizeof(unsigned short) -
-                               sizeof(unsigned int) -
-                               sizeof(unsigned int)];
-};
-#endif /* !HAVE_LINUX_VM_SOCKETS_H */
-
-#ifndef RLIMIT_RTTIME
-#define RLIMIT_RTTIME 15
-#endif
-
-/* If RLIMIT_RTTIME is not defined, then we cannot use RLIMIT_NLIMITS as is */
-#define _RLIMIT_MAX (RLIMIT_RTTIME+1 > RLIMIT_NLIMITS ? RLIMIT_RTTIME+1 : RLIMIT_NLIMITS)
-
-#ifndef F_LINUX_SPECIFIC_BASE
-#define F_LINUX_SPECIFIC_BASE 1024
-#endif
-
-#ifndef F_SETPIPE_SZ
-#define F_SETPIPE_SZ (F_LINUX_SPECIFIC_BASE + 7)
-#endif
-
-#ifndef F_GETPIPE_SZ
-#define F_GETPIPE_SZ (F_LINUX_SPECIFIC_BASE + 8)
-#endif
-
-#ifndef F_ADD_SEALS
-#define F_ADD_SEALS (F_LINUX_SPECIFIC_BASE + 9)
-#define F_GET_SEALS (F_LINUX_SPECIFIC_BASE + 10)
-
-#define F_SEAL_SEAL     0x0001  /* prevent further seals from being set */
-#define F_SEAL_SHRINK   0x0002  /* prevent file from shrinking */
-#define F_SEAL_GROW     0x0004  /* prevent file from growing */
-#define F_SEAL_WRITE    0x0008  /* prevent writes */
-#endif
-
-#ifndef F_OFD_GETLK
-#define F_OFD_GETLK     36
-#define F_OFD_SETLK     37
-#define F_OFD_SETLKW    38
-#endif
-
-#ifndef MFD_ALLOW_SEALING
-#define MFD_ALLOW_SEALING 0x0002U
-#endif
-
-#ifndef MFD_CLOEXEC
-#define MFD_CLOEXEC 0x0001U
-#endif
-
-#ifndef IP_FREEBIND
-#define IP_FREEBIND 15
-#endif
-
-#ifndef OOM_SCORE_ADJ_MIN
-#define OOM_SCORE_ADJ_MIN (-1000)
-#endif
-
-#ifndef OOM_SCORE_ADJ_MAX
-#define OOM_SCORE_ADJ_MAX 1000
-#endif
-
-#ifndef AUDIT_SERVICE_START
-#define AUDIT_SERVICE_START 1130 /* Service (daemon) start */
-#endif
-
-#ifndef AUDIT_SERVICE_STOP
-#define AUDIT_SERVICE_STOP 1131 /* Service (daemon) stop */
-#endif
-
-#ifndef TIOCVHANGUP
-#define TIOCVHANGUP 0x5437
-#endif
-
-#ifndef IP_TRANSPARENT
-#define IP_TRANSPARENT 19
-#endif
-
-#ifndef SOL_NETLINK
-#define SOL_NETLINK 270
-#endif
-
-#ifndef NETLINK_LIST_MEMBERSHIPS
-#define NETLINK_LIST_MEMBERSHIPS 9
-#endif
-
-#ifndef SOL_SCTP
-#define SOL_SCTP 132
-#endif
-
-#ifndef GRND_NONBLOCK
-#define GRND_NONBLOCK 0x0001
-#endif
-
-#ifndef GRND_RANDOM
-#define GRND_RANDOM 0x0002
-#endif
-
-#ifndef FS_NOCOW_FL
-#define FS_NOCOW_FL 0x00800000
-#endif
-
-#ifndef BTRFS_IOCTL_MAGIC
-#define BTRFS_IOCTL_MAGIC 0x94
-#endif
-
-#ifndef BTRFS_PATH_NAME_MAX
-#define BTRFS_PATH_NAME_MAX 4087
-#endif
-
-#ifndef BTRFS_DEVICE_PATH_NAME_MAX
-#define BTRFS_DEVICE_PATH_NAME_MAX 1024
-#endif
-
-#ifndef BTRFS_FSID_SIZE
-#define BTRFS_FSID_SIZE 16
-#endif
-
-#ifndef BTRFS_UUID_SIZE
-#define BTRFS_UUID_SIZE 16
-#endif
-
-#ifndef BTRFS_SUBVOL_RDONLY
-#define BTRFS_SUBVOL_RDONLY (1ULL << 1)
-#endif
-
-#ifndef BTRFS_SUBVOL_NAME_MAX
-#define BTRFS_SUBVOL_NAME_MAX 4039
-#endif
-
-#ifndef BTRFS_INO_LOOKUP_PATH_MAX
-#define BTRFS_INO_LOOKUP_PATH_MAX 4080
-#endif
-
-#ifndef BTRFS_SEARCH_ARGS_BUFSIZE
-#define BTRFS_SEARCH_ARGS_BUFSIZE (4096 - sizeof(struct btrfs_ioctl_search_key))
-#endif
-
-#ifndef BTRFS_QGROUP_LEVEL_SHIFT
-#define BTRFS_QGROUP_LEVEL_SHIFT 48
-#endif
-
-#if ! HAVE_LINUX_BTRFS_H
-#define BTRFS_IOC_QGROUP_ASSIGN _IOW(BTRFS_IOCTL_MAGIC, 41, \
-                               struct btrfs_ioctl_qgroup_assign_args)
-#define BTRFS_IOC_QGROUP_CREATE _IOW(BTRFS_IOCTL_MAGIC, 42, \
-                               struct btrfs_ioctl_qgroup_create_args)
-#define BTRFS_IOC_QUOTA_RESCAN _IOW(BTRFS_IOCTL_MAGIC, 44, \
-                               struct btrfs_ioctl_quota_rescan_args)
-#define BTRFS_IOC_QUOTA_RESCAN_STATUS _IOR(BTRFS_IOCTL_MAGIC, 45, \
-                               struct btrfs_ioctl_quota_rescan_args)
-
-struct btrfs_ioctl_quota_rescan_args {
-        __u64   flags;
-        __u64   progress;
-        __u64   reserved[6];
-};
-
-struct btrfs_ioctl_qgroup_assign_args {
-        __u64 assign;
-        __u64 src;
-        __u64 dst;
-};
-
-struct btrfs_ioctl_qgroup_create_args {
-        __u64 create;
-        __u64 qgroupid;
-};
-
-struct btrfs_ioctl_vol_args {
-        int64_t fd;
-        char name[BTRFS_PATH_NAME_MAX + 1];
-};
-
-struct btrfs_qgroup_limit {
-        __u64 flags;
-        __u64 max_rfer;
-        __u64 max_excl;
-        __u64 rsv_rfer;
-        __u64 rsv_excl;
-};
-
-struct btrfs_qgroup_inherit {
-        __u64 flags;
-        __u64 num_qgroups;
-        __u64 num_ref_copies;
-        __u64 num_excl_copies;
-        struct btrfs_qgroup_limit lim;
-        __u64 qgroups[0];
-};
-
-struct btrfs_ioctl_qgroup_limit_args {
-        __u64 qgroupid;
-        struct btrfs_qgroup_limit lim;
-};
-
-struct btrfs_ioctl_vol_args_v2 {
-        __s64 fd;
-        __u64 transid;
-        __u64 flags;
-        union {
-                struct {
-                        __u64 size;
-                        struct btrfs_qgroup_inherit *qgroup_inherit;
-                };
-                __u64 unused[4];
-        };
-        char name[BTRFS_SUBVOL_NAME_MAX + 1];
-};
-
-struct btrfs_ioctl_dev_info_args {
-        uint64_t devid;                         /* in/out */
-        uint8_t uuid[BTRFS_UUID_SIZE];          /* in/out */
-        uint64_t bytes_used;                    /* out */
-        uint64_t total_bytes;                   /* out */
-        uint64_t unused[379];                   /* pad to 4k */
-        char path[BTRFS_DEVICE_PATH_NAME_MAX];  /* out */
-};
-
-struct btrfs_ioctl_fs_info_args {
-        uint64_t max_id;                        /* out */
-        uint64_t num_devices;                   /* out */
-        uint8_t fsid[BTRFS_FSID_SIZE];          /* out */
-        uint64_t reserved[124];                 /* pad to 1k */
-};
-
-struct btrfs_ioctl_ino_lookup_args {
-        __u64 treeid;
-        __u64 objectid;
-        char name[BTRFS_INO_LOOKUP_PATH_MAX];
-};
-
-struct btrfs_ioctl_search_key {
-        /* which root are we searching.  0 is the tree of tree roots */
-        __u64 tree_id;
-
-        /* keys returned will be >= min and <= max */
-        __u64 min_objectid;
-        __u64 max_objectid;
-
-        /* keys returned will be >= min and <= max */
-        __u64 min_offset;
-        __u64 max_offset;
-
-        /* max and min transids to search for */
-        __u64 min_transid;
-        __u64 max_transid;
-
-        /* keys returned will be >= min and <= max */
-        __u32 min_type;
-        __u32 max_type;
-
-        /*
-         * how many items did userland ask for, and how many are we
-         * returning
-         */
-        __u32 nr_items;
-
-        /* align to 64 bits */
-        __u32 unused;
-
-        /* some extra for later */
-        __u64 unused1;
-        __u64 unused2;
-        __u64 unused3;
-        __u64 unused4;
-};
-
-struct btrfs_ioctl_search_header {
-        __u64 transid;
-        __u64 objectid;
-        __u64 offset;
-        __u32 type;
-        __u32 len;
-};
-
-struct btrfs_ioctl_search_args {
-        struct btrfs_ioctl_search_key key;
-        char buf[BTRFS_SEARCH_ARGS_BUFSIZE];
-};
-
-struct btrfs_ioctl_clone_range_args {
-        __s64 src_fd;
-        __u64 src_offset, src_length;
-        __u64 dest_offset;
-};
-
-#define BTRFS_QUOTA_CTL_ENABLE  1
-#define BTRFS_QUOTA_CTL_DISABLE 2
-#define BTRFS_QUOTA_CTL_RESCAN__NOTUSED 3
-struct btrfs_ioctl_quota_ctl_args {
-        __u64 cmd;
-        __u64 status;
-};
-#endif
-
-#ifndef BTRFS_IOC_DEFRAG
-#define BTRFS_IOC_DEFRAG _IOW(BTRFS_IOCTL_MAGIC, 2, \
-                                 struct btrfs_ioctl_vol_args)
-#endif
-
-#ifndef BTRFS_IOC_RESIZE
-#define BTRFS_IOC_RESIZE _IOW(BTRFS_IOCTL_MAGIC, 3, \
-                                 struct btrfs_ioctl_vol_args)
-#endif
-
-#ifndef BTRFS_IOC_CLONE
-#define BTRFS_IOC_CLONE _IOW(BTRFS_IOCTL_MAGIC, 9, int)
-#endif
-
-#ifndef BTRFS_IOC_CLONE_RANGE
-#define BTRFS_IOC_CLONE_RANGE _IOW(BTRFS_IOCTL_MAGIC, 13, \
-                                 struct btrfs_ioctl_clone_range_args)
-#endif
-
-#ifndef BTRFS_IOC_SUBVOL_CREATE
-#define BTRFS_IOC_SUBVOL_CREATE _IOW(BTRFS_IOCTL_MAGIC, 14, \
-                                 struct btrfs_ioctl_vol_args)
-#endif
-
-#ifndef BTRFS_IOC_SNAP_DESTROY
-#define BTRFS_IOC_SNAP_DESTROY _IOW(BTRFS_IOCTL_MAGIC, 15, \
-                                 struct btrfs_ioctl_vol_args)
-#endif
-
-#ifndef BTRFS_IOC_TREE_SEARCH
-#define BTRFS_IOC_TREE_SEARCH _IOWR(BTRFS_IOCTL_MAGIC, 17, \
-                                 struct btrfs_ioctl_search_args)
-#endif
-
-#ifndef BTRFS_IOC_INO_LOOKUP
-#define BTRFS_IOC_INO_LOOKUP _IOWR(BTRFS_IOCTL_MAGIC, 18, \
-                                 struct btrfs_ioctl_ino_lookup_args)
-#endif
-
-#ifndef BTRFS_IOC_SNAP_CREATE_V2
-#define BTRFS_IOC_SNAP_CREATE_V2 _IOW(BTRFS_IOCTL_MAGIC, 23, \
-                                 struct btrfs_ioctl_vol_args_v2)
-#endif
-
-#ifndef BTRFS_IOC_SUBVOL_GETFLAGS
-#define BTRFS_IOC_SUBVOL_GETFLAGS _IOR(BTRFS_IOCTL_MAGIC, 25, __u64)
-#endif
-
-#ifndef BTRFS_IOC_SUBVOL_SETFLAGS
-#define BTRFS_IOC_SUBVOL_SETFLAGS _IOW(BTRFS_IOCTL_MAGIC, 26, __u64)
-#endif
-
-#ifndef BTRFS_IOC_DEV_INFO
-#define BTRFS_IOC_DEV_INFO _IOWR(BTRFS_IOCTL_MAGIC, 30, \
-                                 struct btrfs_ioctl_dev_info_args)
-#endif
-
-#ifndef BTRFS_IOC_FS_INFO
-#define BTRFS_IOC_FS_INFO _IOR(BTRFS_IOCTL_MAGIC, 31, \
-                                 struct btrfs_ioctl_fs_info_args)
-#endif
-
-#ifndef BTRFS_IOC_DEVICES_READY
-#define BTRFS_IOC_DEVICES_READY _IOR(BTRFS_IOCTL_MAGIC, 39, \
-                                 struct btrfs_ioctl_vol_args)
-#endif
-
-#ifndef BTRFS_IOC_QUOTA_CTL
-#define BTRFS_IOC_QUOTA_CTL _IOWR(BTRFS_IOCTL_MAGIC, 40, \
-                               struct btrfs_ioctl_quota_ctl_args)
-#endif
-
-#ifndef BTRFS_IOC_QGROUP_LIMIT
-#define BTRFS_IOC_QGROUP_LIMIT _IOR(BTRFS_IOCTL_MAGIC, 43, \
-                               struct btrfs_ioctl_qgroup_limit_args)
-#endif
-
-#ifndef BTRFS_IOC_QUOTA_RESCAN_WAIT
-#define BTRFS_IOC_QUOTA_RESCAN_WAIT _IO(BTRFS_IOCTL_MAGIC, 46)
-#endif
-
-#ifndef BTRFS_FIRST_FREE_OBJECTID
-#define BTRFS_FIRST_FREE_OBJECTID 256
-#endif
-
-#ifndef BTRFS_LAST_FREE_OBJECTID
-#define BTRFS_LAST_FREE_OBJECTID -256ULL
-#endif
-
-#ifndef BTRFS_ROOT_TREE_OBJECTID
-#define BTRFS_ROOT_TREE_OBJECTID 1
-#endif
-
-#ifndef BTRFS_QUOTA_TREE_OBJECTID
-#define BTRFS_QUOTA_TREE_OBJECTID 8ULL
-#endif
-
-#ifndef BTRFS_ROOT_ITEM_KEY
-#define BTRFS_ROOT_ITEM_KEY 132
-#endif
-
-#ifndef BTRFS_QGROUP_STATUS_KEY
-#define BTRFS_QGROUP_STATUS_KEY 240
-#endif
-
-#ifndef BTRFS_QGROUP_INFO_KEY
-#define BTRFS_QGROUP_INFO_KEY 242
-#endif
-
-#ifndef BTRFS_QGROUP_LIMIT_KEY
-#define BTRFS_QGROUP_LIMIT_KEY 244
-#endif
-
-#ifndef BTRFS_QGROUP_RELATION_KEY
-#define BTRFS_QGROUP_RELATION_KEY 246
-#endif
-
-#ifndef BTRFS_ROOT_BACKREF_KEY
-#define BTRFS_ROOT_BACKREF_KEY 144
-#endif
-
-#ifndef BTRFS_SUPER_MAGIC
-#define BTRFS_SUPER_MAGIC 0x9123683E
-#endif
-
-#ifndef CGROUP_SUPER_MAGIC
-#define CGROUP_SUPER_MAGIC 0x27e0eb
-#endif
-
-#ifndef CGROUP2_SUPER_MAGIC
-#define CGROUP2_SUPER_MAGIC 0x63677270
-#endif
-
-#ifndef CLONE_NEWCGROUP
-#define CLONE_NEWCGROUP 0x02000000
-#endif
-
-#ifndef TMPFS_MAGIC
-#define TMPFS_MAGIC 0x01021994
-#endif
-
-#ifndef MQUEUE_MAGIC
-#define MQUEUE_MAGIC 0x19800202
-#endif
-
-#ifndef SECURITYFS_MAGIC
-#define SECURITYFS_MAGIC 0x73636673
-#endif
-
-#ifndef TRACEFS_MAGIC
-#define TRACEFS_MAGIC 0x74726163
-#endif
-
-#ifndef BPF_FS_MAGIC
-#define BPF_FS_MAGIC 0xcafe4a11
-#endif
-
-#ifndef OCFS2_SUPER_MAGIC
-#define OCFS2_SUPER_MAGIC 0x7461636f
-#endif
-
-#ifndef MS_MOVE
-#define MS_MOVE 8192
-#endif
-
-#ifndef MS_REC
-#define MS_REC 16384
-#endif
-
-#ifndef MS_PRIVATE
-#define MS_PRIVATE      (1<<18)
-#endif
-
-#ifndef MS_REC
-#define MS_REC          (1<<19)
-#endif
-
-#ifndef MS_SHARED
-#define MS_SHARED       (1<<20)
-#endif
-
-#ifndef MS_RELATIME
-#define MS_RELATIME     (1<<21)
-#endif
-
-#ifndef MS_KERNMOUNT
-#define MS_KERNMOUNT    (1<<22)
-#endif
-
-#ifndef MS_I_VERSION
-#define MS_I_VERSION    (1<<23)
-#endif
-
-#ifndef MS_STRICTATIME
-#define MS_STRICTATIME  (1<<24)
-#endif
-
-#ifndef MS_LAZYTIME
-#define MS_LAZYTIME     (1<<25)
-#endif
-
-#ifndef SCM_SECURITY
-#define SCM_SECURITY 0x03
-#endif
-
-#ifndef PR_SET_NO_NEW_PRIVS
-#define PR_SET_NO_NEW_PRIVS 38
-#endif
-
-#ifndef PR_SET_CHILD_SUBREAPER
-#define PR_SET_CHILD_SUBREAPER 36
-#endif
-
-#ifndef PR_SET_MM_ARG_START
-#define PR_SET_MM_ARG_START 8
-#endif
-
-#ifndef PR_SET_MM_ARG_END
-#define PR_SET_MM_ARG_END 9
-#endif
-
-#ifndef PR_SET_MM_ENV_START
-#define PR_SET_MM_ENV_START 10
-#endif
-
-#ifndef PR_SET_MM_ENV_END
-#define PR_SET_MM_ENV_END 11
-#endif
-
-#ifndef EFIVARFS_MAGIC
-#define EFIVARFS_MAGIC 0xde5e81e4
-#endif
-
-#ifndef SMACK_MAGIC
-#define SMACK_MAGIC 0x43415d53
-#endif
-
-#ifndef DM_DEFERRED_REMOVE
-#define DM_DEFERRED_REMOVE (1 << 17)
-#endif
-
-#ifndef MAX_HANDLE_SZ
-#define MAX_HANDLE_SZ 128
-#endif
-
-#if ! HAVE_SECURE_GETENV
-#  if HAVE___SECURE_GETENV
-#    define secure_getenv __secure_getenv
-#  else
-#    error "neither secure_getenv nor __secure_getenv are available"
-#  endif
-#endif
-
-#ifndef CIFS_MAGIC_NUMBER
-#  define CIFS_MAGIC_NUMBER 0xFF534D42
-#endif
-
-#ifndef TFD_TIMER_CANCEL_ON_SET
-#  define TFD_TIMER_CANCEL_ON_SET (1 << 1)
-#endif
-
-#ifndef SO_REUSEPORT
-#  define SO_REUSEPORT 15
-#endif
-
-#ifndef SO_PEERGROUPS
-#  define SO_PEERGROUPS 59
-#endif
-
-#ifndef EVIOCREVOKE
-#  define EVIOCREVOKE _IOW('E', 0x91, int)
-#endif
-
-#ifndef EVIOCSMASK
-
-struct input_mask {
-        uint32_t type;
-        uint32_t codes_size;
-        uint64_t codes_ptr;
-};
-
-#define EVIOCSMASK _IOW('E', 0x93, struct input_mask)
-#endif
-
-#ifndef DRM_IOCTL_SET_MASTER
-#  define DRM_IOCTL_SET_MASTER _IO('d', 0x1e)
-#endif
-
-#ifndef DRM_IOCTL_DROP_MASTER
-#  define DRM_IOCTL_DROP_MASTER _IO('d', 0x1f)
-#endif
-
-/* The precise definition of __O_TMPFILE is arch specific; use the
- * values defined by the kernel (note: some are hexa, some are octal,
- * duplicated as-is from the kernel definitions):
- * - alpha, parisc, sparc: each has a specific value;
- * - others: they use the "generic" value.
- */
-
-#ifndef __O_TMPFILE
-#if defined(__alpha__)
-#define __O_TMPFILE     0100000000
-#elif defined(__parisc__) || defined(__hppa__)
-#define __O_TMPFILE     0400000000
-#elif defined(__sparc__) || defined(__sparc64__)
-#define __O_TMPFILE     0x2000000
-#else
-#define __O_TMPFILE     020000000
-#endif
-#endif
-
-/* a horrid kludge trying to make sure that this will fail on old kernels */
-#ifndef O_TMPFILE
-#define O_TMPFILE (__O_TMPFILE | O_DIRECTORY)
-#endif
-
-#if !HAVE_LO_FLAGS_PARTSCAN
-#define LO_FLAGS_PARTSCAN 8
-#endif
-
-#ifndef LOOP_CTL_REMOVE
-#define LOOP_CTL_REMOVE 0x4C81
-#endif
-
-#ifndef LOOP_CTL_GET_FREE
-#define LOOP_CTL_GET_FREE 0x4C82
-#endif
-
-#if !HAVE_IFLA_INET6_ADDR_GEN_MODE
-#define IFLA_INET6_UNSPEC 0
-#define IFLA_INET6_FLAGS 1
-#define IFLA_INET6_CONF 2
-#define IFLA_INET6_STATS 3
-#define IFLA_INET6_MCAST 4
-#define IFLA_INET6_CACHEINFO 5
-#define IFLA_INET6_ICMP6STATS 6
-#define IFLA_INET6_TOKEN 7
-#define IFLA_INET6_ADDR_GEN_MODE 8
-#define __IFLA_INET6_MAX 9
-
-#define IFLA_INET6_MAX (__IFLA_INET6_MAX - 1)
-
-#define IN6_ADDR_GEN_MODE_EUI64 0
-#define IN6_ADDR_GEN_MODE_NONE 1
-#endif
-
-#if !HAVE_IN6_ADDR_GEN_MODE_STABLE_PRIVACY
-#define IN6_ADDR_GEN_MODE_STABLE_PRIVACY 2
-#endif
-
-#if !HAVE_IFLA_MACVLAN_FLAGS
-#define IFLA_MACVLAN_UNSPEC 0
-#define IFLA_MACVLAN_MODE 1
-#define IFLA_MACVLAN_FLAGS 2
-#define __IFLA_MACVLAN_MAX 3
-
-#define IFLA_MACVLAN_MAX (__IFLA_MACVLAN_MAX - 1)
-#endif
-
-#if !HAVE_IFLA_IPVLAN_FLAGS
-#define IFLA_IPVLAN_UNSPEC 0
-#define IFLA_IPVLAN_MODE 1
-#define IFLA_IPVLAN_FLAGS 2
-#define __IFLA_IPVLAN_MAX 3
-
-#define IFLA_IPVLAN_MAX (__IFLA_IPVLAN_MAX - 1)
-
-#define IPVLAN_MODE_L2 0
-#define IPVLAN_MODE_L3 1
-#define IPVLAN_MODE_L3S 2
-#define IPVLAN_MAX 2
-#endif
-
-#if !HAVE_IPVLAN_F_PRIVATE
-#define IPVLAN_F_PRIVATE 0x01
-#define IPVLAN_F_VEPA    0x02
-#define __IPVLAN_F_PRIVATE_MAX 3
-
-#define HAVE_IPVLAN_F_PRIVATE_MAX (__HAVE_IPVLAN_F_PRIVATE_MAX - 1)
-#endif
-
-#if !HAVE_IFLA_VTI_REMOTE
-#define IFLA_VTI_UNSPEC 0
-#define IFLA_VTI_LINK 1
-#define IFLA_VTI_IKEY 2
-#define IFLA_VTI_OKEY 3
-#define IFLA_VTI_LOCAL 4
-#define IFLA_VTI_REMOTE 5
-#define __IFLA_VTI_MAX 6
-
-#define IFLA_VTI_MAX (__IFLA_VTI_MAX - 1)
-#endif
-
-#if !HAVE_IFLA_PHYS_PORT_ID
-#define IFLA_EXT_MASK 29
-#undef IFLA_PROMISCUITY
-#define IFLA_PROMISCUITY 30
-#define IFLA_NUM_TX_QUEUES 31
-#define IFLA_NUM_RX_QUEUES 32
-#define IFLA_CARRIER 33
-#define IFLA_PHYS_PORT_ID 34
-#define __IFLA_MAX 35
-
-#define IFLA_MAX (__IFLA_MAX - 1)
-#endif
-
-#if !HAVE_IFLA_BOND_AD_INFO
-#define IFLA_BOND_UNSPEC 0
-#define IFLA_BOND_MODE 1
-#define IFLA_BOND_ACTIVE_SLAVE 2
-#define IFLA_BOND_MIIMON 3
-#define IFLA_BOND_UPDELAY 4
-#define IFLA_BOND_DOWNDELAY 5
-#define IFLA_BOND_USE_CARRIER 6
-#define IFLA_BOND_ARP_INTERVAL 7
-#define IFLA_BOND_ARP_IP_TARGET 8
-#define IFLA_BOND_ARP_VALIDATE 9
-#define IFLA_BOND_ARP_ALL_TARGETS 10
-#define IFLA_BOND_PRIMARY 11
-#define IFLA_BOND_PRIMARY_RESELECT 12
-#define IFLA_BOND_FAIL_OVER_MAC 13
-#define IFLA_BOND_XMIT_HASH_POLICY 14
-#define IFLA_BOND_RESEND_IGMP 15
-#define IFLA_BOND_NUM_PEER_NOTIF 16
-#define IFLA_BOND_ALL_SLAVES_ACTIVE 17
-#define IFLA_BOND_MIN_LINKS 18
-#define IFLA_BOND_LP_INTERVAL 19
-#define IFLA_BOND_PACKETS_PER_SLAVE 20
-#define IFLA_BOND_AD_LACP_RATE 21
-#define IFLA_BOND_AD_SELECT 22
-#define IFLA_BOND_AD_INFO 23
-#define __IFLA_BOND_MAX 24
-
-#define IFLA_BOND_MAX   (__IFLA_BOND_MAX - 1)
-#endif
-
-#if !HAVE_IFLA_VLAN_PROTOCOL
-#define IFLA_VLAN_UNSPEC 0
-#define IFLA_VLAN_ID 1
-#define IFLA_VLAN_FLAGS 2
-#define IFLA_VLAN_EGRESS_QOS 3
-#define IFLA_VLAN_INGRESS_QOS 4
-#define IFLA_VLAN_PROTOCOL 5
-#define __IFLA_VLAN_MAX 6
-
-#define IFLA_VLAN_MAX   (__IFLA_VLAN_MAX - 1)
-#endif
-
-#if !HAVE_IFLA_VXLAN_GPE
-#define IFLA_VXLAN_UNSPEC 0
-#define IFLA_VXLAN_ID 1
-#define IFLA_VXLAN_GROUP 2
-#define IFLA_VXLAN_LINK 3
-#define IFLA_VXLAN_LOCAL 4
-#define IFLA_VXLAN_TTL 5
-#define IFLA_VXLAN_TOS 6
-#define IFLA_VXLAN_LEARNING 7
-#define IFLA_VXLAN_AGEING 8
-#define IFLA_VXLAN_LIMIT 9
-#define IFLA_VXLAN_PORT_RANGE 10
-#define IFLA_VXLAN_PROXY 11
-#define IFLA_VXLAN_RSC 12
-#define IFLA_VXLAN_L2MISS 13
-#define IFLA_VXLAN_L3MISS 14
-#define IFLA_VXLAN_PORT 15
-#define IFLA_VXLAN_GROUP6 16
-#define IFLA_VXLAN_LOCAL6 17
-#define IFLA_VXLAN_UDP_CSUM 18
-#define IFLA_VXLAN_UDP_ZERO_CSUM6_TX 19
-#define IFLA_VXLAN_UDP_ZERO_CSUM6_RX 20
-#define IFLA_VXLAN_REMCSUM_TX 21
-#define IFLA_VXLAN_REMCSUM_RX 22
-#define IFLA_VXLAN_GBP 23
-#define IFLA_VXLAN_REMCSUM_NOPARTIAL 24
-#define IFLA_VXLAN_COLLECT_METADATA 25
-#define IFLA_VXLAN_LABEL 26
-#define IFLA_VXLAN_GPE 27
-
-#define __IFLA_VXLAN_MAX 28
-
-#define IFLA_VXLAN_MAX  (__IFLA_VXLAN_MAX - 1)
-#endif
-
-#if !HAVE_IFLA_GENEVE_LABEL
-#define IFLA_GENEVE_UNSPEC 0
-#define IFLA_GENEVE_ID 1
-#define IFLA_GENEVE_REMOTE 2
-#define IFLA_GENEVE_TTL 3
-#define IFLA_GENEVE_TOS 4
-#define IFLA_GENEVE_PORT 5
-#define IFLA_GENEVE_COLLECT_METADATA 6
-#define IFLA_GENEVE_REMOTE6 7
-#define IFLA_GENEVE_UDP_CSUM 8
-#define IFLA_GENEVE_UDP_ZERO_CSUM6_TX 9
-#define IFLA_GENEVE_UDP_ZERO_CSUM6_RX 10
-#define IFLA_GENEVE_LABEL 11
-
-#define __IFLA_GENEVE_MAX 12
-
-#define IFLA_GENEVE_MAX  (__IFLA_GENEVE_MAX - 1)
-#endif
-
-#if !HAVE_IFLA_IPTUN_ENCAP_DPORT
-#define IFLA_IPTUN_UNSPEC 0
-#define IFLA_IPTUN_LINK 1
-#define IFLA_IPTUN_LOCAL 2
-#define IFLA_IPTUN_REMOTE 3
-#define IFLA_IPTUN_TTL 4
-#define IFLA_IPTUN_TOS 5
-#define IFLA_IPTUN_ENCAP_LIMIT 6
-#define IFLA_IPTUN_FLOWINFO 7
-#define IFLA_IPTUN_FLAGS 8
-#define IFLA_IPTUN_PROTO 9
-#define IFLA_IPTUN_PMTUDISC 10
-#define IFLA_IPTUN_6RD_PREFIX 11
-#define IFLA_IPTUN_6RD_RELAY_PREFIX 12
-#define IFLA_IPTUN_6RD_PREFIXLEN 13
-#define IFLA_IPTUN_6RD_RELAY_PREFIXLEN 14
-#define IFLA_IPTUN_ENCAP_TYPE 15
-#define IFLA_IPTUN_ENCAP_FLAGS 16
-#define IFLA_IPTUN_ENCAP_SPORT 17
-#define IFLA_IPTUN_ENCAP_DPORT 18
-
-#define __IFLA_IPTUN_MAX 19
-
-#define IFLA_IPTUN_MAX  (__IFLA_IPTUN_MAX - 1)
-#endif
-
-#if !HAVE_IFLA_GRE_ENCAP_DPORT
-#define IFLA_GRE_UNSPEC 0
-#define IFLA_GRE_LINK 1
-#define IFLA_GRE_IFLAGS 2
-#define IFLA_GRE_OFLAGS 3
-#define IFLA_GRE_IKEY 4
-#define IFLA_GRE_OKEY 5
-#define IFLA_GRE_LOCAL 6
-#define IFLA_GRE_REMOTE 7
-#define IFLA_GRE_TTL 8
-#define IFLA_GRE_TOS 9
-#define IFLA_GRE_PMTUDISC 10
-#define IFLA_GRE_ENCAP_LIMIT 11
-#define IFLA_GRE_FLOWINFO 12
-#define IFLA_GRE_FLAGS 13
-#define IFLA_GRE_ENCAP_TYPE 14
-#define IFLA_GRE_ENCAP_FLAGS 15
-#define IFLA_GRE_ENCAP_SPORT 16
-#define IFLA_GRE_ENCAP_DPORT 17
-
-#define __IFLA_GRE_MAX 18
-
-#define IFLA_GRE_MAX  (__IFLA_GRE_MAX - 1)
-#endif
-
-#if !HAVE_IFLA_BRIDGE_VLAN_INFO
-#define IFLA_BRIDGE_FLAGS 0
-#define IFLA_BRIDGE_MODE 1
-#define IFLA_BRIDGE_VLAN_INFO 2
-#define __IFLA_BRIDGE_MAX 3
-
-#define IFLA_BRIDGE_MAX (__IFLA_BRIDGE_MAX - 1)
-#endif
-
-#ifndef BRIDGE_VLAN_INFO_RANGE_BEGIN
-#define BRIDGE_VLAN_INFO_RANGE_BEGIN (1<<3) /* VLAN is start of vlan range */
-#endif
-
-#ifndef BRIDGE_VLAN_INFO_RANGE_END
-#define BRIDGE_VLAN_INFO_RANGE_END (1<<4) /* VLAN is end of vlan range */
-#endif
-
-#if !HAVE_IFLA_BR_VLAN_DEFAULT_PVID
-#define IFLA_BR_UNSPEC 0
-#define IFLA_BR_FORWARD_DELAY 1
-#define IFLA_BR_HELLO_TIME 2
-#define IFLA_BR_MAX_AGE 3
-#define IFLA_BR_AGEING_TIME 4
-#define IFLA_BR_STP_STATE 5
-#define IFLA_BR_PRIORITY 6
-#define IFLA_BR_VLAN_FILTERING 7
-#define IFLA_BR_VLAN_PROTOCOL 8
-#define IFLA_BR_GROUP_FWD_MASK 9
-#define IFLA_BR_ROOT_ID 10
-#define IFLA_BR_BRIDGE_ID 11
-#define IFLA_BR_ROOT_PORT 12
-#define IFLA_BR_ROOT_PATH_COST 13
-#define IFLA_BR_TOPOLOGY_CHANGE 14
-#define IFLA_BR_TOPOLOGY_CHANGE_DETECTED 15
-#define IFLA_BR_HELLO_TIMER 16
-#define IFLA_BR_TCN_TIMER 17
-#define IFLA_BR_TOPOLOGY_CHANGE_TIMER 18
-#define IFLA_BR_GC_TIMER 19
-#define IFLA_BR_GROUP_ADDR 20
-#define IFLA_BR_FDB_FLUSH 21
-#define IFLA_BR_MCAST_ROUTER 22
-#define IFLA_BR_MCAST_SNOOPING 23
-#define IFLA_BR_MCAST_QUERY_USE_IFADDR 24
-#define IFLA_BR_MCAST_QUERIER 25
-#define IFLA_BR_MCAST_HASH_ELASTICITY 26
-#define IFLA_BR_MCAST_HASH_MAX 27
-#define IFLA_BR_MCAST_LAST_MEMBER_CNT 28
-#define IFLA_BR_MCAST_STARTUP_QUERY_CNT 29
-#define IFLA_BR_MCAST_LAST_MEMBER_INTVL 30
-#define IFLA_BR_MCAST_MEMBERSHIP_INTVL 31
-#define IFLA_BR_MCAST_QUERIER_INTVL 32
-#define IFLA_BR_MCAST_QUERY_INTVL 33
-#define IFLA_BR_MCAST_QUERY_RESPONSE_INTVL 34
-#define IFLA_BR_MCAST_STARTUP_QUERY_INTVL 35
-#define IFLA_BR_NF_CALL_IPTABLES 36
-#define IFLA_BR_NF_CALL_IP6TABLES 37
-#define IFLA_BR_NF_CALL_ARPTABLES 38
-#define IFLA_BR_VLAN_DEFAULT_PVID 39
-#define __IFLA_BR_MAX 40
-
-#define IFLA_BR_MAX (__IFLA_BR_MAX - 1)
-#endif
-
-#if !HAVE_IFLA_BRPORT_LEARNING_SYNC
-#define IFLA_BRPORT_UNSPEC 0
-#define IFLA_BRPORT_STATE 1
-#define IFLA_BRPORT_PRIORITY 2
-#define IFLA_BRPORT_COST 3
-#define IFLA_BRPORT_MODE 4
-#define IFLA_BRPORT_GUARD 5
-#define IFLA_BRPORT_PROTECT 6
-#define IFLA_BRPORT_FAST_LEAVE 7
-#define IFLA_BRPORT_LEARNING 8
-#define IFLA_BRPORT_UNICAST_FLOOD 9
-#define IFLA_BRPORT_LEARNING_SYNC 11
-#define __IFLA_BRPORT_MAX 12
-
-#define IFLA_BRPORT_MAX (__IFLA_BRPORT_MAX - 1)
-#endif
-
-#if !HAVE_FRA_UID_RANGE
-#define FRA_UNSPEC 0
-#define FRA_DST 1
-#define FRA_SRC 2
-#define FRA_IIFNAME 3
-#define FRA_GOTO 4
-#define FRA_UNUSED2 5
-#define FRA_PRIORITY 6
-#define FRA_UNUSED3 7
-#define FRA_UNUSED4 8
-#define FRA_UNUSED5 9
-#define FRA_FWMARK 10
-#define FRA_FLOW 11
-#define FRA_TUN_ID 12
-#define FRA_SUPPRESS_IFGROUP 13
-#define FRA_SUPPRESS_PREFIXLEN 14
-#define FRA_TABLE 15
-#define FRA_FWMASK 16
-#define FRA_OIFNAME 17
-#define FRA_PAD 18
-#define FRA_L3MDEV 19
-#define FRA_UID_RANGE 20
-#define __FRA_MAX 12
-
-#define FRA_MAX (__FRA_MAX - 1)
-#endif
-
-#if !HAVE_IFLA_BRPORT_PROXYARP
-#define IFLA_BRPORT_PROXYARP 10
-#endif
-
-#if !HAVE_IFLA_VRF_TABLE
-#define IFLA_VRF_TABLE 1
-#endif
-
-#if !HAVE_VXCAN_INFO_PEER
-#define VXCAN_INFO_PEER 1
-#endif
-
-#if !HAVE_NDA_IFINDEX
-#define NDA_UNSPEC 0
-#define NDA_DST 1
-#define NDA_LLADDR 2
-#define NDA_CACHEINFO 3
-#define NDA_PROBES 4
-#define NDA_VLAN 5
-#define NDA_PORT 6
-#define NDA_VNI 7
-#define NDA_IFINDEX 8
-#define __NDA_MAX 9
-
-#define NDA_MAX (__NDA_MAX - 1)
-#endif
-
-#ifndef RTA_PREF
-#define RTA_PREF 20
-#endif
-
-#ifndef RTAX_QUICKACK
-#define RTAX_QUICKACK 15
-#endif
-
-#ifndef RTA_EXPIRES
-#define RTA_EXPIRES 23
-#endif
-
-#ifndef IPV6_UNICAST_IF
-#define IPV6_UNICAST_IF 76
-#endif
-
-#ifndef IPV6_MIN_MTU
-#define IPV6_MIN_MTU 1280
-#endif
-
-#ifndef IPV4_MIN_MTU
-#define IPV4_MIN_MTU 68
-#endif
-
-#ifndef IFF_MULTI_QUEUE
-#define IFF_MULTI_QUEUE 0x100
-#endif
-
-#ifndef IFF_LOWER_UP
-#define IFF_LOWER_UP 0x10000
-#endif
-
-#ifndef IFF_DORMANT
-#define IFF_DORMANT 0x20000
-#endif
-
-#ifndef BOND_XMIT_POLICY_ENCAP23
-#define BOND_XMIT_POLICY_ENCAP23 3
-#endif
-
-#ifndef BOND_XMIT_POLICY_ENCAP34
-#define BOND_XMIT_POLICY_ENCAP34 4
-#endif
-
-#ifndef NET_ADDR_RANDOM
-#  define NET_ADDR_RANDOM 1
-#endif
-
-#ifndef NET_NAME_UNKNOWN
-#  define NET_NAME_UNKNOWN 0
-#endif
-
-#ifndef NET_NAME_ENUM
-#  define NET_NAME_ENUM 1
-#endif
-
-#ifndef NET_NAME_PREDICTABLE
-#  define NET_NAME_PREDICTABLE 2
-#endif
-
-#ifndef NET_NAME_USER
-#  define NET_NAME_USER 3
-#endif
-
-#ifndef NET_NAME_RENAMED
-#  define NET_NAME_RENAMED 4
-#endif
-
-#ifndef BPF_XOR
-#  define BPF_XOR 0xa0
-#endif
-
-/* Note that LOOPBACK_IFINDEX is currently not exported by the
- * kernel/glibc, but hardcoded internally by the kernel.  However, as
- * it is exported to userspace indirectly via rtnetlink and the
- * ioctls, and made use of widely we define it here too, in a way that
- * is compatible with the kernel's internal definition. */
-#ifndef LOOPBACK_IFINDEX
-#define LOOPBACK_IFINDEX 1
-#endif
-
-#if !HAVE_IFA_FLAGS
-#define IFA_FLAGS 8
-#endif
-
-#ifndef IFA_F_MANAGETEMPADDR
-#define IFA_F_MANAGETEMPADDR 0x100
-#endif
-
-#ifndef IFA_F_NOPREFIXROUTE
-#define IFA_F_NOPREFIXROUTE 0x200
-#endif
-
-#ifndef MAX_AUDIT_MESSAGE_LENGTH
-#define MAX_AUDIT_MESSAGE_LENGTH 8970
-#endif
-
-#ifndef AUDIT_NLGRP_MAX
-#define AUDIT_NLGRP_READLOG 1
-#endif
-
-#ifndef CAP_MAC_OVERRIDE
-#define CAP_MAC_OVERRIDE 32
-#endif
-
-#ifndef CAP_MAC_ADMIN
-#define CAP_MAC_ADMIN 33
-#endif
-
-#ifndef CAP_SYSLOG
-#define CAP_SYSLOG 34
-#endif
-
-#ifndef CAP_WAKE_ALARM
-#define CAP_WAKE_ALARM 35
-#endif
-
-#ifndef CAP_BLOCK_SUSPEND
-#define CAP_BLOCK_SUSPEND 36
-#endif
-
-#ifndef CAP_AUDIT_READ
-#define CAP_AUDIT_READ 37
-#endif
-
-#ifndef RENAME_NOREPLACE
-#define RENAME_NOREPLACE (1 << 0)
-#endif
-
-#ifndef KCMP_FILE
-#define KCMP_FILE 0
-#endif
-
-#ifndef INPUT_PROP_POINTING_STICK
-#define INPUT_PROP_POINTING_STICK 0x05
-#endif
-
-#ifndef INPUT_PROP_ACCELEROMETER
-#define INPUT_PROP_ACCELEROMETER  0x06
-#endif
-
-#ifndef BTN_DPAD_UP
-#define BTN_DPAD_UP 0x220
-#define BTN_DPAD_RIGHT 0x223
-#endif
-
-#ifndef KEY_ALS_TOGGLE
-#define KEY_ALS_TOGGLE 0x230
-#endif
-
-#if ! HAVE_KEY_SERIAL_T
-typedef int32_t key_serial_t;
-#endif
-
-#ifndef KEYCTL_JOIN_SESSION_KEYRING
-#define KEYCTL_JOIN_SESSION_KEYRING 1
-#endif
-
-#ifndef KEYCTL_CHOWN
-#define KEYCTL_CHOWN 4
-#endif
-
-#ifndef KEYCTL_SETPERM
-#define KEYCTL_SETPERM 5
-#endif
-
-#ifndef KEYCTL_DESCRIBE
-#define KEYCTL_DESCRIBE 6
-#endif
-
-#ifndef KEYCTL_LINK
-#define KEYCTL_LINK 8
-#endif
-
-#ifndef KEYCTL_READ
-#define KEYCTL_READ 11
-#endif
-
-#ifndef KEYCTL_SET_TIMEOUT
-#define KEYCTL_SET_TIMEOUT 15
-#endif
-
-#ifndef KEY_POS_VIEW
-#define KEY_POS_VIEW    0x01000000
-#define KEY_POS_READ    0x02000000
-#define KEY_POS_WRITE   0x04000000
-#define KEY_POS_SEARCH  0x08000000
-#define KEY_POS_LINK    0x10000000
-#define KEY_POS_SETATTR 0x20000000
-
-#define KEY_USR_VIEW    0x00010000
-#define KEY_USR_READ    0x00020000
-#define KEY_USR_WRITE   0x00040000
-#define KEY_USR_SEARCH  0x00080000
-#define KEY_USR_LINK    0x00100000
-#define KEY_USR_SETATTR 0x00200000
-
-#define KEY_GRP_VIEW    0x00000100
-#define KEY_GRP_READ    0x00000200
-#define KEY_GRP_WRITE   0x00000400
-#define KEY_GRP_SEARCH  0x00000800
-#define KEY_GRP_LINK    0x00001000
-#define KEY_GRP_SETATTR 0x00002000
-
-#define KEY_OTH_VIEW    0x00000001
-#define KEY_OTH_READ    0x00000002
-#define KEY_OTH_WRITE   0x00000004
-#define KEY_OTH_SEARCH  0x00000008
-#define KEY_OTH_LINK    0x00000010
-#define KEY_OTH_SETATTR 0x00000020
-#endif
-
-#ifndef KEY_SPEC_USER_KEYRING
-#define KEY_SPEC_USER_KEYRING -4
-#endif
-
-#ifndef KEY_SPEC_SESSION_KEYRING
-#define KEY_SPEC_SESSION_KEYRING -3
-#endif
-
-#ifndef PR_CAP_AMBIENT
-#define PR_CAP_AMBIENT 47
-#endif
-
-#ifndef PR_CAP_AMBIENT_IS_SET
-#define PR_CAP_AMBIENT_IS_SET 1
-#endif
-
-#ifndef PR_CAP_AMBIENT_RAISE
-#define PR_CAP_AMBIENT_RAISE 2
-#endif
-
-#ifndef PR_CAP_AMBIENT_CLEAR_ALL
-#define PR_CAP_AMBIENT_CLEAR_ALL 4
-#endif
-
-/* The following two defines are actually available in the kernel headers for longer, but we define them here anyway,
- * since that makes it easier to use them in conjunction with the glibc net/if.h header which conflicts with
- * linux/if.h. */
-#ifndef IF_OPER_UNKNOWN
-#define IF_OPER_UNKNOWN 0
-#endif
-
-#ifndef IF_OPER_UP
-#define IF_OPER_UP 6
-
-#if ! HAVE_CHAR32_T
-#define char32_t uint32_t
-#endif
-
-#if ! HAVE_CHAR16_T
-#define char16_t uint16_t
-#endif
-
-#ifndef ETHERTYPE_LLDP
-#define ETHERTYPE_LLDP 0x88cc
-#endif
-
-#ifndef IFA_F_MCAUTOJOIN
-#define IFA_F_MCAUTOJOIN 0x400
-#endif
-
-#if ! HAVE_STRUCT_ETHTOOL_LINK_SETTINGS
-
-#define ETHTOOL_GLINKSETTINGS   0x0000004c /* Get ethtool_link_settings */
-#define ETHTOOL_SLINKSETTINGS   0x0000004d /* Set ethtool_link_settings */
-
-struct ethtool_link_settings {
-        __u32   cmd;
-        __u32   speed;
-        __u8    duplex;
-        __u8    port;
-        __u8    phy_address;
-        __u8    autoneg;
-        __u8    mdio_support;
-        __u8    eth_tp_mdix;
-        __u8    eth_tp_mdix_ctrl;
-        __s8    link_mode_masks_nwords;
-        __u32   reserved[8];
-        __u32   link_mode_masks[0];
-        /* layout of link_mode_masks fields:
-         * __u32 map_supported[link_mode_masks_nwords];
-         * __u32 map_advertising[link_mode_masks_nwords];
-         * __u32 map_lp_advertising[link_mode_masks_nwords];
-         */
-};
-
-#endif
-
-#if ! HAVE_STRUCT_FIB_RULE_UID_RANGE
-
-struct fib_rule_uid_range {
-        __u32 start;
-        __u32 end;
-};
-
-#endif
-
-#endif
-
-#ifndef SOL_ALG
-#define SOL_ALG 279
-#endif
-
-#ifndef AF_VSOCK
-#define AF_VSOCK 40
-#endif
-
-#ifndef EXT4_IOC_RESIZE_FS
-#  define EXT4_IOC_RESIZE_FS              _IOW('f', 16, __u64)
-#endif
-
-#ifndef NSFS_MAGIC
-#define NSFS_MAGIC 0x6e736673
-#endif
-
-#ifndef NS_GET_NSTYPE
-#define NS_GET_NSTYPE _IO(0xb7, 0x3)
-#endif
-
-#ifndef FALLOC_FL_KEEP_SIZE
-#define FALLOC_FL_KEEP_SIZE 0x01
-#endif
-
-#ifndef FALLOC_FL_PUNCH_HOLE
-#define FALLOC_FL_PUNCH_HOLE 0x02
-#endif
-
-#ifndef PF_KTHREAD
-#define PF_KTHREAD 0x00200000
-#endif
-
-#if ! HAVE_STRUCT_STATX
-struct statx_timestamp {
-        int64_t tv_sec;
-        uint32_t tv_nsec;
-        uint32_t __reserved;
-};
-struct statx {
-        uint32_t stx_mask;
-        uint32_t stx_blksize;
-        uint64_t stx_attributes;
-        uint32_t stx_nlink;
-        uint32_t stx_uid;
-        uint32_t stx_gid;
-        uint16_t stx_mode;
-        uint16_t __spare0[1];
-        uint64_t stx_ino;
-        uint64_t stx_size;
-        uint64_t stx_blocks;
-        uint64_t stx_attributes_mask;
-        struct statx_timestamp stx_atime;
-        struct statx_timestamp stx_btime;
-        struct statx_timestamp stx_ctime;
-        struct statx_timestamp stx_mtime;
-        uint32_t stx_rdev_major;
-        uint32_t stx_rdev_minor;
-        uint32_t stx_dev_major;
-        uint32_t stx_dev_minor;
-        uint64_t __spare2[14];
-};
-#endif
-
-#ifndef STATX_BTIME
-#define STATX_BTIME 0x00000800U
-#endif
-
-#ifndef AT_STATX_DONT_SYNC
-#define AT_STATX_DONT_SYNC 0x4000
-#endif
-
-/* The maximum thread/process name length including trailing NUL byte. This mimics the kernel definition of the same
- * name, which we need in userspace at various places but is not defined in userspace currently, neither under this
- * name nor any other. */
-#ifndef TASK_COMM_LEN
-#define TASK_COMM_LEN 16
-#endif
-=======
 #include "missing_audit.h"
 #include "missing_btrfs_tree.h"
 #include "missing_capability.h"
@@ -1430,6 +21,5 @@
 #include "missing_stdlib.h"
 #include "missing_timerfd.h"
 #include "missing_type.h"
->>>>>>> 9612f8cb
 
 #include "missing_syscall.h"