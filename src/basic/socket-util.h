#pragma once

/***
  This file is part of systemd.

  Copyright 2010 Lennart Poettering

  systemd is free software; you can redistribute it and/or modify it
  under the terms of the GNU Lesser General Public License as published by
  the Free Software Foundation; either version 2.1 of the License, or
  (at your option) any later version.

  systemd is distributed in the hope that it will be useful, but
  WITHOUT ANY WARRANTY; without even the implied warranty of
  MERCHANTABILITY or FITNESS FOR A PARTICULAR PURPOSE. See the GNU
  Lesser General Public License for more details.

  You should have received a copy of the GNU Lesser General Public License
  along with systemd; If not, see <http://www.gnu.org/licenses/>.
***/

#include <netinet/ether.h>
#include <netinet/in.h>
#include <stdbool.h>
#include <stddef.h>
#include <sys/socket.h>
#include <sys/types.h>
#include <sys/un.h>
#include <linux/netlink.h>
#include <linux/if_packet.h>

#include "macro.h"
#include "util.h"

union sockaddr_union {
        struct sockaddr sa;
        struct sockaddr_in in;
        struct sockaddr_in6 in6;
        struct sockaddr_un un;
        struct sockaddr_nl nl;
        struct sockaddr_storage storage;
        struct sockaddr_ll ll;
};

typedef struct SocketAddress {
        union sockaddr_union sockaddr;

        /* We store the size here explicitly due to the weird
         * sockaddr_un semantics for abstract sockets */
        socklen_t size;

        /* Socket type, i.e. SOCK_STREAM, SOCK_DGRAM, ... */
        int type;

        /* Socket protocol, IPPROTO_xxx, usually 0, except for netlink */
        int protocol;
} SocketAddress;

typedef enum SocketAddressBindIPv6Only {
        SOCKET_ADDRESS_DEFAULT,
        SOCKET_ADDRESS_BOTH,
        SOCKET_ADDRESS_IPV6_ONLY,
        _SOCKET_ADDRESS_BIND_IPV6_ONLY_MAX,
        _SOCKET_ADDRESS_BIND_IPV6_ONLY_INVALID = -1
} SocketAddressBindIPv6Only;

#define socket_address_family(a) ((a)->sockaddr.sa.sa_family)

int socket_address_parse(SocketAddress *a, const char *s);
int socket_address_parse_and_warn(SocketAddress *a, const char *s);
int socket_address_parse_netlink(SocketAddress *a, const char *s);
int socket_address_print(const SocketAddress *a, char **p);
int socket_address_verify(const SocketAddress *a) _pure_;
int socket_address_unlink(SocketAddress *a);

bool socket_address_can_accept(const SocketAddress *a) _pure_;

int socket_address_listen(
                const SocketAddress *a,
                int flags,
                int backlog,
                SocketAddressBindIPv6Only only,
                const char *bind_to_device,
                bool reuse_port,
                bool free_bind,
                bool transparent,
                mode_t directory_mode,
                mode_t socket_mode,
                const char *label);
int make_socket_fd(int log_level, const char* address, int type, int flags);

bool socket_address_is(const SocketAddress *a, const char *s, int type);
bool socket_address_is_netlink(const SocketAddress *a, const char *s);

bool socket_address_matches_fd(const SocketAddress *a, int fd);

bool socket_address_equal(const SocketAddress *a, const SocketAddress *b) _pure_;

const char* socket_address_get_path(const SocketAddress *a);

bool socket_ipv6_is_supported(void);

int sockaddr_port(const struct sockaddr *_sa) _pure_;

int sockaddr_pretty(const struct sockaddr *_sa, socklen_t salen, bool translate_ipv6, bool include_port, char **ret);
int getpeername_pretty(int fd, bool include_port, char **ret);
int getsockname_pretty(int fd, char **ret);

int socknameinfo_pretty(union sockaddr_union *sa, socklen_t salen, char **_ret);
int getnameinfo_pretty(int fd, char **ret);

const char* socket_address_bind_ipv6_only_to_string(SocketAddressBindIPv6Only b) _const_;
SocketAddressBindIPv6Only socket_address_bind_ipv6_only_from_string(const char *s) _pure_;

int netlink_family_to_string_alloc(int b, char **s);
int netlink_family_from_string(const char *s) _pure_;

bool sockaddr_equal(const union sockaddr_union *a, const union sockaddr_union *b);

int fd_inc_sndbuf(int fd, size_t n);
int fd_inc_rcvbuf(int fd, size_t n);

int ip_tos_to_string_alloc(int i, char **s);
int ip_tos_from_string(const char *s);

bool ifname_valid(const char *p);

int getpeercred(int fd, struct ucred *ucred);
int getpeersec(int fd, char **ret);

int send_one_fd_sa(int transport_fd,
                   int fd,
                   const struct sockaddr *sa, socklen_t len,
                   int flags);
#define send_one_fd(transport_fd, fd, flags) send_one_fd_sa(transport_fd, fd, NULL, 0, flags)
int receive_one_fd(int transport_fd, int flags);

ssize_t next_datagram_size_fd(int fd);

<<<<<<< HEAD
=======
int flush_accept(int fd);

>>>>>>> d8a873e0
#define CMSG_FOREACH(cmsg, mh)                                          \
        for ((cmsg) = CMSG_FIRSTHDR(mh); (cmsg); (cmsg) = CMSG_NXTHDR((mh), (cmsg)))

/* Covers only file system and abstract AF_UNIX socket addresses, but not unnamed socket addresses. */
#define SOCKADDR_UN_LEN(sa)                                             \
        ({                                                              \
                const struct sockaddr_un *_sa = &(sa);                  \
                assert(_sa->sun_family == AF_UNIX);                     \
                offsetof(struct sockaddr_un, sun_path) +                \
                        (_sa->sun_path[0] == 0 ?                        \
                         1 + strnlen(_sa->sun_path+1, sizeof(_sa->sun_path)-1) : \
                         strnlen(_sa->sun_path, sizeof(_sa->sun_path))); \
        })<|MERGE_RESOLUTION|>--- conflicted
+++ resolved
@@ -137,11 +137,8 @@
 
 ssize_t next_datagram_size_fd(int fd);
 
-<<<<<<< HEAD
-=======
 int flush_accept(int fd);
 
->>>>>>> d8a873e0
 #define CMSG_FOREACH(cmsg, mh)                                          \
         for ((cmsg) = CMSG_FIRSTHDR(mh); (cmsg); (cmsg) = CMSG_NXTHDR((mh), (cmsg)))
 
