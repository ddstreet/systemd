/***
  This file is part of systemd.

  Copyright 2010 Lennart Poettering

  systemd is free software; you can redistribute it and/or modify it
  under the terms of the GNU Lesser General Public License as published by
  the Free Software Foundation; either version 2.1 of the License, or
  (at your option) any later version.

  systemd is distributed in the hope that it will be useful, but
  WITHOUT ANY WARRANTY; without even the implied warranty of
  MERCHANTABILITY or FITNESS FOR A PARTICULAR PURPOSE. See the GNU
  Lesser General Public License for more details.

  You should have received a copy of the GNU Lesser General Public License
  along with systemd; If not, see <http://www.gnu.org/licenses/>.
***/

#include <arpa/inet.h>
#include <errno.h>
#include <limits.h>
#include <net/if.h>
#include <netdb.h>
#include <netinet/ip.h>
#include <poll.h>
#include <stddef.h>
#include <stdint.h>
#include <stdio.h>
#include <stdlib.h>
#include <string.h>
#include <unistd.h>

#include "alloc-util.h"
#include "fd-util.h"
#include "fileio.h"
#include "formats-util.h"
#include "log.h"
#include "macro.h"
#include "missing.h"
#include "parse-util.h"
#include "path-util.h"
#include "socket-util.h"
#include "string-table.h"
#include "string-util.h"
#include "strv.h"
#include "user-util.h"
#include "utf8.h"
#include "util.h"

int socket_address_parse(SocketAddress *a, const char *s) {
        char *e, *n;
        unsigned u;
        int r;

        assert(a);
        assert(s);

        zero(*a);
        a->type = SOCK_STREAM;

        if (*s == '[') {
                /* IPv6 in [x:.....:z]:p notation */

                e = strchr(s+1, ']');
                if (!e)
                        return -EINVAL;

                n = strndupa(s+1, e-s-1);

                errno = 0;
                if (inet_pton(AF_INET6, n, &a->sockaddr.in6.sin6_addr) <= 0)
                        return errno > 0 ? -errno : -EINVAL;

                e++;
                if (*e != ':')
                        return -EINVAL;

                e++;
                r = safe_atou(e, &u);
                if (r < 0)
                        return r;

                if (u <= 0 || u > 0xFFFF)
                        return -EINVAL;

                a->sockaddr.in6.sin6_family = AF_INET6;
                a->sockaddr.in6.sin6_port = htons((uint16_t) u);
                a->size = sizeof(struct sockaddr_in6);

        } else if (*s == '/') {
                /* AF_UNIX socket */

                size_t l;

                l = strlen(s);
                if (l >= sizeof(a->sockaddr.un.sun_path))
                        return -EINVAL;

                a->sockaddr.un.sun_family = AF_UNIX;
                memcpy(a->sockaddr.un.sun_path, s, l);
                a->size = offsetof(struct sockaddr_un, sun_path) + l + 1;

        } else if (*s == '@') {
                /* Abstract AF_UNIX socket */
                size_t l;

                l = strlen(s+1);
                if (l >= sizeof(a->sockaddr.un.sun_path) - 1)
                        return -EINVAL;

                a->sockaddr.un.sun_family = AF_UNIX;
                memcpy(a->sockaddr.un.sun_path+1, s+1, l);
                a->size = offsetof(struct sockaddr_un, sun_path) + 1 + l;

        } else {
                e = strchr(s, ':');
                if (e) {
                        r = safe_atou(e+1, &u);
                        if (r < 0)
                                return r;

                        if (u <= 0 || u > 0xFFFF)
                                return -EINVAL;

                        n = strndupa(s, e-s);

                        /* IPv4 in w.x.y.z:p notation? */
                        r = inet_pton(AF_INET, n, &a->sockaddr.in.sin_addr);
                        if (r < 0)
                                return -errno;

                        if (r > 0) {
                                /* Gotcha, it's a traditional IPv4 address */
                                a->sockaddr.in.sin_family = AF_INET;
                                a->sockaddr.in.sin_port = htons((uint16_t) u);
                                a->size = sizeof(struct sockaddr_in);
                        } else {
                                unsigned idx;

                                if (strlen(n) > IF_NAMESIZE-1)
                                        return -EINVAL;

                                /* Uh, our last resort, an interface name */
                                idx = if_nametoindex(n);
                                if (idx == 0)
                                        return -EINVAL;

                                a->sockaddr.in6.sin6_family = AF_INET6;
                                a->sockaddr.in6.sin6_port = htons((uint16_t) u);
                                a->sockaddr.in6.sin6_scope_id = idx;
                                a->sockaddr.in6.sin6_addr = in6addr_any;
                                a->size = sizeof(struct sockaddr_in6);
                        }
                } else {

                        /* Just a port */
                        r = safe_atou(s, &u);
                        if (r < 0)
                                return r;

                        if (u <= 0 || u > 0xFFFF)
                                return -EINVAL;

                        if (socket_ipv6_is_supported()) {
                                a->sockaddr.in6.sin6_family = AF_INET6;
                                a->sockaddr.in6.sin6_port = htons((uint16_t) u);
                                a->sockaddr.in6.sin6_addr = in6addr_any;
                                a->size = sizeof(struct sockaddr_in6);
                        } else {
                                a->sockaddr.in.sin_family = AF_INET;
                                a->sockaddr.in.sin_port = htons((uint16_t) u);
                                a->sockaddr.in.sin_addr.s_addr = INADDR_ANY;
                                a->size = sizeof(struct sockaddr_in);
                        }
                }
        }

        return 0;
}

int socket_address_parse_and_warn(SocketAddress *a, const char *s) {
        SocketAddress b;
        int r;

        /* Similar to socket_address_parse() but warns for IPv6 sockets when we don't support them. */

        r = socket_address_parse(&b, s);
        if (r < 0)
                return r;

        if (!socket_ipv6_is_supported() && b.sockaddr.sa.sa_family == AF_INET6) {
                log_warning("Binding to IPv6 address not available since kernel does not support IPv6.");
                return -EAFNOSUPPORT;
        }

        *a = b;
        return 0;
}

int socket_address_parse_netlink(SocketAddress *a, const char *s) {
        int family;
        unsigned group = 0;
        _cleanup_free_ char *sfamily = NULL;
        assert(a);
        assert(s);

        zero(*a);
        a->type = SOCK_RAW;

        errno = 0;
        if (sscanf(s, "%ms %u", &sfamily, &group) < 1)
                return errno > 0 ? -errno : -EINVAL;

        family = netlink_family_from_string(sfamily);
        if (family < 0)
                return -EINVAL;

        a->sockaddr.nl.nl_family = AF_NETLINK;
        a->sockaddr.nl.nl_groups = group;

        a->type = SOCK_RAW;
        a->size = sizeof(struct sockaddr_nl);
        a->protocol = family;

        return 0;
}

int socket_address_verify(const SocketAddress *a) {
        assert(a);

        switch (socket_address_family(a)) {

        case AF_INET:
                if (a->size != sizeof(struct sockaddr_in))
                        return -EINVAL;

                if (a->sockaddr.in.sin_port == 0)
                        return -EINVAL;

                if (a->type != SOCK_STREAM && a->type != SOCK_DGRAM)
                        return -EINVAL;

                return 0;

        case AF_INET6:
                if (a->size != sizeof(struct sockaddr_in6))
                        return -EINVAL;

                if (a->sockaddr.in6.sin6_port == 0)
                        return -EINVAL;

                if (a->type != SOCK_STREAM && a->type != SOCK_DGRAM)
                        return -EINVAL;

                return 0;

        case AF_UNIX:
                if (a->size < offsetof(struct sockaddr_un, sun_path))
                        return -EINVAL;

                if (a->size > offsetof(struct sockaddr_un, sun_path)) {

                        if (a->sockaddr.un.sun_path[0] != 0) {
                                char *e;

                                /* path */
                                e = memchr(a->sockaddr.un.sun_path, 0, sizeof(a->sockaddr.un.sun_path));
                                if (!e)
                                        return -EINVAL;

                                if (a->size != offsetof(struct sockaddr_un, sun_path) + (e - a->sockaddr.un.sun_path) + 1)
                                        return -EINVAL;
                        }
                }

                if (a->type != SOCK_STREAM && a->type != SOCK_DGRAM && a->type != SOCK_SEQPACKET)
                        return -EINVAL;

                return 0;

        case AF_NETLINK:

                if (a->size != sizeof(struct sockaddr_nl))
                        return -EINVAL;

                if (a->type != SOCK_RAW && a->type != SOCK_DGRAM)
                        return -EINVAL;

                return 0;

        default:
                return -EAFNOSUPPORT;
        }
}

int socket_address_print(const SocketAddress *a, char **ret) {
        int r;

        assert(a);
        assert(ret);

        r = socket_address_verify(a);
        if (r < 0)
                return r;

        if (socket_address_family(a) == AF_NETLINK) {
                _cleanup_free_ char *sfamily = NULL;

                r = netlink_family_to_string_alloc(a->protocol, &sfamily);
                if (r < 0)
                        return r;

                r = asprintf(ret, "%s %u", sfamily, a->sockaddr.nl.nl_groups);
                if (r < 0)
                        return -ENOMEM;

                return 0;
        }

        return sockaddr_pretty(&a->sockaddr.sa, a->size, false, true, ret);
}

bool socket_address_can_accept(const SocketAddress *a) {
        assert(a);

        return
                a->type == SOCK_STREAM ||
                a->type == SOCK_SEQPACKET;
}

bool socket_address_equal(const SocketAddress *a, const SocketAddress *b) {
        assert(a);
        assert(b);

        /* Invalid addresses are unequal to all */
        if (socket_address_verify(a) < 0 ||
            socket_address_verify(b) < 0)
                return false;

        if (a->type != b->type)
                return false;

        if (socket_address_family(a) != socket_address_family(b))
                return false;

        switch (socket_address_family(a)) {

        case AF_INET:
                if (a->sockaddr.in.sin_addr.s_addr != b->sockaddr.in.sin_addr.s_addr)
                        return false;

                if (a->sockaddr.in.sin_port != b->sockaddr.in.sin_port)
                        return false;

                break;

        case AF_INET6:
                if (memcmp(&a->sockaddr.in6.sin6_addr, &b->sockaddr.in6.sin6_addr, sizeof(a->sockaddr.in6.sin6_addr)) != 0)
                        return false;

                if (a->sockaddr.in6.sin6_port != b->sockaddr.in6.sin6_port)
                        return false;

                break;

        case AF_UNIX:
                if (a->size <= offsetof(struct sockaddr_un, sun_path) ||
                    b->size <= offsetof(struct sockaddr_un, sun_path))
                        return false;

                if ((a->sockaddr.un.sun_path[0] == 0) != (b->sockaddr.un.sun_path[0] == 0))
                        return false;

                if (a->sockaddr.un.sun_path[0]) {
                        if (!path_equal_or_files_same(a->sockaddr.un.sun_path, b->sockaddr.un.sun_path))
                                return false;
                } else {
                        if (a->size != b->size)
                                return false;

                        if (memcmp(a->sockaddr.un.sun_path, b->sockaddr.un.sun_path, a->size) != 0)
                                return false;
                }

                break;

        case AF_NETLINK:
                if (a->protocol != b->protocol)
                        return false;

                if (a->sockaddr.nl.nl_groups != b->sockaddr.nl.nl_groups)
                        return false;

                break;

        default:
                /* Cannot compare, so we assume the addresses are different */
                return false;
        }

        return true;
}

bool socket_address_is(const SocketAddress *a, const char *s, int type) {
        struct SocketAddress b;

        assert(a);
        assert(s);

        if (socket_address_parse(&b, s) < 0)
                return false;

        b.type = type;

        return socket_address_equal(a, &b);
}

bool socket_address_is_netlink(const SocketAddress *a, const char *s) {
        struct SocketAddress b;

        assert(a);
        assert(s);

        if (socket_address_parse_netlink(&b, s) < 0)
                return false;

        return socket_address_equal(a, &b);
}

const char* socket_address_get_path(const SocketAddress *a) {
        assert(a);

        if (socket_address_family(a) != AF_UNIX)
                return NULL;

        if (a->sockaddr.un.sun_path[0] == 0)
                return NULL;

        return a->sockaddr.un.sun_path;
}

bool socket_ipv6_is_supported(void) {
        if (access("/proc/net/sockstat6", F_OK) != 0)
                return false;

        return true;
}

bool socket_address_matches_fd(const SocketAddress *a, int fd) {
        SocketAddress b;
        socklen_t solen;

        assert(a);
        assert(fd >= 0);

        b.size = sizeof(b.sockaddr);
        if (getsockname(fd, &b.sockaddr.sa, &b.size) < 0)
                return false;

        if (b.sockaddr.sa.sa_family != a->sockaddr.sa.sa_family)
                return false;

        solen = sizeof(b.type);
        if (getsockopt(fd, SOL_SOCKET, SO_TYPE, &b.type, &solen) < 0)
                return false;

        if (b.type != a->type)
                return false;

        if (a->protocol != 0)  {
                solen = sizeof(b.protocol);
                if (getsockopt(fd, SOL_SOCKET, SO_PROTOCOL, &b.protocol, &solen) < 0)
                        return false;

                if (b.protocol != a->protocol)
                        return false;
        }

        return socket_address_equal(a, &b);
}

int sockaddr_port(const struct sockaddr *_sa) {
        union sockaddr_union *sa = (union sockaddr_union*) _sa;

        assert(sa);

        if (!IN_SET(sa->sa.sa_family, AF_INET, AF_INET6))
                return -EAFNOSUPPORT;

        return ntohs(sa->sa.sa_family == AF_INET6 ?
                       sa->in6.sin6_port :
                       sa->in.sin_port);
}

int sockaddr_pretty(const struct sockaddr *_sa, socklen_t salen, bool translate_ipv6, bool include_port, char **ret) {
        union sockaddr_union *sa = (union sockaddr_union*) _sa;
        char *p;
        int r;

        assert(sa);
        assert(salen >= sizeof(sa->sa.sa_family));

        switch (sa->sa.sa_family) {

        case AF_INET: {
                uint32_t a;

                a = ntohl(sa->in.sin_addr.s_addr);

                if (include_port)
                        r = asprintf(&p,
                                     "%u.%u.%u.%u:%u",
                                     a >> 24, (a >> 16) & 0xFF, (a >> 8) & 0xFF, a & 0xFF,
                                     ntohs(sa->in.sin_port));
                else
                        r = asprintf(&p,
                                     "%u.%u.%u.%u",
                                     a >> 24, (a >> 16) & 0xFF, (a >> 8) & 0xFF, a & 0xFF);
                if (r < 0)
                        return -ENOMEM;
                break;
        }

        case AF_INET6: {
                static const unsigned char ipv4_prefix[] = {
                        0, 0, 0, 0, 0, 0, 0, 0, 0, 0, 0xFF, 0xFF
                };

                if (translate_ipv6 &&
                    memcmp(&sa->in6.sin6_addr, ipv4_prefix, sizeof(ipv4_prefix)) == 0) {
                        const uint8_t *a = sa->in6.sin6_addr.s6_addr+12;
                        if (include_port)
                                r = asprintf(&p,
                                             "%u.%u.%u.%u:%u",
                                             a[0], a[1], a[2], a[3],
                                             ntohs(sa->in6.sin6_port));
                        else
                                r = asprintf(&p,
                                             "%u.%u.%u.%u",
                                             a[0], a[1], a[2], a[3]);
                        if (r < 0)
                                return -ENOMEM;
                } else {
                        char a[INET6_ADDRSTRLEN];

                        inet_ntop(AF_INET6, &sa->in6.sin6_addr, a, sizeof(a));

                        if (include_port) {
                                r = asprintf(&p,
                                             "[%s]:%u",
                                             a,
                                             ntohs(sa->in6.sin6_port));
                                if (r < 0)
                                        return -ENOMEM;
                        } else {
                                p = strdup(a);
                                if (!p)
                                        return -ENOMEM;
                        }
                }

                break;
        }

        case AF_UNIX:
                if (salen <= offsetof(struct sockaddr_un, sun_path)) {
                        p = strdup("<unnamed>");
                        if (!p)
                                return -ENOMEM;

                } else if (sa->un.sun_path[0] == 0) {
                        /* abstract */

                        /* FIXME: We assume we can print the
                         * socket path here and that it hasn't
                         * more than one NUL byte. That is
                         * actually an invalid assumption */

                        p = new(char, sizeof(sa->un.sun_path)+1);
                        if (!p)
                                return -ENOMEM;

                        p[0] = '@';
                        memcpy(p+1, sa->un.sun_path+1, sizeof(sa->un.sun_path)-1);
                        p[sizeof(sa->un.sun_path)] = 0;

                } else {
                        p = strndup(sa->un.sun_path, sizeof(sa->un.sun_path));
                        if (!p)
                                return -ENOMEM;
                }

                break;

        default:
                return -EOPNOTSUPP;
        }


        *ret = p;
        return 0;
}

int getpeername_pretty(int fd, bool include_port, char **ret) {
        union sockaddr_union sa;
        socklen_t salen = sizeof(sa);
        int r;

        assert(fd >= 0);
        assert(ret);

        if (getpeername(fd, &sa.sa, &salen) < 0)
                return -errno;

        if (sa.sa.sa_family == AF_UNIX) {
                struct ucred ucred = {};

                /* UNIX connection sockets are anonymous, so let's use
                 * PID/UID as pretty credentials instead */

                r = getpeercred(fd, &ucred);
                if (r < 0)
                        return r;

                if (asprintf(ret, "PID "PID_FMT"/UID "UID_FMT, ucred.pid, ucred.uid) < 0)
                        return -ENOMEM;

                return 0;
        }

        /* For remote sockets we translate IPv6 addresses back to IPv4
         * if applicable, since that's nicer. */

        return sockaddr_pretty(&sa.sa, salen, true, include_port, ret);
}

int getsockname_pretty(int fd, char **ret) {
        union sockaddr_union sa;
        socklen_t salen = sizeof(sa);

        assert(fd >= 0);
        assert(ret);

        if (getsockname(fd, &sa.sa, &salen) < 0)
                return -errno;

        /* For local sockets we do not translate IPv6 addresses back
         * to IPv6 if applicable, since this is usually used for
         * listening sockets where the difference between IPv4 and
         * IPv6 matters. */

        return sockaddr_pretty(&sa.sa, salen, false, true, ret);
}

int socknameinfo_pretty(union sockaddr_union *sa, socklen_t salen, char **_ret) {
        int r;
        char host[NI_MAXHOST], *ret;

        assert(_ret);

        r = getnameinfo(&sa->sa, salen, host, sizeof(host), NULL, 0,
                        NI_IDN|NI_IDN_USE_STD3_ASCII_RULES);
        if (r != 0) {
                int saved_errno = errno;

                r = sockaddr_pretty(&sa->sa, salen, true, true, &ret);
                if (r < 0)
                        return r;

                log_debug_errno(saved_errno, "getnameinfo(%s) failed: %m", ret);
        } else {
                ret = strdup(host);
                if (!ret)
                        return -ENOMEM;
        }

        *_ret = ret;
        return 0;
}

int getnameinfo_pretty(int fd, char **ret) {
        union sockaddr_union sa;
        socklen_t salen = sizeof(sa);

        assert(fd >= 0);
        assert(ret);

        if (getsockname(fd, &sa.sa, &salen) < 0)
                return -errno;

        return socknameinfo_pretty(&sa, salen, ret);
}

int socket_address_unlink(SocketAddress *a) {
        assert(a);

        if (socket_address_family(a) != AF_UNIX)
                return 0;

        if (a->sockaddr.un.sun_path[0] == 0)
                return 0;

        if (unlink(a->sockaddr.un.sun_path) < 0)
                return -errno;

        return 1;
}

static const char* const netlink_family_table[] = {
        [NETLINK_ROUTE] = "route",
        [NETLINK_FIREWALL] = "firewall",
        [NETLINK_INET_DIAG] = "inet-diag",
        [NETLINK_NFLOG] = "nflog",
        [NETLINK_XFRM] = "xfrm",
        [NETLINK_SELINUX] = "selinux",
        [NETLINK_ISCSI] = "iscsi",
        [NETLINK_AUDIT] = "audit",
        [NETLINK_FIB_LOOKUP] = "fib-lookup",
        [NETLINK_CONNECTOR] = "connector",
        [NETLINK_NETFILTER] = "netfilter",
        [NETLINK_IP6_FW] = "ip6-fw",
        [NETLINK_DNRTMSG] = "dnrtmsg",
        [NETLINK_KOBJECT_UEVENT] = "kobject-uevent",
        [NETLINK_GENERIC] = "generic",
        [NETLINK_SCSITRANSPORT] = "scsitransport",
        [NETLINK_ECRYPTFS] = "ecryptfs"
};

DEFINE_STRING_TABLE_LOOKUP_WITH_FALLBACK(netlink_family, int, INT_MAX);

static const char* const socket_address_bind_ipv6_only_table[_SOCKET_ADDRESS_BIND_IPV6_ONLY_MAX] = {
        [SOCKET_ADDRESS_DEFAULT] = "default",
        [SOCKET_ADDRESS_BOTH] = "both",
        [SOCKET_ADDRESS_IPV6_ONLY] = "ipv6-only"
};

DEFINE_STRING_TABLE_LOOKUP(socket_address_bind_ipv6_only, SocketAddressBindIPv6Only);

bool sockaddr_equal(const union sockaddr_union *a, const union sockaddr_union *b) {
        assert(a);
        assert(b);

        if (a->sa.sa_family != b->sa.sa_family)
                return false;

        if (a->sa.sa_family == AF_INET)
                return a->in.sin_addr.s_addr == b->in.sin_addr.s_addr;

        if (a->sa.sa_family == AF_INET6)
                return memcmp(&a->in6.sin6_addr, &b->in6.sin6_addr, sizeof(a->in6.sin6_addr)) == 0;

        return false;
}

int fd_inc_sndbuf(int fd, size_t n) {
        int r, value;
        socklen_t l = sizeof(value);

        r = getsockopt(fd, SOL_SOCKET, SO_SNDBUF, &value, &l);
        if (r >= 0 && l == sizeof(value) && (size_t) value >= n*2)
                return 0;

        /* If we have the privileges we will ignore the kernel limit. */

        value = (int) n;
        if (setsockopt(fd, SOL_SOCKET, SO_SNDBUFFORCE, &value, sizeof(value)) < 0)
                if (setsockopt(fd, SOL_SOCKET, SO_SNDBUF, &value, sizeof(value)) < 0)
                        return -errno;

        return 1;
}

int fd_inc_rcvbuf(int fd, size_t n) {
        int r, value;
        socklen_t l = sizeof(value);

        r = getsockopt(fd, SOL_SOCKET, SO_RCVBUF, &value, &l);
        if (r >= 0 && l == sizeof(value) && (size_t) value >= n*2)
                return 0;

        /* If we have the privileges we will ignore the kernel limit. */

        value = (int) n;
        if (setsockopt(fd, SOL_SOCKET, SO_RCVBUFFORCE, &value, sizeof(value)) < 0)
                if (setsockopt(fd, SOL_SOCKET, SO_RCVBUF, &value, sizeof(value)) < 0)
                        return -errno;
        return 1;
}

static const char* const ip_tos_table[] = {
        [IPTOS_LOWDELAY] = "low-delay",
        [IPTOS_THROUGHPUT] = "throughput",
        [IPTOS_RELIABILITY] = "reliability",
        [IPTOS_LOWCOST] = "low-cost",
};

DEFINE_STRING_TABLE_LOOKUP_WITH_FALLBACK(ip_tos, int, 0xff);

bool ifname_valid(const char *p) {
        bool numeric = true;

        /* Checks whether a network interface name is valid. This is inspired by dev_valid_name() in the kernel sources
         * but slightly stricter, as we only allow non-control, non-space ASCII characters in the interface name. We
         * also don't permit names that only container numbers, to avoid confusion with numeric interface indexes. */

        if (isempty(p))
                return false;

        if (strlen(p) >= IFNAMSIZ)
                return false;

        if (STR_IN_SET(p, ".", ".."))
                return false;

        while (*p) {
                if ((unsigned char) *p >= 127U)
                        return false;

                if ((unsigned char) *p <= 32U)
                        return false;

                if (*p == ':' || *p == '/')
                        return false;

                numeric = numeric && (*p >= '0' && *p <= '9');
                p++;
        }

        if (numeric)
                return false;

        return true;
}

int getpeercred(int fd, struct ucred *ucred) {
        socklen_t n = sizeof(struct ucred);
        struct ucred u;
        int r;

        assert(fd >= 0);
        assert(ucred);

        r = getsockopt(fd, SOL_SOCKET, SO_PEERCRED, &u, &n);
        if (r < 0)
                return -errno;

        if (n != sizeof(struct ucred))
                return -EIO;

        /* Check if the data is actually useful and not suppressed due
         * to namespacing issues */
        if (u.pid <= 0)
                return -ENODATA;
        if (u.uid == UID_INVALID)
                return -ENODATA;
        if (u.gid == GID_INVALID)
                return -ENODATA;

        *ucred = u;
        return 0;
}

int getpeersec(int fd, char **ret) {
        socklen_t n = 64;
        char *s;
        int r;

        assert(fd >= 0);
        assert(ret);

        s = new0(char, n);
        if (!s)
                return -ENOMEM;

        r = getsockopt(fd, SOL_SOCKET, SO_PEERSEC, s, &n);
        if (r < 0) {
                free(s);

                if (errno != ERANGE)
                        return -errno;

                s = new0(char, n);
                if (!s)
                        return -ENOMEM;

                r = getsockopt(fd, SOL_SOCKET, SO_PEERSEC, s, &n);
                if (r < 0) {
                        free(s);
                        return -errno;
                }
        }

        if (isempty(s)) {
                free(s);
                return -EOPNOTSUPP;
        }

        *ret = s;
        return 0;
}

int send_one_fd_sa(
                int transport_fd,
                int fd,
                const struct sockaddr *sa, socklen_t len,
                int flags) {

        union {
                struct cmsghdr cmsghdr;
                uint8_t buf[CMSG_SPACE(sizeof(int))];
        } control = {};
        struct msghdr mh = {
                .msg_name = (struct sockaddr*) sa,
                .msg_namelen = len,
                .msg_control = &control,
                .msg_controllen = sizeof(control),
        };
        struct cmsghdr *cmsg;

        assert(transport_fd >= 0);
        assert(fd >= 0);

        cmsg = CMSG_FIRSTHDR(&mh);
        cmsg->cmsg_level = SOL_SOCKET;
        cmsg->cmsg_type = SCM_RIGHTS;
        cmsg->cmsg_len = CMSG_LEN(sizeof(int));
        memcpy(CMSG_DATA(cmsg), &fd, sizeof(int));

        mh.msg_controllen = CMSG_SPACE(sizeof(int));
        if (sendmsg(transport_fd, &mh, MSG_NOSIGNAL | flags) < 0)
                return -errno;

        return 0;
}

int receive_one_fd(int transport_fd, int flags) {
        union {
                struct cmsghdr cmsghdr;
                uint8_t buf[CMSG_SPACE(sizeof(int))];
        } control = {};
        struct msghdr mh = {
                .msg_control = &control,
                .msg_controllen = sizeof(control),
        };
        struct cmsghdr *cmsg, *found = NULL;

        assert(transport_fd >= 0);

        /*
         * Receive a single FD via @transport_fd. We don't care for
         * the transport-type. We retrieve a single FD at most, so for
         * packet-based transports, the caller must ensure to send
         * only a single FD per packet.  This is best used in
         * combination with send_one_fd().
         */

        if (recvmsg(transport_fd, &mh, MSG_NOSIGNAL | MSG_CMSG_CLOEXEC | flags) < 0)
                return -errno;

        CMSG_FOREACH(cmsg, &mh) {
                if (cmsg->cmsg_level == SOL_SOCKET &&
                    cmsg->cmsg_type == SCM_RIGHTS &&
                    cmsg->cmsg_len == CMSG_LEN(sizeof(int))) {
                        assert(!found);
                        found = cmsg;
                        break;
                }
        }

        if (!found) {
                cmsg_close_all(&mh);
                return -EIO;
        }

        return *(int*) CMSG_DATA(found);
}

ssize_t next_datagram_size_fd(int fd) {
        ssize_t l;
        int k;

        /* This is a bit like FIONREAD/SIOCINQ, however a bit more powerful. The difference being: recv(MSG_PEEK) will
<<<<<<< HEAD
         * actually cause the next datagram in the queue to be validated regarding checksums, which FIONREAD dosn't
=======
         * actually cause the next datagram in the queue to be validated regarding checksums, which FIONREAD doesn't
>>>>>>> d8a873e0
         * do. This difference is actually of major importance as we need to be sure that the size returned here
         * actually matches what we will read with recvmsg() next, as otherwise we might end up allocating a buffer of
         * the wrong size. */

        l = recv(fd, NULL, 0, MSG_PEEK|MSG_TRUNC);
        if (l < 0) {
                if (errno == EOPNOTSUPP)
                        goto fallback;

                return -errno;
        }
        if (l == 0)
                goto fallback;

        return l;

fallback:
        k = 0;

        /* Some sockets (AF_PACKET) do not support null-sized recv() with MSG_TRUNC set, let's fall back to FIONREAD
         * for them. Checksums don't matter for raw sockets anyway, hence this should be fine. */

        if (ioctl(fd, FIONREAD, &k) < 0)
                return -errno;

        return (ssize_t) k;
<<<<<<< HEAD
=======
}

int flush_accept(int fd) {

        struct pollfd pollfd = {
                .fd = fd,
                .events = POLLIN,
        };
        int r;


        /* Similar to flush_fd() but flushes all incoming connection by accepting them and immediately closing them. */

        for (;;) {
                int cfd;

                r = poll(&pollfd, 1, 0);
                if (r < 0) {
                        if (errno == EINTR)
                                continue;

                        return -errno;

                } else if (r == 0)
                        return 0;

                cfd = accept4(fd, NULL, NULL, SOCK_NONBLOCK|SOCK_CLOEXEC);
                if (cfd < 0) {
                        if (errno == EINTR)
                                continue;

                        if (errno == EAGAIN)
                                return 0;

                        return -errno;
                }

                close(cfd);
        }
>>>>>>> d8a873e0
}<|MERGE_RESOLUTION|>--- conflicted
+++ resolved
@@ -981,11 +981,7 @@
         int k;
 
         /* This is a bit like FIONREAD/SIOCINQ, however a bit more powerful. The difference being: recv(MSG_PEEK) will
-<<<<<<< HEAD
-         * actually cause the next datagram in the queue to be validated regarding checksums, which FIONREAD dosn't
-=======
          * actually cause the next datagram in the queue to be validated regarding checksums, which FIONREAD doesn't
->>>>>>> d8a873e0
          * do. This difference is actually of major importance as we need to be sure that the size returned here
          * actually matches what we will read with recvmsg() next, as otherwise we might end up allocating a buffer of
          * the wrong size. */
@@ -1012,8 +1008,6 @@
                 return -errno;
 
         return (ssize_t) k;
-<<<<<<< HEAD
-=======
 }
 
 int flush_accept(int fd) {
@@ -1053,5 +1047,4 @@
 
                 close(cfd);
         }
->>>>>>> d8a873e0
 }