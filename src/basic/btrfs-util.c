/* SPDX-License-Identifier: LGPL-2.1+ */

#include <errno.h>
#include <fcntl.h>
#include <inttypes.h>
#include <linux/fs.h>
#include <linux/loop.h>
#include <stddef.h>
#include <stdio.h>
#include <stdlib.h>
#include <string.h>
#include <sys/ioctl.h>
#include <sys/stat.h>
#include <sys/statfs.h>
#include <sys/sysmacros.h>
#include <unistd.h>

#if HAVE_LINUX_BTRFS_H
#include <linux/btrfs.h>
#endif

#include "alloc-util.h"
#include "blockdev-util.h"
#include "btrfs-ctree.h"
#include "btrfs-util.h"
#include "chattr-util.h"
#include "copy.h"
#include "device-nodes.h"
#include "fd-util.h"
#include "fileio.h"
#include "io-util.h"
#include "macro.h"
#include "missing.h"
#include "path-util.h"
#include "rm-rf.h"
#include "smack-util.h"
#include "sparse-endian.h"
#include "stat-util.h"
#include "string-util.h"
#include "time-util.h"
#include "util.h"

/* WARNING: Be careful with file system ioctls! When we get an fd, we
 * need to make sure it either refers to only a regular file or
 * directory, or that it is located on btrfs, before invoking any
 * btrfs ioctls. The ioctl numbers are reused by some device drivers
 * (such as DRM), and hence might have bad effects when invoked on
 * device nodes (that reference drivers) rather than fds to normal
 * files or directories. */

static int validate_subvolume_name(const char *name) {

        if (!filename_is_valid(name))
                return -EINVAL;

        if (strlen(name) > BTRFS_SUBVOL_NAME_MAX)
                return -E2BIG;

        return 0;
}

static int open_parent(const char *path, int flags) {
        _cleanup_free_ char *parent = NULL;
        int fd;

        assert(path);

        parent = dirname_malloc(path);
        if (!parent)
                return -ENOMEM;

        fd = open(parent, flags);
        if (fd < 0)
                return -errno;

        return fd;
}

static int extract_subvolume_name(const char *path, const char **subvolume) {
        const char *fn;
        int r;

        assert(path);
        assert(subvolume);

        fn = basename(path);

        r = validate_subvolume_name(fn);
        if (r < 0)
                return r;

        *subvolume = fn;
        return 0;
}

int btrfs_is_filesystem(int fd) {
        struct statfs sfs;

        assert(fd >= 0);

        if (fstatfs(fd, &sfs) < 0)
                return -errno;

        return F_TYPE_EQUAL(sfs.f_type, BTRFS_SUPER_MAGIC);
}

int btrfs_is_subvol_fd(int fd) {
        struct stat st;

        assert(fd >= 0);

        /* On btrfs subvolumes always have the inode 256 */

        if (fstat(fd, &st) < 0)
                return -errno;

        if (!S_ISDIR(st.st_mode) || st.st_ino != 256)
                return 0;

        return btrfs_is_filesystem(fd);
}

int btrfs_is_subvol(const char *path) {
        _cleanup_close_ int fd = -1;

        assert(path);

        fd = open(path, O_RDONLY|O_NOCTTY|O_CLOEXEC|O_DIRECTORY);
        if (fd < 0)
                return -errno;

        return btrfs_is_subvol_fd(fd);
}

int btrfs_subvol_make_fd(int fd, const char *subvolume) {
        struct btrfs_ioctl_vol_args args = {};
<<<<<<< HEAD
=======
        _cleanup_close_ int real_fd = -1;
>>>>>>> 4f2dd55f
        int r;

        assert(subvolume);

        r = validate_subvolume_name(subvolume);
        if (r < 0)
                return r;

<<<<<<< HEAD
=======
        r = fcntl(fd, F_GETFL);
        if (r < 0)
                return -errno;
        if (FLAGS_SET(r, O_PATH)) {
                /* An O_PATH fd was specified, let's convert here to a proper one, as btrfs ioctl's can't deal with
                 * O_PATH. */

                real_fd = fd_reopen(fd, O_RDONLY|O_CLOEXEC|O_DIRECTORY);
                if (real_fd < 0)
                        return real_fd;

                fd = real_fd;
        }

>>>>>>> 4f2dd55f
        strncpy(args.name, subvolume, sizeof(args.name)-1);

        if (ioctl(fd, BTRFS_IOC_SUBVOL_CREATE, &args) < 0)
                return -errno;

        return 0;
}

int btrfs_subvol_make(const char *path) {
        _cleanup_close_ int fd = -1;
        const char *subvolume;
        int r;

        assert(path);

        r = extract_subvolume_name(path, &subvolume);
        if (r < 0)
                return r;

        fd = open_parent(path, O_RDONLY|O_NOCTTY|O_CLOEXEC|O_DIRECTORY);
        if (fd < 0)
                return fd;

        return btrfs_subvol_make_fd(fd, subvolume);
}

int btrfs_subvol_set_read_only_fd(int fd, bool b) {
        uint64_t flags, nflags;
        struct stat st;

        assert(fd >= 0);

        if (fstat(fd, &st) < 0)
                return -errno;

        if (!S_ISDIR(st.st_mode) || st.st_ino != 256)
                return -EINVAL;

        if (ioctl(fd, BTRFS_IOC_SUBVOL_GETFLAGS, &flags) < 0)
                return -errno;

        if (b)
                nflags = flags | BTRFS_SUBVOL_RDONLY;
        else
                nflags = flags & ~BTRFS_SUBVOL_RDONLY;

        if (flags == nflags)
                return 0;

        if (ioctl(fd, BTRFS_IOC_SUBVOL_SETFLAGS, &nflags) < 0)
                return -errno;

        return 0;
}

int btrfs_subvol_set_read_only(const char *path, bool b) {
        _cleanup_close_ int fd = -1;

        fd = open(path, O_RDONLY|O_NOCTTY|O_CLOEXEC|O_DIRECTORY);
        if (fd < 0)
                return -errno;

        return btrfs_subvol_set_read_only_fd(fd, b);
}

int btrfs_subvol_get_read_only_fd(int fd) {
        uint64_t flags;
        struct stat st;

        assert(fd >= 0);

        if (fstat(fd, &st) < 0)
                return -errno;

        if (!S_ISDIR(st.st_mode) || st.st_ino != 256)
                return -EINVAL;

        if (ioctl(fd, BTRFS_IOC_SUBVOL_GETFLAGS, &flags) < 0)
                return -errno;

        return !!(flags & BTRFS_SUBVOL_RDONLY);
}

int btrfs_reflink(int infd, int outfd) {
        int r;

        assert(infd >= 0);
        assert(outfd >= 0);

        /* Make sure we invoke the ioctl on a regular file, so that no device driver accidentally gets it. */

        r = fd_verify_regular(outfd);
        if (r < 0)
                return r;

        if (ioctl(outfd, BTRFS_IOC_CLONE, infd) < 0)
                return -errno;

        return 0;
}

int btrfs_clone_range(int infd, uint64_t in_offset, int outfd, uint64_t out_offset, uint64_t sz) {
        struct btrfs_ioctl_clone_range_args args = {
                .src_fd = infd,
                .src_offset = in_offset,
                .src_length = sz,
                .dest_offset = out_offset,
        };
        int r;

        assert(infd >= 0);
        assert(outfd >= 0);
        assert(sz > 0);

        r = fd_verify_regular(outfd);
        if (r < 0)
                return r;

        if (ioctl(outfd, BTRFS_IOC_CLONE_RANGE, &args) < 0)
                return -errno;

        return 0;
}

int btrfs_get_block_device_fd(int fd, dev_t *dev) {
        struct btrfs_ioctl_fs_info_args fsi = {};
        uint64_t id;
        int r;

        assert(fd >= 0);
        assert(dev);

        r = btrfs_is_filesystem(fd);
        if (r < 0)
                return r;
        if (!r)
                return -ENOTTY;

        if (ioctl(fd, BTRFS_IOC_FS_INFO, &fsi) < 0)
                return -errno;

        /* We won't do this for btrfs RAID */
        if (fsi.num_devices != 1) {
                *dev = 0;
                return 0;
        }

        for (id = 1; id <= fsi.max_id; id++) {
                struct btrfs_ioctl_dev_info_args di = {
                        .devid = id,
                };
                struct stat st;

                if (ioctl(fd, BTRFS_IOC_DEV_INFO, &di) < 0) {
                        if (errno == ENODEV)
                                continue;

                        return -errno;
                }

                if (stat((char*) di.path, &st) < 0)
                        return -errno;

                if (!S_ISBLK(st.st_mode))
                        return -ENODEV;

                if (major(st.st_rdev) == 0)
                        return -ENODEV;

                *dev = st.st_rdev;
                return 1;
        }

        return -ENODEV;
}

int btrfs_get_block_device(const char *path, dev_t *dev) {
        _cleanup_close_ int fd = -1;

        assert(path);
        assert(dev);

        fd = open(path, O_RDONLY|O_NOCTTY|O_CLOEXEC);
        if (fd < 0)
                return -errno;

        return btrfs_get_block_device_fd(fd, dev);
}

int btrfs_subvol_get_id_fd(int fd, uint64_t *ret) {
        struct btrfs_ioctl_ino_lookup_args args = {
                .objectid = BTRFS_FIRST_FREE_OBJECTID
        };
        int r;

        assert(fd >= 0);
        assert(ret);

        r = btrfs_is_filesystem(fd);
        if (r < 0)
                return r;
        if (!r)
                return -ENOTTY;

        if (ioctl(fd, BTRFS_IOC_INO_LOOKUP, &args) < 0)
                return -errno;

        *ret = args.treeid;
        return 0;
}

int btrfs_subvol_get_id(int fd, const char *subvol, uint64_t *ret) {
        _cleanup_close_ int subvol_fd = -1;

        assert(fd >= 0);
        assert(ret);

        subvol_fd = openat(fd, subvol, O_RDONLY|O_CLOEXEC|O_NOCTTY|O_NOFOLLOW);
        if (subvol_fd < 0)
                return -errno;

        return btrfs_subvol_get_id_fd(subvol_fd, ret);
}

static bool btrfs_ioctl_search_args_inc(struct btrfs_ioctl_search_args *args) {
        assert(args);

        /* the objectid, type, offset together make up the btrfs key,
         * which is considered a single 136byte integer when
         * comparing. This call increases the counter by one, dealing
         * with the overflow between the overflows */

        if (args->key.min_offset < (uint64_t) -1) {
                args->key.min_offset++;
                return true;
        }

        if (args->key.min_type < (uint8_t) -1) {
                args->key.min_type++;
                args->key.min_offset = 0;
                return true;
        }

        if (args->key.min_objectid < (uint64_t) -1) {
                args->key.min_objectid++;
                args->key.min_offset = 0;
                args->key.min_type = 0;
                return true;
        }

        return 0;
}

static void btrfs_ioctl_search_args_set(struct btrfs_ioctl_search_args *args, const struct btrfs_ioctl_search_header *h) {
        assert(args);
        assert(h);

        args->key.min_objectid = h->objectid;
        args->key.min_type = h->type;
        args->key.min_offset = h->offset;
}

static int btrfs_ioctl_search_args_compare(const struct btrfs_ioctl_search_args *args) {
        assert(args);

        /* Compare min and max */

        if (args->key.min_objectid < args->key.max_objectid)
                return -1;
        if (args->key.min_objectid > args->key.max_objectid)
                return 1;

        if (args->key.min_type < args->key.max_type)
                return -1;
        if (args->key.min_type > args->key.max_type)
                return 1;

        if (args->key.min_offset < args->key.max_offset)
                return -1;
        if (args->key.min_offset > args->key.max_offset)
                return 1;

        return 0;
}

#define FOREACH_BTRFS_IOCTL_SEARCH_HEADER(i, sh, args)                  \
        for ((i) = 0,                                                   \
             (sh) = (const struct btrfs_ioctl_search_header*) (args).buf; \
             (i) < (args).key.nr_items;                                 \
             (i)++,                                                     \
             (sh) = (const struct btrfs_ioctl_search_header*) ((uint8_t*) (sh) + sizeof(struct btrfs_ioctl_search_header) + (sh)->len))

#define BTRFS_IOCTL_SEARCH_HEADER_BODY(sh)                              \
        ((void*) ((uint8_t*) sh + sizeof(struct btrfs_ioctl_search_header)))

int btrfs_subvol_get_info_fd(int fd, uint64_t subvol_id, BtrfsSubvolInfo *ret) {
        struct btrfs_ioctl_search_args args = {
                /* Tree of tree roots */
                .key.tree_id = BTRFS_ROOT_TREE_OBJECTID,

                /* Look precisely for the subvolume items */
                .key.min_type = BTRFS_ROOT_ITEM_KEY,
                .key.max_type = BTRFS_ROOT_ITEM_KEY,

                .key.min_offset = 0,
                .key.max_offset = (uint64_t) -1,

                /* No restrictions on the other components */
                .key.min_transid = 0,
                .key.max_transid = (uint64_t) -1,
        };

        bool found = false;
        int r;

        assert(fd >= 0);
        assert(ret);

        if (subvol_id == 0) {
                r = btrfs_subvol_get_id_fd(fd, &subvol_id);
                if (r < 0)
                        return r;
        } else {
                r = btrfs_is_filesystem(fd);
                if (r < 0)
                        return r;
                if (!r)
                        return -ENOTTY;
        }

        args.key.min_objectid = args.key.max_objectid = subvol_id;

        while (btrfs_ioctl_search_args_compare(&args) <= 0) {
                const struct btrfs_ioctl_search_header *sh;
                unsigned i;

                args.key.nr_items = 256;
                if (ioctl(fd, BTRFS_IOC_TREE_SEARCH, &args) < 0)
                        return -errno;

                if (args.key.nr_items <= 0)
                        break;

                FOREACH_BTRFS_IOCTL_SEARCH_HEADER(i, sh, args) {

                        const struct btrfs_root_item *ri;

                        /* Make sure we start the next search at least from this entry */
                        btrfs_ioctl_search_args_set(&args, sh);

                        if (sh->objectid != subvol_id)
                                continue;
                        if (sh->type != BTRFS_ROOT_ITEM_KEY)
                                continue;

                        /* Older versions of the struct lacked the otime setting */
                        if (sh->len < offsetof(struct btrfs_root_item, otime) + sizeof(struct btrfs_timespec))
                                continue;

                        ri = BTRFS_IOCTL_SEARCH_HEADER_BODY(sh);

                        ret->otime = (usec_t) le64toh(ri->otime.sec) * USEC_PER_SEC +
                                (usec_t) le32toh(ri->otime.nsec) / NSEC_PER_USEC;

                        ret->subvol_id = subvol_id;
                        ret->read_only = le64toh(ri->flags) & BTRFS_ROOT_SUBVOL_RDONLY;

                        assert_cc(sizeof(ri->uuid) == sizeof(ret->uuid));
                        memcpy(&ret->uuid, ri->uuid, sizeof(ret->uuid));
                        memcpy(&ret->parent_uuid, ri->parent_uuid, sizeof(ret->parent_uuid));

                        found = true;
                        goto finish;
                }

                /* Increase search key by one, to read the next item, if we can. */
                if (!btrfs_ioctl_search_args_inc(&args))
                        break;
        }

finish:
        if (!found)
                return -ENODATA;

        return 0;
}

int btrfs_qgroup_get_quota_fd(int fd, uint64_t qgroupid, BtrfsQuotaInfo *ret) {

        struct btrfs_ioctl_search_args args = {
                /* Tree of quota items */
                .key.tree_id = BTRFS_QUOTA_TREE_OBJECTID,

                /* The object ID is always 0 */
                .key.min_objectid = 0,
                .key.max_objectid = 0,

                /* Look precisely for the quota items */
                .key.min_type = BTRFS_QGROUP_STATUS_KEY,
                .key.max_type = BTRFS_QGROUP_LIMIT_KEY,

                /* No restrictions on the other components */
                .key.min_transid = 0,
                .key.max_transid = (uint64_t) -1,
        };

        bool found_info = false, found_limit = false;
        int r;

        assert(fd >= 0);
        assert(ret);

        if (qgroupid == 0) {
                r = btrfs_subvol_get_id_fd(fd, &qgroupid);
                if (r < 0)
                        return r;
        } else {
                r = btrfs_is_filesystem(fd);
                if (r < 0)
                        return r;
                if (!r)
                        return -ENOTTY;
        }

        args.key.min_offset = args.key.max_offset = qgroupid;

        while (btrfs_ioctl_search_args_compare(&args) <= 0) {
                const struct btrfs_ioctl_search_header *sh;
                unsigned i;

                args.key.nr_items = 256;
                if (ioctl(fd, BTRFS_IOC_TREE_SEARCH, &args) < 0) {
                        if (errno == ENOENT) /* quota tree is missing: quota disabled */
                                break;

                        return -errno;
                }

                if (args.key.nr_items <= 0)
                        break;

                FOREACH_BTRFS_IOCTL_SEARCH_HEADER(i, sh, args) {

                        /* Make sure we start the next search at least from this entry */
                        btrfs_ioctl_search_args_set(&args, sh);

                        if (sh->objectid != 0)
                                continue;
                        if (sh->offset != qgroupid)
                                continue;

                        if (sh->type == BTRFS_QGROUP_INFO_KEY) {
                                const struct btrfs_qgroup_info_item *qii = BTRFS_IOCTL_SEARCH_HEADER_BODY(sh);

                                ret->referenced = le64toh(qii->rfer);
                                ret->exclusive = le64toh(qii->excl);

                                found_info = true;

                        } else if (sh->type == BTRFS_QGROUP_LIMIT_KEY) {
                                const struct btrfs_qgroup_limit_item *qli = BTRFS_IOCTL_SEARCH_HEADER_BODY(sh);

                                if (le64toh(qli->flags) & BTRFS_QGROUP_LIMIT_MAX_RFER)
                                        ret->referenced_max = le64toh(qli->max_rfer);
                                else
                                        ret->referenced_max = (uint64_t) -1;

                                if (le64toh(qli->flags) & BTRFS_QGROUP_LIMIT_MAX_EXCL)
                                        ret->exclusive_max = le64toh(qli->max_excl);
                                else
                                        ret->exclusive_max = (uint64_t) -1;

                                found_limit = true;
                        }

                        if (found_info && found_limit)
                                goto finish;
                }

                /* Increase search key by one, to read the next item, if we can. */
                if (!btrfs_ioctl_search_args_inc(&args))
                        break;
        }

finish:
        if (!found_limit && !found_info)
                return -ENODATA;

        if (!found_info) {
                ret->referenced = (uint64_t) -1;
                ret->exclusive = (uint64_t) -1;
        }

        if (!found_limit) {
                ret->referenced_max = (uint64_t) -1;
                ret->exclusive_max = (uint64_t) -1;
        }

        return 0;
}

int btrfs_qgroup_get_quota(const char *path, uint64_t qgroupid, BtrfsQuotaInfo *ret) {
        _cleanup_close_ int fd = -1;

        fd = open(path, O_RDONLY|O_CLOEXEC|O_NOCTTY|O_NOFOLLOW);
        if (fd < 0)
                return -errno;

        return btrfs_qgroup_get_quota_fd(fd, qgroupid, ret);
}

int btrfs_subvol_find_subtree_qgroup(int fd, uint64_t subvol_id, uint64_t *ret) {
        uint64_t level, lowest = (uint64_t) -1, lowest_qgroupid = 0;
        _cleanup_free_ uint64_t *qgroups = NULL;
        int r, n, i;

        assert(fd >= 0);
        assert(ret);

        /* This finds the "subtree" qgroup for a specific
         * subvolume. This only works for subvolumes that have been
         * prepared with btrfs_subvol_auto_qgroup_fd() with
         * insert_intermediary_qgroup=true (or equivalent). For others
         * it will return the leaf qgroup instead. The two cases may
         * be distuingished via the return value, which is 1 in case
         * an appropriate "subtree" qgroup was found, and 0
         * otherwise. */

        if (subvol_id == 0) {
                r = btrfs_subvol_get_id_fd(fd, &subvol_id);
                if (r < 0)
                        return r;
        }

        r = btrfs_qgroupid_split(subvol_id, &level, NULL);
        if (r < 0)
                return r;
        if (level != 0) /* Input must be a leaf qgroup */
                return -EINVAL;

        n = btrfs_qgroup_find_parents(fd, subvol_id, &qgroups);
        if (n < 0)
                return n;

        for (i = 0; i < n; i++) {
                uint64_t id;

                r = btrfs_qgroupid_split(qgroups[i], &level, &id);
                if (r < 0)
                        return r;

                if (id != subvol_id)
                        continue;

                if (lowest == (uint64_t) -1 || level < lowest) {
                        lowest_qgroupid = qgroups[i];
                        lowest = level;
                }
        }

        if (lowest == (uint64_t) -1) {
                /* No suitable higher-level qgroup found, let's return
                 * the leaf qgroup instead, and indicate that with the
                 * return value. */

                *ret = subvol_id;
                return 0;
        }

        *ret = lowest_qgroupid;
        return 1;
}

int btrfs_subvol_get_subtree_quota_fd(int fd, uint64_t subvol_id, BtrfsQuotaInfo *ret) {
        uint64_t qgroupid;
        int r;

        assert(fd >= 0);
        assert(ret);

        /* This determines the quota data of the qgroup with the
         * lowest level, that shares the id part with the specified
         * subvolume. This is useful for determining the quota data
         * for entire subvolume subtrees, as long as the subtrees have
         * been set up with btrfs_qgroup_subvol_auto_fd() or in a
         * compatible way */

        r = btrfs_subvol_find_subtree_qgroup(fd, subvol_id, &qgroupid);
        if (r < 0)
                return r;

        return btrfs_qgroup_get_quota_fd(fd, qgroupid, ret);
}

int btrfs_subvol_get_subtree_quota(const char *path, uint64_t subvol_id, BtrfsQuotaInfo *ret) {
        _cleanup_close_ int fd = -1;

        fd = open(path, O_RDONLY|O_CLOEXEC|O_NOCTTY|O_NOFOLLOW);
        if (fd < 0)
                return -errno;

        return btrfs_subvol_get_subtree_quota_fd(fd, subvol_id, ret);
}

int btrfs_defrag_fd(int fd) {
        int r;

        assert(fd >= 0);

        r = fd_verify_regular(fd);
        if (r < 0)
                return r;

        if (ioctl(fd, BTRFS_IOC_DEFRAG, NULL) < 0)
                return -errno;

        return 0;
}

int btrfs_defrag(const char *p) {
        _cleanup_close_ int fd = -1;

        fd = open(p, O_RDWR|O_CLOEXEC|O_NOCTTY|O_NOFOLLOW);
        if (fd < 0)
                return -errno;

        return btrfs_defrag_fd(fd);
}

int btrfs_quota_enable_fd(int fd, bool b) {
        struct btrfs_ioctl_quota_ctl_args args = {
                .cmd = b ? BTRFS_QUOTA_CTL_ENABLE : BTRFS_QUOTA_CTL_DISABLE,
        };
        int r;

        assert(fd >= 0);

        r = btrfs_is_filesystem(fd);
        if (r < 0)
                return r;
        if (!r)
                return -ENOTTY;

        if (ioctl(fd, BTRFS_IOC_QUOTA_CTL, &args) < 0)
                return -errno;

        return 0;
}

int btrfs_quota_enable(const char *path, bool b) {
        _cleanup_close_ int fd = -1;

        fd = open(path, O_RDONLY|O_CLOEXEC|O_NOCTTY|O_NOFOLLOW);
        if (fd < 0)
                return -errno;

        return btrfs_quota_enable_fd(fd, b);
}

int btrfs_qgroup_set_limit_fd(int fd, uint64_t qgroupid, uint64_t referenced_max) {

        struct btrfs_ioctl_qgroup_limit_args args = {
                .lim.max_rfer = referenced_max,
                .lim.flags = BTRFS_QGROUP_LIMIT_MAX_RFER,
        };
        unsigned c;
        int r;

        assert(fd >= 0);

        if (qgroupid == 0) {
                r = btrfs_subvol_get_id_fd(fd, &qgroupid);
                if (r < 0)
                        return r;
        } else {
                r = btrfs_is_filesystem(fd);
                if (r < 0)
                        return r;
                if (!r)
                        return -ENOTTY;
        }

        args.qgroupid = qgroupid;

        for (c = 0;; c++) {
                if (ioctl(fd, BTRFS_IOC_QGROUP_LIMIT, &args) < 0) {

                        if (errno == EBUSY && c < 10) {
                                (void) btrfs_quota_scan_wait(fd);
                                continue;
                        }

                        return -errno;
                }

                break;
        }

        return 0;
}

int btrfs_qgroup_set_limit(const char *path, uint64_t qgroupid, uint64_t referenced_max) {
        _cleanup_close_ int fd = -1;

        fd = open(path, O_RDONLY|O_CLOEXEC|O_NOCTTY|O_NOFOLLOW);
        if (fd < 0)
                return -errno;

        return btrfs_qgroup_set_limit_fd(fd, qgroupid, referenced_max);
}

int btrfs_subvol_set_subtree_quota_limit_fd(int fd, uint64_t subvol_id, uint64_t referenced_max) {
        uint64_t qgroupid;
        int r;

        assert(fd >= 0);

        r = btrfs_subvol_find_subtree_qgroup(fd, subvol_id, &qgroupid);
        if (r < 0)
                return r;

        return btrfs_qgroup_set_limit_fd(fd, qgroupid, referenced_max);
}

int btrfs_subvol_set_subtree_quota_limit(const char *path, uint64_t subvol_id, uint64_t referenced_max) {
        _cleanup_close_ int fd = -1;

        fd = open(path, O_RDONLY|O_CLOEXEC|O_NOCTTY|O_NOFOLLOW);
        if (fd < 0)
                return -errno;

        return btrfs_subvol_set_subtree_quota_limit_fd(fd, subvol_id, referenced_max);
}

int btrfs_resize_loopback_fd(int fd, uint64_t new_size, bool grow_only) {
        struct btrfs_ioctl_vol_args args = {};
        char p[SYS_BLOCK_PATH_MAX("/loop/backing_file")];
        _cleanup_free_ char *backing = NULL;
        _cleanup_close_ int loop_fd = -1, backing_fd = -1;
        struct stat st;
        dev_t dev = 0;
        int r;

        /* In contrast to btrfs quota ioctls ftruncate() cannot make sense of "infinity" or file sizes > 2^31 */
        if (!FILE_SIZE_VALID(new_size))
                return -EINVAL;

        /* btrfs cannot handle file systems < 16M, hence use this as minimum */
        if (new_size < 16*1024*1024)
                new_size = 16*1024*1024;

        r = btrfs_get_block_device_fd(fd, &dev);
        if (r < 0)
                return r;
        if (r == 0)
                return -ENODEV;

        xsprintf_sys_block_path(p, "/loop/backing_file", dev);
        r = read_one_line_file(p, &backing);
        if (r == -ENOENT)
                return -ENODEV;
        if (r < 0)
                return r;
        if (isempty(backing) || !path_is_absolute(backing))
                return -ENODEV;

        backing_fd = open(backing, O_RDWR|O_CLOEXEC|O_NOCTTY);
        if (backing_fd < 0)
                return -errno;

        if (fstat(backing_fd, &st) < 0)
                return -errno;
        if (!S_ISREG(st.st_mode))
                return -ENODEV;

        if (new_size == (uint64_t) st.st_size)
                return 0;

        if (grow_only && new_size < (uint64_t) st.st_size)
                return -EINVAL;

        xsprintf_sys_block_path(p, NULL, dev);
        loop_fd = open(p, O_RDWR|O_CLOEXEC|O_NOCTTY);
        if (loop_fd < 0)
                return -errno;

        if (snprintf(args.name, sizeof(args.name), "%" PRIu64, new_size) >= (int) sizeof(args.name))
                return -EINVAL;

        if (new_size < (uint64_t) st.st_size) {
                /* Decrease size: first decrease btrfs size, then shorten loopback */
                if (ioctl(fd, BTRFS_IOC_RESIZE, &args) < 0)
                        return -errno;
        }

        if (ftruncate(backing_fd, new_size) < 0)
                return -errno;

        if (ioctl(loop_fd, LOOP_SET_CAPACITY, 0) < 0)
                return -errno;

        if (new_size > (uint64_t) st.st_size) {
                /* Increase size: first enlarge loopback, then increase btrfs size */
                if (ioctl(fd, BTRFS_IOC_RESIZE, &args) < 0)
                        return -errno;
        }

        /* Make sure the free disk space is correctly updated for both file systems */
        (void) fsync(fd);
        (void) fsync(backing_fd);

        return 1;
}

int btrfs_resize_loopback(const char *p, uint64_t new_size, bool grow_only) {
        _cleanup_close_ int fd = -1;

        fd = open(p, O_RDONLY|O_NOCTTY|O_CLOEXEC);
        if (fd < 0)
                return -errno;

        return btrfs_resize_loopback_fd(fd, new_size, grow_only);
}

int btrfs_qgroupid_make(uint64_t level, uint64_t id, uint64_t *ret) {
        assert(ret);

        if (level >= (UINT64_C(1) << (64 - BTRFS_QGROUP_LEVEL_SHIFT)))
                return -EINVAL;

        if (id >= (UINT64_C(1) << BTRFS_QGROUP_LEVEL_SHIFT))
                return -EINVAL;

        *ret = (level << BTRFS_QGROUP_LEVEL_SHIFT) | id;
        return 0;
}

int btrfs_qgroupid_split(uint64_t qgroupid, uint64_t *level, uint64_t *id) {
        assert(level || id);

        if (level)
                *level = qgroupid >> BTRFS_QGROUP_LEVEL_SHIFT;

        if (id)
                *id = qgroupid & ((UINT64_C(1) << BTRFS_QGROUP_LEVEL_SHIFT) - 1);

        return 0;
}

static int qgroup_create_or_destroy(int fd, bool b, uint64_t qgroupid) {

        struct btrfs_ioctl_qgroup_create_args args = {
                .create = b,
                .qgroupid = qgroupid,
        };
        unsigned c;
        int r;

        r = btrfs_is_filesystem(fd);
        if (r < 0)
                return r;
        if (r == 0)
                return -ENOTTY;

        for (c = 0;; c++) {
                if (ioctl(fd, BTRFS_IOC_QGROUP_CREATE, &args) < 0) {

                        /* If quota is not enabled, we get EINVAL. Turn this into a recognizable error */
                        if (errno == EINVAL)
                                return -ENOPROTOOPT;

                        if (errno == EBUSY && c < 10) {
                                (void) btrfs_quota_scan_wait(fd);
                                continue;
                        }

                        return -errno;
                }

                break;
        }

        return 0;
}

int btrfs_qgroup_create(int fd, uint64_t qgroupid) {
        return qgroup_create_or_destroy(fd, true, qgroupid);
}

int btrfs_qgroup_destroy(int fd, uint64_t qgroupid) {
        return qgroup_create_or_destroy(fd, false, qgroupid);
}

int btrfs_qgroup_destroy_recursive(int fd, uint64_t qgroupid) {
        _cleanup_free_ uint64_t *qgroups = NULL;
        uint64_t subvol_id;
        int i, n, r;

        /* Destroys the specified qgroup, but unassigns it from all
         * its parents first. Also, it recursively destroys all
         * qgroups it is assgined to that have the same id part of the
         * qgroupid as the specified group. */

        r = btrfs_qgroupid_split(qgroupid, NULL, &subvol_id);
        if (r < 0)
                return r;

        n = btrfs_qgroup_find_parents(fd, qgroupid, &qgroups);
        if (n < 0)
                return n;

        for (i = 0; i < n; i++) {
                uint64_t id;

                r = btrfs_qgroupid_split(qgroups[i], NULL, &id);
                if (r < 0)
                        return r;

                r = btrfs_qgroup_unassign(fd, qgroupid, qgroups[i]);
                if (r < 0)
                        return r;

                if (id != subvol_id)
                        continue;

                /* The parent qgroupid shares the same id part with
                 * us? If so, destroy it too. */

                (void) btrfs_qgroup_destroy_recursive(fd, qgroups[i]);
        }

        return btrfs_qgroup_destroy(fd, qgroupid);
}

int btrfs_quota_scan_start(int fd) {
        struct btrfs_ioctl_quota_rescan_args args = {};

        assert(fd >= 0);

        if (ioctl(fd, BTRFS_IOC_QUOTA_RESCAN, &args) < 0)
                return -errno;

        return 0;
}

int btrfs_quota_scan_wait(int fd) {
        assert(fd >= 0);

        if (ioctl(fd, BTRFS_IOC_QUOTA_RESCAN_WAIT) < 0)
                return -errno;

        return 0;
}

int btrfs_quota_scan_ongoing(int fd) {
        struct btrfs_ioctl_quota_rescan_args args = {};

        assert(fd >= 0);

        if (ioctl(fd, BTRFS_IOC_QUOTA_RESCAN_STATUS, &args) < 0)
                return -errno;

        return !!args.flags;
}

static int qgroup_assign_or_unassign(int fd, bool b, uint64_t child, uint64_t parent) {
        struct btrfs_ioctl_qgroup_assign_args args = {
                .assign = b,
                .src = child,
                .dst = parent,
        };
        unsigned c;
        int r;

        r = btrfs_is_filesystem(fd);
        if (r < 0)
                return r;
        if (r == 0)
                return -ENOTTY;

        for (c = 0;; c++) {
                r = ioctl(fd, BTRFS_IOC_QGROUP_ASSIGN, &args);
                if (r < 0) {
                        if (errno == EBUSY && c < 10) {
                                (void) btrfs_quota_scan_wait(fd);
                                continue;
                        }

                        return -errno;
                }

                if (r == 0)
                        return 0;

                /* If the return value is > 0, we need to request a rescan */

                (void) btrfs_quota_scan_start(fd);
                return 1;
        }
}

int btrfs_qgroup_assign(int fd, uint64_t child, uint64_t parent) {
        return qgroup_assign_or_unassign(fd, true, child, parent);
}

int btrfs_qgroup_unassign(int fd, uint64_t child, uint64_t parent) {
        return qgroup_assign_or_unassign(fd, false, child, parent);
}

static int subvol_remove_children(int fd, const char *subvolume, uint64_t subvol_id, BtrfsRemoveFlags flags) {
        struct btrfs_ioctl_search_args args = {
                .key.tree_id = BTRFS_ROOT_TREE_OBJECTID,

                .key.min_objectid = BTRFS_FIRST_FREE_OBJECTID,
                .key.max_objectid = BTRFS_LAST_FREE_OBJECTID,

                .key.min_type = BTRFS_ROOT_BACKREF_KEY,
                .key.max_type = BTRFS_ROOT_BACKREF_KEY,

                .key.min_transid = 0,
                .key.max_transid = (uint64_t) -1,
        };

        struct btrfs_ioctl_vol_args vol_args = {};
        _cleanup_close_ int subvol_fd = -1;
        struct stat st;
        bool made_writable = false;
        int r;

        assert(fd >= 0);
        assert(subvolume);

        if (fstat(fd, &st) < 0)
                return -errno;

        if (!S_ISDIR(st.st_mode))
                return -EINVAL;

        subvol_fd = openat(fd, subvolume, O_RDONLY|O_NOCTTY|O_CLOEXEC|O_DIRECTORY|O_NOFOLLOW);
        if (subvol_fd < 0)
                return -errno;

        if (subvol_id == 0) {
                r = btrfs_subvol_get_id_fd(subvol_fd, &subvol_id);
                if (r < 0)
                        return r;
        }

        /* First, try to remove the subvolume. If it happens to be
         * already empty, this will just work. */
        strncpy(vol_args.name, subvolume, sizeof(vol_args.name)-1);
        if (ioctl(fd, BTRFS_IOC_SNAP_DESTROY, &vol_args) >= 0) {
                (void) btrfs_qgroup_destroy_recursive(fd, subvol_id); /* for the leaf subvolumes, the qgroup id is identical to the subvol id */
                return 0;
        }
        if (!(flags & BTRFS_REMOVE_RECURSIVE) || errno != ENOTEMPTY)
                return -errno;

        /* OK, the subvolume is not empty, let's look for child
         * subvolumes, and remove them, first */

        args.key.min_offset = args.key.max_offset = subvol_id;

        while (btrfs_ioctl_search_args_compare(&args) <= 0) {
                const struct btrfs_ioctl_search_header *sh;
                unsigned i;

                args.key.nr_items = 256;
                if (ioctl(fd, BTRFS_IOC_TREE_SEARCH, &args) < 0)
                        return -errno;

                if (args.key.nr_items <= 0)
                        break;

                FOREACH_BTRFS_IOCTL_SEARCH_HEADER(i, sh, args) {
                        _cleanup_free_ char *p = NULL;
                        const struct btrfs_root_ref *ref;
                        struct btrfs_ioctl_ino_lookup_args ino_args;

                        btrfs_ioctl_search_args_set(&args, sh);

                        if (sh->type != BTRFS_ROOT_BACKREF_KEY)
                                continue;
                        if (sh->offset != subvol_id)
                                continue;

                        ref = BTRFS_IOCTL_SEARCH_HEADER_BODY(sh);

                        p = strndup((char*) ref + sizeof(struct btrfs_root_ref), le64toh(ref->name_len));
                        if (!p)
                                return -ENOMEM;

                        zero(ino_args);
                        ino_args.treeid = subvol_id;
                        ino_args.objectid = htole64(ref->dirid);

                        if (ioctl(fd, BTRFS_IOC_INO_LOOKUP, &ino_args) < 0)
                                return -errno;

                        if (!made_writable) {
                                r = btrfs_subvol_set_read_only_fd(subvol_fd, false);
                                if (r < 0)
                                        return r;

                                made_writable = true;
                        }

                        if (isempty(ino_args.name))
                                /* Subvolume is in the top-level
                                 * directory of the subvolume. */
                                r = subvol_remove_children(subvol_fd, p, sh->objectid, flags);
                        else {
                                _cleanup_close_ int child_fd = -1;

                                /* Subvolume is somewhere further down,
                                 * hence we need to open the
                                 * containing directory first */

                                child_fd = openat(subvol_fd, ino_args.name, O_RDONLY|O_NOCTTY|O_CLOEXEC|O_DIRECTORY|O_NOFOLLOW);
                                if (child_fd < 0)
                                        return -errno;

                                r = subvol_remove_children(child_fd, p, sh->objectid, flags);
                        }
                        if (r < 0)
                                return r;
                }

                /* Increase search key by one, to read the next item, if we can. */
                if (!btrfs_ioctl_search_args_inc(&args))
                        break;
        }

        /* OK, the child subvolumes should all be gone now, let's try
         * again to remove the subvolume */
        if (ioctl(fd, BTRFS_IOC_SNAP_DESTROY, &vol_args) < 0)
                return -errno;

        (void) btrfs_qgroup_destroy_recursive(fd, subvol_id);
        return 0;
}

int btrfs_subvol_remove(const char *path, BtrfsRemoveFlags flags) {
        _cleanup_close_ int fd = -1;
        const char *subvolume;
        int r;

        assert(path);

        r = extract_subvolume_name(path, &subvolume);
        if (r < 0)
                return r;

        fd = open_parent(path, O_RDONLY|O_NOCTTY|O_CLOEXEC|O_DIRECTORY);
        if (fd < 0)
                return fd;

        return subvol_remove_children(fd, subvolume, 0, flags);
}

int btrfs_subvol_remove_fd(int fd, const char *subvolume, BtrfsRemoveFlags flags) {
        return subvol_remove_children(fd, subvolume, 0, flags);
}

int btrfs_qgroup_copy_limits(int fd, uint64_t old_qgroupid, uint64_t new_qgroupid) {

        struct btrfs_ioctl_search_args args = {
                /* Tree of quota items */
                .key.tree_id = BTRFS_QUOTA_TREE_OBJECTID,

                /* The object ID is always 0 */
                .key.min_objectid = 0,
                .key.max_objectid = 0,

                /* Look precisely for the quota items */
                .key.min_type = BTRFS_QGROUP_LIMIT_KEY,
                .key.max_type = BTRFS_QGROUP_LIMIT_KEY,

                /* For our qgroup */
                .key.min_offset = old_qgroupid,
                .key.max_offset = old_qgroupid,

                /* No restrictions on the other components */
                .key.min_transid = 0,
                .key.max_transid = (uint64_t) -1,
        };

        int r;

        r = btrfs_is_filesystem(fd);
        if (r < 0)
                return r;
        if (!r)
                return -ENOTTY;

        while (btrfs_ioctl_search_args_compare(&args) <= 0) {
                const struct btrfs_ioctl_search_header *sh;
                unsigned i;

                args.key.nr_items = 256;
                if (ioctl(fd, BTRFS_IOC_TREE_SEARCH, &args) < 0) {
                        if (errno == ENOENT) /* quota tree missing: quota is not enabled, hence nothing to copy */
                                break;

                        return -errno;
                }

                if (args.key.nr_items <= 0)
                        break;

                FOREACH_BTRFS_IOCTL_SEARCH_HEADER(i, sh, args) {
                        const struct btrfs_qgroup_limit_item *qli = BTRFS_IOCTL_SEARCH_HEADER_BODY(sh);
                        struct btrfs_ioctl_qgroup_limit_args qargs;
                        unsigned c;

                        /* Make sure we start the next search at least from this entry */
                        btrfs_ioctl_search_args_set(&args, sh);

                        if (sh->objectid != 0)
                                continue;
                        if (sh->type != BTRFS_QGROUP_LIMIT_KEY)
                                continue;
                        if (sh->offset != old_qgroupid)
                                continue;

                        /* We found the entry, now copy things over. */

                        qargs = (struct btrfs_ioctl_qgroup_limit_args) {
                                .qgroupid = new_qgroupid,

                                .lim.max_rfer = le64toh(qli->max_rfer),
                                .lim.max_excl = le64toh(qli->max_excl),
                                .lim.rsv_rfer = le64toh(qli->rsv_rfer),
                                .lim.rsv_excl = le64toh(qli->rsv_excl),

                                .lim.flags = le64toh(qli->flags) & (BTRFS_QGROUP_LIMIT_MAX_RFER|
                                                                    BTRFS_QGROUP_LIMIT_MAX_EXCL|
                                                                    BTRFS_QGROUP_LIMIT_RSV_RFER|
                                                                    BTRFS_QGROUP_LIMIT_RSV_EXCL),
                        };

                        for (c = 0;; c++) {
                                if (ioctl(fd, BTRFS_IOC_QGROUP_LIMIT, &qargs) < 0) {
                                        if (errno == EBUSY && c < 10) {
                                                (void) btrfs_quota_scan_wait(fd);
                                                continue;
                                        }
                                        return -errno;
                                }

                                break;
                        }

                        return 1;
                }

                /* Increase search key by one, to read the next item, if we can. */
                if (!btrfs_ioctl_search_args_inc(&args))
                        break;
        }

        return 0;
}

static int copy_quota_hierarchy(int fd, uint64_t old_subvol_id, uint64_t new_subvol_id) {
        _cleanup_free_ uint64_t *old_qgroups = NULL, *old_parent_qgroups = NULL;
        bool copy_from_parent = false, insert_intermediary_qgroup = false;
        int n_old_qgroups, n_old_parent_qgroups, r, i;
        uint64_t old_parent_id;

        assert(fd >= 0);

        /* Copies a reduced form of quota information from the old to
         * the new subvolume. */

        n_old_qgroups = btrfs_qgroup_find_parents(fd, old_subvol_id, &old_qgroups);
        if (n_old_qgroups <= 0) /* Nothing to copy */
                return n_old_qgroups;

        r = btrfs_subvol_get_parent(fd, old_subvol_id, &old_parent_id);
        if (r == -ENXIO)
                /* We have no parent, hence nothing to copy. */
                n_old_parent_qgroups = 0;
        else if (r < 0)
                return r;
        else {
                n_old_parent_qgroups = btrfs_qgroup_find_parents(fd, old_parent_id, &old_parent_qgroups);
                if (n_old_parent_qgroups < 0)
                        return n_old_parent_qgroups;
        }

        for (i = 0; i < n_old_qgroups; i++) {
                uint64_t id;
                int j;

                r = btrfs_qgroupid_split(old_qgroups[i], NULL, &id);
                if (r < 0)
                        return r;

                if (id == old_subvol_id) {
                        /* The old subvolume was member of a qgroup
                         * that had the same id, but a different level
                         * as it self. Let's set up something similar
                         * in the destination. */
                        insert_intermediary_qgroup = true;
                        break;
                }

                for (j = 0; j < n_old_parent_qgroups; j++)
                        if (old_parent_qgroups[j] == old_qgroups[i]) {
                                /* The old subvolume shared a common
                                 * parent qgroup with its parent
                                 * subvolume. Let's set up something
                                 * similar in the destination. */
                                copy_from_parent = true;
                        }
        }

        if (!insert_intermediary_qgroup && !copy_from_parent)
                return 0;

        return btrfs_subvol_auto_qgroup_fd(fd, new_subvol_id, insert_intermediary_qgroup);
}

static int copy_subtree_quota_limits(int fd, uint64_t old_subvol, uint64_t new_subvol) {
        uint64_t old_subtree_qgroup, new_subtree_qgroup;
        bool changed;
        int r;

        /* First copy the leaf limits */
        r = btrfs_qgroup_copy_limits(fd, old_subvol, new_subvol);
        if (r < 0)
                return r;
        changed = r > 0;

        /* Then, try to copy the subtree limits, if there are any. */
        r = btrfs_subvol_find_subtree_qgroup(fd, old_subvol, &old_subtree_qgroup);
        if (r < 0)
                return r;
        if (r == 0)
                return changed;

        r = btrfs_subvol_find_subtree_qgroup(fd, new_subvol, &new_subtree_qgroup);
        if (r < 0)
                return r;
        if (r == 0)
                return changed;

        r = btrfs_qgroup_copy_limits(fd, old_subtree_qgroup, new_subtree_qgroup);
        if (r != 0)
                return r;

        return changed;
}

static int subvol_snapshot_children(int old_fd, int new_fd, const char *subvolume, uint64_t old_subvol_id, BtrfsSnapshotFlags flags) {

        struct btrfs_ioctl_search_args args = {
                .key.tree_id = BTRFS_ROOT_TREE_OBJECTID,

                .key.min_objectid = BTRFS_FIRST_FREE_OBJECTID,
                .key.max_objectid = BTRFS_LAST_FREE_OBJECTID,

                .key.min_type = BTRFS_ROOT_BACKREF_KEY,
                .key.max_type = BTRFS_ROOT_BACKREF_KEY,

                .key.min_transid = 0,
                .key.max_transid = (uint64_t) -1,
        };

        struct btrfs_ioctl_vol_args_v2 vol_args = {
                .flags = flags & BTRFS_SNAPSHOT_READ_ONLY ? BTRFS_SUBVOL_RDONLY : 0,
                .fd = old_fd,
        };
        _cleanup_close_ int subvolume_fd = -1;
        uint64_t new_subvol_id;
        int r;

        assert(old_fd >= 0);
        assert(new_fd >= 0);
        assert(subvolume);

        strncpy(vol_args.name, subvolume, sizeof(vol_args.name)-1);

        if (ioctl(new_fd, BTRFS_IOC_SNAP_CREATE_V2, &vol_args) < 0)
                return -errno;

        if (!(flags & BTRFS_SNAPSHOT_RECURSIVE) &&
            !(flags & BTRFS_SNAPSHOT_QUOTA))
                return 0;

        if (old_subvol_id == 0) {
                r = btrfs_subvol_get_id_fd(old_fd, &old_subvol_id);
                if (r < 0)
                        return r;
        }

        r = btrfs_subvol_get_id(new_fd, vol_args.name, &new_subvol_id);
        if (r < 0)
                return r;

        if (flags & BTRFS_SNAPSHOT_QUOTA)
                (void) copy_quota_hierarchy(new_fd, old_subvol_id, new_subvol_id);

        if (!(flags & BTRFS_SNAPSHOT_RECURSIVE)) {

                if (flags & BTRFS_SNAPSHOT_QUOTA)
                        (void) copy_subtree_quota_limits(new_fd, old_subvol_id, new_subvol_id);

                return 0;
        }

        args.key.min_offset = args.key.max_offset = old_subvol_id;

        while (btrfs_ioctl_search_args_compare(&args) <= 0) {
                const struct btrfs_ioctl_search_header *sh;
                unsigned i;

                args.key.nr_items = 256;
                if (ioctl(old_fd, BTRFS_IOC_TREE_SEARCH, &args) < 0)
                        return -errno;

                if (args.key.nr_items <= 0)
                        break;

                FOREACH_BTRFS_IOCTL_SEARCH_HEADER(i, sh, args) {
                        _cleanup_free_ char *p = NULL, *c = NULL, *np = NULL;
                        struct btrfs_ioctl_ino_lookup_args ino_args;
                        const struct btrfs_root_ref *ref;
                        _cleanup_close_ int old_child_fd = -1, new_child_fd = -1;

                        btrfs_ioctl_search_args_set(&args, sh);

                        if (sh->type != BTRFS_ROOT_BACKREF_KEY)
                                continue;

                        /* Avoid finding the source subvolume a second
                         * time */
                        if (sh->offset != old_subvol_id)
                                continue;

                        /* Avoid running into loops if the new
                         * subvolume is below the old one. */
                        if (sh->objectid == new_subvol_id)
                                continue;

                        ref = BTRFS_IOCTL_SEARCH_HEADER_BODY(sh);
                        p = strndup((char*) ref + sizeof(struct btrfs_root_ref), le64toh(ref->name_len));
                        if (!p)
                                return -ENOMEM;

                        zero(ino_args);
                        ino_args.treeid = old_subvol_id;
                        ino_args.objectid = htole64(ref->dirid);

                        if (ioctl(old_fd, BTRFS_IOC_INO_LOOKUP, &ino_args) < 0)
                                return -errno;

                        /* The kernel returns an empty name if the
                         * subvolume is in the top-level directory,
                         * and otherwise appends a slash, so that we
                         * can just concatenate easily here, without
                         * adding a slash. */
                        c = strappend(ino_args.name, p);
                        if (!c)
                                return -ENOMEM;

                        old_child_fd = openat(old_fd, c, O_RDONLY|O_NOCTTY|O_CLOEXEC|O_DIRECTORY|O_NOFOLLOW);
                        if (old_child_fd < 0)
                                return -errno;

                        np = strjoin(subvolume, "/", ino_args.name);
                        if (!np)
                                return -ENOMEM;

                        new_child_fd = openat(new_fd, np, O_RDONLY|O_NOCTTY|O_CLOEXEC|O_DIRECTORY|O_NOFOLLOW);
                        if (new_child_fd < 0)
                                return -errno;

                        if (flags & BTRFS_SNAPSHOT_READ_ONLY) {
                                /* If the snapshot is read-only we
                                 * need to mark it writable
                                 * temporarily, to put the subsnapshot
                                 * into place. */

                                if (subvolume_fd < 0) {
                                        subvolume_fd = openat(new_fd, subvolume, O_RDONLY|O_NOCTTY|O_CLOEXEC|O_DIRECTORY|O_NOFOLLOW);
                                        if (subvolume_fd < 0)
                                                return -errno;
                                }

                                r = btrfs_subvol_set_read_only_fd(subvolume_fd, false);
                                if (r < 0)
                                        return r;
                        }

                        /* When btrfs clones the subvolumes, child
                         * subvolumes appear as empty directories. Remove
                         * them, so that we can create a new snapshot
                         * in their place */
                        if (unlinkat(new_child_fd, p, AT_REMOVEDIR) < 0) {
                                int k = -errno;

                                if (flags & BTRFS_SNAPSHOT_READ_ONLY)
                                        (void) btrfs_subvol_set_read_only_fd(subvolume_fd, true);

                                return k;
                        }

                        r = subvol_snapshot_children(old_child_fd, new_child_fd, p, sh->objectid, flags & ~BTRFS_SNAPSHOT_FALLBACK_COPY);

                        /* Restore the readonly flag */
                        if (flags & BTRFS_SNAPSHOT_READ_ONLY) {
                                int k;

                                k = btrfs_subvol_set_read_only_fd(subvolume_fd, true);
                                if (r >= 0 && k < 0)
                                        return k;
                        }

                        if (r < 0)
                                return r;
                }

                /* Increase search key by one, to read the next item, if we can. */
                if (!btrfs_ioctl_search_args_inc(&args))
                        break;
        }

        if (flags & BTRFS_SNAPSHOT_QUOTA)
                (void) copy_subtree_quota_limits(new_fd, old_subvol_id, new_subvol_id);

        return 0;
}

int btrfs_subvol_snapshot_fd(int old_fd, const char *new_path, BtrfsSnapshotFlags flags) {
        _cleanup_close_ int new_fd = -1;
        const char *subvolume;
        int r;

        assert(old_fd >= 0);
        assert(new_path);

        r = btrfs_is_subvol_fd(old_fd);
        if (r < 0)
                return r;
        if (r == 0) {
                bool plain_directory = false;

                /* If the source isn't a proper subvolume, fail unless fallback is requested */
                if (!(flags & BTRFS_SNAPSHOT_FALLBACK_COPY))
                        return -EISDIR;

                r = btrfs_subvol_make(new_path);
                if (r == -ENOTTY && (flags & BTRFS_SNAPSHOT_FALLBACK_DIRECTORY)) {
                        /* If the destination doesn't support subvolumes, then use a plain directory, if that's requested. */
                        if (mkdir(new_path, 0755) < 0)
                                return -errno;

                        plain_directory = true;
                } else if (r < 0)
                        return r;

                r = copy_directory_fd(old_fd, new_path, COPY_MERGE|COPY_REFLINK);
                if (r < 0)
                        goto fallback_fail;

                if (flags & BTRFS_SNAPSHOT_READ_ONLY) {

                        if (plain_directory) {
                                /* Plain directories have no recursive read-only flag, but something pretty close to
                                 * it: the IMMUTABLE bit. Let's use this here, if this is requested. */

                                if (flags & BTRFS_SNAPSHOT_FALLBACK_IMMUTABLE)
                                        (void) chattr_path(new_path, FS_IMMUTABLE_FL, FS_IMMUTABLE_FL);
                        } else {
                                r = btrfs_subvol_set_read_only(new_path, true);
                                if (r < 0)
                                        goto fallback_fail;
                        }
                }

                return 0;

        fallback_fail:
                (void) rm_rf(new_path, REMOVE_ROOT|REMOVE_PHYSICAL|REMOVE_SUBVOLUME);
                return r;
        }

        r = extract_subvolume_name(new_path, &subvolume);
        if (r < 0)
                return r;

        new_fd = open_parent(new_path, O_RDONLY|O_NOCTTY|O_CLOEXEC|O_DIRECTORY);
        if (new_fd < 0)
                return new_fd;

        return subvol_snapshot_children(old_fd, new_fd, subvolume, 0, flags);
}

int btrfs_subvol_snapshot(const char *old_path, const char *new_path, BtrfsSnapshotFlags flags) {
        _cleanup_close_ int old_fd = -1;

        assert(old_path);
        assert(new_path);

        old_fd = open(old_path, O_RDONLY|O_NOCTTY|O_CLOEXEC|O_DIRECTORY);
        if (old_fd < 0)
                return -errno;

        return btrfs_subvol_snapshot_fd(old_fd, new_path, flags);
}

int btrfs_qgroup_find_parents(int fd, uint64_t qgroupid, uint64_t **ret) {

        struct btrfs_ioctl_search_args args = {
                /* Tree of quota items */
                .key.tree_id = BTRFS_QUOTA_TREE_OBJECTID,

                /* Look precisely for the quota relation items */
                .key.min_type = BTRFS_QGROUP_RELATION_KEY,
                .key.max_type = BTRFS_QGROUP_RELATION_KEY,

                /* No restrictions on the other components */
                .key.min_offset = 0,
                .key.max_offset = (uint64_t) -1,

                .key.min_transid = 0,
                .key.max_transid = (uint64_t) -1,
        };

        _cleanup_free_ uint64_t *items = NULL;
        size_t n_items = 0, n_allocated = 0;
        int r;

        assert(fd >= 0);
        assert(ret);

        if (qgroupid == 0) {
                r = btrfs_subvol_get_id_fd(fd, &qgroupid);
                if (r < 0)
                        return r;
        } else {
                r = btrfs_is_filesystem(fd);
                if (r < 0)
                        return r;
                if (!r)
                        return -ENOTTY;
        }

        args.key.min_objectid = args.key.max_objectid = qgroupid;

        while (btrfs_ioctl_search_args_compare(&args) <= 0) {
                const struct btrfs_ioctl_search_header *sh;
                unsigned i;

                args.key.nr_items = 256;
                if (ioctl(fd, BTRFS_IOC_TREE_SEARCH, &args) < 0) {
                        if (errno == ENOENT) /* quota tree missing: quota is disabled */
                                break;

                        return -errno;
                }

                if (args.key.nr_items <= 0)
                        break;

                FOREACH_BTRFS_IOCTL_SEARCH_HEADER(i, sh, args) {

                        /* Make sure we start the next search at least from this entry */
                        btrfs_ioctl_search_args_set(&args, sh);

                        if (sh->type != BTRFS_QGROUP_RELATION_KEY)
                                continue;
                        if (sh->offset < sh->objectid)
                                continue;
                        if (sh->objectid != qgroupid)
                                continue;

                        if (!GREEDY_REALLOC(items, n_allocated, n_items+1))
                                return -ENOMEM;

                        items[n_items++] = sh->offset;
                }

                /* Increase search key by one, to read the next item, if we can. */
                if (!btrfs_ioctl_search_args_inc(&args))
                        break;
        }

        if (n_items <= 0) {
                *ret = NULL;
                return 0;
        }

        *ret = TAKE_PTR(items);

        return (int) n_items;
}

int btrfs_subvol_auto_qgroup_fd(int fd, uint64_t subvol_id, bool insert_intermediary_qgroup) {
        _cleanup_free_ uint64_t *qgroups = NULL;
        uint64_t parent_subvol;
        bool changed = false;
        int n = 0, r;

        assert(fd >= 0);

        /*
         * Sets up the specified subvolume's qgroup automatically in
         * one of two ways:
         *
         * If insert_intermediary_qgroup is false, the subvolume's
         * leaf qgroup will be assigned to the same parent qgroups as
         * the subvolume's parent subvolume.
         *
         * If insert_intermediary_qgroup is true a new intermediary
         * higher-level qgroup is created, with a higher level number,
         * but reusing the id of the subvolume. The level number is
         * picked as one smaller than the lowest level qgroup the
         * parent subvolume is a member of. If the parent subvolume's
         * leaf qgroup is assigned to no higher-level qgroup a new
         * qgroup of level 255 is created instead. Either way, the new
         * qgroup is then assigned to the parent's higher-level
         * qgroup, and the subvolume itself is assigned to it.
         *
         * If the subvolume is already assigned to a higher level
         * qgroup, no operation is executed.
         *
         * Effectively this means: regardless if
         * insert_intermediary_qgroup is true or not, after this
         * function is invoked the subvolume will be accounted within
         * the same qgroups as the parent. However, if it is true, it
         * will also get its own higher-level qgroup, which may in
         * turn be used by subvolumes created beneath this subvolume
         * later on.
         *
         * This hence defines a simple default qgroup setup for
         * subvolumes, as long as this function is invoked on each
         * created subvolume: each subvolume is always accounting
         * together with its immediate parents. Optionally, if
         * insert_intermediary_qgroup is true, it will also get a
         * qgroup that then includes all its own child subvolumes.
         */

        if (subvol_id == 0) {
                r = btrfs_is_subvol_fd(fd);
                if (r < 0)
                        return r;
                if (!r)
                        return -ENOTTY;

                r = btrfs_subvol_get_id_fd(fd, &subvol_id);
                if (r < 0)
                        return r;
        }

        n = btrfs_qgroup_find_parents(fd, subvol_id, &qgroups);
        if (n < 0)
                return n;
        if (n > 0) /* already parent qgroups set up, let's bail */
                return 0;

        qgroups = mfree(qgroups);

        r = btrfs_subvol_get_parent(fd, subvol_id, &parent_subvol);
        if (r == -ENXIO)
                /* No parent, hence no qgroup memberships */
                n = 0;
        else if (r < 0)
                return r;
        else {
                n = btrfs_qgroup_find_parents(fd, parent_subvol, &qgroups);
                if (n < 0)
                        return n;
        }

        if (insert_intermediary_qgroup) {
                uint64_t lowest = 256, new_qgroupid;
                bool created = false;
                int i;

                /* Determine the lowest qgroup that the parent
                 * subvolume is assigned to. */

                for (i = 0; i < n; i++) {
                        uint64_t level;

                        r = btrfs_qgroupid_split(qgroups[i], &level, NULL);
                        if (r < 0)
                                return r;

                        if (level < lowest)
                                lowest = level;
                }

                if (lowest <= 1) /* There are no levels left we could use insert an intermediary qgroup at */
                        return -EBUSY;

                r = btrfs_qgroupid_make(lowest - 1, subvol_id, &new_qgroupid);
                if (r < 0)
                        return r;

                /* Create the new intermediary group, unless it already exists */
                r = btrfs_qgroup_create(fd, new_qgroupid);
                if (r < 0 && r != -EEXIST)
                        return r;
                if (r >= 0)
                        changed = created = true;

                for (i = 0; i < n; i++) {
                        r = btrfs_qgroup_assign(fd, new_qgroupid, qgroups[i]);
                        if (r < 0 && r != -EEXIST) {
                                if (created)
                                        (void) btrfs_qgroup_destroy_recursive(fd, new_qgroupid);

                                return r;
                        }
                        if (r >= 0)
                                changed = true;
                }

                r = btrfs_qgroup_assign(fd, subvol_id, new_qgroupid);
                if (r < 0 && r != -EEXIST) {
                        if (created)
                                (void) btrfs_qgroup_destroy_recursive(fd, new_qgroupid);
                        return r;
                }
                if (r >= 0)
                        changed = true;

        } else {
                int i;

                /* Assign our subvolume to all the same qgroups as the parent */

                for (i = 0; i < n; i++) {
                        r = btrfs_qgroup_assign(fd, subvol_id, qgroups[i]);
                        if (r < 0 && r != -EEXIST)
                                return r;
                        if (r >= 0)
                                changed = true;
                }
        }

        return changed;
}

int btrfs_subvol_auto_qgroup(const char *path, uint64_t subvol_id, bool create_intermediary_qgroup) {
        _cleanup_close_ int fd = -1;

        fd = open(path, O_RDONLY|O_NOCTTY|O_CLOEXEC|O_DIRECTORY);
        if (fd < 0)
                return -errno;

        return btrfs_subvol_auto_qgroup_fd(fd, subvol_id, create_intermediary_qgroup);
}

int btrfs_subvol_get_parent(int fd, uint64_t subvol_id, uint64_t *ret) {

        struct btrfs_ioctl_search_args args = {
                /* Tree of tree roots */
                .key.tree_id = BTRFS_ROOT_TREE_OBJECTID,

                /* Look precisely for the subvolume items */
                .key.min_type = BTRFS_ROOT_BACKREF_KEY,
                .key.max_type = BTRFS_ROOT_BACKREF_KEY,

                /* No restrictions on the other components */
                .key.min_offset = 0,
                .key.max_offset = (uint64_t) -1,

                .key.min_transid = 0,
                .key.max_transid = (uint64_t) -1,
        };
        int r;

        assert(fd >= 0);
        assert(ret);

        if (subvol_id == 0) {
                r = btrfs_subvol_get_id_fd(fd, &subvol_id);
                if (r < 0)
                        return r;
        } else {
                r = btrfs_is_filesystem(fd);
                if (r < 0)
                        return r;
                if (!r)
                        return -ENOTTY;
        }

        args.key.min_objectid = args.key.max_objectid = subvol_id;

        while (btrfs_ioctl_search_args_compare(&args) <= 0) {
                const struct btrfs_ioctl_search_header *sh;
                unsigned i;

                args.key.nr_items = 256;
                if (ioctl(fd, BTRFS_IOC_TREE_SEARCH, &args) < 0)
                        return negative_errno();

                if (args.key.nr_items <= 0)
                        break;

                FOREACH_BTRFS_IOCTL_SEARCH_HEADER(i, sh, args) {

                        if (sh->type != BTRFS_ROOT_BACKREF_KEY)
                                continue;
                        if (sh->objectid != subvol_id)
                                continue;

                        *ret = sh->offset;
                        return 0;
                }
        }

        return -ENXIO;
}<|MERGE_RESOLUTION|>--- conflicted
+++ resolved
@@ -134,10 +134,7 @@
 
 int btrfs_subvol_make_fd(int fd, const char *subvolume) {
         struct btrfs_ioctl_vol_args args = {};
-<<<<<<< HEAD
-=======
         _cleanup_close_ int real_fd = -1;
->>>>>>> 4f2dd55f
         int r;
 
         assert(subvolume);
@@ -146,8 +143,6 @@
         if (r < 0)
                 return r;
 
-<<<<<<< HEAD
-=======
         r = fcntl(fd, F_GETFL);
         if (r < 0)
                 return -errno;
@@ -162,7 +157,6 @@
                 fd = real_fd;
         }
 
->>>>>>> 4f2dd55f
         strncpy(args.name, subvolume, sizeof(args.name)-1);
 
         if (ioctl(fd, BTRFS_IOC_SUBVOL_CREATE, &args) < 0)
