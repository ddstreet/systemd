/* SPDX-License-Identifier: LGPL-2.1+ */
/***
  This file is part of systemd.

  Copyright 2014 Lennart Poettering

  systemd is free software; you can redistribute it and/or modify it
  under the terms of the GNU Lesser General Public License as published by
  the Free Software Foundation; either version 2.1 of the License, or
  (at your option) any later version.

  systemd is distributed in the hope that it will be useful, but
  WITHOUT ANY WARRANTY; without even the implied warranty of
  MERCHANTABILITY or FITNESS FOR A PARTICULAR PURPOSE. See the GNU
  Lesser General Public License for more details.

  You should have received a copy of the GNU Lesser General Public License
  along with systemd; If not, see <http://www.gnu.org/licenses/>.
***/

#include <errno.h>
#include <fcntl.h>
#include <inttypes.h>
#include <linux/fs.h>
#include <linux/loop.h>
#include <stddef.h>
#include <stdio.h>
#include <stdlib.h>
#include <string.h>
#include <sys/ioctl.h>
#include <sys/stat.h>
#include <sys/statfs.h>
#include <sys/sysmacros.h>
#include <unistd.h>

#if HAVE_LINUX_BTRFS_H
#include <linux/btrfs.h>
#endif

#include "alloc-util.h"
#include "blockdev-util.h"
#include "btrfs-ctree.h"
#include "btrfs-util.h"
#include "chattr-util.h"
#include "copy.h"
#include "device-nodes.h"
#include "fd-util.h"
#include "fileio.h"
#include "io-util.h"
#include "macro.h"
#include "missing.h"
#include "path-util.h"
#include "rm-rf.h"
#include "smack-util.h"
#include "sparse-endian.h"
#include "stat-util.h"
#include "string-util.h"
#include "time-util.h"
#include "util.h"

/* WARNING: Be careful with file system ioctls! When we get an fd, we
 * need to make sure it either refers to only a regular file or
 * directory, or that it is located on btrfs, before invoking any
 * btrfs ioctls. The ioctl numbers are reused by some device drivers
 * (such as DRM), and hence might have bad effects when invoked on
 * device nodes (that reference drivers) rather than fds to normal
 * files or directories. */

static int validate_subvolume_name(const char *name) {

        if (!filename_is_valid(name))
                return -EINVAL;

        if (strlen(name) > BTRFS_SUBVOL_NAME_MAX)
                return -E2BIG;

        return 0;
}

static int open_parent(const char *path, int flags) {
        _cleanup_free_ char *parent = NULL;
        int fd;

        assert(path);

        parent = dirname_malloc(path);
        if (!parent)
                return -ENOMEM;

        fd = open(parent, flags);
        if (fd < 0)
                return -errno;

        return fd;
}

static int extract_subvolume_name(const char *path, const char **subvolume) {
        const char *fn;
        int r;

        assert(path);
        assert(subvolume);

        fn = basename(path);

        r = validate_subvolume_name(fn);
        if (r < 0)
                return r;

        *subvolume = fn;
        return 0;
}

int btrfs_is_filesystem(int fd) {
        struct statfs sfs;

        assert(fd >= 0);

        if (fstatfs(fd, &sfs) < 0)
                return -errno;

        return F_TYPE_EQUAL(sfs.f_type, BTRFS_SUPER_MAGIC);
}

int btrfs_is_subvol_fd(int fd) {
        struct stat st;

        assert(fd >= 0);

        /* On btrfs subvolumes always have the inode 256 */

        if (fstat(fd, &st) < 0)
                return -errno;

        if (!S_ISDIR(st.st_mode) || st.st_ino != 256)
                return 0;

        return btrfs_is_filesystem(fd);
}

int btrfs_is_subvol(const char *path) {
        _cleanup_close_ int fd = -1;

        assert(path);

        fd = open(path, O_RDONLY|O_NOCTTY|O_CLOEXEC|O_DIRECTORY);
        if (fd < 0)
                return -errno;

        return btrfs_is_subvol_fd(fd);
}

int btrfs_subvol_make_fd(int fd, const char *subvolume) {
        struct btrfs_ioctl_vol_args args = {};
<<<<<<< HEAD
=======
        _cleanup_close_ int real_fd = -1;
>>>>>>> b5c50a92
        int r;

        assert(subvolume);

        r = validate_subvolume_name(subvolume);
        if (r < 0)
                return r;

<<<<<<< HEAD
=======
        r = fcntl(fd, F_GETFL);
        if (r < 0)
                return -errno;
        if (r & O_PATH) {
                /* An O_PATH fd was specified, let's convert here to a proper one, as btrfs ioctl's can't deal with
                 * O_PATH. */

                real_fd = fd_reopen(fd, O_RDONLY|O_CLOEXEC|O_DIRECTORY);
                if (real_fd < 0)
                        return real_fd;

                fd = real_fd;
        }

>>>>>>> b5c50a92
        strncpy(args.name, subvolume, sizeof(args.name)-1);

        if (ioctl(fd, BTRFS_IOC_SUBVOL_CREATE, &args) < 0)
                return -errno;

        return 0;
}

int btrfs_subvol_make(const char *path) {
        _cleanup_close_ int fd = -1;
        const char *subvolume;
        int r;

        assert(path);

        r = extract_subvolume_name(path, &subvolume);
        if (r < 0)
                return r;

        fd = open_parent(path, O_RDONLY|O_NOCTTY|O_CLOEXEC|O_DIRECTORY);
        if (fd < 0)
                return fd;

        return btrfs_subvol_make_fd(fd, subvolume);
}

int btrfs_subvol_set_read_only_fd(int fd, bool b) {
        uint64_t flags, nflags;
        struct stat st;

        assert(fd >= 0);

        if (fstat(fd, &st) < 0)
                return -errno;

        if (!S_ISDIR(st.st_mode) || st.st_ino != 256)
                return -EINVAL;

        if (ioctl(fd, BTRFS_IOC_SUBVOL_GETFLAGS, &flags) < 0)
                return -errno;

        if (b)
                nflags = flags | BTRFS_SUBVOL_RDONLY;
        else
                nflags = flags & ~BTRFS_SUBVOL_RDONLY;

        if (flags == nflags)
                return 0;

        if (ioctl(fd, BTRFS_IOC_SUBVOL_SETFLAGS, &nflags) < 0)
                return -errno;

        return 0;
}

int btrfs_subvol_set_read_only(const char *path, bool b) {
        _cleanup_close_ int fd = -1;

        fd = open(path, O_RDONLY|O_NOCTTY|O_CLOEXEC|O_DIRECTORY);
        if (fd < 0)
                return -errno;

        return btrfs_subvol_set_read_only_fd(fd, b);
}

int btrfs_subvol_get_read_only_fd(int fd) {
        uint64_t flags;
        struct stat st;

        assert(fd >= 0);

        if (fstat(fd, &st) < 0)
                return -errno;

        if (!S_ISDIR(st.st_mode) || st.st_ino != 256)
                return -EINVAL;

        if (ioctl(fd, BTRFS_IOC_SUBVOL_GETFLAGS, &flags) < 0)
                return -errno;

        return !!(flags & BTRFS_SUBVOL_RDONLY);
}

int btrfs_reflink(int infd, int outfd) {
        struct stat st;
        int r;

        assert(infd >= 0);
        assert(outfd >= 0);

        /* Make sure we invoke the ioctl on a regular file, so that no
         * device driver accidentally gets it. */

        if (fstat(outfd, &st) < 0)
                return -errno;

        if (!S_ISREG(st.st_mode))
                return -EINVAL;

        r = ioctl(outfd, BTRFS_IOC_CLONE, infd);
        if (r < 0)
                return -errno;

        return 0;
}

int btrfs_clone_range(int infd, uint64_t in_offset, int outfd, uint64_t out_offset, uint64_t sz) {
        struct btrfs_ioctl_clone_range_args args = {
                .src_fd = infd,
                .src_offset = in_offset,
                .src_length = sz,
                .dest_offset = out_offset,
        };
        struct stat st;
        int r;

        assert(infd >= 0);
        assert(outfd >= 0);
        assert(sz > 0);

        if (fstat(outfd, &st) < 0)
                return -errno;

        if (!S_ISREG(st.st_mode))
                return -EINVAL;

        r = ioctl(outfd, BTRFS_IOC_CLONE_RANGE, &args);
        if (r < 0)
                return -errno;

        return 0;
}

int btrfs_get_block_device_fd(int fd, dev_t *dev) {
        struct btrfs_ioctl_fs_info_args fsi = {};
        uint64_t id;
        int r;

        assert(fd >= 0);
        assert(dev);

        r = btrfs_is_filesystem(fd);
        if (r < 0)
                return r;
        if (!r)
                return -ENOTTY;

        if (ioctl(fd, BTRFS_IOC_FS_INFO, &fsi) < 0)
                return -errno;

        /* We won't do this for btrfs RAID */
        if (fsi.num_devices != 1)
                return 0;

        for (id = 1; id <= fsi.max_id; id++) {
                struct btrfs_ioctl_dev_info_args di = {
                        .devid = id,
                };
                struct stat st;

                if (ioctl(fd, BTRFS_IOC_DEV_INFO, &di) < 0) {
                        if (errno == ENODEV)
                                continue;

                        return -errno;
                }

                if (stat((char*) di.path, &st) < 0)
                        return -errno;

                if (!S_ISBLK(st.st_mode))
                        return -ENODEV;

                if (major(st.st_rdev) == 0)
                        return -ENODEV;

                *dev = st.st_rdev;
                return 1;
        }

        return -ENODEV;
}

int btrfs_get_block_device(const char *path, dev_t *dev) {
        _cleanup_close_ int fd = -1;

        assert(path);
        assert(dev);

        fd = open(path, O_RDONLY|O_NOCTTY|O_CLOEXEC);
        if (fd < 0)
                return -errno;

        return btrfs_get_block_device_fd(fd, dev);
}

int btrfs_subvol_get_id_fd(int fd, uint64_t *ret) {
        struct btrfs_ioctl_ino_lookup_args args = {
                .objectid = BTRFS_FIRST_FREE_OBJECTID
        };
        int r;

        assert(fd >= 0);
        assert(ret);

        r = btrfs_is_filesystem(fd);
        if (r < 0)
                return r;
        if (!r)
                return -ENOTTY;

        if (ioctl(fd, BTRFS_IOC_INO_LOOKUP, &args) < 0)
                return -errno;

        *ret = args.treeid;
        return 0;
}

int btrfs_subvol_get_id(int fd, const char *subvol, uint64_t *ret) {
        _cleanup_close_ int subvol_fd = -1;

        assert(fd >= 0);
        assert(ret);

        subvol_fd = openat(fd, subvol, O_RDONLY|O_CLOEXEC|O_NOCTTY|O_NOFOLLOW);
        if (subvol_fd < 0)
                return -errno;

        return btrfs_subvol_get_id_fd(subvol_fd, ret);
}

static bool btrfs_ioctl_search_args_inc(struct btrfs_ioctl_search_args *args) {
        assert(args);

        /* the objectid, type, offset together make up the btrfs key,
         * which is considered a single 136byte integer when
         * comparing. This call increases the counter by one, dealing
         * with the overflow between the overflows */

        if (args->key.min_offset < (uint64_t) -1) {
                args->key.min_offset++;
                return true;
        }

        if (args->key.min_type < (uint8_t) -1) {
                args->key.min_type++;
                args->key.min_offset = 0;
                return true;
        }

        if (args->key.min_objectid < (uint64_t) -1) {
                args->key.min_objectid++;
                args->key.min_offset = 0;
                args->key.min_type = 0;
                return true;
        }

        return 0;
}

static void btrfs_ioctl_search_args_set(struct btrfs_ioctl_search_args *args, const struct btrfs_ioctl_search_header *h) {
        assert(args);
        assert(h);

        args->key.min_objectid = h->objectid;
        args->key.min_type = h->type;
        args->key.min_offset = h->offset;
}

static int btrfs_ioctl_search_args_compare(const struct btrfs_ioctl_search_args *args) {
        assert(args);

        /* Compare min and max */

        if (args->key.min_objectid < args->key.max_objectid)
                return -1;
        if (args->key.min_objectid > args->key.max_objectid)
                return 1;

        if (args->key.min_type < args->key.max_type)
                return -1;
        if (args->key.min_type > args->key.max_type)
                return 1;

        if (args->key.min_offset < args->key.max_offset)
                return -1;
        if (args->key.min_offset > args->key.max_offset)
                return 1;

        return 0;
}

#define FOREACH_BTRFS_IOCTL_SEARCH_HEADER(i, sh, args)                  \
        for ((i) = 0,                                                   \
             (sh) = (const struct btrfs_ioctl_search_header*) (args).buf; \
             (i) < (args).key.nr_items;                                 \
             (i)++,                                                     \
             (sh) = (const struct btrfs_ioctl_search_header*) ((uint8_t*) (sh) + sizeof(struct btrfs_ioctl_search_header) + (sh)->len))

#define BTRFS_IOCTL_SEARCH_HEADER_BODY(sh)                              \
        ((void*) ((uint8_t*) sh + sizeof(struct btrfs_ioctl_search_header)))

int btrfs_subvol_get_info_fd(int fd, uint64_t subvol_id, BtrfsSubvolInfo *ret) {
        struct btrfs_ioctl_search_args args = {
                /* Tree of tree roots */
                .key.tree_id = BTRFS_ROOT_TREE_OBJECTID,

                /* Look precisely for the subvolume items */
                .key.min_type = BTRFS_ROOT_ITEM_KEY,
                .key.max_type = BTRFS_ROOT_ITEM_KEY,

                .key.min_offset = 0,
                .key.max_offset = (uint64_t) -1,

                /* No restrictions on the other components */
                .key.min_transid = 0,
                .key.max_transid = (uint64_t) -1,
        };

        bool found = false;
        int r;

        assert(fd >= 0);
        assert(ret);

        if (subvol_id == 0) {
                r = btrfs_subvol_get_id_fd(fd, &subvol_id);
                if (r < 0)
                        return r;
        } else {
                r = btrfs_is_filesystem(fd);
                if (r < 0)
                        return r;
                if (!r)
                        return -ENOTTY;
        }

        args.key.min_objectid = args.key.max_objectid = subvol_id;

        while (btrfs_ioctl_search_args_compare(&args) <= 0) {
                const struct btrfs_ioctl_search_header *sh;
                unsigned i;

                args.key.nr_items = 256;
                if (ioctl(fd, BTRFS_IOC_TREE_SEARCH, &args) < 0)
                        return -errno;

                if (args.key.nr_items <= 0)
                        break;

                FOREACH_BTRFS_IOCTL_SEARCH_HEADER(i, sh, args) {

                        const struct btrfs_root_item *ri;

                        /* Make sure we start the next search at least from this entry */
                        btrfs_ioctl_search_args_set(&args, sh);

                        if (sh->objectid != subvol_id)
                                continue;
                        if (sh->type != BTRFS_ROOT_ITEM_KEY)
                                continue;

                        /* Older versions of the struct lacked the otime setting */
                        if (sh->len < offsetof(struct btrfs_root_item, otime) + sizeof(struct btrfs_timespec))
                                continue;

                        ri = BTRFS_IOCTL_SEARCH_HEADER_BODY(sh);

                        ret->otime = (usec_t) le64toh(ri->otime.sec) * USEC_PER_SEC +
                                (usec_t) le32toh(ri->otime.nsec) / NSEC_PER_USEC;

                        ret->subvol_id = subvol_id;
                        ret->read_only = !!(le64toh(ri->flags) & BTRFS_ROOT_SUBVOL_RDONLY);

                        assert_cc(sizeof(ri->uuid) == sizeof(ret->uuid));
                        memcpy(&ret->uuid, ri->uuid, sizeof(ret->uuid));
                        memcpy(&ret->parent_uuid, ri->parent_uuid, sizeof(ret->parent_uuid));

                        found = true;
                        goto finish;
                }

                /* Increase search key by one, to read the next item, if we can. */
                if (!btrfs_ioctl_search_args_inc(&args))
                        break;
        }

finish:
        if (!found)
                return -ENODATA;

        return 0;
}

int btrfs_qgroup_get_quota_fd(int fd, uint64_t qgroupid, BtrfsQuotaInfo *ret) {

        struct btrfs_ioctl_search_args args = {
                /* Tree of quota items */
                .key.tree_id = BTRFS_QUOTA_TREE_OBJECTID,

                /* The object ID is always 0 */
                .key.min_objectid = 0,
                .key.max_objectid = 0,

                /* Look precisely for the quota items */
                .key.min_type = BTRFS_QGROUP_STATUS_KEY,
                .key.max_type = BTRFS_QGROUP_LIMIT_KEY,

                /* No restrictions on the other components */
                .key.min_transid = 0,
                .key.max_transid = (uint64_t) -1,
        };

        bool found_info = false, found_limit = false;
        int r;

        assert(fd >= 0);
        assert(ret);

        if (qgroupid == 0) {
                r = btrfs_subvol_get_id_fd(fd, &qgroupid);
                if (r < 0)
                        return r;
        } else {
                r = btrfs_is_filesystem(fd);
                if (r < 0)
                        return r;
                if (!r)
                        return -ENOTTY;
        }

        args.key.min_offset = args.key.max_offset = qgroupid;

        while (btrfs_ioctl_search_args_compare(&args) <= 0) {
                const struct btrfs_ioctl_search_header *sh;
                unsigned i;

                args.key.nr_items = 256;
                if (ioctl(fd, BTRFS_IOC_TREE_SEARCH, &args) < 0) {
                        if (errno == ENOENT) /* quota tree is missing: quota disabled */
                                break;

                        return -errno;
                }

                if (args.key.nr_items <= 0)
                        break;

                FOREACH_BTRFS_IOCTL_SEARCH_HEADER(i, sh, args) {

                        /* Make sure we start the next search at least from this entry */
                        btrfs_ioctl_search_args_set(&args, sh);

                        if (sh->objectid != 0)
                                continue;
                        if (sh->offset != qgroupid)
                                continue;

                        if (sh->type == BTRFS_QGROUP_INFO_KEY) {
                                const struct btrfs_qgroup_info_item *qii = BTRFS_IOCTL_SEARCH_HEADER_BODY(sh);

                                ret->referenced = le64toh(qii->rfer);
                                ret->exclusive = le64toh(qii->excl);

                                found_info = true;

                        } else if (sh->type == BTRFS_QGROUP_LIMIT_KEY) {
                                const struct btrfs_qgroup_limit_item *qli = BTRFS_IOCTL_SEARCH_HEADER_BODY(sh);

                                if (le64toh(qli->flags) & BTRFS_QGROUP_LIMIT_MAX_RFER)
                                        ret->referenced_max = le64toh(qli->max_rfer);
                                else
                                        ret->referenced_max = (uint64_t) -1;

                                if (le64toh(qli->flags) & BTRFS_QGROUP_LIMIT_MAX_EXCL)
                                        ret->exclusive_max = le64toh(qli->max_excl);
                                else
                                        ret->exclusive_max = (uint64_t) -1;

                                found_limit = true;
                        }

                        if (found_info && found_limit)
                                goto finish;
                }

                /* Increase search key by one, to read the next item, if we can. */
                if (!btrfs_ioctl_search_args_inc(&args))
                        break;
        }

finish:
        if (!found_limit && !found_info)
                return -ENODATA;

        if (!found_info) {
                ret->referenced = (uint64_t) -1;
                ret->exclusive = (uint64_t) -1;
        }

        if (!found_limit) {
                ret->referenced_max = (uint64_t) -1;
                ret->exclusive_max = (uint64_t) -1;
        }

        return 0;
}

int btrfs_qgroup_get_quota(const char *path, uint64_t qgroupid, BtrfsQuotaInfo *ret) {
        _cleanup_close_ int fd = -1;

        fd = open(path, O_RDONLY|O_CLOEXEC|O_NOCTTY|O_NOFOLLOW);
        if (fd < 0)
                return -errno;

        return btrfs_qgroup_get_quota_fd(fd, qgroupid, ret);
}

int btrfs_subvol_find_subtree_qgroup(int fd, uint64_t subvol_id, uint64_t *ret) {
        uint64_t level, lowest = (uint64_t) -1, lowest_qgroupid = 0;
        _cleanup_free_ uint64_t *qgroups = NULL;
        int r, n, i;

        assert(fd >= 0);
        assert(ret);

        /* This finds the "subtree" qgroup for a specific
         * subvolume. This only works for subvolumes that have been
         * prepared with btrfs_subvol_auto_qgroup_fd() with
         * insert_intermediary_qgroup=true (or equivalent). For others
         * it will return the leaf qgroup instead. The two cases may
         * be distuingished via the return value, which is 1 in case
         * an appropriate "subtree" qgroup was found, and 0
         * otherwise. */

        if (subvol_id == 0) {
                r = btrfs_subvol_get_id_fd(fd, &subvol_id);
                if (r < 0)
                        return r;
        }

        r = btrfs_qgroupid_split(subvol_id, &level, NULL);
        if (r < 0)
                return r;
        if (level != 0) /* Input must be a leaf qgroup */
                return -EINVAL;

        n = btrfs_qgroup_find_parents(fd, subvol_id, &qgroups);
        if (n < 0)
                return n;

        for (i = 0; i < n; i++) {
                uint64_t id;

                r = btrfs_qgroupid_split(qgroups[i], &level, &id);
                if (r < 0)
                        return r;

                if (id != subvol_id)
                        continue;

                if (lowest == (uint64_t) -1 || level < lowest) {
                        lowest_qgroupid = qgroups[i];
                        lowest = level;
                }
        }

        if (lowest == (uint64_t) -1) {
                /* No suitable higher-level qgroup found, let's return
                 * the leaf qgroup instead, and indicate that with the
                 * return value. */

                *ret = subvol_id;
                return 0;
        }

        *ret = lowest_qgroupid;
        return 1;
}

int btrfs_subvol_get_subtree_quota_fd(int fd, uint64_t subvol_id, BtrfsQuotaInfo *ret) {
        uint64_t qgroupid;
        int r;

        assert(fd >= 0);
        assert(ret);

        /* This determines the quota data of the qgroup with the
         * lowest level, that shares the id part with the specified
         * subvolume. This is useful for determining the quota data
         * for entire subvolume subtrees, as long as the subtrees have
         * been set up with btrfs_qgroup_subvol_auto_fd() or in a
         * compatible way */

        r = btrfs_subvol_find_subtree_qgroup(fd, subvol_id, &qgroupid);
        if (r < 0)
                return r;

        return btrfs_qgroup_get_quota_fd(fd, qgroupid, ret);
}

int btrfs_subvol_get_subtree_quota(const char *path, uint64_t subvol_id, BtrfsQuotaInfo *ret) {
        _cleanup_close_ int fd = -1;

        fd = open(path, O_RDONLY|O_CLOEXEC|O_NOCTTY|O_NOFOLLOW);
        if (fd < 0)
                return -errno;

        return btrfs_subvol_get_subtree_quota_fd(fd, subvol_id, ret);
}

int btrfs_defrag_fd(int fd) {
        struct stat st;

        assert(fd >= 0);

        if (fstat(fd, &st) < 0)
                return -errno;

        if (!S_ISREG(st.st_mode))
                return -EINVAL;

        if (ioctl(fd, BTRFS_IOC_DEFRAG, NULL) < 0)
                return -errno;

        return 0;
}

int btrfs_defrag(const char *p) {
        _cleanup_close_ int fd = -1;

        fd = open(p, O_RDWR|O_CLOEXEC|O_NOCTTY|O_NOFOLLOW);
        if (fd < 0)
                return -errno;

        return btrfs_defrag_fd(fd);
}

int btrfs_quota_enable_fd(int fd, bool b) {
        struct btrfs_ioctl_quota_ctl_args args = {
                .cmd = b ? BTRFS_QUOTA_CTL_ENABLE : BTRFS_QUOTA_CTL_DISABLE,
        };
        int r;

        assert(fd >= 0);

        r = btrfs_is_filesystem(fd);
        if (r < 0)
                return r;
        if (!r)
                return -ENOTTY;

        if (ioctl(fd, BTRFS_IOC_QUOTA_CTL, &args) < 0)
                return -errno;

        return 0;
}

int btrfs_quota_enable(const char *path, bool b) {
        _cleanup_close_ int fd = -1;

        fd = open(path, O_RDONLY|O_CLOEXEC|O_NOCTTY|O_NOFOLLOW);
        if (fd < 0)
                return -errno;

        return btrfs_quota_enable_fd(fd, b);
}

int btrfs_qgroup_set_limit_fd(int fd, uint64_t qgroupid, uint64_t referenced_max) {

        struct btrfs_ioctl_qgroup_limit_args args = {
                .lim.max_rfer = referenced_max,
                .lim.flags = BTRFS_QGROUP_LIMIT_MAX_RFER,
        };
        unsigned c;
        int r;

        assert(fd >= 0);

        if (qgroupid == 0) {
                r = btrfs_subvol_get_id_fd(fd, &qgroupid);
                if (r < 0)
                        return r;
        } else {
                r = btrfs_is_filesystem(fd);
                if (r < 0)
                        return r;
                if (!r)
                        return -ENOTTY;
        }

        args.qgroupid = qgroupid;

        for (c = 0;; c++) {
                if (ioctl(fd, BTRFS_IOC_QGROUP_LIMIT, &args) < 0) {

                        if (errno == EBUSY && c < 10) {
                                (void) btrfs_quota_scan_wait(fd);
                                continue;
                        }

                        return -errno;
                }

                break;
        }

        return 0;
}

int btrfs_qgroup_set_limit(const char *path, uint64_t qgroupid, uint64_t referenced_max) {
        _cleanup_close_ int fd = -1;

        fd = open(path, O_RDONLY|O_CLOEXEC|O_NOCTTY|O_NOFOLLOW);
        if (fd < 0)
                return -errno;

        return btrfs_qgroup_set_limit_fd(fd, qgroupid, referenced_max);
}

int btrfs_subvol_set_subtree_quota_limit_fd(int fd, uint64_t subvol_id, uint64_t referenced_max) {
        uint64_t qgroupid;
        int r;

        assert(fd >= 0);

        r = btrfs_subvol_find_subtree_qgroup(fd, subvol_id, &qgroupid);
        if (r < 0)
                return r;

        return btrfs_qgroup_set_limit_fd(fd, qgroupid, referenced_max);
}

int btrfs_subvol_set_subtree_quota_limit(const char *path, uint64_t subvol_id, uint64_t referenced_max) {
        _cleanup_close_ int fd = -1;

        fd = open(path, O_RDONLY|O_CLOEXEC|O_NOCTTY|O_NOFOLLOW);
        if (fd < 0)
                return -errno;

        return btrfs_subvol_set_subtree_quota_limit_fd(fd, subvol_id, referenced_max);
}

int btrfs_resize_loopback_fd(int fd, uint64_t new_size, bool grow_only) {
        struct btrfs_ioctl_vol_args args = {};
        char p[SYS_BLOCK_PATH_MAX("/loop/backing_file")];
        _cleanup_free_ char *backing = NULL;
        _cleanup_close_ int loop_fd = -1, backing_fd = -1;
        struct stat st;
        dev_t dev = 0;
        int r;

        /* In contrast to btrfs quota ioctls ftruncate() cannot make sense of "infinity" or file sizes > 2^31 */
        if (!FILE_SIZE_VALID(new_size))
                return -EINVAL;

        /* btrfs cannot handle file systems < 16M, hence use this as minimum */
        if (new_size < 16*1024*1024)
                new_size = 16*1024*1024;

        r = btrfs_get_block_device_fd(fd, &dev);
        if (r < 0)
                return r;
        if (r == 0)
                return -ENODEV;

        xsprintf_sys_block_path(p, "/loop/backing_file", dev);
        r = read_one_line_file(p, &backing);
        if (r == -ENOENT)
                return -ENODEV;
        if (r < 0)
                return r;
        if (isempty(backing) || !path_is_absolute(backing))
                return -ENODEV;

        backing_fd = open(backing, O_RDWR|O_CLOEXEC|O_NOCTTY);
        if (backing_fd < 0)
                return -errno;

        if (fstat(backing_fd, &st) < 0)
                return -errno;
        if (!S_ISREG(st.st_mode))
                return -ENODEV;

        if (new_size == (uint64_t) st.st_size)
                return 0;

        if (grow_only && new_size < (uint64_t) st.st_size)
                return -EINVAL;

        xsprintf_sys_block_path(p, NULL, dev);
        loop_fd = open(p, O_RDWR|O_CLOEXEC|O_NOCTTY);
        if (loop_fd < 0)
                return -errno;

        if (snprintf(args.name, sizeof(args.name), "%" PRIu64, new_size) >= (int) sizeof(args.name))
                return -EINVAL;

        if (new_size < (uint64_t) st.st_size) {
                /* Decrease size: first decrease btrfs size, then shorten loopback */
                if (ioctl(fd, BTRFS_IOC_RESIZE, &args) < 0)
                        return -errno;
        }

        if (ftruncate(backing_fd, new_size) < 0)
                return -errno;

        if (ioctl(loop_fd, LOOP_SET_CAPACITY, 0) < 0)
                return -errno;

        if (new_size > (uint64_t) st.st_size) {
                /* Increase size: first enlarge loopback, then increase btrfs size */
                if (ioctl(fd, BTRFS_IOC_RESIZE, &args) < 0)
                        return -errno;
        }

        /* Make sure the free disk space is correctly updated for both file systems */
        (void) fsync(fd);
        (void) fsync(backing_fd);

        return 1;
}

int btrfs_resize_loopback(const char *p, uint64_t new_size, bool grow_only) {
        _cleanup_close_ int fd = -1;

        fd = open(p, O_RDONLY|O_NOCTTY|O_CLOEXEC);
        if (fd < 0)
                return -errno;

        return btrfs_resize_loopback_fd(fd, new_size, grow_only);
}

int btrfs_qgroupid_make(uint64_t level, uint64_t id, uint64_t *ret) {
        assert(ret);

        if (level >= (UINT64_C(1) << (64 - BTRFS_QGROUP_LEVEL_SHIFT)))
                return -EINVAL;

        if (id >= (UINT64_C(1) << BTRFS_QGROUP_LEVEL_SHIFT))
                return -EINVAL;

        *ret = (level << BTRFS_QGROUP_LEVEL_SHIFT) | id;
        return 0;
}

int btrfs_qgroupid_split(uint64_t qgroupid, uint64_t *level, uint64_t *id) {
        assert(level || id);

        if (level)
                *level = qgroupid >> BTRFS_QGROUP_LEVEL_SHIFT;

        if (id)
                *id = qgroupid & ((UINT64_C(1) << BTRFS_QGROUP_LEVEL_SHIFT) - 1);

        return 0;
}

static int qgroup_create_or_destroy(int fd, bool b, uint64_t qgroupid) {

        struct btrfs_ioctl_qgroup_create_args args = {
                .create = b,
                .qgroupid = qgroupid,
        };
        unsigned c;
        int r;

        r = btrfs_is_filesystem(fd);
        if (r < 0)
                return r;
        if (r == 0)
                return -ENOTTY;

        for (c = 0;; c++) {
                if (ioctl(fd, BTRFS_IOC_QGROUP_CREATE, &args) < 0) {

                        /* If quota is not enabled, we get EINVAL. Turn this into a recognizable error */
                        if (errno == EINVAL)
                                return -ENOPROTOOPT;

                        if (errno == EBUSY && c < 10) {
                                (void) btrfs_quota_scan_wait(fd);
                                continue;
                        }

                        return -errno;
                }

                break;
        }

        return 0;
}

int btrfs_qgroup_create(int fd, uint64_t qgroupid) {
        return qgroup_create_or_destroy(fd, true, qgroupid);
}

int btrfs_qgroup_destroy(int fd, uint64_t qgroupid) {
        return qgroup_create_or_destroy(fd, false, qgroupid);
}

int btrfs_qgroup_destroy_recursive(int fd, uint64_t qgroupid) {
        _cleanup_free_ uint64_t *qgroups = NULL;
        uint64_t subvol_id;
        int i, n, r;

        /* Destroys the specified qgroup, but unassigns it from all
         * its parents first. Also, it recursively destroys all
         * qgroups it is assgined to that have the same id part of the
         * qgroupid as the specified group. */

        r = btrfs_qgroupid_split(qgroupid, NULL, &subvol_id);
        if (r < 0)
                return r;

        n = btrfs_qgroup_find_parents(fd, qgroupid, &qgroups);
        if (n < 0)
                return n;

        for (i = 0; i < n; i++) {
                uint64_t id;

                r = btrfs_qgroupid_split(qgroups[i], NULL, &id);
                if (r < 0)
                        return r;

                r = btrfs_qgroup_unassign(fd, qgroupid, qgroups[i]);
                if (r < 0)
                        return r;

                if (id != subvol_id)
                        continue;

                /* The parent qgroupid shares the same id part with
                 * us? If so, destroy it too. */

                (void) btrfs_qgroup_destroy_recursive(fd, qgroups[i]);
        }

        return btrfs_qgroup_destroy(fd, qgroupid);
}

int btrfs_quota_scan_start(int fd) {
        struct btrfs_ioctl_quota_rescan_args args = {};

        assert(fd >= 0);

        if (ioctl(fd, BTRFS_IOC_QUOTA_RESCAN, &args) < 0)
                return -errno;

        return 0;
}

int btrfs_quota_scan_wait(int fd) {
        assert(fd >= 0);

        if (ioctl(fd, BTRFS_IOC_QUOTA_RESCAN_WAIT) < 0)
                return -errno;

        return 0;
}

int btrfs_quota_scan_ongoing(int fd) {
        struct btrfs_ioctl_quota_rescan_args args = {};

        assert(fd >= 0);

        if (ioctl(fd, BTRFS_IOC_QUOTA_RESCAN_STATUS, &args) < 0)
                return -errno;

        return !!args.flags;
}

static int qgroup_assign_or_unassign(int fd, bool b, uint64_t child, uint64_t parent) {
        struct btrfs_ioctl_qgroup_assign_args args = {
                .assign = b,
                .src = child,
                .dst = parent,
        };
        unsigned c;
        int r;

        r = btrfs_is_filesystem(fd);
        if (r < 0)
                return r;
        if (r == 0)
                return -ENOTTY;

        for (c = 0;; c++) {
                r = ioctl(fd, BTRFS_IOC_QGROUP_ASSIGN, &args);
                if (r < 0) {
                        if (errno == EBUSY && c < 10) {
                                (void) btrfs_quota_scan_wait(fd);
                                continue;
                        }

                        return -errno;
                }

                if (r == 0)
                        return 0;

                /* If the return value is > 0, we need to request a rescan */

                (void) btrfs_quota_scan_start(fd);
                return 1;
        }
}

int btrfs_qgroup_assign(int fd, uint64_t child, uint64_t parent) {
        return qgroup_assign_or_unassign(fd, true, child, parent);
}

int btrfs_qgroup_unassign(int fd, uint64_t child, uint64_t parent) {
        return qgroup_assign_or_unassign(fd, false, child, parent);
}

static int subvol_remove_children(int fd, const char *subvolume, uint64_t subvol_id, BtrfsRemoveFlags flags) {
        struct btrfs_ioctl_search_args args = {
                .key.tree_id = BTRFS_ROOT_TREE_OBJECTID,

                .key.min_objectid = BTRFS_FIRST_FREE_OBJECTID,
                .key.max_objectid = BTRFS_LAST_FREE_OBJECTID,

                .key.min_type = BTRFS_ROOT_BACKREF_KEY,
                .key.max_type = BTRFS_ROOT_BACKREF_KEY,

                .key.min_transid = 0,
                .key.max_transid = (uint64_t) -1,
        };

        struct btrfs_ioctl_vol_args vol_args = {};
        _cleanup_close_ int subvol_fd = -1;
        struct stat st;
        bool made_writable = false;
        int r;

        assert(fd >= 0);
        assert(subvolume);

        if (fstat(fd, &st) < 0)
                return -errno;

        if (!S_ISDIR(st.st_mode))
                return -EINVAL;

        subvol_fd = openat(fd, subvolume, O_RDONLY|O_NOCTTY|O_CLOEXEC|O_DIRECTORY|O_NOFOLLOW);
        if (subvol_fd < 0)
                return -errno;

        if (subvol_id == 0) {
                r = btrfs_subvol_get_id_fd(subvol_fd, &subvol_id);
                if (r < 0)
                        return r;
        }

        /* First, try to remove the subvolume. If it happens to be
         * already empty, this will just work. */
        strncpy(vol_args.name, subvolume, sizeof(vol_args.name)-1);
        if (ioctl(fd, BTRFS_IOC_SNAP_DESTROY, &vol_args) >= 0) {
                (void) btrfs_qgroup_destroy_recursive(fd, subvol_id); /* for the leaf subvolumes, the qgroup id is identical to the subvol id */
                return 0;
        }
        if (!(flags & BTRFS_REMOVE_RECURSIVE) || errno != ENOTEMPTY)
                return -errno;

        /* OK, the subvolume is not empty, let's look for child
         * subvolumes, and remove them, first */

        args.key.min_offset = args.key.max_offset = subvol_id;

        while (btrfs_ioctl_search_args_compare(&args) <= 0) {
                const struct btrfs_ioctl_search_header *sh;
                unsigned i;

                args.key.nr_items = 256;
                if (ioctl(fd, BTRFS_IOC_TREE_SEARCH, &args) < 0)
                        return -errno;

                if (args.key.nr_items <= 0)
                        break;

                FOREACH_BTRFS_IOCTL_SEARCH_HEADER(i, sh, args) {
                        _cleanup_free_ char *p = NULL;
                        const struct btrfs_root_ref *ref;
                        struct btrfs_ioctl_ino_lookup_args ino_args;

                        btrfs_ioctl_search_args_set(&args, sh);

                        if (sh->type != BTRFS_ROOT_BACKREF_KEY)
                                continue;
                        if (sh->offset != subvol_id)
                                continue;

                        ref = BTRFS_IOCTL_SEARCH_HEADER_BODY(sh);

                        p = strndup((char*) ref + sizeof(struct btrfs_root_ref), le64toh(ref->name_len));
                        if (!p)
                                return -ENOMEM;

                        zero(ino_args);
                        ino_args.treeid = subvol_id;
                        ino_args.objectid = htole64(ref->dirid);

                        if (ioctl(fd, BTRFS_IOC_INO_LOOKUP, &ino_args) < 0)
                                return -errno;

                        if (!made_writable) {
                                r = btrfs_subvol_set_read_only_fd(subvol_fd, false);
                                if (r < 0)
                                        return r;

                                made_writable = true;
                        }

                        if (isempty(ino_args.name))
                                /* Subvolume is in the top-level
                                 * directory of the subvolume. */
                                r = subvol_remove_children(subvol_fd, p, sh->objectid, flags);
                        else {
                                _cleanup_close_ int child_fd = -1;

                                /* Subvolume is somewhere further down,
                                 * hence we need to open the
                                 * containing directory first */

                                child_fd = openat(subvol_fd, ino_args.name, O_RDONLY|O_NOCTTY|O_CLOEXEC|O_DIRECTORY|O_NOFOLLOW);
                                if (child_fd < 0)
                                        return -errno;

                                r = subvol_remove_children(child_fd, p, sh->objectid, flags);
                        }
                        if (r < 0)
                                return r;
                }

                /* Increase search key by one, to read the next item, if we can. */
                if (!btrfs_ioctl_search_args_inc(&args))
                        break;
        }

        /* OK, the child subvolumes should all be gone now, let's try
         * again to remove the subvolume */
        if (ioctl(fd, BTRFS_IOC_SNAP_DESTROY, &vol_args) < 0)
                return -errno;

        (void) btrfs_qgroup_destroy_recursive(fd, subvol_id);
        return 0;
}

int btrfs_subvol_remove(const char *path, BtrfsRemoveFlags flags) {
        _cleanup_close_ int fd = -1;
        const char *subvolume;
        int r;

        assert(path);

        r = extract_subvolume_name(path, &subvolume);
        if (r < 0)
                return r;

        fd = open_parent(path, O_RDONLY|O_NOCTTY|O_CLOEXEC|O_DIRECTORY);
        if (fd < 0)
                return fd;

        return subvol_remove_children(fd, subvolume, 0, flags);
}

int btrfs_subvol_remove_fd(int fd, const char *subvolume, BtrfsRemoveFlags flags) {
        return subvol_remove_children(fd, subvolume, 0, flags);
}

int btrfs_qgroup_copy_limits(int fd, uint64_t old_qgroupid, uint64_t new_qgroupid) {

        struct btrfs_ioctl_search_args args = {
                /* Tree of quota items */
                .key.tree_id = BTRFS_QUOTA_TREE_OBJECTID,

                /* The object ID is always 0 */
                .key.min_objectid = 0,
                .key.max_objectid = 0,

                /* Look precisely for the quota items */
                .key.min_type = BTRFS_QGROUP_LIMIT_KEY,
                .key.max_type = BTRFS_QGROUP_LIMIT_KEY,

                /* For our qgroup */
                .key.min_offset = old_qgroupid,
                .key.max_offset = old_qgroupid,

                /* No restrictions on the other components */
                .key.min_transid = 0,
                .key.max_transid = (uint64_t) -1,
        };

        int r;

        r = btrfs_is_filesystem(fd);
        if (r < 0)
                return r;
        if (!r)
                return -ENOTTY;

        while (btrfs_ioctl_search_args_compare(&args) <= 0) {
                const struct btrfs_ioctl_search_header *sh;
                unsigned i;

                args.key.nr_items = 256;
                if (ioctl(fd, BTRFS_IOC_TREE_SEARCH, &args) < 0) {
                        if (errno == ENOENT) /* quota tree missing: quota is not enabled, hence nothing to copy */
                                break;

                        return -errno;
                }

                if (args.key.nr_items <= 0)
                        break;

                FOREACH_BTRFS_IOCTL_SEARCH_HEADER(i, sh, args) {
                        const struct btrfs_qgroup_limit_item *qli = BTRFS_IOCTL_SEARCH_HEADER_BODY(sh);
                        struct btrfs_ioctl_qgroup_limit_args qargs;
                        unsigned c;

                        /* Make sure we start the next search at least from this entry */
                        btrfs_ioctl_search_args_set(&args, sh);

                        if (sh->objectid != 0)
                                continue;
                        if (sh->type != BTRFS_QGROUP_LIMIT_KEY)
                                continue;
                        if (sh->offset != old_qgroupid)
                                continue;

                        /* We found the entry, now copy things over. */

                        qargs = (struct btrfs_ioctl_qgroup_limit_args) {
                                .qgroupid = new_qgroupid,

                                .lim.max_rfer = le64toh(qli->max_rfer),
                                .lim.max_excl = le64toh(qli->max_excl),
                                .lim.rsv_rfer = le64toh(qli->rsv_rfer),
                                .lim.rsv_excl = le64toh(qli->rsv_excl),

                                .lim.flags = le64toh(qli->flags) & (BTRFS_QGROUP_LIMIT_MAX_RFER|
                                                                    BTRFS_QGROUP_LIMIT_MAX_EXCL|
                                                                    BTRFS_QGROUP_LIMIT_RSV_RFER|
                                                                    BTRFS_QGROUP_LIMIT_RSV_EXCL),
                        };

                        for (c = 0;; c++) {
                                if (ioctl(fd, BTRFS_IOC_QGROUP_LIMIT, &qargs) < 0) {
                                        if (errno == EBUSY && c < 10) {
                                                (void) btrfs_quota_scan_wait(fd);
                                                continue;
                                        }
                                        return -errno;
                                }

                                break;
                        }

                        return 1;
                }

                /* Increase search key by one, to read the next item, if we can. */
                if (!btrfs_ioctl_search_args_inc(&args))
                        break;
        }

        return 0;
}

static int copy_quota_hierarchy(int fd, uint64_t old_subvol_id, uint64_t new_subvol_id) {
        _cleanup_free_ uint64_t *old_qgroups = NULL, *old_parent_qgroups = NULL;
        bool copy_from_parent = false, insert_intermediary_qgroup = false;
        int n_old_qgroups, n_old_parent_qgroups, r, i;
        uint64_t old_parent_id;

        assert(fd >= 0);

        /* Copies a reduced form of quota information from the old to
         * the new subvolume. */

        n_old_qgroups = btrfs_qgroup_find_parents(fd, old_subvol_id, &old_qgroups);
        if (n_old_qgroups <= 0) /* Nothing to copy */
                return n_old_qgroups;

        r = btrfs_subvol_get_parent(fd, old_subvol_id, &old_parent_id);
        if (r == -ENXIO)
                /* We have no parent, hence nothing to copy. */
                n_old_parent_qgroups = 0;
        else if (r < 0)
                return r;
        else {
                n_old_parent_qgroups = btrfs_qgroup_find_parents(fd, old_parent_id, &old_parent_qgroups);
                if (n_old_parent_qgroups < 0)
                        return n_old_parent_qgroups;
        }

        for (i = 0; i < n_old_qgroups; i++) {
                uint64_t id;
                int j;

                r = btrfs_qgroupid_split(old_qgroups[i], NULL, &id);
                if (r < 0)
                        return r;

                if (id == old_subvol_id) {
                        /* The old subvolume was member of a qgroup
                         * that had the same id, but a different level
                         * as it self. Let's set up something similar
                         * in the destination. */
                        insert_intermediary_qgroup = true;
                        break;
                }

                for (j = 0; j < n_old_parent_qgroups; j++)
                        if (old_parent_qgroups[j] == old_qgroups[i]) {
                                /* The old subvolume shared a common
                                 * parent qgroup with its parent
                                 * subvolume. Let's set up something
                                 * similar in the destination. */
                                copy_from_parent = true;
                        }
        }

        if (!insert_intermediary_qgroup && !copy_from_parent)
                return 0;

        return btrfs_subvol_auto_qgroup_fd(fd, new_subvol_id, insert_intermediary_qgroup);
}

static int copy_subtree_quota_limits(int fd, uint64_t old_subvol, uint64_t new_subvol) {
        uint64_t old_subtree_qgroup, new_subtree_qgroup;
        bool changed;
        int r;

        /* First copy the leaf limits */
        r = btrfs_qgroup_copy_limits(fd, old_subvol, new_subvol);
        if (r < 0)
                return r;
        changed = r > 0;

        /* Then, try to copy the subtree limits, if there are any. */
        r = btrfs_subvol_find_subtree_qgroup(fd, old_subvol, &old_subtree_qgroup);
        if (r < 0)
                return r;
        if (r == 0)
                return changed;

        r = btrfs_subvol_find_subtree_qgroup(fd, new_subvol, &new_subtree_qgroup);
        if (r < 0)
                return r;
        if (r == 0)
                return changed;

        r = btrfs_qgroup_copy_limits(fd, old_subtree_qgroup, new_subtree_qgroup);
        if (r != 0)
                return r;

        return changed;
}

static int subvol_snapshot_children(int old_fd, int new_fd, const char *subvolume, uint64_t old_subvol_id, BtrfsSnapshotFlags flags) {

        struct btrfs_ioctl_search_args args = {
                .key.tree_id = BTRFS_ROOT_TREE_OBJECTID,

                .key.min_objectid = BTRFS_FIRST_FREE_OBJECTID,
                .key.max_objectid = BTRFS_LAST_FREE_OBJECTID,

                .key.min_type = BTRFS_ROOT_BACKREF_KEY,
                .key.max_type = BTRFS_ROOT_BACKREF_KEY,

                .key.min_transid = 0,
                .key.max_transid = (uint64_t) -1,
        };

        struct btrfs_ioctl_vol_args_v2 vol_args = {
                .flags = flags & BTRFS_SNAPSHOT_READ_ONLY ? BTRFS_SUBVOL_RDONLY : 0,
                .fd = old_fd,
        };
        _cleanup_close_ int subvolume_fd = -1;
        uint64_t new_subvol_id;
        int r;

        assert(old_fd >= 0);
        assert(new_fd >= 0);
        assert(subvolume);

        strncpy(vol_args.name, subvolume, sizeof(vol_args.name)-1);

        if (ioctl(new_fd, BTRFS_IOC_SNAP_CREATE_V2, &vol_args) < 0)
                return -errno;

        if (!(flags & BTRFS_SNAPSHOT_RECURSIVE) &&
            !(flags & BTRFS_SNAPSHOT_QUOTA))
                return 0;

        if (old_subvol_id == 0) {
                r = btrfs_subvol_get_id_fd(old_fd, &old_subvol_id);
                if (r < 0)
                        return r;
        }

        r = btrfs_subvol_get_id(new_fd, vol_args.name, &new_subvol_id);
        if (r < 0)
                return r;

        if (flags & BTRFS_SNAPSHOT_QUOTA)
                (void) copy_quota_hierarchy(new_fd, old_subvol_id, new_subvol_id);

        if (!(flags & BTRFS_SNAPSHOT_RECURSIVE)) {

                if (flags & BTRFS_SNAPSHOT_QUOTA)
                        (void) copy_subtree_quota_limits(new_fd, old_subvol_id, new_subvol_id);

                return 0;
        }

        args.key.min_offset = args.key.max_offset = old_subvol_id;

        while (btrfs_ioctl_search_args_compare(&args) <= 0) {
                const struct btrfs_ioctl_search_header *sh;
                unsigned i;

                args.key.nr_items = 256;
                if (ioctl(old_fd, BTRFS_IOC_TREE_SEARCH, &args) < 0)
                        return -errno;

                if (args.key.nr_items <= 0)
                        break;

                FOREACH_BTRFS_IOCTL_SEARCH_HEADER(i, sh, args) {
                        _cleanup_free_ char *p = NULL, *c = NULL, *np = NULL;
                        struct btrfs_ioctl_ino_lookup_args ino_args;
                        const struct btrfs_root_ref *ref;
                        _cleanup_close_ int old_child_fd = -1, new_child_fd = -1;

                        btrfs_ioctl_search_args_set(&args, sh);

                        if (sh->type != BTRFS_ROOT_BACKREF_KEY)
                                continue;

                        /* Avoid finding the source subvolume a second
                         * time */
                        if (sh->offset != old_subvol_id)
                                continue;

                        /* Avoid running into loops if the new
                         * subvolume is below the old one. */
                        if (sh->objectid == new_subvol_id)
                                continue;

                        ref = BTRFS_IOCTL_SEARCH_HEADER_BODY(sh);
                        p = strndup((char*) ref + sizeof(struct btrfs_root_ref), le64toh(ref->name_len));
                        if (!p)
                                return -ENOMEM;

                        zero(ino_args);
                        ino_args.treeid = old_subvol_id;
                        ino_args.objectid = htole64(ref->dirid);

                        if (ioctl(old_fd, BTRFS_IOC_INO_LOOKUP, &ino_args) < 0)
                                return -errno;

                        /* The kernel returns an empty name if the
                         * subvolume is in the top-level directory,
                         * and otherwise appends a slash, so that we
                         * can just concatenate easily here, without
                         * adding a slash. */
                        c = strappend(ino_args.name, p);
                        if (!c)
                                return -ENOMEM;

                        old_child_fd = openat(old_fd, c, O_RDONLY|O_NOCTTY|O_CLOEXEC|O_DIRECTORY|O_NOFOLLOW);
                        if (old_child_fd < 0)
                                return -errno;

                        np = strjoin(subvolume, "/", ino_args.name);
                        if (!np)
                                return -ENOMEM;

                        new_child_fd = openat(new_fd, np, O_RDONLY|O_NOCTTY|O_CLOEXEC|O_DIRECTORY|O_NOFOLLOW);
                        if (new_child_fd < 0)
                                return -errno;

                        if (flags & BTRFS_SNAPSHOT_READ_ONLY) {
                                /* If the snapshot is read-only we
                                 * need to mark it writable
                                 * temporarily, to put the subsnapshot
                                 * into place. */

                                if (subvolume_fd < 0) {
                                        subvolume_fd = openat(new_fd, subvolume, O_RDONLY|O_NOCTTY|O_CLOEXEC|O_DIRECTORY|O_NOFOLLOW);
                                        if (subvolume_fd < 0)
                                                return -errno;
                                }

                                r = btrfs_subvol_set_read_only_fd(subvolume_fd, false);
                                if (r < 0)
                                        return r;
                        }

                        /* When btrfs clones the subvolumes, child
                         * subvolumes appear as empty directories. Remove
                         * them, so that we can create a new snapshot
                         * in their place */
                        if (unlinkat(new_child_fd, p, AT_REMOVEDIR) < 0) {
                                int k = -errno;

                                if (flags & BTRFS_SNAPSHOT_READ_ONLY)
                                        (void) btrfs_subvol_set_read_only_fd(subvolume_fd, true);

                                return k;
                        }

                        r = subvol_snapshot_children(old_child_fd, new_child_fd, p, sh->objectid, flags & ~BTRFS_SNAPSHOT_FALLBACK_COPY);

                        /* Restore the readonly flag */
                        if (flags & BTRFS_SNAPSHOT_READ_ONLY) {
                                int k;

                                k = btrfs_subvol_set_read_only_fd(subvolume_fd, true);
                                if (r >= 0 && k < 0)
                                        return k;
                        }

                        if (r < 0)
                                return r;
                }

                /* Increase search key by one, to read the next item, if we can. */
                if (!btrfs_ioctl_search_args_inc(&args))
                        break;
        }

        if (flags & BTRFS_SNAPSHOT_QUOTA)
                (void) copy_subtree_quota_limits(new_fd, old_subvol_id, new_subvol_id);

        return 0;
}

int btrfs_subvol_snapshot_fd(int old_fd, const char *new_path, BtrfsSnapshotFlags flags) {
        _cleanup_close_ int new_fd = -1;
        const char *subvolume;
        int r;

        assert(old_fd >= 0);
        assert(new_path);

        r = btrfs_is_subvol_fd(old_fd);
        if (r < 0)
                return r;
        if (r == 0) {
                bool plain_directory = false;

                /* If the source isn't a proper subvolume, fail unless fallback is requested */
                if (!(flags & BTRFS_SNAPSHOT_FALLBACK_COPY))
                        return -EISDIR;

                r = btrfs_subvol_make(new_path);
                if (r == -ENOTTY && (flags & BTRFS_SNAPSHOT_FALLBACK_DIRECTORY)) {
                        /* If the destination doesn't support subvolumes, then use a plain directory, if that's requested. */
                        if (mkdir(new_path, 0755) < 0)
                                return r;

                        plain_directory = true;
                } else if (r < 0)
                        return r;

                r = copy_directory_fd(old_fd, new_path, COPY_MERGE|COPY_REFLINK);
                if (r < 0)
                        goto fallback_fail;

                if (flags & BTRFS_SNAPSHOT_READ_ONLY) {

                        if (plain_directory) {
                                /* Plain directories have no recursive read-only flag, but something pretty close to
                                 * it: the IMMUTABLE bit. Let's use this here, if this is requested. */

                                if (flags & BTRFS_SNAPSHOT_FALLBACK_IMMUTABLE)
                                        (void) chattr_path(new_path, FS_IMMUTABLE_FL, FS_IMMUTABLE_FL);
                        } else {
                                r = btrfs_subvol_set_read_only(new_path, true);
                                if (r < 0)
                                        goto fallback_fail;
                        }
                }

                return 0;

        fallback_fail:
                (void) rm_rf(new_path, REMOVE_ROOT|REMOVE_PHYSICAL|REMOVE_SUBVOLUME);
                return r;
        }

        r = extract_subvolume_name(new_path, &subvolume);
        if (r < 0)
                return r;

        new_fd = open_parent(new_path, O_RDONLY|O_NOCTTY|O_CLOEXEC|O_DIRECTORY);
        if (new_fd < 0)
                return new_fd;

        return subvol_snapshot_children(old_fd, new_fd, subvolume, 0, flags);
}

int btrfs_subvol_snapshot(const char *old_path, const char *new_path, BtrfsSnapshotFlags flags) {
        _cleanup_close_ int old_fd = -1;

        assert(old_path);
        assert(new_path);

        old_fd = open(old_path, O_RDONLY|O_NOCTTY|O_CLOEXEC|O_DIRECTORY);
        if (old_fd < 0)
                return -errno;

        return btrfs_subvol_snapshot_fd(old_fd, new_path, flags);
}

int btrfs_qgroup_find_parents(int fd, uint64_t qgroupid, uint64_t **ret) {

        struct btrfs_ioctl_search_args args = {
                /* Tree of quota items */
                .key.tree_id = BTRFS_QUOTA_TREE_OBJECTID,

                /* Look precisely for the quota relation items */
                .key.min_type = BTRFS_QGROUP_RELATION_KEY,
                .key.max_type = BTRFS_QGROUP_RELATION_KEY,

                /* No restrictions on the other components */
                .key.min_offset = 0,
                .key.max_offset = (uint64_t) -1,

                .key.min_transid = 0,
                .key.max_transid = (uint64_t) -1,
        };

        _cleanup_free_ uint64_t *items = NULL;
        size_t n_items = 0, n_allocated = 0;
        int r;

        assert(fd >= 0);
        assert(ret);

        if (qgroupid == 0) {
                r = btrfs_subvol_get_id_fd(fd, &qgroupid);
                if (r < 0)
                        return r;
        } else {
                r = btrfs_is_filesystem(fd);
                if (r < 0)
                        return r;
                if (!r)
                        return -ENOTTY;
        }

        args.key.min_objectid = args.key.max_objectid = qgroupid;

        while (btrfs_ioctl_search_args_compare(&args) <= 0) {
                const struct btrfs_ioctl_search_header *sh;
                unsigned i;

                args.key.nr_items = 256;
                if (ioctl(fd, BTRFS_IOC_TREE_SEARCH, &args) < 0) {
                        if (errno == ENOENT) /* quota tree missing: quota is disabled */
                                break;

                        return -errno;
                }

                if (args.key.nr_items <= 0)
                        break;

                FOREACH_BTRFS_IOCTL_SEARCH_HEADER(i, sh, args) {

                        /* Make sure we start the next search at least from this entry */
                        btrfs_ioctl_search_args_set(&args, sh);

                        if (sh->type != BTRFS_QGROUP_RELATION_KEY)
                                continue;
                        if (sh->offset < sh->objectid)
                                continue;
                        if (sh->objectid != qgroupid)
                                continue;

                        if (!GREEDY_REALLOC(items, n_allocated, n_items+1))
                                return -ENOMEM;

                        items[n_items++] = sh->offset;
                }

                /* Increase search key by one, to read the next item, if we can. */
                if (!btrfs_ioctl_search_args_inc(&args))
                        break;
        }

        if (n_items <= 0) {
                *ret = NULL;
                return 0;
        }

        *ret = items;
        items = NULL;

        return (int) n_items;
}

int btrfs_subvol_auto_qgroup_fd(int fd, uint64_t subvol_id, bool insert_intermediary_qgroup) {
        _cleanup_free_ uint64_t *qgroups = NULL;
        uint64_t parent_subvol;
        bool changed = false;
        int n = 0, r;

        assert(fd >= 0);

        /*
         * Sets up the specified subvolume's qgroup automatically in
         * one of two ways:
         *
         * If insert_intermediary_qgroup is false, the subvolume's
         * leaf qgroup will be assigned to the same parent qgroups as
         * the subvolume's parent subvolume.
         *
         * If insert_intermediary_qgroup is true a new intermediary
         * higher-level qgroup is created, with a higher level number,
         * but reusing the id of the subvolume. The level number is
         * picked as one smaller than the lowest level qgroup the
         * parent subvolume is a member of. If the parent subvolume's
         * leaf qgroup is assigned to no higher-level qgroup a new
         * qgroup of level 255 is created instead. Either way, the new
         * qgroup is then assigned to the parent's higher-level
         * qgroup, and the subvolume itself is assigned to it.
         *
         * If the subvolume is already assigned to a higher level
         * qgroup, no operation is executed.
         *
         * Effectively this means: regardless if
         * insert_intermediary_qgroup is true or not, after this
         * function is invoked the subvolume will be accounted within
         * the same qgroups as the parent. However, if it is true, it
         * will also get its own higher-level qgroup, which may in
         * turn be used by subvolumes created beneath this subvolume
         * later on.
         *
         * This hence defines a simple default qgroup setup for
         * subvolumes, as long as this function is invoked on each
         * created subvolume: each subvolume is always accounting
         * together with its immediate parents. Optionally, if
         * insert_intermediary_qgroup is true, it will also get a
         * qgroup that then includes all its own child subvolumes.
         */

        if (subvol_id == 0) {
                r = btrfs_is_subvol_fd(fd);
                if (r < 0)
                        return r;
                if (!r)
                        return -ENOTTY;

                r = btrfs_subvol_get_id_fd(fd, &subvol_id);
                if (r < 0)
                        return r;
        }

        n = btrfs_qgroup_find_parents(fd, subvol_id, &qgroups);
        if (n < 0)
                return n;
        if (n > 0) /* already parent qgroups set up, let's bail */
                return 0;

        qgroups = mfree(qgroups);

        r = btrfs_subvol_get_parent(fd, subvol_id, &parent_subvol);
        if (r == -ENXIO)
                /* No parent, hence no qgroup memberships */
                n = 0;
        else if (r < 0)
                return r;
        else {
                n = btrfs_qgroup_find_parents(fd, parent_subvol, &qgroups);
                if (n < 0)
                        return n;
        }

        if (insert_intermediary_qgroup) {
                uint64_t lowest = 256, new_qgroupid;
                bool created = false;
                int i;

                /* Determine the lowest qgroup that the parent
                 * subvolume is assigned to. */

                for (i = 0; i < n; i++) {
                        uint64_t level;

                        r = btrfs_qgroupid_split(qgroups[i], &level, NULL);
                        if (r < 0)
                                return r;

                        if (level < lowest)
                                lowest = level;
                }

                if (lowest <= 1) /* There are no levels left we could use insert an intermediary qgroup at */
                        return -EBUSY;

                r = btrfs_qgroupid_make(lowest - 1, subvol_id, &new_qgroupid);
                if (r < 0)
                        return r;

                /* Create the new intermediary group, unless it already exists */
                r = btrfs_qgroup_create(fd, new_qgroupid);
                if (r < 0 && r != -EEXIST)
                        return r;
                if (r >= 0)
                        changed = created = true;

                for (i = 0; i < n; i++) {
                        r = btrfs_qgroup_assign(fd, new_qgroupid, qgroups[i]);
                        if (r < 0 && r != -EEXIST) {
                                if (created)
                                        (void) btrfs_qgroup_destroy_recursive(fd, new_qgroupid);

                                return r;
                        }
                        if (r >= 0)
                                changed = true;
                }

                r = btrfs_qgroup_assign(fd, subvol_id, new_qgroupid);
                if (r < 0 && r != -EEXIST) {
                        if (created)
                                (void) btrfs_qgroup_destroy_recursive(fd, new_qgroupid);
                        return r;
                }
                if (r >= 0)
                        changed = true;

        } else {
                int i;

                /* Assign our subvolume to all the same qgroups as the parent */

                for (i = 0; i < n; i++) {
                        r = btrfs_qgroup_assign(fd, subvol_id, qgroups[i]);
                        if (r < 0 && r != -EEXIST)
                                return r;
                        if (r >= 0)
                                changed = true;
                }
        }

        return changed;
}

int btrfs_subvol_auto_qgroup(const char *path, uint64_t subvol_id, bool create_intermediary_qgroup) {
        _cleanup_close_ int fd = -1;

        fd = open(path, O_RDONLY|O_NOCTTY|O_CLOEXEC|O_DIRECTORY);
        if (fd < 0)
                return -errno;

        return btrfs_subvol_auto_qgroup_fd(fd, subvol_id, create_intermediary_qgroup);
}

int btrfs_subvol_get_parent(int fd, uint64_t subvol_id, uint64_t *ret) {

        struct btrfs_ioctl_search_args args = {
                /* Tree of tree roots */
                .key.tree_id = BTRFS_ROOT_TREE_OBJECTID,

                /* Look precisely for the subvolume items */
                .key.min_type = BTRFS_ROOT_BACKREF_KEY,
                .key.max_type = BTRFS_ROOT_BACKREF_KEY,

                /* No restrictions on the other components */
                .key.min_offset = 0,
                .key.max_offset = (uint64_t) -1,

                .key.min_transid = 0,
                .key.max_transid = (uint64_t) -1,
        };
        int r;

        assert(fd >= 0);
        assert(ret);

        if (subvol_id == 0) {
                r = btrfs_subvol_get_id_fd(fd, &subvol_id);
                if (r < 0)
                        return r;
        } else {
                r = btrfs_is_filesystem(fd);
                if (r < 0)
                        return r;
                if (!r)
                        return -ENOTTY;
        }

        args.key.min_objectid = args.key.max_objectid = subvol_id;

        while (btrfs_ioctl_search_args_compare(&args) <= 0) {
                const struct btrfs_ioctl_search_header *sh;
                unsigned i;

                args.key.nr_items = 256;
                if (ioctl(fd, BTRFS_IOC_TREE_SEARCH, &args) < 0)
                        return negative_errno();

                if (args.key.nr_items <= 0)
                        break;

                FOREACH_BTRFS_IOCTL_SEARCH_HEADER(i, sh, args) {

                        if (sh->type != BTRFS_ROOT_BACKREF_KEY)
                                continue;
                        if (sh->objectid != subvol_id)
                                continue;

                        *ret = sh->offset;
                        return 0;
                }
        }

        return -ENXIO;
}<|MERGE_RESOLUTION|>--- conflicted
+++ resolved
@@ -152,10 +152,7 @@
 
 int btrfs_subvol_make_fd(int fd, const char *subvolume) {
         struct btrfs_ioctl_vol_args args = {};
-<<<<<<< HEAD
-=======
         _cleanup_close_ int real_fd = -1;
->>>>>>> b5c50a92
         int r;
 
         assert(subvolume);
@@ -164,8 +161,6 @@
         if (r < 0)
                 return r;
 
-<<<<<<< HEAD
-=======
         r = fcntl(fd, F_GETFL);
         if (r < 0)
                 return -errno;
@@ -180,7 +175,6 @@
                 fd = real_fd;
         }
 
->>>>>>> b5c50a92
         strncpy(args.name, subvolume, sizeof(args.name)-1);
 
         if (ioctl(fd, BTRFS_IOC_SUBVOL_CREATE, &args) < 0)
