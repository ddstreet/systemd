--- conflicted
+++ resolved
@@ -30,11 +30,8 @@
 #include "path-util.h"
 #include "string-util.h"
 #include "strv.h"
-<<<<<<< HEAD
-=======
 #include "time-util.h"
 #include "util.h"
->>>>>>> 21108e0d
 #include "fileio.h"
 
 usec_t now(clockid_t clock_id) {
