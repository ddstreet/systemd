/* SPDX-License-Identifier: LGPL-2.1-or-later */

#include <ctype.h>
#include <errno.h>
#include <limits.h>
#include <stdlib.h>
#include <sys/mman.h>
#include <sys/time.h>
#include <sys/timerfd.h>
#include <sys/types.h>
#include <unistd.h>

#include "alloc-util.h"
#include "fd-util.h"
#include "fileio.h"
#include "fs-util.h"
#include "io-util.h"
#include "log.h"
#include "macro.h"
#include "missing_timerfd.h"
#include "parse-util.h"
#include "path-util.h"
#include "process-util.h"
#include "stat-util.h"
#include "string-table.h"
#include "string-util.h"
#include "strv.h"
#include "time-util.h"

static clockid_t map_clock_id(clockid_t c) {

        /* Some more exotic archs (s390, ppc, …) lack the "ALARM" flavour of the clocks. Thus, clock_gettime() will
         * fail for them. Since they are essentially the same as their non-ALARM pendants (their only difference is
         * when timers are set on them), let's just map them accordingly. This way, we can get the correct time even on
         * those archs. */

        switch (c) {

        case CLOCK_BOOTTIME_ALARM:
                return CLOCK_BOOTTIME;

        case CLOCK_REALTIME_ALARM:
                return CLOCK_REALTIME;

        default:
                return c;
        }
}

usec_t now(clockid_t clock_id) {
        struct timespec ts;

        assert_se(clock_gettime(map_clock_id(clock_id), &ts) == 0);

        return timespec_load(&ts);
}

nsec_t now_nsec(clockid_t clock_id) {
        struct timespec ts;

        assert_se(clock_gettime(map_clock_id(clock_id), &ts) == 0);

        return timespec_load_nsec(&ts);
}

dual_timestamp* dual_timestamp_get(dual_timestamp *ts) {
        assert(ts);

        ts->realtime = now(CLOCK_REALTIME);
        ts->monotonic = now(CLOCK_MONOTONIC);

        return ts;
}

triple_timestamp* triple_timestamp_get(triple_timestamp *ts) {
        assert(ts);

        ts->realtime = now(CLOCK_REALTIME);
        ts->monotonic = now(CLOCK_MONOTONIC);
        ts->boottime = clock_boottime_supported() ? now(CLOCK_BOOTTIME) : USEC_INFINITY;

        return ts;
}

static usec_t map_clock_usec_internal(usec_t from, usec_t from_base, usec_t to_base) {

        /* Maps the time 'from' between two clocks, based on a common reference point where the first clock
         * is at 'from_base' and the second clock at 'to_base'. Basically calculates:
         *
         *         from - from_base + to_base
         *
         * But takes care of overflows/underflows and avoids signed operations. */

        if (from >= from_base) { /* In the future */
                usec_t delta = from - from_base;

                if (to_base >= USEC_INFINITY - delta) /* overflow? */
                        return USEC_INFINITY;

                return to_base + delta;

        } else { /* In the past */
                usec_t delta = from_base - from;

                if (to_base <= delta) /* underflow? */
                        return 0;

                return to_base - delta;
        }
}

usec_t map_clock_usec(usec_t from, clockid_t from_clock, clockid_t to_clock) {

        /* Try to avoid any inaccuracy needlessly added in case we convert from effectively the same clock
         * onto itself */
        if (map_clock_id(from_clock) == map_clock_id(to_clock))
                return from;

        /* Keep infinity as is */
        if (from == USEC_INFINITY)
                return from;

        return map_clock_usec_internal(from, now(from_clock), now(to_clock));
}

dual_timestamp* dual_timestamp_from_realtime(dual_timestamp *ts, usec_t u) {
        assert(ts);

        if (u == USEC_INFINITY || u == 0) {
                ts->realtime = ts->monotonic = u;
                return ts;
        }

        ts->realtime = u;
        ts->monotonic = map_clock_usec(u, CLOCK_REALTIME, CLOCK_MONOTONIC);
        return ts;
}

triple_timestamp* triple_timestamp_from_realtime(triple_timestamp *ts, usec_t u) {
        usec_t nowr;

        assert(ts);

        if (u == USEC_INFINITY || u == 0) {
                ts->realtime = ts->monotonic = ts->boottime = u;
                return ts;
        }

        nowr = now(CLOCK_REALTIME);

        ts->realtime = u;
        ts->monotonic = map_clock_usec_internal(u, nowr, now(CLOCK_MONOTONIC));
        ts->boottime = clock_boottime_supported() ?
                map_clock_usec_internal(u, nowr, now(CLOCK_BOOTTIME)) :
                USEC_INFINITY;

        return ts;
}

dual_timestamp* dual_timestamp_from_monotonic(dual_timestamp *ts, usec_t u) {
        assert(ts);

        if (u == USEC_INFINITY) {
                ts->realtime = ts->monotonic = USEC_INFINITY;
                return ts;
        }

        ts->monotonic = u;
        ts->realtime = map_clock_usec(u, CLOCK_MONOTONIC, CLOCK_REALTIME);
        return ts;
}

dual_timestamp* dual_timestamp_from_boottime_or_monotonic(dual_timestamp *ts, usec_t u) {
        clockid_t cid;
        usec_t nowm;

        if (u == USEC_INFINITY) {
                ts->realtime = ts->monotonic = USEC_INFINITY;
                return ts;
        }

        cid = clock_boottime_or_monotonic();
        nowm = now(cid);

        if (cid == CLOCK_MONOTONIC)
                ts->monotonic = u;
        else
                ts->monotonic = map_clock_usec_internal(u, nowm, now(CLOCK_MONOTONIC));

        ts->realtime = map_clock_usec_internal(u, nowm, now(CLOCK_REALTIME));
        return ts;
}

usec_t triple_timestamp_by_clock(triple_timestamp *ts, clockid_t clock) {

        switch (clock) {

        case CLOCK_REALTIME:
        case CLOCK_REALTIME_ALARM:
                return ts->realtime;

        case CLOCK_MONOTONIC:
                return ts->monotonic;

        case CLOCK_BOOTTIME:
        case CLOCK_BOOTTIME_ALARM:
                return ts->boottime;

        default:
                return USEC_INFINITY;
        }
}

usec_t timespec_load(const struct timespec *ts) {
        assert(ts);

        if (ts->tv_sec < 0 || ts->tv_nsec < 0)
                return USEC_INFINITY;

        if ((usec_t) ts->tv_sec > (UINT64_MAX - (ts->tv_nsec / NSEC_PER_USEC)) / USEC_PER_SEC)
                return USEC_INFINITY;

        return
                (usec_t) ts->tv_sec * USEC_PER_SEC +
                (usec_t) ts->tv_nsec / NSEC_PER_USEC;
}

nsec_t timespec_load_nsec(const struct timespec *ts) {
        assert(ts);

        if (ts->tv_sec < 0 || ts->tv_nsec < 0)
                return NSEC_INFINITY;

        if ((nsec_t) ts->tv_sec >= (UINT64_MAX - ts->tv_nsec) / NSEC_PER_SEC)
                return NSEC_INFINITY;

        return (nsec_t) ts->tv_sec * NSEC_PER_SEC + (nsec_t) ts->tv_nsec;
}

struct timespec *timespec_store(struct timespec *ts, usec_t u)  {
        assert(ts);

        if (u == USEC_INFINITY ||
            u / USEC_PER_SEC >= TIME_T_MAX) {
                ts->tv_sec = (time_t) -1;
                ts->tv_nsec = -1L;
                return ts;
        }

        ts->tv_sec = (time_t) (u / USEC_PER_SEC);
        ts->tv_nsec = (long) ((u % USEC_PER_SEC) * NSEC_PER_USEC);

        return ts;
}

struct timespec *timespec_store_nsec(struct timespec *ts, nsec_t n)  {
        assert(ts);

        if (n == NSEC_INFINITY ||
            n / NSEC_PER_SEC >= TIME_T_MAX) {
                ts->tv_sec = (time_t) -1;
                ts->tv_nsec = -1L;
                return ts;
        }

        ts->tv_sec = (time_t) (n / NSEC_PER_SEC);
        ts->tv_nsec = (long) (n % NSEC_PER_SEC);

        return ts;
}

usec_t timeval_load(const struct timeval *tv) {
        assert(tv);

        if (tv->tv_sec < 0 || tv->tv_usec < 0)
                return USEC_INFINITY;

        if ((usec_t) tv->tv_sec > (UINT64_MAX - tv->tv_usec) / USEC_PER_SEC)
                return USEC_INFINITY;

        return
                (usec_t) tv->tv_sec * USEC_PER_SEC +
                (usec_t) tv->tv_usec;
}

struct timeval *timeval_store(struct timeval *tv, usec_t u) {
        assert(tv);

        if (u == USEC_INFINITY ||
            u / USEC_PER_SEC > TIME_T_MAX) {
                tv->tv_sec = (time_t) -1;
                tv->tv_usec = (suseconds_t) -1;
        } else {
                tv->tv_sec = (time_t) (u / USEC_PER_SEC);
                tv->tv_usec = (suseconds_t) (u % USEC_PER_SEC);
        }

        return tv;
}

char *format_timestamp_style(
                char *buf,
                size_t l,
                usec_t t,
                TimestampStyle style) {

        /* The weekdays in non-localized (English) form. We use this instead of the localized form, so that our
         * generated timestamps may be parsed with parse_timestamp(), and always read the same. */
        static const char * const weekdays[] = {
                [0] = "Sun",
                [1] = "Mon",
                [2] = "Tue",
                [3] = "Wed",
                [4] = "Thu",
                [5] = "Fri",
                [6] = "Sat",
        };

        struct tm tm;
        time_t sec;
        size_t n;
        bool utc = false, us = false;

        assert(buf);

        switch (style) {
                case TIMESTAMP_PRETTY:
                        break;
                case TIMESTAMP_US:
                        us = true;
                        break;
                case TIMESTAMP_UTC:
                        utc = true;
                        break;
                case TIMESTAMP_US_UTC:
                        us = true;
                        utc = true;
                        break;
                default:
                        return NULL;
        }

        if (l < (size_t) (3 +                  /* week day */
                          1 + 10 +             /* space and date */
                          1 + 8 +              /* space and time */
                          (us ? 1 + 6 : 0) +   /* "." and microsecond part */
                          1 + 1 +              /* space and shortest possible zone */
                          1))
                return NULL; /* Not enough space even for the shortest form. */
        if (t <= 0 || t == USEC_INFINITY)
                return NULL; /* Timestamp is unset */

        /* Let's not format times with years > 9999 */
        if (t > USEC_TIMESTAMP_FORMATTABLE_MAX) {
                assert(l >= STRLEN("--- XXXX-XX-XX XX:XX:XX") + 1);
                strcpy(buf, "--- XXXX-XX-XX XX:XX:XX");
                return buf;
        }

        sec = (time_t) (t / USEC_PER_SEC); /* Round down */

        if (!localtime_or_gmtime_r(&sec, &tm, utc))
                return NULL;

        /* Start with the week day */
        assert((size_t) tm.tm_wday < ELEMENTSOF(weekdays));
        memcpy(buf, weekdays[tm.tm_wday], 4);

        /* Add the main components */
        if (strftime(buf + 3, l - 3, " %Y-%m-%d %H:%M:%S", &tm) <= 0)
                return NULL; /* Doesn't fit */

        /* Append the microseconds part, if that's requested */
        if (us) {
                n = strlen(buf);
                if (n + 8 > l)
                        return NULL; /* Microseconds part doesn't fit. */

                sprintf(buf + n, ".%06"PRI_USEC, t % USEC_PER_SEC);
        }

        /* Append the timezone */
        n = strlen(buf);
        if (utc) {
                /* If this is UTC then let's explicitly use the "UTC" string here, because gmtime_r() normally uses the
                 * obsolete "GMT" instead. */
                if (n + 5 > l)
                        return NULL; /* "UTC" doesn't fit. */

                strcpy(buf + n, " UTC");

        } else if (!isempty(tm.tm_zone)) {
                size_t tn;

                /* An explicit timezone is specified, let's use it, if it fits */
                tn = strlen(tm.tm_zone);
                if (n + 1 + tn + 1 > l) {
                        /* The full time zone does not fit in. Yuck. */

                        if (n + 1 + _POSIX_TZNAME_MAX + 1 > l)
                                return NULL; /* Not even enough space for the POSIX minimum (of 6)? In that case, complain that it doesn't fit */

                        /* So the time zone doesn't fit in fully, but the caller passed enough space for the POSIX
                         * minimum time zone length. In this case suppress the timezone entirely, in order not to dump
                         * an overly long, hard to read string on the user. This should be safe, because the user will
                         * assume the local timezone anyway if none is shown. And so does parse_timestamp(). */
                } else {
                        buf[n++] = ' ';
                        strcpy(buf + n, tm.tm_zone);
                }
        }

        return buf;
}

char *format_timestamp_relative(char *buf, size_t l, usec_t t) {
        const char *s;
        usec_t n, d;

        if (t <= 0 || t == USEC_INFINITY)
                return NULL;

        n = now(CLOCK_REALTIME);
        if (n > t) {
                d = n - t;
                s = "ago";
        } else {
                d = t - n;
                s = "left";
        }

        if (d >= USEC_PER_YEAR)
                snprintf(buf, l, USEC_FMT " years " USEC_FMT " months %s",
                         d / USEC_PER_YEAR,
                         (d % USEC_PER_YEAR) / USEC_PER_MONTH, s);
        else if (d >= USEC_PER_MONTH)
                snprintf(buf, l, USEC_FMT " months " USEC_FMT " days %s",
                         d / USEC_PER_MONTH,
                         (d % USEC_PER_MONTH) / USEC_PER_DAY, s);
        else if (d >= USEC_PER_WEEK)
                snprintf(buf, l, USEC_FMT " weeks " USEC_FMT " days %s",
                         d / USEC_PER_WEEK,
                         (d % USEC_PER_WEEK) / USEC_PER_DAY, s);
        else if (d >= 2*USEC_PER_DAY)
                snprintf(buf, l, USEC_FMT " days %s", d / USEC_PER_DAY, s);
        else if (d >= 25*USEC_PER_HOUR)
                snprintf(buf, l, "1 day " USEC_FMT "h %s",
                         (d - USEC_PER_DAY) / USEC_PER_HOUR, s);
        else if (d >= 6*USEC_PER_HOUR)
                snprintf(buf, l, USEC_FMT "h %s",
                         d / USEC_PER_HOUR, s);
        else if (d >= USEC_PER_HOUR)
                snprintf(buf, l, USEC_FMT "h " USEC_FMT "min %s",
                         d / USEC_PER_HOUR,
                         (d % USEC_PER_HOUR) / USEC_PER_MINUTE, s);
        else if (d >= 5*USEC_PER_MINUTE)
                snprintf(buf, l, USEC_FMT "min %s",
                         d / USEC_PER_MINUTE, s);
        else if (d >= USEC_PER_MINUTE)
                snprintf(buf, l, USEC_FMT "min " USEC_FMT "s %s",
                         d / USEC_PER_MINUTE,
                         (d % USEC_PER_MINUTE) / USEC_PER_SEC, s);
        else if (d >= USEC_PER_SEC)
                snprintf(buf, l, USEC_FMT "s %s",
                         d / USEC_PER_SEC, s);
        else if (d >= USEC_PER_MSEC)
                snprintf(buf, l, USEC_FMT "ms %s",
                         d / USEC_PER_MSEC, s);
        else if (d > 0)
                snprintf(buf, l, USEC_FMT"us %s",
                         d, s);
        else
                snprintf(buf, l, "now");

        buf[l-1] = 0;
        return buf;
}

char *format_timespan(char *buf, size_t l, usec_t t, usec_t accuracy) {
        static const struct {
                const char *suffix;
                usec_t usec;
        } table[] = {
                { "y",     USEC_PER_YEAR   },
                { "month", USEC_PER_MONTH  },
                { "w",     USEC_PER_WEEK   },
                { "d",     USEC_PER_DAY    },
                { "h",     USEC_PER_HOUR   },
                { "min",   USEC_PER_MINUTE },
                { "s",     USEC_PER_SEC    },
                { "ms",    USEC_PER_MSEC   },
                { "us",    1               },
        };

        char *p = buf;
        bool something = false;

        assert(buf);
        assert(l > 0);

        if (t == USEC_INFINITY) {
                strncpy(p, "infinity", l-1);
                p[l-1] = 0;
                return p;
        }

        if (t <= 0) {
                strncpy(p, "0", l-1);
                p[l-1] = 0;
                return p;
        }

        /* The result of this function can be parsed with parse_sec */

        for (size_t i = 0; i < ELEMENTSOF(table); i++) {
                int k = 0;
                size_t n;
                bool done = false;
                usec_t a, b;

                if (t <= 0)
                        break;

                if (t < accuracy && something)
                        break;

                if (t < table[i].usec)
                        continue;

                if (l <= 1)
                        break;

                a = t / table[i].usec;
                b = t % table[i].usec;

                /* Let's see if we should shows this in dot notation */
                if (t < USEC_PER_MINUTE && b > 0) {
                        usec_t cc;
                        signed char j;

                        j = 0;
                        for (cc = table[i].usec; cc > 1; cc /= 10)
                                j++;

                        for (cc = accuracy; cc > 1; cc /= 10) {
                                b /= 10;
                                j--;
                        }

                        if (j > 0) {
                                k = snprintf(p, l,
                                             "%s"USEC_FMT".%0*"PRI_USEC"%s",
                                             p > buf ? " " : "",
                                             a,
                                             j,
                                             b,
                                             table[i].suffix);

                                t = 0;
                                done = true;
                        }
                }

                /* No? Then let's show it normally */
                if (!done) {
                        k = snprintf(p, l,
                                     "%s"USEC_FMT"%s",
                                     p > buf ? " " : "",
                                     a,
                                     table[i].suffix);

                        t = b;
                }

                n = MIN((size_t) k, l);

                l -= n;
                p += n;

                something = true;
        }

        *p = 0;

        return buf;
}

static int parse_timestamp_impl(const char *t, usec_t *usec, bool with_tz) {
        static const struct {
                const char *name;
                const int nr;
        } day_nr[] = {
                { "Sunday",    0 },
                { "Sun",       0 },
                { "Monday",    1 },
                { "Mon",       1 },
                { "Tuesday",   2 },
                { "Tue",       2 },
                { "Wednesday", 3 },
                { "Wed",       3 },
                { "Thursday",  4 },
                { "Thu",       4 },
                { "Friday",    5 },
                { "Fri",       5 },
                { "Saturday",  6 },
                { "Sat",       6 },
        };

        const char *k, *utc = NULL, *tzn = NULL;
        struct tm tm, copy;
        time_t x;
        usec_t x_usec, plus = 0, minus = 0, ret;
        int r, weekday = -1, dst = -1;
        size_t i;

        /* Allowed syntaxes:
         *
         *   2012-09-22 16:34:22
         *   2012-09-22 16:34     (seconds will be set to 0)
         *   2012-09-22           (time will be set to 00:00:00)
         *   16:34:22             (date will be set to today)
         *   16:34                (date will be set to today, seconds to 0)
         *   now
         *   yesterday            (time is set to 00:00:00)
         *   today                (time is set to 00:00:00)
         *   tomorrow             (time is set to 00:00:00)
         *   +5min
         *   -5days
         *   @2147483647          (seconds since epoch)
         */

        assert(t);

        if (t[0] == '@' && !with_tz)
                return parse_sec(t + 1, usec);

        ret = now(CLOCK_REALTIME);

        if (!with_tz) {
                if (streq(t, "now"))
                        goto finish;

                else if (t[0] == '+') {
                        r = parse_sec(t+1, &plus);
                        if (r < 0)
                                return r;

                        goto finish;

                } else if (t[0] == '-') {
                        r = parse_sec(t+1, &minus);
                        if (r < 0)
                                return r;

                        goto finish;

                } else if ((k = endswith(t, " ago"))) {
                        t = strndupa(t, k - t);

                        r = parse_sec(t, &minus);
                        if (r < 0)
                                return r;

                        goto finish;

                } else if ((k = endswith(t, " left"))) {
                        t = strndupa(t, k - t);

                        r = parse_sec(t, &plus);
                        if (r < 0)
                                return r;

                        goto finish;
                }

                /* See if the timestamp is suffixed with UTC */
                utc = endswith_no_case(t, " UTC");
                if (utc)
                        t = strndupa(t, utc - t);
                else {
                        const char *e = NULL;
                        int j;

                        tzset();

                        /* See if the timestamp is suffixed by either the DST or non-DST local timezone. Note that we only
                         * support the local timezones here, nothing else. Not because we wouldn't want to, but simply because
                         * there are no nice APIs available to cover this. By accepting the local time zone strings, we make
                         * sure that all timestamps written by format_timestamp() can be parsed correctly, even though we don't
                         * support arbitrary timezone specifications. */

                        for (j = 0; j <= 1; j++) {

                                if (isempty(tzname[j]))
                                        continue;

                                e = endswith_no_case(t, tzname[j]);
                                if (!e)
                                        continue;
                                if (e == t)
                                        continue;
                                if (e[-1] != ' ')
                                        continue;

                                break;
                        }

                        if (IN_SET(j, 0, 1)) {
                                /* Found one of the two timezones specified. */
                                t = strndupa(t, e - t - 1);
                                dst = j;
                                tzn = tzname[j];
                        }
                }
        }

        x = (time_t) (ret / USEC_PER_SEC);
        x_usec = 0;

        if (!localtime_or_gmtime_r(&x, &tm, utc))
                return -EINVAL;

        tm.tm_isdst = dst;
        if (!with_tz && tzn)
                tm.tm_zone = tzn;

        if (streq(t, "today")) {
                tm.tm_sec = tm.tm_min = tm.tm_hour = 0;
                goto from_tm;

        } else if (streq(t, "yesterday")) {
                tm.tm_mday--;
                tm.tm_sec = tm.tm_min = tm.tm_hour = 0;
                goto from_tm;

        } else if (streq(t, "tomorrow")) {
                tm.tm_mday++;
                tm.tm_sec = tm.tm_min = tm.tm_hour = 0;
                goto from_tm;
        }

        for (i = 0; i < ELEMENTSOF(day_nr); i++) {
                size_t skip;

                if (!startswith_no_case(t, day_nr[i].name))
                        continue;

                skip = strlen(day_nr[i].name);
                if (t[skip] != ' ')
                        continue;

                weekday = day_nr[i].nr;
                t += skip + 1;
                break;
        }

        copy = tm;
        k = strptime(t, "%y-%m-%d %H:%M:%S", &tm);
        if (k) {
                if (*k == '.')
                        goto parse_usec;
                else if (*k == 0)
                        goto from_tm;
        }

        tm = copy;
        k = strptime(t, "%Y-%m-%d %H:%M:%S", &tm);
        if (k) {
                if (*k == '.')
                        goto parse_usec;
                else if (*k == 0)
                        goto from_tm;
        }

        tm = copy;
        k = strptime(t, "%y-%m-%d %H:%M", &tm);
        if (k && *k == 0) {
                tm.tm_sec = 0;
                goto from_tm;
        }

        tm = copy;
        k = strptime(t, "%Y-%m-%d %H:%M", &tm);
        if (k && *k == 0) {
                tm.tm_sec = 0;
                goto from_tm;
        }

        tm = copy;
        k = strptime(t, "%y-%m-%d", &tm);
        if (k && *k == 0) {
                tm.tm_sec = tm.tm_min = tm.tm_hour = 0;
                goto from_tm;
        }

        tm = copy;
        k = strptime(t, "%Y-%m-%d", &tm);
        if (k && *k == 0) {
                tm.tm_sec = tm.tm_min = tm.tm_hour = 0;
                goto from_tm;
        }

        tm = copy;
        k = strptime(t, "%H:%M:%S", &tm);
        if (k) {
                if (*k == '.')
                        goto parse_usec;
                else if (*k == 0)
                        goto from_tm;
        }

        tm = copy;
        k = strptime(t, "%H:%M", &tm);
        if (k && *k == 0) {
                tm.tm_sec = 0;
                goto from_tm;
        }

        return -EINVAL;

parse_usec:
        {
                unsigned add;

                k++;
                r = parse_fractional_part_u(&k, 6, &add);
                if (r < 0)
                        return -EINVAL;

                if (*k)
                        return -EINVAL;

                x_usec = add;
        }

from_tm:
        if (weekday >= 0 && tm.tm_wday != weekday)
                return -EINVAL;

        x = mktime_or_timegm(&tm, utc);
        if (x < 0)
                return -EINVAL;

        ret = (usec_t) x * USEC_PER_SEC + x_usec;
        if (ret > USEC_TIMESTAMP_FORMATTABLE_MAX)
                return -EINVAL;

finish:
        if (ret + plus < ret) /* overflow? */
                return -EINVAL;
        ret += plus;
        if (ret > USEC_TIMESTAMP_FORMATTABLE_MAX)
                return -EINVAL;

        if (ret >= minus)
                ret -= minus;
        else
                return -EINVAL;

        if (usec)
                *usec = ret;
        return 0;
}

typedef struct ParseTimestampResult {
        usec_t usec;
        int return_value;
} ParseTimestampResult;

int parse_timestamp(const char *t, usec_t *usec) {
        char *last_space, *tz = NULL;
        ParseTimestampResult *shared, tmp;
        int r;

        last_space = strrchr(t, ' ');
        if (last_space != NULL && timezone_is_valid(last_space + 1, LOG_DEBUG))
                tz = last_space + 1;

        if (!tz || endswith_no_case(t, " UTC"))
                return parse_timestamp_impl(t, usec, false);

        shared = mmap(NULL, sizeof *shared, PROT_READ|PROT_WRITE, MAP_SHARED|MAP_ANONYMOUS, -1, 0);
        if (shared == MAP_FAILED)
                return negative_errno();

        r = safe_fork("(sd-timestamp)", FORK_RESET_SIGNALS|FORK_CLOSE_ALL_FDS|FORK_DEATHSIG|FORK_WAIT, NULL);
        if (r < 0) {
                (void) munmap(shared, sizeof *shared);
                return r;
        }
        if (r == 0) {
                bool with_tz = true;
                char *colon_tz;

                /* tzset(3) says $TZ should be prefixed with ":" if we reference timezone files */
                colon_tz = strjoina(":", tz);

                if (setenv("TZ", colon_tz, 1) != 0) {
                        shared->return_value = negative_errno();
                        _exit(EXIT_FAILURE);
                }

                tzset();

                /* If there is a timezone that matches the tzname fields, leave the parsing to the implementation.
                 * Otherwise just cut it off. */
                with_tz = !STR_IN_SET(tz, tzname[0], tzname[1]);

                /* Cut off the timezone if we don't need it. */
                if (with_tz)
                        t = strndupa(t, last_space - t);

                shared->return_value = parse_timestamp_impl(t, &shared->usec, with_tz);

                _exit(EXIT_SUCCESS);
        }

        tmp = *shared;
        if (munmap(shared, sizeof *shared) != 0)
                return negative_errno();

        if (tmp.return_value == 0 && usec)
                *usec = tmp.usec;

        return tmp.return_value;
}

static const char* extract_multiplier(const char *p, usec_t *multiplier) {
        static const struct {
                const char *suffix;
                usec_t usec;
        } table[] = {
                { "seconds", USEC_PER_SEC    },
                { "second",  USEC_PER_SEC    },
                { "sec",     USEC_PER_SEC    },
                { "s",       USEC_PER_SEC    },
                { "minutes", USEC_PER_MINUTE },
                { "minute",  USEC_PER_MINUTE },
                { "min",     USEC_PER_MINUTE },
                { "months",  USEC_PER_MONTH  },
                { "month",   USEC_PER_MONTH  },
                { "M",       USEC_PER_MONTH  },
                { "msec",    USEC_PER_MSEC   },
                { "ms",      USEC_PER_MSEC   },
                { "m",       USEC_PER_MINUTE },
                { "hours",   USEC_PER_HOUR   },
                { "hour",    USEC_PER_HOUR   },
                { "hr",      USEC_PER_HOUR   },
                { "h",       USEC_PER_HOUR   },
                { "days",    USEC_PER_DAY    },
                { "day",     USEC_PER_DAY    },
                { "d",       USEC_PER_DAY    },
                { "weeks",   USEC_PER_WEEK   },
                { "week",    USEC_PER_WEEK   },
                { "w",       USEC_PER_WEEK   },
                { "years",   USEC_PER_YEAR   },
                { "year",    USEC_PER_YEAR   },
                { "y",       USEC_PER_YEAR   },
                { "usec",    1ULL            },
                { "us",      1ULL            },
                { "µs",      1ULL            },
        };

        for (size_t i = 0; i < ELEMENTSOF(table); i++) {
                char *e;

                e = startswith(p, table[i].suffix);
                if (e) {
                        *multiplier = table[i].usec;
                        return e;
                }
        }

        return p;
}

int parse_time(const char *t, usec_t *usec, usec_t default_unit) {
        const char *p, *s;
        usec_t r = 0;
        bool something = false;

        assert(t);
        assert(default_unit > 0);

        p = t;

        p += strspn(p, WHITESPACE);
        s = startswith(p, "infinity");
        if (s) {
                s += strspn(s, WHITESPACE);
                if (*s != 0)
                        return -EINVAL;

                if (usec)
                        *usec = USEC_INFINITY;
                return 0;
        }

        for (;;) {
                usec_t multiplier = default_unit, k;
                long long l;
                char *e;

                p += strspn(p, WHITESPACE);

                if (*p == 0) {
                        if (!something)
                                return -EINVAL;

                        break;
                }

                if (*p == '-') /* Don't allow "-0" */
                        return -ERANGE;

                errno = 0;
                l = strtoll(p, &e, 10);
                if (errno > 0)
                        return -errno;
                if (l < 0)
                        return -ERANGE;

                if (*e == '.') {
                        p = e + 1;
                        p += strspn(p, DIGITS);
                } else if (e == p)
                        return -EINVAL;
                else
                        p = e;

                s = extract_multiplier(p + strspn(p, WHITESPACE), &multiplier);
                if (s == p && *s != '\0')
                        /* Don't allow '12.34.56', but accept '12.34 .56' or '12.34s.56' */
                        return -EINVAL;

                p = s;

                if ((usec_t) l >= USEC_INFINITY / multiplier)
                        return -ERANGE;

                k = (usec_t) l * multiplier;
                if (k >= USEC_INFINITY - r)
                        return -ERANGE;

                r += k;

                something = true;

                if (*e == '.') {
                        usec_t m = multiplier / 10;
                        const char *b;

                        for (b = e + 1; *b >= '0' && *b <= '9'; b++, m /= 10) {
                                k = (usec_t) (*b - '0') * m;
                                if (k >= USEC_INFINITY - r)
                                        return -ERANGE;

                                r += k;
                        }

                        /* Don't allow "0.-0", "3.+1", "3. 1", "3.sec" or "3.hoge" */
                        if (b == e + 1)
                                return -EINVAL;
                }
        }

        if (usec)
                *usec = r;
        return 0;
}

int parse_sec(const char *t, usec_t *usec) {
        return parse_time(t, usec, USEC_PER_SEC);
}

int parse_sec_fix_0(const char *t, usec_t *ret) {
        usec_t k;
        int r;

        assert(t);
        assert(ret);

        r = parse_sec(t, &k);
        if (r < 0)
                return r;

        *ret = k == 0 ? USEC_INFINITY : k;
        return r;
}

int parse_sec_def_infinity(const char *t, usec_t *ret) {
        t += strspn(t, WHITESPACE);
        if (isempty(t)) {
                *ret = USEC_INFINITY;
                return 0;
        }
        return parse_sec(t, ret);
}

static const char* extract_nsec_multiplier(const char *p, nsec_t *multiplier) {
        static const struct {
                const char *suffix;
                nsec_t nsec;
        } table[] = {
                { "seconds", NSEC_PER_SEC    },
                { "second",  NSEC_PER_SEC    },
                { "sec",     NSEC_PER_SEC    },
                { "s",       NSEC_PER_SEC    },
                { "minutes", NSEC_PER_MINUTE },
                { "minute",  NSEC_PER_MINUTE },
                { "min",     NSEC_PER_MINUTE },
                { "months",  NSEC_PER_MONTH  },
                { "month",   NSEC_PER_MONTH  },
                { "M",       NSEC_PER_MONTH  },
                { "msec",    NSEC_PER_MSEC   },
                { "ms",      NSEC_PER_MSEC   },
                { "m",       NSEC_PER_MINUTE },
                { "hours",   NSEC_PER_HOUR   },
                { "hour",    NSEC_PER_HOUR   },
                { "hr",      NSEC_PER_HOUR   },
                { "h",       NSEC_PER_HOUR   },
                { "days",    NSEC_PER_DAY    },
                { "day",     NSEC_PER_DAY    },
                { "d",       NSEC_PER_DAY    },
                { "weeks",   NSEC_PER_WEEK   },
                { "week",    NSEC_PER_WEEK   },
                { "w",       NSEC_PER_WEEK   },
                { "years",   NSEC_PER_YEAR   },
                { "year",    NSEC_PER_YEAR   },
                { "y",       NSEC_PER_YEAR   },
                { "usec",    NSEC_PER_USEC   },
                { "us",      NSEC_PER_USEC   },
                { "µs",      NSEC_PER_USEC   },
                { "nsec",    1ULL            },
                { "ns",      1ULL            },
                { "",        1ULL            }, /* default is nsec */
        };
        size_t i;

        for (i = 0; i < ELEMENTSOF(table); i++) {
                char *e;

                e = startswith(p, table[i].suffix);
                if (e) {
                        *multiplier = table[i].nsec;
                        return e;
                }
        }

        return p;
}

int parse_nsec(const char *t, nsec_t *nsec) {
        const char *p, *s;
        nsec_t r = 0;
        bool something = false;

        assert(t);
        assert(nsec);

        p = t;

        p += strspn(p, WHITESPACE);
        s = startswith(p, "infinity");
        if (s) {
                s += strspn(s, WHITESPACE);
                if (*s != 0)
                        return -EINVAL;

                *nsec = NSEC_INFINITY;
                return 0;
        }

        for (;;) {
                nsec_t multiplier = 1, k;
                long long l;
                char *e;

                p += strspn(p, WHITESPACE);

                if (*p == 0) {
                        if (!something)
                                return -EINVAL;

                        break;
                }

                if (*p == '-') /* Don't allow "-0" */
                        return -ERANGE;

                errno = 0;
                l = strtoll(p, &e, 10);
                if (errno > 0)
                        return -errno;
                if (l < 0)
                        return -ERANGE;

                if (*e == '.') {
                        p = e + 1;
                        p += strspn(p, DIGITS);
                } else if (e == p)
                        return -EINVAL;
                else
                        p = e;

                s = extract_nsec_multiplier(p + strspn(p, WHITESPACE), &multiplier);
                if (s == p && *s != '\0')
                        /* Don't allow '12.34.56', but accept '12.34 .56' or '12.34s.56' */
                        return -EINVAL;

                p = s;

                if ((nsec_t) l >= NSEC_INFINITY / multiplier)
                        return -ERANGE;

                k = (nsec_t) l * multiplier;
                if (k >= NSEC_INFINITY - r)
                        return -ERANGE;

                r += k;

                something = true;

                if (*e == '.') {
                        nsec_t m = multiplier / 10;
                        const char *b;

                        for (b = e + 1; *b >= '0' && *b <= '9'; b++, m /= 10) {
                                k = (nsec_t) (*b - '0') * m;
                                if (k >= NSEC_INFINITY - r)
                                        return -ERANGE;

                                r += k;
                        }

                        /* Don't allow "0.-0", "3.+1", "3. 1", "3.sec" or "3.hoge" */
                        if (b == e + 1)
                                return -EINVAL;
                }
        }

        *nsec = r;

        return 0;
}

int get_timezones(char ***ret) {
        _cleanup_fclose_ FILE *f = NULL;
        _cleanup_strv_free_ char **zones = NULL;
        size_t n_zones = 0;
        int r;

        assert(ret);

        zones = strv_new("UTC");
        if (!zones)
                return -ENOMEM;

        n_zones = 1;

        f = fopen("/usr/share/zoneinfo/zone1970.tab", "re");
        if (f) {
                for (;;) {
                        _cleanup_free_ char *line = NULL, *w = NULL;
                        char *p;
                        size_t k;

                        r = read_line(f, LONG_LINE_MAX, &line);
                        if (r < 0)
                                return r;
                        if (r == 0)
                                break;

                        p = strstrip(line);

                        if (isempty(p) || *p == '#')
                                continue;

                        /* Skip over country code */
                        p += strcspn(p, WHITESPACE);
                        p += strspn(p, WHITESPACE);

                        /* Skip over coordinates */
                        p += strcspn(p, WHITESPACE);
                        p += strspn(p, WHITESPACE);

                        /* Found timezone name */
                        k = strcspn(p, WHITESPACE);
                        if (k <= 0)
                                continue;

                        w = strndup(p, k);
                        if (!w)
                                return -ENOMEM;

                        if (!GREEDY_REALLOC(zones, n_zones + 2))
                                return -ENOMEM;

                        zones[n_zones++] = TAKE_PTR(w);
                        zones[n_zones] = NULL;
                }

                strv_sort(zones);
                strv_uniq(zones);

        } else if (errno != ENOENT)
                return -errno;

        *ret = TAKE_PTR(zones);

        return 0;
}

bool timezone_is_valid(const char *name, int log_level) {
        bool slash = false;
        const char *p, *t;
        _cleanup_close_ int fd = -1;
        char buf[4];
        int r;

        if (isempty(name))
                return false;

        /* Always accept "UTC" as valid timezone, since it's the fallback, even if user has no timezones installed. */
        if (streq(name, "UTC"))
                return true;

        if (name[0] == '/')
                return false;

        for (p = name; *p; p++) {
                if (!(*p >= '0' && *p <= '9') &&
                    !(*p >= 'a' && *p <= 'z') &&
                    !(*p >= 'A' && *p <= 'Z') &&
                    !IN_SET(*p, '-', '_', '+', '/'))
                        return false;

                if (*p == '/') {

                        if (slash)
                                return false;

                        slash = true;
                } else
                        slash = false;
        }

        if (slash)
                return false;

        if (p - name >= PATH_MAX)
                return false;

        t = strjoina("/usr/share/zoneinfo/", name);

        fd = open(t, O_RDONLY|O_CLOEXEC);
        if (fd < 0) {
                log_full_errno(log_level, errno, "Failed to open timezone file '%s': %m", t);
                return false;
        }

        r = fd_verify_regular(fd);
        if (r < 0) {
                log_full_errno(log_level, r, "Timezone file '%s' is not  a regular file: %m", t);
                return false;
        }

        r = loop_read_exact(fd, buf, 4, false);
        if (r < 0) {
                log_full_errno(log_level, r, "Failed to read from timezone file '%s': %m", t);
                return false;
        }

        /* Magic from tzfile(5) */
        if (memcmp(buf, "TZif", 4) != 0) {
                log_full(log_level, "Timezone file '%s' has wrong magic bytes", t);
                return false;
        }

        return true;
}

bool clock_boottime_supported(void) {
        static int supported = -1;

        /* Note that this checks whether CLOCK_BOOTTIME is available in general as well as available for timerfds()! */

        if (supported < 0) {
                int fd;

                fd = timerfd_create(CLOCK_BOOTTIME, TFD_NONBLOCK|TFD_CLOEXEC);
                if (fd < 0)
                        supported = false;
                else {
                        safe_close(fd);
                        supported = true;
                }
        }

        return supported;
}

clockid_t clock_boottime_or_monotonic(void) {
        if (clock_boottime_supported())
                return CLOCK_BOOTTIME;
        else
                return CLOCK_MONOTONIC;
}

bool clock_supported(clockid_t clock) {
        struct timespec ts;

        switch (clock) {

        case CLOCK_MONOTONIC:
        case CLOCK_REALTIME:
                return true;

        case CLOCK_BOOTTIME:
                return clock_boottime_supported();

        case CLOCK_BOOTTIME_ALARM:
                if (!clock_boottime_supported())
                        return false;

                _fallthrough_;
        default:
                /* For everything else, check properly */
                return clock_gettime(clock, &ts) >= 0;
        }
}

int get_timezone(char **ret) {
        _cleanup_free_ char *t = NULL;
        const char *e;
        char *z;
        int r;
        bool use_utc_fallback = false;

        r = readlink_malloc("/etc/localtime", &t);
        if (r < 0) {
                if (r == -ENOENT)
                        use_utc_fallback = true;
                else if (r != -EINVAL)
                        return r; /* returns EINVAL if not a symlink */

                r = read_one_line_file("/etc/timezone", &t);
                if (r < 0) {
                        if (r != -ENOENT)
                                log_warning_errno(r, "Failed to read /etc/timezone: %m");

                        if (use_utc_fallback) {
                                /* If the /etc/localtime symlink does not exist and we failed
<<<<<<< HEAD
                                 * to read /etc/timezone, assume "UTC", like glibc does. */
=======
                                 * to read /etc/timezone, assume "UTC", like glibc does */
>>>>>>> 63342758
                                z = strdup("UTC");
                                if (!z)
                                        return -ENOMEM;

                                *ret = z;
                                return 0;
                        }

                        return -EINVAL;
                }

                if (!timezone_is_valid(t, LOG_DEBUG))
                        return -EINVAL;
                z = strdup(t);
                if (!z)
                        return -ENOMEM;

                *ret = z;
                return 0;
        }

        e = PATH_STARTSWITH_SET(t, "/usr/share/zoneinfo/", "../usr/share/zoneinfo/");
        if (!e)
                return -EINVAL;

        if (!timezone_is_valid(e, LOG_DEBUG))
                return -EINVAL;

        z = strdup(e);
        if (!z)
                return -ENOMEM;

        *ret = z;
        return 0;
}

time_t mktime_or_timegm(struct tm *tm, bool utc) {
        return utc ? timegm(tm) : mktime(tm);
}

struct tm *localtime_or_gmtime_r(const time_t *t, struct tm *tm, bool utc) {
        return utc ? gmtime_r(t, tm) : localtime_r(t, tm);
}

static uint32_t sysconf_clock_ticks_cached(void) {
        static thread_local uint32_t hz = 0;
        long r;

        if (hz == 0) {
                r = sysconf(_SC_CLK_TCK);

                assert(r > 0);
                hz = r;
        }

        return hz;
}

uint32_t usec_to_jiffies(usec_t u) {
        uint32_t hz = sysconf_clock_ticks_cached();
        return DIV_ROUND_UP(u, USEC_PER_SEC / hz);
}

usec_t jiffies_to_usec(uint32_t j) {
        uint32_t hz = sysconf_clock_ticks_cached();
        return DIV_ROUND_UP(j * USEC_PER_SEC, hz);
}

usec_t usec_shift_clock(usec_t x, clockid_t from, clockid_t to) {
        usec_t a, b;

        if (x == USEC_INFINITY)
                return USEC_INFINITY;
        if (map_clock_id(from) == map_clock_id(to))
                return x;

        a = now(from);
        b = now(to);

        if (x > a)
                /* x lies in the future */
                return usec_add(b, usec_sub_unsigned(x, a));
        else
                /* x lies in the past */
                return usec_sub_unsigned(b, usec_sub_unsigned(a, x));
}

bool in_utc_timezone(void) {
        tzset();

        return timezone == 0 && daylight == 0;
}

int time_change_fd(void) {

        /* We only care for the cancellation event, hence we set the timeout to the latest possible value. */
        static const struct itimerspec its = {
                .it_value.tv_sec = TIME_T_MAX,
        };

        _cleanup_close_ int fd = -1;

        assert_cc(sizeof(time_t) == sizeof(TIME_T_MAX));

        /* Uses TFD_TIMER_CANCEL_ON_SET to get notifications whenever CLOCK_REALTIME makes a jump relative to
         * CLOCK_MONOTONIC. */

        fd = timerfd_create(CLOCK_REALTIME, TFD_NONBLOCK|TFD_CLOEXEC);
        if (fd < 0)
                return -errno;

        if (timerfd_settime(fd, TFD_TIMER_ABSTIME|TFD_TIMER_CANCEL_ON_SET, &its, NULL) >= 0)
                return TAKE_FD(fd);

        /* So apparently there are systems where time_t is 64bit, but the kernel actually doesn't support
         * 64bit time_t. In that case configuring a timer to TIME_T_MAX will fail with EOPNOTSUPP or a
         * similar error. If that's the case let's try with INT32_MAX instead, maybe that works. It's a bit
         * of a black magic thing though, but what can we do?
         *
         * We don't want this code on x86-64, hence let's conditionalize this for systems with 64bit time_t
         * but where "long" is shorter than 64bit, i.e. 32bit archs.
         *
         * See: https://github.com/systemd/systemd/issues/14362 */

#if SIZEOF_TIME_T == 8 && ULONG_MAX < UINT64_MAX
        if (ERRNO_IS_NOT_SUPPORTED(errno) || errno == EOVERFLOW) {
                static const struct itimerspec its32 = {
                        .it_value.tv_sec = INT32_MAX,
                };

                if (timerfd_settime(fd, TFD_TIMER_ABSTIME|TFD_TIMER_CANCEL_ON_SET, &its32, NULL) >= 0)
                        return TAKE_FD(fd);
        }
#endif

        return -errno;
}

static const char* const timestamp_style_table[_TIMESTAMP_STYLE_MAX] = {
        [TIMESTAMP_PRETTY] = "pretty",
        [TIMESTAMP_US] = "us",
        [TIMESTAMP_UTC] = "utc",
        [TIMESTAMP_US_UTC] = "us+utc",
};

/* Use the macro for enum → string to allow for aliases */
_DEFINE_STRING_TABLE_LOOKUP_TO_STRING(timestamp_style, TimestampStyle,);

/* For the string → enum mapping we use the generic implementation, but also support two aliases */
TimestampStyle timestamp_style_from_string(const char *s) {
        TimestampStyle t;

        t = (TimestampStyle) string_table_lookup(timestamp_style_table, ELEMENTSOF(timestamp_style_table), s);
        if (t >= 0)
                return t;
        if (streq_ptr(s, "µs"))
                return TIMESTAMP_US;
        if (streq_ptr(s, "µs+utc"))
                return TIMESTAMP_US_UTC;
        return t;
}<|MERGE_RESOLUTION|>--- conflicted
+++ resolved
@@ -1451,11 +1451,7 @@
 
                         if (use_utc_fallback) {
                                 /* If the /etc/localtime symlink does not exist and we failed
-<<<<<<< HEAD
-                                 * to read /etc/timezone, assume "UTC", like glibc does. */
-=======
                                  * to read /etc/timezone, assume "UTC", like glibc does */
->>>>>>> 63342758
                                 z = strdup("UTC");
                                 if (!z)
                                         return -ENOMEM;
