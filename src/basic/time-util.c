--- conflicted
+++ resolved
@@ -1223,7 +1223,6 @@
                         break;
 
                 const char *p = line;
-<<<<<<< HEAD
 
                 /* Line format is:
                  * 'country codes' 'coordinates' 'timezone' 'comments' */
@@ -1274,58 +1273,6 @@
                 if (r < 0)
                         continue;
 
-=======
-
-                /* Line format is:
-                 * 'country codes' 'coordinates' 'timezone' 'comments' */
-                r = extract_many_words(&p, NULL, 0, &cc, &co, &tz, NULL);
-                if (r < 0)
-                        continue;
-
-                /* Lines that start with # are comments. */
-                if (*cc == '#')
-                        continue;
-
-                r = strv_extend(&zones, tz);
-                if (r < 0)
-                        return r;
-        }
-
-        *ret = TAKE_PTR(zones);
-        return 0;
-}
-
-static int get_timezones_from_tzdata_zi(char ***ret) {
-        _cleanup_fclose_ FILE *f = NULL;
-        _cleanup_strv_free_ char **zones = NULL;
-        int r;
-
-        f = fopen("/usr/share/zoneinfo/tzdata.zi", "re");
-        if (!f)
-                return -errno;
-
-        for (;;) {
-                _cleanup_free_ char *line = NULL, *type = NULL, *f1 = NULL, *f2 = NULL;
-
-                r = read_line(f, LONG_LINE_MAX, &line);
-                if (r < 0)
-                        return r;
-                if (r == 0)
-                        break;
-
-                const char *p = line;
-
-                /* The only lines we care about are Zone and Link lines.
-                 * Zone line format is:
-                 * 'Zone' 'timezone' ...
-                 * Link line format is:
-                 * 'Link' 'target' 'alias'
-                 * See 'man zic' for more detail. */
-                r = extract_many_words(&p, NULL, 0, &type, &f1, &f2, NULL);
-                if (r < 0)
-                        continue;
-
->>>>>>> 92054ad5
                 char *tz;
                 if (*type == 'Z' || *type == 'z')
                         /* Zone lines have timezone in field 1. */
@@ -1349,15 +1296,9 @@
 int get_timezones(char ***ret) {
         _cleanup_strv_free_ char **zones = NULL;
         int r;
-<<<<<<< HEAD
 
         assert(ret);
 
-=======
-
-        assert(ret);
-
->>>>>>> 92054ad5
         r = get_timezones_from_tzdata_zi(&zones);
         if (r == -ENOENT) {
                 log_debug_errno(r, "Could not get timezone data from tzdata.zi, using zone1970.tab: %m");
@@ -1525,11 +1466,7 @@
         int r;
         bool use_utc_fallback = false;
 
-<<<<<<< HEAD
-        r = readlink_malloc("/etc/localtime", &t);
-=======
         r = readlink_malloc(writable_filename("/etc/localtime"), &t);
->>>>>>> 92054ad5
         if (r < 0) {
                 if (r == -ENOENT)
                         use_utc_fallback = true;
