--- conflicted
+++ resolved
@@ -30,11 +30,8 @@
 #include "path-util.h"
 #include "string-util.h"
 #include "strv.h"
-<<<<<<< HEAD
-=======
 #include "time-util.h"
 #include "util.h"
->>>>>>> 6a2d31f9
 #include "fileio.h"
 
 usec_t now(clockid_t clock_id) {
