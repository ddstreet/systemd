/* SPDX-License-Identifier: LGPL-2.1+ */

#include <errno.h>
#include <limits.h>
#include <stdlib.h>
#include <string.h>
#include <sys/mman.h>
#include <sys/stat.h>
#include <sys/time.h>
#include <sys/timerfd.h>
#include <sys/timex.h>
#include <sys/types.h>
#include <unistd.h>

#include "alloc-util.h"
#include "fd-util.h"
#include "fileio.h"
#include "fs-util.h"
#include "io-util.h"
#include "log.h"
#include "macro.h"
#include "parse-util.h"
#include "path-util.h"
#include "process-util.h"
#include "stat-util.h"
#include "string-util.h"
#include "strv.h"
#include "time-util.h"

static clockid_t map_clock_id(clockid_t c) {

        /* Some more exotic archs (s390, ppc, …) lack the "ALARM" flavour of the clocks. Thus, clock_gettime() will
         * fail for them. Since they are essentially the same as their non-ALARM pendants (their only difference is
         * when timers are set on them), let's just map them accordingly. This way, we can get the correct time even on
         * those archs. */

        switch (c) {

        case CLOCK_BOOTTIME_ALARM:
                return CLOCK_BOOTTIME;

        case CLOCK_REALTIME_ALARM:
                return CLOCK_REALTIME;

        default:
                return c;
        }
}

usec_t now(clockid_t clock_id) {
        struct timespec ts;

        assert_se(clock_gettime(map_clock_id(clock_id), &ts) == 0);

        return timespec_load(&ts);
}

nsec_t now_nsec(clockid_t clock_id) {
        struct timespec ts;

        assert_se(clock_gettime(map_clock_id(clock_id), &ts) == 0);

        return timespec_load_nsec(&ts);
}

dual_timestamp* dual_timestamp_get(dual_timestamp *ts) {
        assert(ts);

        ts->realtime = now(CLOCK_REALTIME);
        ts->monotonic = now(CLOCK_MONOTONIC);

        return ts;
}

triple_timestamp* triple_timestamp_get(triple_timestamp *ts) {
        assert(ts);

        ts->realtime = now(CLOCK_REALTIME);
        ts->monotonic = now(CLOCK_MONOTONIC);
        ts->boottime = clock_boottime_supported() ? now(CLOCK_BOOTTIME) : USEC_INFINITY;

        return ts;
}

dual_timestamp* dual_timestamp_from_realtime(dual_timestamp *ts, usec_t u) {
        int64_t delta;
        assert(ts);

        if (u == USEC_INFINITY || u <= 0) {
                ts->realtime = ts->monotonic = u;
                return ts;
        }

        ts->realtime = u;

        delta = (int64_t) now(CLOCK_REALTIME) - (int64_t) u;
        ts->monotonic = usec_sub_signed(now(CLOCK_MONOTONIC), delta);

        return ts;
}

triple_timestamp* triple_timestamp_from_realtime(triple_timestamp *ts, usec_t u) {
        int64_t delta;

        assert(ts);

        if (u == USEC_INFINITY || u <= 0) {
                ts->realtime = ts->monotonic = ts->boottime = u;
                return ts;
        }

        ts->realtime = u;
        delta = (int64_t) now(CLOCK_REALTIME) - (int64_t) u;
        ts->monotonic = usec_sub_signed(now(CLOCK_MONOTONIC), delta);
        ts->boottime = clock_boottime_supported() ? usec_sub_signed(now(CLOCK_BOOTTIME), delta) : USEC_INFINITY;

        return ts;
}

dual_timestamp* dual_timestamp_from_monotonic(dual_timestamp *ts, usec_t u) {
        int64_t delta;
        assert(ts);

        if (u == USEC_INFINITY) {
                ts->realtime = ts->monotonic = USEC_INFINITY;
                return ts;
        }

        ts->monotonic = u;
        delta = (int64_t) now(CLOCK_MONOTONIC) - (int64_t) u;
        ts->realtime = usec_sub_signed(now(CLOCK_REALTIME), delta);

        return ts;
}

dual_timestamp* dual_timestamp_from_boottime_or_monotonic(dual_timestamp *ts, usec_t u) {
        int64_t delta;

        if (u == USEC_INFINITY) {
                ts->realtime = ts->monotonic = USEC_INFINITY;
                return ts;
        }

        dual_timestamp_get(ts);
        delta = (int64_t) now(clock_boottime_or_monotonic()) - (int64_t) u;
        ts->realtime = usec_sub_signed(ts->realtime, delta);
        ts->monotonic = usec_sub_signed(ts->monotonic, delta);

        return ts;
}

usec_t triple_timestamp_by_clock(triple_timestamp *ts, clockid_t clock) {

        switch (clock) {

        case CLOCK_REALTIME:
        case CLOCK_REALTIME_ALARM:
                return ts->realtime;

        case CLOCK_MONOTONIC:
                return ts->monotonic;

        case CLOCK_BOOTTIME:
        case CLOCK_BOOTTIME_ALARM:
                return ts->boottime;

        default:
                return USEC_INFINITY;
        }
}

usec_t timespec_load(const struct timespec *ts) {
        assert(ts);

        if (ts->tv_sec < 0 || ts->tv_nsec < 0)
                return USEC_INFINITY;

        if ((usec_t) ts->tv_sec > (UINT64_MAX - (ts->tv_nsec / NSEC_PER_USEC)) / USEC_PER_SEC)
                return USEC_INFINITY;

        return
                (usec_t) ts->tv_sec * USEC_PER_SEC +
                (usec_t) ts->tv_nsec / NSEC_PER_USEC;
}

nsec_t timespec_load_nsec(const struct timespec *ts) {
        assert(ts);

        if (ts->tv_sec < 0 || ts->tv_nsec < 0)
                return NSEC_INFINITY;

        if ((nsec_t) ts->tv_sec >= (UINT64_MAX - ts->tv_nsec) / NSEC_PER_SEC)
                return NSEC_INFINITY;

        return (nsec_t) ts->tv_sec * NSEC_PER_SEC + (nsec_t) ts->tv_nsec;
}

struct timespec *timespec_store(struct timespec *ts, usec_t u)  {
        assert(ts);

        if (u == USEC_INFINITY ||
            u / USEC_PER_SEC >= TIME_T_MAX) {
                ts->tv_sec = (time_t) -1;
                ts->tv_nsec = (long) -1;
                return ts;
        }

        ts->tv_sec = (time_t) (u / USEC_PER_SEC);
        ts->tv_nsec = (long int) ((u % USEC_PER_SEC) * NSEC_PER_USEC);

        return ts;
}

usec_t timeval_load(const struct timeval *tv) {
        assert(tv);

        if (tv->tv_sec < 0 || tv->tv_usec < 0)
                return USEC_INFINITY;

        if ((usec_t) tv->tv_sec > (UINT64_MAX - tv->tv_usec) / USEC_PER_SEC)
                return USEC_INFINITY;

        return
                (usec_t) tv->tv_sec * USEC_PER_SEC +
                (usec_t) tv->tv_usec;
}

struct timeval *timeval_store(struct timeval *tv, usec_t u) {
        assert(tv);

        if (u == USEC_INFINITY ||
            u / USEC_PER_SEC > TIME_T_MAX) {
                tv->tv_sec = (time_t) -1;
                tv->tv_usec = (suseconds_t) -1;
        } else {
                tv->tv_sec = (time_t) (u / USEC_PER_SEC);
                tv->tv_usec = (suseconds_t) (u % USEC_PER_SEC);
        }

        return tv;
}

static char *format_timestamp_internal(
                char *buf,
                size_t l,
                usec_t t,
                bool utc,
                bool us) {

        /* The weekdays in non-localized (English) form. We use this instead of the localized form, so that our
         * generated timestamps may be parsed with parse_timestamp(), and always read the same. */
        static const char * const weekdays[] = {
                [0] = "Sun",
                [1] = "Mon",
                [2] = "Tue",
                [3] = "Wed",
                [4] = "Thu",
                [5] = "Fri",
                [6] = "Sat",
        };

        struct tm tm;
        time_t sec;
        size_t n;

        assert(buf);

        if (l <
            3 +                  /* week day */
            1 + 10 +             /* space and date */
            1 + 8 +              /* space and time */
            (us ? 1 + 6 : 0) +   /* "." and microsecond part */
            1 + 1 +              /* space and shortest possible zone */
            1)
                return NULL; /* Not enough space even for the shortest form. */
        if (t <= 0 || t == USEC_INFINITY)
                return NULL; /* Timestamp is unset */

        /* Let's not format times with years > 9999 */
        if (t > USEC_TIMESTAMP_FORMATTABLE_MAX) {
                assert(l >= strlen("--- XXXX-XX-XX XX:XX:XX") + 1);
                strcpy(buf, "--- XXXX-XX-XX XX:XX:XX");
                return buf;
        }

        sec = (time_t) (t / USEC_PER_SEC); /* Round down */

        if (!localtime_or_gmtime_r(&sec, &tm, utc))
                return NULL;

        /* Start with the week day */
        assert((size_t) tm.tm_wday < ELEMENTSOF(weekdays));
        memcpy(buf, weekdays[tm.tm_wday], 4);

        /* Add the main components */
        if (strftime(buf + 3, l - 3, " %Y-%m-%d %H:%M:%S", &tm) <= 0)
                return NULL; /* Doesn't fit */

        /* Append the microseconds part, if that's requested */
        if (us) {
                n = strlen(buf);
                if (n + 8 > l)
                        return NULL; /* Microseconds part doesn't fit. */

                sprintf(buf + n, ".%06"PRI_USEC, t % USEC_PER_SEC);
        }

        /* Append the timezone */
        n = strlen(buf);
        if (utc) {
                /* If this is UTC then let's explicitly use the "UTC" string here, because gmtime_r() normally uses the
                 * obsolete "GMT" instead. */
                if (n + 5 > l)
                        return NULL; /* "UTC" doesn't fit. */

                strcpy(buf + n, " UTC");

        } else if (!isempty(tm.tm_zone)) {
                size_t tn;

                /* An explicit timezone is specified, let's use it, if it fits */
                tn = strlen(tm.tm_zone);
                if (n + 1 + tn + 1 > l) {
                        /* The full time zone does not fit in. Yuck. */

                        if (n + 1 + _POSIX_TZNAME_MAX + 1 > l)
                                return NULL; /* Not even enough space for the POSIX minimum (of 6)? In that case, complain that it doesn't fit */

                        /* So the time zone doesn't fit in fully, but the caller passed enough space for the POSIX
                         * minimum time zone length. In this case suppress the timezone entirely, in order not to dump
                         * an overly long, hard to read string on the user. This should be safe, because the user will
                         * assume the local timezone anyway if none is shown. And so does parse_timestamp(). */
                } else {
                        buf[n++] = ' ';
                        strcpy(buf + n, tm.tm_zone);
                }
        }

        return buf;
}

char *format_timestamp(char *buf, size_t l, usec_t t) {
        return format_timestamp_internal(buf, l, t, false, false);
}

char *format_timestamp_utc(char *buf, size_t l, usec_t t) {
        return format_timestamp_internal(buf, l, t, true, false);
}

char *format_timestamp_us(char *buf, size_t l, usec_t t) {
        return format_timestamp_internal(buf, l, t, false, true);
}

char *format_timestamp_us_utc(char *buf, size_t l, usec_t t) {
        return format_timestamp_internal(buf, l, t, true, true);
}

char *format_timestamp_relative(char *buf, size_t l, usec_t t) {
        const char *s;
        usec_t n, d;

        if (t <= 0 || t == USEC_INFINITY)
                return NULL;

        n = now(CLOCK_REALTIME);
        if (n > t) {
                d = n - t;
                s = "ago";
        } else {
                d = t - n;
                s = "left";
        }

        if (d >= USEC_PER_YEAR)
                snprintf(buf, l, USEC_FMT " years " USEC_FMT " months %s",
                         d / USEC_PER_YEAR,
                         (d % USEC_PER_YEAR) / USEC_PER_MONTH, s);
        else if (d >= USEC_PER_MONTH)
                snprintf(buf, l, USEC_FMT " months " USEC_FMT " days %s",
                         d / USEC_PER_MONTH,
                         (d % USEC_PER_MONTH) / USEC_PER_DAY, s);
        else if (d >= USEC_PER_WEEK)
                snprintf(buf, l, USEC_FMT " weeks " USEC_FMT " days %s",
                         d / USEC_PER_WEEK,
                         (d % USEC_PER_WEEK) / USEC_PER_DAY, s);
        else if (d >= 2*USEC_PER_DAY)
                snprintf(buf, l, USEC_FMT " days %s", d / USEC_PER_DAY, s);
        else if (d >= 25*USEC_PER_HOUR)
                snprintf(buf, l, "1 day " USEC_FMT "h %s",
                         (d - USEC_PER_DAY) / USEC_PER_HOUR, s);
        else if (d >= 6*USEC_PER_HOUR)
                snprintf(buf, l, USEC_FMT "h %s",
                         d / USEC_PER_HOUR, s);
        else if (d >= USEC_PER_HOUR)
                snprintf(buf, l, USEC_FMT "h " USEC_FMT "min %s",
                         d / USEC_PER_HOUR,
                         (d % USEC_PER_HOUR) / USEC_PER_MINUTE, s);
        else if (d >= 5*USEC_PER_MINUTE)
                snprintf(buf, l, USEC_FMT "min %s",
                         d / USEC_PER_MINUTE, s);
        else if (d >= USEC_PER_MINUTE)
                snprintf(buf, l, USEC_FMT "min " USEC_FMT "s %s",
                         d / USEC_PER_MINUTE,
                         (d % USEC_PER_MINUTE) / USEC_PER_SEC, s);
        else if (d >= USEC_PER_SEC)
                snprintf(buf, l, USEC_FMT "s %s",
                         d / USEC_PER_SEC, s);
        else if (d >= USEC_PER_MSEC)
                snprintf(buf, l, USEC_FMT "ms %s",
                         d / USEC_PER_MSEC, s);
        else if (d > 0)
                snprintf(buf, l, USEC_FMT"us %s",
                         d, s);
        else
                snprintf(buf, l, "now");

        buf[l-1] = 0;
        return buf;
}

char *format_timespan(char *buf, size_t l, usec_t t, usec_t accuracy) {
        static const struct {
                const char *suffix;
                usec_t usec;
        } table[] = {
                { "y",     USEC_PER_YEAR   },
                { "month", USEC_PER_MONTH  },
                { "w",     USEC_PER_WEEK   },
                { "d",     USEC_PER_DAY    },
                { "h",     USEC_PER_HOUR   },
                { "min",   USEC_PER_MINUTE },
                { "s",     USEC_PER_SEC    },
                { "ms",    USEC_PER_MSEC   },
                { "us",    1               },
        };

        size_t i;
        char *p = buf;
        bool something = false;

        assert(buf);
        assert(l > 0);

        if (t == USEC_INFINITY) {
                strncpy(p, "infinity", l-1);
                p[l-1] = 0;
                return p;
        }

        if (t <= 0) {
                strncpy(p, "0", l-1);
                p[l-1] = 0;
                return p;
        }

        /* The result of this function can be parsed with parse_sec */

        for (i = 0; i < ELEMENTSOF(table); i++) {
                int k = 0;
                size_t n;
                bool done = false;
                usec_t a, b;

                if (t <= 0)
                        break;

                if (t < accuracy && something)
                        break;

                if (t < table[i].usec)
                        continue;

                if (l <= 1)
                        break;

                a = t / table[i].usec;
                b = t % table[i].usec;

                /* Let's see if we should shows this in dot notation */
                if (t < USEC_PER_MINUTE && b > 0) {
                        usec_t cc;
                        signed char j;

                        j = 0;
                        for (cc = table[i].usec; cc > 1; cc /= 10)
                                j++;

                        for (cc = accuracy; cc > 1; cc /= 10) {
                                b /= 10;
                                j--;
                        }

                        if (j > 0) {
                                k = snprintf(p, l,
                                             "%s"USEC_FMT".%0*"PRI_USEC"%s",
                                             p > buf ? " " : "",
                                             a,
                                             j,
                                             b,
                                             table[i].suffix);

                                t = 0;
                                done = true;
                        }
                }

                /* No? Then let's show it normally */
                if (!done) {
                        k = snprintf(p, l,
                                     "%s"USEC_FMT"%s",
                                     p > buf ? " " : "",
                                     a,
                                     table[i].suffix);

                        t = b;
                }

                n = MIN((size_t) k, l);

                l -= n;
                p += n;

                something = true;
        }

        *p = 0;

        return buf;
}

void dual_timestamp_serialize(FILE *f, const char *name, dual_timestamp *t) {

        assert(f);
        assert(name);
        assert(t);

        if (!dual_timestamp_is_set(t))
                return;

        fprintf(f, "%s="USEC_FMT" "USEC_FMT"\n",
                name,
                t->realtime,
                t->monotonic);
}

int dual_timestamp_deserialize(const char *value, dual_timestamp *t) {
        uint64_t a, b;
        int r, pos;

        assert(value);
        assert(t);

        pos = strspn(value, WHITESPACE);
        if (value[pos] == '-')
                return -EINVAL;
        pos += strspn(value + pos, DIGITS);
        pos += strspn(value + pos, WHITESPACE);
        if (value[pos] == '-')
                return -EINVAL;

        r = sscanf(value, "%" PRIu64 "%" PRIu64 "%n", &a, &b, &pos);
        if (r != 2) {
                log_debug("Failed to parse dual timestamp value \"%s\".", value);
                return -EINVAL;
        }

        if (value[pos] != '\0')
                /* trailing garbage */
                return -EINVAL;

        t->realtime = a;
        t->monotonic = b;

        return 0;
}

int timestamp_deserialize(const char *value, usec_t *timestamp) {
        int r;

        assert(value);

        r = safe_atou64(value, timestamp);
        if (r < 0)
                return log_debug_errno(r, "Failed to parse timestamp value \"%s\": %m", value);

        return r;
}

static int parse_timestamp_impl(const char *t, usec_t *usec, bool with_tz) {
        static const struct {
                const char *name;
                const int nr;
        } day_nr[] = {
                { "Sunday",    0 },
                { "Sun",       0 },
                { "Monday",    1 },
                { "Mon",       1 },
                { "Tuesday",   2 },
                { "Tue",       2 },
                { "Wednesday", 3 },
                { "Wed",       3 },
                { "Thursday",  4 },
                { "Thu",       4 },
                { "Friday",    5 },
                { "Fri",       5 },
                { "Saturday",  6 },
                { "Sat",       6 },
        };

        const char *k, *utc = NULL, *tzn = NULL;
        struct tm tm, copy;
        time_t x;
        usec_t x_usec, plus = 0, minus = 0, ret;
        int r, weekday = -1, dst = -1;
        size_t i;

        /* Allowed syntaxes:
         *
         *   2012-09-22 16:34:22
         *   2012-09-22 16:34     (seconds will be set to 0)
         *   2012-09-22           (time will be set to 00:00:00)
         *   16:34:22             (date will be set to today)
         *   16:34                (date will be set to today, seconds to 0)
         *   now
         *   yesterday            (time is set to 00:00:00)
         *   today                (time is set to 00:00:00)
         *   tomorrow             (time is set to 00:00:00)
         *   +5min
         *   -5days
         *   @2147483647          (seconds since epoch)
         */

        assert(t);
        assert(usec);

        if (t[0] == '@' && !with_tz)
                return parse_sec(t + 1, usec);

        ret = now(CLOCK_REALTIME);

        if (!with_tz) {
                if (streq(t, "now"))
                        goto finish;

                else if (t[0] == '+') {
                        r = parse_sec(t+1, &plus);
                        if (r < 0)
                                return r;

                        goto finish;

                } else if (t[0] == '-') {
                        r = parse_sec(t+1, &minus);
                        if (r < 0)
                                return r;

                        goto finish;

                } else if ((k = endswith(t, " ago"))) {
                        t = strndupa(t, k - t);

                        r = parse_sec(t, &minus);
                        if (r < 0)
                                return r;

                        goto finish;

                } else if ((k = endswith(t, " left"))) {
                        t = strndupa(t, k - t);

                        r = parse_sec(t, &plus);
                        if (r < 0)
                                return r;

                        goto finish;
                }

                /* See if the timestamp is suffixed with UTC */
                utc = endswith_no_case(t, " UTC");
                if (utc)
                        t = strndupa(t, utc - t);
                else {
                        const char *e = NULL;
                        int j;

                        tzset();

                        /* See if the timestamp is suffixed by either the DST or non-DST local timezone. Note that we only
                         * support the local timezones here, nothing else. Not because we wouldn't want to, but simply because
                         * there are no nice APIs available to cover this. By accepting the local time zone strings, we make
                         * sure that all timestamps written by format_timestamp() can be parsed correctly, even though we don't
                         * support arbitrary timezone specifications. */

                        for (j = 0; j <= 1; j++) {

                                if (isempty(tzname[j]))
                                        continue;

                                e = endswith_no_case(t, tzname[j]);
                                if (!e)
                                        continue;
                                if (e == t)
                                        continue;
                                if (e[-1] != ' ')
                                        continue;

                                break;
                        }

                        if (IN_SET(j, 0, 1)) {
                                /* Found one of the two timezones specified. */
                                t = strndupa(t, e - t - 1);
                                dst = j;
                                tzn = tzname[j];
                        }
                }
        }

        x = (time_t) (ret / USEC_PER_SEC);
        x_usec = 0;

        if (!localtime_or_gmtime_r(&x, &tm, utc))
                return -EINVAL;

        tm.tm_isdst = dst;
        if (!with_tz && tzn)
                tm.tm_zone = tzn;

        if (streq(t, "today")) {
                tm.tm_sec = tm.tm_min = tm.tm_hour = 0;
                goto from_tm;

        } else if (streq(t, "yesterday")) {
                tm.tm_mday--;
                tm.tm_sec = tm.tm_min = tm.tm_hour = 0;
                goto from_tm;

        } else if (streq(t, "tomorrow")) {
                tm.tm_mday++;
                tm.tm_sec = tm.tm_min = tm.tm_hour = 0;
                goto from_tm;
        }

        for (i = 0; i < ELEMENTSOF(day_nr); i++) {
                size_t skip;

                if (!startswith_no_case(t, day_nr[i].name))
                        continue;

                skip = strlen(day_nr[i].name);
                if (t[skip] != ' ')
                        continue;

                weekday = day_nr[i].nr;
                t += skip + 1;
                break;
        }

        copy = tm;
        k = strptime(t, "%y-%m-%d %H:%M:%S", &tm);
        if (k) {
                if (*k == '.')
                        goto parse_usec;
                else if (*k == 0)
                        goto from_tm;
        }

        tm = copy;
        k = strptime(t, "%Y-%m-%d %H:%M:%S", &tm);
        if (k) {
                if (*k == '.')
                        goto parse_usec;
                else if (*k == 0)
                        goto from_tm;
        }

        tm = copy;
        k = strptime(t, "%y-%m-%d %H:%M", &tm);
        if (k && *k == 0) {
                tm.tm_sec = 0;
                goto from_tm;
        }

        tm = copy;
        k = strptime(t, "%Y-%m-%d %H:%M", &tm);
        if (k && *k == 0) {
                tm.tm_sec = 0;
                goto from_tm;
        }

        tm = copy;
        k = strptime(t, "%y-%m-%d", &tm);
        if (k && *k == 0) {
                tm.tm_sec = tm.tm_min = tm.tm_hour = 0;
                goto from_tm;
        }

        tm = copy;
        k = strptime(t, "%Y-%m-%d", &tm);
        if (k && *k == 0) {
                tm.tm_sec = tm.tm_min = tm.tm_hour = 0;
                goto from_tm;
        }

        tm = copy;
        k = strptime(t, "%H:%M:%S", &tm);
        if (k) {
                if (*k == '.')
                        goto parse_usec;
                else if (*k == 0)
                        goto from_tm;
        }

        tm = copy;
        k = strptime(t, "%H:%M", &tm);
        if (k && *k == 0) {
                tm.tm_sec = 0;
                goto from_tm;
        }

        return -EINVAL;

parse_usec:
        {
                unsigned add;

                k++;
                r = parse_fractional_part_u(&k, 6, &add);
                if (r < 0)
                        return -EINVAL;

                if (*k)
                        return -EINVAL;

                x_usec = add;
        }

from_tm:
        if (weekday >= 0 && tm.tm_wday != weekday)
                return -EINVAL;

        x = mktime_or_timegm(&tm, utc);
        if (x < 0)
                return -EINVAL;

        ret = (usec_t) x * USEC_PER_SEC + x_usec;
        if (ret > USEC_TIMESTAMP_FORMATTABLE_MAX)
                return -EINVAL;

finish:
        if (ret + plus < ret) /* overflow? */
                return -EINVAL;
        ret += plus;
        if (ret > USEC_TIMESTAMP_FORMATTABLE_MAX)
                return -EINVAL;

        if (ret >= minus)
                ret -= minus;
        else
                return -EINVAL;

        *usec = ret;

        return 0;
}

typedef struct ParseTimestampResult {
        usec_t usec;
        int return_value;
} ParseTimestampResult;

int parse_timestamp(const char *t, usec_t *usec) {
        char *last_space, *tz = NULL;
        ParseTimestampResult *shared, tmp;
        int r;

        last_space = strrchr(t, ' ');
        if (last_space != NULL && timezone_is_valid(last_space + 1, LOG_DEBUG))
                tz = last_space + 1;

        if (!tz || endswith_no_case(t, " UTC"))
                return parse_timestamp_impl(t, usec, false);

        shared = mmap(NULL, sizeof *shared, PROT_READ|PROT_WRITE, MAP_SHARED|MAP_ANONYMOUS, -1, 0);
        if (shared == MAP_FAILED)
                return negative_errno();

        r = safe_fork("(sd-timestamp)", FORK_RESET_SIGNALS|FORK_CLOSE_ALL_FDS|FORK_DEATHSIG|FORK_WAIT, NULL);
        if (r < 0) {
                (void) munmap(shared, sizeof *shared);
                return r;
        }
        if (r == 0) {
                bool with_tz = true;

                if (setenv("TZ", tz, 1) != 0) {
                        shared->return_value = negative_errno();
                        _exit(EXIT_FAILURE);
                }

                tzset();

                /* If there is a timezone that matches the tzname fields, leave the parsing to the implementation.
                 * Otherwise just cut it off. */
                with_tz = !STR_IN_SET(tz, tzname[0], tzname[1]);

                /* Cut off the timezone if we dont need it. */
                if (with_tz)
                        t = strndupa(t, last_space - t);

                shared->return_value = parse_timestamp_impl(t, &shared->usec, with_tz);

                _exit(EXIT_SUCCESS);
        }

        tmp = *shared;
        if (munmap(shared, sizeof *shared) != 0)
                return negative_errno();

        if (tmp.return_value == 0)
                *usec = tmp.usec;

        return tmp.return_value;
}

static char* extract_multiplier(char *p, usec_t *multiplier) {
        static const struct {
                const char *suffix;
                usec_t usec;
        } table[] = {
                { "seconds", USEC_PER_SEC    },
                { "second",  USEC_PER_SEC    },
                { "sec",     USEC_PER_SEC    },
                { "s",       USEC_PER_SEC    },
                { "minutes", USEC_PER_MINUTE },
                { "minute",  USEC_PER_MINUTE },
                { "min",     USEC_PER_MINUTE },
                { "months",  USEC_PER_MONTH  },
                { "month",   USEC_PER_MONTH  },
                { "M",       USEC_PER_MONTH  },
                { "msec",    USEC_PER_MSEC   },
                { "ms",      USEC_PER_MSEC   },
                { "m",       USEC_PER_MINUTE },
                { "hours",   USEC_PER_HOUR   },
                { "hour",    USEC_PER_HOUR   },
                { "hr",      USEC_PER_HOUR   },
                { "h",       USEC_PER_HOUR   },
                { "days",    USEC_PER_DAY    },
                { "day",     USEC_PER_DAY    },
                { "d",       USEC_PER_DAY    },
                { "weeks",   USEC_PER_WEEK   },
                { "week",    USEC_PER_WEEK   },
                { "w",       USEC_PER_WEEK   },
                { "years",   USEC_PER_YEAR   },
                { "year",    USEC_PER_YEAR   },
                { "y",       USEC_PER_YEAR   },
                { "usec",    1ULL            },
                { "us",      1ULL            },
                { "µs",      1ULL            },
        };
        size_t i;

        for (i = 0; i < ELEMENTSOF(table); i++) {
                char *e;

                e = startswith(p, table[i].suffix);
                if (e) {
                        *multiplier = table[i].usec;
                        return e;
                }
        }

        return p;
}

int parse_time(const char *t, usec_t *usec, usec_t default_unit) {
        const char *p, *s;
        usec_t r = 0;
        bool something = false;

        assert(t);
        assert(usec);
        assert(default_unit > 0);

        p = t;

        p += strspn(p, WHITESPACE);
        s = startswith(p, "infinity");
        if (s) {
                s += strspn(s, WHITESPACE);
                if (*s != 0)
                        return -EINVAL;

                *usec = USEC_INFINITY;
                return 0;
        }

        for (;;) {
                long long l, z = 0;
                char *e;
                unsigned n = 0;
                usec_t multiplier = default_unit, k;

                p += strspn(p, WHITESPACE);

                if (*p == 0) {
                        if (!something)
                                return -EINVAL;

                        break;
                }

                errno = 0;
                l = strtoll(p, &e, 10);
                if (errno > 0)
                        return -errno;
                if (l < 0)
                        return -ERANGE;

                if (*e == '.') {
                        char *b = e + 1;

                        errno = 0;
                        z = strtoll(b, &e, 10);
                        if (errno > 0)
                                return -errno;

                        if (z < 0)
                                return -ERANGE;

                        if (e == b)
                                return -EINVAL;

                        n = e - b;

                } else if (e == p)
                        return -EINVAL;

                e += strspn(e, WHITESPACE);
                p = extract_multiplier(e, &multiplier);

                something = true;

                k = (usec_t) z * multiplier;

                for (; n > 0; n--)
                        k /= 10;

                r += (usec_t) l * multiplier + k;
        }

        *usec = r;

        return 0;
}

int parse_sec(const char *t, usec_t *usec) {
        return parse_time(t, usec, USEC_PER_SEC);
}

int parse_sec_fix_0(const char *t, usec_t *usec) {
        assert(t);
        assert(usec);

        t += strspn(t, WHITESPACE);

        if (streq(t, "0")) {
                *usec = USEC_INFINITY;
                return 0;
        }

        return parse_sec(t, usec);
}

int parse_nsec(const char *t, nsec_t *nsec) {
        static const struct {
                const char *suffix;
                nsec_t nsec;
        } table[] = {
                { "seconds", NSEC_PER_SEC },
                { "second", NSEC_PER_SEC },
                { "sec", NSEC_PER_SEC },
                { "s", NSEC_PER_SEC },
                { "minutes", NSEC_PER_MINUTE },
                { "minute", NSEC_PER_MINUTE },
                { "min", NSEC_PER_MINUTE },
                { "months", NSEC_PER_MONTH },
                { "month", NSEC_PER_MONTH },
                { "msec", NSEC_PER_MSEC },
                { "ms", NSEC_PER_MSEC },
                { "m", NSEC_PER_MINUTE },
                { "hours", NSEC_PER_HOUR },
                { "hour", NSEC_PER_HOUR },
                { "hr", NSEC_PER_HOUR },
                { "h", NSEC_PER_HOUR },
                { "days", NSEC_PER_DAY },
                { "day", NSEC_PER_DAY },
                { "d", NSEC_PER_DAY },
                { "weeks", NSEC_PER_WEEK },
                { "week", NSEC_PER_WEEK },
                { "w", NSEC_PER_WEEK },
                { "years", NSEC_PER_YEAR },
                { "year", NSEC_PER_YEAR },
                { "y", NSEC_PER_YEAR },
                { "usec", NSEC_PER_USEC },
                { "us", NSEC_PER_USEC },
                { "µs", NSEC_PER_USEC },
                { "nsec", 1ULL },
                { "ns", 1ULL },
                { "", 1ULL }, /* default is nsec */
        };

        const char *p, *s;
        nsec_t r = 0;
        bool something = false;

        assert(t);
        assert(nsec);

        p = t;

        p += strspn(p, WHITESPACE);
        s = startswith(p, "infinity");
        if (s) {
                s += strspn(s, WHITESPACE);
                if (*s != 0)
                        return -EINVAL;

                *nsec = NSEC_INFINITY;
                return 0;
        }

        for (;;) {
                long long l, z = 0;
                size_t n = 0, i;
                char *e;

                p += strspn(p, WHITESPACE);

                if (*p == 0) {
                        if (!something)
                                return -EINVAL;

                        break;
                }

                errno = 0;
                l = strtoll(p, &e, 10);

                if (errno > 0)
                        return -errno;

                if (l < 0)
                        return -ERANGE;

                if (*e == '.') {
                        char *b = e + 1;

                        errno = 0;
                        z = strtoll(b, &e, 10);
                        if (errno > 0)
                                return -errno;

                        if (z < 0)
                                return -ERANGE;

                        if (e == b)
                                return -EINVAL;

                        n = e - b;

                } else if (e == p)
                        return -EINVAL;

                e += strspn(e, WHITESPACE);

                for (i = 0; i < ELEMENTSOF(table); i++)
                        if (startswith(e, table[i].suffix)) {
                                nsec_t k = (nsec_t) z * table[i].nsec;

                                for (; n > 0; n--)
                                        k /= 10;

                                r += (nsec_t) l * table[i].nsec + k;
                                p = e + strlen(table[i].suffix);

                                something = true;
                                break;
                        }

                if (i >= ELEMENTSOF(table))
                        return -EINVAL;

        }

        *nsec = r;

        return 0;
}

bool ntp_synced(void) {
        struct timex txc = {};

        if (adjtimex(&txc) < 0)
                return false;

        if (txc.status & STA_UNSYNC)
                return false;

        return true;
}

int get_timezones(char ***ret) {
        _cleanup_fclose_ FILE *f = NULL;
        _cleanup_strv_free_ char **zones = NULL;
        size_t n_zones = 0, n_allocated = 0;

        assert(ret);

        zones = strv_new("UTC", NULL);
        if (!zones)
                return -ENOMEM;

        n_allocated = 2;
        n_zones = 1;

        f = fopen("/usr/share/zoneinfo/zone.tab", "re");
        if (f) {
                char l[LINE_MAX];

                FOREACH_LINE(l, f, return -errno) {
                        char *p, *w;
                        size_t k;

                        p = strstrip(l);

                        if (isempty(p) || *p == '#')
                                continue;

                        /* Skip over country code */
                        p += strcspn(p, WHITESPACE);
                        p += strspn(p, WHITESPACE);

                        /* Skip over coordinates */
                        p += strcspn(p, WHITESPACE);
                        p += strspn(p, WHITESPACE);

                        /* Found timezone name */
                        k = strcspn(p, WHITESPACE);
                        if (k <= 0)
                                continue;

                        w = strndup(p, k);
                        if (!w)
                                return -ENOMEM;

                        if (!GREEDY_REALLOC(zones, n_allocated, n_zones + 2)) {
                                free(w);
                                return -ENOMEM;
                        }

                        zones[n_zones++] = w;
                        zones[n_zones] = NULL;
                }

                strv_sort(zones);

        } else if (errno != ENOENT)
                return -errno;

        *ret = TAKE_PTR(zones);

        return 0;
}

bool timezone_is_valid(const char *name, int log_level) {
        bool slash = false;
        const char *p, *t;
        _cleanup_close_ int fd = -1;
        char buf[4];
        int r;

        if (isempty(name))
                return false;

        if (name[0] == '/')
                return false;

        for (p = name; *p; p++) {
                if (!(*p >= '0' && *p <= '9') &&
                    !(*p >= 'a' && *p <= 'z') &&
                    !(*p >= 'A' && *p <= 'Z') &&
                    !IN_SET(*p, '-', '_', '+', '/'))
                        return false;

                if (*p == '/') {

                        if (slash)
                                return false;

                        slash = true;
                } else
                        slash = false;
        }

        if (slash)
                return false;

        if (p - name >= PATH_MAX)
                return false;

        t = strjoina("/usr/share/zoneinfo/", name);

        fd = open(t, O_RDONLY|O_CLOEXEC);
        if (fd < 0) {
                log_full_errno(log_level, errno, "Failed to open timezone file '%s': %m", t);
                return false;
        }

        r = fd_verify_regular(fd);
        if (r < 0) {
                log_full_errno(log_level, r, "Timezone file '%s' is not  a regular file: %m", t);
                return false;
        }

        r = loop_read_exact(fd, buf, 4, false);
        if (r < 0) {
                log_full_errno(log_level, r, "Failed to read from timezone file '%s': %m", t);
                return false;
        }

        /* Magic from tzfile(5) */
        if (memcmp(buf, "TZif", 4) != 0) {
                log_full(log_level, "Timezone file '%s' has wrong magic bytes", t);
                return false;
        }

        return true;
}

bool clock_boottime_supported(void) {
        static int supported = -1;

        /* Note that this checks whether CLOCK_BOOTTIME is available in general as well as available for timerfds()! */

        if (supported < 0) {
                int fd;

                fd = timerfd_create(CLOCK_BOOTTIME, TFD_NONBLOCK|TFD_CLOEXEC);
                if (fd < 0)
                        supported = false;
                else {
                        safe_close(fd);
                        supported = true;
                }
        }

        return supported;
}

clockid_t clock_boottime_or_monotonic(void) {
        if (clock_boottime_supported())
                return CLOCK_BOOTTIME;
        else
                return CLOCK_MONOTONIC;
}

bool clock_supported(clockid_t clock) {
        struct timespec ts;

        switch (clock) {

        case CLOCK_MONOTONIC:
        case CLOCK_REALTIME:
                return true;

        case CLOCK_BOOTTIME:
                return clock_boottime_supported();

        case CLOCK_BOOTTIME_ALARM:
                if (!clock_boottime_supported())
                        return false;

                _fallthrough_;
        default:
                /* For everything else, check properly */
                return clock_gettime(clock, &ts) >= 0;
        }
}

int get_timezone(char **tz) {
        _cleanup_free_ char *t = NULL;
        const char *e;
        char *z;
        int r;

        r = readlink_malloc("/etc/localtime", &t);
        if (r < 0) {
                if (r != -EINVAL)
                        return r; /* returns EINVAL if not a symlink */

                r = read_one_line_file("/etc/timezone", &t);
                if (r < 0) {
                        if (r != -ENOENT)
<<<<<<< HEAD
                                log_warning("Failed to read /etc/timezone: %s", strerror(-r));
                        return -EINVAL;
                }

                if (!timezone_is_valid(t))
=======
                                log_warning_errno(r, "Failed to read /etc/timezone: %m");
                        return -EINVAL;
                }

                if (!timezone_is_valid(t, LOG_DEBUG))
>>>>>>> e825d51b
                        return -EINVAL;
                z = strdup(t);
                if (!z)
                        return -ENOMEM;
                *tz = z;
                return 0;
        }

        e = path_startswith(t, "/usr/share/zoneinfo/");
        if (!e)
                e = path_startswith(t, "../usr/share/zoneinfo/");
        if (!e)
                return -EINVAL;

        if (!timezone_is_valid(e, LOG_DEBUG))
                return -EINVAL;

        z = strdup(e);
        if (!z)
                return -ENOMEM;

        *tz = z;
        return 0;
}

time_t mktime_or_timegm(struct tm *tm, bool utc) {
        return utc ? timegm(tm) : mktime(tm);
}

struct tm *localtime_or_gmtime_r(const time_t *t, struct tm *tm, bool utc) {
        return utc ? gmtime_r(t, tm) : localtime_r(t, tm);
}

unsigned long usec_to_jiffies(usec_t u) {
        static thread_local unsigned long hz = 0;
        long r;

        if (hz == 0) {
                r = sysconf(_SC_CLK_TCK);

                assert(r > 0);
                hz = r;
        }

        return DIV_ROUND_UP(u , USEC_PER_SEC / hz);
}

usec_t usec_shift_clock(usec_t x, clockid_t from, clockid_t to) {
        usec_t a, b;

        if (x == USEC_INFINITY)
                return USEC_INFINITY;
        if (map_clock_id(from) == map_clock_id(to))
                return x;

        a = now(from);
        b = now(to);

        if (x > a)
                /* x lies in the future */
                return usec_add(b, usec_sub_unsigned(x, a));
        else
                /* x lies in the past */
                return usec_sub_unsigned(b, usec_sub_unsigned(a, x));
}

bool in_utc_timezone(void) {
        tzset();

        return timezone == 0 && daylight == 0;
}

int time_change_fd(void) {

        /* We only care for the cancellation event, hence we set the timeout to the latest possible value. */
        static const struct itimerspec its = {
                .it_value.tv_sec = TIME_T_MAX,
        };

        _cleanup_close_ int fd;

        assert_cc(sizeof(time_t) == sizeof(TIME_T_MAX));

        /* Uses TFD_TIMER_CANCEL_ON_SET to get notifications whenever CLOCK_REALTIME makes a jump relative to
         * CLOCK_MONOTONIC. */

        fd = timerfd_create(CLOCK_REALTIME, TFD_NONBLOCK|TFD_CLOEXEC);
        if (fd < 0)
                return -errno;

        if (timerfd_settime(fd, TFD_TIMER_ABSTIME|TFD_TIMER_CANCEL_ON_SET, &its, NULL) < 0)
                return -errno;

        return TAKE_FD(fd);
}<|MERGE_RESOLUTION|>--- conflicted
+++ resolved
@@ -1402,19 +1402,11 @@
                 r = read_one_line_file("/etc/timezone", &t);
                 if (r < 0) {
                         if (r != -ENOENT)
-<<<<<<< HEAD
-                                log_warning("Failed to read /etc/timezone: %s", strerror(-r));
-                        return -EINVAL;
-                }
-
-                if (!timezone_is_valid(t))
-=======
                                 log_warning_errno(r, "Failed to read /etc/timezone: %m");
                         return -EINVAL;
                 }
 
                 if (!timezone_is_valid(t, LOG_DEBUG))
->>>>>>> e825d51b
                         return -EINVAL;
                 z = strdup(t);
                 if (!z)
