/* SPDX-License-Identifier: LGPL-2.1+ */
/***
  This file is part of systemd.

  Copyright 2010 Lennart Poettering

  systemd is free software; you can redistribute it and/or modify it
  under the terms of the GNU Lesser General Public License as published by
  the Free Software Foundation; either version 2.1 of the License, or
  (at your option) any later version.

  systemd is distributed in the hope that it will be useful, but
  WITHOUT ANY WARRANTY; without even the implied warranty of
  MERCHANTABILITY or FITNESS FOR A PARTICULAR PURPOSE. See the GNU
  Lesser General Public License for more details.

  You should have received a copy of the GNU Lesser General Public License
  along with systemd; If not, see <http://www.gnu.org/licenses/>.
***/

#include <errno.h>
#include <limits.h>
#include <stdlib.h>
#include <string.h>
#include <sys/mman.h>
#include <sys/stat.h>
#include <sys/time.h>
#include <sys/timerfd.h>
#include <sys/timex.h>
#include <sys/types.h>
#include <unistd.h>

#include "alloc-util.h"
#include "fd-util.h"
#include "fileio.h"
#include "fs-util.h"
#include "log.h"
#include "macro.h"
#include "parse-util.h"
#include "path-util.h"
#include "process-util.h"
#include "string-util.h"
#include "strv.h"
#include "time-util.h"

static clockid_t map_clock_id(clockid_t c) {

        /* Some more exotic archs (s390, ppc, …) lack the "ALARM" flavour of the clocks. Thus, clock_gettime() will
         * fail for them. Since they are essentially the same as their non-ALARM pendants (their only difference is
         * when timers are set on them), let's just map them accordingly. This way, we can get the correct time even on
         * those archs. */

        switch (c) {

        case CLOCK_BOOTTIME_ALARM:
                return CLOCK_BOOTTIME;

        case CLOCK_REALTIME_ALARM:
                return CLOCK_REALTIME;

        default:
                return c;
        }
}

usec_t now(clockid_t clock_id) {
        struct timespec ts;

        assert_se(clock_gettime(map_clock_id(clock_id), &ts) == 0);

        return timespec_load(&ts);
}

nsec_t now_nsec(clockid_t clock_id) {
        struct timespec ts;

        assert_se(clock_gettime(map_clock_id(clock_id), &ts) == 0);

        return timespec_load_nsec(&ts);
}

dual_timestamp* dual_timestamp_get(dual_timestamp *ts) {
        assert(ts);

        ts->realtime = now(CLOCK_REALTIME);
        ts->monotonic = now(CLOCK_MONOTONIC);

        return ts;
}

triple_timestamp* triple_timestamp_get(triple_timestamp *ts) {
        assert(ts);

        ts->realtime = now(CLOCK_REALTIME);
        ts->monotonic = now(CLOCK_MONOTONIC);
        ts->boottime = clock_boottime_supported() ? now(CLOCK_BOOTTIME) : USEC_INFINITY;

        return ts;
}

dual_timestamp* dual_timestamp_from_realtime(dual_timestamp *ts, usec_t u) {
        int64_t delta;
        assert(ts);

        if (u == USEC_INFINITY || u <= 0) {
                ts->realtime = ts->monotonic = u;
                return ts;
        }

        ts->realtime = u;

        delta = (int64_t) now(CLOCK_REALTIME) - (int64_t) u;
        ts->monotonic = usec_sub_signed(now(CLOCK_MONOTONIC), delta);

        return ts;
}

triple_timestamp* triple_timestamp_from_realtime(triple_timestamp *ts, usec_t u) {
        int64_t delta;

        assert(ts);

        if (u == USEC_INFINITY || u <= 0) {
                ts->realtime = ts->monotonic = ts->boottime = u;
                return ts;
        }

        ts->realtime = u;
        delta = (int64_t) now(CLOCK_REALTIME) - (int64_t) u;
        ts->monotonic = usec_sub_signed(now(CLOCK_MONOTONIC), delta);
        ts->boottime = clock_boottime_supported() ? usec_sub_signed(now(CLOCK_BOOTTIME), delta) : USEC_INFINITY;

        return ts;
}

dual_timestamp* dual_timestamp_from_monotonic(dual_timestamp *ts, usec_t u) {
        int64_t delta;
        assert(ts);

        if (u == USEC_INFINITY) {
                ts->realtime = ts->monotonic = USEC_INFINITY;
                return ts;
        }

        ts->monotonic = u;
        delta = (int64_t) now(CLOCK_MONOTONIC) - (int64_t) u;
        ts->realtime = usec_sub_signed(now(CLOCK_REALTIME), delta);

        return ts;
}

dual_timestamp* dual_timestamp_from_boottime_or_monotonic(dual_timestamp *ts, usec_t u) {
        int64_t delta;

        if (u == USEC_INFINITY) {
                ts->realtime = ts->monotonic = USEC_INFINITY;
                return ts;
        }

        dual_timestamp_get(ts);
        delta = (int64_t) now(clock_boottime_or_monotonic()) - (int64_t) u;
        ts->realtime = usec_sub_signed(ts->realtime, delta);
        ts->monotonic = usec_sub_signed(ts->monotonic, delta);

        return ts;
}

usec_t triple_timestamp_by_clock(triple_timestamp *ts, clockid_t clock) {

        switch (clock) {

        case CLOCK_REALTIME:
        case CLOCK_REALTIME_ALARM:
                return ts->realtime;

        case CLOCK_MONOTONIC:
                return ts->monotonic;

        case CLOCK_BOOTTIME:
        case CLOCK_BOOTTIME_ALARM:
                return ts->boottime;

        default:
                return USEC_INFINITY;
        }
}

usec_t timespec_load(const struct timespec *ts) {
        assert(ts);

        if (ts->tv_sec < 0 || ts->tv_nsec < 0)
                return USEC_INFINITY;

        if ((usec_t) ts->tv_sec > (UINT64_MAX - (ts->tv_nsec / NSEC_PER_USEC)) / USEC_PER_SEC)
                return USEC_INFINITY;

        return
                (usec_t) ts->tv_sec * USEC_PER_SEC +
                (usec_t) ts->tv_nsec / NSEC_PER_USEC;
}

nsec_t timespec_load_nsec(const struct timespec *ts) {
        assert(ts);

        if (ts->tv_sec < 0 || ts->tv_nsec < 0)
                return NSEC_INFINITY;

        if ((nsec_t) ts->tv_sec >= (UINT64_MAX - ts->tv_nsec) / NSEC_PER_SEC)
                return NSEC_INFINITY;

        return (nsec_t) ts->tv_sec * NSEC_PER_SEC + (nsec_t) ts->tv_nsec;
}

struct timespec *timespec_store(struct timespec *ts, usec_t u)  {
        assert(ts);

        if (u == USEC_INFINITY ||
            u / USEC_PER_SEC >= TIME_T_MAX) {
                ts->tv_sec = (time_t) -1;
                ts->tv_nsec = (long) -1;
                return ts;
        }

        ts->tv_sec = (time_t) (u / USEC_PER_SEC);
        ts->tv_nsec = (long int) ((u % USEC_PER_SEC) * NSEC_PER_USEC);

        return ts;
}

usec_t timeval_load(const struct timeval *tv) {
        assert(tv);

        if (tv->tv_sec < 0 || tv->tv_usec < 0)
                return USEC_INFINITY;

        if ((usec_t) tv->tv_sec > (UINT64_MAX - tv->tv_usec) / USEC_PER_SEC)
                return USEC_INFINITY;

        return
                (usec_t) tv->tv_sec * USEC_PER_SEC +
                (usec_t) tv->tv_usec;
}

struct timeval *timeval_store(struct timeval *tv, usec_t u) {
        assert(tv);

        if (u == USEC_INFINITY ||
            u / USEC_PER_SEC > TIME_T_MAX) {
                tv->tv_sec = (time_t) -1;
                tv->tv_usec = (suseconds_t) -1;
        } else {
                tv->tv_sec = (time_t) (u / USEC_PER_SEC);
                tv->tv_usec = (suseconds_t) (u % USEC_PER_SEC);
        }

        return tv;
}

static char *format_timestamp_internal(
                char *buf,
                size_t l,
                usec_t t,
                bool utc,
                bool us) {

        /* The weekdays in non-localized (English) form. We use this instead of the localized form, so that our
         * generated timestamps may be parsed with parse_timestamp(), and always read the same. */
        static const char * const weekdays[] = {
                [0] = "Sun",
                [1] = "Mon",
                [2] = "Tue",
                [3] = "Wed",
                [4] = "Thu",
                [5] = "Fri",
                [6] = "Sat",
        };

        struct tm tm;
        time_t sec;
        size_t n;

        assert(buf);

        if (l <
            3 +                  /* week day */
            1 + 10 +             /* space and date */
            1 + 8 +              /* space and time */
            (us ? 1 + 6 : 0) +   /* "." and microsecond part */
            1 + 1 +              /* space and shortest possible zone */
            1)
                return NULL; /* Not enough space even for the shortest form. */
        if (t <= 0 || t == USEC_INFINITY)
                return NULL; /* Timestamp is unset */

        /* Let's not format times with years > 9999 */
        if (t > USEC_TIMESTAMP_FORMATTABLE_MAX)
                return NULL;

        sec = (time_t) (t / USEC_PER_SEC); /* Round down */

        if (!localtime_or_gmtime_r(&sec, &tm, utc))
                return NULL;

        /* Start with the week day */
        assert((size_t) tm.tm_wday < ELEMENTSOF(weekdays));
        memcpy(buf, weekdays[tm.tm_wday], 4);

        /* Add the main components */
        if (strftime(buf + 3, l - 3, " %Y-%m-%d %H:%M:%S", &tm) <= 0)
                return NULL; /* Doesn't fit */

        /* Append the microseconds part, if that's requested */
        if (us) {
                n = strlen(buf);
                if (n + 8 > l)
                        return NULL; /* Microseconds part doesn't fit. */

                sprintf(buf + n, ".%06"PRI_USEC, t % USEC_PER_SEC);
        }

        /* Append the timezone */
        n = strlen(buf);
        if (utc) {
                /* If this is UTC then let's explicitly use the "UTC" string here, because gmtime_r() normally uses the
                 * obsolete "GMT" instead. */
                if (n + 5 > l)
                        return NULL; /* "UTC" doesn't fit. */

                strcpy(buf + n, " UTC");

        } else if (!isempty(tm.tm_zone)) {
                size_t tn;

                /* An explicit timezone is specified, let's use it, if it fits */
                tn = strlen(tm.tm_zone);
                if (n + 1 + tn + 1 > l) {
                        /* The full time zone does not fit in. Yuck. */

                        if (n + 1 + _POSIX_TZNAME_MAX + 1 > l)
                                return NULL; /* Not even enough space for the POSIX minimum (of 6)? In that case, complain that it doesn't fit */

                        /* So the time zone doesn't fit in fully, but the caller passed enough space for the POSIX
                         * minimum time zone length. In this case suppress the timezone entirely, in order not to dump
                         * an overly long, hard to read string on the user. This should be safe, because the user will
                         * assume the local timezone anyway if none is shown. And so does parse_timestamp(). */
                } else {
                        buf[n++] = ' ';
                        strcpy(buf + n, tm.tm_zone);
                }
        }

        return buf;
}

char *format_timestamp(char *buf, size_t l, usec_t t) {
        return format_timestamp_internal(buf, l, t, false, false);
}

char *format_timestamp_utc(char *buf, size_t l, usec_t t) {
        return format_timestamp_internal(buf, l, t, true, false);
}

char *format_timestamp_us(char *buf, size_t l, usec_t t) {
        return format_timestamp_internal(buf, l, t, false, true);
}

char *format_timestamp_us_utc(char *buf, size_t l, usec_t t) {
        return format_timestamp_internal(buf, l, t, true, true);
}

char *format_timestamp_relative(char *buf, size_t l, usec_t t) {
        const char *s;
        usec_t n, d;

        if (t <= 0 || t == USEC_INFINITY)
                return NULL;

        n = now(CLOCK_REALTIME);
        if (n > t) {
                d = n - t;
                s = "ago";
        } else {
                d = t - n;
                s = "left";
        }

        if (d >= USEC_PER_YEAR)
                snprintf(buf, l, USEC_FMT " years " USEC_FMT " months %s",
                         d / USEC_PER_YEAR,
                         (d % USEC_PER_YEAR) / USEC_PER_MONTH, s);
        else if (d >= USEC_PER_MONTH)
                snprintf(buf, l, USEC_FMT " months " USEC_FMT " days %s",
                         d / USEC_PER_MONTH,
                         (d % USEC_PER_MONTH) / USEC_PER_DAY, s);
        else if (d >= USEC_PER_WEEK)
                snprintf(buf, l, USEC_FMT " weeks " USEC_FMT " days %s",
                         d / USEC_PER_WEEK,
                         (d % USEC_PER_WEEK) / USEC_PER_DAY, s);
        else if (d >= 2*USEC_PER_DAY)
                snprintf(buf, l, USEC_FMT " days %s", d / USEC_PER_DAY, s);
        else if (d >= 25*USEC_PER_HOUR)
                snprintf(buf, l, "1 day " USEC_FMT "h %s",
                         (d - USEC_PER_DAY) / USEC_PER_HOUR, s);
        else if (d >= 6*USEC_PER_HOUR)
                snprintf(buf, l, USEC_FMT "h %s",
                         d / USEC_PER_HOUR, s);
        else if (d >= USEC_PER_HOUR)
                snprintf(buf, l, USEC_FMT "h " USEC_FMT "min %s",
                         d / USEC_PER_HOUR,
                         (d % USEC_PER_HOUR) / USEC_PER_MINUTE, s);
        else if (d >= 5*USEC_PER_MINUTE)
                snprintf(buf, l, USEC_FMT "min %s",
                         d / USEC_PER_MINUTE, s);
        else if (d >= USEC_PER_MINUTE)
                snprintf(buf, l, USEC_FMT "min " USEC_FMT "s %s",
                         d / USEC_PER_MINUTE,
                         (d % USEC_PER_MINUTE) / USEC_PER_SEC, s);
        else if (d >= USEC_PER_SEC)
                snprintf(buf, l, USEC_FMT "s %s",
                         d / USEC_PER_SEC, s);
        else if (d >= USEC_PER_MSEC)
                snprintf(buf, l, USEC_FMT "ms %s",
                         d / USEC_PER_MSEC, s);
        else if (d > 0)
                snprintf(buf, l, USEC_FMT"us %s",
                         d, s);
        else
                snprintf(buf, l, "now");

        buf[l-1] = 0;
        return buf;
}

char *format_timespan(char *buf, size_t l, usec_t t, usec_t accuracy) {
        static const struct {
                const char *suffix;
                usec_t usec;
        } table[] = {
                { "y",     USEC_PER_YEAR   },
                { "month", USEC_PER_MONTH  },
                { "w",     USEC_PER_WEEK   },
                { "d",     USEC_PER_DAY    },
                { "h",     USEC_PER_HOUR   },
                { "min",   USEC_PER_MINUTE },
                { "s",     USEC_PER_SEC    },
                { "ms",    USEC_PER_MSEC   },
                { "us",    1               },
        };

        unsigned i;
        char *p = buf;
        bool something = false;

        assert(buf);
        assert(l > 0);

        if (t == USEC_INFINITY) {
                strncpy(p, "infinity", l-1);
                p[l-1] = 0;
                return p;
        }

        if (t <= 0) {
                strncpy(p, "0", l-1);
                p[l-1] = 0;
                return p;
        }

        /* The result of this function can be parsed with parse_sec */

        for (i = 0; i < ELEMENTSOF(table); i++) {
                int k = 0;
                size_t n;
                bool done = false;
                usec_t a, b;

                if (t <= 0)
                        break;

                if (t < accuracy && something)
                        break;

                if (t < table[i].usec)
                        continue;

                if (l <= 1)
                        break;

                a = t / table[i].usec;
                b = t % table[i].usec;

                /* Let's see if we should shows this in dot notation */
                if (t < USEC_PER_MINUTE && b > 0) {
                        usec_t cc;
                        int j;

                        j = 0;
                        for (cc = table[i].usec; cc > 1; cc /= 10)
                                j++;

                        for (cc = accuracy; cc > 1; cc /= 10) {
                                b /= 10;
                                j--;
                        }

                        if (j > 0) {
                                k = snprintf(p, l,
                                             "%s"USEC_FMT".%0*"PRI_USEC"%s",
                                             p > buf ? " " : "",
                                             a,
                                             j,
                                             b,
                                             table[i].suffix);

                                t = 0;
                                done = true;
                        }
                }

                /* No? Then let's show it normally */
                if (!done) {
                        k = snprintf(p, l,
                                     "%s"USEC_FMT"%s",
                                     p > buf ? " " : "",
                                     a,
                                     table[i].suffix);

                        t = b;
                }

                n = MIN((size_t) k, l);

                l -= n;
                p += n;

                something = true;
        }

        *p = 0;

        return buf;
}

void dual_timestamp_serialize(FILE *f, const char *name, dual_timestamp *t) {

        assert(f);
        assert(name);
        assert(t);

        if (!dual_timestamp_is_set(t))
                return;

        fprintf(f, "%s="USEC_FMT" "USEC_FMT"\n",
                name,
                t->realtime,
                t->monotonic);
}

int dual_timestamp_deserialize(const char *value, dual_timestamp *t) {
        uint64_t a, b;
        int r, pos;

        assert(value);
        assert(t);

        pos = strspn(value, WHITESPACE);
        if (value[pos] == '-')
                return -EINVAL;
        pos += strspn(value + pos, DIGITS);
        pos += strspn(value + pos, WHITESPACE);
        if (value[pos] == '-')
                return -EINVAL;

        r = sscanf(value, "%" PRIu64 "%" PRIu64 "%n", &a, &b, &pos);
        if (r != 2) {
                log_debug("Failed to parse dual timestamp value \"%s\".", value);
                return -EINVAL;
        }

        if (value[pos] != '\0')
                /* trailing garbage */
                return -EINVAL;

        t->realtime = a;
        t->monotonic = b;

        return 0;
}

int timestamp_deserialize(const char *value, usec_t *timestamp) {
        int r;

        assert(value);

        r = safe_atou64(value, timestamp);
        if (r < 0)
                return log_debug_errno(r, "Failed to parse timestamp value \"%s\": %m", value);

        return r;
}

static int parse_timestamp_impl(const char *t, usec_t *usec, bool with_tz) {
        static const struct {
                const char *name;
                const int nr;
        } day_nr[] = {
                { "Sunday",    0 },
                { "Sun",       0 },
                { "Monday",    1 },
                { "Mon",       1 },
                { "Tuesday",   2 },
                { "Tue",       2 },
                { "Wednesday", 3 },
                { "Wed",       3 },
                { "Thursday",  4 },
                { "Thu",       4 },
                { "Friday",    5 },
                { "Fri",       5 },
                { "Saturday",  6 },
                { "Sat",       6 },
        };

        const char *k, *utc = NULL, *tzn = NULL;
        struct tm tm, copy;
        time_t x;
        usec_t x_usec, plus = 0, minus = 0, ret;
        int r, weekday = -1, dst = -1;
        unsigned i;

        /*
         * Allowed syntaxes:
         *
         *   2012-09-22 16:34:22
         *   2012-09-22 16:34     (seconds will be set to 0)
         *   2012-09-22           (time will be set to 00:00:00)
         *   16:34:22             (date will be set to today)
         *   16:34                (date will be set to today, seconds to 0)
         *   now
         *   yesterday            (time is set to 00:00:00)
         *   today                (time is set to 00:00:00)
         *   tomorrow             (time is set to 00:00:00)
         *   +5min
         *   -5days
         *   @2147483647          (seconds since epoch)
         *
         */

        assert(t);
        assert(usec);

        if (t[0] == '@' && !with_tz)
                return parse_sec(t + 1, usec);

        ret = now(CLOCK_REALTIME);

        if (!with_tz) {
                if (streq(t, "now"))
                        goto finish;

                else if (t[0] == '+') {
                        r = parse_sec(t+1, &plus);
                        if (r < 0)
                                return r;

                        goto finish;

                } else if (t[0] == '-') {
                        r = parse_sec(t+1, &minus);
                        if (r < 0)
                                return r;

                        goto finish;

                } else if ((k = endswith(t, " ago"))) {
                        t = strndupa(t, k - t);

                        r = parse_sec(t, &minus);
                        if (r < 0)
                                return r;

                        goto finish;

                } else if ((k = endswith(t, " left"))) {
                        t = strndupa(t, k - t);

                        r = parse_sec(t, &plus);
                        if (r < 0)
                                return r;

                        goto finish;
                }

                /* See if the timestamp is suffixed with UTC */
                utc = endswith_no_case(t, " UTC");
                if (utc)
                        t = strndupa(t, utc - t);
                else {
                        const char *e = NULL;
                        int j;

                        tzset();

                        /* See if the timestamp is suffixed by either the DST or non-DST local timezone. Note that we only
                        * support the local timezones here, nothing else. Not because we wouldn't want to, but simply because
                        * there are no nice APIs available to cover this. By accepting the local time zone strings, we make
                        * sure that all timestamps written by format_timestamp() can be parsed correctly, even though we don't
                        * support arbitrary timezone specifications.  */

                        for (j = 0; j <= 1; j++) {

                                if (isempty(tzname[j]))
                                        continue;

                                e = endswith_no_case(t, tzname[j]);
                                if (!e)
                                        continue;
                                if (e == t)
                                        continue;
                                if (e[-1] != ' ')
                                        continue;

                                break;
                        }

                        if (IN_SET(j, 0, 1)) {
                                /* Found one of the two timezones specified. */
                                t = strndupa(t, e - t - 1);
                                dst = j;
                                tzn = tzname[j];
                        }
                }
        }

        x = (time_t) (ret / USEC_PER_SEC);
        x_usec = 0;

        if (!localtime_or_gmtime_r(&x, &tm, utc))
                return -EINVAL;

        tm.tm_isdst = dst;
        if (!with_tz && tzn)
                tm.tm_zone = tzn;

        if (streq(t, "today")) {
                tm.tm_sec = tm.tm_min = tm.tm_hour = 0;
                goto from_tm;

        } else if (streq(t, "yesterday")) {
                tm.tm_mday--;
                tm.tm_sec = tm.tm_min = tm.tm_hour = 0;
                goto from_tm;

        } else if (streq(t, "tomorrow")) {
                tm.tm_mday++;
                tm.tm_sec = tm.tm_min = tm.tm_hour = 0;
                goto from_tm;
        }

        for (i = 0; i < ELEMENTSOF(day_nr); i++) {
                size_t skip;

                if (!startswith_no_case(t, day_nr[i].name))
                        continue;

                skip = strlen(day_nr[i].name);
                if (t[skip] != ' ')
                        continue;

                weekday = day_nr[i].nr;
                t += skip + 1;
                break;
        }

        copy = tm;
        k = strptime(t, "%y-%m-%d %H:%M:%S", &tm);
        if (k) {
                if (*k == '.')
                        goto parse_usec;
                else if (*k == 0)
                        goto from_tm;
        }

        tm = copy;
        k = strptime(t, "%Y-%m-%d %H:%M:%S", &tm);
        if (k) {
                if (*k == '.')
                        goto parse_usec;
                else if (*k == 0)
                        goto from_tm;
        }

        tm = copy;
        k = strptime(t, "%y-%m-%d %H:%M", &tm);
        if (k && *k == 0) {
                tm.tm_sec = 0;
                goto from_tm;
        }

        tm = copy;
        k = strptime(t, "%Y-%m-%d %H:%M", &tm);
        if (k && *k == 0) {
                tm.tm_sec = 0;
                goto from_tm;
        }

        tm = copy;
        k = strptime(t, "%y-%m-%d", &tm);
        if (k && *k == 0) {
                tm.tm_sec = tm.tm_min = tm.tm_hour = 0;
                goto from_tm;
        }

        tm = copy;
        k = strptime(t, "%Y-%m-%d", &tm);
        if (k && *k == 0) {
                tm.tm_sec = tm.tm_min = tm.tm_hour = 0;
                goto from_tm;
        }

        tm = copy;
        k = strptime(t, "%H:%M:%S", &tm);
        if (k) {
                if (*k == '.')
                        goto parse_usec;
                else if (*k == 0)
                        goto from_tm;
        }

        tm = copy;
        k = strptime(t, "%H:%M", &tm);
        if (k && *k == 0) {
                tm.tm_sec = 0;
                goto from_tm;
        }

        return -EINVAL;

parse_usec:
        {
                unsigned add;

                k++;
                r = parse_fractional_part_u(&k, 6, &add);
                if (r < 0)
                        return -EINVAL;

                if (*k)
                        return -EINVAL;

                x_usec = add;
        }

from_tm:
        if (weekday >= 0 && tm.tm_wday != weekday)
                return -EINVAL;

        x = mktime_or_timegm(&tm, utc);
        if (x < 0)
                return -EINVAL;

        ret = (usec_t) x * USEC_PER_SEC + x_usec;
        if (ret > USEC_TIMESTAMP_FORMATTABLE_MAX)
                return -EINVAL;

finish:
        if (ret + plus < ret) /* overflow? */
                return -EINVAL;
        ret += plus;
        if (ret > USEC_TIMESTAMP_FORMATTABLE_MAX)
                return -EINVAL;

        if (ret >= minus)
                ret -= minus;
        else
                return -EINVAL;

        *usec = ret;

        return 0;
}

typedef struct ParseTimestampResult {
        usec_t usec;
        int return_value;
} ParseTimestampResult;

int parse_timestamp(const char *t, usec_t *usec) {
        char *last_space, *tz = NULL;
        ParseTimestampResult *shared, tmp;
        int r;

        last_space = strrchr(t, ' ');
        if (last_space != NULL && timezone_is_valid(last_space + 1))
                tz = last_space + 1;

        if (!tz || endswith_no_case(t, " UTC"))
                return parse_timestamp_impl(t, usec, false);

        shared = mmap(NULL, sizeof *shared, PROT_READ|PROT_WRITE, MAP_SHARED|MAP_ANONYMOUS, -1, 0);
        if (shared == MAP_FAILED)
                return negative_errno();

        r = safe_fork("(sd-timestamp)", FORK_RESET_SIGNALS|FORK_CLOSE_ALL_FDS|FORK_DEATHSIG|FORK_WAIT, NULL);
        if (r < 0) {
                (void) munmap(shared, sizeof *shared);
                return r;
        }
        if (r == 0) {
                bool with_tz = true;

                if (setenv("TZ", tz, 1) != 0) {
                        shared->return_value = negative_errno();
                        _exit(EXIT_FAILURE);
                }

                tzset();

                /* If there is a timezone that matches the tzname fields, leave the parsing to the implementation.
                 * Otherwise just cut it off */
                with_tz = !STR_IN_SET(tz, tzname[0], tzname[1]);

                /*cut off the timezone if we dont need it*/
                if (with_tz)
                        t = strndupa(t, last_space - t);

                shared->return_value = parse_timestamp_impl(t, &shared->usec, with_tz);

                _exit(EXIT_SUCCESS);
        }

        tmp = *shared;
        if (munmap(shared, sizeof *shared) != 0)
                return negative_errno();

        if (tmp.return_value == 0)
                *usec = tmp.usec;

        return tmp.return_value;
}

static char* extract_multiplier(char *p, usec_t *multiplier) {
        static const struct {
                const char *suffix;
                usec_t usec;
        } table[] = {
                { "seconds", USEC_PER_SEC    },
                { "second",  USEC_PER_SEC    },
                { "sec",     USEC_PER_SEC    },
                { "s",       USEC_PER_SEC    },
                { "minutes", USEC_PER_MINUTE },
                { "minute",  USEC_PER_MINUTE },
                { "min",     USEC_PER_MINUTE },
                { "months",  USEC_PER_MONTH  },
                { "month",   USEC_PER_MONTH  },
                { "M",       USEC_PER_MONTH  },
                { "msec",    USEC_PER_MSEC   },
                { "ms",      USEC_PER_MSEC   },
                { "m",       USEC_PER_MINUTE },
                { "hours",   USEC_PER_HOUR   },
                { "hour",    USEC_PER_HOUR   },
                { "hr",      USEC_PER_HOUR   },
                { "h",       USEC_PER_HOUR   },
                { "days",    USEC_PER_DAY    },
                { "day",     USEC_PER_DAY    },
                { "d",       USEC_PER_DAY    },
                { "weeks",   USEC_PER_WEEK   },
                { "week",    USEC_PER_WEEK   },
                { "w",       USEC_PER_WEEK   },
                { "years",   USEC_PER_YEAR   },
                { "year",    USEC_PER_YEAR   },
                { "y",       USEC_PER_YEAR   },
                { "usec",    1ULL            },
                { "us",      1ULL            },
                { "µs",      1ULL            },
        };
        unsigned i;

        for (i = 0; i < ELEMENTSOF(table); i++) {
                char *e;

                e = startswith(p, table[i].suffix);
                if (e) {
                        *multiplier = table[i].usec;
                        return e;
                }
        }

        return p;
}

int parse_time(const char *t, usec_t *usec, usec_t default_unit) {
        const char *p, *s;
        usec_t r = 0;
        bool something = false;

        assert(t);
        assert(usec);
        assert(default_unit > 0);

        p = t;

        p += strspn(p, WHITESPACE);
        s = startswith(p, "infinity");
        if (s) {
                s += strspn(s, WHITESPACE);
                if (*s != 0)
                        return -EINVAL;

                *usec = USEC_INFINITY;
                return 0;
        }

        for (;;) {
                long long l, z = 0;
                char *e;
                unsigned n = 0;
                usec_t multiplier = default_unit, k;

                p += strspn(p, WHITESPACE);

                if (*p == 0) {
                        if (!something)
                                return -EINVAL;

                        break;
                }

                errno = 0;
                l = strtoll(p, &e, 10);
                if (errno > 0)
                        return -errno;
                if (l < 0)
                        return -ERANGE;

                if (*e == '.') {
                        char *b = e + 1;

                        errno = 0;
                        z = strtoll(b, &e, 10);
                        if (errno > 0)
                                return -errno;

                        if (z < 0)
                                return -ERANGE;

                        if (e == b)
                                return -EINVAL;

                        n = e - b;

                } else if (e == p)
                        return -EINVAL;

                e += strspn(e, WHITESPACE);
                p = extract_multiplier(e, &multiplier);

                something = true;

                k = (usec_t) z * multiplier;

                for (; n > 0; n--)
                        k /= 10;

                r += (usec_t) l * multiplier + k;
        }

        *usec = r;

        return 0;
}

int parse_sec(const char *t, usec_t *usec) {
        return parse_time(t, usec, USEC_PER_SEC);
}

int parse_sec_fix_0(const char *t, usec_t *usec) {
        assert(t);
        assert(usec);

        t += strspn(t, WHITESPACE);

        if (streq(t, "0")) {
                *usec = USEC_INFINITY;
                return 0;
        }

        return parse_sec(t, usec);
}

int parse_nsec(const char *t, nsec_t *nsec) {
        static const struct {
                const char *suffix;
                nsec_t nsec;
        } table[] = {
                { "seconds", NSEC_PER_SEC },
                { "second", NSEC_PER_SEC },
                { "sec", NSEC_PER_SEC },
                { "s", NSEC_PER_SEC },
                { "minutes", NSEC_PER_MINUTE },
                { "minute", NSEC_PER_MINUTE },
                { "min", NSEC_PER_MINUTE },
                { "months", NSEC_PER_MONTH },
                { "month", NSEC_PER_MONTH },
                { "msec", NSEC_PER_MSEC },
                { "ms", NSEC_PER_MSEC },
                { "m", NSEC_PER_MINUTE },
                { "hours", NSEC_PER_HOUR },
                { "hour", NSEC_PER_HOUR },
                { "hr", NSEC_PER_HOUR },
                { "h", NSEC_PER_HOUR },
                { "days", NSEC_PER_DAY },
                { "day", NSEC_PER_DAY },
                { "d", NSEC_PER_DAY },
                { "weeks", NSEC_PER_WEEK },
                { "week", NSEC_PER_WEEK },
                { "w", NSEC_PER_WEEK },
                { "years", NSEC_PER_YEAR },
                { "year", NSEC_PER_YEAR },
                { "y", NSEC_PER_YEAR },
                { "usec", NSEC_PER_USEC },
                { "us", NSEC_PER_USEC },
                { "µs", NSEC_PER_USEC },
                { "nsec", 1ULL },
                { "ns", 1ULL },
                { "", 1ULL }, /* default is nsec */
        };

        const char *p, *s;
        nsec_t r = 0;
        bool something = false;

        assert(t);
        assert(nsec);

        p = t;

        p += strspn(p, WHITESPACE);
        s = startswith(p, "infinity");
        if (s) {
                s += strspn(s, WHITESPACE);
                if (*s != 0)
                        return -EINVAL;

                *nsec = NSEC_INFINITY;
                return 0;
        }

        for (;;) {
                long long l, z = 0;
                char *e;
                unsigned i, n = 0;

                p += strspn(p, WHITESPACE);

                if (*p == 0) {
                        if (!something)
                                return -EINVAL;

                        break;
                }

                errno = 0;
                l = strtoll(p, &e, 10);

                if (errno > 0)
                        return -errno;

                if (l < 0)
                        return -ERANGE;

                if (*e == '.') {
                        char *b = e + 1;

                        errno = 0;
                        z = strtoll(b, &e, 10);
                        if (errno > 0)
                                return -errno;

                        if (z < 0)
                                return -ERANGE;

                        if (e == b)
                                return -EINVAL;

                        n = e - b;

                } else if (e == p)
                        return -EINVAL;

                e += strspn(e, WHITESPACE);

                for (i = 0; i < ELEMENTSOF(table); i++)
                        if (startswith(e, table[i].suffix)) {
                                nsec_t k = (nsec_t) z * table[i].nsec;

                                for (; n > 0; n--)
                                        k /= 10;

                                r += (nsec_t) l * table[i].nsec + k;
                                p = e + strlen(table[i].suffix);

                                something = true;
                                break;
                        }

                if (i >= ELEMENTSOF(table))
                        return -EINVAL;

        }

        *nsec = r;

        return 0;
}

bool ntp_synced(void) {
        struct timex txc = {};

        if (adjtimex(&txc) < 0)
                return false;

        if (txc.status & STA_UNSYNC)
                return false;

        return true;
}

int get_timezones(char ***ret) {
        _cleanup_fclose_ FILE *f = NULL;
        _cleanup_strv_free_ char **zones = NULL;
        size_t n_zones = 0, n_allocated = 0;

        assert(ret);

        zones = strv_new("UTC", NULL);
        if (!zones)
                return -ENOMEM;

        n_allocated = 2;
        n_zones = 1;

        f = fopen("/usr/share/zoneinfo/zone.tab", "re");
        if (f) {
                char l[LINE_MAX];

                FOREACH_LINE(l, f, return -errno) {
                        char *p, *w;
                        size_t k;

                        p = strstrip(l);

                        if (isempty(p) || *p == '#')
                                continue;

                        /* Skip over country code */
                        p += strcspn(p, WHITESPACE);
                        p += strspn(p, WHITESPACE);

                        /* Skip over coordinates */
                        p += strcspn(p, WHITESPACE);
                        p += strspn(p, WHITESPACE);

                        /* Found timezone name */
                        k = strcspn(p, WHITESPACE);
                        if (k <= 0)
                                continue;

                        w = strndup(p, k);
                        if (!w)
                                return -ENOMEM;

                        if (!GREEDY_REALLOC(zones, n_allocated, n_zones + 2)) {
                                free(w);
                                return -ENOMEM;
                        }

                        zones[n_zones++] = w;
                        zones[n_zones] = NULL;
                }

                strv_sort(zones);

        } else if (errno != ENOENT)
                return -errno;

        *ret = zones;
        zones = NULL;

        return 0;
}

bool timezone_is_valid(const char *name) {
        bool slash = false;
        const char *p, *t;
        struct stat st;

        if (isempty(name))
                return false;

        if (name[0] == '/')
                return false;

        for (p = name; *p; p++) {
                if (!(*p >= '0' && *p <= '9') &&
                    !(*p >= 'a' && *p <= 'z') &&
                    !(*p >= 'A' && *p <= 'Z') &&
                    !IN_SET(*p, '-', '_', '+', '/'))
                        return false;

                if (*p == '/') {

                        if (slash)
                                return false;

                        slash = true;
                } else
                        slash = false;
        }

        if (slash)
                return false;

        t = strjoina("/usr/share/zoneinfo/", name);
        if (stat(t, &st) < 0)
                return false;

        if (!S_ISREG(st.st_mode))
                return false;

        return true;
}

bool clock_boottime_supported(void) {
        static int supported = -1;

        /* Note that this checks whether CLOCK_BOOTTIME is available in general as well as available for timerfds()! */

        if (supported < 0) {
                int fd;

                fd = timerfd_create(CLOCK_BOOTTIME, TFD_NONBLOCK|TFD_CLOEXEC);
                if (fd < 0)
                        supported = false;
                else {
                        safe_close(fd);
                        supported = true;
                }
        }

        return supported;
}

clockid_t clock_boottime_or_monotonic(void) {
        if (clock_boottime_supported())
                return CLOCK_BOOTTIME;
        else
                return CLOCK_MONOTONIC;
}

bool clock_supported(clockid_t clock) {
        struct timespec ts;

        switch (clock) {

        case CLOCK_MONOTONIC:
        case CLOCK_REALTIME:
                return true;

        case CLOCK_BOOTTIME:
                return clock_boottime_supported();

        case CLOCK_BOOTTIME_ALARM:
                if (!clock_boottime_supported())
                        return false;

                _fallthrough_;
        default:
                /* For everything else, check properly */
                return clock_gettime(clock, &ts) >= 0;
        }
}

/* Hack for Ubuntu phone: check if path is an existing symlink to
 * /etc/writable; if it is, update that instead */
static const char* writable_filename(const char *path) {
        ssize_t r;
        static char realfile_buf[PATH_MAX];
        _cleanup_free_ char *realfile = NULL;
        const char *result = path;
        int orig_errno = errno;

        r = readlink_and_make_absolute(path, &realfile);
        if (r >= 0 && startswith(realfile, "/etc/writable")) {
                snprintf(realfile_buf, sizeof(realfile_buf), "%s", realfile);
                result = realfile_buf;
        }

        errno = orig_errno;
        return result;
}

int get_timezone(char **tz) {
        _cleanup_free_ char *t = NULL;
        const char *e;
        char *z;
        int r;

<<<<<<< HEAD
        r = readlink_malloc("/etc/localtime", &t);
=======
        r = readlink_malloc(writable_filename("/etc/localtime"), &t);
>>>>>>> 9167ff1d
        if (r < 0) {
                if (r != -EINVAL)
                        return r; /* returns EINVAL if not a symlink */

                r = read_one_line_file("/etc/timezone", &t);
                if (r < 0) {
                        if (r != -ENOENT)
                                log_warning("Failed to read /etc/timezone: %s", strerror(-r));
                        return -EINVAL;
                }

                if (!timezone_is_valid(t))
                        return -EINVAL;
                z = strdup(t);
                if (!z)
                        return -ENOMEM;
                *tz = z;
                return 0;
        }

        e = path_startswith(t, "/usr/share/zoneinfo/");
        if (!e)
                e = path_startswith(t, "../usr/share/zoneinfo/");
        if (!e)
                return -EINVAL;

        if (!timezone_is_valid(e))
                return -EINVAL;

        z = strdup(e);
        if (!z)
                return -ENOMEM;

        *tz = z;
        return 0;
}

time_t mktime_or_timegm(struct tm *tm, bool utc) {
        return utc ? timegm(tm) : mktime(tm);
}

struct tm *localtime_or_gmtime_r(const time_t *t, struct tm *tm, bool utc) {
        return utc ? gmtime_r(t, tm) : localtime_r(t, tm);
}

unsigned long usec_to_jiffies(usec_t u) {
        static thread_local unsigned long hz = 0;
        long r;

        if (hz == 0) {
                r = sysconf(_SC_CLK_TCK);

                assert(r > 0);
                hz = r;
        }

        return DIV_ROUND_UP(u , USEC_PER_SEC / hz);
}

usec_t usec_shift_clock(usec_t x, clockid_t from, clockid_t to) {
        usec_t a, b;

        if (x == USEC_INFINITY)
                return USEC_INFINITY;
        if (map_clock_id(from) == map_clock_id(to))
                return x;

        a = now(from);
        b = now(to);

        if (x > a)
                /* x lies in the future */
                return usec_add(b, usec_sub_unsigned(x, a));
        else
                /* x lies in the past */
                return usec_sub_unsigned(b, usec_sub_unsigned(a, x));
}

bool in_utc_timezone(void) {
        tzset();

        return timezone == 0 && daylight == 0;
}<|MERGE_RESOLUTION|>--- conflicted
+++ resolved
@@ -1405,11 +1405,7 @@
         char *z;
         int r;
 
-<<<<<<< HEAD
-        r = readlink_malloc("/etc/localtime", &t);
-=======
         r = readlink_malloc(writable_filename("/etc/localtime"), &t);
->>>>>>> 9167ff1d
         if (r < 0) {
                 if (r != -EINVAL)
                         return r; /* returns EINVAL if not a symlink */
