--- conflicted
+++ resolved
@@ -374,11 +374,7 @@
 #      if _MIPS_SIM == _MIPS_SIM_ABI64
 #        define __NR_pkey_mprotect 5323
 #      endif
-<<<<<<< HEAD
-#    elif ! defined(__IGNORE_pkey_mprotect)
-=======
-#    else
->>>>>>> 358b4023
+#    else
 #      warning "__NR_pkey_mprotect not defined for your architecture"
 #    endif
 #  endif
