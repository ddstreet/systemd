--- conflicted
+++ resolved
@@ -126,9 +126,6 @@
         return format_timestamp_style(buf, l, t, TIMESTAMP_PRETTY);
 }
 
-<<<<<<< HEAD
-#define FORMAT_TIMESPAN(t, accuracy) format_timespan((char[FORMAT_TIMESPAN_MAX]){}, FORMAT_TIMESPAN_MAX, t, accuracy)
-=======
 /* Note: the lifetime of the compound literal is the immediately surrounding block,
  * see C11 §6.5.2.5, and
  * https://stackoverflow.com/questions/34880638/compound-literal-lifetime-and-if-blocks */
@@ -138,7 +135,6 @@
 #define FORMAT_TIMESPAN(t, accuracy) format_timespan((char[FORMAT_TIMESPAN_MAX]){}, FORMAT_TIMESPAN_MAX, t, accuracy)
 #define FORMAT_TIMESTAMP_STYLE(t, style) \
         format_timestamp_style((char[FORMAT_TIMESTAMP_MAX]){}, FORMAT_TIMESTAMP_MAX, t, style)
->>>>>>> 32ff9ced
 
 int parse_timestamp(const char *t, usec_t *usec);
 
