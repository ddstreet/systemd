/* SPDX-License-Identifier: LGPL-2.1-or-later */

#include "sd-id128.h"

#include "chase-symlinks.h"
#include "dirent-util.h"
#include "fd-util.h"
#include "fs-util.h"
#include "macro.h"
#include "path-lookup.h"
#include "set.h"
#include "special.h"
#include "stat-util.h"
#include "string-util.h"
#include "strv.h"
#include "unit-file.h"

bool unit_type_may_alias(UnitType type) {
        return IN_SET(type,
                      UNIT_SERVICE,
                      UNIT_SOCKET,
                      UNIT_TARGET,
                      UNIT_DEVICE,
                      UNIT_TIMER,
                      UNIT_PATH);
}

bool unit_type_may_template(UnitType type) {
        return IN_SET(type,
                      UNIT_SERVICE,
                      UNIT_SOCKET,
                      UNIT_TARGET,
                      UNIT_TIMER,
                      UNIT_PATH);
}

int unit_symlink_name_compatible(const char *symlink, const char *target, bool instance_propagation) {
        _cleanup_free_ char *template = NULL;
        int r, un_type1, un_type2;

        un_type1 = unit_name_classify(symlink);

        /* The straightforward case: the symlink name matches the target and we have a valid unit */
        if (streq(symlink, target) &&
            (un_type1 & (UNIT_NAME_PLAIN | UNIT_NAME_INSTANCE)))
                return 1;

        r = unit_name_template(symlink, &template);
        if (r == -EINVAL)
                return 0; /* Not a template */
        if (r < 0)
                return r;

        un_type2 = unit_name_classify(target);

        /* An instance name points to a target that is just the template name */
        if (un_type1 == UNIT_NAME_INSTANCE &&
            un_type2 == UNIT_NAME_TEMPLATE &&
            streq(template, target))
                return 1;

        /* foo@.target.requires/bar@.service: instance will be propagated */
        if (instance_propagation &&
            un_type1 == UNIT_NAME_TEMPLATE &&
            un_type2 == UNIT_NAME_TEMPLATE &&
            streq(template, target))
                return 1;

        return 0;
}

int unit_validate_alias_symlink_or_warn(int log_level, const char *filename, const char *target) {
        const char *src, *dst;
        _cleanup_free_ char *src_instance = NULL, *dst_instance = NULL;
        UnitType src_unit_type, dst_unit_type;
        UnitNameFlags src_name_type, dst_name_type;

        /* Check if the *alias* symlink is valid. This applies to symlinks like
         * /etc/systemd/system/dbus.service → dbus-broker.service, but not to .wants or .requires symlinks
         * and such. Neither does this apply to symlinks which *link* units, i.e. symlinks to outside of the
         * unit lookup path.
         *
         * -EINVAL is returned if the something is wrong with the source filename or the source unit type is
         *         not allowed to symlink,
         * -EXDEV if the target filename is not a valid unit name or doesn't match the source,
         * -ELOOP for an alias to self.
         */

        src = basename(filename);
        dst = basename(target);

        /* src checks */

        src_name_type = unit_name_to_instance(src, &src_instance);
        if (src_name_type < 0)
                return log_full_errno(log_level, src_name_type,
                                      "%s: not a valid unit name \"%s\": %m", filename, src);

        src_unit_type = unit_name_to_type(src);
        assert(src_unit_type >= 0); /* unit_name_to_instance() checked the suffix already */

        if (!unit_type_may_alias(src_unit_type))
                return log_full_errno(log_level, SYNTHETIC_ERRNO(EINVAL),
                                      "%s: symlinks are not allowed for units of this type, rejecting.",
                                      filename);

        if (src_name_type != UNIT_NAME_PLAIN &&
            !unit_type_may_template(src_unit_type))
                return log_full_errno(log_level, SYNTHETIC_ERRNO(EINVAL),
                                      "%s: templates not allowed for %s units, rejecting.",
                                      filename, unit_type_to_string(src_unit_type));

        /* dst checks */

        if (streq(src, dst))
                return log_debug_errno(SYNTHETIC_ERRNO(ELOOP),
                                       "%s: unit self-alias: %s → %s, ignoring.",
                                       filename, src, dst);

        dst_name_type = unit_name_to_instance(dst, &dst_instance);
        if (dst_name_type < 0)
                return log_full_errno(log_level, dst_name_type == -EINVAL ? SYNTHETIC_ERRNO(EXDEV) : dst_name_type,
                                      "%s points to \"%s\" which is not a valid unit name: %m",
                                      filename, dst);

        if (!(dst_name_type == src_name_type ||
              (src_name_type == UNIT_NAME_INSTANCE && dst_name_type == UNIT_NAME_TEMPLATE)))
                return log_full_errno(log_level, SYNTHETIC_ERRNO(EXDEV),
                                      "%s: symlink target name type \"%s\" does not match source, rejecting.",
                                      filename, dst);

        if (dst_name_type == UNIT_NAME_INSTANCE) {
                assert(src_instance);
                assert(dst_instance);
                if (!streq(src_instance, dst_instance))
                        return log_full_errno(log_level, SYNTHETIC_ERRNO(EXDEV),
                                              "%s: unit symlink target \"%s\" instance name doesn't match, rejecting.",
                                              filename, dst);
        }

        dst_unit_type = unit_name_to_type(dst);
        if (dst_unit_type != src_unit_type)
                return log_full_errno(log_level, SYNTHETIC_ERRNO(EXDEV),
                                      "%s: symlink target \"%s\" has incompatible suffix, rejecting.",
                                      filename, dst);

        return 0;
}

#define FOLLOW_MAX 8

static int unit_ids_map_get(
                Hashmap *unit_ids_map,
                const char *unit_name,
                const char **ret_fragment_path) {

        /* Resolve recursively until we hit an absolute path, i.e. a non-aliased unit.
         *
         * We distinguish the case where unit_name was not found in the hashmap at all, and the case where
         * some symlink was broken.
         *
         * If a symlink target points to an instance name, then we also check for the template. */

        const char *id = NULL;
        int r;

        for (unsigned n = 0; n < FOLLOW_MAX; n++) {
                const char *t = hashmap_get(unit_ids_map, id ?: unit_name);
                if (!t) {
                        _cleanup_free_ char *template = NULL;

                        if (!id)
                                return -ENOENT;

                        r = unit_name_template(id, &template);
                        if (r == -EINVAL)
                                return -ENXIO; /* we failed to find the symlink target */
                        if (r < 0)
                                return log_error_errno(r, "Failed to determine template name for %s: %m", id);

                        t = hashmap_get(unit_ids_map, template);
                        if (!t)
                                return -ENXIO;

                        /* We successfully switched from instanced name to a template, let's continue */
                }

                if (path_is_absolute(t)) {
                        if (ret_fragment_path)
                                *ret_fragment_path = t;
                        return 0;
                }

                id = t;
        }

        return -ELOOP;
}

static bool lookup_paths_mtime_exclude(const LookupPaths *lp, const char *path) {
        /* Paths that are under our exclusive control. Users shall not alter those directly. */

        return streq_ptr(path, lp->generator) ||
               streq_ptr(path, lp->generator_early) ||
               streq_ptr(path, lp->generator_late) ||
               streq_ptr(path, lp->transient) ||
               streq_ptr(path, lp->persistent_control) ||
               streq_ptr(path, lp->runtime_control);
}

#define HASH_KEY SD_ID128_MAKE(4e,86,1b,e3,39,b3,40,46,98,5d,b8,11,34,8f,c3,c1)

bool lookup_paths_timestamp_hash_same(const LookupPaths *lp, uint64_t timestamp_hash, uint64_t *ret_new) {
        struct siphash state;

        siphash24_init(&state, HASH_KEY.bytes);

        STRV_FOREACH(dir, lp->search_path) {
                struct stat st;

                if (lookup_paths_mtime_exclude(lp, *dir))
                        continue;

                /* Determine the latest lookup path modification time */
                if (stat(*dir, &st) < 0) {
                        if (errno == ENOENT)
                                continue;

                        log_debug_errno(errno, "Failed to stat %s, ignoring: %m", *dir);
                        continue;
                }

                siphash24_compress_usec_t(timespec_load(&st.st_mtim), &state);
        }

        uint64_t updated = siphash24_finalize(&state);
        if (ret_new)
                *ret_new = updated;
        if (updated != timestamp_hash)
                log_debug("Modification times have changed, need to update cache.");
        return updated == timestamp_hash;
}

static int directory_name_is_valid(const char *name) {

        /* Accept a directory whose name is a valid unit file name ending in .wants/, .requires/ or .d/ */

        FOREACH_STRING(suffix, ".wants", ".requires", ".d") {
                _cleanup_free_ char *chopped = NULL;
                const char *e;

                e = endswith(name, suffix);
                if (!e)
                        continue;

                chopped = strndup(name, e - name);
                if (!chopped)
                        return log_oom();

                if (unit_name_is_valid(chopped, UNIT_NAME_ANY) ||
                    unit_type_from_string(chopped) >= 0)
                        return true;
        }

        return false;
}

int unit_file_resolve_symlink(
                const char *root_dir,
                char **search_path,
                const char *dir,
                int dirfd,
                const char *filename,
                bool resolve_destination_target,
                char **ret_destination) {

        _cleanup_free_ char *target = NULL, *simplified = NULL, *dst = NULL, *_dir = NULL, *_filename = NULL;
        int r;

        /* This can be called with either dir+dirfd valid and filename just a name,
         * or !dir && dirfd==AT_FDCWD, and filename being a full path.
         *
         * If resolve_destination_target is true, an absolute path will be returned.
         * If not, an absolute path is returned for linked unit files, and a relative
         * path otherwise.
         *
         * Returns an error, false if this is an alias, true if it's a linked unit file. */

        assert(filename);
        assert(ret_destination);
        assert(dir || path_is_absolute(filename));
        assert(dirfd >= 0 || dirfd == AT_FDCWD);

        r = readlinkat_malloc(dirfd, filename, &target);
        if (r < 0)
                return log_warning_errno(r, "Failed to read symlink %s%s%s: %m",
                                         dir, dir ? "/" : "", filename);

        if (!dir) {
                r = path_extract_directory(filename, &_dir);
                if (r < 0)
                        return r;
                dir = _dir;

                r = path_extract_filename(filename, &_filename);
                if (r < 0)
                        return r;
                if (r == O_DIRECTORY)
                        return log_warning_errno(SYNTHETIC_ERRNO(EISDIR),
                                                 "Unexpected path to a directory \"%s\", refusing.", filename);
                filename = _filename;
        }

        bool is_abs = path_is_absolute(target);
        if (root_dir || !is_abs) {
                char *target_abs = path_join(is_abs ? root_dir : dir, target);
                if (!target_abs)
                        return log_oom();

                free_and_replace(target, target_abs);
        }

        /* Get rid of "." and ".." components in target path */
        r = chase_symlinks(target, root_dir, CHASE_NOFOLLOW | CHASE_NONEXISTENT, &simplified, NULL);
        if (r < 0)
                return log_warning_errno(r, "Failed to resolve symlink %s/%s pointing to %s: %m",
                                         dir, filename, target);

        assert(path_is_absolute(simplified));

        /* Check if the symlink remain inside of of our search path.
         * If yes, it is an alias. Verify that it is valid.
         *
         * If no, then this is a linked unit file or mask, and we don't care about the target name
         * when loading units, and we return the link *source* (resolve_destination_target == false);
         * When this is called for installation purposes, we want the final destination,
         * so we return the *target*.
         */
        const char *tail = path_startswith_strv(simplified, search_path);
        if (tail) {  /* An alias */
                _cleanup_free_ char *target_name = NULL;

                r = path_extract_filename(simplified, &target_name);
                if (r < 0)
                        return r;

                r = unit_validate_alias_symlink_or_warn(LOG_NOTICE, filename, simplified);
                if (r < 0)
                        return r;
                if (is_path(tail))
                        log_warning("Suspicious symlink %s/%s→%s, treating as alias.",
                                    dir, filename, simplified);

                dst = resolve_destination_target ? TAKE_PTR(simplified) : TAKE_PTR(target_name);

        } else {
                log_debug("Linked unit file: %s/%s → %s", dir, filename, simplified);

                if (resolve_destination_target)
                        dst = TAKE_PTR(simplified);
                else {
                        dst = path_join(dir, filename);
                        if (!dst)
                                return log_oom();
                }
        }

        *ret_destination = TAKE_PTR(dst);
        return !tail;  /* true if linked unit file */
}

int unit_file_build_name_map(
                const LookupPaths *lp,
                uint64_t *cache_timestamp_hash,
                Hashmap **unit_ids_map,
                Hashmap **unit_names_map,
                Set **path_cache) {

        /* Build two mappings: any name → main unit (i.e. the end result of symlink resolution), unit name →
         * all aliases (i.e. the entry for a given key is a list of all names which point to this key). The
         * key is included in the value iff we saw a file or symlink with that name. In other words, if we
         * have a key, but it is not present in the value for itself, there was an alias pointing to it, but
         * the unit itself is not loadable.
         *
         * At the same, build a cache of paths where to find units. The non-const parameters are for input
         * and output. Existing contents will be freed before the new contents are stored.
         */

        _cleanup_hashmap_free_ Hashmap *ids = NULL, *names = NULL;
        _cleanup_set_free_free_ Set *paths = NULL;
        _cleanup_strv_free_ char **expanded_search_path = NULL;
        uint64_t timestamp_hash;
        int r;

        /* Before doing anything, check if the timestamp hash that was passed is still valid.
         * If yes, do nothing. */
        if (cache_timestamp_hash &&
            lookup_paths_timestamp_hash_same(lp, *cache_timestamp_hash, &timestamp_hash))
                return 0;

        /* The timestamp hash is now set based on the mtimes from before when we start reading files.
         * If anything is modified concurrently, we'll consider the cache outdated. */

        if (path_cache) {
                paths = set_new(&path_hash_ops_free);
                if (!paths)
                        return log_oom();
        }

        /* Go over all our search paths, chase their symlinks and store the result in the
         * expanded_search_path list.
         *
         * This is important for cases where any of the unit directories itself are symlinks into other
         * directories and would therefore cause all of the unit files to be recognized as linked units.
         *
         * This is important for distributions such as NixOS where most paths in /etc/ are symlinks to some
         * other location on the filesystem (e.g.  into /nix/store/).
         *
         * Search paths are ordered by priority (highest first), and we need to maintain this order.
         * If a resolved path is already in the list, we don't need to include.
         *
         * Note that we build a list that contains both the original paths and the resolved symlinks:
         * we need the latter for the case where the directory is symlinked, as described above, and
         * the former for the case where some unit file alias is a dangling symlink that points to one
         * of the "original" directories (and can't be followed).
         */
        STRV_FOREACH(dir, lp->search_path) {
                _cleanup_free_ char *resolved_dir = NULL;

                r = strv_extend(&expanded_search_path, *dir);
                if (r < 0)
                        return log_oom();

                r = chase_symlinks(*dir, NULL, 0, &resolved_dir, NULL);
                if (r < 0) {
                        if (r != -ENOENT)
                                log_warning_errno(r, "Failed to resolve symlink %s, ignoring: %m", *dir);
                        continue;
                }

                if (strv_contains(expanded_search_path, resolved_dir))
                        continue;

                if (strv_consume(&expanded_search_path, TAKE_PTR(resolved_dir)) < 0)
                        return log_oom();
        }

        STRV_FOREACH(dir, lp->search_path) {
                _cleanup_closedir_ DIR *d = NULL;

                d = opendir(*dir);
                if (!d) {
                        if (errno != ENOENT)
                                log_warning_errno(errno, "Failed to open \"%s\", ignoring: %m", *dir);
                        continue;
                }

                FOREACH_DIRENT_ALL(de, d, log_warning_errno(errno, "Failed to read \"%s\", ignoring: %m", *dir)) {
                        _unused_ _cleanup_free_ char *_filename_free = NULL;
                        char *filename;
<<<<<<< HEAD
                        _unused_ _cleanup_free_ char *_filename_free = NULL;
                        _cleanup_free_ char *simplified = NULL;
                        const char *suffix, *dst = NULL;
                        bool valid_unit_name;

                        valid_unit_name = unit_name_is_valid(de->d_name, UNIT_NAME_ANY);
=======
                        _cleanup_free_ char *dst = NULL;
                        bool symlink_to_dir = false;
>>>>>>> 04025fa6

                        /* We only care about valid units and dirs with certain suffixes, let's ignore the
                         * rest. */

                        if (de->d_type == DT_REG) {

                                /* Accept a regular file whose name is a valid unit file name. */
                                if (!unit_name_is_valid(de->d_name, UNIT_NAME_ANY))
                                        continue;

                        } else if (de->d_type == DT_DIR) {

                                if (!paths) /* Skip directories early unless path_cache is requested */
                                        continue;

                                r = directory_name_is_valid(de->d_name);
                                if (r < 0)
                                        return r;
                                if (r == 0)
                                        continue;

                        } else if (de->d_type == DT_LNK) {

                                /* Accept a symlink file whose name is a valid unit file name or
                                 * ending in .wants/, .requires/ or .d/. */

                                if (!unit_name_is_valid(de->d_name, UNIT_NAME_ANY)) {
                                        _cleanup_free_ char *target = NULL;

                                        if (!paths) /* Skip symlink to a directory early unless path_cache is requested */
                                                continue;

                                        r = directory_name_is_valid(de->d_name);
                                        if (r < 0)
                                                return r;
                                        if (r == 0)
                                                continue;

                                        r = readlinkat_malloc(dirfd(d), de->d_name, &target);
                                        if (r < 0) {
                                                log_warning_errno(r, "Failed to read symlink %s/%s, ignoring: %m",
                                                                  *dir, de->d_name);
                                                continue;
                                        }

                                        r = is_dir(target, /* follow = */ true);
                                        if (r <= 0)
                                                continue;

                                        symlink_to_dir = true;
                                }

                        } else
                                continue;

                        filename = path_join(*dir, de->d_name);
                        if (!filename)
                                return log_oom();

                        if (paths) {
                                r = set_put(paths, filename);
                                if (r < 0)
                                        return log_oom();
                                if (r == 0)
                                        _filename_free = filename; /* Make sure we free the filename. */
                        } else
                                _filename_free = filename; /* Make sure we free the filename. */

                        if (de->d_type == DT_DIR || (de->d_type == DT_LNK && symlink_to_dir))
                                continue;

                        assert(IN_SET(de->d_type, DT_REG, DT_LNK));

                        /* search_path is ordered by priority (highest first). If the name is already mapped
                         * to something (incl. itself), it means that we have already seen it, and we should
                         * ignore it here. */
                        if (hashmap_contains(ids, de->d_name))
                                continue;

                        if (de->d_type == DT_LNK) {
                                /* We don't explicitly check for alias loops here. unit_ids_map_get() which
                                 * limits the number of hops should be used to access the map. */

                                r = unit_file_resolve_symlink(lp->root_dir, expanded_search_path,
                                                              *dir, dirfd(d), de->d_name,
                                                              /* resolve_destination_target= */ false,
                                                              &dst);
                                if (r == -ENOMEM)
                                        return r;
                                if (r < 0)  /* we ignore other errors here */
                                        continue;

                        } else {
                                dst = TAKE_PTR(_filename_free); /* Grab the copy we made previously, if available. */
                                if (!dst) {
                                        dst = strdup(filename);
                                        if (!dst)
                                                return log_oom();
                                }

                                log_debug("%s: normal unit file: %s", __func__, dst);
                        }

                        _cleanup_free_ char *key = strdup(de->d_name);
                        if (!key)
                                return log_oom();

                        r = hashmap_ensure_put(&ids, &string_hash_ops_free_free, key, dst);
                        if (r < 0)
                                return log_warning_errno(r, "Failed to add entry to hashmap (%s→%s): %m",
                                                         de->d_name, dst);
                        key = dst = NULL;
                }
        }

        /* Let's also put the names in the reverse db. */
        const char *dummy, *src;
        HASHMAP_FOREACH_KEY(dummy, src, ids) {
                _cleanup_free_ char *inst = NULL, *dst_inst = NULL;
                const char *dst;

                r = unit_ids_map_get(ids, src, &dst);
                if (r < 0)
                        continue;

                if (null_or_empty_path(dst) != 0)
                        continue;

                dst = basename(dst);

                /* If we have an symlink from an instance name to a template name, it is an alias just for
                 * this specific instance, foo@id.service ↔ template@id.service. */
                if (unit_name_is_valid(dst, UNIT_NAME_TEMPLATE)) {
                        UnitNameFlags t = unit_name_to_instance(src, &inst);
                        if (t < 0)
                                return log_error_errno(t, "Failed to extract instance part from %s: %m", src);
                        if (t == UNIT_NAME_INSTANCE) {
                                r = unit_name_replace_instance(dst, inst, &dst_inst);
                                if (r < 0) {
                                        /* This might happen e.g. if the combined length is too large.
                                         * Let's not make too much of a fuss. */
                                        log_debug_errno(r, "Failed to build alias name (%s + %s), ignoring: %m",
                                                        dst, inst);
                                        continue;
                                }

                                dst = dst_inst;
                        }
                }

                r = string_strv_hashmap_put(&names, dst, src);
                if (r < 0)
                        return log_warning_errno(r, "Failed to add entry to hashmap (%s→%s): %m", dst, src);
        }

        if (cache_timestamp_hash)
                *cache_timestamp_hash = timestamp_hash;

        hashmap_free_and_replace(*unit_ids_map, ids);
        hashmap_free_and_replace(*unit_names_map, names);
        if (path_cache)
                set_free_and_replace(*path_cache, paths);

        return 1;
}

static int add_name(
                const char *unit_name,
                Set **names,
                const char *name) {
        int r;

        assert(names);
        assert(name);

        r = set_put_strdup(names, name);
        if (r < 0)
                return r;
        if (r > 0 && !streq(unit_name, name))
                log_debug("Unit %s has alias %s.", unit_name, name);
        return r;
}

static int add_names(
                Hashmap *unit_ids_map,
                Hashmap *unit_name_map,
                const char *unit_name,
                const char *fragment_basename,  /* Only set when adding additional names based on fragment path */
                UnitNameFlags name_type,
                const char *instance,
                Set **names,
                const char *name) {

        char **aliases;
        int r;

        assert(name_type == UNIT_NAME_PLAIN || instance);

        /* The unit has its own name if it's not a template. If we're looking at a fragment, the fragment
         * name (possibly with instance inserted), is also always one of the unit names. */
        if (name_type != UNIT_NAME_TEMPLATE) {
                r = add_name(unit_name, names, name);
                if (r < 0)
                        return r;
        }

        /* Add any aliases of the name to the set of names.
         *
         * We don't even need to know which fragment we will use. The unit_name_map should return the same
         * set of names for any of the aliases. */
        aliases = hashmap_get(unit_name_map, name);
        STRV_FOREACH(alias, aliases) {
                if (name_type == UNIT_NAME_INSTANCE && unit_name_is_valid(*alias, UNIT_NAME_TEMPLATE)) {
                        _cleanup_free_ char *inst = NULL;
                        const char *inst_fragment = NULL;

                        r = unit_name_replace_instance(*alias, instance, &inst);
                        if (r < 0)
                                return log_debug_errno(r, "Cannot build instance name %s + %s: %m",
                                                       *alias, instance);

                        /* Exclude any aliases that point in some other direction.
                         *
                         * See https://github.com/systemd/systemd/pull/13119#discussion_r308145418. */
                        r = unit_ids_map_get(unit_ids_map, inst, &inst_fragment);
                        if (r < 0 && !IN_SET(r, -ENOENT, -ENXIO))
                                return log_debug_errno(r, "Cannot find instance fragment %s: %m", inst);

                        if (inst_fragment &&
                            !streq(basename(inst_fragment), fragment_basename)) {
                                log_debug("Instance %s has fragment %s and is not an alias of %s.",
                                          inst, inst_fragment, unit_name);
                                continue;
                        }

                        r = set_consume(*names, TAKE_PTR(inst));
                        if (r > 0)
                                log_debug("Unit %s has alias %s.", unit_name, inst);
                } else
                        r = add_name(unit_name, names, *alias);

                if (r < 0)
                        return r;
        }

        return 0;
}

int unit_file_find_fragment(
                Hashmap *unit_ids_map,
                Hashmap *unit_name_map,
                const char *unit_name,
                const char **ret_fragment_path,
                Set **ret_names) {

        const char *fragment = NULL;
        _cleanup_free_ char *template = NULL, *instance = NULL;
        _cleanup_set_free_ Set *names = NULL;
        int r;

        /* Finds a fragment path, and returns the set of names:
         * if we have …/foo.service and …/foo-alias.service→foo.service,
         * and …/foo@.service and …/foo-alias@.service→foo@.service,
         * and …/foo@inst.service,
         * this should return:
         * foo.service → …/foo.service, {foo.service, foo-alias.service},
         * foo-alias.service → …/foo.service, {foo.service, foo-alias.service},
         * foo@.service → …/foo@.service, {foo@.service, foo-alias@.service},
         * foo-alias@.service → …/foo@.service, {foo@.service, foo-alias@.service},
         * foo@bar.service → …/foo@.service, {foo@bar.service, foo-alias@bar.service},
         * foo-alias@bar.service → …/foo@.service, {foo@bar.service, foo-alias@bar.service},
         * foo-alias@inst.service → …/foo@inst.service, {foo@inst.service, foo-alias@inst.service}.
         */

        UnitNameFlags name_type = unit_name_to_instance(unit_name, &instance);
        if (name_type < 0)
                return name_type;

        if (ret_names) {
                r = add_names(unit_ids_map, unit_name_map, unit_name, NULL, name_type, instance, &names, unit_name);
                if (r < 0)
                        return r;
        }

        /* First try to load fragment under the original name */
        r = unit_ids_map_get(unit_ids_map, unit_name, &fragment);
        if (r < 0 && !IN_SET(r, -ENOENT, -ENXIO))
                return log_debug_errno(r, "Cannot load unit %s: %m", unit_name);

        if (!fragment && name_type == UNIT_NAME_INSTANCE) {
                /* Look for a fragment under the template name */

                r = unit_name_template(unit_name, &template);
                if (r < 0)
                        return log_debug_errno(r, "Failed to determine template name: %m");

                r = unit_ids_map_get(unit_ids_map, template, &fragment);
                if (r < 0 && !IN_SET(r, -ENOENT, -ENXIO))
                        return log_debug_errno(r, "Cannot load template %s: %m", template);
        }

        if (fragment && ret_names) {
                const char *fragment_basename = basename(fragment);

                if (!streq(fragment_basename, unit_name)) {
                        /* Add names based on the fragment name to the set of names */
                        r = add_names(unit_ids_map, unit_name_map, unit_name, fragment_basename, name_type, instance, &names, fragment_basename);
                        if (r < 0)
                                return r;
                }
        }

        *ret_fragment_path = fragment;
        if (ret_names)
                *ret_names = TAKE_PTR(names);

        return 0;
}

static const char * const rlmap[] = {
        "emergency", SPECIAL_EMERGENCY_TARGET,
        "-b",        SPECIAL_EMERGENCY_TARGET,
        "rescue",    SPECIAL_RESCUE_TARGET,
        "single",    SPECIAL_RESCUE_TARGET,
        "-s",        SPECIAL_RESCUE_TARGET,
        "s",         SPECIAL_RESCUE_TARGET,
        "S",         SPECIAL_RESCUE_TARGET,
        "1",         SPECIAL_RESCUE_TARGET,
        "2",         SPECIAL_MULTI_USER_TARGET,
        "3",         SPECIAL_MULTI_USER_TARGET,
        "4",         SPECIAL_MULTI_USER_TARGET,
        "5",         SPECIAL_GRAPHICAL_TARGET,
        NULL
};

static const char * const rlmap_initrd[] = {
        "emergency", SPECIAL_EMERGENCY_TARGET,
        "rescue",    SPECIAL_RESCUE_TARGET,
        NULL
};

const char* runlevel_to_target(const char *word) {
        const char * const *rlmap_ptr;

        if (!word)
                return NULL;

        if (in_initrd()) {
                word = startswith(word, "rd.");
                if (!word)
                        return NULL;
        }

        rlmap_ptr = in_initrd() ? rlmap_initrd : rlmap;

        for (size_t i = 0; rlmap_ptr[i]; i += 2)
                if (streq(word, rlmap_ptr[i]))
                        return rlmap_ptr[i+1];

        return NULL;
}<|MERGE_RESOLUTION|>--- conflicted
+++ resolved
@@ -458,17 +458,8 @@
                 FOREACH_DIRENT_ALL(de, d, log_warning_errno(errno, "Failed to read \"%s\", ignoring: %m", *dir)) {
                         _unused_ _cleanup_free_ char *_filename_free = NULL;
                         char *filename;
-<<<<<<< HEAD
-                        _unused_ _cleanup_free_ char *_filename_free = NULL;
-                        _cleanup_free_ char *simplified = NULL;
-                        const char *suffix, *dst = NULL;
-                        bool valid_unit_name;
-
-                        valid_unit_name = unit_name_is_valid(de->d_name, UNIT_NAME_ANY);
-=======
                         _cleanup_free_ char *dst = NULL;
                         bool symlink_to_dir = false;
->>>>>>> 04025fa6
 
                         /* We only care about valid units and dirs with certain suffixes, let's ignore the
                          * rest. */
