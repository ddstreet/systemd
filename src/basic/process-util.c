--- conflicted
+++ resolved
@@ -237,22 +237,14 @@
                         return h;
 
                 if (max_length == 0)
-<<<<<<< HEAD
-                        r = strjoin("[", t, "]");
-=======
                         ans = strjoin("[", t, "]");
->>>>>>> bcd5a6c7
                 else {
                         size_t l;
 
                         l = strlen(t);
 
                         if (l + 3 <= max_length)
-<<<<<<< HEAD
-                                r = strjoin("[", t, "]");
-=======
                                 ans = strjoin("[", t, "]");
->>>>>>> bcd5a6c7
                         else if (max_length <= 6) {
 
                                 ans = new(char, max_length);
@@ -272,11 +264,7 @@
                                         e--;
                                 *e = 0;
 
-<<<<<<< HEAD
-                                r = strjoin("[", t, "...]");
-=======
                                 ans = strjoin("[", t, "...]");
->>>>>>> bcd5a6c7
                         }
                 }
                 if (!ans)
