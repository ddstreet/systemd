/* SPDX-License-Identifier: LGPL-2.1-or-later */
#pragma once

#include <stdbool.h>
#include <stddef.h>
#include <string.h>

#include "alloc-util.h"
#include "macro.h"
#include "string-util-fundamental.h"

/* What is interpreted as whitespace? */
#define WHITESPACE        " \t\n\r"
#define NEWLINE           "\n\r"
#define QUOTES            "\"\'"
#define COMMENTS          "#;"
#define GLOB_CHARS        "*?["
#define DIGITS            "0123456789"
#define LOWERCASE_LETTERS "abcdefghijklmnopqrstuvwxyz"
#define UPPERCASE_LETTERS "ABCDEFGHIJKLMNOPQRSTUVWXYZ"
#define LETTERS           LOWERCASE_LETTERS UPPERCASE_LETTERS
#define ALPHANUMERICAL    LETTERS DIGITS
#define HEXDIGITS         DIGITS "abcdefABCDEF"

<<<<<<< HEAD
#define streq(a,b) (strcmp((a),(b)) == 0)
#define strneq(a, b, n) (strncmp((a), (b), (n)) == 0)
#define strcaseeq(a,b) (strcasecmp((a),(b)) == 0)
#define strncaseeq(a, b, n) (strncasecmp((a), (b), (n)) == 0)

int strcmp_ptr(const char *a, const char *b) _pure_;
int strcasecmp_ptr(const char *a, const char *b) _pure_;

static inline bool streq_ptr(const char *a, const char *b) {
        return strcmp_ptr(a, b) == 0;
}

static inline bool strcaseeq_ptr(const char *a, const char *b) {
        return strcasecmp_ptr(a, b) == 0;
}

=======
>>>>>>> 5b7bcbda
static inline char* strstr_ptr(const char *haystack, const char *needle) {
        if (!haystack || !needle)
                return NULL;
        return strstr(haystack, needle);
}

static inline const char* strempty(const char *s) {
        return s ?: "";
}

static inline const char* strnull(const char *s) {
        return s ?: "(null)";
}

static inline const char *strna(const char *s) {
        return s ?: "n/a";
}

static inline const char* true_false(bool b) {
        return b ? "true" : "false";
}

static inline const char* plus_minus(bool b) {
        return b ? "+" : "-";
}

static inline const char* one_zero(bool b) {
        return b ? "1" : "0";
}

static inline const char* enable_disable(bool b) {
        return b ? "enable" : "disable";
}

static inline const char *empty_to_null(const char *p) {
        return isempty(p) ? NULL : p;
}

static inline const char *empty_to_dash(const char *str) {
        return isempty(str) ? "-" : str;
}

static inline bool empty_or_dash(const char *str) {
        return !str ||
                str[0] == 0 ||
                (str[0] == '-' && str[1] == 0);
}

static inline const char *empty_or_dash_to_null(const char *p) {
        return empty_or_dash(p) ? NULL : p;
}

char *first_word(const char *s, const char *word) _pure_;

char *strnappend(const char *s, const char *suffix, size_t length);

char *strjoin_real(const char *x, ...) _sentinel_;
#define strjoin(a, ...) strjoin_real((a), __VA_ARGS__, NULL)

#define strjoina(a, ...)                                                \
        ({                                                              \
                const char *_appendees_[] = { a, __VA_ARGS__ };         \
                char *_d_, *_p_;                                        \
                size_t _len_ = 0;                                       \
                size_t _i_;                                             \
                for (_i_ = 0; _i_ < ELEMENTSOF(_appendees_) && _appendees_[_i_]; _i_++) \
                        _len_ += strlen(_appendees_[_i_]);              \
                _p_ = _d_ = newa(char, _len_ + 1);                      \
                for (_i_ = 0; _i_ < ELEMENTSOF(_appendees_) && _appendees_[_i_]; _i_++) \
                        _p_ = stpcpy(_p_, _appendees_[_i_]);            \
                *_p_ = 0;                                               \
                _d_;                                                    \
        })

char *strstrip(char *s);
char *delete_chars(char *s, const char *bad);
char *delete_trailing_chars(char *s, const char *bad);
char *truncate_nl(char *s);

static inline char *skip_leading_chars(const char *s, const char *bad) {
        if (!s)
                return NULL;

        if (!bad)
                bad = WHITESPACE;

        return (char*) s + strspn(s, bad);
}

char ascii_tolower(char x);
char *ascii_strlower(char *s);
char *ascii_strlower_n(char *s, size_t n);

char ascii_toupper(char x);
char *ascii_strupper(char *s);

int ascii_strcasecmp_n(const char *a, const char *b, size_t n);
int ascii_strcasecmp_nn(const char *a, size_t n, const char *b, size_t m);

bool chars_intersect(const char *a, const char *b) _pure_;

static inline bool _pure_ in_charset(const char *s, const char* charset) {
        assert(s);
        assert(charset);
        return s[strspn(s, charset)] == '\0';
}

bool string_has_cc(const char *p, const char *ok) _pure_;

char *ellipsize_mem(const char *s, size_t old_length_bytes, size_t new_length_columns, unsigned percent);
static inline char *ellipsize(const char *s, size_t length, unsigned percent) {
        return ellipsize_mem(s, strlen(s), length, percent);
}

char *cellescape(char *buf, size_t len, const char *s);

/* This limit is arbitrary, enough to give some idea what the string contains */
#define CELLESCAPE_DEFAULT_LENGTH 64

char* strshorten(char *s, size_t l);

char *strreplace(const char *text, const char *old_string, const char *new_string);

char *strip_tab_ansi(char **ibuf, size_t *_isz, size_t highlight[2]);

char *strextend_with_separator_internal(char **x, const char *separator, ...) _sentinel_;

#define strextend_with_separator(x, separator, ...) strextend_with_separator_internal(x, separator, __VA_ARGS__, NULL)
#define strextend(x, ...) strextend_with_separator_internal(x, NULL, __VA_ARGS__, NULL)

char *strrep(const char *s, unsigned n);

int split_pair(const char *s, const char *sep, char **l, char **r);

int free_and_strdup(char **p, const char *s);
static inline int free_and_strdup_warn(char **p, const char *s) {
        if (free_and_strdup(p, s) < 0)
                return log_oom();
        return 0;
}
int free_and_strndup(char **p, const char *s, size_t l);

bool string_is_safe(const char *p) _pure_;

static inline size_t strlen_ptr(const char *s) {
        if (!s)
                return 0;

        return strlen(s);
}

DISABLE_WARNING_STRINGOP_TRUNCATION;
static inline void strncpy_exact(char *buf, const char *src, size_t buf_len) {
        strncpy(buf, src, buf_len);
}
REENABLE_WARNING;

/* Like startswith(), but operates on arbitrary memory blocks */
static inline void *memory_startswith(const void *p, size_t sz, const char *token) {
        assert(token);

        size_t n = strlen(token);
        if (sz < n)
                return NULL;

        assert(p);

        if (memcmp(p, token, n) != 0)
                return NULL;

        return (uint8_t*) p + n;
}

/* Like startswith_no_case(), but operates on arbitrary memory blocks.
 * It works only for ASCII strings.
 */
static inline void *memory_startswith_no_case(const void *p, size_t sz, const char *token) {
        assert(token);

        size_t n = strlen(token);
        if (sz < n)
                return NULL;

        assert(p);

        for (size_t i = 0; i < n; i++)
                if (ascii_tolower(((char *)p)[i]) != ascii_tolower(token[i]))
                        return NULL;

        return (uint8_t*) p + n;
}

static inline char* str_realloc(char **p) {
        /* Reallocate *p to actual size */

        if (!*p)
                return NULL;

        char *t = realloc(*p, strlen(*p) + 1);
        if (!t)
                return NULL;

        return (*p = t);
}

char* string_erase(char *x);

int string_truncate_lines(const char *s, size_t n_lines, char **ret);
int string_extract_line(const char *s, size_t i, char **ret);

int string_contains_word_strv(const char *string, const char *separators, char **words, const char **ret_word);
static inline int string_contains_word(const char *string, const char *separators, const char *word) {
        return string_contains_word_strv(string, separators, STRV_MAKE(word), NULL);
}<|MERGE_RESOLUTION|>--- conflicted
+++ resolved
@@ -22,25 +22,6 @@
 #define ALPHANUMERICAL    LETTERS DIGITS
 #define HEXDIGITS         DIGITS "abcdefABCDEF"
 
-<<<<<<< HEAD
-#define streq(a,b) (strcmp((a),(b)) == 0)
-#define strneq(a, b, n) (strncmp((a), (b), (n)) == 0)
-#define strcaseeq(a,b) (strcasecmp((a),(b)) == 0)
-#define strncaseeq(a, b, n) (strncasecmp((a), (b), (n)) == 0)
-
-int strcmp_ptr(const char *a, const char *b) _pure_;
-int strcasecmp_ptr(const char *a, const char *b) _pure_;
-
-static inline bool streq_ptr(const char *a, const char *b) {
-        return strcmp_ptr(a, b) == 0;
-}
-
-static inline bool strcaseeq_ptr(const char *a, const char *b) {
-        return strcasecmp_ptr(a, b) == 0;
-}
-
-=======
->>>>>>> 5b7bcbda
 static inline char* strstr_ptr(const char *haystack, const char *needle) {
         if (!haystack || !needle)
                 return NULL;
