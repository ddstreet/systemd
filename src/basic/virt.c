--- conflicted
+++ resolved
@@ -148,12 +148,8 @@
                 "/sys/class/dmi/id/sys_vendor",
                 "/sys/class/dmi/id/board_vendor",
                 "/sys/class/dmi/id/bios_vendor",
-<<<<<<< HEAD
-                "/sys/class/dmi/id/product_version" /* For Hyper-V VMs test */
-=======
                 "/sys/class/dmi/id/product_version", /* For Hyper-V VMs test */
                 NULL
->>>>>>> 04025fa6
         };
 
         static const struct {
