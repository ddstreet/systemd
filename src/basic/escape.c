--- conflicted
+++ resolved
@@ -544,27 +544,15 @@
         return str_realloc(buf);
 }
 
-<<<<<<< HEAD
-char* quote_command_line(char **argv) {
-=======
 char* quote_command_line(char **argv, ShellEscapeFlags flags) {
->>>>>>> 04025fa6
         _cleanup_free_ char *result = NULL;
 
         assert(argv);
 
-<<<<<<< HEAD
-        char **a;
         STRV_FOREACH(a, argv) {
                 _cleanup_free_ char *t = NULL;
 
-                t = shell_maybe_quote(*a, SHELL_ESCAPE_EMPTY);
-=======
-        STRV_FOREACH(a, argv) {
-                _cleanup_free_ char *t = NULL;
-
                 t = shell_maybe_quote(*a, flags);
->>>>>>> 04025fa6
                 if (!t)
                         return NULL;
 
@@ -572,9 +560,5 @@
                         return NULL;
         }
 
-<<<<<<< HEAD
-        return TAKE_PTR(result);
-=======
         return str_realloc(TAKE_PTR(result));
->>>>>>> 04025fa6
 }