/***
  This file is part of systemd.

  Copyright 2010-2012 Lennart Poettering

  systemd is free software; you can redistribute it and/or modify it
  under the terms of the GNU Lesser General Public License as published by
  the Free Software Foundation; either version 2.1 of the License, or
  (at your option) any later version.

  systemd is distributed in the hope that it will be useful, but
  WITHOUT ANY WARRANTY; without even the implied warranty of
  MERCHANTABILITY or FITNESS FOR A PARTICULAR PURPOSE. See the GNU
  Lesser General Public License for more details.

  You should have received a copy of the GNU Lesser General Public License
  along with systemd; If not, see <http://www.gnu.org/licenses/>.
***/

#include <errno.h>
#include <limits.h>
#include <stdio.h>
#include <stdlib.h>
#include <string.h>
#include <sys/stat.h>
#include <unistd.h>

/* When we include libgen.h because we need dirname() we immediately
 * undefine basename() since libgen.h defines it as a macro to the
 * POSIX version which is really broken. We prefer GNU basename(). */
#include <libgen.h>
#undef basename

#include "alloc-util.h"
#include "extract-word.h"
#include "fs-util.h"
#include "log.h"
#include "macro.h"
#include "missing.h"
#include "path-util.h"
#include "stat-util.h"
#include "string-util.h"
#include "strv.h"
#include "time-util.h"

bool path_is_absolute(const char *p) {
        return p[0] == '/';
}

bool is_path(const char *p) {
        return !!strchr(p, '/');
}

int path_split_and_make_absolute(const char *p, char ***ret) {
        char **l;
        int r;

        assert(p);
        assert(ret);

        l = strv_split(p, ":");
        if (!l)
                return -ENOMEM;

        r = path_strv_make_absolute_cwd(l);
        if (r < 0) {
                strv_free(l);
                return r;
        }

        *ret = l;
        return r;
}

char *path_make_absolute(const char *p, const char *prefix) {
        assert(p);

        /* Makes every item in the list an absolute path by prepending
         * the prefix, if specified and necessary */

        if (path_is_absolute(p) || !prefix)
                return strdup(p);

        return strjoin(prefix, "/", p, NULL);
}

int path_make_absolute_cwd(const char *p, char **ret) {
        char *c;

        assert(p);
        assert(ret);

        /* Similar to path_make_absolute(), but prefixes with the
         * current working directory. */

        if (path_is_absolute(p))
                c = strdup(p);
        else {
                _cleanup_free_ char *cwd = NULL;

                cwd = get_current_dir_name();
                if (!cwd)
                        return negative_errno();

                c = strjoin(cwd, "/", p, NULL);
        }
        if (!c)
                return -ENOMEM;

        *ret = c;
        return 0;
}

int path_make_relative(const char *from_dir, const char *to_path, char **_r) {
        char *r, *p;
        unsigned n_parents;

        assert(from_dir);
        assert(to_path);
        assert(_r);

        /* Strips the common part, and adds ".." elements as necessary. */

        if (!path_is_absolute(from_dir))
                return -EINVAL;

        if (!path_is_absolute(to_path))
                return -EINVAL;

        /* Skip the common part. */
        for (;;) {
                size_t a;
                size_t b;

                from_dir += strspn(from_dir, "/");
                to_path += strspn(to_path, "/");

                if (!*from_dir) {
                        if (!*to_path)
                                /* from_dir equals to_path. */
                                r = strdup(".");
                        else
                                /* from_dir is a parent directory of to_path. */
                                r = strdup(to_path);

                        if (!r)
                                return -ENOMEM;

                        path_kill_slashes(r);

                        *_r = r;
                        return 0;
                }

                if (!*to_path)
                        break;

                a = strcspn(from_dir, "/");
                b = strcspn(to_path, "/");

                if (a != b)
                        break;

                if (memcmp(from_dir, to_path, a) != 0)
                        break;

                from_dir += a;
                to_path += b;
        }

        /* If we're here, then "from_dir" has one or more elements that need to
         * be replaced with "..". */

        /* Count the number of necessary ".." elements. */
        for (n_parents = 0;;) {
                from_dir += strspn(from_dir, "/");

                if (!*from_dir)
                        break;

                from_dir += strcspn(from_dir, "/");
                n_parents++;
        }

        r = malloc(n_parents * 3 + strlen(to_path) + 1);
        if (!r)
                return -ENOMEM;

        for (p = r; n_parents > 0; n_parents--, p += 3)
                memcpy(p, "../", 3);

        strcpy(p, to_path);
        path_kill_slashes(r);

        *_r = r;
        return 0;
}

int path_strv_make_absolute_cwd(char **l) {
        char **s;
        int r;

        /* Goes through every item in the string list and makes it
         * absolute. This works in place and won't rollback any
         * changes on failure. */

        STRV_FOREACH(s, l) {
                char *t;

                r = path_make_absolute_cwd(*s, &t);
                if (r < 0)
                        return r;

                free(*s);
                *s = t;
        }

        return 0;
}

char **path_strv_resolve(char **l, const char *prefix) {
        char **s;
        unsigned k = 0;
        bool enomem = false;

        if (strv_isempty(l))
                return l;

        /* Goes through every item in the string list and canonicalize
         * the path. This works in place and won't rollback any
         * changes on failure. */

        STRV_FOREACH(s, l) {
                char *t, *u;
                _cleanup_free_ char *orig = NULL;

                if (!path_is_absolute(*s)) {
                        free(*s);
                        continue;
                }

                if (prefix) {
                        orig = *s;
                        t = strappend(prefix, orig);
                        if (!t) {
                                enomem = true;
                                continue;
                        }
                } else
                        t = *s;

                errno = 0;
                u = canonicalize_file_name(t);
                if (!u) {
                        if (errno == ENOENT) {
                                if (prefix) {
                                        u = orig;
                                        orig = NULL;
                                        free(t);
                                } else
                                        u = t;
                        } else {
                                free(t);
                                if (errno == ENOMEM || errno == 0)
                                        enomem = true;

                                continue;
                        }
                } else if (prefix) {
                        char *x;

                        free(t);
                        x = path_startswith(u, prefix);
                        if (x) {
                                /* restore the slash if it was lost */
                                if (!startswith(x, "/"))
                                        *(--x) = '/';

                                t = strdup(x);
                                free(u);
                                if (!t) {
                                        enomem = true;
                                        continue;
                                }
                                u = t;
                        } else {
                                /* canonicalized path goes outside of
                                 * prefix, keep the original path instead */
                                free(u);
                                u = orig;
                                orig = NULL;
                        }
                } else
                        free(t);

                l[k++] = u;
        }

        l[k] = NULL;

        if (enomem)
                return NULL;

        return l;
}

char **path_strv_resolve_uniq(char **l, const char *prefix) {

        if (strv_isempty(l))
                return l;

        if (!path_strv_resolve(l, prefix))
                return NULL;

        return strv_uniq(l);
}

char *path_kill_slashes(char *path) {
        char *f, *t;
        bool slash = false;

        /* Removes redundant inner and trailing slashes. Modifies the
         * passed string in-place.
         *
         * ///foo///bar/ becomes /foo/bar
         */

        for (f = path, t = path; *f; f++) {

                if (*f == '/') {
                        slash = true;
                        continue;
                }

                if (slash) {
                        slash = false;
                        *(t++) = '/';
                }

                *(t++) = *f;
        }

        /* Special rule, if we are talking of the root directory, a
        trailing slash is good */

        if (t == path && slash)
                *(t++) = '/';

        *t = 0;
        return path;
}

char* path_startswith(const char *path, const char *prefix) {
        assert(path);
        assert(prefix);

        if ((path[0] == '/') != (prefix[0] == '/'))
                return NULL;

        for (;;) {
                size_t a, b;

                path += strspn(path, "/");
                prefix += strspn(prefix, "/");

                if (*prefix == 0)
                        return (char*) path;

                if (*path == 0)
                        return NULL;

                a = strcspn(path, "/");
                b = strcspn(prefix, "/");

                if (a != b)
                        return NULL;

                if (memcmp(path, prefix, a) != 0)
                        return NULL;

                path += a;
                prefix += b;
        }
}

int path_compare(const char *a, const char *b) {
        int d;

        assert(a);
        assert(b);

        /* A relative path and an abolute path must not compare as equal.
         * Which one is sorted before the other does not really matter.
         * Here a relative path is ordered before an absolute path. */
        d = (a[0] == '/') - (b[0] == '/');
        if (d != 0)
                return d;

        for (;;) {
                size_t j, k;

                a += strspn(a, "/");
                b += strspn(b, "/");

                if (*a == 0 && *b == 0)
                        return 0;

                /* Order prefixes first: "/foo" before "/foo/bar" */
                if (*a == 0)
                        return -1;
                if (*b == 0)
                        return 1;

                j = strcspn(a, "/");
                k = strcspn(b, "/");

                /* Alphabetical sort: "/foo/aaa" before "/foo/b" */
                d = memcmp(a, b, MIN(j, k));
                if (d != 0)
                        return (d > 0) - (d < 0); /* sign of d */

                /* Sort "/foo/a" before "/foo/aaa" */
                d = (j > k) - (j < k);  /* sign of (j - k) */
                if (d != 0)
                        return d;

                a += j;
                b += k;
        }
}

bool path_equal(const char *a, const char *b) {
        return path_compare(a, b) == 0;
}

bool path_equal_or_files_same(const char *a, const char *b) {
        return path_equal(a, b) || files_same(a, b) > 0;
}

char* path_join(const char *root, const char *path, const char *rest) {
        assert(path);

        if (!isempty(root))
                return strjoin(root, endswith(root, "/") ? "" : "/",
                               path[0] == '/' ? path+1 : path,
                               rest ? (endswith(path, "/") ? "" : "/") : NULL,
                               rest && rest[0] == '/' ? rest+1 : rest,
                               NULL);
        else
                return strjoin(path,
                               rest ? (endswith(path, "/") ? "" : "/") : NULL,
                               rest && rest[0] == '/' ? rest+1 : rest,
                               NULL);
}

int find_binary(const char *name, char **ret) {
        int last_error, r;
        const char *p;

        assert(name);

        if (is_path(name)) {
                if (access(name, X_OK) < 0)
                        return -errno;

                if (ret) {
                        r = path_make_absolute_cwd(name, ret);
                        if (r < 0)
                                return r;
                }

                return 0;
        }

        /**
         * Plain getenv, not secure_getenv, because we want
         * to actually allow the user to pick the binary.
         */
        p = getenv("PATH");
        if (!p)
                p = DEFAULT_PATH;

        last_error = -ENOENT;

        for (;;) {
                _cleanup_free_ char *j = NULL, *element = NULL;

                r = extract_first_word(&p, &element, ":", EXTRACT_RELAX|EXTRACT_DONT_COALESCE_SEPARATORS);
                if (r < 0)
                        return r;
                if (r == 0)
                        break;

                if (!path_is_absolute(element))
                        continue;

                j = strjoin(element, "/", name, NULL);
                if (!j)
                        return -ENOMEM;

                if (access(j, X_OK) >= 0) {
                        /* Found it! */

                        if (ret) {
                                *ret = path_kill_slashes(j);
                                j = NULL;
                        }

                        return 0;
                }

                last_error = -errno;
        }

        return last_error;
}

bool paths_check_timestamp(const char* const* paths, usec_t *timestamp, bool update) {
        bool changed = false;
        const char* const* i;

        assert(timestamp);

        if (paths == NULL)
                return false;

        STRV_FOREACH(i, paths) {
                struct stat stats;
                usec_t u;

                if (stat(*i, &stats) < 0)
                        continue;

                u = timespec_load(&stats.st_mtim);

                /* first check */
                if (*timestamp >= u)
                        continue;

                log_debug("timestamp of '%s' changed", *i);

                /* update timestamp */
                if (update) {
                        *timestamp = u;
                        changed = true;
                } else
                        return true;
        }

        return changed;
}

static int binary_is_good(const char *binary) {
        _cleanup_free_ char *p = NULL, *d = NULL;
        int r;

        r = find_binary(binary, &p);
        if (r == -ENOENT)
                return 0;
        if (r < 0)
                return r;

        /* An fsck that is linked to /bin/true is a non-existent
         * fsck */

        r = readlink_malloc(p, &d);
        if (r == -EINVAL) /* not a symlink */
                return 1;
        if (r < 0)
                return r;

        return !PATH_IN_SET(d, "true"
                               "/bin/true",
                               "/usr/bin/true",
                               "/dev/null");
}

int fsck_exists(const char *fstype) {
        const char *checker;

        assert(fstype);

        if (streq(fstype, "auto"))
                return -EINVAL;

        checker = strjoina("fsck.", fstype);
        return binary_is_good(checker);
}

int mkfs_exists(const char *fstype) {
        const char *mkfs;

        assert(fstype);

        if (streq(fstype, "auto"))
                return -EINVAL;

        mkfs = strjoina("mkfs.", fstype);
        return binary_is_good(mkfs);
}

char *prefix_root(const char *root, const char *path) {
        char *n, *p;
        size_t l;

        /* If root is passed, prefixes path with it. Otherwise returns
         * it as is. */

        assert(path);

        /* First, drop duplicate prefixing slashes from the path */
        while (path[0] == '/' && path[1] == '/')
                path++;

        if (isempty(root) || path_equal(root, "/"))
                return strdup(path);

        l = strlen(root) + 1 + strlen(path) + 1;

        n = new(char, l);
        if (!n)
                return NULL;

        p = stpcpy(n, root);

        while (p > n && p[-1] == '/')
                p--;

        if (path[0] != '/')
                *(p++) = '/';

        strcpy(p, path);
        return n;
}

int parse_path_argument_and_warn(const char *path, bool suppress_root, char **arg) {
        char *p;
        int r;

        /*
         * This function is intended to be used in command line
         * parsers, to handle paths that are passed in. It makes the
         * path absolute, and reduces it to NULL if omitted or
         * root (the latter optionally).
         *
         * NOTE THAT THIS WILL FREE THE PREVIOUS ARGUMENT POINTER ON
         * SUCCESS! Hence, do not pass in uninitialized pointers.
         */

        if (isempty(path)) {
                *arg = mfree(*arg);
                return 0;
        }

        r = path_make_absolute_cwd(path, &p);
        if (r < 0)
                return log_error_errno(r, "Failed to parse path \"%s\" and make it absolute: %m", path);

        path_kill_slashes(p);
        if (suppress_root && path_equal(p, "/"))
                p = mfree(p);

        free(*arg);
        *arg = p;
        return 0;
}

char* dirname_malloc(const char *path) {
        char *d, *dir, *dir2;

        assert(path);

        d = strdup(path);
        if (!d)
                return NULL;

        dir = dirname(d);
        assert(dir);

        if (dir == d)
                return d;

        dir2 = strdup(dir);
        free(d);

        return dir2;
}

bool filename_is_valid(const char *p) {
        const char *e;

        if (isempty(p))
                return false;

        if (streq(p, "."))
                return false;

        if (streq(p, ".."))
                return false;

        e = strchrnul(p, '/');
        if (*e != 0)
                return false;

        if (e - p > FILENAME_MAX)
                return false;

        return true;
}

bool path_is_safe(const char *p) {

        if (isempty(p))
                return false;

        if (streq(p, "..") || startswith(p, "../") || endswith(p, "/..") || strstr(p, "/../"))
                return false;

        if (strlen(p)+1 > PATH_MAX)
                return false;

        /* The following two checks are not really dangerous, but hey, they still are confusing */
        if (streq(p, ".") || startswith(p, "./") || endswith(p, "/.") || strstr(p, "/./"))
                return false;

        if (strstr(p, "//"))
                return false;

        return true;
}

char *file_in_same_dir(const char *path, const char *filename) {
        char *e, *ret;
        size_t k;

        assert(path);
        assert(filename);

        /* This removes the last component of path and appends
         * filename, unless the latter is absolute anyway or the
         * former isn't */

        if (path_is_absolute(filename))
                return strdup(filename);

        e = strrchr(path, '/');
        if (!e)
                return strdup(filename);

        k = strlen(filename);
        ret = new(char, (e + 1 - path) + k + 1);
        if (!ret)
                return NULL;

        memcpy(mempcpy(ret, path, e + 1 - path), filename, k + 1);
        return ret;
}

<<<<<<< HEAD
bool hidden_file_allow_backup(const char *filename) {
        assert(filename);

        return
                filename[0] == '.' ||
                streq(filename, "lost+found") ||
                streq(filename, "aquota.user") ||
                streq(filename, "aquota.group") ||
                endswith(filename, ".rpmnew") ||
                endswith(filename, ".rpmsave") ||
                endswith(filename, ".rpmorig") ||
                endswith(filename, ".dpkg-old") ||
                endswith(filename, ".dpkg-new") ||
                endswith(filename, ".dpkg-tmp") ||
                endswith(filename, ".dpkg-dist") ||
                endswith(filename, ".dpkg-bak") ||
                endswith(filename, ".dpkg-backup") ||
                endswith(filename, ".dpkg-remove") ||
                endswith(filename, ".ucf-new") ||
                endswith(filename, ".ucf-old") ||
                endswith(filename, ".ucf-dist") ||
                endswith(filename, ".swp");
}
=======
bool hidden_or_backup_file(const char *filename) {
        const char *p;
>>>>>>> e50c486c

        assert(filename);

        if (filename[0] == '.' ||
            streq(filename, "lost+found") ||
            streq(filename, "aquota.user") ||
            streq(filename, "aquota.group") ||
            endswith(filename, "~"))
                return true;

        p = strrchr(filename, '.');
        if (!p)
                return false;

        /* Please, let's not add more entries to the list below. If external projects think it's a good idea to come up
         * with always new suffixes and that everybody else should just adjust to that, then it really should be on
         * them. Hence, in future, let's not add any more entries. Instead, let's ask those packages to instead adopt
         * one of the generic suffixes/prefixes for hidden files or backups, possibly augmented with an additional
         * string. Specifically: there's now:
         *
         *    The generic suffixes "~" and ".bak" for backup files
         *    The generic prefix "." for hidden files
         *
         * Thus, if a new package manager "foopkg" wants its own set of ".foopkg-new", ".foopkg-old", ".foopkg-dist"
         * or so registered, let's refuse that and ask them to use ".foopkg.new", ".foopkg.old" or ".foopkg~" instead.
         */

        return STR_IN_SET(p + 1,
                          "rpmnew",
                          "rpmsave",
                          "rpmorig",
                          "dpkg-old",
                          "dpkg-new",
                          "dpkg-tmp",
                          "dpkg-dist",
                          "dpkg-bak",
                          "dpkg-backup",
                          "dpkg-remove",
                          "ucf-new",
                          "ucf-old",
                          "ucf-dist",
                          "swp",
                          "bak",
                          "old",
                          "new");
}

bool is_device_path(const char *path) {

        /* Returns true on paths that refer to a device, either in
         * sysfs or in /dev */

        return
                path_startswith(path, "/dev/") ||
                path_startswith(path, "/sys/");
}<|MERGE_RESOLUTION|>--- conflicted
+++ resolved
@@ -756,34 +756,8 @@
         return ret;
 }
 
-<<<<<<< HEAD
-bool hidden_file_allow_backup(const char *filename) {
-        assert(filename);
-
-        return
-                filename[0] == '.' ||
-                streq(filename, "lost+found") ||
-                streq(filename, "aquota.user") ||
-                streq(filename, "aquota.group") ||
-                endswith(filename, ".rpmnew") ||
-                endswith(filename, ".rpmsave") ||
-                endswith(filename, ".rpmorig") ||
-                endswith(filename, ".dpkg-old") ||
-                endswith(filename, ".dpkg-new") ||
-                endswith(filename, ".dpkg-tmp") ||
-                endswith(filename, ".dpkg-dist") ||
-                endswith(filename, ".dpkg-bak") ||
-                endswith(filename, ".dpkg-backup") ||
-                endswith(filename, ".dpkg-remove") ||
-                endswith(filename, ".ucf-new") ||
-                endswith(filename, ".ucf-old") ||
-                endswith(filename, ".ucf-dist") ||
-                endswith(filename, ".swp");
-}
-=======
 bool hidden_or_backup_file(const char *filename) {
         const char *p;
->>>>>>> e50c486c
 
         assert(filename);
 
