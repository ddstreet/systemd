/***
  This file is part of systemd.

  Copyright 2010 Lennart Poettering

  systemd is free software; you can redistribute it and/or modify it
  under the terms of the GNU Lesser General Public License as published by
  the Free Software Foundation; either version 2.1 of the License, or
  (at your option) any later version.

  systemd is distributed in the hope that it will be useful, but
  WITHOUT ANY WARRANTY; without even the implied warranty of
  MERCHANTABILITY or FITNESS FOR A PARTICULAR PURPOSE. See the GNU
  Lesser General Public License for more details.

  You should have received a copy of the GNU Lesser General Public License
  along with systemd; If not, see <http://www.gnu.org/licenses/>.
***/

#include <dirent.h>
#include <errno.h>
#include <ftw.h>
#include <limits.h>
#include <signal.h>
#include <stddef.h>
#include <stdlib.h>
#include <string.h>
#include <sys/stat.h>
#include <sys/statfs.h>
#include <sys/types.h>
#include <sys/xattr.h>
#include <unistd.h>

#include "alloc-util.h"
#include "cgroup-util.h"
#include "def.h"
#include "dirent-util.h"
#include "extract-word.h"
#include "fd-util.h"
#include "fileio.h"
#include "format-util.h"
#include "fs-util.h"
#include "log.h"
#include "login-util.h"
#include "macro.h"
#include "missing.h"
#include "mkdir.h"
#include "parse-util.h"
#include "path-util.h"
#include "proc-cmdline.h"
#include "process-util.h"
#include "set.h"
#include "special.h"
#include "stat-util.h"
#include "stdio-util.h"
#include "string-table.h"
#include "string-util.h"
#include "unit-name.h"
#include "user-util.h"

int cg_enumerate_processes(const char *controller, const char *path, FILE **_f) {
        _cleanup_free_ char *fs = NULL;
        FILE *f;
        int r;

        assert(_f);

        r = cg_get_path(controller, path, "cgroup.procs", &fs);
        if (r < 0)
                return r;

        f = fopen(fs, "re");
        if (!f)
                return -errno;

        *_f = f;
        return 0;
}

int cg_read_pid(FILE *f, pid_t *_pid) {
        unsigned long ul;

        /* Note that the cgroup.procs might contain duplicates! See
         * cgroups.txt for details. */

        assert(f);
        assert(_pid);

        errno = 0;
        if (fscanf(f, "%lu", &ul) != 1) {

                if (feof(f))
                        return 0;

                return errno > 0 ? -errno : -EIO;
        }

        if (ul <= 0)
                return -EIO;

        *_pid = (pid_t) ul;
        return 1;
}

int cg_read_event(const char *controller, const char *path, const char *event,
                  char **val)
{
        _cleanup_free_ char *events = NULL, *content = NULL;
        char *p, *line;
        int r;

        r = cg_get_path(controller, path, "cgroup.events", &events);
        if (r < 0)
                return r;

        r = read_full_file(events, &content, NULL);
        if (r < 0)
                return r;

        p = content;
        while ((line = strsep(&p, "\n"))) {
                char *key;

                key = strsep(&line, " ");
                if (!key || !line)
                        return -EINVAL;

                if (strcmp(key, event))
                        continue;

                *val = strdup(line);
                return 0;
        }

        return -ENOENT;
}

bool cg_ns_supported(void) {
        static thread_local int enabled = -1;

        if (enabled >= 0)
                return enabled;

        if (access("/proc/self/ns/cgroup", F_OK) == 0)
                enabled = 1;
        else
                enabled = 0;

        return enabled;
}

int cg_enumerate_subgroups(const char *controller, const char *path, DIR **_d) {
        _cleanup_free_ char *fs = NULL;
        int r;
        DIR *d;

        assert(_d);

        /* This is not recursive! */

        r = cg_get_path(controller, path, NULL, &fs);
        if (r < 0)
                return r;

        d = opendir(fs);
        if (!d)
                return -errno;

        *_d = d;
        return 0;
}

int cg_read_subgroup(DIR *d, char **fn) {
        struct dirent *de;

        assert(d);
        assert(fn);

        FOREACH_DIRENT_ALL(de, d, return -errno) {
                char *b;

                if (de->d_type != DT_DIR)
                        continue;

                if (dot_or_dot_dot(de->d_name))
                        continue;

                b = strdup(de->d_name);
                if (!b)
                        return -ENOMEM;

                *fn = b;
                return 1;
        }

        return 0;
}

int cg_rmdir(const char *controller, const char *path) {
        _cleanup_free_ char *p = NULL;
        int r;

        r = cg_get_path(controller, path, NULL, &p);
        if (r < 0)
                return r;

        r = rmdir(p);
        if (r < 0 && errno != ENOENT)
                return -errno;

        r = cg_hybrid_unified();
        if (r < 0)
                return r;
        if (r == 0)
                return 0;

        if (streq(controller, SYSTEMD_CGROUP_CONTROLLER)) {
                r = cg_rmdir(SYSTEMD_CGROUP_CONTROLLER_LEGACY, path);
                if (r < 0)
                        log_warning_errno(r, "Failed to remove compat systemd cgroup %s: %m", path);
        }

        return 0;
}

int cg_kill(
                const char *controller,
                const char *path,
                int sig,
                CGroupFlags flags,
                Set *s,
                cg_kill_log_func_t log_kill,
                void *userdata) {

        _cleanup_set_free_ Set *allocated_set = NULL;
        bool done = false;
        int r, ret = 0;
        pid_t my_pid;

        assert(sig >= 0);

         /* Don't send SIGCONT twice. Also, SIGKILL always works even when process is suspended, hence don't send
          * SIGCONT on SIGKILL. */
        if (IN_SET(sig, SIGCONT, SIGKILL))
                flags &= ~CGROUP_SIGCONT;

        /* This goes through the tasks list and kills them all. This
         * is repeated until no further processes are added to the
         * tasks list, to properly handle forking processes */

        if (!s) {
                s = allocated_set = set_new(NULL);
                if (!s)
                        return -ENOMEM;
        }

        my_pid = getpid();

        do {
                _cleanup_fclose_ FILE *f = NULL;
                pid_t pid = 0;
                done = true;

                r = cg_enumerate_processes(controller, path, &f);
                if (r < 0) {
                        if (ret >= 0 && r != -ENOENT)
                                return r;

                        return ret;
                }

                while ((r = cg_read_pid(f, &pid)) > 0) {

                        if ((flags & CGROUP_IGNORE_SELF) && pid == my_pid)
                                continue;

                        if (set_get(s, PID_TO_PTR(pid)) == PID_TO_PTR(pid))
                                continue;

                        if (log_kill)
                                log_kill(pid, sig, userdata);

                        /* If we haven't killed this process yet, kill
                         * it */
                        if (kill(pid, sig) < 0) {
                                if (ret >= 0 && errno != ESRCH)
                                        ret = -errno;
                        } else {
                                if (flags & CGROUP_SIGCONT)
                                        (void) kill(pid, SIGCONT);

                                if (ret == 0)
                                        ret = 1;
                        }

                        done = false;

                        r = set_put(s, PID_TO_PTR(pid));
                        if (r < 0) {
                                if (ret >= 0)
                                        return r;

                                return ret;
                        }
                }

                if (r < 0) {
                        if (ret >= 0)
                                return r;

                        return ret;
                }

                /* To avoid racing against processes which fork
                 * quicker than we can kill them we repeat this until
                 * no new pids need to be killed. */

        } while (!done);

        return ret;
}

int cg_kill_recursive(
                const char *controller,
                const char *path,
                int sig,
                CGroupFlags flags,
                Set *s,
                cg_kill_log_func_t log_kill,
                void *userdata) {

        _cleanup_set_free_ Set *allocated_set = NULL;
        _cleanup_closedir_ DIR *d = NULL;
        int r, ret;
        char *fn;

        assert(path);
        assert(sig >= 0);

        if (!s) {
                s = allocated_set = set_new(NULL);
                if (!s)
                        return -ENOMEM;
        }

        ret = cg_kill(controller, path, sig, flags, s, log_kill, userdata);

        r = cg_enumerate_subgroups(controller, path, &d);
        if (r < 0) {
                if (ret >= 0 && r != -ENOENT)
                        return r;

                return ret;
        }

        while ((r = cg_read_subgroup(d, &fn)) > 0) {
                _cleanup_free_ char *p = NULL;

                p = strjoin(path, "/", fn);
                free(fn);
                if (!p)
                        return -ENOMEM;

                r = cg_kill_recursive(controller, p, sig, flags, s, log_kill, userdata);
                if (r != 0 && ret >= 0)
                        ret = r;
        }
        if (ret >= 0 && r < 0)
                ret = r;

        if (flags & CGROUP_REMOVE) {
                r = cg_rmdir(controller, path);
                if (r < 0 && ret >= 0 && r != -ENOENT && r != -EBUSY)
                        return r;
        }

        return ret;
}

int cg_migrate(
                const char *cfrom,
                const char *pfrom,
                const char *cto,
                const char *pto,
                CGroupFlags flags) {

        bool done = false;
        _cleanup_set_free_ Set *s = NULL;
        int r, ret = 0;
        pid_t my_pid;

        assert(cfrom);
        assert(pfrom);
        assert(cto);
        assert(pto);

        s = set_new(NULL);
        if (!s)
                return -ENOMEM;

        my_pid = getpid();

        do {
                _cleanup_fclose_ FILE *f = NULL;
                pid_t pid = 0;
                done = true;

                r = cg_enumerate_processes(cfrom, pfrom, &f);
                if (r < 0) {
                        if (ret >= 0 && r != -ENOENT)
                                return r;

                        return ret;
                }

                while ((r = cg_read_pid(f, &pid)) > 0) {

                        /* This might do weird stuff if we aren't a
                         * single-threaded program. However, we
                         * luckily know we are not */
                        if ((flags & CGROUP_IGNORE_SELF) && pid == my_pid)
                                continue;

                        if (set_get(s, PID_TO_PTR(pid)) == PID_TO_PTR(pid))
                                continue;

                        /* Ignore kernel threads. Since they can only
                         * exist in the root cgroup, we only check for
                         * them there. */
                        if (cfrom &&
                            (isempty(pfrom) || path_equal(pfrom, "/")) &&
                            is_kernel_thread(pid) > 0)
                                continue;

                        r = cg_attach(cto, pto, pid);
                        if (r < 0) {
                                if (ret >= 0 && r != -ESRCH)
                                        ret = r;
                        } else if (ret == 0)
                                ret = 1;

                        done = false;

                        r = set_put(s, PID_TO_PTR(pid));
                        if (r < 0) {
                                if (ret >= 0)
                                        return r;

                                return ret;
                        }
                }

                if (r < 0) {
                        if (ret >= 0)
                                return r;

                        return ret;
                }
        } while (!done);

        return ret;
}

int cg_migrate_recursive(
                const char *cfrom,
                const char *pfrom,
                const char *cto,
                const char *pto,
                CGroupFlags flags) {

        _cleanup_closedir_ DIR *d = NULL;
        int r, ret = 0;
        char *fn;

        assert(cfrom);
        assert(pfrom);
        assert(cto);
        assert(pto);

        ret = cg_migrate(cfrom, pfrom, cto, pto, flags);

        r = cg_enumerate_subgroups(cfrom, pfrom, &d);
        if (r < 0) {
                if (ret >= 0 && r != -ENOENT)
                        return r;

                return ret;
        }

        while ((r = cg_read_subgroup(d, &fn)) > 0) {
                _cleanup_free_ char *p = NULL;

                p = strjoin(pfrom, "/", fn);
                free(fn);
                if (!p)
                        return -ENOMEM;

                r = cg_migrate_recursive(cfrom, p, cto, pto, flags);
                if (r != 0 && ret >= 0)
                        ret = r;
        }

        if (r < 0 && ret >= 0)
                ret = r;

        if (flags & CGROUP_REMOVE) {
                r = cg_rmdir(cfrom, pfrom);
                if (r < 0 && ret >= 0 && r != -ENOENT && r != -EBUSY)
                        return r;
        }

        return ret;
}

int cg_migrate_recursive_fallback(
                const char *cfrom,
                const char *pfrom,
                const char *cto,
                const char *pto,
                CGroupFlags flags) {

        int r;

        assert(cfrom);
        assert(pfrom);
        assert(cto);
        assert(pto);

        r = cg_migrate_recursive(cfrom, pfrom, cto, pto, flags);
        if (r < 0) {
                char prefix[strlen(pto) + 1];

                /* This didn't work? Then let's try all prefixes of the destination */

                PATH_FOREACH_PREFIX(prefix, pto) {
                        int q;

                        q = cg_migrate_recursive(cfrom, pfrom, cto, prefix, flags);
                        if (q >= 0)
                                return q;
                }
        }

        return r;
}

static const char *controller_to_dirname(const char *controller) {
        const char *e;

        assert(controller);

        /* Converts a controller name to the directory name below
         * /sys/fs/cgroup/ we want to mount it to. Effectively, this
         * just cuts off the name= prefixed used for named
         * hierarchies, if it is specified. */

        if (streq(controller, SYSTEMD_CGROUP_CONTROLLER)) {
                if (cg_hybrid_unified() > 0)
                        controller = SYSTEMD_CGROUP_CONTROLLER_HYBRID;
                else
                        controller = SYSTEMD_CGROUP_CONTROLLER_LEGACY;
        }

        e = startswith(controller, "name=");
        if (e)
                return e;

        return controller;
}

static int join_path_legacy(const char *controller, const char *path, const char *suffix, char **fs) {
        const char *dn;
        char *t = NULL;

        assert(fs);
        assert(controller);

        dn = controller_to_dirname(controller);

        if (isempty(path) && isempty(suffix))
                t = strappend("/sys/fs/cgroup/", dn);
        else if (isempty(path))
                t = strjoin("/sys/fs/cgroup/", dn, "/", suffix);
        else if (isempty(suffix))
                t = strjoin("/sys/fs/cgroup/", dn, "/", path);
        else
                t = strjoin("/sys/fs/cgroup/", dn, "/", path, "/", suffix);
        if (!t)
                return -ENOMEM;

        *fs = t;
        return 0;
}

static int join_path_unified(const char *path, const char *suffix, char **fs) {
        char *t;

        assert(fs);

        if (isempty(path) && isempty(suffix))
                t = strdup("/sys/fs/cgroup");
        else if (isempty(path))
                t = strappend("/sys/fs/cgroup/", suffix);
        else if (isempty(suffix))
                t = strappend("/sys/fs/cgroup/", path);
        else
                t = strjoin("/sys/fs/cgroup/", path, "/", suffix);
        if (!t)
                return -ENOMEM;

        *fs = t;
        return 0;
}

int cg_get_path(const char *controller, const char *path, const char *suffix, char **fs) {
        int r;

        assert(fs);

        if (!controller) {
                char *t;

                /* If no controller is specified, we return the path
                 * *below* the controllers, without any prefix. */

                if (!path && !suffix)
                        return -EINVAL;

                if (!suffix)
                        t = strdup(path);
                else if (!path)
                        t = strdup(suffix);
                else
                        t = strjoin(path, "/", suffix);
                if (!t)
                        return -ENOMEM;

                *fs = path_kill_slashes(t);
                return 0;
        }

        if (!cg_controller_is_valid(controller))
                return -EINVAL;

        r = cg_all_unified();
        if (r < 0)
                return r;
        if (r > 0)
                r = join_path_unified(path, suffix, fs);
        else
                r = join_path_legacy(controller, path, suffix, fs);
        if (r < 0)
                return r;

        path_kill_slashes(*fs);
        return 0;
}

static int controller_is_accessible(const char *controller) {
        int r;

        assert(controller);

        /* Checks whether a specific controller is accessible,
         * i.e. its hierarchy mounted. In the unified hierarchy all
         * controllers are considered accessible, except for the named
         * hierarchies */

        if (!cg_controller_is_valid(controller))
                return -EINVAL;

        r = cg_all_unified();
        if (r < 0)
                return r;
        if (r > 0) {
                /* We don't support named hierarchies if we are using
                 * the unified hierarchy. */

                if (streq(controller, SYSTEMD_CGROUP_CONTROLLER))
                        return 0;

                if (startswith(controller, "name="))
                        return -EOPNOTSUPP;

        } else {
                const char *cc, *dn;

                dn = controller_to_dirname(controller);
                cc = strjoina("/sys/fs/cgroup/", dn);

                if (laccess(cc, F_OK) < 0)
                        return -errno;
        }

        return 0;
}

int cg_get_path_and_check(const char *controller, const char *path, const char *suffix, char **fs) {
        int r;

        assert(controller);
        assert(fs);

        /* Check if the specified controller is actually accessible */
        r = controller_is_accessible(controller);
        if (r < 0)
                return r;

        return cg_get_path(controller, path, suffix, fs);
}

static int trim_cb(const char *path, const struct stat *sb, int typeflag, struct FTW *ftwbuf) {
        assert(path);
        assert(sb);
        assert(ftwbuf);

        if (typeflag != FTW_DP)
                return 0;

        if (ftwbuf->level < 1)
                return 0;

        (void) rmdir(path);
        return 0;
}

int cg_trim(const char *controller, const char *path, bool delete_root) {
        _cleanup_free_ char *fs = NULL;
        int r = 0, q;

        assert(path);

        r = cg_get_path(controller, path, NULL, &fs);
        if (r < 0)
                return r;

        errno = 0;
        if (nftw(fs, trim_cb, 64, FTW_DEPTH|FTW_MOUNT|FTW_PHYS) != 0) {
                if (errno == ENOENT)
                        r = 0;
                else if (errno > 0)
                        r = -errno;
                else
                        r = -EIO;
        }

        if (delete_root) {
                if (rmdir(fs) < 0 && errno != ENOENT)
                        return -errno;
        }

        q = cg_hybrid_unified();
        if (q < 0)
                return q;
        if (q > 0 && streq(controller, SYSTEMD_CGROUP_CONTROLLER)) {
                q = cg_trim(SYSTEMD_CGROUP_CONTROLLER_LEGACY, path, delete_root);
                if (q < 0)
                        log_warning_errno(q, "Failed to trim compat systemd cgroup %s: %m", path);
        }

        return r;
}

int cg_create(const char *controller, const char *path) {
        _cleanup_free_ char *fs = NULL;
        int r;

        r = cg_get_path_and_check(controller, path, NULL, &fs);
        if (r < 0)
                return r;

        r = mkdir_parents(fs, 0755);
        if (r < 0)
                return r;

        if (mkdir(fs, 0755) < 0) {

                if (errno == EEXIST)
                        return 0;

                return -errno;
        }

        r = cg_hybrid_unified();
        if (r < 0)
                return r;

        if (r > 0 && streq(controller, SYSTEMD_CGROUP_CONTROLLER)) {
                r = cg_create(SYSTEMD_CGROUP_CONTROLLER_LEGACY, path);
                if (r < 0)
                        log_warning_errno(r, "Failed to create compat systemd cgroup %s: %m", path);
        }

        return 1;
}

int cg_create_and_attach(const char *controller, const char *path, pid_t pid) {
        int r, q;

        assert(pid >= 0);

        r = cg_create(controller, path);
        if (r < 0)
                return r;

        q = cg_attach(controller, path, pid);
        if (q < 0)
                return q;

        /* This does not remove the cgroup on failure */
        return r;
}

int cg_attach(const char *controller, const char *path, pid_t pid) {
        _cleanup_free_ char *fs = NULL;
        char c[DECIMAL_STR_MAX(pid_t) + 2];
        int r;

        assert(path);
        assert(pid >= 0);

        r = cg_get_path_and_check(controller, path, "cgroup.procs", &fs);
        if (r < 0)
                return r;

        if (pid == 0)
                pid = getpid();

        xsprintf(c, PID_FMT "\n", pid);

        r = write_string_file(fs, c, 0);
        if (r < 0)
                return r;

        r = cg_hybrid_unified();
        if (r < 0)
                return r;

        if (r > 0 && streq(controller, SYSTEMD_CGROUP_CONTROLLER)) {
                r = cg_attach(SYSTEMD_CGROUP_CONTROLLER_LEGACY, path, pid);
                if (r < 0)
                        log_warning_errno(r, "Failed to attach %d to compat systemd cgroup %s: %m", pid, path);
        }

        return 0;
}

int cg_attach_fallback(const char *controller, const char *path, pid_t pid) {
        int r;

        assert(controller);
        assert(path);
        assert(pid >= 0);

        r = cg_attach(controller, path, pid);
        if (r < 0) {
                char prefix[strlen(path) + 1];

                /* This didn't work? Then let's try all prefixes of
                 * the destination */

                PATH_FOREACH_PREFIX(prefix, path) {
                        int q;

                        q = cg_attach(controller, prefix, pid);
                        if (q >= 0)
                                return q;
                }
        }

        return r;
}

int cg_set_group_access(
                const char *controller,
                const char *path,
                mode_t mode,
                uid_t uid,
                gid_t gid) {

        _cleanup_free_ char *fs = NULL;
        int r;

        if (mode == MODE_INVALID && uid == UID_INVALID && gid == GID_INVALID)
                return 0;

        if (mode != MODE_INVALID)
                mode &= 0777;

        r = cg_get_path(controller, path, NULL, &fs);
        if (r < 0)
                return r;

        r = chmod_and_chown(fs, mode, uid, gid);
        if (r < 0)
                return r;

        r = cg_hybrid_unified();
        if (r < 0)
                return r;
        if (r > 0 && streq(controller, SYSTEMD_CGROUP_CONTROLLER)) {
                r = cg_set_group_access(SYSTEMD_CGROUP_CONTROLLER_LEGACY, path, mode, uid, gid);
                if (r < 0)
                        log_warning_errno(r, "Failed to set group access on compat systemd cgroup %s: %m", path);
        }

        return 0;
}

int cg_set_task_access(
                const char *controller,
                const char *path,
                mode_t mode,
                uid_t uid,
                gid_t gid) {

        _cleanup_free_ char *fs = NULL, *procs = NULL;
        int r;

        assert(path);

        if (mode == MODE_INVALID && uid == UID_INVALID && gid == GID_INVALID)
                return 0;

        if (mode != MODE_INVALID)
                mode &= 0666;

        r = cg_get_path(controller, path, "cgroup.procs", &fs);
        if (r < 0)
                return r;

        r = chmod_and_chown(fs, mode, uid, gid);
        if (r < 0)
                return r;

        r = cg_unified_controller(controller);
        if (r < 0)
                return r;
        if (r == 0) {
                /* Compatibility, Always keep values for "tasks" in sync with
                 * "cgroup.procs" */
                if (cg_get_path(controller, path, "tasks", &procs) >= 0)
                        (void) chmod_and_chown(procs, mode, uid, gid);
        }

        r = cg_hybrid_unified();
        if (r < 0)
                return r;
        if (r > 0 && streq(controller, SYSTEMD_CGROUP_CONTROLLER)) {
                r = cg_set_task_access(SYSTEMD_CGROUP_CONTROLLER_LEGACY, path, mode, uid, gid);
                if (r < 0)
                        log_warning_errno(r, "Failed to set task access on compat systemd cgroup %s: %m", path);
        }

        return 0;
}

int cg_set_xattr(const char *controller, const char *path, const char *name, const void *value, size_t size, int flags) {
        _cleanup_free_ char *fs = NULL;
        int r;

        assert(path);
        assert(name);
        assert(value || size <= 0);

        r = cg_get_path(controller, path, NULL, &fs);
        if (r < 0)
                return r;

        if (setxattr(fs, name, value, size, flags) < 0)
                return -errno;

        return 0;
}

int cg_get_xattr(const char *controller, const char *path, const char *name, void *value, size_t size) {
        _cleanup_free_ char *fs = NULL;
        ssize_t n;
        int r;

        assert(path);
        assert(name);

        r = cg_get_path(controller, path, NULL, &fs);
        if (r < 0)
                return r;

        n = getxattr(fs, name, value, size);
        if (n < 0)
                return -errno;

        return (int) n;
}

int cg_pid_get_path(const char *controller, pid_t pid, char **path) {
        _cleanup_fclose_ FILE *f = NULL;
        char line[LINE_MAX];
        const char *fs, *controller_str;
        size_t cs = 0;
        int unified;

        assert(path);
        assert(pid >= 0);

        if (controller) {
                if (!cg_controller_is_valid(controller))
                        return -EINVAL;
        } else
                controller = SYSTEMD_CGROUP_CONTROLLER;

        unified = cg_unified_controller(controller);
        if (unified < 0)
                return unified;
        if (unified == 0) {
                if (streq(controller, SYSTEMD_CGROUP_CONTROLLER))
                        controller_str = SYSTEMD_CGROUP_CONTROLLER_LEGACY;
                else
                        controller_str = controller;

                cs = strlen(controller_str);
        }

        fs = procfs_file_alloca(pid, "cgroup");
        f = fopen(fs, "re");
        if (!f)
                return errno == ENOENT ? -ESRCH : -errno;

        FOREACH_LINE(line, f, return -errno) {
                char *e, *p;

                truncate_nl(line);

                if (unified) {
                        e = startswith(line, "0:");
                        if (!e)
                                continue;

                        e = strchr(e, ':');
                        if (!e)
                                continue;
                } else {
                        char *l;
                        size_t k;
                        const char *word, *state;
                        bool found = false;

                        l = strchr(line, ':');
                        if (!l)
                                continue;

                        l++;
                        e = strchr(l, ':');
                        if (!e)
                                continue;

                        *e = 0;
                        FOREACH_WORD_SEPARATOR(word, k, l, ",", state) {
                                if (k == cs && memcmp(word, controller_str, cs) == 0) {
                                        found = true;
                                        break;
                                }
                        }

                        if (!found)
                                continue;
                }

                p = strdup(e + 1);
                if (!p)
                        return -ENOMEM;

                *path = p;
                return 0;
        }

        return -ENODATA;
}

int cg_install_release_agent(const char *controller, const char *agent) {
        _cleanup_free_ char *fs = NULL, *contents = NULL;
        const char *sc;
        int r;

        assert(agent);

        r = cg_unified_controller(controller);
        if (r < 0)
                return r;
        if (r > 0) /* doesn't apply to unified hierarchy */
                return -EOPNOTSUPP;

        r = cg_get_path(controller, NULL, "release_agent", &fs);
        if (r < 0)
                return r;

        r = read_one_line_file(fs, &contents);
        if (r < 0)
                return r;

        sc = strstrip(contents);
        if (isempty(sc)) {
                r = write_string_file(fs, agent, 0);
                if (r < 0)
                        return r;
        } else if (!path_equal(sc, agent))
                return -EEXIST;

        fs = mfree(fs);
        r = cg_get_path(controller, NULL, "notify_on_release", &fs);
        if (r < 0)
                return r;

        contents = mfree(contents);
        r = read_one_line_file(fs, &contents);
        if (r < 0)
                return r;

        sc = strstrip(contents);
        if (streq(sc, "0")) {
                r = write_string_file(fs, "1", 0);
                if (r < 0)
                        return r;

                return 1;
        }

        if (!streq(sc, "1"))
                return -EIO;

        return 0;
}

int cg_uninstall_release_agent(const char *controller) {
        _cleanup_free_ char *fs = NULL;
        int r;

        r = cg_unified_controller(controller);
        if (r < 0)
                return r;
        if (r > 0) /* Doesn't apply to unified hierarchy */
                return -EOPNOTSUPP;

        r = cg_get_path(controller, NULL, "notify_on_release", &fs);
        if (r < 0)
                return r;

        r = write_string_file(fs, "0", 0);
        if (r < 0)
                return r;

        fs = mfree(fs);

        r = cg_get_path(controller, NULL, "release_agent", &fs);
        if (r < 0)
                return r;

        r = write_string_file(fs, "", 0);
        if (r < 0)
                return r;

        return 0;
}

int cg_is_empty(const char *controller, const char *path) {
        _cleanup_fclose_ FILE *f = NULL;
        pid_t pid;
        int r;

        assert(path);

        r = cg_enumerate_processes(controller, path, &f);
        if (r == -ENOENT)
                return 1;
        if (r < 0)
                return r;

        r = cg_read_pid(f, &pid);
        if (r < 0)
                return r;

        return r == 0;
}

int cg_is_empty_recursive(const char *controller, const char *path) {
        int r;

        assert(path);

        /* The root cgroup is always populated */
        if (controller && (isempty(path) || path_equal(path, "/")))
                return false;

        r = cg_unified_controller(controller);
        if (r < 0)
                return r;
        if (r > 0) {
                _cleanup_free_ char *t = NULL;

                /* On the unified hierarchy we can check empty state
                 * via the "populated" attribute of "cgroup.events". */

                r = cg_read_event(controller, path, "populated", &t);
                if (r < 0)
                        return r;

                return streq(t, "0");
        } else {
                _cleanup_closedir_ DIR *d = NULL;
                char *fn;

                r = cg_is_empty(controller, path);
                if (r <= 0)
                        return r;

                r = cg_enumerate_subgroups(controller, path, &d);
                if (r == -ENOENT)
                        return 1;
                if (r < 0)
                        return r;

                while ((r = cg_read_subgroup(d, &fn)) > 0) {
                        _cleanup_free_ char *p = NULL;

                        p = strjoin(path, "/", fn);
                        free(fn);
                        if (!p)
                                return -ENOMEM;

                        r = cg_is_empty_recursive(controller, p);
                        if (r <= 0)
                                return r;
                }
                if (r < 0)
                        return r;

                return true;
        }
}

int cg_split_spec(const char *spec, char **controller, char **path) {
        char *t = NULL, *u = NULL;
        const char *e;

        assert(spec);

        if (*spec == '/') {
                if (!path_is_safe(spec))
                        return -EINVAL;

                if (path) {
                        t = strdup(spec);
                        if (!t)
                                return -ENOMEM;

                        *path = path_kill_slashes(t);
                }

                if (controller)
                        *controller = NULL;

                return 0;
        }

        e = strchr(spec, ':');
        if (!e) {
                if (!cg_controller_is_valid(spec))
                        return -EINVAL;

                if (controller) {
                        t = strdup(spec);
                        if (!t)
                                return -ENOMEM;

                        *controller = t;
                }

                if (path)
                        *path = NULL;

                return 0;
        }

        t = strndup(spec, e-spec);
        if (!t)
                return -ENOMEM;
        if (!cg_controller_is_valid(t)) {
                free(t);
                return -EINVAL;
        }

        if (isempty(e+1))
                u = NULL;
        else {
                u = strdup(e+1);
                if (!u) {
                        free(t);
                        return -ENOMEM;
                }

                if (!path_is_safe(u) ||
                    !path_is_absolute(u)) {
                        free(t);
                        free(u);
                        return -EINVAL;
                }

                path_kill_slashes(u);
        }

        if (controller)
                *controller = t;
        else
                free(t);

        if (path)
                *path = u;
        else
                free(u);

        return 0;
}

int cg_mangle_path(const char *path, char **result) {
        _cleanup_free_ char *c = NULL, *p = NULL;
        char *t;
        int r;

        assert(path);
        assert(result);

        /* First, check if it already is a filesystem path */
        if (path_startswith(path, "/sys/fs/cgroup")) {

                t = strdup(path);
                if (!t)
                        return -ENOMEM;

                *result = path_kill_slashes(t);
                return 0;
        }

        /* Otherwise, treat it as cg spec */
        r = cg_split_spec(path, &c, &p);
        if (r < 0)
                return r;

        return cg_get_path(c ?: SYSTEMD_CGROUP_CONTROLLER, p ?: "/", NULL, result);
}

int cg_get_root_path(char **path) {
        char *p, *e;
        int r;

        assert(path);

        r = cg_pid_get_path(SYSTEMD_CGROUP_CONTROLLER, 1, &p);
        if (r < 0)
                return r;

        e = endswith(p, "/" SPECIAL_INIT_SCOPE);
        if (!e)
                e = endswith(p, "/" SPECIAL_SYSTEM_SLICE); /* legacy */
        if (!e)
                e = endswith(p, "/system"); /* even more legacy */
        if (e)
                *e = 0;

        *path = p;
        return 0;
}

int cg_shift_path(const char *cgroup, const char *root, const char **shifted) {
        _cleanup_free_ char *rt = NULL;
        char *p;
        int r;

        assert(cgroup);
        assert(shifted);

        if (!root) {
                /* If the root was specified let's use that, otherwise
                 * let's determine it from PID 1 */

                r = cg_get_root_path(&rt);
                if (r < 0)
                        return r;

                root = rt;
        }

        p = path_startswith(cgroup, root);
        if (p && p > cgroup)
                *shifted = p - 1;
        else
                *shifted = cgroup;

        return 0;
}

int cg_pid_get_path_shifted(pid_t pid, const char *root, char **cgroup) {
        _cleanup_free_ char *raw = NULL;
        const char *c;
        int r;

        assert(pid >= 0);
        assert(cgroup);

        r = cg_pid_get_path(SYSTEMD_CGROUP_CONTROLLER, pid, &raw);
        if (r < 0)
                return r;

        r = cg_shift_path(raw, root, &c);
        if (r < 0)
                return r;

        if (c == raw) {
                *cgroup = raw;
                raw = NULL;
        } else {
                char *n;

                n = strdup(c);
                if (!n)
                        return -ENOMEM;

                *cgroup = n;
        }

        return 0;
}

int cg_path_decode_unit(const char *cgroup, char **unit) {
        char *c, *s;
        size_t n;

        assert(cgroup);
        assert(unit);

        n = strcspn(cgroup, "/");
        if (n < 3)
                return -ENXIO;

        c = strndupa(cgroup, n);
        c = cg_unescape(c);

        if (!unit_name_is_valid(c, UNIT_NAME_PLAIN|UNIT_NAME_INSTANCE))
                return -ENXIO;

        s = strdup(c);
        if (!s)
                return -ENOMEM;

        *unit = s;
        return 0;
}

static bool valid_slice_name(const char *p, size_t n) {

        if (!p)
                return false;

        if (n < strlen("x.slice"))
                return false;

        if (memcmp(p + n - 6, ".slice", 6) == 0) {
                char buf[n+1], *c;

                memcpy(buf, p, n);
                buf[n] = 0;

                c = cg_unescape(buf);

                return unit_name_is_valid(c, UNIT_NAME_PLAIN);
        }

        return false;
}

static const char *skip_slices(const char *p) {
        assert(p);

        /* Skips over all slice assignments */

        for (;;) {
                size_t n;

                p += strspn(p, "/");

                n = strcspn(p, "/");
                if (!valid_slice_name(p, n))
                        return p;

                p += n;
        }
}

int cg_path_get_unit(const char *path, char **ret) {
        const char *e;
        char *unit;
        int r;

        assert(path);
        assert(ret);

        e = skip_slices(path);

        r = cg_path_decode_unit(e, &unit);
        if (r < 0)
                return r;

        /* We skipped over the slices, don't accept any now */
        if (endswith(unit, ".slice")) {
                free(unit);
                return -ENXIO;
        }

        *ret = unit;
        return 0;
}

int cg_pid_get_unit(pid_t pid, char **unit) {
        _cleanup_free_ char *cgroup = NULL;
        int r;

        assert(unit);

        r = cg_pid_get_path_shifted(pid, NULL, &cgroup);
        if (r < 0)
                return r;

        return cg_path_get_unit(cgroup, unit);
}

/**
 * Skip session-*.scope, but require it to be there.
 */
static const char *skip_session(const char *p) {
        size_t n;

        if (isempty(p))
                return NULL;

        p += strspn(p, "/");

        n = strcspn(p, "/");
        if (n < strlen("session-x.scope"))
                return NULL;

        if (memcmp(p, "session-", 8) == 0 && memcmp(p + n - 6, ".scope", 6) == 0) {
                char buf[n - 8 - 6 + 1];

                memcpy(buf, p + 8, n - 8 - 6);
                buf[n - 8 - 6] = 0;

                /* Note that session scopes never need unescaping,
                 * since they cannot conflict with the kernel's own
                 * names, hence we don't need to call cg_unescape()
                 * here. */

                if (!session_id_valid(buf))
                        return false;

                p += n;
                p += strspn(p, "/");
                return p;
        }

        return NULL;
}

/**
 * Skip user@*.service, but require it to be there.
 */
static const char *skip_user_manager(const char *p) {
        size_t n;

        if (isempty(p))
                return NULL;

        p += strspn(p, "/");

        n = strcspn(p, "/");
        if (n < strlen("user@x.service"))
                return NULL;

        if (memcmp(p, "user@", 5) == 0 && memcmp(p + n - 8, ".service", 8) == 0) {
                char buf[n - 5 - 8 + 1];

                memcpy(buf, p + 5, n - 5 - 8);
                buf[n - 5 - 8] = 0;

                /* Note that user manager services never need unescaping,
                 * since they cannot conflict with the kernel's own
                 * names, hence we don't need to call cg_unescape()
                 * here. */

                if (parse_uid(buf, NULL) < 0)
                        return NULL;

                p += n;
                p += strspn(p, "/");

                return p;
        }

        return NULL;
}

static const char *skip_user_prefix(const char *path) {
        const char *e, *t;

        assert(path);

        /* Skip slices, if there are any */
        e = skip_slices(path);

        /* Skip the user manager, if it's in the path now... */
        t = skip_user_manager(e);
        if (t)
                return t;

        /* Alternatively skip the user session if it is in the path... */
        return skip_session(e);
}

int cg_path_get_user_unit(const char *path, char **ret) {
        const char *t;

        assert(path);
        assert(ret);

        t = skip_user_prefix(path);
        if (!t)
                return -ENXIO;

        /* And from here on it looks pretty much the same as for a
         * system unit, hence let's use the same parser from here
         * on. */
        return cg_path_get_unit(t, ret);
}

int cg_pid_get_user_unit(pid_t pid, char **unit) {
        _cleanup_free_ char *cgroup = NULL;
        int r;

        assert(unit);

        r = cg_pid_get_path_shifted(pid, NULL, &cgroup);
        if (r < 0)
                return r;

        return cg_path_get_user_unit(cgroup, unit);
}

int cg_path_get_machine_name(const char *path, char **machine) {
        _cleanup_free_ char *u = NULL;
        const char *sl;
        int r;

        r = cg_path_get_unit(path, &u);
        if (r < 0)
                return r;

        sl = strjoina("/run/systemd/machines/unit:", u);
        return readlink_malloc(sl, machine);
}

int cg_pid_get_machine_name(pid_t pid, char **machine) {
        _cleanup_free_ char *cgroup = NULL;
        int r;

        assert(machine);

        r = cg_pid_get_path_shifted(pid, NULL, &cgroup);
        if (r < 0)
                return r;

        return cg_path_get_machine_name(cgroup, machine);
}

int cg_path_get_session(const char *path, char **session) {
        _cleanup_free_ char *unit = NULL;
        char *start, *end;
        int r;

        assert(path);

        r = cg_path_get_unit(path, &unit);
        if (r < 0)
                return r;

        start = startswith(unit, "session-");
        if (!start)
                return -ENXIO;
        end = endswith(start, ".scope");
        if (!end)
                return -ENXIO;

        *end = 0;
        if (!session_id_valid(start))
                return -ENXIO;

        if (session) {
                char *rr;

                rr = strdup(start);
                if (!rr)
                        return -ENOMEM;

                *session = rr;
        }

        return 0;
}

int cg_pid_get_session(pid_t pid, char **session) {
        _cleanup_free_ char *cgroup = NULL;
        int r;

        r = cg_pid_get_path_shifted(pid, NULL, &cgroup);
        if (r < 0)
                return r;

        return cg_path_get_session(cgroup, session);
}

int cg_path_get_owner_uid(const char *path, uid_t *uid) {
        _cleanup_free_ char *slice = NULL;
        char *start, *end;
        int r;

        assert(path);

        r = cg_path_get_slice(path, &slice);
        if (r < 0)
                return r;

        start = startswith(slice, "user-");
        if (!start)
                return -ENXIO;
        end = endswith(start, ".slice");
        if (!end)
                return -ENXIO;

        *end = 0;
        if (parse_uid(start, uid) < 0)
                return -ENXIO;

        return 0;
}

int cg_pid_get_owner_uid(pid_t pid, uid_t *uid) {
        _cleanup_free_ char *cgroup = NULL;
        int r;

        r = cg_pid_get_path_shifted(pid, NULL, &cgroup);
        if (r < 0)
                return r;

        return cg_path_get_owner_uid(cgroup, uid);
}

int cg_path_get_slice(const char *p, char **slice) {
        const char *e = NULL;

        assert(p);
        assert(slice);

        /* Finds the right-most slice unit from the beginning, but
         * stops before we come to the first non-slice unit. */

        for (;;) {
                size_t n;

                p += strspn(p, "/");

                n = strcspn(p, "/");
                if (!valid_slice_name(p, n)) {

                        if (!e) {
                                char *s;

                                s = strdup(SPECIAL_ROOT_SLICE);
                                if (!s)
                                        return -ENOMEM;

                                *slice = s;
                                return 0;
                        }

                        return cg_path_decode_unit(e, slice);
                }

                e = p;
                p += n;
        }
}

int cg_pid_get_slice(pid_t pid, char **slice) {
        _cleanup_free_ char *cgroup = NULL;
        int r;

        assert(slice);

        r = cg_pid_get_path_shifted(pid, NULL, &cgroup);
        if (r < 0)
                return r;

        return cg_path_get_slice(cgroup, slice);
}

int cg_path_get_user_slice(const char *p, char **slice) {
        const char *t;
        assert(p);
        assert(slice);

        t = skip_user_prefix(p);
        if (!t)
                return -ENXIO;

        /* And now it looks pretty much the same as for a system
         * slice, so let's just use the same parser from here on. */
        return cg_path_get_slice(t, slice);
}

int cg_pid_get_user_slice(pid_t pid, char **slice) {
        _cleanup_free_ char *cgroup = NULL;
        int r;

        assert(slice);

        r = cg_pid_get_path_shifted(pid, NULL, &cgroup);
        if (r < 0)
                return r;

        return cg_path_get_user_slice(cgroup, slice);
}

char *cg_escape(const char *p) {
        bool need_prefix = false;

        /* This implements very minimal escaping for names to be used
         * as file names in the cgroup tree: any name which might
         * conflict with a kernel name or is prefixed with '_' is
         * prefixed with a '_'. That way, when reading cgroup names it
         * is sufficient to remove a single prefixing underscore if
         * there is one. */

        /* The return value of this function (unlike cg_unescape())
         * needs free()! */

        if (p[0] == 0 ||
            p[0] == '_' ||
            p[0] == '.' ||
            streq(p, "notify_on_release") ||
            streq(p, "release_agent") ||
            streq(p, "tasks") ||
            startswith(p, "cgroup."))
                need_prefix = true;
        else {
                const char *dot;

                dot = strrchr(p, '.');
                if (dot) {
                        CGroupController c;
                        size_t l = dot - p;

                        for (c = 0; c < _CGROUP_CONTROLLER_MAX; c++) {
                                const char *n;

                                n = cgroup_controller_to_string(c);

                                if (l != strlen(n))
                                        continue;

                                if (memcmp(p, n, l) != 0)
                                        continue;

                                need_prefix = true;
                                break;
                        }
                }
        }

        if (need_prefix)
                return strappend("_", p);

        return strdup(p);
}

char *cg_unescape(const char *p) {
        assert(p);

        /* The return value of this function (unlike cg_escape())
         * doesn't need free()! */

        if (p[0] == '_')
                return (char*) p+1;

        return (char*) p;
}

#define CONTROLLER_VALID                        \
        DIGITS LETTERS                          \
        "_"

bool cg_controller_is_valid(const char *p) {
        const char *t, *s;

        if (!p)
                return false;

        if (streq(p, SYSTEMD_CGROUP_CONTROLLER))
                return true;

        s = startswith(p, "name=");
        if (s)
                p = s;

        if (*p == 0 || *p == '_')
                return false;

        for (t = p; *t; t++)
                if (!strchr(CONTROLLER_VALID, *t))
                        return false;

        if (t - p > FILENAME_MAX)
                return false;

        return true;
}

int cg_slice_to_path(const char *unit, char **ret) {
        _cleanup_free_ char *p = NULL, *s = NULL, *e = NULL;
        const char *dash;
        int r;

        assert(unit);
        assert(ret);

        if (streq(unit, SPECIAL_ROOT_SLICE)) {
                char *x;

                x = strdup("");
                if (!x)
                        return -ENOMEM;
                *ret = x;
                return 0;
        }

        if (!unit_name_is_valid(unit, UNIT_NAME_PLAIN))
                return -EINVAL;

        if (!endswith(unit, ".slice"))
                return -EINVAL;

        r = unit_name_to_prefix(unit, &p);
        if (r < 0)
                return r;

        dash = strchr(p, '-');

        /* Don't allow initial dashes */
        if (dash == p)
                return -EINVAL;

        while (dash) {
                _cleanup_free_ char *escaped = NULL;
                char n[dash - p + sizeof(".slice")];

                /* Don't allow trailing or double dashes */
                if (dash[1] == 0 || dash[1] == '-')
                        return -EINVAL;

                strcpy(stpncpy(n, p, dash - p), ".slice");
                if (!unit_name_is_valid(n, UNIT_NAME_PLAIN))
                        return -EINVAL;

                escaped = cg_escape(n);
                if (!escaped)
                        return -ENOMEM;

                if (!strextend(&s, escaped, "/", NULL))
                        return -ENOMEM;

                dash = strchr(dash+1, '-');
        }

        e = cg_escape(unit);
        if (!e)
                return -ENOMEM;

        if (!strextend(&s, e, NULL))
                return -ENOMEM;

        *ret = s;
        s = NULL;

        return 0;
}

int cg_set_attribute(const char *controller, const char *path, const char *attribute, const char *value) {
        _cleanup_free_ char *p = NULL;
        int r;

        r = cg_get_path(controller, path, attribute, &p);
        if (r < 0)
                return r;

        return write_string_file(p, value, 0);
}

int cg_get_attribute(const char *controller, const char *path, const char *attribute, char **ret) {
        _cleanup_free_ char *p = NULL;
        int r;

        r = cg_get_path(controller, path, attribute, &p);
        if (r < 0)
                return r;

        return read_one_line_file(p, ret);
}

int cg_get_keyed_attribute(const char *controller, const char *path, const char *attribute, const char **keys, char **values) {
        _cleanup_free_ char *filename = NULL, *content = NULL;
        char *line, *p;
        int i, r;

        for (i = 0; keys[i]; i++)
                values[i] = NULL;

        r = cg_get_path(controller, path, attribute, &filename);
        if (r < 0)
                return r;

        r = read_full_file(filename, &content, NULL);
        if (r < 0)
                return r;

        p = content;
        while ((line = strsep(&p, "\n"))) {
                char *key;

                key = strsep(&line, " ");

                for (i = 0; keys[i]; i++) {
                        if (streq(key, keys[i])) {
                                values[i] = strdup(line);
                                break;
                        }
                }
        }

        for (i = 0; keys[i]; i++) {
                if (!values[i]) {
                        for (i = 0; keys[i]; i++) {
                                free(values[i]);
                                values[i] = NULL;
                        }
                        return -ENOENT;
                }
        }

        return 0;
}

int cg_create_everywhere(CGroupMask supported, CGroupMask mask, const char *path) {
        CGroupController c;
        int r;

        /* This one will create a cgroup in our private tree, but also
         * duplicate it in the trees specified in mask, and remove it
         * in all others */

        /* First create the cgroup in our own hierarchy. */
        r = cg_create(SYSTEMD_CGROUP_CONTROLLER, path);
        if (r < 0)
                return r;

        /* If we are in the unified hierarchy, we are done now */
        r = cg_all_unified();
        if (r < 0)
                return r;
        if (r > 0)
                return 0;

        /* Otherwise, do the same in the other hierarchies */
        for (c = 0; c < _CGROUP_CONTROLLER_MAX; c++) {
                CGroupMask bit = CGROUP_CONTROLLER_TO_MASK(c);
                const char *n;

                n = cgroup_controller_to_string(c);

                if (mask & bit)
                        (void) cg_create(n, path);
        }

        return 0;
}

int cg_attach_everywhere(CGroupMask supported, const char *path, pid_t pid, cg_migrate_callback_t path_callback, void *userdata) {
        CGroupController c;
        int r;

        r = cg_attach(SYSTEMD_CGROUP_CONTROLLER, path, pid);
        if (r < 0)
                return r;

        r = cg_all_unified();
        if (r < 0)
                return r;
        if (r > 0)
                return 0;

        for (c = 0; c < _CGROUP_CONTROLLER_MAX; c++) {
                CGroupMask bit = CGROUP_CONTROLLER_TO_MASK(c);
                const char *p = NULL;

                if (!(supported & bit))
                        continue;

                if (path_callback)
                        p = path_callback(bit, userdata);

                if (!p)
                        p = path;

                (void) cg_attach_fallback(cgroup_controller_to_string(c), p, pid);
        }

        return 0;
}

int cg_attach_many_everywhere(CGroupMask supported, const char *path, Set* pids, cg_migrate_callback_t path_callback, void *userdata) {
        Iterator i;
        void *pidp;
        int r = 0;

        SET_FOREACH(pidp, pids, i) {
                pid_t pid = PTR_TO_PID(pidp);
                int q;

                q = cg_attach_everywhere(supported, path, pid, path_callback, userdata);
                if (q < 0 && r >= 0)
                        r = q;
        }

        return r;
}

int cg_migrate_everywhere(CGroupMask supported, const char *from, const char *to, cg_migrate_callback_t to_callback, void *userdata) {
        CGroupController c;
        int r = 0, q;

        if (!path_equal(from, to))  {
                r = cg_migrate_recursive(SYSTEMD_CGROUP_CONTROLLER, from, SYSTEMD_CGROUP_CONTROLLER, to, CGROUP_REMOVE);
                if (r < 0)
                        return r;
        }

        q = cg_all_unified();
        if (q < 0)
                return q;
        if (q > 0)
                return r;

        for (c = 0; c < _CGROUP_CONTROLLER_MAX; c++) {
                CGroupMask bit = CGROUP_CONTROLLER_TO_MASK(c);
                const char *p = NULL;

                if (!(supported & bit))
                        continue;

                if (to_callback)
                        p = to_callback(bit, userdata);

                if (!p)
                        p = to;

                (void) cg_migrate_recursive_fallback(SYSTEMD_CGROUP_CONTROLLER, to, cgroup_controller_to_string(c), p, 0);
        }

        return 0;
}

int cg_trim_everywhere(CGroupMask supported, const char *path, bool delete_root) {
        CGroupController c;
        int r, q;

        r = cg_trim(SYSTEMD_CGROUP_CONTROLLER, path, delete_root);
        if (r < 0)
                return r;

        q = cg_all_unified();
        if (q < 0)
                return q;
        if (q > 0)
                return r;

        for (c = 0; c < _CGROUP_CONTROLLER_MAX; c++) {
                CGroupMask bit = CGROUP_CONTROLLER_TO_MASK(c);

                if (!(supported & bit))
                        continue;

                (void) cg_trim(cgroup_controller_to_string(c), path, delete_root);
        }

        return 0;
}

int cg_mask_supported(CGroupMask *ret) {
        CGroupMask mask = 0;
        int r;

        /* Determines the mask of supported cgroup controllers. Only
         * includes controllers we can make sense of and that are
         * actually accessible. */

        r = cg_all_unified();
        if (r < 0)
                return r;
        if (r > 0) {
                _cleanup_free_ char *root = NULL, *controllers = NULL, *path = NULL;
                const char *c;

                /* In the unified hierarchy we can read the supported
                 * and accessible controllers from a the top-level
                 * cgroup attribute */

                r = cg_get_root_path(&root);
                if (r < 0)
                        return r;

                r = cg_get_path(SYSTEMD_CGROUP_CONTROLLER, root, "cgroup.controllers", &path);
                if (r < 0)
                        return r;

                r = read_one_line_file(path, &controllers);
                if (r < 0)
                        return r;

                c = controllers;
                for (;;) {
                        _cleanup_free_ char *n = NULL;
                        CGroupController v;

                        r = extract_first_word(&c, &n, NULL, 0);
                        if (r < 0)
                                return r;
                        if (r == 0)
                                break;

                        v = cgroup_controller_from_string(n);
                        if (v < 0)
                                continue;

                        mask |= CGROUP_CONTROLLER_TO_MASK(v);
                }

                /* Currently, we support the cpu, memory, io and pids
                 * controller in the unified hierarchy, mask
                 * everything else off. */
                mask &= CGROUP_MASK_CPU | CGROUP_MASK_MEMORY | CGROUP_MASK_IO | CGROUP_MASK_PIDS;

        } else {
                CGroupController c;

                /* In the legacy hierarchy, we check whether which
                 * hierarchies are mounted. */

                for (c = 0; c < _CGROUP_CONTROLLER_MAX; c++) {
                        const char *n;

                        n = cgroup_controller_to_string(c);
                        if (controller_is_accessible(n) >= 0)
                                mask |= CGROUP_CONTROLLER_TO_MASK(c);
                }
        }

        *ret = mask;
        return 0;
}

int cg_kernel_controllers(Set *controllers) {
        _cleanup_fclose_ FILE *f = NULL;
        char buf[LINE_MAX];
        int r;

        assert(controllers);

        /* Determines the full list of kernel-known controllers. Might
         * include controllers we don't actually support, arbitrary
         * named hierarchies and controllers that aren't currently
         * accessible (because not mounted). */

        f = fopen("/proc/cgroups", "re");
        if (!f) {
                if (errno == ENOENT)
                        return 0;
                return -errno;
        }

        /* Ignore the header line */
        (void) fgets(buf, sizeof(buf), f);

        for (;;) {
                char *controller;
                int enabled = 0;

                errno = 0;
                if (fscanf(f, "%ms %*i %*i %i", &controller, &enabled) != 2) {

                        if (feof(f))
                                break;

                        if (ferror(f) && errno > 0)
                                return -errno;

                        return -EBADMSG;
                }

                if (!enabled) {
                        free(controller);
                        continue;
                }

                if (!cg_controller_is_valid(controller)) {
                        free(controller);
                        return -EBADMSG;
                }

                r = set_consume(controllers, controller);
                if (r < 0)
                        return r;
        }

        return 0;
}

static thread_local CGroupUnified unified_cache = CGROUP_UNIFIED_UNKNOWN;

/* The hybrid mode was initially implemented in v232 and simply mounted cgroup v2 on /sys/fs/cgroup/systemd.  This
 * unfortunately broke other tools (such as docker) which expected the v1 "name=systemd" hierarchy on
 * /sys/fs/cgroup/systemd.  From v233 and on, the hybrid mode mountnbs v2 on /sys/fs/cgroup/unified and maintains
 * "name=systemd" hierarchy on /sys/fs/cgroup/systemd for compatibility with other tools.
 *
 * To keep live upgrade working, we detect and support v232 layout.  When v232 layout is detected, to keep cgroup v2
 * process management but disable the compat dual layout, we return %true on
 * cg_unified_controller(SYSTEMD_CGROUP_CONTROLLER) and %false on cg_hybrid_unified().
 */
static thread_local bool unified_systemd_v232;

static int cg_unified_update(void) {

        struct statfs fs;

        /* Checks if we support the unified hierarchy. Returns an
         * error when the cgroup hierarchies aren't mounted yet or we
         * have any other trouble determining if the unified hierarchy
         * is supported. */

        if (unified_cache >= CGROUP_UNIFIED_NONE)
                return 0;

        if (statfs("/sys/fs/cgroup/", &fs) < 0)
                return -errno;

        if (F_TYPE_EQUAL(fs.f_type, CGROUP2_SUPER_MAGIC))
                unified_cache = CGROUP_UNIFIED_ALL;
        else if (F_TYPE_EQUAL(fs.f_type, TMPFS_MAGIC)) {
                if (statfs("/sys/fs/cgroup/unified/", &fs) == 0 &&
                    F_TYPE_EQUAL(fs.f_type, CGROUP2_SUPER_MAGIC)) {
                        unified_cache = CGROUP_UNIFIED_SYSTEMD;
                        unified_systemd_v232 = false;
                } else if (statfs("/sys/fs/cgroup/systemd/", &fs) == 0 &&
                           F_TYPE_EQUAL(fs.f_type, CGROUP2_SUPER_MAGIC)) {
                        unified_cache = CGROUP_UNIFIED_SYSTEMD;
                        unified_systemd_v232 = true;
                } else {
                        if (statfs("/sys/fs/cgroup/systemd/", &fs) < 0)
                                return -errno;
                        if (!F_TYPE_EQUAL(fs.f_type, CGROUP_SUPER_MAGIC))
                                return -ENOMEDIUM;
                        unified_cache = CGROUP_UNIFIED_NONE;
                }
        } else
                return -ENOMEDIUM;

        return 0;
}

int cg_unified_controller(const char *controller) {
        int r;

        r = cg_unified_update();
        if (r < 0)
                return r;

        if (unified_cache == CGROUP_UNIFIED_NONE)
                return false;

        if (unified_cache >= CGROUP_UNIFIED_ALL)
                return true;

        return streq_ptr(controller, SYSTEMD_CGROUP_CONTROLLER);
}

int cg_all_unified(void) {
        int r;

        r = cg_unified_update();
        if (r < 0)
                return r;

        return unified_cache >= CGROUP_UNIFIED_ALL;
}

int cg_hybrid_unified(void) {
        int r;

        r = cg_unified_update();
        if (r < 0)
                return r;

        return unified_cache == CGROUP_UNIFIED_SYSTEMD && !unified_systemd_v232;
}

int cg_unified_flush(void) {
        unified_cache = CGROUP_UNIFIED_UNKNOWN;

        return cg_unified_update();
}

int cg_enable_everywhere(CGroupMask supported, CGroupMask mask, const char *p) {
        _cleanup_free_ char *fs = NULL;
        CGroupController c;
        int r;

        assert(p);

        if (supported == 0)
                return 0;

        r = cg_all_unified();
        if (r < 0)
                return r;
        if (r == 0) /* on the legacy hiearchy there's no joining of controllers defined */
                return 0;

        r = cg_get_path(SYSTEMD_CGROUP_CONTROLLER, p, "cgroup.subtree_control", &fs);
        if (r < 0)
                return r;

        for (c = 0; c < _CGROUP_CONTROLLER_MAX; c++) {
                CGroupMask bit = CGROUP_CONTROLLER_TO_MASK(c);
                const char *n;

                if (!(supported & bit))
                        continue;

                n = cgroup_controller_to_string(c);
                {
                        char s[1 + strlen(n) + 1];

                        s[0] = mask & bit ? '+' : '-';
                        strcpy(s + 1, n);

                        r = write_string_file(fs, s, 0);
                        if (r < 0)
                                log_debug_errno(r, "Failed to enable controller %s for %s (%s): %m", n, p, fs);
                }
        }

        return 0;
}

bool cg_is_unified_wanted(void) {
        static thread_local int wanted = -1;
        int r;
        bool b;
        const bool is_default = DEFAULT_HIERARCHY == CGROUP_UNIFIED_ALL;

        /* If we have a cached value, return that. */
        if (wanted >= 0)
                return wanted;

        /* If the hierarchy is already mounted, then follow whatever
         * was chosen for it. */
        if (cg_unified_flush() >= 0)
                return (wanted = unified_cache >= CGROUP_UNIFIED_ALL);

        /* Otherwise, let's see what the kernel command line has to say.
         * Since checking is expensive, cache a non-error result. */
        r = proc_cmdline_get_bool("systemd.unified_cgroup_hierarchy", &b);

        return (wanted = r > 0 ? b : is_default);
}

bool cg_is_legacy_wanted(void) {
        static thread_local int wanted = -1;

        /* If we have a cached value, return that. */
        if (wanted >= 0)
                return wanted;

        /* Check if we have cgroups2 already mounted. */
        if (cg_unified_flush() >= 0 &&
            unified_cache == CGROUP_UNIFIED_ALL)
                return (wanted = false);

<<<<<<< HEAD
                r = get_proc_cmdline_key("systemd.legacy_systemd_cgroup_controller=", &value);
                if (r < 0)
                        return false;

                if (r == 0)
                        wanted = false;
                else
                        wanted = parse_boolean(value) <= 0;
        }
=======
        /* Otherwise, assume that at least partial legacy is wanted,
         * since cgroups2 should already be mounted at this point. */
        return (wanted = true);
}

bool cg_is_hybrid_wanted(void) {
        static thread_local int wanted = -1;
        int r;
        bool b;
        const bool is_default = DEFAULT_HIERARCHY >= CGROUP_UNIFIED_SYSTEMD;
        /* We default to true if the default is "hybrid", obviously,
         * but also when the default is "unified", because if we get
         * called, it means that unified hierarchy was not mounted. */
>>>>>>> bcd5a6c7

        /* If we have a cached value, return that. */
        if (wanted >= 0)
                return wanted;

        /* If the hierarchy is already mounted, then follow whatever
         * was chosen for it. */
        if (cg_unified_flush() >= 0 &&
            unified_cache == CGROUP_UNIFIED_ALL)
                return (wanted = false);

        /* Otherwise, let's see what the kernel command line has to say.
         * Since checking is expensive, cache a non-error result. */
        r = proc_cmdline_get_bool("systemd.legacy_systemd_cgroup_controller", &b);

        /* The meaning of the kernel option is reversed wrt. to the return value
         * of this function, hence the negation. */
        return (wanted = r > 0 ? !b : is_default);
}

int cg_weight_parse(const char *s, uint64_t *ret) {
        uint64_t u;
        int r;

        if (isempty(s)) {
                *ret = CGROUP_WEIGHT_INVALID;
                return 0;
        }

        r = safe_atou64(s, &u);
        if (r < 0)
                return r;

        if (u < CGROUP_WEIGHT_MIN || u > CGROUP_WEIGHT_MAX)
                return -ERANGE;

        *ret = u;
        return 0;
}

const uint64_t cgroup_io_limit_defaults[_CGROUP_IO_LIMIT_TYPE_MAX] = {
        [CGROUP_IO_RBPS_MAX]    = CGROUP_LIMIT_MAX,
        [CGROUP_IO_WBPS_MAX]    = CGROUP_LIMIT_MAX,
        [CGROUP_IO_RIOPS_MAX]   = CGROUP_LIMIT_MAX,
        [CGROUP_IO_WIOPS_MAX]   = CGROUP_LIMIT_MAX,
};

static const char* const cgroup_io_limit_type_table[_CGROUP_IO_LIMIT_TYPE_MAX] = {
        [CGROUP_IO_RBPS_MAX]    = "IOReadBandwidthMax",
        [CGROUP_IO_WBPS_MAX]    = "IOWriteBandwidthMax",
        [CGROUP_IO_RIOPS_MAX]   = "IOReadIOPSMax",
        [CGROUP_IO_WIOPS_MAX]   = "IOWriteIOPSMax",
};

DEFINE_STRING_TABLE_LOOKUP(cgroup_io_limit_type, CGroupIOLimitType);

int cg_cpu_shares_parse(const char *s, uint64_t *ret) {
        uint64_t u;
        int r;

        if (isempty(s)) {
                *ret = CGROUP_CPU_SHARES_INVALID;
                return 0;
        }

        r = safe_atou64(s, &u);
        if (r < 0)
                return r;

        if (u < CGROUP_CPU_SHARES_MIN || u > CGROUP_CPU_SHARES_MAX)
                return -ERANGE;

        *ret = u;
        return 0;
}

int cg_blkio_weight_parse(const char *s, uint64_t *ret) {
        uint64_t u;
        int r;

        if (isempty(s)) {
                *ret = CGROUP_BLKIO_WEIGHT_INVALID;
                return 0;
        }

        r = safe_atou64(s, &u);
        if (r < 0)
                return r;

        if (u < CGROUP_BLKIO_WEIGHT_MIN || u > CGROUP_BLKIO_WEIGHT_MAX)
                return -ERANGE;

        *ret = u;
        return 0;
}

bool is_cgroup_fs(const struct statfs *s) {
        return is_fs_type(s, CGROUP_SUPER_MAGIC) ||
               is_fs_type(s, CGROUP2_SUPER_MAGIC);
}

bool fd_is_cgroup_fs(int fd) {
        struct statfs s;

        if (fstatfs(fd, &s) < 0)
                return -errno;

        return is_cgroup_fs(&s);
}

static const char *cgroup_controller_table[_CGROUP_CONTROLLER_MAX] = {
        [CGROUP_CONTROLLER_CPU] = "cpu",
        [CGROUP_CONTROLLER_CPUACCT] = "cpuacct",
        [CGROUP_CONTROLLER_IO] = "io",
        [CGROUP_CONTROLLER_BLKIO] = "blkio",
        [CGROUP_CONTROLLER_MEMORY] = "memory",
        [CGROUP_CONTROLLER_DEVICES] = "devices",
        [CGROUP_CONTROLLER_PIDS] = "pids",
};

DEFINE_STRING_TABLE_LOOKUP(cgroup_controller, CGroupController);<|MERGE_RESOLUTION|>--- conflicted
+++ resolved
@@ -2509,17 +2509,6 @@
             unified_cache == CGROUP_UNIFIED_ALL)
                 return (wanted = false);
 
-<<<<<<< HEAD
-                r = get_proc_cmdline_key("systemd.legacy_systemd_cgroup_controller=", &value);
-                if (r < 0)
-                        return false;
-
-                if (r == 0)
-                        wanted = false;
-                else
-                        wanted = parse_boolean(value) <= 0;
-        }
-=======
         /* Otherwise, assume that at least partial legacy is wanted,
          * since cgroups2 should already be mounted at this point. */
         return (wanted = true);
@@ -2533,7 +2522,6 @@
         /* We default to true if the default is "hybrid", obviously,
          * but also when the default is "unified", because if we get
          * called, it means that unified hierarchy was not mounted. */
->>>>>>> bcd5a6c7
 
         /* If we have a cached value, return that. */
         if (wanted >= 0)
