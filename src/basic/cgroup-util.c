--- conflicted
+++ resolved
@@ -1751,12 +1751,8 @@
         "net_cls\0"
         "net_prio\0"
         "freezer\0"
-<<<<<<< HEAD
-        "perf_event\0";
-=======
         "perf_event\0"
         "pids\0";
->>>>>>> 2350e2a1
 
 int cg_create_everywhere(CGroupControllerMask supported, CGroupControllerMask mask, const char *path) {
         CGroupControllerMask bit = 1;
