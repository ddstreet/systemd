/* SPDX-License-Identifier: LGPL-2.1-or-later */

#if defined(__i386__) || defined(__x86_64__)
#include <cpuid.h>
#endif

#include <elf.h>
#include <errno.h>
#include <fcntl.h>
#include <linux/random.h>
#include <pthread.h>
#include <stdbool.h>
#include <stdint.h>
#include <stdlib.h>
#include <string.h>
#include <sys/ioctl.h>
#include <sys/time.h>

#if HAVE_SYS_AUXV_H
#  include <sys/auxv.h>
#endif

#include "alloc-util.h"
#include "env-util.h"
#include "errno-util.h"
#include "fd-util.h"
#include "fileio.h"
#include "io-util.h"
#include "missing_random.h"
#include "missing_syscall.h"
#include "parse-util.h"
#include "random-util.h"
#include "siphash24.h"
#include "time-util.h"

static bool srand_called = false;

int genuine_random_bytes(void *p, size_t n, RandomFlags flags) {
        static int have_syscall = -1;
        _cleanup_close_ int fd = -1;
<<<<<<< HEAD
        bool got_some = false;
=======
>>>>>>> 04025fa6

        /* Gathers some high-quality randomness from the kernel. This call won't block, unless the RANDOM_BLOCK
         * flag is set. If it doesn't block, it will still always return some data from the kernel, regardless
         * of whether the random pool is fully initialized or not. When creating cryptographic key material you
         * should always use RANDOM_BLOCK. */

        if (n == 0)
                return 0;

        /* Use the getrandom() syscall unless we know we don't have it. */
        if (have_syscall != 0 && !HAS_FEATURE_MEMORY_SANITIZER) {
                for (;;) {
<<<<<<< HEAD
                        ssize_t l;
                        l = getrandom(p, n,
                                      (FLAGS_SET(flags, RANDOM_BLOCK) ? 0 : GRND_NONBLOCK) |
                                      (FLAGS_SET(flags, RANDOM_ALLOW_INSECURE) ? GRND_INSECURE : 0));
=======
                        ssize_t l = getrandom(p, n, FLAGS_SET(flags, RANDOM_BLOCK) ? 0 : GRND_INSECURE);

>>>>>>> 04025fa6
                        if (l > 0) {
                                have_syscall = true;

                                if ((size_t) l == n)
                                        return 0; /* Yay, success! */

<<<<<<< HEAD
                                assert((size_t) l < n);
                                p = (uint8_t*) p + l;
                                n -= l;

                                if (FLAGS_SET(flags, RANDOM_EXTEND_WITH_PSEUDO)) {
                                        /* Fill in the remaining bytes using pseudo-random values */
                                        pseudo_random_bytes(p, n);
                                        return 0;
                                }

                                got_some = true;

                                /* Hmm, we didn't get enough good data but the caller insists on good data? Then try again */
                                if (FLAGS_SET(flags, RANDOM_BLOCK))
                                        continue;

                                /* Fill in the rest with /dev/urandom */
                                break;

=======
                                /* We didn't get enough data, so try again */
                                assert((size_t) l < n);
                                p = (uint8_t*) p + l;
                                n -= l;
                                continue;

>>>>>>> 04025fa6
                        } else if (l == 0) {
                                have_syscall = true;
                                return -EIO;

                        } else if (ERRNO_IS_NOT_SUPPORTED(errno)) {
                                /* We lack the syscall, continue with reading from /dev/urandom. */
                                have_syscall = false;
                                break;

                        } else if (errno == EINVAL) {
                                /* If we previously passed GRND_INSECURE, and this flag isn't known, then
                                 * we're likely running an old kernel which has getrandom() but not
                                 * GRND_INSECURE. In this case, fall back to /dev/urandom. */
                                if (!FLAGS_SET(flags, RANDOM_BLOCK))
                                        break;

                                return -errno;
                        } else
                                return -errno;
                }
        }

        fd = open("/dev/urandom", O_RDONLY|O_CLOEXEC|O_NOCTTY);
        if (fd < 0)
                return errno == ENOENT ? -ENOSYS : -errno;

        return loop_read_exact(fd, p, n, true);
}

static void clear_srand_initialization(void) {
        srand_called = false;
}

void initialize_srand(void) {
        static bool pthread_atfork_registered = false;
        unsigned x;

        if (srand_called)
                return;

#if HAVE_SYS_AUXV_H
        /* The kernel provides us with 16 bytes of entropy in auxv, so let's try to make use of that to seed
         * the pseudo-random generator. It's better than nothing... But let's first hash it to make it harder
         * to recover the original value by watching any pseudo-random bits we generate. After all the
         * AT_RANDOM data might be used by other stuff too (in particular: ASLR), and we probably shouldn't
         * leak the seed for that. */

        const void *auxv = ULONG_TO_PTR(getauxval(AT_RANDOM));
        if (auxv) {
                static const uint8_t auxval_hash_key[16] = {
                        0x92, 0x6e, 0xfe, 0x1b, 0xcf, 0x00, 0x52, 0x9c, 0xcc, 0x42, 0xcf, 0xdc, 0x94, 0x1f, 0x81, 0x0f
                };

                x = (unsigned) siphash24(auxv, 16, auxval_hash_key);
        } else
#endif
                x = 0;

        x ^= (unsigned) now(CLOCK_REALTIME);
        x ^= (unsigned) gettid();

        srand(x);
        srand_called = true;

        if (!pthread_atfork_registered) {
                (void) pthread_atfork(NULL, NULL, clear_srand_initialization);
                pthread_atfork_registered = true;
        }
}

/* INT_MAX gives us only 31 bits, so use 24 out of that. */
#if RAND_MAX >= INT_MAX
assert_cc(RAND_MAX >= 16777215);
#  define RAND_STEP 3
#else
/* SHORT_INT_MAX or lower gives at most 15 bits, we just use 8 out of that. */
assert_cc(RAND_MAX >= 255);
#  define RAND_STEP 1
#endif

void pseudo_random_bytes(void *p, size_t n) {
        uint8_t *q;

        /* This returns pseudo-random data using libc's rand() function. You probably never want to call this
         * directly, because why would you use this if you can get better stuff cheaply? Use random_bytes()
         * instead, see below: it will fall back to this function if there's nothing better to get, but only
         * then. */

        initialize_srand();

        for (q = p; q < (uint8_t*) p + n; q += RAND_STEP) {
                unsigned rr;

                rr = (unsigned) rand();

#if RAND_STEP >= 3
                if ((size_t) (q - (uint8_t*) p + 2) < n)
                        q[2] = rr >> 16;
#endif
#if RAND_STEP >= 2
                if ((size_t) (q - (uint8_t*) p + 1) < n)
                        q[1] = rr >> 8;
#endif
                q[0] = rr;
        }
}

void random_bytes(void *p, size_t n) {

        /* This returns high quality randomness if we can get it cheaply. If we can't because for some reason
         * it is not available we'll try some crappy fallbacks.
         *
         * What this function will do:
         *
         *         • Use getrandom(GRND_INSECURE) or /dev/urandom, to return high-quality random values if
         *           they are cheaply available, or less high-quality random values if they are not.
         *
         *         • This function will return pseudo-random data, generated via libc rand() if nothing
         *           better is available.
         *
         *         • This function will work fine in early boot
         *
         *         • This function will always succeed
         *
         * What this function won't do:
         *
         *         • This function will never fail: it will give you randomness no matter what. It might not
         *           be high quality, but it will return some, possibly generated via libc's rand() call.
         *
         *         • This function will never block: if the only way to get good randomness is a blocking,
         *           synchronous getrandom() we'll instead provide you with pseudo-random data.
         *
         * This function is hence great for things like seeding hash tables, generating random numeric UNIX
         * user IDs (that are checked for collisions before use) and such.
         *
         * This function is hence not useful for generating UUIDs or cryptographic key material.
         */

        if (genuine_random_bytes(p, n, 0) >= 0)
                return;

        /* If for some reason some user made /dev/urandom unavailable to us, or the kernel has no entropy, use a PRNG instead. */
        pseudo_random_bytes(p, n);
}

size_t random_pool_size(void) {
        _cleanup_free_ char *s = NULL;
        int r;

        /* Read pool size, if possible */
        r = read_one_line_file("/proc/sys/kernel/random/poolsize", &s);
        if (r < 0)
                log_debug_errno(r, "Failed to read pool size from kernel: %m");
        else {
                unsigned sz;

                r = safe_atou(s, &sz);
                if (r < 0)
                        log_debug_errno(r, "Failed to parse pool size: %s", s);
                else
                        /* poolsize is in bits on 2.6, but we want bytes */
                        return CLAMP(sz / 8, RANDOM_POOL_SIZE_MIN, RANDOM_POOL_SIZE_MAX);
        }

        /* Use the minimum as default, if we can't retrieve the correct value */
        return RANDOM_POOL_SIZE_MIN;
}

int random_write_entropy(int fd, const void *seed, size_t size, bool credit) {
        _cleanup_close_ int opened_fd = -1;
        int r;

        assert(seed || size == 0);

        if (size == 0)
                return 0;

        if (fd < 0) {
                opened_fd = open("/dev/urandom", O_WRONLY|O_CLOEXEC|O_NOCTTY);
                if (opened_fd < 0)
                        return -errno;

                fd = opened_fd;
        }

        if (credit) {
                _cleanup_free_ struct rand_pool_info *info = NULL;

                /* The kernel API only accepts "int" as entropy count (which is in bits), let's avoid any
                 * chance for confusion here. */
                if (size > INT_MAX / 8)
                        return -EOVERFLOW;

                info = malloc(offsetof(struct rand_pool_info, buf) + size);
                if (!info)
                        return -ENOMEM;

                info->entropy_count = size * 8;
                info->buf_size = size;
                memcpy(info->buf, seed, size);

                if (ioctl(fd, RNDADDENTROPY, info) < 0)
                        return -errno;
        } else {
                r = loop_write(fd, seed, size, false);
                if (r < 0)
                        return r;
        }

        return 1;
}

uint64_t random_u64_range(uint64_t m) {
        uint64_t x, remainder;

        /* Generates a random number in the range 0…m-1, unbiased. (Java's algorithm) */

        if (m == 0) /* Let's take m == 0 as special case to return an integer from the full range */
                return random_u64();
        if (m == 1)
                return 0;

        remainder = UINT64_MAX % m;

        do {
                x = random_u64();
        } while (x >= UINT64_MAX - remainder);

        return x % m;
}<|MERGE_RESOLUTION|>--- conflicted
+++ resolved
@@ -38,10 +38,6 @@
 int genuine_random_bytes(void *p, size_t n, RandomFlags flags) {
         static int have_syscall = -1;
         _cleanup_close_ int fd = -1;
-<<<<<<< HEAD
-        bool got_some = false;
-=======
->>>>>>> 04025fa6
 
         /* Gathers some high-quality randomness from the kernel. This call won't block, unless the RANDOM_BLOCK
          * flag is set. If it doesn't block, it will still always return some data from the kernel, regardless
@@ -54,49 +50,20 @@
         /* Use the getrandom() syscall unless we know we don't have it. */
         if (have_syscall != 0 && !HAS_FEATURE_MEMORY_SANITIZER) {
                 for (;;) {
-<<<<<<< HEAD
-                        ssize_t l;
-                        l = getrandom(p, n,
-                                      (FLAGS_SET(flags, RANDOM_BLOCK) ? 0 : GRND_NONBLOCK) |
-                                      (FLAGS_SET(flags, RANDOM_ALLOW_INSECURE) ? GRND_INSECURE : 0));
-=======
                         ssize_t l = getrandom(p, n, FLAGS_SET(flags, RANDOM_BLOCK) ? 0 : GRND_INSECURE);
 
->>>>>>> 04025fa6
                         if (l > 0) {
                                 have_syscall = true;
 
                                 if ((size_t) l == n)
                                         return 0; /* Yay, success! */
 
-<<<<<<< HEAD
-                                assert((size_t) l < n);
-                                p = (uint8_t*) p + l;
-                                n -= l;
-
-                                if (FLAGS_SET(flags, RANDOM_EXTEND_WITH_PSEUDO)) {
-                                        /* Fill in the remaining bytes using pseudo-random values */
-                                        pseudo_random_bytes(p, n);
-                                        return 0;
-                                }
-
-                                got_some = true;
-
-                                /* Hmm, we didn't get enough good data but the caller insists on good data? Then try again */
-                                if (FLAGS_SET(flags, RANDOM_BLOCK))
-                                        continue;
-
-                                /* Fill in the rest with /dev/urandom */
-                                break;
-
-=======
                                 /* We didn't get enough data, so try again */
                                 assert((size_t) l < n);
                                 p = (uint8_t*) p + l;
                                 n -= l;
                                 continue;
 
->>>>>>> 04025fa6
                         } else if (l == 0) {
                                 have_syscall = true;
                                 return -EIO;
