--- conflicted
+++ resolved
@@ -767,16 +767,8 @@
                  * and char devices. */
                 if (S_ISDIR(source_st.st_mode)) {
                         r = mkdir_label(where, 0755);
-<<<<<<< HEAD
-                        if (r < 0 && errno != EEXIST) {
-                                log_error("Failed to create mount point %s: %s", where, strerror(-r));
-
-                                return r;
-                        }
-=======
                         if (r < 0 && errno != EEXIST)
                                 return log_error_errno(r, "Failed to create mount point %s: %m", where);
->>>>>>> ec266923
                 } else if (S_ISFIFO(source_st.st_mode)) {
                         r = mkfifo(where, 0644);
                         if (r < 0 && errno != EEXIST)
@@ -1356,17 +1348,10 @@
 
                 if (symlink(q, p) < 0) {
                         if (arg_link_journal_try) {
-<<<<<<< HEAD
-                                log_debug("Failed to symlink %s to %s, skipping journal setup: %m", q, p);
-                                return 0;
-                        } else {
-                                log_error("Failed to symlink %s to %s: %m", q, p);
-=======
                                 log_debug_errno(errno, "Failed to symlink %s to %s, skipping journal setup: %m", q, p);
                                 return 0;
                         } else {
                                 log_error_errno(errno, "Failed to symlink %s to %s: %m", q, p);
->>>>>>> ec266923
                                 return -errno;
                         }
                 }
@@ -1383,17 +1368,10 @@
                 r = mkdir(p, 0755);
                 if (r < 0) {
                         if (arg_link_journal_try) {
-<<<<<<< HEAD
-                                log_debug("Failed to create %s, skipping journal setup: %m", p);
-                                return 0;
-                        } else {
-                                log_error("Failed to create %s: %m", p);
-=======
                                 log_debug_errno(errno, "Failed to create %s, skipping journal setup: %m", p);
                                 return 0;
                         } else {
                                 log_error_errno(errno, "Failed to create %s: %m", p);
->>>>>>> ec266923
                                 return r;
                         }
                 }
