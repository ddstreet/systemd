/* SPDX-License-Identifier: LGPL-2.1+ */

#if HAVE_BLKID
#endif
#include <errno.h>
#include <getopt.h>
#include <linux/fs.h>
#include <linux/loop.h>
#if HAVE_SELINUX
#include <selinux/selinux.h>
#endif
#include <stdlib.h>
#include <sys/file.h>
#include <sys/personality.h>
#include <sys/prctl.h>
#include <sys/types.h>
#include <sys/wait.h>
#include <unistd.h>

#include "sd-bus.h"
#include "sd-daemon.h"
#include "sd-id128.h"

#include "alloc-util.h"
#include "barrier.h"
#include "base-filesystem.h"
#include "blkid-util.h"
#include "btrfs-util.h"
#include "bus-error.h"
#include "bus-util.h"
#include "cap-list.h"
#include "capability-util.h"
#include "cgroup-util.h"
#include "copy.h"
#include "cpu-set-util.h"
#include "dev-setup.h"
#include "dissect-image.h"
#include "env-util.h"
#include "fd-util.h"
#include "fdset.h"
#include "fileio.h"
#include "format-util.h"
#include "fs-util.h"
#include "gpt.h"
#include "hexdecoct.h"
#include "hostname-util.h"
#include "id128-util.h"
#include "log.h"
#include "loop-util.h"
#include "loopback-setup.h"
#include "machine-image.h"
#include "macro.h"
#include "main-func.h"
#include "missing_sched.h"
#include "mkdir.h"
#include "mount-util.h"
#include "mountpoint-util.h"
#include "namespace-util.h"
#include "netlink-util.h"
#include "nspawn-cgroup.h"
#include "nspawn-def.h"
#include "nspawn-expose-ports.h"
#include "nspawn-mount.h"
#include "nspawn-network.h"
#include "nspawn-oci.h"
#include "nspawn-patch-uid.h"
#include "nspawn-register.h"
#include "nspawn-seccomp.h"
#include "nspawn-settings.h"
#include "nspawn-setuid.h"
#include "nspawn-stub-pid1.h"
#include "nulstr-util.h"
#include "os-util.h"
#include "pager.h"
#include "parse-util.h"
#include "path-util.h"
#include "pretty-print.h"
#include "process-util.h"
#include "ptyfwd.h"
#include "random-util.h"
#include "raw-clone.h"
#include "rlimit-util.h"
#include "rm-rf.h"
#if HAVE_SECCOMP
#include "seccomp-util.h"
#endif
#include "selinux-util.h"
#include "signal-util.h"
#include "socket-util.h"
#include "stat-util.h"
#include "stdio-util.h"
#include "string-table.h"
#include "string-util.h"
#include "strv.h"
#include "sysctl-util.h"
#include "terminal-util.h"
#include "tmpfile-util.h"
#include "umask-util.h"
#include "unit-name.h"
#include "user-util.h"
#include "util.h"

#if HAVE_SPLIT_USR
#define STATIC_RESOLV_CONF "/lib/systemd/resolv.conf"
#else
#define STATIC_RESOLV_CONF "/usr/lib/systemd/resolv.conf"
#endif

/* nspawn is listening on the socket at the path in the constant nspawn_notify_socket_path
 * nspawn_notify_socket_path is relative to the container
 * the init process in the container pid can send messages to nspawn following the sd_notify(3) protocol */
#define NSPAWN_NOTIFY_SOCKET_PATH "/run/systemd/nspawn/notify"

#define EXIT_FORCE_RESTART 133

typedef enum ContainerStatus {
        CONTAINER_TERMINATED,
        CONTAINER_REBOOTED,
} ContainerStatus;

static char *arg_directory = NULL;
static char *arg_template = NULL;
static char *arg_chdir = NULL;
static char *arg_pivot_root_new = NULL;
static char *arg_pivot_root_old = NULL;
static char *arg_user = NULL;
static uid_t arg_uid = UID_INVALID;
static gid_t arg_gid = GID_INVALID;
static gid_t* arg_supplementary_gids = NULL;
static size_t arg_n_supplementary_gids = 0;
static sd_id128_t arg_uuid = {};
static char *arg_machine = NULL;     /* The name used by the host to refer to this */
static char *arg_hostname = NULL;    /* The name the payload sees by default */
static const char *arg_selinux_context = NULL;
static const char *arg_selinux_apifs_context = NULL;
static char *arg_slice = NULL;
static bool arg_private_network = false;
static bool arg_read_only = false;
static StartMode arg_start_mode = START_PID1;
static bool arg_ephemeral = false;
static LinkJournal arg_link_journal = LINK_AUTO;
static bool arg_link_journal_try = false;
static uint64_t arg_caps_retain =
        (1ULL << CAP_AUDIT_CONTROL) |
        (1ULL << CAP_AUDIT_WRITE) |
        (1ULL << CAP_CHOWN) |
        (1ULL << CAP_DAC_OVERRIDE) |
        (1ULL << CAP_DAC_READ_SEARCH) |
        (1ULL << CAP_FOWNER) |
        (1ULL << CAP_FSETID) |
        (1ULL << CAP_IPC_OWNER) |
        (1ULL << CAP_KILL) |
        (1ULL << CAP_LEASE) |
        (1ULL << CAP_LINUX_IMMUTABLE) |
        (1ULL << CAP_MKNOD) |
        (1ULL << CAP_NET_BIND_SERVICE) |
        (1ULL << CAP_NET_BROADCAST) |
        (1ULL << CAP_NET_RAW) |
        (1ULL << CAP_SETFCAP) |
        (1ULL << CAP_SETGID) |
        (1ULL << CAP_SETPCAP) |
        (1ULL << CAP_SETUID) |
        (1ULL << CAP_SYS_ADMIN) |
        (1ULL << CAP_SYS_BOOT) |
        (1ULL << CAP_SYS_CHROOT) |
        (1ULL << CAP_SYS_NICE) |
        (1ULL << CAP_SYS_PTRACE) |
        (1ULL << CAP_SYS_RESOURCE) |
        (1ULL << CAP_SYS_TTY_CONFIG);
static CapabilityQuintet arg_full_capabilities = CAPABILITY_QUINTET_NULL;
static CustomMount *arg_custom_mounts = NULL;
static size_t arg_n_custom_mounts = 0;
static char **arg_setenv = NULL;
static bool arg_quiet = false;
static bool arg_register = true;
static bool arg_keep_unit = false;
static char **arg_network_interfaces = NULL;
static char **arg_network_macvlan = NULL;
static char **arg_network_ipvlan = NULL;
static bool arg_network_veth = false;
static char **arg_network_veth_extra = NULL;
static char *arg_network_bridge = NULL;
static char *arg_network_zone = NULL;
static char *arg_network_namespace_path = NULL;
static PagerFlags arg_pager_flags = 0;
static unsigned long arg_personality = PERSONALITY_INVALID;
static char *arg_image = NULL;
static char *arg_oci_bundle = NULL;
static VolatileMode arg_volatile_mode = VOLATILE_NO;
static ExposePort *arg_expose_ports = NULL;
static char **arg_property = NULL;
static sd_bus_message *arg_property_message = NULL;
static UserNamespaceMode arg_userns_mode = USER_NAMESPACE_NO;
static uid_t arg_uid_shift = UID_INVALID, arg_uid_range = 0x10000U;
static bool arg_userns_chown = false;
static int arg_kill_signal = 0;
static CGroupUnified arg_unified_cgroup_hierarchy = CGROUP_UNIFIED_UNKNOWN;
static SettingsMask arg_settings_mask = 0;
static int arg_settings_trusted = -1;
static char **arg_parameters = NULL;
static const char *arg_container_service_name = "systemd-nspawn";
static bool arg_notify_ready = false;
static bool arg_use_cgns = true;
static unsigned long arg_clone_ns_flags = CLONE_NEWIPC|CLONE_NEWPID|CLONE_NEWUTS;
static MountSettingsMask arg_mount_settings = MOUNT_APPLY_APIVFS_RO|MOUNT_APPLY_TMPFS_TMP;
static void *arg_root_hash = NULL;
static size_t arg_root_hash_size = 0;
static char **arg_syscall_whitelist = NULL;
static char **arg_syscall_blacklist = NULL;
#if HAVE_SECCOMP
static scmp_filter_ctx arg_seccomp = NULL;
#endif
static struct rlimit *arg_rlimit[_RLIMIT_MAX] = {};
static bool arg_no_new_privileges = false;
static int arg_oom_score_adjust = 0;
static bool arg_oom_score_adjust_set = false;
static CPUSet arg_cpu_set = {};
static ResolvConfMode arg_resolv_conf = RESOLV_CONF_AUTO;
static TimezoneMode arg_timezone = TIMEZONE_AUTO;
static unsigned arg_console_width = (unsigned) -1, arg_console_height = (unsigned) -1;
static DeviceNode* arg_extra_nodes = NULL;
static size_t arg_n_extra_nodes = 0;
static char **arg_sysctl = NULL;
static ConsoleMode arg_console_mode = _CONSOLE_MODE_INVALID;

STATIC_DESTRUCTOR_REGISTER(arg_directory, freep);
STATIC_DESTRUCTOR_REGISTER(arg_template, freep);
STATIC_DESTRUCTOR_REGISTER(arg_chdir, freep);
STATIC_DESTRUCTOR_REGISTER(arg_pivot_root_new, freep);
STATIC_DESTRUCTOR_REGISTER(arg_pivot_root_old, freep);
STATIC_DESTRUCTOR_REGISTER(arg_user, freep);
STATIC_DESTRUCTOR_REGISTER(arg_supplementary_gids, freep);
STATIC_DESTRUCTOR_REGISTER(arg_machine, freep);
STATIC_DESTRUCTOR_REGISTER(arg_hostname, freep);
STATIC_DESTRUCTOR_REGISTER(arg_slice, freep);
STATIC_DESTRUCTOR_REGISTER(arg_setenv, strv_freep);
STATIC_DESTRUCTOR_REGISTER(arg_network_interfaces, strv_freep);
STATIC_DESTRUCTOR_REGISTER(arg_network_macvlan, strv_freep);
STATIC_DESTRUCTOR_REGISTER(arg_network_ipvlan, strv_freep);
STATIC_DESTRUCTOR_REGISTER(arg_network_veth_extra, strv_freep);
STATIC_DESTRUCTOR_REGISTER(arg_network_bridge, freep);
STATIC_DESTRUCTOR_REGISTER(arg_network_zone, freep);
STATIC_DESTRUCTOR_REGISTER(arg_network_namespace_path, freep);
STATIC_DESTRUCTOR_REGISTER(arg_image, freep);
STATIC_DESTRUCTOR_REGISTER(arg_oci_bundle, freep);
STATIC_DESTRUCTOR_REGISTER(arg_property, strv_freep);
STATIC_DESTRUCTOR_REGISTER(arg_property_message, sd_bus_message_unrefp);
STATIC_DESTRUCTOR_REGISTER(arg_parameters, strv_freep);
STATIC_DESTRUCTOR_REGISTER(arg_root_hash, freep);
STATIC_DESTRUCTOR_REGISTER(arg_syscall_whitelist, strv_freep);
STATIC_DESTRUCTOR_REGISTER(arg_syscall_blacklist, strv_freep);
#if HAVE_SECCOMP
STATIC_DESTRUCTOR_REGISTER(arg_seccomp, seccomp_releasep);
#endif
STATIC_DESTRUCTOR_REGISTER(arg_cpu_set, cpu_set_reset);
STATIC_DESTRUCTOR_REGISTER(arg_sysctl, strv_freep);

static int handle_arg_console(const char *arg) {
        if (streq(arg, "help")) {
                puts("interactive\n"
                     "read-only\n"
                     "passive\n"
                     "pipe");
                return 0;
        }

        if (streq(arg, "interactive"))
                arg_console_mode = CONSOLE_INTERACTIVE;
        else if (streq(arg, "read-only"))
                arg_console_mode = CONSOLE_READ_ONLY;
        else if (streq(arg, "passive"))
                arg_console_mode = CONSOLE_PASSIVE;
        else if (streq(arg, "pipe"))
                arg_console_mode = CONSOLE_PIPE;
        else
                return log_error_errno(SYNTHETIC_ERRNO(EINVAL), "Unknown console mode: %s", optarg);

        arg_settings_mask |= SETTING_CONSOLE_MODE;
        return 1;
}

static int help(void) {
        _cleanup_free_ char *link = NULL;
        int r;

        (void) pager_open(arg_pager_flags);

        r = terminal_urlify_man("systemd-nspawn", "1", &link);
        if (r < 0)
                return log_oom();

        printf("%1$s [OPTIONS...] [PATH] [ARGUMENTS...]\n\n"
               "%5$sSpawn a command or OS in a light-weight container.%6$s\n\n"
               "  -h --help                 Show this help\n"
               "     --version              Print version string\n"
               "  -q --quiet                Do not show status information\n"
               "     --no-pager             Do not pipe output into a pager\n"
               "     --settings=BOOLEAN     Load additional settings from .nspawn file\n\n"
               "%3$sImage:%4$s\n"
               "  -D --directory=PATH       Root directory for the container\n"
               "     --template=PATH        Initialize root directory from template directory,\n"
               "                            if missing\n"
               "  -x --ephemeral            Run container with snapshot of root directory, and\n"
               "                            remove it after exit\n"
               "  -i --image=PATH           Root file system disk image (or device node) for\n"
               "                            the container\n"
               "     --oci-bundle=PATH      OCI bundle directory\n"
               "     --read-only            Mount the root directory read-only\n"
               "     --volatile[=MODE]      Run the system in volatile mode\n"
               "     --root-hash=HASH       Specify verity root hash for root disk image\n"
               "     --pivot-root=PATH[:PATH]\n"
               "                            Pivot root to given directory in the container\n\n"
               "%3$sExecution:%4$s\n"
               "  -a --as-pid2              Maintain a stub init as PID1, invoke binary as PID2\n"
               "  -b --boot                 Boot up full system (i.e. invoke init)\n"
               "     --chdir=PATH           Set working directory in the container\n"
               "  -E --setenv=NAME=VALUE    Pass an environment variable to PID 1\n"
               "  -u --user=USER            Run the command under specified user or UID\n"
               "     --kill-signal=SIGNAL   Select signal to use for shutting down PID 1\n"
               "     --notify-ready=BOOLEAN Receive notifications from the child init process\n\n"
               "%3$sSystem Identity:%4$s\n"
               "  -M --machine=NAME         Set the machine name for the container\n"
               "     --hostname=NAME        Override the hostname for the container\n"
               "     --uuid=UUID            Set a specific machine UUID for the container\n\n"
               "%3$sProperties:%4$s\n"
               "  -S --slice=SLICE          Place the container in the specified slice\n"
               "     --property=NAME=VALUE  Set scope unit property\n"
               "     --register=BOOLEAN     Register container as machine\n"
               "     --keep-unit            Do not register a scope for the machine, reuse\n"
               "                            the service unit nspawn is running in\n\n"
               "%3$sUser Namespacing:%4$s\n"
               "  -U --private-users=pick   Run within user namespace, autoselect UID/GID range\n"
               "     --private-users[=UIDBASE[:NUIDS]]\n"
               "                            Similar, but with user configured UID/GID range\n"
               "     --private-users-chown  Adjust OS tree ownership to private UID/GID range\n\n"
               "%3$sNetworking:%4$s\n"
               "     --private-network      Disable network in container\n"
               "     --network-interface=INTERFACE\n"
               "                            Assign an existing network interface to the\n"
               "                            container\n"
               "     --network-macvlan=INTERFACE\n"
               "                            Create a macvlan network interface based on an\n"
               "                            existing network interface to the container\n"
               "     --network-ipvlan=INTERFACE\n"
               "                            Create a ipvlan network interface based on an\n"
               "                            existing network interface to the container\n"
               "  -n --network-veth         Add a virtual Ethernet connection between host\n"
               "                            and container\n"
               "     --network-veth-extra=HOSTIF[:CONTAINERIF]\n"
               "                            Add an additional virtual Ethernet link between\n"
               "                            host and container\n"
               "     --network-bridge=INTERFACE\n"
               "                            Add a virtual Ethernet connection to the container\n"
               "                            and attach it to an existing bridge on the host\n"
               "     --network-zone=NAME    Similar, but attach the new interface to an\n"
               "                            an automatically managed bridge interface\n"
               "     --network-namespace-path=PATH\n"
               "                            Set network namespace to the one represented by\n"
               "                            the specified kernel namespace file node\n"
               "  -p --port=[PROTOCOL:]HOSTPORT[:CONTAINERPORT]\n"
               "                            Expose a container IP port on the host\n\n"
               "%3$sSecurity:%4$s\n"
               "     --capability=CAP       In addition to the default, retain specified\n"
               "                            capability\n"
               "     --drop-capability=CAP  Drop the specified capability from the default set\n"
               "     --no-new-privileges    Set PR_SET_NO_NEW_PRIVS flag for container payload\n"
               "     --system-call-filter=LIST|~LIST\n"
               "                            Permit/prohibit specific system calls\n"
               "  -Z --selinux-context=SECLABEL\n"
               "                            Set the SELinux security context to be used by\n"
               "                            processes in the container\n"
               "  -L --selinux-apifs-context=SECLABEL\n"
               "                            Set the SELinux security context to be used by\n"
               "                            API/tmpfs file systems in the container\n\n"
               "%3$sResources:%4$s\n"
               "     --rlimit=NAME=LIMIT    Set a resource limit for the payload\n"
               "     --oom-score-adjust=VALUE\n"
               "                            Adjust the OOM score value for the payload\n"
               "     --cpu-affinity=CPUS    Adjust the CPU affinity of the container\n"
               "     --personality=ARCH     Pick personality for this container\n\n"
               "%3$sIntegration:%4$s\n"
               "     --resolv-conf=MODE     Select mode of /etc/resolv.conf initialization\n"
               "     --timezone=MODE        Select mode of /etc/localtime initialization\n"
               "     --link-journal=MODE    Link up guest journal, one of no, auto, guest, \n"
               "                            host, try-guest, try-host\n"
               "  -j                        Equivalent to --link-journal=try-guest\n\n"
               "%3$sMounts:%4$s\n"
               "     --bind=PATH[:PATH[:OPTIONS]]\n"
               "                            Bind mount a file or directory from the host into\n"
               "                            the container\n"
               "     --bind-ro=PATH[:PATH[:OPTIONS]\n"
               "                            Similar, but creates a read-only bind mount\n"
               "     --inaccessible=PATH    Over-mount file node with inaccessible node to mask\n"
               "                            it\n"
               "     --tmpfs=PATH:[OPTIONS] Mount an empty tmpfs to the specified directory\n"
               "     --overlay=PATH[:PATH...]:PATH\n"
               "                            Create an overlay mount from the host to \n"
               "                            the container\n"
               "     --overlay-ro=PATH[:PATH...]:PATH\n"
               "                            Similar, but creates a read-only overlay mount\n\n"
               "%3$sInput/Output:%4$s\n"
               "     --console=MODE         Select how stdin/stdout/stderr and /dev/console are\n"
               "                            set up for the container.\n"
               "  -P --pipe                 Equivalent to --console=pipe\n"
               "\nSee the %2$s for details.\n"
               , program_invocation_short_name
               , link
               , ansi_underline(), ansi_normal()
               , ansi_highlight(), ansi_normal()
        );

        return 0;
}

static int custom_mount_check_all(void) {
        size_t i;

        for (i = 0; i < arg_n_custom_mounts; i++) {
                CustomMount *m = &arg_custom_mounts[i];

                if (path_equal(m->destination, "/") && arg_userns_mode != USER_NAMESPACE_NO) {
                        if (arg_userns_chown)
                                return log_error_errno(SYNTHETIC_ERRNO(EINVAL),
                                                       "--private-users-chown may not be combined with custom root mounts.");
                        else if (arg_uid_shift == UID_INVALID)
                                return log_error_errno(SYNTHETIC_ERRNO(EINVAL),
                                                       "--private-users with automatic UID shift may not be combined with custom root mounts.");
                }
        }

        return 0;
}

static int detect_unified_cgroup_hierarchy_from_environment(void) {
        const char *e, *var = "SYSTEMD_NSPAWN_UNIFIED_HIERARCHY";
        int r;

        /* Allow the user to control whether the unified hierarchy is used */

        e = getenv(var);
        if (!e) {
                /* $UNIFIED_CGROUP_HIERARCHY has been renamed to $SYSTEMD_NSPAWN_UNIFIED_HIERARCHY. */
                var = "UNIFIED_CGROUP_HIERARCHY";
                e = getenv(var);
        }

        if (!isempty(e)) {
                r = parse_boolean(e);
                if (r < 0)
                        return log_error_errno(r, "Failed to parse $%s: %m", var);
                if (r > 0)
                        arg_unified_cgroup_hierarchy = CGROUP_UNIFIED_ALL;
                else
                        arg_unified_cgroup_hierarchy = CGROUP_UNIFIED_NONE;
        }

        return 0;
}

static int detect_unified_cgroup_hierarchy_from_image(const char *directory) {
        int r;

        /* Let's inherit the mode to use from the host system, but let's take into consideration what systemd
         * in the image actually supports. */
        r = cg_all_unified();
        if (r < 0)
                return log_error_errno(r, "Failed to determine whether we are in all unified mode.");
        if (r > 0) {
                /* Unified cgroup hierarchy support was added in 230. Unfortunately the detection
                 * routine only detects 231, so we'll have a false negative here for 230. */
                r = systemd_installation_has_version(directory, 230);
                if (r < 0)
                        return log_error_errno(r, "Failed to determine systemd version in container: %m");
                if (r > 0)
                        arg_unified_cgroup_hierarchy = CGROUP_UNIFIED_ALL;
                else
                        arg_unified_cgroup_hierarchy = CGROUP_UNIFIED_NONE;
        } else if (cg_unified_controller(SYSTEMD_CGROUP_CONTROLLER) > 0) {
                /* Mixed cgroup hierarchy support was added in 233 */
                r = systemd_installation_has_version(directory, 233);
                if (r < 0)
                        return log_error_errno(r, "Failed to determine systemd version in container: %m");
                if (r > 0)
                        arg_unified_cgroup_hierarchy = CGROUP_UNIFIED_SYSTEMD;
                else
                        arg_unified_cgroup_hierarchy = CGROUP_UNIFIED_NONE;
        } else
                arg_unified_cgroup_hierarchy = CGROUP_UNIFIED_NONE;

        log_debug("Using %s hierarchy for container.",
                  arg_unified_cgroup_hierarchy == CGROUP_UNIFIED_NONE ? "legacy" :
                  arg_unified_cgroup_hierarchy == CGROUP_UNIFIED_SYSTEMD ? "hybrid" : "unified");

        return 0;
}

<<<<<<< HEAD
=======
static int parse_capability_spec(const char *spec, uint64_t *ret_mask) {
        uint64_t mask = 0;
        int r;

        for (;;) {
                _cleanup_free_ char *t = NULL;

                r = extract_first_word(&spec, &t, ",", 0);
                if (r < 0)
                        return log_error_errno(r, "Failed to parse capability %s.", t);
                if (r == 0)
                        break;

                if (streq(t, "help")) {
                        for (int i = 0; i < capability_list_length(); i++) {
                                const char *name;

                                name = capability_to_name(i);
                                if (name)
                                        puts(name);
                        }

                        return 0; /* quit */
                }

                if (streq(t, "all"))
                        mask = (uint64_t) -1;
                else {
                        r = capability_from_name(t);
                        if (r < 0)
                                return log_error_errno(r, "Failed to parse capability %s.", t);

                        mask |= 1ULL << r;
                }
        }

        *ret_mask = mask;
        return 1; /* continue */
}

>>>>>>> 96240360
static int parse_share_ns_env(const char *name, unsigned long ns_flag) {
        int r;

        r = getenv_bool(name);
        if (r == -ENXIO)
                return 0;
        if (r < 0)
                return log_error_errno(r, "Failed to parse $%s: %m", name);

        arg_clone_ns_flags = (arg_clone_ns_flags & ~ns_flag) | (r > 0 ? 0 : ns_flag);
        arg_settings_mask |= SETTING_CLONE_NS_FLAGS;
        return 0;
}

static int parse_mount_settings_env(void) {
        const char *e;
        int r;

        r = getenv_bool("SYSTEMD_NSPAWN_TMPFS_TMP");
        if (r < 0 && r != -ENXIO)
                return log_error_errno(r, "Failed to parse $SYSTEMD_NSPAWN_TMPFS_TMP: %m");
        if (r >= 0)
                SET_FLAG(arg_mount_settings, MOUNT_APPLY_TMPFS_TMP, r > 0);

        e = getenv("SYSTEMD_NSPAWN_API_VFS_WRITABLE");
        if (streq_ptr(e, "network"))
                arg_mount_settings |= MOUNT_APPLY_APIVFS_RO|MOUNT_APPLY_APIVFS_NETNS;

        else if (e) {
                r = parse_boolean(e);
                if (r < 0)
                        return log_error_errno(r, "Failed to parse $SYSTEMD_NSPAWN_API_VFS_WRITABLE: %m");

                SET_FLAG(arg_mount_settings, MOUNT_APPLY_APIVFS_RO, r == 0);
                SET_FLAG(arg_mount_settings, MOUNT_APPLY_APIVFS_NETNS, false);
        }

        return 0;
}

static int parse_environment(void) {
        const char *e;
        int r;

        r = parse_share_ns_env("SYSTEMD_NSPAWN_SHARE_NS_IPC", CLONE_NEWIPC);
        if (r < 0)
                return r;
        r = parse_share_ns_env("SYSTEMD_NSPAWN_SHARE_NS_PID", CLONE_NEWPID);
        if (r < 0)
                return r;
        r = parse_share_ns_env("SYSTEMD_NSPAWN_SHARE_NS_UTS", CLONE_NEWUTS);
        if (r < 0)
                return r;
        r = parse_share_ns_env("SYSTEMD_NSPAWN_SHARE_SYSTEM", CLONE_NEWIPC|CLONE_NEWPID|CLONE_NEWUTS);
        if (r < 0)
                return r;

        r = parse_mount_settings_env();
        if (r < 0)
                return r;

        /* SYSTEMD_NSPAWN_USE_CGNS=0 can be used to disable CLONE_NEWCGROUP use,
         * even if it is supported. If not supported, it has no effect. */
        if (!cg_ns_supported())
                arg_use_cgns = false;
        else {
                r = getenv_bool("SYSTEMD_NSPAWN_USE_CGNS");
                if (r < 0) {
                        if (r != -ENXIO)
                                return log_error_errno(r, "Failed to parse $SYSTEMD_NSPAWN_USE_CGNS: %m");

                        arg_use_cgns = true;
                } else {
                        arg_use_cgns = r > 0;
                        arg_settings_mask |= SETTING_USE_CGNS;
                }
        }

        e = getenv("SYSTEMD_NSPAWN_CONTAINER_SERVICE");
        if (e)
                arg_container_service_name = e;

        return detect_unified_cgroup_hierarchy_from_environment();
}

static int parse_argv(int argc, char *argv[]) {
        enum {
                ARG_VERSION = 0x100,
                ARG_PRIVATE_NETWORK,
                ARG_UUID,
                ARG_READ_ONLY,
                ARG_CAPABILITY,
                ARG_DROP_CAPABILITY,
                ARG_LINK_JOURNAL,
                ARG_BIND,
                ARG_BIND_RO,
                ARG_TMPFS,
                ARG_OVERLAY,
                ARG_OVERLAY_RO,
                ARG_INACCESSIBLE,
                ARG_SHARE_SYSTEM,
                ARG_REGISTER,
                ARG_KEEP_UNIT,
                ARG_NETWORK_INTERFACE,
                ARG_NETWORK_MACVLAN,
                ARG_NETWORK_IPVLAN,
                ARG_NETWORK_BRIDGE,
                ARG_NETWORK_ZONE,
                ARG_NETWORK_VETH_EXTRA,
                ARG_NETWORK_NAMESPACE_PATH,
                ARG_PERSONALITY,
                ARG_VOLATILE,
                ARG_TEMPLATE,
                ARG_PROPERTY,
                ARG_PRIVATE_USERS,
                ARG_KILL_SIGNAL,
                ARG_SETTINGS,
                ARG_CHDIR,
                ARG_PIVOT_ROOT,
                ARG_PRIVATE_USERS_CHOWN,
                ARG_NOTIFY_READY,
                ARG_ROOT_HASH,
                ARG_SYSTEM_CALL_FILTER,
                ARG_RLIMIT,
                ARG_HOSTNAME,
                ARG_NO_NEW_PRIVILEGES,
                ARG_OOM_SCORE_ADJUST,
                ARG_CPU_AFFINITY,
                ARG_RESOLV_CONF,
                ARG_TIMEZONE,
                ARG_CONSOLE,
                ARG_PIPE,
                ARG_OCI_BUNDLE,
                ARG_NO_PAGER,
        };

        static const struct option options[] = {
                { "help",                   no_argument,       NULL, 'h'                        },
                { "version",                no_argument,       NULL, ARG_VERSION                },
                { "directory",              required_argument, NULL, 'D'                        },
                { "template",               required_argument, NULL, ARG_TEMPLATE               },
                { "ephemeral",              no_argument,       NULL, 'x'                        },
                { "user",                   required_argument, NULL, 'u'                        },
                { "private-network",        no_argument,       NULL, ARG_PRIVATE_NETWORK        },
                { "as-pid2",                no_argument,       NULL, 'a'                        },
                { "boot",                   no_argument,       NULL, 'b'                        },
                { "uuid",                   required_argument, NULL, ARG_UUID                   },
                { "read-only",              no_argument,       NULL, ARG_READ_ONLY              },
                { "capability",             required_argument, NULL, ARG_CAPABILITY             },
                { "drop-capability",        required_argument, NULL, ARG_DROP_CAPABILITY        },
                { "no-new-privileges",      required_argument, NULL, ARG_NO_NEW_PRIVILEGES      },
                { "link-journal",           required_argument, NULL, ARG_LINK_JOURNAL           },
                { "bind",                   required_argument, NULL, ARG_BIND                   },
                { "bind-ro",                required_argument, NULL, ARG_BIND_RO                },
                { "tmpfs",                  required_argument, NULL, ARG_TMPFS                  },
                { "overlay",                required_argument, NULL, ARG_OVERLAY                },
                { "overlay-ro",             required_argument, NULL, ARG_OVERLAY_RO             },
                { "inaccessible",           required_argument, NULL, ARG_INACCESSIBLE           },
                { "machine",                required_argument, NULL, 'M'                        },
                { "hostname",               required_argument, NULL, ARG_HOSTNAME               },
                { "slice",                  required_argument, NULL, 'S'                        },
                { "setenv",                 required_argument, NULL, 'E'                        },
                { "selinux-context",        required_argument, NULL, 'Z'                        },
                { "selinux-apifs-context",  required_argument, NULL, 'L'                        },
                { "quiet",                  no_argument,       NULL, 'q'                        },
                { "share-system",           no_argument,       NULL, ARG_SHARE_SYSTEM           }, /* not documented */
                { "register",               required_argument, NULL, ARG_REGISTER               },
                { "keep-unit",              no_argument,       NULL, ARG_KEEP_UNIT              },
                { "network-interface",      required_argument, NULL, ARG_NETWORK_INTERFACE      },
                { "network-macvlan",        required_argument, NULL, ARG_NETWORK_MACVLAN        },
                { "network-ipvlan",         required_argument, NULL, ARG_NETWORK_IPVLAN         },
                { "network-veth",           no_argument,       NULL, 'n'                        },
                { "network-veth-extra",     required_argument, NULL, ARG_NETWORK_VETH_EXTRA     },
                { "network-bridge",         required_argument, NULL, ARG_NETWORK_BRIDGE         },
                { "network-zone",           required_argument, NULL, ARG_NETWORK_ZONE           },
                { "network-namespace-path", required_argument, NULL, ARG_NETWORK_NAMESPACE_PATH },
                { "personality",            required_argument, NULL, ARG_PERSONALITY            },
                { "image",                  required_argument, NULL, 'i'                        },
                { "volatile",               optional_argument, NULL, ARG_VOLATILE               },
                { "port",                   required_argument, NULL, 'p'                        },
                { "property",               required_argument, NULL, ARG_PROPERTY               },
                { "private-users",          optional_argument, NULL, ARG_PRIVATE_USERS          },
                { "private-users-chown",    optional_argument, NULL, ARG_PRIVATE_USERS_CHOWN    },
                { "kill-signal",            required_argument, NULL, ARG_KILL_SIGNAL            },
                { "settings",               required_argument, NULL, ARG_SETTINGS               },
                { "chdir",                  required_argument, NULL, ARG_CHDIR                  },
                { "pivot-root",             required_argument, NULL, ARG_PIVOT_ROOT             },
                { "notify-ready",           required_argument, NULL, ARG_NOTIFY_READY           },
                { "root-hash",              required_argument, NULL, ARG_ROOT_HASH              },
                { "system-call-filter",     required_argument, NULL, ARG_SYSTEM_CALL_FILTER     },
                { "rlimit",                 required_argument, NULL, ARG_RLIMIT                 },
                { "oom-score-adjust",       required_argument, NULL, ARG_OOM_SCORE_ADJUST       },
                { "cpu-affinity",           required_argument, NULL, ARG_CPU_AFFINITY           },
                { "resolv-conf",            required_argument, NULL, ARG_RESOLV_CONF            },
                { "timezone",               required_argument, NULL, ARG_TIMEZONE               },
                { "console",                required_argument, NULL, ARG_CONSOLE                },
                { "pipe",                   no_argument,       NULL, ARG_PIPE                   },
                { "oci-bundle",             required_argument, NULL, ARG_OCI_BUNDLE             },
                { "no-pager",               no_argument,       NULL, ARG_NO_PAGER               },
                {}
        };

        int c, r;
        uint64_t plus = 0, minus = 0;
        bool mask_all_settings = false, mask_no_settings = false;

        assert(argc >= 0);
        assert(argv);

        while ((c = getopt_long(argc, argv, "+hD:u:abL:M:jS:Z:qi:xp:nUE:P", options, NULL)) >= 0)
                switch (c) {

                case 'h':
                        return help();

                case ARG_VERSION:
                        return version();

                case 'D':
                        r = parse_path_argument_and_warn(optarg, false, &arg_directory);
                        if (r < 0)
                                return r;

                        arg_settings_mask |= SETTING_DIRECTORY;
                        break;

                case ARG_TEMPLATE:
                        r = parse_path_argument_and_warn(optarg, false, &arg_template);
                        if (r < 0)
                                return r;

                        arg_settings_mask |= SETTING_DIRECTORY;
                        break;

                case 'i':
                        r = parse_path_argument_and_warn(optarg, false, &arg_image);
                        if (r < 0)
                                return r;

                        arg_settings_mask |= SETTING_DIRECTORY;
                        break;

                case ARG_OCI_BUNDLE:
                        r = parse_path_argument_and_warn(optarg, false, &arg_oci_bundle);
                        if (r < 0)
                                return r;

                        break;

                case 'x':
                        arg_ephemeral = true;
                        arg_settings_mask |= SETTING_EPHEMERAL;
                        break;

                case 'u':
                        r = free_and_strdup(&arg_user, optarg);
                        if (r < 0)
                                return log_oom();

                        arg_settings_mask |= SETTING_USER;
                        break;

                case ARG_NETWORK_ZONE: {
                        char *j;

                        j = strjoin("vz-", optarg);
                        if (!j)
                                return log_oom();

                        if (!ifname_valid(j)) {
                                log_error("Network zone name not valid: %s", j);
                                free(j);
                                return -EINVAL;
                        }

                        free_and_replace(arg_network_zone, j);

                        arg_network_veth = true;
                        arg_private_network = true;
                        arg_settings_mask |= SETTING_NETWORK;
                        break;
                }

                case ARG_NETWORK_BRIDGE:

                        if (!ifname_valid(optarg))
                                return log_error_errno(SYNTHETIC_ERRNO(EINVAL),
                                                       "Bridge interface name not valid: %s", optarg);

                        r = free_and_strdup(&arg_network_bridge, optarg);
                        if (r < 0)
                                return log_oom();

                        _fallthrough_;
                case 'n':
                        arg_network_veth = true;
                        arg_private_network = true;
                        arg_settings_mask |= SETTING_NETWORK;
                        break;

                case ARG_NETWORK_VETH_EXTRA:
                        r = veth_extra_parse(&arg_network_veth_extra, optarg);
                        if (r < 0)
                                return log_error_errno(r, "Failed to parse --network-veth-extra= parameter: %s", optarg);

                        arg_private_network = true;
                        arg_settings_mask |= SETTING_NETWORK;
                        break;

                case ARG_NETWORK_INTERFACE:
                        if (!ifname_valid(optarg))
                                return log_error_errno(SYNTHETIC_ERRNO(EINVAL),
                                                       "Network interface name not valid: %s", optarg);

                        if (strv_extend(&arg_network_interfaces, optarg) < 0)
                                return log_oom();

                        arg_private_network = true;
                        arg_settings_mask |= SETTING_NETWORK;
                        break;

                case ARG_NETWORK_MACVLAN:

                        if (!ifname_valid(optarg))
                                return log_error_errno(SYNTHETIC_ERRNO(EINVAL),
                                                       "MACVLAN network interface name not valid: %s", optarg);

                        if (strv_extend(&arg_network_macvlan, optarg) < 0)
                                return log_oom();

                        arg_private_network = true;
                        arg_settings_mask |= SETTING_NETWORK;
                        break;

                case ARG_NETWORK_IPVLAN:

                        if (!ifname_valid(optarg))
                                return log_error_errno(SYNTHETIC_ERRNO(EINVAL),
                                                       "IPVLAN network interface name not valid: %s", optarg);

                        if (strv_extend(&arg_network_ipvlan, optarg) < 0)
                                return log_oom();

                        _fallthrough_;
                case ARG_PRIVATE_NETWORK:
                        arg_private_network = true;
                        arg_settings_mask |= SETTING_NETWORK;
                        break;

                case ARG_NETWORK_NAMESPACE_PATH:
                        r = parse_path_argument_and_warn(optarg, false, &arg_network_namespace_path);
                        if (r < 0)
                                return r;

                        arg_settings_mask |= SETTING_NETWORK;
                        break;

                case 'b':
                        if (arg_start_mode == START_PID2)
                                return log_error_errno(SYNTHETIC_ERRNO(EINVAL),
                                                       "--boot and --as-pid2 may not be combined.");

                        arg_start_mode = START_BOOT;
                        arg_settings_mask |= SETTING_START_MODE;
                        break;

                case 'a':
                        if (arg_start_mode == START_BOOT)
                                return log_error_errno(SYNTHETIC_ERRNO(EINVAL),
                                                       "--boot and --as-pid2 may not be combined.");

                        arg_start_mode = START_PID2;
                        arg_settings_mask |= SETTING_START_MODE;
                        break;

                case ARG_UUID:
                        r = sd_id128_from_string(optarg, &arg_uuid);
                        if (r < 0)
                                return log_error_errno(r, "Invalid UUID: %s", optarg);

                        if (sd_id128_is_null(arg_uuid))
                                return log_error_errno(SYNTHETIC_ERRNO(EINVAL),
                                                       "Machine UUID may not be all zeroes.");

                        arg_settings_mask |= SETTING_MACHINE_ID;
                        break;

                case 'S': {
                        _cleanup_free_ char *mangled = NULL;

                        r = unit_name_mangle_with_suffix(optarg, NULL, UNIT_NAME_MANGLE_WARN, ".slice", &mangled);
                        if (r < 0)
                                return log_oom();

                        free_and_replace(arg_slice, mangled);
                        arg_settings_mask |= SETTING_SLICE;
                        break;
                }

                case 'M':
                        if (isempty(optarg))
                                arg_machine = mfree(arg_machine);
                        else {
                                if (!machine_name_is_valid(optarg))
                                        return log_error_errno(SYNTHETIC_ERRNO(EINVAL),
                                                               "Invalid machine name: %s", optarg);

                                r = free_and_strdup(&arg_machine, optarg);
                                if (r < 0)
                                        return log_oom();
                        }
                        break;

                case ARG_HOSTNAME:
                        if (isempty(optarg))
                                arg_hostname = mfree(arg_hostname);
                        else {
                                if (!hostname_is_valid(optarg, false))
                                        return log_error_errno(SYNTHETIC_ERRNO(EINVAL),
                                                               "Invalid hostname: %s", optarg);

                                r = free_and_strdup(&arg_hostname, optarg);
                                if (r < 0)
                                        return log_oom();
                        }

                        arg_settings_mask |= SETTING_HOSTNAME;
                        break;

                case 'Z':
                        arg_selinux_context = optarg;
                        break;

                case 'L':
                        arg_selinux_apifs_context = optarg;
                        break;

                case ARG_READ_ONLY:
                        arg_read_only = true;
                        arg_settings_mask |= SETTING_READ_ONLY;
                        break;

                case ARG_CAPABILITY:
                case ARG_DROP_CAPABILITY: {
                        uint64_t m;
                        r = parse_capability_spec(optarg, &m);
                        if (r <= 0)
                                return r;

                        if (c == ARG_CAPABILITY)
                                plus |= m;
                        else
                                minus |= m;
                        arg_settings_mask |= SETTING_CAPABILITY;
                        break;
                }
                case ARG_NO_NEW_PRIVILEGES:
                        r = parse_boolean(optarg);
                        if (r < 0)
                                return log_error_errno(r, "Failed to parse --no-new-privileges= argument: %s", optarg);

                        arg_no_new_privileges = r;
                        arg_settings_mask |= SETTING_NO_NEW_PRIVILEGES;
                        break;

                case 'j':
                        arg_link_journal = LINK_GUEST;
                        arg_link_journal_try = true;
                        arg_settings_mask |= SETTING_LINK_JOURNAL;
                        break;

                case ARG_LINK_JOURNAL:
                        r = parse_link_journal(optarg, &arg_link_journal, &arg_link_journal_try);
                        if (r < 0)
                                return log_error_errno(r, "Failed to parse link journal mode %s", optarg);

                        arg_settings_mask |= SETTING_LINK_JOURNAL;
                        break;

                case ARG_BIND:
                case ARG_BIND_RO:
                        r = bind_mount_parse(&arg_custom_mounts, &arg_n_custom_mounts, optarg, c == ARG_BIND_RO);
                        if (r < 0)
                                return log_error_errno(r, "Failed to parse --bind(-ro)= argument %s: %m", optarg);

                        arg_settings_mask |= SETTING_CUSTOM_MOUNTS;
                        break;

                case ARG_TMPFS:
                        r = tmpfs_mount_parse(&arg_custom_mounts, &arg_n_custom_mounts, optarg);
                        if (r < 0)
                                return log_error_errno(r, "Failed to parse --tmpfs= argument %s: %m", optarg);

                        arg_settings_mask |= SETTING_CUSTOM_MOUNTS;
                        break;

                case ARG_OVERLAY:
                case ARG_OVERLAY_RO:
                        r = overlay_mount_parse(&arg_custom_mounts, &arg_n_custom_mounts, optarg, c == ARG_OVERLAY_RO);
                        if (r == -EADDRNOTAVAIL)
                                return log_error_errno(r, "--overlay(-ro)= needs at least two colon-separated directories specified.");
                        if (r < 0)
                                return log_error_errno(r, "Failed to parse --overlay(-ro)= argument %s: %m", optarg);

                        arg_settings_mask |= SETTING_CUSTOM_MOUNTS;
                        break;

                case ARG_INACCESSIBLE:
                        r = inaccessible_mount_parse(&arg_custom_mounts, &arg_n_custom_mounts, optarg);
                        if (r < 0)
                                return log_error_errno(r, "Failed to parse --inaccessible= argument %s: %m", optarg);

                        arg_settings_mask |= SETTING_CUSTOM_MOUNTS;
                        break;

                case 'E': {
                        char **n;

                        if (!env_assignment_is_valid(optarg))
                                return log_error_errno(SYNTHETIC_ERRNO(EINVAL),
                                                       "Environment variable assignment '%s' is not valid.", optarg);

                        n = strv_env_set(arg_setenv, optarg);
                        if (!n)
                                return log_oom();

                        strv_free_and_replace(arg_setenv, n);
                        arg_settings_mask |= SETTING_ENVIRONMENT;
                        break;
                }

                case 'q':
                        arg_quiet = true;
                        break;

                case ARG_SHARE_SYSTEM:
                        /* We don't officially support this anymore, except for compat reasons. People should use the
                         * $SYSTEMD_NSPAWN_SHARE_* environment variables instead. */
                        log_warning("Please do not use --share-system anymore, use $SYSTEMD_NSPAWN_SHARE_* instead.");
                        arg_clone_ns_flags = 0;
                        break;

                case ARG_REGISTER:
                        r = parse_boolean(optarg);
                        if (r < 0) {
                                log_error("Failed to parse --register= argument: %s", optarg);
                                return r;
                        }

                        arg_register = r;
                        break;

                case ARG_KEEP_UNIT:
                        arg_keep_unit = true;
                        break;

                case ARG_PERSONALITY:

                        arg_personality = personality_from_string(optarg);
                        if (arg_personality == PERSONALITY_INVALID)
                                return log_error_errno(SYNTHETIC_ERRNO(EINVAL),
                                                       "Unknown or unsupported personality '%s'.", optarg);

                        arg_settings_mask |= SETTING_PERSONALITY;
                        break;

                case ARG_VOLATILE:

                        if (!optarg)
                                arg_volatile_mode = VOLATILE_YES;
                        else if (streq(optarg, "help")) {
                                DUMP_STRING_TABLE(volatile_mode, VolatileMode, _VOLATILE_MODE_MAX);
                                return 0;
                        } else {
                                VolatileMode m;

                                m = volatile_mode_from_string(optarg);
                                if (m < 0)
                                        return log_error_errno(SYNTHETIC_ERRNO(EINVAL),
                                                               "Failed to parse --volatile= argument: %s", optarg);
                                else
                                        arg_volatile_mode = m;
                        }

                        arg_settings_mask |= SETTING_VOLATILE_MODE;
                        break;

                case 'p':
                        r = expose_port_parse(&arg_expose_ports, optarg);
                        if (r == -EEXIST)
                                return log_error_errno(r, "Duplicate port specification: %s", optarg);
                        if (r < 0)
                                return log_error_errno(r, "Failed to parse host port %s: %m", optarg);

                        arg_settings_mask |= SETTING_EXPOSE_PORTS;
                        break;

                case ARG_PROPERTY:
                        if (strv_extend(&arg_property, optarg) < 0)
                                return log_oom();

                        break;

                case ARG_PRIVATE_USERS: {
                        int boolean = -1;

                        if (!optarg)
                                boolean = true;
                        else if (!in_charset(optarg, DIGITS))
                                /* do *not* parse numbers as booleans */
                                boolean = parse_boolean(optarg);

                        if (boolean == false) {
                                /* no: User namespacing off */
                                arg_userns_mode = USER_NAMESPACE_NO;
                                arg_uid_shift = UID_INVALID;
                                arg_uid_range = UINT32_C(0x10000);
                        } else if (boolean == true) {
                                /* yes: User namespacing on, UID range is read from root dir */
                                arg_userns_mode = USER_NAMESPACE_FIXED;
                                arg_uid_shift = UID_INVALID;
                                arg_uid_range = UINT32_C(0x10000);
                        } else if (streq(optarg, "pick")) {
                                /* pick: User namespacing on, UID range is picked randomly */
                                arg_userns_mode = USER_NAMESPACE_PICK;
                                arg_uid_shift = UID_INVALID;
                                arg_uid_range = UINT32_C(0x10000);
                        } else {
                                _cleanup_free_ char *buffer = NULL;
                                const char *range, *shift;

                                /* anything else: User namespacing on, UID range is explicitly configured */

                                range = strchr(optarg, ':');
                                if (range) {
                                        buffer = strndup(optarg, range - optarg);
                                        if (!buffer)
                                                return log_oom();
                                        shift = buffer;

                                        range++;
                                        r = safe_atou32(range, &arg_uid_range);
                                        if (r < 0)
                                                return log_error_errno(r, "Failed to parse UID range \"%s\": %m", range);
                                } else
                                        shift = optarg;

                                r = parse_uid(shift, &arg_uid_shift);
                                if (r < 0)
                                        return log_error_errno(r, "Failed to parse UID \"%s\": %m", optarg);

                                arg_userns_mode = USER_NAMESPACE_FIXED;
                        }

                        if (arg_uid_range <= 0)
                                return log_error_errno(SYNTHETIC_ERRNO(EINVAL),
                                                       "UID range cannot be 0.");

                        arg_settings_mask |= SETTING_USERNS;
                        break;
                }

                case 'U':
                        if (userns_supported()) {
                                arg_userns_mode = USER_NAMESPACE_PICK;
                                arg_uid_shift = UID_INVALID;
                                arg_uid_range = UINT32_C(0x10000);

                                arg_settings_mask |= SETTING_USERNS;
                        }

                        break;

                case ARG_PRIVATE_USERS_CHOWN:
                        arg_userns_chown = true;

                        arg_settings_mask |= SETTING_USERNS;
                        break;

                case ARG_KILL_SIGNAL:
                        if (streq(optarg, "help")) {
                                DUMP_STRING_TABLE(signal, int, _NSIG);
                                return 0;
                        }

                        arg_kill_signal = signal_from_string(optarg);
                        if (arg_kill_signal < 0)
                                return log_error_errno(SYNTHETIC_ERRNO(EINVAL),
                                                       "Cannot parse signal: %s", optarg);

                        arg_settings_mask |= SETTING_KILL_SIGNAL;
                        break;

                case ARG_SETTINGS:

                        /* no               → do not read files
                         * yes              → read files, do not override cmdline, trust only subset
                         * override         → read files, override cmdline, trust only subset
                         * trusted          → read files, do not override cmdline, trust all
                         */

                        r = parse_boolean(optarg);
                        if (r < 0) {
                                if (streq(optarg, "trusted")) {
                                        mask_all_settings = false;
                                        mask_no_settings = false;
                                        arg_settings_trusted = true;

                                } else if (streq(optarg, "override")) {
                                        mask_all_settings = false;
                                        mask_no_settings = true;
                                        arg_settings_trusted = -1;
                                } else
                                        return log_error_errno(r, "Failed to parse --settings= argument: %s", optarg);
                        } else if (r > 0) {
                                /* yes */
                                mask_all_settings = false;
                                mask_no_settings = false;
                                arg_settings_trusted = -1;
                        } else {
                                /* no */
                                mask_all_settings = true;
                                mask_no_settings = false;
                                arg_settings_trusted = false;
                        }

                        break;

                case ARG_CHDIR:
                        if (!path_is_absolute(optarg))
                                return log_error_errno(SYNTHETIC_ERRNO(EINVAL),
                                                       "Working directory %s is not an absolute path.", optarg);

                        r = free_and_strdup(&arg_chdir, optarg);
                        if (r < 0)
                                return log_oom();

                        arg_settings_mask |= SETTING_WORKING_DIRECTORY;
                        break;

                case ARG_PIVOT_ROOT:
                        r = pivot_root_parse(&arg_pivot_root_new, &arg_pivot_root_old, optarg);
                        if (r < 0)
                                return log_error_errno(r, "Failed to parse --pivot-root= argument %s: %m", optarg);

                        arg_settings_mask |= SETTING_PIVOT_ROOT;
                        break;

                case ARG_NOTIFY_READY:
                        r = parse_boolean(optarg);
                        if (r < 0)
                                return log_error_errno(SYNTHETIC_ERRNO(EINVAL),
                                                       "%s is not a valid notify mode. Valid modes are: yes, no, and ready.", optarg);
                        arg_notify_ready = r;
                        arg_settings_mask |= SETTING_NOTIFY_READY;
                        break;

                case ARG_ROOT_HASH: {
                        void *k;
                        size_t l;

                        r = unhexmem(optarg, strlen(optarg), &k, &l);
                        if (r < 0)
                                return log_error_errno(r, "Failed to parse root hash: %s", optarg);
                        if (l < sizeof(sd_id128_t)) {
                                free(k);
                                return log_error_errno(SYNTHETIC_ERRNO(EINVAL), "Root hash must be at least 128bit long: %s", optarg);
                        }

                        free(arg_root_hash);
                        arg_root_hash = k;
                        arg_root_hash_size = l;
                        break;
                }

                case ARG_SYSTEM_CALL_FILTER: {
                        bool negative;
                        const char *items;

                        negative = optarg[0] == '~';
                        items = negative ? optarg + 1 : optarg;

                        for (;;) {
                                _cleanup_free_ char *word = NULL;

                                r = extract_first_word(&items, &word, NULL, 0);
                                if (r == 0)
                                        break;
                                if (r == -ENOMEM)
                                        return log_oom();
                                if (r < 0)
                                        return log_error_errno(r, "Failed to parse system call filter: %m");

                                if (negative)
                                        r = strv_extend(&arg_syscall_blacklist, word);
                                else
                                        r = strv_extend(&arg_syscall_whitelist, word);
                                if (r < 0)
                                        return log_oom();
                        }

                        arg_settings_mask |= SETTING_SYSCALL_FILTER;
                        break;
                }

                case ARG_RLIMIT: {
                        const char *eq;
                        _cleanup_free_ char *name = NULL;
                        int rl;

                        if (streq(optarg, "help")) {
                                DUMP_STRING_TABLE(rlimit, int, _RLIMIT_MAX);
                                return 0;
                        }

                        eq = strchr(optarg, '=');
                        if (!eq)
                                return log_error_errno(SYNTHETIC_ERRNO(EINVAL),
                                                       "--rlimit= expects an '=' assignment.");

                        name = strndup(optarg, eq - optarg);
                        if (!name)
                                return log_oom();

                        rl = rlimit_from_string_harder(name);
                        if (rl < 0)
                                return log_error_errno(SYNTHETIC_ERRNO(EINVAL),
                                                       "Unknown resource limit: %s", name);

                        if (!arg_rlimit[rl]) {
                                arg_rlimit[rl] = new0(struct rlimit, 1);
                                if (!arg_rlimit[rl])
                                        return log_oom();
                        }

                        r = rlimit_parse(rl, eq + 1, arg_rlimit[rl]);
                        if (r < 0)
                                return log_error_errno(r, "Failed to parse resource limit: %s", eq + 1);

                        arg_settings_mask |= SETTING_RLIMIT_FIRST << rl;
                        break;
                }

                case ARG_OOM_SCORE_ADJUST:
                        r = parse_oom_score_adjust(optarg, &arg_oom_score_adjust);
                        if (r < 0)
                                return log_error_errno(r, "Failed to parse --oom-score-adjust= parameter: %s", optarg);

                        arg_oom_score_adjust_set = true;
                        arg_settings_mask |= SETTING_OOM_SCORE_ADJUST;
                        break;

                case ARG_CPU_AFFINITY: {
                        CPUSet cpuset;

                        r = parse_cpu_set(optarg, &cpuset);
                        if (r < 0)
                                return log_error_errno(r, "Failed to parse CPU affinity mask %s: %m", optarg);

                        cpu_set_reset(&arg_cpu_set);
                        arg_cpu_set = cpuset;
                        arg_settings_mask |= SETTING_CPU_AFFINITY;
                        break;
                }

                case ARG_RESOLV_CONF:
                        if (streq(optarg, "help")) {
                                DUMP_STRING_TABLE(resolv_conf_mode, ResolvConfMode, _RESOLV_CONF_MODE_MAX);
                                return 0;
                        }

                        arg_resolv_conf = resolv_conf_mode_from_string(optarg);
                        if (arg_resolv_conf < 0)
                                return log_error_errno(SYNTHETIC_ERRNO(EINVAL),
                                                       "Failed to parse /etc/resolv.conf mode: %s", optarg);

                        arg_settings_mask |= SETTING_RESOLV_CONF;
                        break;

                case ARG_TIMEZONE:
                        if (streq(optarg, "help")) {
                                DUMP_STRING_TABLE(timezone_mode, TimezoneMode, _TIMEZONE_MODE_MAX);
                                return 0;
                        }

                        arg_timezone = timezone_mode_from_string(optarg);
                        if (arg_timezone < 0)
                                return log_error_errno(SYNTHETIC_ERRNO(EINVAL),
                                                       "Failed to parse /etc/localtime mode: %s", optarg);

                        arg_settings_mask |= SETTING_TIMEZONE;
                        break;

                case ARG_CONSOLE:
                        r = handle_arg_console(optarg);
                        if (r <= 0)
                                return r;
                        break;

                case 'P':
                case ARG_PIPE:
                        r = handle_arg_console("pipe");
                        if (r <= 0)
                                return r;
                        break;

                case ARG_NO_PAGER:
                        arg_pager_flags |= PAGER_DISABLE;
                        break;

                case '?':
                        return -EINVAL;

                default:
                        assert_not_reached("Unhandled option");
                }

        if (argc > optind) {
                strv_free(arg_parameters);
                arg_parameters = strv_copy(argv + optind);
                if (!arg_parameters)
                        return log_oom();

                arg_settings_mask |= SETTING_START_MODE;
        }

        if (arg_ephemeral && arg_template && !arg_directory)
                /* User asked for ephemeral execution but specified --template= instead of --directory=. Semantically
                 * such an invocation makes some sense, see https://github.com/systemd/systemd/issues/3667. Let's
                 * accept this here, and silently make "--ephemeral --template=" equivalent to "--ephemeral
                 * --directory=". */
                arg_directory = TAKE_PTR(arg_template);

        arg_caps_retain = (arg_caps_retain | plus | (arg_private_network ? UINT64_C(1) << CAP_NET_ADMIN : 0)) & ~minus;

        /* Make sure to parse environment before we reset the settings mask below */
        r = parse_environment();
        if (r < 0)
                return r;

        /* Load all settings from .nspawn files */
        if (mask_no_settings)
                arg_settings_mask = 0;

        /* Don't load any settings from .nspawn files */
        if (mask_all_settings)
                arg_settings_mask = _SETTINGS_MASK_ALL;

        return 1;
}

static int verify_arguments(void) {
        int r;

        if (arg_start_mode == START_PID2 && arg_unified_cgroup_hierarchy == CGROUP_UNIFIED_UNKNOWN) {
                /* If we are running the stub init in the container, we don't need to look at what the init
                 * in the container supports, because we are not using it. Let's immediately pick the right
                 * setting based on the host system configuration.
                 *
                 * We only do this, if the user didn't use an environment variable to override the detection.
                 */

                r = cg_all_unified();
                if (r < 0)
                        return log_error_errno(r, "Failed to determine whether we are in all unified mode.");
                if (r > 0)
                        arg_unified_cgroup_hierarchy = CGROUP_UNIFIED_ALL;
                else if (cg_unified_controller(SYSTEMD_CGROUP_CONTROLLER) > 0)
                        arg_unified_cgroup_hierarchy = CGROUP_UNIFIED_SYSTEMD;
                else
                        arg_unified_cgroup_hierarchy = CGROUP_UNIFIED_NONE;
        }

        if (arg_userns_mode != USER_NAMESPACE_NO)
                arg_mount_settings |= MOUNT_USE_USERNS;

        if (arg_private_network)
                arg_mount_settings |= MOUNT_APPLY_APIVFS_NETNS;

        if (!(arg_clone_ns_flags & CLONE_NEWPID) ||
            !(arg_clone_ns_flags & CLONE_NEWUTS)) {
                arg_register = false;
                if (arg_start_mode != START_PID1)
                        return log_error_errno(SYNTHETIC_ERRNO(EINVAL), "--boot cannot be used without namespacing.");
        }

        if (arg_userns_mode == USER_NAMESPACE_PICK)
                arg_userns_chown = true;

        if (arg_start_mode == START_BOOT && arg_kill_signal <= 0)
                arg_kill_signal = SIGRTMIN+3;

        if (arg_volatile_mode != VOLATILE_NO) /* Make sure all file systems contained in the image are mounted read-only if we are in volatile mode */
                arg_read_only = true;

        if (arg_keep_unit && arg_register && cg_pid_get_owner_uid(0, NULL) >= 0)
                /* Save the user from accidentally registering either user-$SESSION.scope or user@.service.
                 * The latter is not technically a user session, but we don't need to labour the point. */
                return log_error_errno(SYNTHETIC_ERRNO(EINVAL), "--keep-unit --register=yes may not be used when invoked from a user session.");

        if (arg_directory && arg_image)
                return log_error_errno(SYNTHETIC_ERRNO(EINVAL), "--directory= and --image= may not be combined.");

        if (arg_template && arg_image)
                return log_error_errno(SYNTHETIC_ERRNO(EINVAL), "--template= and --image= may not be combined.");

        if (arg_template && !(arg_directory || arg_machine))
                return log_error_errno(SYNTHETIC_ERRNO(EINVAL), "--template= needs --directory= or --machine=.");

        if (arg_ephemeral && arg_template)
                return log_error_errno(SYNTHETIC_ERRNO(EINVAL), "--ephemeral and --template= may not be combined.");

        if (arg_ephemeral && !IN_SET(arg_link_journal, LINK_NO, LINK_AUTO))
                return log_error_errno(SYNTHETIC_ERRNO(EINVAL), "--ephemeral and --link-journal= may not be combined.");

        if (arg_userns_mode != USER_NAMESPACE_NO && !userns_supported())
                return log_error_errno(SYNTHETIC_ERRNO(EOPNOTSUPP), "--private-users= is not supported, kernel compiled without user namespace support.");

        if (arg_userns_chown && arg_read_only)
                return log_error_errno(SYNTHETIC_ERRNO(EINVAL),
                                       "--read-only and --private-users-chown may not be combined.");

        /* We don't support --private-users-chown together with any of the volatile modes since we couldn't
         * change the read-only part of the tree (i.e. /usr) anyway, or because it would trigger a massive
         * copy-up (in case of overlay) making the entire exercise pointless. */
        if (arg_userns_chown && arg_volatile_mode != VOLATILE_NO)
                return log_error_errno(SYNTHETIC_ERRNO(EINVAL), "--volatile= and --private-users-chown may not be combined.");

        /* If --network-namespace-path is given with any other network-related option, we need to error out,
         * to avoid conflicts between different network options. */
        if (arg_network_namespace_path &&
                (arg_network_interfaces || arg_network_macvlan ||
                 arg_network_ipvlan || arg_network_veth_extra ||
                 arg_network_bridge || arg_network_zone ||
                 arg_network_veth || arg_private_network))
                return log_error_errno(SYNTHETIC_ERRNO(EINVAL), "--network-namespace-path= cannot be combined with other network options.");

        if (arg_network_bridge && arg_network_zone)
                return log_error_errno(SYNTHETIC_ERRNO(EINVAL),
                                       "--network-bridge= and --network-zone= may not be combined.");

        if (arg_userns_mode != USER_NAMESPACE_NO && (arg_mount_settings & MOUNT_APPLY_APIVFS_NETNS) && !arg_private_network)
                return log_error_errno(SYNTHETIC_ERRNO(EINVAL), "Invalid namespacing settings. Mounting sysfs with --private-users requires --private-network.");

        if (arg_userns_mode != USER_NAMESPACE_NO && !(arg_mount_settings & MOUNT_APPLY_APIVFS_RO))
                return log_error_errno(SYNTHETIC_ERRNO(EINVAL), "Cannot combine --private-users with read-write mounts.");

        if (arg_expose_ports && !arg_private_network)
                return log_error_errno(SYNTHETIC_ERRNO(EINVAL), "Cannot use --port= without private networking.");

#if ! HAVE_LIBIPTC
        if (arg_expose_ports)
                return log_error_errno(SYNTHETIC_ERRNO(EOPNOTSUPP), "--port= is not supported, compiled without libiptc support.");
#endif

        r = custom_mount_check_all();
        if (r < 0)
                return r;

        return 0;
}

static int userns_lchown(const char *p, uid_t uid, gid_t gid) {
        assert(p);

        if (arg_userns_mode == USER_NAMESPACE_NO)
                return 0;

        if (uid == UID_INVALID && gid == GID_INVALID)
                return 0;

        if (uid != UID_INVALID) {
                uid += arg_uid_shift;

                if (uid < arg_uid_shift || uid >= arg_uid_shift + arg_uid_range)
                        return -EOVERFLOW;
        }

        if (gid != GID_INVALID) {
                gid += (gid_t) arg_uid_shift;

                if (gid < (gid_t) arg_uid_shift || gid >= (gid_t) (arg_uid_shift + arg_uid_range))
                        return -EOVERFLOW;
        }

        if (lchown(p, uid, gid) < 0)
                return -errno;

        return 0;
}

static int userns_mkdir(const char *root, const char *path, mode_t mode, uid_t uid, gid_t gid) {
        const char *q;
        int r;

        q = prefix_roota(root, path);
        r = mkdir_errno_wrapper(q, mode);
        if (r == -EEXIST)
                return 0;
        if (r < 0)
                return r;

        return userns_lchown(q, uid, gid);
}

static const char *timezone_from_path(const char *path) {
        return PATH_STARTSWITH_SET(
                        path,
                        "../usr/share/zoneinfo/",
                        "/usr/share/zoneinfo/");
}

static bool etc_writable(void) {
        return !arg_read_only || IN_SET(arg_volatile_mode, VOLATILE_YES, VOLATILE_OVERLAY);
}

static int setup_timezone(const char *dest) {
        _cleanup_free_ char *p = NULL, *etc = NULL;
        const char *where, *check;
        TimezoneMode m;
        int r;

        assert(dest);

        if (IN_SET(arg_timezone, TIMEZONE_AUTO, TIMEZONE_SYMLINK)) {
                r = readlink_malloc("/etc/localtime", &p);
                if (r == -ENOENT && arg_timezone == TIMEZONE_AUTO)
                        m = etc_writable() ? TIMEZONE_DELETE : TIMEZONE_OFF;
                else if (r == -EINVAL && arg_timezone == TIMEZONE_AUTO) /* regular file? */
                        m = etc_writable() ? TIMEZONE_COPY : TIMEZONE_BIND;
                else if (r < 0) {
                        log_warning_errno(r, "Failed to read host's /etc/localtime symlink, not updating container timezone: %m");
                        /* To handle warning, delete /etc/localtime and replace it with a symbolic link to a time zone data
                         * file.
                         *
                         * Example:
                         * ln -s /usr/share/zoneinfo/UTC /etc/localtime
                         */
                        return 0;
                } else if (arg_timezone == TIMEZONE_AUTO)
                        m = etc_writable() ? TIMEZONE_SYMLINK : TIMEZONE_BIND;
                else
                        m = arg_timezone;
        } else
                m = arg_timezone;

        if (m == TIMEZONE_OFF)
                return 0;

        r = chase_symlinks("/etc", dest, CHASE_PREFIX_ROOT, &etc, NULL);
        if (r < 0) {
                log_warning_errno(r, "Failed to resolve /etc path in container, ignoring: %m");
                return 0;
        }

        where = strjoina(etc, "/localtime");

        switch (m) {

        case TIMEZONE_DELETE:
                if (unlink(where) < 0)
                        log_full_errno(errno == ENOENT ? LOG_DEBUG : LOG_WARNING, errno, "Failed to remove '%s', ignoring: %m", where);

                return 0;

        case TIMEZONE_SYMLINK: {
                _cleanup_free_ char *q = NULL;
                const char *z, *what;

                z = timezone_from_path(p);
                if (!z) {
                        log_warning("/etc/localtime does not point into /usr/share/zoneinfo/, not updating container timezone.");
                        return 0;
                }

                r = readlink_malloc(where, &q);
                if (r >= 0 && streq_ptr(timezone_from_path(q), z))
                        return 0; /* Already pointing to the right place? Then do nothing .. */

                check = strjoina(dest, "/usr/share/zoneinfo/", z);
                r = chase_symlinks(check, dest, 0, NULL, NULL);
                if (r < 0)
                        log_debug_errno(r, "Timezone %s does not exist (or is not accessible) in container, not creating symlink: %m", z);
                else {
                        if (unlink(where) < 0 && errno != ENOENT) {
                                log_full_errno(IN_SET(errno, EROFS, EACCES, EPERM) ? LOG_DEBUG : LOG_WARNING, /* Don't complain on read-only images */
                                               errno, "Failed to remove existing timezone info %s in container, ignoring: %m", where);
                                return 0;
                        }

                        what = strjoina("../usr/share/zoneinfo/", z);
                        if (symlink(what, where) < 0) {
                                log_full_errno(IN_SET(errno, EROFS, EACCES, EPERM) ? LOG_DEBUG : LOG_WARNING,
                                               errno, "Failed to correct timezone of container, ignoring: %m");
                                return 0;
                        }

                        break;
                }

                _fallthrough_;
        }

        case TIMEZONE_BIND: {
                _cleanup_free_ char *resolved = NULL;
                int found;

                found = chase_symlinks(where, dest, CHASE_NONEXISTENT, &resolved, NULL);
                if (found < 0) {
                        log_warning_errno(found, "Failed to resolve /etc/localtime path in container, ignoring: %m");
                        return 0;
                }

                if (found == 0) /* missing? */
                        (void) touch(resolved);

                r = mount_verbose(LOG_WARNING, "/etc/localtime", resolved, NULL, MS_BIND, NULL);
                if (r >= 0)
                        return mount_verbose(LOG_ERR, NULL, resolved, NULL, MS_BIND|MS_REMOUNT|MS_RDONLY|MS_NOSUID|MS_NODEV, NULL);

                _fallthrough_;
        }

        case TIMEZONE_COPY:
                /* If mounting failed, try to copy */
                r = copy_file_atomic("/etc/localtime", where, 0644, 0, 0, COPY_REFLINK|COPY_REPLACE);
                if (r < 0) {
                        log_full_errno(IN_SET(r, -EROFS, -EACCES, -EPERM) ? LOG_DEBUG : LOG_WARNING, r,
                                       "Failed to copy /etc/localtime to %s, ignoring: %m", where);
                        return 0;
                }

                break;

        default:
                assert_not_reached("unexpected mode");
        }

        /* Fix permissions of the symlink or file copy we just created */
        r = userns_lchown(where, 0, 0);
        if (r < 0)
                log_warning_errno(r, "Failed to chown /etc/localtime, ignoring: %m");

        return 0;
}

static int have_resolv_conf(const char *path) {
        assert(path);

        if (access(path, F_OK) < 0) {
                if (errno == ENOENT)
                        return 0;

                return log_debug_errno(errno, "Failed to determine whether '%s' is available: %m", path);
        }

        return 1;
}

static int resolved_listening(void) {
        _cleanup_(sd_bus_error_free) sd_bus_error error = SD_BUS_ERROR_NULL;
        _cleanup_(sd_bus_flush_close_unrefp) sd_bus *bus = NULL;
        _cleanup_free_ char *dns_stub_listener_mode = NULL;
        int r;

        /* Check if resolved is listening */

        r = sd_bus_open_system(&bus);
        if (r < 0)
                return log_debug_errno(r, "Failed to open system bus: %m");

        r = bus_name_has_owner(bus, "org.freedesktop.resolve1", NULL);
        if (r < 0)
                return log_debug_errno(r, "Failed to check whether the 'org.freedesktop.resolve1' bus name is taken: %m");
        if (r == 0)
                return 0;

        r = sd_bus_get_property_string(bus,
                                       "org.freedesktop.resolve1",
                                       "/org/freedesktop/resolve1",
                                       "org.freedesktop.resolve1.Manager",
                                       "DNSStubListener",
                                       &error,
                                       &dns_stub_listener_mode);
        if (r < 0)
                return log_debug_errno(r, "Failed to query DNSStubListener property: %s", bus_error_message(&error, r));

        return STR_IN_SET(dns_stub_listener_mode, "udp", "yes");
}

static int setup_resolv_conf(const char *dest) {
        _cleanup_free_ char *etc = NULL;
        const char *where, *what;
        ResolvConfMode m;
        int r;

        assert(dest);

        if (arg_resolv_conf == RESOLV_CONF_AUTO) {
                if (arg_private_network)
                        m = RESOLV_CONF_OFF;
                else if (have_resolv_conf(STATIC_RESOLV_CONF) > 0 && resolved_listening() > 0)
                        m = etc_writable() ? RESOLV_CONF_COPY_STATIC : RESOLV_CONF_BIND_STATIC;
                else if (have_resolv_conf("/etc/resolv.conf") > 0)
                        m = etc_writable() ? RESOLV_CONF_COPY_HOST : RESOLV_CONF_BIND_HOST;
                else
                        m = etc_writable() ? RESOLV_CONF_DELETE : RESOLV_CONF_OFF;
        } else
                m = arg_resolv_conf;

        if (m == RESOLV_CONF_OFF)
                return 0;

        r = chase_symlinks("/etc", dest, CHASE_PREFIX_ROOT, &etc, NULL);
        if (r < 0) {
                log_warning_errno(r, "Failed to resolve /etc path in container, ignoring: %m");
                return 0;
        }

        where = strjoina(etc, "/resolv.conf");

        if (m == RESOLV_CONF_DELETE) {
                if (unlink(where) < 0)
                        log_full_errno(errno == ENOENT ? LOG_DEBUG : LOG_WARNING, errno, "Failed to remove '%s', ignoring: %m", where);

                return 0;
        }

        if (IN_SET(m, RESOLV_CONF_BIND_STATIC, RESOLV_CONF_COPY_STATIC))
                what = STATIC_RESOLV_CONF;
        else
                what = "/etc/resolv.conf";

        if (IN_SET(m, RESOLV_CONF_BIND_HOST, RESOLV_CONF_BIND_STATIC)) {
                _cleanup_free_ char *resolved = NULL;
                int found;

                found = chase_symlinks(where, dest, CHASE_NONEXISTENT, &resolved, NULL);
                if (found < 0) {
                        log_warning_errno(found, "Failed to resolve /etc/resolv.conf path in container, ignoring: %m");
                        return 0;
                }

                if (found == 0) /* missing? */
                        (void) touch(resolved);

                r = mount_verbose(LOG_WARNING, what, resolved, NULL, MS_BIND, NULL);
                if (r >= 0)
                        return mount_verbose(LOG_ERR, NULL, resolved, NULL, MS_BIND|MS_REMOUNT|MS_RDONLY|MS_NOSUID|MS_NODEV, NULL);
        }

        /* If that didn't work, let's copy the file */
        r = copy_file(what, where, O_TRUNC|O_NOFOLLOW, 0644, 0, 0, COPY_REFLINK);
        if (r < 0) {
                /* If the file already exists as symlink, let's suppress the warning, under the assumption that
                 * resolved or something similar runs inside and the symlink points there.
                 *
                 * If the disk image is read-only, there's also no point in complaining.
                 */
                log_full_errno(!IN_SET(RESOLV_CONF_COPY_HOST, RESOLV_CONF_COPY_STATIC) && IN_SET(r, -ELOOP, -EROFS, -EACCES, -EPERM) ? LOG_DEBUG : LOG_WARNING, r,
                               "Failed to copy /etc/resolv.conf to %s, ignoring: %m", where);
                return 0;
        }

        r = userns_lchown(where, 0, 0);
        if (r < 0)
                log_warning_errno(r, "Failed to chown /etc/resolv.conf, ignoring: %m");

        return 0;
}

static int setup_boot_id(void) {
        _cleanup_(unlink_and_freep) char *from = NULL;
        _cleanup_free_ char *path = NULL;
        sd_id128_t rnd = SD_ID128_NULL;
        const char *to;
        int r;

        /* Generate a new randomized boot ID, so that each boot-up of the container gets a new one */

        r = tempfn_random_child("/run", "proc-sys-kernel-random-boot-id", &path);
        if (r < 0)
                return log_error_errno(r, "Failed to generate random boot ID path: %m");

        r = sd_id128_randomize(&rnd);
        if (r < 0)
                return log_error_errno(r, "Failed to generate random boot id: %m");

        r = id128_write(path, ID128_UUID, rnd, false);
        if (r < 0)
                return log_error_errno(r, "Failed to write boot id: %m");

        from = TAKE_PTR(path);
        to = "/proc/sys/kernel/random/boot_id";

        r = mount_verbose(LOG_ERR, from, to, NULL, MS_BIND, NULL);
        if (r < 0)
                return r;

        return mount_verbose(LOG_ERR, NULL, to, NULL, MS_BIND|MS_REMOUNT|MS_RDONLY|MS_NOSUID|MS_NOEXEC|MS_NODEV, NULL);
}

static int copy_devnodes(const char *dest) {
        static const char devnodes[] =
                "null\0"
                "zero\0"
                "full\0"
                "random\0"
                "urandom\0"
                "tty\0"
                "net/tun\0";

        _cleanup_umask_ mode_t u;
        const char *d;
        int r = 0;

        assert(dest);

        u = umask(0000);

        /* Create /dev/net, so that we can create /dev/net/tun in it */
        if (userns_mkdir(dest, "/dev/net", 0755, 0, 0) < 0)
                return log_error_errno(r, "Failed to create /dev/net directory: %m");

        NULSTR_FOREACH(d, devnodes) {
                _cleanup_free_ char *from = NULL, *to = NULL;
                struct stat st;

                from = path_join("/dev/", d);
                if (!from)
                        return log_oom();

                to = path_join(dest, from);
                if (!to)
                        return log_oom();

                if (stat(from, &st) < 0) {

                        if (errno != ENOENT)
                                return log_error_errno(errno, "Failed to stat %s: %m", from);

                } else if (!S_ISCHR(st.st_mode) && !S_ISBLK(st.st_mode))
                        return log_error_errno(SYNTHETIC_ERRNO(EIO),
                                               "%s is not a char or block device, cannot copy.", from);
                else {
                        _cleanup_free_ char *sl = NULL, *prefixed = NULL, *dn = NULL, *t = NULL;

                        if (mknod(to, st.st_mode, st.st_rdev) < 0) {
                                /* Explicitly warn the user when /dev is already populated. */
                                if (errno == EEXIST)
                                        log_notice("%s/dev is pre-mounted and pre-populated. If a pre-mounted /dev is provided it needs to be an unpopulated file system.", dest);
                                if (errno != EPERM)
                                        return log_error_errno(errno, "mknod(%s) failed: %m", to);

                                /* Some systems abusively restrict mknod but allow bind mounts. */
                                r = touch(to);
                                if (r < 0)
                                        return log_error_errno(r, "touch (%s) failed: %m", to);
                                r = mount_verbose(LOG_DEBUG, from, to, NULL, MS_BIND, NULL);
                                if (r < 0)
                                        return log_error_errno(r, "Both mknod and bind mount (%s) failed: %m", to);
                        }

                        r = userns_lchown(to, 0, 0);
                        if (r < 0)
                                return log_error_errno(r, "chown() of device node %s failed: %m", to);

                        dn = path_join("/dev", S_ISCHR(st.st_mode) ? "char" : "block");
                        if (!dn)
                                return log_oom();

                        r = userns_mkdir(dest, dn, 0755, 0, 0);
                        if (r < 0)
                                return log_error_errno(r, "Failed to create '%s': %m", dn);

                        if (asprintf(&sl, "%s/%u:%u", dn, major(st.st_rdev), minor(st.st_rdev)) < 0)
                                return log_oom();

                        prefixed = path_join(dest, sl);
                        if (!prefixed)
                                return log_oom();

                        t = path_join("..", d);
                        if (!t)
                                return log_oom();

                        if (symlink(t, prefixed) < 0)
                                log_debug_errno(errno, "Failed to symlink '%s' to '%s': %m", t, prefixed);
                }
        }

        return r;
}

static int make_extra_nodes(const char *dest) {
        _cleanup_umask_ mode_t u;
        size_t i;
        int r;

        u = umask(0000);

        for (i = 0; i < arg_n_extra_nodes; i++) {
                _cleanup_free_ char *path = NULL;
                DeviceNode *n = arg_extra_nodes + i;

                path = path_join(dest, n->path);
                if (!path)
                        return log_oom();

                if (mknod(path, n->mode, S_ISCHR(n->mode) || S_ISBLK(n->mode) ? makedev(n->major, n->minor) : 0) < 0)
                        return log_error_errno(errno, "Failed to create device node '%s': %m", path);

                r = chmod_and_chown(path, n->mode, n->uid, n->gid);
                if (r < 0)
                        return log_error_errno(r, "Failed to adjust device node ownership of '%s': %m", path);
        }

        return 0;
}

static int setup_pts(const char *dest) {
        _cleanup_free_ char *options = NULL;
        const char *p;
        int r;

#if HAVE_SELINUX
        if (arg_selinux_apifs_context)
                (void) asprintf(&options,
                                "newinstance,ptmxmode=0666,mode=620,gid=" GID_FMT ",context=\"%s\"",
                                arg_uid_shift + TTY_GID,
                                arg_selinux_apifs_context);
        else
#endif
                (void) asprintf(&options,
                                "newinstance,ptmxmode=0666,mode=620,gid=" GID_FMT,
                                arg_uid_shift + TTY_GID);

        if (!options)
                return log_oom();

        /* Mount /dev/pts itself */
        p = prefix_roota(dest, "/dev/pts");
        r = mkdir_errno_wrapper(p, 0755);
        if (r < 0)
                return log_error_errno(r, "Failed to create /dev/pts: %m");

        r = mount_verbose(LOG_ERR, "devpts", p, "devpts", MS_NOSUID|MS_NOEXEC, options);
        if (r < 0)
                return r;
        r = userns_lchown(p, 0, 0);
        if (r < 0)
                return log_error_errno(r, "Failed to chown /dev/pts: %m");

        /* Create /dev/ptmx symlink */
        p = prefix_roota(dest, "/dev/ptmx");
        if (symlink("pts/ptmx", p) < 0)
                return log_error_errno(errno, "Failed to create /dev/ptmx symlink: %m");
        r = userns_lchown(p, 0, 0);
        if (r < 0)
                return log_error_errno(r, "Failed to chown /dev/ptmx: %m");

        /* And fix /dev/pts/ptmx ownership */
        p = prefix_roota(dest, "/dev/pts/ptmx");
        r = userns_lchown(p, 0, 0);
        if (r < 0)
                return log_error_errno(r, "Failed to chown /dev/pts/ptmx: %m");

        return 0;
}

static int setup_stdio_as_dev_console(void) {
        int terminal;
        int r;

        terminal = open_terminal("/dev/console", O_RDWR);
        if (terminal < 0)
                return log_error_errno(terminal, "Failed to open console: %m");

        /* Make sure we can continue logging to the original stderr, even if
         * stderr points elsewhere now */
        r = log_dup_console();
        if (r < 0)
                return log_error_errno(r, "Failed to duplicate stderr: %m");

        /* invalidates 'terminal' on success and failure */
        r = rearrange_stdio(terminal, terminal, terminal);
        if (r < 0)
                return log_error_errno(r, "Failed to move console to stdin/stdout/stderr: %m");

        return 0;
}

static int setup_dev_console(const char *console) {
        _cleanup_free_ char *p = NULL;
        int r;

        /* Create /dev/console symlink */
        r = path_make_relative("/dev", console, &p);
        if (r < 0)
                return log_error_errno(r, "Failed to create relative path: %m");

        if (symlink(p, "/dev/console") < 0)
                return log_error_errno(errno, "Failed to create /dev/console symlink: %m");

        return 0;
}

static int setup_keyring(void) {
        key_serial_t keyring;

        /* Allocate a new session keyring for the container. This makes sure the keyring of the session systemd-nspawn
         * was invoked from doesn't leak into the container. Note that by default we block keyctl() and request_key()
         * anyway via seccomp so doing this operation isn't strictly necessary, but in case people explicitly whitelist
         * these system calls let's make sure we don't leak anything into the container. */

        keyring = keyctl(KEYCTL_JOIN_SESSION_KEYRING, 0, 0, 0, 0);
        if (keyring == -1) {
                if (errno == ENOSYS)
                        log_debug_errno(errno, "Kernel keyring not supported, ignoring.");
                else if (IN_SET(errno, EACCES, EPERM))
                        log_debug_errno(errno, "Kernel keyring access prohibited, ignoring.");
                else
                        return log_error_errno(errno, "Setting up kernel keyring failed: %m");
        }

        return 0;
}

static int setup_kmsg(int kmsg_socket) {
        _cleanup_(unlink_and_freep) char *from = NULL;
        _cleanup_free_ char *fifo = NULL;
        _cleanup_close_ int fd = -1;
        _cleanup_umask_ mode_t u;
        int r;

        assert(kmsg_socket >= 0);

        u = umask(0000);

        /* We create the kmsg FIFO as as temporary file in /run, but immediately delete it after bind mounting it to
         * /proc/kmsg. While FIFOs on the reading side behave very similar to /proc/kmsg, their writing side behaves
         * differently from /dev/kmsg in that writing blocks when nothing is reading. In order to avoid any problems
         * with containers deadlocking due to this we simply make /dev/kmsg unavailable to the container. */

        r = tempfn_random_child("/run", "proc-kmsg", &fifo);
        if (r < 0)
                return log_error_errno(r, "Failed to generate kmsg path: %m");

        if (mkfifo(fifo, 0600) < 0)
                return log_error_errno(errno, "mkfifo() for /run/kmsg failed: %m");

        from = TAKE_PTR(fifo);

        r = mount_verbose(LOG_ERR, from, "/proc/kmsg", NULL, MS_BIND, NULL);
        if (r < 0)
                return r;

        fd = open(from, O_RDWR|O_NONBLOCK|O_CLOEXEC);
        if (fd < 0)
                return log_error_errno(errno, "Failed to open fifo: %m");

        /* Store away the fd in the socket, so that it stays open as long as we run the child */
        r = send_one_fd(kmsg_socket, fd, 0);
        if (r < 0)
                return log_error_errno(r, "Failed to send FIFO fd: %m");

        return 0;
}

static int on_address_change(sd_netlink *rtnl, sd_netlink_message *m, void *userdata) {
        union in_addr_union *exposed = userdata;

        assert(rtnl);
        assert(m);
        assert(exposed);

        expose_port_execute(rtnl, arg_expose_ports, exposed);
        return 0;
}

static int setup_hostname(void) {
        int r;

        if ((arg_clone_ns_flags & CLONE_NEWUTS) == 0)
                return 0;

        r = sethostname_idempotent(arg_hostname ?: arg_machine);
        if (r < 0)
                return log_error_errno(r, "Failed to set hostname: %m");

        return 0;
}

static int setup_journal(const char *directory) {
        _cleanup_free_ char *d = NULL;
        const char *dirname, *p, *q;
        sd_id128_t this_id;
        char id[33];
        bool try;
        int r;

        /* Don't link journals in ephemeral mode */
        if (arg_ephemeral)
                return 0;

        if (arg_link_journal == LINK_NO)
                return 0;

        try = arg_link_journal_try || arg_link_journal == LINK_AUTO;

        r = sd_id128_get_machine(&this_id);
        if (r < 0)
                return log_error_errno(r, "Failed to retrieve machine ID: %m");

        if (sd_id128_equal(arg_uuid, this_id)) {
                log_full(try ? LOG_WARNING : LOG_ERR,
                         "Host and machine ids are equal (%s): refusing to link journals", sd_id128_to_string(arg_uuid, id));
                if (try)
                        return 0;
                return -EEXIST;
        }

        FOREACH_STRING(dirname, "/var", "/var/log", "/var/log/journal") {
                r = userns_mkdir(directory, dirname, 0755, 0, 0);
                if (r < 0) {
                        bool ignore = r == -EROFS && try;
                        log_full_errno(ignore ? LOG_DEBUG : LOG_ERR, r,
                                       "Failed to create %s%s: %m", dirname, ignore ? ", ignoring" : "");
                        return ignore ? 0 : r;
                }
        }

        (void) sd_id128_to_string(arg_uuid, id);

        p = strjoina("/var/log/journal/", id);
        q = prefix_roota(directory, p);

        if (path_is_mount_point(p, NULL, 0) > 0) {
                if (try)
                        return 0;

                return log_error_errno(SYNTHETIC_ERRNO(EEXIST),
                                       "%s: already a mount point, refusing to use for journal", p);
        }

        if (path_is_mount_point(q, NULL, 0) > 0) {
                if (try)
                        return 0;

                return log_error_errno(SYNTHETIC_ERRNO(EEXIST),
                                       "%s: already a mount point, refusing to use for journal", q);
        }

        r = readlink_and_make_absolute(p, &d);
        if (r >= 0) {
                if (IN_SET(arg_link_journal, LINK_GUEST, LINK_AUTO) &&
                    path_equal(d, q)) {

                        r = userns_mkdir(directory, p, 0755, 0, 0);
                        if (r < 0)
                                log_warning_errno(r, "Failed to create directory %s: %m", q);
                        return 0;
                }

                if (unlink(p) < 0)
                        return log_error_errno(errno, "Failed to remove symlink %s: %m", p);
        } else if (r == -EINVAL) {

                if (arg_link_journal == LINK_GUEST &&
                    rmdir(p) < 0) {

                        if (errno == ENOTDIR) {
                                log_error("%s already exists and is neither a symlink nor a directory", p);
                                return r;
                        } else
                                return log_error_errno(errno, "Failed to remove %s: %m", p);
                }
        } else if (r != -ENOENT)
                return log_error_errno(r, "readlink(%s) failed: %m", p);

        if (arg_link_journal == LINK_GUEST) {

                if (symlink(q, p) < 0) {
                        if (try) {
                                log_debug_errno(errno, "Failed to symlink %s to %s, skipping journal setup: %m", q, p);
                                return 0;
                        } else
                                return log_error_errno(errno, "Failed to symlink %s to %s: %m", q, p);
                }

                r = userns_mkdir(directory, p, 0755, 0, 0);
                if (r < 0)
                        log_warning_errno(r, "Failed to create directory %s: %m", q);
                return 0;
        }

        if (arg_link_journal == LINK_HOST) {
                /* don't create parents here — if the host doesn't have
                 * permanent journal set up, don't force it here */

                r = mkdir_errno_wrapper(p, 0755);
                if (r < 0 && r != -EEXIST) {
                        if (try) {
                                log_debug_errno(r, "Failed to create %s, skipping journal setup: %m", p);
                                return 0;
                        } else
                                return log_error_errno(r, "Failed to create %s: %m", p);
                }

        } else if (access(p, F_OK) < 0)
                return 0;

        if (dir_is_empty(q) == 0)
                log_warning("%s is not empty, proceeding anyway.", q);

        r = userns_mkdir(directory, p, 0755, 0, 0);
        if (r < 0)
                return log_error_errno(r, "Failed to create %s: %m", q);

        r = mount_verbose(LOG_DEBUG, p, q, NULL, MS_BIND, NULL);
        if (r < 0)
                return log_error_errno(errno, "Failed to bind mount journal from host into guest: %m");

        return 0;
}

static int drop_capabilities(uid_t uid) {
        CapabilityQuintet q;

        /* Let's initialize all five capability sets to something valid. If the quintet was configured via
         * OCI use that, but fill in missing bits. If it wasn't then derive the quintet in full from
         * arg_caps_retain. */

        if (capability_quintet_is_set(&arg_full_capabilities)) {
                q = arg_full_capabilities;

                if (q.bounding == (uint64_t) -1)
                        q.bounding = uid == 0 ? arg_caps_retain : 0;

                if (q.effective == (uint64_t) -1)
                        q.effective = uid == 0 ? q.bounding : 0;

                if (q.inheritable == (uint64_t) -1)
                        q.inheritable = uid == 0 ? q.bounding : 0;

                if (q.permitted == (uint64_t) -1)
                        q.permitted = uid == 0 ? q.bounding : 0;

                if (q.ambient == (uint64_t) -1 && ambient_capabilities_supported())
                        q.ambient = 0;

                if (capability_quintet_mangle(&q))
                        return log_error_errno(SYNTHETIC_ERRNO(EPERM), "Cannot set capabilities that are not in the current bounding set.");

        } else {
                q = (CapabilityQuintet) {
                        .bounding = arg_caps_retain,
                        .effective = uid == 0 ? arg_caps_retain : 0,
                        .inheritable = uid == 0 ? arg_caps_retain : 0,
                        .permitted = uid == 0 ? arg_caps_retain : 0,
                        .ambient = ambient_capabilities_supported() ? 0 : (uint64_t) -1,
                };

                /* If we're not using OCI, proceed with mangled capabilities (so we don't error out)
                 * in order to maintain the same behavior as systemd < 242. */
                if (capability_quintet_mangle(&q))
                        log_full(arg_quiet ? LOG_DEBUG : LOG_WARNING,
                                 "Some capabilities will not be set because they are not in the current bounding set.");

        }

        return capability_quintet_enforce(&q);
}

static int reset_audit_loginuid(void) {
        _cleanup_free_ char *p = NULL;
        int r;

        if ((arg_clone_ns_flags & CLONE_NEWPID) == 0)
                return 0;

        r = read_one_line_file("/proc/self/loginuid", &p);
        if (r == -ENOENT)
                return 0;
        if (r < 0)
                return log_error_errno(r, "Failed to read /proc/self/loginuid: %m");

        /* Already reset? */
        if (streq(p, "4294967295"))
                return 0;

        r = write_string_file("/proc/self/loginuid", "4294967295", WRITE_STRING_FILE_DISABLE_BUFFER);
        if (r < 0) {
                log_error_errno(r,
                                "Failed to reset audit login UID. This probably means that your kernel is too\n"
                                "old and you have audit enabled. Note that the auditing subsystem is known to\n"
                                "be incompatible with containers on old kernels. Please make sure to upgrade\n"
                                "your kernel or to off auditing with 'audit=0' on the kernel command line before\n"
                                "using systemd-nspawn. Sleeping for 5s... (%m)");

                sleep(5);
        }

        return 0;
}

static int setup_propagate(const char *root) {
        const char *p, *q;
        int r;

        (void) mkdir_p("/run/systemd/nspawn/", 0755);
        (void) mkdir_p("/run/systemd/nspawn/propagate", 0600);
        p = strjoina("/run/systemd/nspawn/propagate/", arg_machine);
        (void) mkdir_p(p, 0600);

        r = userns_mkdir(root, "/run/systemd", 0755, 0, 0);
        if (r < 0)
                return log_error_errno(r, "Failed to create /run/systemd: %m");

        r = userns_mkdir(root, "/run/systemd/nspawn", 0755, 0, 0);
        if (r < 0)
                return log_error_errno(r, "Failed to create /run/systemd/nspawn: %m");

        r = userns_mkdir(root, "/run/systemd/nspawn/incoming", 0600, 0, 0);
        if (r < 0)
                return log_error_errno(r, "Failed to create /run/systemd/nspawn/incoming: %m");

        q = prefix_roota(root, "/run/systemd/nspawn/incoming");
        r = mount_verbose(LOG_ERR, p, q, NULL, MS_BIND, NULL);
        if (r < 0)
                return r;

        r = mount_verbose(LOG_ERR, NULL, q, NULL, MS_BIND|MS_REMOUNT|MS_RDONLY, NULL);
        if (r < 0)
                return r;

        /* machined will MS_MOVE into that directory, and that's only
         * supported for non-shared mounts. */
        return mount_verbose(LOG_ERR, NULL, q, NULL, MS_SLAVE, NULL);
}

static int setup_machine_id(const char *directory) {
        const char *etc_machine_id;
        sd_id128_t id;
        int r;

        /* If the UUID in the container is already set, then that's what counts, and we use. If it isn't set, and the
         * caller passed --uuid=, then we'll pass it in the $container_uuid env var to PID 1 of the container. The
         * assumption is that PID 1 will then write it to /etc/machine-id to make it persistent. If --uuid= is not
         * passed we generate a random UUID, and pass it via $container_uuid. In effect this means that /etc/machine-id
         * in the container and our idea of the container UUID will always be in sync (at least if PID 1 in the
         * container behaves nicely). */

        etc_machine_id = prefix_roota(directory, "/etc/machine-id");

        r = id128_read(etc_machine_id, ID128_PLAIN, &id);
        if (r < 0) {
                if (!IN_SET(r, -ENOENT, -ENOMEDIUM)) /* If the file is missing or empty, we don't mind */
                        return log_error_errno(r, "Failed to read machine ID from container image: %m");

                if (sd_id128_is_null(arg_uuid)) {
                        r = sd_id128_randomize(&arg_uuid);
                        if (r < 0)
                                return log_error_errno(r, "Failed to acquire randomized machine UUID: %m");
                }
        } else {
                if (sd_id128_is_null(id))
                        return log_error_errno(SYNTHETIC_ERRNO(EINVAL),
                                               "Machine ID in container image is zero, refusing.");

                arg_uuid = id;
        }

        return 0;
}

static int recursive_chown(const char *directory, uid_t shift, uid_t range) {
        int r;

        assert(directory);

        if (arg_userns_mode == USER_NAMESPACE_NO || !arg_userns_chown)
                return 0;

        r = path_patch_uid(directory, arg_uid_shift, arg_uid_range);
        if (r == -EOPNOTSUPP)
                return log_error_errno(r, "Automatic UID/GID adjusting is only supported for UID/GID ranges starting at multiples of 2^16 with a range of 2^16.");
        if (r == -EBADE)
                return log_error_errno(r, "Upper 16 bits of root directory UID and GID do not match.");
        if (r < 0)
                return log_error_errno(r, "Failed to adjust UID/GID shift of OS tree: %m");
        if (r == 0)
                log_debug("Root directory of image is already owned by the right UID/GID range, skipping recursive chown operation.");
        else
                log_debug("Patched directory tree to match UID/GID range.");

        return r;
}

/*
 * Return values:
 * < 0 : wait_for_terminate() failed to get the state of the
 *       container, the container was terminated by a signal, or
 *       failed for an unknown reason.  No change is made to the
 *       container argument.
 * > 0 : The program executed in the container terminated with an
 *       error.  The exit code of the program executed in the
 *       container is returned.  The container argument has been set
 *       to CONTAINER_TERMINATED.
 *   0 : The container is being rebooted, has been shut down or exited
 *       successfully.  The container argument has been set to either
 *       CONTAINER_TERMINATED or CONTAINER_REBOOTED.
 *
 * That is, success is indicated by a return value of zero, and an
 * error is indicated by a non-zero value.
 */
static int wait_for_container(pid_t pid, ContainerStatus *container) {
        siginfo_t status;
        int r;

        r = wait_for_terminate(pid, &status);
        if (r < 0)
                return log_warning_errno(r, "Failed to wait for container: %m");

        switch (status.si_code) {

        case CLD_EXITED:
                if (status.si_status == 0)
                        log_full(arg_quiet ? LOG_DEBUG : LOG_INFO, "Container %s exited successfully.", arg_machine);
                else
                        log_full(arg_quiet ? LOG_DEBUG : LOG_INFO, "Container %s failed with error code %i.", arg_machine, status.si_status);

                *container = CONTAINER_TERMINATED;
                return status.si_status;

        case CLD_KILLED:
                if (status.si_status == SIGINT) {
                        log_full(arg_quiet ? LOG_DEBUG : LOG_INFO, "Container %s has been shut down.", arg_machine);
                        *container = CONTAINER_TERMINATED;
                        return 0;

                } else if (status.si_status == SIGHUP) {
                        log_full(arg_quiet ? LOG_DEBUG : LOG_INFO, "Container %s is being rebooted.", arg_machine);
                        *container = CONTAINER_REBOOTED;
                        return 0;
                }

                _fallthrough_;
        case CLD_DUMPED:
                return log_error_errno(SYNTHETIC_ERRNO(EIO),
                                       "Container %s terminated by signal %s.", arg_machine, signal_to_string(status.si_status));

        default:
                return log_error_errno(SYNTHETIC_ERRNO(EIO),
                                       "Container %s failed due to unknown reason.", arg_machine);
        }
}

static int on_orderly_shutdown(sd_event_source *s, const struct signalfd_siginfo *si, void *userdata) {
        pid_t pid;

        pid = PTR_TO_PID(userdata);
        if (pid > 0) {
                if (kill(pid, arg_kill_signal) >= 0) {
                        log_info("Trying to halt container. Send SIGTERM again to trigger immediate termination.");
                        sd_event_source_set_userdata(s, NULL);
                        return 0;
                }
        }

        sd_event_exit(sd_event_source_get_event(s), 0);
        return 0;
}

static int on_sigchld(sd_event_source *s, const struct signalfd_siginfo *ssi, void *userdata) {
        pid_t pid;

        assert(s);
        assert(ssi);

        pid = PTR_TO_PID(userdata);

        for (;;) {
                siginfo_t si = {};

                if (waitid(P_ALL, 0, &si, WNOHANG|WNOWAIT|WEXITED) < 0)
                        return log_error_errno(errno, "Failed to waitid(): %m");
                if (si.si_pid == 0) /* No pending children. */
                        break;
                if (si.si_pid == pid) {
                        /* The main process we care for has exited. Return from
                         * signal handler but leave the zombie. */
                        sd_event_exit(sd_event_source_get_event(s), 0);
                        break;
                }

                /* Reap all other children. */
                (void) waitid(P_PID, si.si_pid, &si, WNOHANG|WEXITED);
        }

        return 0;
}

static int on_request_stop(sd_bus_message *m, void *userdata, sd_bus_error *error) {
        pid_t pid;

        assert(m);

        pid = PTR_TO_PID(userdata);

        if (arg_kill_signal > 0) {
                log_info("Container termination requested. Attempting to halt container.");
                (void) kill(pid, arg_kill_signal);
        } else {
                log_info("Container termination requested. Exiting.");
                sd_event_exit(sd_bus_get_event(sd_bus_message_get_bus(m)), 0);
        }

        return 0;
}

static int determine_names(void) {
        int r;

        if (arg_template && !arg_directory && arg_machine) {

                /* If --template= was specified then we should not
                 * search for a machine, but instead create a new one
                 * in /var/lib/machine. */

                arg_directory = path_join("/var/lib/machines", arg_machine);
                if (!arg_directory)
                        return log_oom();
        }

        if (!arg_image && !arg_directory) {
                if (arg_machine) {
                        _cleanup_(image_unrefp) Image *i = NULL;

                        r = image_find(IMAGE_MACHINE, arg_machine, &i);
                        if (r == -ENOENT)
                                return log_error_errno(r, "No image for machine '%s'.", arg_machine);
                        if (r < 0)
                                return log_error_errno(r, "Failed to find image for machine '%s': %m", arg_machine);

                        if (IN_SET(i->type, IMAGE_RAW, IMAGE_BLOCK))
                                r = free_and_strdup(&arg_image, i->path);
                        else
                                r = free_and_strdup(&arg_directory, i->path);
                        if (r < 0)
                                return log_oom();

                        if (!arg_ephemeral)
                                arg_read_only = arg_read_only || i->read_only;
                } else {
                        r = safe_getcwd(&arg_directory);
                        if (r < 0)
                                return log_error_errno(r, "Failed to determine current directory: %m");
                }

                if (!arg_directory && !arg_image)
                        return log_error_errno(SYNTHETIC_ERRNO(EINVAL), "Failed to determine path, please use -D or -i.");
        }

        if (!arg_machine) {
                if (arg_directory && path_equal(arg_directory, "/"))
                        arg_machine = gethostname_malloc();
                else {
                        if (arg_image) {
                                char *e;

                                arg_machine = strdup(basename(arg_image));

                                /* Truncate suffix if there is one */
                                e = endswith(arg_machine, ".raw");
                                if (e)
                                        *e = 0;
                        } else
                                arg_machine = strdup(basename(arg_directory));
                }
                if (!arg_machine)
                        return log_oom();

                hostname_cleanup(arg_machine);
                if (!machine_name_is_valid(arg_machine))
                        return log_error_errno(SYNTHETIC_ERRNO(EINVAL), "Failed to determine machine name automatically, please use -M.");

                if (arg_ephemeral) {
                        char *b;

                        /* Add a random suffix when this is an
                         * ephemeral machine, so that we can run many
                         * instances at once without manually having
                         * to specify -M each time. */

                        if (asprintf(&b, "%s-%016" PRIx64, arg_machine, random_u64()) < 0)
                                return log_oom();

                        free(arg_machine);
                        arg_machine = b;
                }
        }

        return 0;
}

static int chase_symlinks_and_update(char **p, unsigned flags) {
        char *chased;
        int r;

        assert(p);

        if (!*p)
                return 0;

        r = chase_symlinks(*p, NULL, flags, &chased, NULL);
        if (r < 0)
                return log_error_errno(r, "Failed to resolve path %s: %m", *p);

        return free_and_replace(*p, chased);
}

static int determine_uid_shift(const char *directory) {
        int r;

        if (arg_userns_mode == USER_NAMESPACE_NO) {
                arg_uid_shift = 0;
                return 0;
        }

        if (arg_uid_shift == UID_INVALID) {
                struct stat st;

                r = stat(directory, &st);
                if (r < 0)
                        return log_error_errno(errno, "Failed to determine UID base of %s: %m", directory);

                arg_uid_shift = st.st_uid & UINT32_C(0xffff0000);

                if (arg_uid_shift != (st.st_gid & UINT32_C(0xffff0000)))
                        return log_error_errno(SYNTHETIC_ERRNO(EINVAL),
                                               "UID and GID base of %s don't match.", directory);

                arg_uid_range = UINT32_C(0x10000);
        }

        if (arg_uid_shift > (uid_t) -1 - arg_uid_range)
                return log_error_errno(SYNTHETIC_ERRNO(EINVAL),
                                       "UID base too high for UID range.");

        return 0;
}

static unsigned long effective_clone_ns_flags(void) {
        unsigned long flags = arg_clone_ns_flags;

        if (arg_private_network)
                flags |= CLONE_NEWNET;
        if (arg_use_cgns)
                flags |= CLONE_NEWCGROUP;
        if (arg_userns_mode != USER_NAMESPACE_NO)
                flags |= CLONE_NEWUSER;

        return flags;
}

static int patch_sysctl(void) {

        /* This table is inspired by runc's sysctl() function */
        static const struct {
                const char *key;
                bool prefix;
                unsigned long clone_flags;
        } safe_sysctl[] = {
                { "kernel.hostname",   false, CLONE_NEWUTS },
                { "kernel.domainname", false, CLONE_NEWUTS },
                { "kernel.msgmax",     false, CLONE_NEWIPC },
                { "kernel.msgmnb",     false, CLONE_NEWIPC },
                { "kernel.msgmni",     false, CLONE_NEWIPC },
                { "kernel.sem",        false, CLONE_NEWIPC },
                { "kernel.shmall",     false, CLONE_NEWIPC },
                { "kernel.shmmax",     false, CLONE_NEWIPC },
                { "kernel.shmmni",     false, CLONE_NEWIPC },
                { "fs.mqueue.",        true,  CLONE_NEWIPC },
                { "net.",              true,  CLONE_NEWNET },
        };

        unsigned long flags;
        char **k, **v;
        int r;

        flags = effective_clone_ns_flags();

        STRV_FOREACH_PAIR(k, v, arg_sysctl) {
                bool good = false;
                size_t i;

                for (i = 0; i < ELEMENTSOF(safe_sysctl); i++) {

                        if (!FLAGS_SET(flags, safe_sysctl[i].clone_flags))
                                continue;

                        if (safe_sysctl[i].prefix)
                                good = startswith(*k, safe_sysctl[i].key);
                        else
                                good = streq(*k, safe_sysctl[i].key);

                        if (good)
                                break;
                }

                if (!good)
                        return log_error_errno(SYNTHETIC_ERRNO(EPERM), "Refusing to write to sysctl '%s', as it is not safe in the selected namespaces.", *k);

                r = sysctl_write(*k, *v);
                if (r < 0)
                        return log_error_errno(r, "Failed to write sysctl '%s': %m", *k);
        }

        return 0;
}

static int inner_child(
                Barrier *barrier,
                const char *directory,
                bool secondary,
                int kmsg_socket,
                int rtnl_socket,
                int master_pty_socket,
                FDSet *fds) {

        _cleanup_free_ char *home = NULL;
        char as_uuid[37];
        size_t n_env = 1;
        const char *envp[] = {
                "PATH=" DEFAULT_PATH_COMPAT,
                NULL, /* container */
                NULL, /* TERM */
                NULL, /* HOME */
                NULL, /* USER */
                NULL, /* LOGNAME */
                NULL, /* container_uuid */
                NULL, /* LISTEN_FDS */
                NULL, /* LISTEN_PID */
                NULL, /* NOTIFY_SOCKET */
                NULL
        };
        const char *exec_target;
        _cleanup_strv_free_ char **env_use = NULL;
        int r, which_failed;

        /* This is the "inner" child process, i.e. the one forked off by the "outer" child process, which is the one
         * the container manager itself forked off. At the time of clone() it gained its own CLONE_NEWNS, CLONE_NEWPID,
         * CLONE_NEWUTS, CLONE_NEWIPC, CLONE_NEWUSER namespaces. Note that it has its own CLONE_NEWNS namespace,
         * separate from the CLONE_NEWNS created for the "outer" child, and also separate from the host's CLONE_NEWNS
         * namespace. The reason for having two levels of CLONE_NEWNS namespaces is that the "inner" one is owned by
         * the CLONE_NEWUSER namespace of the container, while the "outer" one is owned by the host's CLONE_NEWUSER
         * namespace.
         *
         * Note at this point we have no CLONE_NEWNET namespace yet. We'll acquire that one later through
         * unshare(). See below. */

        assert(barrier);
        assert(directory);
        assert(kmsg_socket >= 0);

        log_debug("Inner child is initializing.");

        if (arg_userns_mode != USER_NAMESPACE_NO) {
                /* Tell the parent, that it now can write the UID map. */
                (void) barrier_place(barrier); /* #1 */

                /* Wait until the parent wrote the UID map */
                if (!barrier_place_and_sync(barrier)) /* #2 */
                        return log_error_errno(SYNTHETIC_ERRNO(ESRCH),
                                               "Parent died too early");
        }

        r = reset_uid_gid();
        if (r < 0)
                return log_error_errno(r, "Couldn't become new root: %m");

        r = mount_all(NULL,
                      arg_mount_settings | MOUNT_IN_USERNS,
                      arg_uid_shift,
                      arg_selinux_apifs_context);
        if (r < 0)
                return r;

        if (!arg_network_namespace_path && arg_private_network) {
                r = unshare(CLONE_NEWNET);
                if (r < 0)
                        return log_error_errno(errno, "Failed to unshare network namespace: %m");

                /* Tell the parent that it can setup network interfaces. */
                (void) barrier_place(barrier); /* #3 */
        }

        r = mount_sysfs(NULL, arg_mount_settings);
        if (r < 0)
                return r;

        /* Wait until we are cgroup-ified, so that we
         * can mount the right cgroup path writable */
        if (!barrier_place_and_sync(barrier)) /* #4 */
                return log_error_errno(SYNTHETIC_ERRNO(ESRCH),
                                       "Parent died too early");

        if (arg_use_cgns) {
                r = unshare(CLONE_NEWCGROUP);
                if (r < 0)
                        return log_error_errno(errno, "Failed to unshare cgroup namespace: %m");
                r = mount_cgroups(
                                "",
                                arg_unified_cgroup_hierarchy,
                                arg_userns_mode != USER_NAMESPACE_NO,
                                arg_uid_shift,
                                arg_uid_range,
                                arg_selinux_apifs_context,
                                true);
                if (r < 0)
                        return r;
        } else {
                r = mount_systemd_cgroup_writable("", arg_unified_cgroup_hierarchy);
                if (r < 0)
                        return r;
        }

        r = setup_boot_id();
        if (r < 0)
                return r;

        r = setup_kmsg(kmsg_socket);
        if (r < 0)
                return r;
        kmsg_socket = safe_close(kmsg_socket);

        r = mount_custom(
                        "/",
                        arg_custom_mounts,
                        arg_n_custom_mounts,
                        false,
                        0,
                        0,
                        arg_selinux_apifs_context,
                        true);
        if (r < 0)
                return r;

        if (setsid() < 0)
                return log_error_errno(errno, "setsid() failed: %m");

        if (arg_private_network)
                loopback_setup();

        if (arg_expose_ports) {
                r = expose_port_send_rtnl(rtnl_socket);
                if (r < 0)
                        return r;
                rtnl_socket = safe_close(rtnl_socket);
        }

        if (arg_console_mode != CONSOLE_PIPE) {
                _cleanup_close_ int master = -1;
                _cleanup_free_ char *console = NULL;

                /* Allocate a pty and make it available as /dev/console. */
                master = openpt_allocate(O_RDWR|O_NONBLOCK, &console);
                if (master < 0)
                        return log_error_errno(master, "Failed to allocate a pty: %m");

                r = setup_dev_console(console);
                if (r < 0)
                        return log_error_errno(r, "Failed to setup /dev/console: %m");

                r = send_one_fd(master_pty_socket, master, 0);
                if (r < 0)
                        return log_error_errno(r, "Failed to send master fd: %m");
                master_pty_socket = safe_close(master_pty_socket);

                r = setup_stdio_as_dev_console();
                if (r < 0)
                        return r;
        }

        r = patch_sysctl();
        if (r < 0)
                return r;

        if (arg_oom_score_adjust_set) {
                r = set_oom_score_adjust(arg_oom_score_adjust);
                if (r < 0)
                        return log_error_errno(r, "Failed to adjust OOM score: %m");
        }

        if (arg_cpu_set.set)
                if (sched_setaffinity(0, arg_cpu_set.allocated, arg_cpu_set.set) < 0)
                        return log_error_errno(errno, "Failed to set CPU affinity: %m");

        (void) setup_hostname();

        if (arg_personality != PERSONALITY_INVALID) {
                r = safe_personality(arg_personality);
                if (r < 0)
                        return log_error_errno(r, "personality() failed: %m");
        } else if (secondary) {
                r = safe_personality(PER_LINUX32);
                if (r < 0)
                        return log_error_errno(r, "personality() failed: %m");
        }

        r = setrlimit_closest_all((const struct rlimit *const*) arg_rlimit, &which_failed);
        if (r < 0)
                return log_error_errno(r, "Failed to apply resource limit RLIMIT_%s: %m", rlimit_to_string(which_failed));

#if HAVE_SECCOMP
        if (arg_seccomp) {

                if (is_seccomp_available()) {

                        r = seccomp_load(arg_seccomp);
                        if (ERRNO_IS_SECCOMP_FATAL(r))
                                return log_error_errno(r, "Failed to install seccomp filter: %m");
                        if (r < 0)
                                log_debug_errno(r, "Failed to install seccomp filter: %m");
                }
        } else
#endif
        {
                r = setup_seccomp(arg_caps_retain, arg_syscall_whitelist, arg_syscall_blacklist);
                if (r < 0)
                        return r;
        }

#if HAVE_SELINUX
        if (arg_selinux_context)
                if (setexeccon(arg_selinux_context) < 0)
                        return log_error_errno(errno, "setexeccon(\"%s\") failed: %m", arg_selinux_context);
#endif

        /* Make sure we keep the caps across the uid/gid dropping, so that we can retain some selected caps
         * if we need to later on. */
        if (prctl(PR_SET_KEEPCAPS, 1) < 0)
                return log_error_errno(errno, "Failed to set PR_SET_KEEPCAPS: %m");

        if (uid_is_valid(arg_uid) || gid_is_valid(arg_gid))
                r = change_uid_gid_raw(arg_uid, arg_gid, arg_supplementary_gids, arg_n_supplementary_gids);
        else
                r = change_uid_gid(arg_user, &home);
        if (r < 0)
                return r;

        r = drop_capabilities(getuid());
        if (r < 0)
                return log_error_errno(r, "Dropping capabilities failed: %m");

        if (arg_no_new_privileges)
                if (prctl(PR_SET_NO_NEW_PRIVS, 1, 0, 0, 0) < 0)
                        return log_error_errno(errno, "Failed to disable new privileges: %m");

        /* LXC sets container=lxc, so follow the scheme here */
        envp[n_env++] = strjoina("container=", arg_container_service_name);

        envp[n_env] = strv_find_prefix(environ, "TERM=");
        if (envp[n_env])
                n_env++;

        if (home || !uid_is_valid(arg_uid) || arg_uid == 0)
                if (asprintf((char**)(envp + n_env++), "HOME=%s", home ?: "/root") < 0)
                        return log_oom();

        if (arg_user || !uid_is_valid(arg_uid) || arg_uid == 0)
                if (asprintf((char**)(envp + n_env++), "USER=%s", arg_user ?: "root") < 0 ||
                    asprintf((char**)(envp + n_env++), "LOGNAME=%s", arg_user ? arg_user : "root") < 0)
                        return log_oom();

        assert(!sd_id128_is_null(arg_uuid));

        if (asprintf((char**)(envp + n_env++), "container_uuid=%s", id128_to_uuid_string(arg_uuid, as_uuid)) < 0)
                return log_oom();

        if (fdset_size(fds) > 0) {
                r = fdset_cloexec(fds, false);
                if (r < 0)
                        return log_error_errno(r, "Failed to unset O_CLOEXEC for file descriptors.");

                if ((asprintf((char **)(envp + n_env++), "LISTEN_FDS=%u", fdset_size(fds)) < 0) ||
                    (asprintf((char **)(envp + n_env++), "LISTEN_PID=1") < 0))
                        return log_oom();
        }
        if (asprintf((char **)(envp + n_env++), "NOTIFY_SOCKET=%s", NSPAWN_NOTIFY_SOCKET_PATH) < 0)
                return log_oom();

        env_use = strv_env_merge(2, envp, arg_setenv);
        if (!env_use)
                return log_oom();

        /* Let the parent know that we are ready and
         * wait until the parent is ready with the
         * setup, too... */
        if (!barrier_place_and_sync(barrier)) /* #5 */
                return log_error_errno(SYNTHETIC_ERRNO(ESRCH),
                                       "Parent died too early");

        if (arg_chdir)
                if (chdir(arg_chdir) < 0)
                        return log_error_errno(errno, "Failed to change to specified working directory %s: %m", arg_chdir);

        if (arg_start_mode == START_PID2) {
                r = stub_pid1(arg_uuid);
                if (r < 0)
                        return r;
        }

        log_debug("Inner child completed, invoking payload.");

        /* Now, explicitly close the log, so that we then can close all remaining fds. Closing the log explicitly first
         * has the benefit that the logging subsystem knows about it, and is thus ready to be reopened should we need
         * it again. Note that the other fds closed here are at least the locking and barrier fds. */
        log_close();
        log_set_open_when_needed(true);

        (void) fdset_close_others(fds);

        if (arg_start_mode == START_BOOT) {
                char **a;
                size_t m;

                /* Automatically search for the init system */

                m = strv_length(arg_parameters);
                a = newa(char*, m + 2);
                memcpy_safe(a + 1, arg_parameters, m * sizeof(char*));
                a[1 + m] = NULL;

                a[0] = (char*) "/usr/lib/systemd/systemd";
                execve(a[0], a, env_use);

                a[0] = (char*) "/lib/systemd/systemd";
                execve(a[0], a, env_use);

                a[0] = (char*) "/sbin/init";
                execve(a[0], a, env_use);

                exec_target = "/usr/lib/systemd/systemd, /lib/systemd/systemd, /sbin/init";
        } else if (!strv_isempty(arg_parameters)) {
                const char *dollar_path;

                exec_target = arg_parameters[0];

                /* Use the user supplied search $PATH if there is one, or DEFAULT_PATH_COMPAT if not to search the
                 * binary. */
                dollar_path = strv_env_get(env_use, "PATH");
                if (dollar_path) {
                        if (putenv((char*) dollar_path) != 0)
                                return log_error_errno(errno, "Failed to update $PATH: %m");
                }

                execvpe(arg_parameters[0], arg_parameters, env_use);
        } else {
                if (!arg_chdir)
                        /* If we cannot change the directory, we'll end up in /, that is expected. */
                        (void) chdir(home ?: "/root");

                execle("/bin/bash", "-bash", NULL, env_use);
                execle("/bin/sh", "-sh", NULL, env_use);

                exec_target = "/bin/bash, /bin/sh";
        }

        return log_error_errno(errno, "execv(%s) failed: %m", exec_target);
}

static int setup_sd_notify_child(void) {
        _cleanup_close_ int fd = -1;
        union sockaddr_union sa = {
                .un.sun_family = AF_UNIX,
                .un.sun_path = NSPAWN_NOTIFY_SOCKET_PATH,
        };
        int r;

        fd = socket(AF_UNIX, SOCK_DGRAM|SOCK_CLOEXEC|SOCK_NONBLOCK, 0);
        if (fd < 0)
                return log_error_errno(errno, "Failed to allocate notification socket: %m");

        (void) mkdir_parents(NSPAWN_NOTIFY_SOCKET_PATH, 0755);
        (void) sockaddr_un_unlink(&sa.un);

        r = bind(fd, &sa.sa, SOCKADDR_UN_LEN(sa.un));
        if (r < 0)
                return log_error_errno(errno, "bind(" NSPAWN_NOTIFY_SOCKET_PATH ") failed: %m");

        r = userns_lchown(NSPAWN_NOTIFY_SOCKET_PATH, 0, 0);
        if (r < 0)
                return log_error_errno(r, "Failed to chown " NSPAWN_NOTIFY_SOCKET_PATH ": %m");

        r = setsockopt_int(fd, SOL_SOCKET, SO_PASSCRED, true);
        if (r < 0)
                return log_error_errno(r, "SO_PASSCRED failed: %m");

        return TAKE_FD(fd);
}

static int outer_child(
                Barrier *barrier,
                const char *directory,
                DissectedImage *dissected_image,
                bool secondary,
                int pid_socket,
                int uuid_socket,
                int notify_socket,
                int kmsg_socket,
                int rtnl_socket,
                int uid_shift_socket,
                int master_pty_socket,
                int unified_cgroup_hierarchy_socket,
                FDSet *fds,
                int netns_fd) {

        _cleanup_close_ int fd = -1;
        pid_t pid;
        ssize_t l;
        int r;

        /* This is the "outer" child process, i.e the one forked off by the container manager itself. It already has
         * its own CLONE_NEWNS namespace (which was created by the clone()). It still lives in the host's CLONE_NEWPID,
         * CLONE_NEWUTS, CLONE_NEWIPC, CLONE_NEWUSER and CLONE_NEWNET namespaces. After it completed a number of
         * initializations a second child (the "inner" one) is forked off it, and it exits. */

        assert(barrier);
        assert(directory);
        assert(pid_socket >= 0);
        assert(uuid_socket >= 0);
        assert(notify_socket >= 0);
        assert(master_pty_socket >= 0);
        assert(kmsg_socket >= 0);

        log_debug("Outer child is initializing.");

        if (prctl(PR_SET_PDEATHSIG, SIGKILL) < 0)
                return log_error_errno(errno, "PR_SET_PDEATHSIG failed: %m");

        r = reset_audit_loginuid();
        if (r < 0)
                return r;

        /* Mark everything as slave, so that we still
         * receive mounts from the real root, but don't
         * propagate mounts to the real root. */
        r = mount_verbose(LOG_ERR, NULL, "/", NULL, MS_SLAVE|MS_REC, NULL);
        if (r < 0)
                return r;

        if (dissected_image) {
                /* If we are operating on a disk image, then mount its root directory now, but leave out the rest. We
                 * can read the UID shift from it if we need to. Further down we'll mount the rest, but then with the
                 * uid shift known. That way we can mount VFAT file systems shifted to the right place right away. This
                 * makes sure ESP partitions and userns are compatible. */

                r = dissected_image_mount(dissected_image, directory, arg_uid_shift,
                                          DISSECT_IMAGE_MOUNT_ROOT_ONLY|DISSECT_IMAGE_DISCARD_ON_LOOP|
                                          (arg_read_only ? DISSECT_IMAGE_READ_ONLY : 0)|
                                          (arg_start_mode == START_BOOT ? DISSECT_IMAGE_VALIDATE_OS : 0));
                if (r < 0)
                        return r;
        }

        r = determine_uid_shift(directory);
        if (r < 0)
                return r;

        if (arg_userns_mode != USER_NAMESPACE_NO) {
                /* Let the parent know which UID shift we read from the image */
                l = send(uid_shift_socket, &arg_uid_shift, sizeof(arg_uid_shift), MSG_NOSIGNAL);
                if (l < 0)
                        return log_error_errno(errno, "Failed to send UID shift: %m");
                if (l != sizeof(arg_uid_shift))
                        return log_error_errno(SYNTHETIC_ERRNO(EIO),
                                               "Short write while sending UID shift.");

                if (arg_userns_mode == USER_NAMESPACE_PICK) {
                        /* When we are supposed to pick the UID shift, the parent will check now whether the UID shift
                         * we just read from the image is available. If yes, it will send the UID shift back to us, if
                         * not it will pick a different one, and send it back to us. */

                        l = recv(uid_shift_socket, &arg_uid_shift, sizeof(arg_uid_shift), 0);
                        if (l < 0)
                                return log_error_errno(errno, "Failed to recv UID shift: %m");
                        if (l != sizeof(arg_uid_shift))
                                return log_error_errno(SYNTHETIC_ERRNO(EIO),
                                                       "Short read while receiving UID shift.");
                }

                log_full(arg_quiet ? LOG_DEBUG : LOG_INFO,
                         "Selected user namespace base " UID_FMT " and range " UID_FMT ".", arg_uid_shift, arg_uid_range);
        }

        if (path_equal(directory, "/")) {
                /* If the directory we shall boot is the host, let's operate on a bind mount at a different
                 * place, so that we can make changes to its mount structure (for example, to implement
                 * --volatile=) without this interfering with our ability to access files such as
                 * /etc/localtime to copy into the container. Note that we use a fixed place for this
                 * (instead of a temporary directory, since we are living in our own mount namspace here
                 * already, and thus don't need to be afraid of colliding with anyone else's mounts).*/
                (void) mkdir_p("/run/systemd/nspawn-root", 0755);

                r = mount_verbose(LOG_ERR, "/", "/run/systemd/nspawn-root", NULL, MS_BIND|MS_REC, NULL);
                if (r < 0)
                        return r;

                directory = "/run/systemd/nspawn-root";

        } else if (!dissected_image) {
                /* Turn directory into bind mount (we need that so that we can move the bind mount to root
                 * later on). */
                r = mount_verbose(LOG_ERR, directory, directory, NULL, MS_BIND|MS_REC, NULL);
                if (r < 0)
                        return r;
        }

        r = setup_pivot_root(
                        directory,
                        arg_pivot_root_new,
                        arg_pivot_root_old);
        if (r < 0)
                return r;

        r = setup_volatile_mode(
                        directory,
                        arg_volatile_mode,
                        arg_userns_mode != USER_NAMESPACE_NO,
                        arg_uid_shift,
                        arg_uid_range,
                        arg_selinux_apifs_context);
        if (r < 0)
                return r;

        if (dissected_image) {
                /* Now we know the uid shift, let's now mount everything else that might be in the image. */
                r = dissected_image_mount(dissected_image, directory, arg_uid_shift,
                                          DISSECT_IMAGE_MOUNT_NON_ROOT_ONLY|DISSECT_IMAGE_DISCARD_ON_LOOP|(arg_read_only ? DISSECT_IMAGE_READ_ONLY : 0));
                if (r < 0)
                        return r;
        }

        if (arg_unified_cgroup_hierarchy == CGROUP_UNIFIED_UNKNOWN) {
                /* OK, we don't know yet which cgroup mode to use yet. Let's figure it out, and tell the parent. */

                r = detect_unified_cgroup_hierarchy_from_image(directory);
                if (r < 0)
                        return r;

                l = send(unified_cgroup_hierarchy_socket, &arg_unified_cgroup_hierarchy, sizeof(arg_unified_cgroup_hierarchy), MSG_NOSIGNAL);
                if (l < 0)
                        return log_error_errno(errno, "Failed to send cgroup mode: %m");
                if (l != sizeof(arg_unified_cgroup_hierarchy))
                        return log_error_errno(SYNTHETIC_ERRNO(EIO),
                                               "Short write while sending cgroup mode.");

                unified_cgroup_hierarchy_socket = safe_close(unified_cgroup_hierarchy_socket);
        }

        /* Mark everything as shared so our mounts get propagated down. This is
         * required to make new bind mounts available in systemd services
         * inside the container that create a new mount namespace.
         * See https://github.com/systemd/systemd/issues/3860
         * Further submounts (such as /dev) done after this will inherit the
         * shared propagation mode. */
        r = mount_verbose(LOG_ERR, NULL, directory, NULL, MS_SHARED|MS_REC, NULL);
        if (r < 0)
                return r;

        r = recursive_chown(directory, arg_uid_shift, arg_uid_range);
        if (r < 0)
                return r;

        r = base_filesystem_create(directory, arg_uid_shift, (gid_t) arg_uid_shift);
        if (r < 0)
                return r;

        if (arg_read_only && arg_volatile_mode == VOLATILE_NO) {
                r = bind_remount_recursive(directory, MS_RDONLY, MS_RDONLY, NULL);
                if (r < 0)
                        return log_error_errno(r, "Failed to make tree read-only: %m");
        }

        r = mount_all(directory,
                      arg_mount_settings,
                      arg_uid_shift,
                      arg_selinux_apifs_context);
        if (r < 0)
                return r;

        r = copy_devnodes(directory);
        if (r < 0)
                return r;

        r = make_extra_nodes(directory);
        if (r < 0)
                return r;

        (void) dev_setup(directory, arg_uid_shift, arg_uid_shift);
        (void) make_inaccessible_nodes(directory, arg_uid_shift, arg_uid_shift);

        r = setup_pts(directory);
        if (r < 0)
                return r;

        r = setup_propagate(directory);
        if (r < 0)
                return r;

        r = setup_keyring();
        if (r < 0)
                return r;

        r = setup_timezone(directory);
        if (r < 0)
                return r;

        r = setup_resolv_conf(directory);
        if (r < 0)
                return r;

        r = setup_machine_id(directory);
        if (r < 0)
                return r;

        r = setup_journal(directory);
        if (r < 0)
                return r;

        r = mount_custom(
                        directory,
                        arg_custom_mounts,
                        arg_n_custom_mounts,
                        arg_userns_mode != USER_NAMESPACE_NO,
                        arg_uid_shift,
                        arg_uid_range,
                        arg_selinux_apifs_context,
                        false);
        if (r < 0)
                return r;

        if (!arg_use_cgns) {
                r = mount_cgroups(
                                directory,
                                arg_unified_cgroup_hierarchy,
                                arg_userns_mode != USER_NAMESPACE_NO,
                                arg_uid_shift,
                                arg_uid_range,
                                arg_selinux_apifs_context,
                                false);
                if (r < 0)
                        return r;
        }

        r = mount_move_root(directory);
        if (r < 0)
                return log_error_errno(r, "Failed to move root directory: %m");

        fd = setup_sd_notify_child();
        if (fd < 0)
                return fd;

        pid = raw_clone(SIGCHLD|CLONE_NEWNS|
                        arg_clone_ns_flags |
                        (arg_userns_mode != USER_NAMESPACE_NO ? CLONE_NEWUSER : 0));
        if (pid < 0)
                return log_error_errno(errno, "Failed to fork inner child: %m");
        if (pid == 0) {
                pid_socket = safe_close(pid_socket);
                uuid_socket = safe_close(uuid_socket);
                notify_socket = safe_close(notify_socket);
                uid_shift_socket = safe_close(uid_shift_socket);

                /* The inner child has all namespaces that are
                 * requested, so that we all are owned by the user if
                 * user namespaces are turned on. */

                if (arg_network_namespace_path) {
                        r = namespace_enter(-1, -1, netns_fd, -1, -1);
                        if (r < 0)
                                return log_error_errno(r, "Failed to join network namespace: %m");
                }

                r = inner_child(barrier, directory, secondary, kmsg_socket, rtnl_socket, master_pty_socket, fds);
                if (r < 0)
                        _exit(EXIT_FAILURE);

                _exit(EXIT_SUCCESS);
        }

        l = send(pid_socket, &pid, sizeof(pid), MSG_NOSIGNAL);
        if (l < 0)
                return log_error_errno(errno, "Failed to send PID: %m");
        if (l != sizeof(pid))
                return log_error_errno(SYNTHETIC_ERRNO(EIO),
                                       "Short write while sending PID.");

        l = send(uuid_socket, &arg_uuid, sizeof(arg_uuid), MSG_NOSIGNAL);
        if (l < 0)
                return log_error_errno(errno, "Failed to send machine ID: %m");
        if (l != sizeof(arg_uuid))
                return log_error_errno(SYNTHETIC_ERRNO(EIO),
                                       "Short write while sending machine ID.");

        l = send_one_fd(notify_socket, fd, 0);
        if (l < 0)
                return log_error_errno(l, "Failed to send notify fd: %m");

        pid_socket = safe_close(pid_socket);
        uuid_socket = safe_close(uuid_socket);
        notify_socket = safe_close(notify_socket);
        master_pty_socket = safe_close(master_pty_socket);
        kmsg_socket = safe_close(kmsg_socket);
        rtnl_socket = safe_close(rtnl_socket);
        netns_fd = safe_close(netns_fd);

        return 0;
}

static int uid_shift_pick(uid_t *shift, LockFile *ret_lock_file) {
        bool tried_hashed = false;
        unsigned n_tries = 100;
        uid_t candidate;
        int r;

        assert(shift);
        assert(ret_lock_file);
        assert(arg_userns_mode == USER_NAMESPACE_PICK);
        assert(arg_uid_range == 0x10000U);

        candidate = *shift;

        (void) mkdir("/run/systemd/nspawn-uid", 0755);

        for (;;) {
                char lock_path[STRLEN("/run/systemd/nspawn-uid/") + DECIMAL_STR_MAX(uid_t) + 1];
                _cleanup_(release_lock_file) LockFile lf = LOCK_FILE_INIT;

                if (--n_tries <= 0)
                        return -EBUSY;

                if (candidate < CONTAINER_UID_BASE_MIN || candidate > CONTAINER_UID_BASE_MAX)
                        goto next;
                if ((candidate & UINT32_C(0xFFFF)) != 0)
                        goto next;

                xsprintf(lock_path, "/run/systemd/nspawn-uid/" UID_FMT, candidate);
                r = make_lock_file(lock_path, LOCK_EX|LOCK_NB, &lf);
                if (r == -EBUSY) /* Range already taken by another nspawn instance */
                        goto next;
                if (r < 0)
                        return r;

                /* Make some superficial checks whether the range is currently known in the user database */
                if (getpwuid(candidate))
                        goto next;
                if (getpwuid(candidate + UINT32_C(0xFFFE)))
                        goto next;
                if (getgrgid(candidate))
                        goto next;
                if (getgrgid(candidate + UINT32_C(0xFFFE)))
                        goto next;

                *ret_lock_file = lf;
                lf = (struct LockFile) LOCK_FILE_INIT;
                *shift = candidate;
                return 0;

        next:
                if (arg_machine && !tried_hashed) {
                        /* Try to hash the base from the container name */

                        static const uint8_t hash_key[] = {
                                0xe1, 0x56, 0xe0, 0xf0, 0x4a, 0xf0, 0x41, 0xaf,
                                0x96, 0x41, 0xcf, 0x41, 0x33, 0x94, 0xff, 0x72
                        };

                        candidate = (uid_t) siphash24(arg_machine, strlen(arg_machine), hash_key);

                        tried_hashed = true;
                } else
                        random_bytes(&candidate, sizeof(candidate));

                candidate = (candidate % (CONTAINER_UID_BASE_MAX - CONTAINER_UID_BASE_MIN)) + CONTAINER_UID_BASE_MIN;
                candidate &= (uid_t) UINT32_C(0xFFFF0000);
        }
}

static int setup_uid_map(pid_t pid) {
        char uid_map[STRLEN("/proc//uid_map") + DECIMAL_STR_MAX(uid_t) + 1], line[DECIMAL_STR_MAX(uid_t)*3+3+1];
        int r;

        assert(pid > 1);

        xsprintf(uid_map, "/proc/" PID_FMT "/uid_map", pid);
        xsprintf(line, UID_FMT " " UID_FMT " " UID_FMT "\n", 0, arg_uid_shift, arg_uid_range);
        r = write_string_file(uid_map, line, WRITE_STRING_FILE_DISABLE_BUFFER);
        if (r < 0)
                return log_error_errno(r, "Failed to write UID map: %m");

        /* We always assign the same UID and GID ranges */
        xsprintf(uid_map, "/proc/" PID_FMT "/gid_map", pid);
        r = write_string_file(uid_map, line, WRITE_STRING_FILE_DISABLE_BUFFER);
        if (r < 0)
                return log_error_errno(r, "Failed to write GID map: %m");

        return 0;
}

static int nspawn_dispatch_notify_fd(sd_event_source *source, int fd, uint32_t revents, void *userdata) {
        char buf[NOTIFY_BUFFER_MAX+1];
        char *p = NULL;
        struct iovec iovec = {
                .iov_base = buf,
                .iov_len = sizeof(buf)-1,
        };
        union {
                struct cmsghdr cmsghdr;
                uint8_t buf[CMSG_SPACE(sizeof(struct ucred)) +
                            CMSG_SPACE(sizeof(int) * NOTIFY_FD_MAX)];
        } control = {};
        struct msghdr msghdr = {
                .msg_iov = &iovec,
                .msg_iovlen = 1,
                .msg_control = &control,
                .msg_controllen = sizeof(control),
        };
        struct cmsghdr *cmsg;
        struct ucred *ucred = NULL;
        ssize_t n;
        pid_t inner_child_pid;
        _cleanup_strv_free_ char **tags = NULL;

        assert(userdata);

        inner_child_pid = PTR_TO_PID(userdata);

        if (revents != EPOLLIN) {
                log_warning("Got unexpected poll event for notify fd.");
                return 0;
        }

        n = recvmsg(fd, &msghdr, MSG_DONTWAIT|MSG_CMSG_CLOEXEC);
        if (n < 0) {
                if (IN_SET(errno, EAGAIN, EINTR))
                        return 0;

                return log_warning_errno(errno, "Couldn't read notification socket: %m");
        }
        cmsg_close_all(&msghdr);

        CMSG_FOREACH(cmsg, &msghdr) {
                if (cmsg->cmsg_level == SOL_SOCKET &&
                           cmsg->cmsg_type == SCM_CREDENTIALS &&
                           cmsg->cmsg_len == CMSG_LEN(sizeof(struct ucred))) {

                        ucred = (struct ucred*) CMSG_DATA(cmsg);
                }
        }

        if (!ucred || ucred->pid != inner_child_pid) {
                log_debug("Received notify message without valid credentials. Ignoring.");
                return 0;
        }

        if ((size_t) n >= sizeof(buf)) {
                log_warning("Received notify message exceeded maximum size. Ignoring.");
                return 0;
        }

        buf[n] = 0;
        tags = strv_split(buf, "\n\r");
        if (!tags)
                return log_oom();

        if (strv_find(tags, "READY=1"))
                (void) sd_notifyf(false, "READY=1\n");

        p = strv_find_startswith(tags, "STATUS=");
        if (p)
                (void) sd_notifyf(false, "STATUS=Container running: %s", p);

        return 0;
}

static int setup_sd_notify_parent(sd_event *event, int fd, pid_t *inner_child_pid, sd_event_source **notify_event_source) {
        int r;

        r = sd_event_add_io(event, notify_event_source, fd, EPOLLIN, nspawn_dispatch_notify_fd, inner_child_pid);
        if (r < 0)
                return log_error_errno(r, "Failed to allocate notify event source: %m");

        (void) sd_event_source_set_description(*notify_event_source, "nspawn-notify");

        return 0;
}

static int merge_settings(Settings *settings, const char *path) {
        int rl;

        assert(settings);
        assert(path);

        /* Copy over bits from the settings, unless they have been explicitly masked by command line switches. Note
         * that this steals the fields of the Settings* structure, and hence modifies it. */

        if ((arg_settings_mask & SETTING_START_MODE) == 0 &&
            settings->start_mode >= 0) {
                arg_start_mode = settings->start_mode;
                strv_free_and_replace(arg_parameters, settings->parameters);
        }

        if ((arg_settings_mask & SETTING_EPHEMERAL) == 0)
                arg_ephemeral = settings->ephemeral;

        if ((arg_settings_mask & SETTING_DIRECTORY) == 0 &&
            settings->root) {

                if (!arg_settings_trusted)
                        log_warning("Ignoring root directory setting, file %s is not trusted.", path);
                else
                        free_and_replace(arg_directory, settings->root);
        }

        if ((arg_settings_mask & SETTING_PIVOT_ROOT) == 0 &&
            settings->pivot_root_new) {
                free_and_replace(arg_pivot_root_new, settings->pivot_root_new);
                free_and_replace(arg_pivot_root_old, settings->pivot_root_old);
        }

        if ((arg_settings_mask & SETTING_WORKING_DIRECTORY) == 0 &&
            settings->working_directory)
                free_and_replace(arg_chdir, settings->working_directory);

        if ((arg_settings_mask & SETTING_ENVIRONMENT) == 0 &&
            settings->environment)
                strv_free_and_replace(arg_setenv, settings->environment);

        if ((arg_settings_mask & SETTING_USER) == 0) {

                if (settings->user)
                        free_and_replace(arg_user, settings->user);

                if (uid_is_valid(settings->uid))
                        arg_uid = settings->uid;
                if (gid_is_valid(settings->gid))
                        arg_gid = settings->gid;
                if (settings->n_supplementary_gids > 0) {
                        free_and_replace(arg_supplementary_gids, settings->supplementary_gids);
                        arg_n_supplementary_gids = settings->n_supplementary_gids;
                }
        }

        if ((arg_settings_mask & SETTING_CAPABILITY) == 0) {
                uint64_t plus, minus;
                uint64_t network_minus = 0;

                /* Note that we copy both the simple plus/minus caps here, and the full quintet from the
                 * Settings structure */

                plus = settings->capability;
                minus = settings->drop_capability;

                if ((arg_settings_mask & SETTING_NETWORK) == 0) {
                        if (settings_private_network(settings))
                                plus |= UINT64_C(1) << CAP_NET_ADMIN;
                        else
                                network_minus |= UINT64_C(1) << CAP_NET_ADMIN;
                }

                if (!arg_settings_trusted && plus != 0) {
                        if (settings->capability != 0)
                                log_warning("Ignoring Capability= setting, file %s is not trusted.", path);
                } else {
                        arg_caps_retain &= ~network_minus;
                        arg_caps_retain |= plus;
                }

                arg_caps_retain &= ~minus;

                /* Copy the full capabilities over too */
                if (capability_quintet_is_set(&settings->full_capabilities)) {
                        if (!arg_settings_trusted)
                                log_warning("Ignoring capability settings, file %s is not trusted.", path);
                        else
                                arg_full_capabilities = settings->full_capabilities;
                }
        }

        if ((arg_settings_mask & SETTING_KILL_SIGNAL) == 0 &&
            settings->kill_signal > 0)
                arg_kill_signal = settings->kill_signal;

        if ((arg_settings_mask & SETTING_PERSONALITY) == 0 &&
            settings->personality != PERSONALITY_INVALID)
                arg_personality = settings->personality;

        if ((arg_settings_mask & SETTING_MACHINE_ID) == 0 &&
            !sd_id128_is_null(settings->machine_id)) {

                if (!arg_settings_trusted)
                        log_warning("Ignoring MachineID= setting, file %s is not trusted.", path);
                else
                        arg_uuid = settings->machine_id;
        }

        if ((arg_settings_mask & SETTING_READ_ONLY) == 0 &&
            settings->read_only >= 0)
                arg_read_only = settings->read_only;

        if ((arg_settings_mask & SETTING_VOLATILE_MODE) == 0 &&
            settings->volatile_mode != _VOLATILE_MODE_INVALID)
                arg_volatile_mode = settings->volatile_mode;

        if ((arg_settings_mask & SETTING_CUSTOM_MOUNTS) == 0 &&
            settings->n_custom_mounts > 0) {

                if (!arg_settings_trusted)
                        log_warning("Ignoring TemporaryFileSystem=, Bind= and BindReadOnly= settings, file %s is not trusted.", path);
                else {
                        custom_mount_free_all(arg_custom_mounts, arg_n_custom_mounts);
                        arg_custom_mounts = TAKE_PTR(settings->custom_mounts);
                        arg_n_custom_mounts = settings->n_custom_mounts;
                        settings->n_custom_mounts = 0;
                }
        }

        if ((arg_settings_mask & SETTING_NETWORK) == 0 &&
            (settings->private_network >= 0 ||
             settings->network_veth >= 0 ||
             settings->network_bridge ||
             settings->network_zone ||
             settings->network_interfaces ||
             settings->network_macvlan ||
             settings->network_ipvlan ||
             settings->network_veth_extra ||
             settings->network_namespace_path)) {

                if (!arg_settings_trusted)
                        log_warning("Ignoring network settings, file %s is not trusted.", path);
                else {
                        arg_network_veth = settings_network_veth(settings);
                        arg_private_network = settings_private_network(settings);

                        strv_free_and_replace(arg_network_interfaces, settings->network_interfaces);
                        strv_free_and_replace(arg_network_macvlan, settings->network_macvlan);
                        strv_free_and_replace(arg_network_ipvlan, settings->network_ipvlan);
                        strv_free_and_replace(arg_network_veth_extra, settings->network_veth_extra);

                        free_and_replace(arg_network_bridge, settings->network_bridge);
                        free_and_replace(arg_network_zone, settings->network_zone);

                        free_and_replace(arg_network_namespace_path, settings->network_namespace_path);
                }
        }

        if ((arg_settings_mask & SETTING_EXPOSE_PORTS) == 0 &&
            settings->expose_ports) {

                if (!arg_settings_trusted)
                        log_warning("Ignoring Port= setting, file %s is not trusted.", path);
                else {
                        expose_port_free_all(arg_expose_ports);
                        arg_expose_ports = TAKE_PTR(settings->expose_ports);
                }
        }

        if ((arg_settings_mask & SETTING_USERNS) == 0 &&
            settings->userns_mode != _USER_NAMESPACE_MODE_INVALID) {

                if (!arg_settings_trusted)
                        log_warning("Ignoring PrivateUsers= and PrivateUsersChown= settings, file %s is not trusted.", path);
                else {
                        arg_userns_mode = settings->userns_mode;
                        arg_uid_shift = settings->uid_shift;
                        arg_uid_range = settings->uid_range;
                        arg_userns_chown = settings->userns_chown;
                }
        }

        if ((arg_settings_mask & SETTING_NOTIFY_READY) == 0)
                arg_notify_ready = settings->notify_ready;

        if ((arg_settings_mask & SETTING_SYSCALL_FILTER) == 0) {

                if (!arg_settings_trusted && !strv_isempty(settings->syscall_whitelist))
                        log_warning("Ignoring SystemCallFilter= settings, file %s is not trusted.", path);
                else {
                        strv_free_and_replace(arg_syscall_whitelist, settings->syscall_whitelist);
                        strv_free_and_replace(arg_syscall_blacklist, settings->syscall_blacklist);
                }

#if HAVE_SECCOMP
                if (!arg_settings_trusted && settings->seccomp)
                        log_warning("Ignoring SECCOMP filter, file %s is not trusted.", path);
                else {
                        seccomp_release(arg_seccomp);
                        arg_seccomp = TAKE_PTR(settings->seccomp);
                }
#endif
        }

        for (rl = 0; rl < _RLIMIT_MAX; rl ++) {
                if ((arg_settings_mask & (SETTING_RLIMIT_FIRST << rl)))
                        continue;

                if (!settings->rlimit[rl])
                        continue;

                if (!arg_settings_trusted) {
                        log_warning("Ignoring Limit%s= setting, file '%s' is not trusted.", rlimit_to_string(rl), path);
                        continue;
                }

                free_and_replace(arg_rlimit[rl], settings->rlimit[rl]);
        }

        if ((arg_settings_mask & SETTING_HOSTNAME) == 0 &&
            settings->hostname)
                free_and_replace(arg_hostname, settings->hostname);

        if ((arg_settings_mask & SETTING_NO_NEW_PRIVILEGES) == 0 &&
            settings->no_new_privileges >= 0)
                arg_no_new_privileges = settings->no_new_privileges;

        if ((arg_settings_mask & SETTING_OOM_SCORE_ADJUST) == 0 &&
            settings->oom_score_adjust_set) {

                if (!arg_settings_trusted)
                        log_warning("Ignoring OOMScoreAdjust= setting, file '%s' is not trusted.", path);
                else {
                        arg_oom_score_adjust = settings->oom_score_adjust;
                        arg_oom_score_adjust_set = true;
                }
        }

        if ((arg_settings_mask & SETTING_CPU_AFFINITY) == 0 &&
            settings->cpu_set.set) {

                if (!arg_settings_trusted)
                        log_warning("Ignoring CPUAffinity= setting, file '%s' is not trusted.", path);
                else {
                        cpu_set_reset(&arg_cpu_set);
                        arg_cpu_set = settings->cpu_set;
                        settings->cpu_set = (CPUSet) {};
                }
        }

        if ((arg_settings_mask & SETTING_RESOLV_CONF) == 0 &&
            settings->resolv_conf != _RESOLV_CONF_MODE_INVALID)
                arg_resolv_conf = settings->resolv_conf;

        if ((arg_settings_mask & SETTING_LINK_JOURNAL) == 0 &&
            settings->link_journal != _LINK_JOURNAL_INVALID) {

                if (!arg_settings_trusted)
                        log_warning("Ignoring journal link setting, file '%s' is not trusted.", path);
                else {
                        arg_link_journal = settings->link_journal;
                        arg_link_journal_try = settings->link_journal_try;
                }
        }

        if ((arg_settings_mask & SETTING_TIMEZONE) == 0 &&
            settings->timezone != _TIMEZONE_MODE_INVALID)
                arg_timezone = settings->timezone;

        if ((arg_settings_mask & SETTING_SLICE) == 0 &&
            settings->slice) {

                if (!arg_settings_trusted)
                        log_warning("Ignoring slice setting, file '%s' is not trusted.", path);
                else
                        free_and_replace(arg_slice, settings->slice);
        }

        if ((arg_settings_mask & SETTING_USE_CGNS) == 0 &&
            settings->use_cgns >= 0) {

                if (!arg_settings_trusted)
                        log_warning("Ignoring cgroup namespace setting, file '%s' is not trusted.", path);
                else
                        arg_use_cgns = settings->use_cgns;
        }

        if ((arg_settings_mask & SETTING_CLONE_NS_FLAGS) == 0 &&
            settings->clone_ns_flags != (unsigned long) -1) {

                if (!arg_settings_trusted)
                        log_warning("Ignoring namespace setting, file '%s' is not trusted.", path);
                else
                        arg_clone_ns_flags = settings->clone_ns_flags;
        }

        if ((arg_settings_mask & SETTING_CONSOLE_MODE) == 0 &&
            settings->console_mode >= 0) {

                if (!arg_settings_trusted)
                        log_warning("Ignoring console mode setting, file '%s' is not trusted.", path);
                else
                        arg_console_mode = settings->console_mode;
        }

        /* The following properties can only be set through the OCI settings logic, not from the command line, hence we
         * don't consult arg_settings_mask for them. */

        sd_bus_message_unref(arg_property_message);
        arg_property_message = TAKE_PTR(settings->properties);

        arg_console_width = settings->console_width;
        arg_console_height = settings->console_height;

        device_node_array_free(arg_extra_nodes, arg_n_extra_nodes);
        arg_extra_nodes = TAKE_PTR(settings->extra_nodes);
        arg_n_extra_nodes = settings->n_extra_nodes;

        return 0;
}

static int load_settings(void) {
        _cleanup_(settings_freep) Settings *settings = NULL;
        _cleanup_fclose_ FILE *f = NULL;
        _cleanup_free_ char *p = NULL;
        const char *fn, *i;
        int r;

        if (arg_oci_bundle)
                return 0;

        /* If all settings are masked, there's no point in looking for
         * the settings file */
        if ((arg_settings_mask & _SETTINGS_MASK_ALL) == _SETTINGS_MASK_ALL)
                return 0;

        fn = strjoina(arg_machine, ".nspawn");

        /* We first look in the admin's directories in /etc and /run */
        FOREACH_STRING(i, "/etc/systemd/nspawn", "/run/systemd/nspawn") {
                _cleanup_free_ char *j = NULL;

                j = path_join(i, fn);
                if (!j)
                        return log_oom();

                f = fopen(j, "re");
                if (f) {
                        p = TAKE_PTR(j);

                        /* By default, we trust configuration from /etc and /run */
                        if (arg_settings_trusted < 0)
                                arg_settings_trusted = true;

                        break;
                }

                if (errno != ENOENT)
                        return log_error_errno(errno, "Failed to open %s: %m", j);
        }

        if (!f) {
                /* After that, let's look for a file next to the
                 * actual image we shall boot. */

                if (arg_image) {
                        p = file_in_same_dir(arg_image, fn);
                        if (!p)
                                return log_oom();
                } else if (arg_directory && !path_equal(arg_directory, "/")) {
                        p = file_in_same_dir(arg_directory, fn);
                        if (!p)
                                return log_oom();
                }

                if (p) {
                        f = fopen(p, "re");
                        if (!f && errno != ENOENT)
                                return log_error_errno(errno, "Failed to open %s: %m", p);

                        /* By default, we do not trust configuration from /var/lib/machines */
                        if (arg_settings_trusted < 0)
                                arg_settings_trusted = false;
                }
        }

        if (!f)
                return 0;

        log_debug("Settings are trusted: %s", yes_no(arg_settings_trusted));

        r = settings_load(f, p, &settings);
        if (r < 0)
                return r;

        return merge_settings(settings, p);
}

static int load_oci_bundle(void) {
        _cleanup_(settings_freep) Settings *settings = NULL;
        int r;

        if (!arg_oci_bundle)
                return 0;

        /* By default let's trust OCI bundles */
        if (arg_settings_trusted < 0)
                arg_settings_trusted = true;

        r = oci_load(NULL, arg_oci_bundle, &settings);
        if (r < 0)
                return r;

        return merge_settings(settings, arg_oci_bundle);
}

static int run_container(
               DissectedImage *dissected_image,
               bool secondary,
               FDSet *fds,
               char veth_name[IFNAMSIZ], bool *veth_created,
               union in_addr_union *exposed,
               int *master, pid_t *pid, int *ret) {

        static const struct sigaction sa = {
                .sa_handler = nop_signal_handler,
                .sa_flags = SA_NOCLDSTOP|SA_RESTART,
        };

        _cleanup_(release_lock_file) LockFile uid_shift_lock = LOCK_FILE_INIT;
        _cleanup_close_ int etc_passwd_lock = -1;
        _cleanup_close_pair_ int
                kmsg_socket_pair[2] = { -1, -1 },
                rtnl_socket_pair[2] = { -1, -1 },
                pid_socket_pair[2] = { -1, -1 },
                uuid_socket_pair[2] = { -1, -1 },
                notify_socket_pair[2] = { -1, -1 },
                uid_shift_socket_pair[2] = { -1, -1 },
                master_pty_socket_pair[2] = { -1, -1 },
                unified_cgroup_hierarchy_socket_pair[2] = { -1, -1};

        _cleanup_close_ int notify_socket = -1;
        _cleanup_(barrier_destroy) Barrier barrier = BARRIER_NULL;
        _cleanup_(sd_event_source_unrefp) sd_event_source *notify_event_source = NULL;
        _cleanup_(sd_event_unrefp) sd_event *event = NULL;
        _cleanup_(pty_forward_freep) PTYForward *forward = NULL;
        _cleanup_(sd_netlink_unrefp) sd_netlink *rtnl = NULL;
        _cleanup_(sd_bus_flush_close_unrefp) sd_bus *bus = NULL;
        ContainerStatus container_status = 0;
        int ifi = 0, r;
        ssize_t l;
        sigset_t mask_chld;
        _cleanup_close_ int netns_fd = -1;

        assert_se(sigemptyset(&mask_chld) == 0);
        assert_se(sigaddset(&mask_chld, SIGCHLD) == 0);

        if (arg_userns_mode == USER_NAMESPACE_PICK) {
                /* When we shall pick the UID/GID range, let's first lock /etc/passwd, so that we can safely
                 * check with getpwuid() if the specific user already exists. Note that /etc might be
                 * read-only, in which case this will fail with EROFS. But that's really OK, as in that case we
                 * can be reasonably sure that no users are going to be added. Note that getpwuid() checks are
                 * really just an extra safety net. We kinda assume that the UID range we allocate from is
                 * really ours. */

                etc_passwd_lock = take_etc_passwd_lock(NULL);
                if (etc_passwd_lock < 0 && etc_passwd_lock != -EROFS)
                        return log_error_errno(etc_passwd_lock, "Failed to take /etc/passwd lock: %m");
        }

        r = barrier_create(&barrier);
        if (r < 0)
                return log_error_errno(r, "Cannot initialize IPC barrier: %m");

        if (socketpair(AF_UNIX, SOCK_SEQPACKET|SOCK_CLOEXEC, 0, kmsg_socket_pair) < 0)
                return log_error_errno(errno, "Failed to create kmsg socket pair: %m");

        if (socketpair(AF_UNIX, SOCK_SEQPACKET|SOCK_CLOEXEC, 0, rtnl_socket_pair) < 0)
                return log_error_errno(errno, "Failed to create rtnl socket pair: %m");

        if (socketpair(AF_UNIX, SOCK_SEQPACKET|SOCK_CLOEXEC, 0, pid_socket_pair) < 0)
                return log_error_errno(errno, "Failed to create pid socket pair: %m");

        if (socketpair(AF_UNIX, SOCK_SEQPACKET|SOCK_CLOEXEC, 0, uuid_socket_pair) < 0)
                return log_error_errno(errno, "Failed to create id socket pair: %m");

        if (socketpair(AF_UNIX, SOCK_SEQPACKET|SOCK_CLOEXEC, 0, notify_socket_pair) < 0)
                return log_error_errno(errno, "Failed to create notify socket pair: %m");

        if (socketpair(AF_UNIX, SOCK_SEQPACKET|SOCK_CLOEXEC, 0, master_pty_socket_pair) < 0)
                return log_error_errno(errno, "Failed to create console socket pair: %m");

        if (arg_userns_mode != USER_NAMESPACE_NO)
                if (socketpair(AF_UNIX, SOCK_SEQPACKET|SOCK_CLOEXEC, 0, uid_shift_socket_pair) < 0)
                        return log_error_errno(errno, "Failed to create uid shift socket pair: %m");

        if (arg_unified_cgroup_hierarchy == CGROUP_UNIFIED_UNKNOWN)
                if (socketpair(AF_UNIX, SOCK_SEQPACKET|SOCK_CLOEXEC, 0, unified_cgroup_hierarchy_socket_pair) < 0)
                        return log_error_errno(errno, "Failed to create unified cgroup socket pair: %m");

        /* Child can be killed before execv(), so handle SIGCHLD in order to interrupt
         * parent's blocking calls and give it a chance to call wait() and terminate. */
        r = sigprocmask(SIG_UNBLOCK, &mask_chld, NULL);
        if (r < 0)
                return log_error_errno(errno, "Failed to change the signal mask: %m");

        r = sigaction(SIGCHLD, &sa, NULL);
        if (r < 0)
                return log_error_errno(errno, "Failed to install SIGCHLD handler: %m");

        if (arg_network_namespace_path) {
                netns_fd = open(arg_network_namespace_path, O_RDONLY|O_NOCTTY|O_CLOEXEC);
                if (netns_fd < 0)
                        return log_error_errno(errno, "Cannot open file %s: %m", arg_network_namespace_path);

                r = fd_is_network_ns(netns_fd);
                if (r == -EUCLEAN)
                        log_debug_errno(r, "Cannot determine if passed network namespace path '%s' really refers to a network namespace, assuming it does.", arg_network_namespace_path);
                else if (r < 0)
                        return log_error_errno(r, "Failed to check %s fs type: %m", arg_network_namespace_path);
                else if (r == 0)
                        return log_error_errno(SYNTHETIC_ERRNO(EINVAL),
                                               "Path %s doesn't refer to a network namespace, refusing.", arg_network_namespace_path);
        }

        *pid = raw_clone(SIGCHLD|CLONE_NEWNS);
        if (*pid < 0)
                return log_error_errno(errno, "clone() failed%s: %m",
                                       errno == EINVAL ?
                                       ", do you have namespace support enabled in your kernel? (You need UTS, IPC, PID and NET namespacing built in)" : "");

        if (*pid == 0) {
                /* The outer child only has a file system namespace. */
                barrier_set_role(&barrier, BARRIER_CHILD);

                kmsg_socket_pair[0] = safe_close(kmsg_socket_pair[0]);
                rtnl_socket_pair[0] = safe_close(rtnl_socket_pair[0]);
                pid_socket_pair[0] = safe_close(pid_socket_pair[0]);
                uuid_socket_pair[0] = safe_close(uuid_socket_pair[0]);
                notify_socket_pair[0] = safe_close(notify_socket_pair[0]);
                master_pty_socket_pair[0] = safe_close(master_pty_socket_pair[0]);
                uid_shift_socket_pair[0] = safe_close(uid_shift_socket_pair[0]);
                unified_cgroup_hierarchy_socket_pair[0] = safe_close(unified_cgroup_hierarchy_socket_pair[0]);

                (void) reset_all_signal_handlers();
                (void) reset_signal_mask();

                r = outer_child(&barrier,
                                arg_directory,
                                dissected_image,
                                secondary,
                                pid_socket_pair[1],
                                uuid_socket_pair[1],
                                notify_socket_pair[1],
                                kmsg_socket_pair[1],
                                rtnl_socket_pair[1],
                                uid_shift_socket_pair[1],
                                master_pty_socket_pair[1],
                                unified_cgroup_hierarchy_socket_pair[1],
                                fds,
                                netns_fd);
                if (r < 0)
                        _exit(EXIT_FAILURE);

                _exit(EXIT_SUCCESS);
        }

        barrier_set_role(&barrier, BARRIER_PARENT);

        fdset_close(fds);

        kmsg_socket_pair[1] = safe_close(kmsg_socket_pair[1]);
        rtnl_socket_pair[1] = safe_close(rtnl_socket_pair[1]);
        pid_socket_pair[1] = safe_close(pid_socket_pair[1]);
        uuid_socket_pair[1] = safe_close(uuid_socket_pair[1]);
        notify_socket_pair[1] = safe_close(notify_socket_pair[1]);
        master_pty_socket_pair[1] = safe_close(master_pty_socket_pair[1]);
        uid_shift_socket_pair[1] = safe_close(uid_shift_socket_pair[1]);
        unified_cgroup_hierarchy_socket_pair[1] = safe_close(unified_cgroup_hierarchy_socket_pair[1]);

        if (arg_userns_mode != USER_NAMESPACE_NO) {
                /* The child just let us know the UID shift it might have read from the image. */
                l = recv(uid_shift_socket_pair[0], &arg_uid_shift, sizeof arg_uid_shift, 0);
                if (l < 0)
                        return log_error_errno(errno, "Failed to read UID shift: %m");
                if (l != sizeof arg_uid_shift)
                        return log_error_errno(SYNTHETIC_ERRNO(EIO), "Short read while reading UID shift.");

                if (arg_userns_mode == USER_NAMESPACE_PICK) {
                        /* If we are supposed to pick the UID shift, let's try to use the shift read from the
                         * image, but if that's already in use, pick a new one, and report back to the child,
                         * which one we now picked. */

                        r = uid_shift_pick(&arg_uid_shift, &uid_shift_lock);
                        if (r < 0)
                                return log_error_errno(r, "Failed to pick suitable UID/GID range: %m");

                        l = send(uid_shift_socket_pair[0], &arg_uid_shift, sizeof arg_uid_shift, MSG_NOSIGNAL);
                        if (l < 0)
                                return log_error_errno(errno, "Failed to send UID shift: %m");
                        if (l != sizeof arg_uid_shift)
                                return log_error_errno(SYNTHETIC_ERRNO(EIO), "Short write while writing UID shift.");
                }
        }

        if (arg_unified_cgroup_hierarchy == CGROUP_UNIFIED_UNKNOWN) {
                /* The child let us know the support cgroup mode it might have read from the image. */
                l = recv(unified_cgroup_hierarchy_socket_pair[0], &arg_unified_cgroup_hierarchy, sizeof(arg_unified_cgroup_hierarchy), 0);
                if (l < 0)
                        return log_error_errno(errno, "Failed to read cgroup mode: %m");
                if (l != sizeof(arg_unified_cgroup_hierarchy))
                        return log_error_errno(SYNTHETIC_ERRNO(EIO), "Short read while reading cgroup mode (%zu bytes).%s",
                                               l, l == 0 ? " The child is most likely dead." : "");
        }

        /* Wait for the outer child. */
        r = wait_for_terminate_and_check("(sd-namespace)", *pid, WAIT_LOG_ABNORMAL);
        if (r < 0)
                return r;
        if (r != EXIT_SUCCESS)
                return -EIO;

        /* And now retrieve the PID of the inner child. */
        l = recv(pid_socket_pair[0], pid, sizeof *pid, 0);
        if (l < 0)
                return log_error_errno(errno, "Failed to read inner child PID: %m");
        if (l != sizeof *pid)
                return log_error_errno(SYNTHETIC_ERRNO(EIO), "Short read while reading inner child PID.");

        /* We also retrieve container UUID in case it was generated by outer child */
        l = recv(uuid_socket_pair[0], &arg_uuid, sizeof arg_uuid, 0);
        if (l < 0)
                return log_error_errno(errno, "Failed to read container machine ID: %m");
        if (l != sizeof(arg_uuid))
                return log_error_errno(SYNTHETIC_ERRNO(EIO), "Short read while reading container machined ID.");

        /* We also retrieve the socket used for notifications generated by outer child */
        notify_socket = receive_one_fd(notify_socket_pair[0], 0);
        if (notify_socket < 0)
                return log_error_errno(notify_socket,
                                       "Failed to receive notification socket from the outer child: %m");

        log_debug("Init process invoked as PID "PID_FMT, *pid);

        if (arg_userns_mode != USER_NAMESPACE_NO) {
                if (!barrier_place_and_sync(&barrier)) /* #1 */
                        return log_error_errno(SYNTHETIC_ERRNO(ESRCH), "Child died too early.");

                r = setup_uid_map(*pid);
                if (r < 0)
                        return r;

                (void) barrier_place(&barrier); /* #2 */
        }

        if (arg_private_network) {
                if (!arg_network_namespace_path) {
                        /* Wait until the child has unshared its network namespace. */
                        if (!barrier_place_and_sync(&barrier)) /* #3 */
                                return log_error_errno(SYNTHETIC_ERRNO(ESRCH), "Child died too early");
                }

                r = move_network_interfaces(*pid, arg_network_interfaces);
                if (r < 0)
                        return r;

                if (arg_network_veth) {
                        r = setup_veth(arg_machine, *pid, veth_name,
                                       arg_network_bridge || arg_network_zone);
                        if (r < 0)
                                return r;
                        else if (r > 0)
                                ifi = r;

                        if (arg_network_bridge) {
                                /* Add the interface to a bridge */
                                r = setup_bridge(veth_name, arg_network_bridge, false);
                                if (r < 0)
                                        return r;
                                if (r > 0)
                                        ifi = r;
                        } else if (arg_network_zone) {
                                /* Add the interface to a bridge, possibly creating it */
                                r = setup_bridge(veth_name, arg_network_zone, true);
                                if (r < 0)
                                        return r;
                                if (r > 0)
                                        ifi = r;
                        }
                }

                r = setup_veth_extra(arg_machine, *pid, arg_network_veth_extra);
                if (r < 0)
                        return r;

                /* We created the primary and extra veth links now; let's remember this, so that we know to
                   remove them later on. Note that we don't bother with removing veth links that were created
                   here when their setup failed half-way, because in that case the kernel should be able to
                   remove them on its own, since they cannot be referenced by anything yet. */
                *veth_created = true;

                r = setup_macvlan(arg_machine, *pid, arg_network_macvlan);
                if (r < 0)
                        return r;

                r = setup_ipvlan(arg_machine, *pid, arg_network_ipvlan);
                if (r < 0)
                        return r;
        }

        if (arg_register || !arg_keep_unit) {
                r = sd_bus_default_system(&bus);
                if (r < 0)
                        return log_error_errno(r, "Failed to open system bus: %m");

                r = sd_bus_set_close_on_exit(bus, false);
                if (r < 0)
                        return log_error_errno(r, "Failed to disable close-on-exit behaviour: %m");
        }

        if (!arg_keep_unit) {
                /* When a new scope is created for this container, then we'll be registered as its controller, in which
                 * case PID 1 will send us a friendly RequestStop signal, when it is asked to terminate the
                 * scope. Let's hook into that, and cleanly shut down the container, and print a friendly message. */

                r = sd_bus_match_signal_async(
                                bus,
                                NULL,
                                "org.freedesktop.systemd1",
                                NULL,
                                "org.freedesktop.systemd1.Scope",
                                "RequestStop",
                                on_request_stop, NULL, PID_TO_PTR(*pid));
                if (r < 0)
                        return log_error_errno(r, "Failed to request RequestStop match: %m");
        }

        if (arg_register) {
                r = register_machine(
                                bus,
                                arg_machine,
                                *pid,
                                arg_directory,
                                arg_uuid,
                                ifi,
                                arg_slice,
                                arg_custom_mounts, arg_n_custom_mounts,
                                arg_kill_signal,
                                arg_property,
                                arg_property_message,
                                arg_keep_unit,
                                arg_container_service_name);
                if (r < 0)
                        return r;

        } else if (!arg_keep_unit) {
                r = allocate_scope(
                                bus,
                                arg_machine,
                                *pid,
                                arg_slice,
                                arg_custom_mounts, arg_n_custom_mounts,
                                arg_kill_signal,
                                arg_property,
                                arg_property_message);
                if (r < 0)
                        return r;

        } else if (arg_slice || arg_property)
                log_notice("Machine and scope registration turned off, --slice= and --property= settings will have no effect.");

        r = create_subcgroup(*pid, arg_keep_unit, arg_unified_cgroup_hierarchy);
        if (r < 0)
                return r;

        r = sync_cgroup(*pid, arg_unified_cgroup_hierarchy, arg_uid_shift);
        if (r < 0)
                return r;

        r = chown_cgroup(*pid, arg_unified_cgroup_hierarchy, arg_uid_shift);
        if (r < 0)
                return r;

        /* Notify the child that the parent is ready with all
         * its setup (including cgroup-ification), and that
         * the child can now hand over control to the code to
         * run inside the container. */
        (void) barrier_place(&barrier); /* #4 */

        /* Block SIGCHLD here, before notifying child.
         * process_pty() will handle it with the other signals. */
        assert_se(sigprocmask(SIG_BLOCK, &mask_chld, NULL) >= 0);

        /* Reset signal to default */
        r = default_signals(SIGCHLD, -1);
        if (r < 0)
                return log_error_errno(r, "Failed to reset SIGCHLD: %m");

        r = sd_event_new(&event);
        if (r < 0)
                return log_error_errno(r, "Failed to get default event source: %m");

        (void) sd_event_set_watchdog(event, true);

        if (bus) {
                r = sd_bus_attach_event(bus, event, 0);
                if (r < 0)
                        return log_error_errno(r, "Failed to attach bus to event loop: %m");
        }

        r = setup_sd_notify_parent(event, notify_socket, PID_TO_PTR(*pid), &notify_event_source);
        if (r < 0)
                return r;

        /* Let the child know that we are ready and wait that the child is completely ready now. */
        if (!barrier_place_and_sync(&barrier)) /* #5 */
                return log_error_errno(SYNTHETIC_ERRNO(ESRCH), "Child died too early.");

        /* At this point we have made use of the UID we picked, and thus nss-mymachines
         * will make them appear in getpwuid(), thus we can release the /etc/passwd lock. */
        etc_passwd_lock = safe_close(etc_passwd_lock);

        (void) sd_notifyf(false,
                          "STATUS=Container running.\n"
                          "X_NSPAWN_LEADER_PID=" PID_FMT, *pid);
        if (!arg_notify_ready)
                (void) sd_notify(false, "READY=1\n");

        if (arg_kill_signal > 0) {
                /* Try to kill the init system on SIGINT or SIGTERM */
                (void) sd_event_add_signal(event, NULL, SIGINT, on_orderly_shutdown, PID_TO_PTR(*pid));
                (void) sd_event_add_signal(event, NULL, SIGTERM, on_orderly_shutdown, PID_TO_PTR(*pid));
        } else {
                /* Immediately exit */
                (void) sd_event_add_signal(event, NULL, SIGINT, NULL, NULL);
                (void) sd_event_add_signal(event, NULL, SIGTERM, NULL, NULL);
        }

        /* Exit when the child exits */
        (void) sd_event_add_signal(event, NULL, SIGCHLD, on_sigchld, PID_TO_PTR(*pid));

        if (arg_expose_ports) {
                r = expose_port_watch_rtnl(event, rtnl_socket_pair[0], on_address_change, exposed, &rtnl);
                if (r < 0)
                        return r;

                (void) expose_port_execute(rtnl, arg_expose_ports, exposed);
        }

        rtnl_socket_pair[0] = safe_close(rtnl_socket_pair[0]);

        if (arg_console_mode != CONSOLE_PIPE) {
                _cleanup_close_ int fd = -1;
                PTYForwardFlags flags = 0;

                /* Retrieve the master pty allocated by inner child */
                fd = receive_one_fd(master_pty_socket_pair[0], 0);
                if (fd < 0)
                        return log_error_errno(fd, "Failed to receive master pty from the inner child: %m");

                switch (arg_console_mode) {

                case CONSOLE_READ_ONLY:
                        flags |= PTY_FORWARD_READ_ONLY;

                        _fallthrough_;

                case CONSOLE_INTERACTIVE:
                        flags |= PTY_FORWARD_IGNORE_VHANGUP;

                        r = pty_forward_new(event, fd, flags, &forward);
                        if (r < 0)
                                return log_error_errno(r, "Failed to create PTY forwarder: %m");

                        if (arg_console_width != (unsigned) -1 || arg_console_height != (unsigned) -1)
                                (void) pty_forward_set_width_height(forward,
                                                                    arg_console_width,
                                                                    arg_console_height);
                        break;

                default:
                        assert(arg_console_mode == CONSOLE_PASSIVE);
                }

                *master = TAKE_FD(fd);
        }

        r = sd_event_loop(event);
        if (r < 0)
                return log_error_errno(r, "Failed to run event loop: %m");

        if (forward) {
                char last_char = 0;

                (void) pty_forward_get_last_char(forward, &last_char);
                forward = pty_forward_free(forward);

                if (!arg_quiet && last_char != '\n')
                        putc('\n', stdout);
        }

        /* Kill if it is not dead yet anyway */
        if (!arg_register && !arg_keep_unit && bus)
                terminate_scope(bus, arg_machine);

        /* Normally redundant, but better safe than sorry */
        (void) kill(*pid, SIGKILL);

        r = wait_for_container(*pid, &container_status);
        *pid = 0;

        /* Tell machined that we are gone. */
        if (bus)
                (void) unregister_machine(bus, arg_machine);

        if (r < 0)
                /* We failed to wait for the container, or the container exited abnormally. */
                return r;
        if (r > 0 || container_status == CONTAINER_TERMINATED) {
                /* r > 0 → The container exited with a non-zero status.
                 *         As a special case, we need to replace 133 with a different value,
                 *         because 133 is special-cased in the service file to reboot the container.
                 * otherwise → The container exited with zero status and a reboot was not requested.
                 */
                if (r == EXIT_FORCE_RESTART)
                        r = EXIT_FAILURE; /* replace 133 with the general failure code */
                *ret = r;
                return 0; /* finito */
        }

        /* CONTAINER_REBOOTED, loop again */

        if (arg_keep_unit) {
                /* Special handling if we are running as a service: instead of simply
                 * restarting the machine we want to restart the entire service, so let's
                 * inform systemd about this with the special exit code 133. The service
                 * file uses RestartForceExitStatus=133 so that this results in a full
                 * nspawn restart. This is necessary since we might have cgroup parameters
                 * set we want to have flushed out. */
                *ret = EXIT_FORCE_RESTART;
                return 0; /* finito */
        }

        expose_port_flush(arg_expose_ports, exposed);

        (void) remove_veth_links(veth_name, arg_network_veth_extra);
        *veth_created = false;
        return 1; /* loop again */
}

static int initialize_rlimits(void) {
        /* The default resource limits the kernel passes to PID 1, as per kernel 4.16. Let's pass our container payload
         * the same values as the kernel originally passed to PID 1, in order to minimize differences between host and
         * container execution environments. */

        static const struct rlimit kernel_defaults[_RLIMIT_MAX] = {
                [RLIMIT_AS]       = { RLIM_INFINITY, RLIM_INFINITY },
                [RLIMIT_CORE]     = { 0,             RLIM_INFINITY },
                [RLIMIT_CPU]      = { RLIM_INFINITY, RLIM_INFINITY },
                [RLIMIT_DATA]     = { RLIM_INFINITY, RLIM_INFINITY },
                [RLIMIT_FSIZE]    = { RLIM_INFINITY, RLIM_INFINITY },
                [RLIMIT_LOCKS]    = { RLIM_INFINITY, RLIM_INFINITY },
                [RLIMIT_MEMLOCK]  = { 65536,         65536         },
                [RLIMIT_MSGQUEUE] = { 819200,        819200        },
                [RLIMIT_NICE]     = { 0,             0             },
                [RLIMIT_NOFILE]   = { 1024,          4096          },
                [RLIMIT_RSS]      = { RLIM_INFINITY, RLIM_INFINITY },
                [RLIMIT_RTPRIO]   = { 0,             0             },
                [RLIMIT_RTTIME]   = { RLIM_INFINITY, RLIM_INFINITY },
                [RLIMIT_STACK]    = { 8388608,       RLIM_INFINITY },

                /* The kernel scales the default for RLIMIT_NPROC and RLIMIT_SIGPENDING based on the system's amount of
                 * RAM. To provide best compatibility we'll read these limits off PID 1 instead of hardcoding them
                 * here. This is safe as we know that PID 1 doesn't change these two limits and thus the original
                 * kernel's initialization should still be valid during runtime — at least if PID 1 is systemd. Note
                 * that PID 1 changes a number of other resource limits during early initialization which is why we
                 * don't read the other limits from PID 1 but prefer the static table above. */
        };

        int rl;

        for (rl = 0; rl < _RLIMIT_MAX; rl++) {
                /* Let's only fill in what the user hasn't explicitly configured anyway */
                if ((arg_settings_mask & (SETTING_RLIMIT_FIRST << rl)) == 0) {
                        const struct rlimit *v;
                        struct rlimit buffer;

                        if (IN_SET(rl, RLIMIT_NPROC, RLIMIT_SIGPENDING)) {
                                /* For these two let's read the limits off PID 1. See above for an explanation. */

                                if (prlimit(1, rl, NULL, &buffer) < 0)
                                        return log_error_errno(errno, "Failed to read resource limit RLIMIT_%s of PID 1: %m", rlimit_to_string(rl));

                                v = &buffer;
                        } else
                                v = kernel_defaults + rl;

                        arg_rlimit[rl] = newdup(struct rlimit, v, 1);
                        if (!arg_rlimit[rl])
                                return log_oom();
                }

                if (DEBUG_LOGGING) {
                        _cleanup_free_ char *k = NULL;

                        (void) rlimit_format(arg_rlimit[rl], &k);
                        log_debug("Setting RLIMIT_%s to %s.", rlimit_to_string(rl), k);
                }
        }

        return 0;
}

static int run(int argc, char *argv[]) {
        bool secondary = false, remove_directory = false, remove_image = false,
                veth_created = false, remove_tmprootdir = false;
        _cleanup_close_ int master = -1;
        _cleanup_fdset_free_ FDSet *fds = NULL;
        int r, n_fd_passed, ret = EXIT_SUCCESS;
        char veth_name[IFNAMSIZ] = "";
        union in_addr_union exposed = {};
        _cleanup_(release_lock_file) LockFile tree_global_lock = LOCK_FILE_INIT, tree_local_lock = LOCK_FILE_INIT;
        char tmprootdir[] = "/tmp/nspawn-root-XXXXXX";
        _cleanup_(loop_device_unrefp) LoopDevice *loop = NULL;
        _cleanup_(decrypted_image_unrefp) DecryptedImage *decrypted_image = NULL;
        _cleanup_(dissected_image_unrefp) DissectedImage *dissected_image = NULL;
        pid_t pid = 0;

        log_parse_environment();
        log_open();

        r = parse_argv(argc, argv);
        if (r <= 0)
                goto finish;

        r = must_be_root();
        if (r < 0)
                goto finish;

        r = initialize_rlimits();
        if (r < 0)
                goto finish;

        r = load_oci_bundle();
        if (r < 0)
                goto finish;

        r = determine_names();
        if (r < 0)
                goto finish;

        r = load_settings();
        if (r < 0)
                goto finish;

        r = cg_unified();
        if (r < 0) {
                log_error_errno(r, "Failed to determine whether the unified cgroups hierarchy is used: %m");
                goto finish;
        }

        r = verify_arguments();
        if (r < 0)
                goto finish;

        /* Reapply environment settings. */
        (void) detect_unified_cgroup_hierarchy_from_environment();

        /* Ignore SIGPIPE here, because we use splice() on the ptyfwd stuff and that will generate SIGPIPE if
         * the result is closed. Note that the container payload child will reset signal mask+handler anyway,
         * so just turning this off here means we only turn it off in nspawn itself, not any children. */
        (void) ignore_signals(SIGPIPE, -1);

        n_fd_passed = sd_listen_fds(false);
        if (n_fd_passed > 0) {
                r = fdset_new_listen_fds(&fds, false);
                if (r < 0) {
                        log_error_errno(r, "Failed to collect file descriptors: %m");
                        goto finish;
                }
        }

        /* The "default" umask. This is appropriate for most file and directory
        * operations performed by nspawn, and is the umask that will be used for
        * the child. Functions like copy_devnodes() change the umask temporarily. */
        umask(0022);

        if (arg_directory) {
                assert(!arg_image);

                /* Safety precaution: let's not allow running images from the live host OS image, as long as
                 * /var from the host will propagate into container dynamically (because bad things happen if
                 * two systems write to the same /var). Let's allow it for the special cases where /var is
                 * either copied (i.e. --ephemeral) or replaced (i.e. --volatile=yes|state). */
                if (path_equal(arg_directory, "/") && !(arg_ephemeral || IN_SET(arg_volatile_mode, VOLATILE_YES, VOLATILE_STATE))) {
                        log_error("Spawning container on root directory is not supported. Consider using --ephemeral, --volatile=yes or --volatile=state.");
                        r = -EINVAL;
                        goto finish;
                }

                if (arg_ephemeral) {
                        _cleanup_free_ char *np = NULL;

                        r = chase_symlinks_and_update(&arg_directory, 0);
                        if (r < 0)
                                goto finish;

                        /* If the specified path is a mount point we generate the new snapshot immediately
                         * inside it under a random name. However if the specified is not a mount point we
                         * create the new snapshot in the parent directory, just next to it. */
                        r = path_is_mount_point(arg_directory, NULL, 0);
                        if (r < 0) {
                                log_error_errno(r, "Failed to determine whether directory %s is mount point: %m", arg_directory);
                                goto finish;
                        }
                        if (r > 0)
                                r = tempfn_random_child(arg_directory, "machine.", &np);
                        else
                                r = tempfn_random(arg_directory, "machine.", &np);
                        if (r < 0) {
                                log_error_errno(r, "Failed to generate name for directory snapshot: %m");
                                goto finish;
                        }

                        /* We take an exclusive lock on this image, since it's our private, ephemeral copy
                         * only owned by us and noone else. */
                        r = image_path_lock(np, LOCK_EX|LOCK_NB, &tree_global_lock, &tree_local_lock);
                        if (r < 0) {
                                log_error_errno(r, "Failed to lock %s: %m", np);
                                goto finish;
                        }

                        {
                                BLOCK_SIGNALS(SIGINT);
                                r = btrfs_subvol_snapshot(arg_directory, np,
                                                          (arg_read_only ? BTRFS_SNAPSHOT_READ_ONLY : 0) |
                                                          BTRFS_SNAPSHOT_FALLBACK_COPY |
                                                          BTRFS_SNAPSHOT_FALLBACK_DIRECTORY |
                                                          BTRFS_SNAPSHOT_RECURSIVE |
                                                          BTRFS_SNAPSHOT_QUOTA |
                                                          BTRFS_SNAPSHOT_SIGINT);
                        }
                        if (r == -EINTR) {
                                log_error_errno(r, "Interrupted while copying file system tree to %s, removed again.", np);
                                goto finish;
                        }
                        if (r < 0) {
                                log_error_errno(r, "Failed to create snapshot %s from %s: %m", np, arg_directory);
                                goto finish;
                        }

                        free_and_replace(arg_directory, np);
                        remove_directory = true;
                } else {
                        r = chase_symlinks_and_update(&arg_directory, arg_template ? CHASE_NONEXISTENT : 0);
                        if (r < 0)
                                goto finish;

                        r = image_path_lock(arg_directory, (arg_read_only ? LOCK_SH : LOCK_EX) | LOCK_NB, &tree_global_lock, &tree_local_lock);
                        if (r == -EBUSY) {
                                log_error_errno(r, "Directory tree %s is currently busy.", arg_directory);
                                goto finish;
                        }
                        if (r < 0) {
                                log_error_errno(r, "Failed to lock %s: %m", arg_directory);
                                goto finish;
                        }

                        if (arg_template) {
                                r = chase_symlinks_and_update(&arg_template, 0);
                                if (r < 0)
                                        goto finish;

                                {
                                        BLOCK_SIGNALS(SIGINT);
                                        r = btrfs_subvol_snapshot(arg_template, arg_directory,
                                                                  (arg_read_only ? BTRFS_SNAPSHOT_READ_ONLY : 0) |
                                                                  BTRFS_SNAPSHOT_FALLBACK_COPY |
                                                                  BTRFS_SNAPSHOT_FALLBACK_DIRECTORY |
                                                                  BTRFS_SNAPSHOT_FALLBACK_IMMUTABLE |
                                                                  BTRFS_SNAPSHOT_RECURSIVE |
                                                                  BTRFS_SNAPSHOT_QUOTA |
                                                                  BTRFS_SNAPSHOT_SIGINT);
                                }
                                if (r == -EEXIST)
                                        log_full(arg_quiet ? LOG_DEBUG : LOG_INFO,
                                                 "Directory %s already exists, not populating from template %s.", arg_directory, arg_template);
                                else if (r == -EINTR) {
                                        log_error_errno(r, "Interrupted while copying file system tree to %s, removed again.", arg_directory);
                                        goto finish;
                                } else if (r < 0) {
                                        log_error_errno(r, "Couldn't create snapshot %s from %s: %m", arg_directory, arg_template);
                                        goto finish;
                                } else
                                        log_full(arg_quiet ? LOG_DEBUG : LOG_INFO,
                                                 "Populated %s from template %s.", arg_directory, arg_template);
                        }
                }

                if (arg_start_mode == START_BOOT) {
                        const char *p;

                        if (arg_pivot_root_new)
                                p = prefix_roota(arg_directory, arg_pivot_root_new);
                        else
                                p = arg_directory;

                        if (path_is_os_tree(p) <= 0) {
                                log_error("Directory %s doesn't look like an OS root directory (os-release file is missing). Refusing.", p);
                                r = -EINVAL;
                                goto finish;
                        }
                } else {
                        const char *p, *q;

                        if (arg_pivot_root_new)
                                p = prefix_roota(arg_directory, arg_pivot_root_new);
                        else
                                p = arg_directory;

                        q = strjoina(p, "/usr/");

                        if (laccess(q, F_OK) < 0) {
                                log_error("Directory %s doesn't look like it has an OS tree. Refusing.", p);
                                r = -EINVAL;
                                goto finish;
                        }
                }

        } else {
                assert(arg_image);
                assert(!arg_template);

                r = chase_symlinks_and_update(&arg_image, 0);
                if (r < 0)
                        goto finish;

                if (arg_ephemeral)  {
                        _cleanup_free_ char *np = NULL;

                        r = tempfn_random(arg_image, "machine.", &np);
                        if (r < 0) {
                                log_error_errno(r, "Failed to generate name for image snapshot: %m");
                                goto finish;
                        }

                        /* Always take an exclusive lock on our own ephemeral copy. */
                        r = image_path_lock(np, LOCK_EX|LOCK_NB, &tree_global_lock, &tree_local_lock);
                        if (r < 0) {
                                r = log_error_errno(r, "Failed to create image lock: %m");
                                goto finish;
                        }

                        {
                                BLOCK_SIGNALS(SIGINT);
                                r = copy_file(arg_image, np, O_EXCL, arg_read_only ? 0400 : 0600, FS_NOCOW_FL, FS_NOCOW_FL, COPY_REFLINK|COPY_CRTIME|COPY_SIGINT);
                        }
                        if (r == -EINTR) {
                                log_error_errno(r, "Interrupted while copying image file to %s, removed again.", np);
                                goto finish;
                        }
                        if (r < 0) {
                                r = log_error_errno(r, "Failed to copy image file: %m");
                                goto finish;
                        }

                        free_and_replace(arg_image, np);
                        remove_image = true;
                } else {
                        r = image_path_lock(arg_image, (arg_read_only ? LOCK_SH : LOCK_EX) | LOCK_NB, &tree_global_lock, &tree_local_lock);
                        if (r == -EBUSY) {
                                r = log_error_errno(r, "Disk image %s is currently busy.", arg_image);
                                goto finish;
                        }
                        if (r < 0) {
                                r = log_error_errno(r, "Failed to create image lock: %m");
                                goto finish;
                        }

                        if (!arg_root_hash) {
                                r = root_hash_load(arg_image, &arg_root_hash, &arg_root_hash_size);
                                if (r < 0) {
                                        log_error_errno(r, "Failed to load root hash file for %s: %m", arg_image);
                                        goto finish;
                                }
                        }
                }

                if (!mkdtemp(tmprootdir)) {
                        r = log_error_errno(errno, "Failed to create temporary directory: %m");
                        goto finish;
                }

                remove_tmprootdir = true;

                arg_directory = strdup(tmprootdir);
                if (!arg_directory) {
                        r = log_oom();
                        goto finish;
                }

                r = loop_device_make_by_path(arg_image, arg_read_only ? O_RDONLY : O_RDWR, &loop);
                if (r < 0) {
                        log_error_errno(r, "Failed to set up loopback block device: %m");
                        goto finish;
                }

                r = dissect_image_and_warn(
                                loop->fd,
                                arg_image,
                                arg_root_hash, arg_root_hash_size,
                                DISSECT_IMAGE_REQUIRE_ROOT,
                                &dissected_image);
                if (r == -ENOPKG) {
                        /* dissected_image_and_warn() already printed a brief error message. Extend on that with more details */
                        log_notice("Note that the disk image needs to\n"
                                   "    a) either contain only a single MBR partition of type 0x83 that is marked bootable\n"
                                   "    b) or contain a single GPT partition of type 0FC63DAF-8483-4772-8E79-3D69D8477DE4\n"
                                   "    c) or follow http://www.freedesktop.org/wiki/Specifications/DiscoverablePartitionsSpec/\n"
                                   "    d) or contain a file system without a partition table\n"
                                   "in order to be bootable with systemd-nspawn.");
                        goto finish;
                }
                if (r < 0)
                        goto finish;

                if (!arg_root_hash && dissected_image->can_verity)
                        log_notice("Note: image %s contains verity information, but no root hash specified! Proceeding without integrity checking.", arg_image);

                r = dissected_image_decrypt_interactively(dissected_image, NULL, arg_root_hash, arg_root_hash_size, 0, &decrypted_image);
                if (r < 0)
                        goto finish;

                /* Now that we mounted the image, let's try to remove it again, if it is ephemeral */
                if (remove_image && unlink(arg_image) >= 0)
                        remove_image = false;
        }

        r = custom_mount_prepare_all(arg_directory, arg_custom_mounts, arg_n_custom_mounts);
        if (r < 0)
                goto finish;

        if (arg_console_mode < 0)
                arg_console_mode =
                        isatty(STDIN_FILENO) > 0 &&
                        isatty(STDOUT_FILENO) > 0 ? CONSOLE_INTERACTIVE : CONSOLE_READ_ONLY;

        if (arg_console_mode == CONSOLE_PIPE) /* if we pass STDERR on to the container, don't add our own logs into it too */
                arg_quiet = true;

        if (!arg_quiet)
                log_info("Spawning container %s on %s.\nPress ^] three times within 1s to kill container.",
                         arg_machine, arg_image ?: arg_directory);

        assert_se(sigprocmask_many(SIG_BLOCK, NULL, SIGCHLD, SIGWINCH, SIGTERM, SIGINT, -1) >= 0);

        if (prctl(PR_SET_CHILD_SUBREAPER, 1, 0, 0, 0) < 0) {
                r = log_error_errno(errno, "Failed to become subreaper: %m");
                goto finish;
        }

        for (;;) {
                r = run_container(dissected_image,
                                  secondary,
                                  fds,
                                  veth_name, &veth_created,
                                  &exposed, &master,
                                  &pid, &ret);
                if (r <= 0)
                        break;
        }

finish:
        (void) sd_notify(false,
                         r == 0 && ret == EXIT_FORCE_RESTART ? "STOPPING=1\nSTATUS=Restarting..." :
                                                               "STOPPING=1\nSTATUS=Terminating...");

        if (pid > 0)
                (void) kill(pid, SIGKILL);

        /* Try to flush whatever is still queued in the pty */
        if (master >= 0) {
                (void) copy_bytes(master, STDOUT_FILENO, (uint64_t) -1, 0);
                master = safe_close(master);
        }

        if (pid > 0)
                (void) wait_for_terminate(pid, NULL);

        pager_close();

        if (remove_directory && arg_directory) {
                int k;

                k = rm_rf(arg_directory, REMOVE_ROOT|REMOVE_PHYSICAL|REMOVE_SUBVOLUME);
                if (k < 0)
                        log_warning_errno(k, "Cannot remove '%s', ignoring: %m", arg_directory);
        }

        if (remove_image && arg_image) {
                if (unlink(arg_image) < 0)
                        log_warning_errno(errno, "Can't remove image file '%s', ignoring: %m", arg_image);
        }

        if (remove_tmprootdir) {
                if (rmdir(tmprootdir) < 0)
                        log_debug_errno(errno, "Can't remove temporary root directory '%s', ignoring: %m", tmprootdir);
        }

        if (arg_machine) {
                const char *p;

                p = strjoina("/run/systemd/nspawn/propagate/", arg_machine);
                (void) rm_rf(p, REMOVE_ROOT);
        }

        expose_port_flush(arg_expose_ports, &exposed);

        if (veth_created)
                (void) remove_veth_links(veth_name, arg_network_veth_extra);
        (void) remove_bridge(arg_network_zone);

        custom_mount_free_all(arg_custom_mounts, arg_n_custom_mounts);
        expose_port_free_all(arg_expose_ports);
        rlimit_free_all(arg_rlimit);
        device_node_array_free(arg_extra_nodes, arg_n_extra_nodes);

        if (r < 0)
                return r;

        return ret;
}

DEFINE_MAIN_FUNCTION_WITH_POSITIVE_FAILURE(run);<|MERGE_RESOLUTION|>--- conflicted
+++ resolved
@@ -494,8 +494,6 @@
         return 0;
 }
 
-<<<<<<< HEAD
-=======
 static int parse_capability_spec(const char *spec, uint64_t *ret_mask) {
         uint64_t mask = 0;
         int r;
@@ -536,7 +534,6 @@
         return 1; /* continue */
 }
 
->>>>>>> 96240360
 static int parse_share_ns_env(const char *name, unsigned long ns_flag) {
         int r;
 
