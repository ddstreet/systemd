/***
  This file is part of systemd.

  Copyright 2016 Lennart Poettering

  systemd is free software; you can redistribute it and/or modify it
  under the terms of the GNU Lesser General Public License as published by
  the Free Software Foundation; either version 2.1 of the License, or
  (at your option) any later version.

  systemd is distributed in the hope that it will be useful, but
  WITHOUT ANY WARRANTY; without even the implied warranty of
  MERCHANTABILITY or FITNESS FOR A PARTICULAR PURPOSE. See the GNU
  Lesser General Public License for more details.

  You should have received a copy of the GNU Lesser General Public License
  along with systemd; If not, see <http://www.gnu.org/licenses/>.
***/

#include <errno.h>
#include <linux/netlink.h>
#include <sys/capability.h>
#include <sys/types.h>

#ifdef HAVE_SECCOMP
#include <seccomp.h>
#endif

#include "log.h"

#ifdef HAVE_SECCOMP
#include "seccomp-util.h"
#endif

#include "nspawn-seccomp.h"

#ifdef HAVE_SECCOMP

static int seccomp_add_default_syscall_filter(scmp_filter_ctx ctx,
                                              uint64_t cap_list_retain) {
        unsigned i;
        int r;
        static const struct {
                uint64_t capability;
                int syscall_num;
        } blacklist[] = {
                { 0,              SCMP_SYS(_sysctl)             }, /* obsolete syscall */
                { 0,              SCMP_SYS(add_key)             }, /* keyring is not namespaced */
                { 0,              SCMP_SYS(afs_syscall)         }, /* obsolete syscall */
                { 0,              SCMP_SYS(bdflush)             },
#ifdef __NR_bpf
                { 0,              SCMP_SYS(bpf)                 },
#endif
                { 0,              SCMP_SYS(break)               }, /* obsolete syscall */
                { 0,              SCMP_SYS(create_module)       }, /* obsolete syscall */
                { 0,              SCMP_SYS(ftime)               }, /* obsolete syscall */
                { 0,              SCMP_SYS(get_kernel_syms)     }, /* obsolete syscall */
                { 0,              SCMP_SYS(getpmsg)             }, /* obsolete syscall */
                { 0,              SCMP_SYS(gtty)                }, /* obsolete syscall */
#ifdef __NR_kexec_file_load
                { 0,              SCMP_SYS(kexec_file_load)     },
#endif
                { 0,              SCMP_SYS(kexec_load)          },
                { 0,              SCMP_SYS(keyctl)              }, /* keyring is not namespaced */
                { 0,              SCMP_SYS(lock)                }, /* obsolete syscall */
                { 0,              SCMP_SYS(lookup_dcookie)      },
                { 0,              SCMP_SYS(mpx)                 }, /* obsolete syscall */
                { 0,              SCMP_SYS(nfsservctl)          }, /* obsolete syscall */
                { 0,              SCMP_SYS(open_by_handle_at)   },
                { 0,              SCMP_SYS(perf_event_open)     },
                { 0,              SCMP_SYS(prof)                }, /* obsolete syscall */
                { 0,              SCMP_SYS(profil)              }, /* obsolete syscall */
                { 0,              SCMP_SYS(putpmsg)             }, /* obsolete syscall */
                { 0,              SCMP_SYS(query_module)        }, /* obsolete syscall */
                { 0,              SCMP_SYS(quotactl)            },
                { 0,              SCMP_SYS(request_key)         }, /* keyring is not namespaced */
                { 0,              SCMP_SYS(security)            }, /* obsolete syscall */
                { 0,              SCMP_SYS(sgetmask)            }, /* obsolete syscall */
                { 0,              SCMP_SYS(ssetmask)            }, /* obsolete syscall */
                { 0,              SCMP_SYS(stty)                }, /* obsolete syscall */
                { 0,              SCMP_SYS(swapoff)             },
                { 0,              SCMP_SYS(swapon)              },
                { 0,              SCMP_SYS(sysfs)               }, /* obsolete syscall */
                { 0,              SCMP_SYS(tuxcall)             }, /* obsolete syscall */
                { 0,              SCMP_SYS(ulimit)              }, /* obsolete syscall */
                { 0,              SCMP_SYS(uselib)              }, /* obsolete syscall */
                { 0,              SCMP_SYS(ustat)               }, /* obsolete syscall */
                { 0,              SCMP_SYS(vserver)             }, /* obsolete syscall */
                { CAP_SYSLOG,     SCMP_SYS(syslog)              },
                { CAP_SYS_MODULE, SCMP_SYS(delete_module)       },
                { CAP_SYS_MODULE, SCMP_SYS(finit_module)        },
                { CAP_SYS_MODULE, SCMP_SYS(init_module)         },
                { CAP_SYS_PACCT,  SCMP_SYS(acct)                },
                { CAP_SYS_PTRACE, SCMP_SYS(process_vm_readv)    },
                { CAP_SYS_PTRACE, SCMP_SYS(process_vm_writev)   },
                { CAP_SYS_PTRACE, SCMP_SYS(ptrace)              },
                { CAP_SYS_RAWIO,  SCMP_SYS(ioperm)              },
                { CAP_SYS_RAWIO,  SCMP_SYS(iopl)                },
                { CAP_SYS_RAWIO,  SCMP_SYS(pciconfig_iobase)    },
                { CAP_SYS_RAWIO,  SCMP_SYS(pciconfig_read)      },
                { CAP_SYS_RAWIO,  SCMP_SYS(pciconfig_write)     },
#ifdef __NR_s390_pci_mmio_read
                { CAP_SYS_RAWIO,  SCMP_SYS(s390_pci_mmio_read)  },
#endif
#ifdef __NR_s390_pci_mmio_write
                { CAP_SYS_RAWIO,  SCMP_SYS(s390_pci_mmio_write) },
#endif
                { CAP_SYS_TIME,   SCMP_SYS(adjtimex)            },
                { CAP_SYS_TIME,   SCMP_SYS(clock_adjtime)       },
                { CAP_SYS_TIME,   SCMP_SYS(clock_settime)       },
                { CAP_SYS_TIME,   SCMP_SYS(settimeofday)        },
                { CAP_SYS_TIME,   SCMP_SYS(stime)               },
        };

        for (i = 0; i < ELEMENTSOF(blacklist); i++) {
                if (blacklist[i].capability != 0 && (cap_list_retain & (1ULL << blacklist[i].capability)))
                        continue;

                r = seccomp_rule_add(ctx, SCMP_ACT_ERRNO(EPERM), blacklist[i].syscall_num, 0);
                if (r == -EFAULT)
                        continue; /* unknown syscall */
                if (r < 0)
                        return log_error_errno(r, "Failed to block syscall: %m");
        }

        return 0;
}

int setup_seccomp(uint64_t cap_list_retain) {
        scmp_filter_ctx seccomp;
        int r;

        if (!is_seccomp_available()) {
                log_debug("SECCOMP features not detected in the kernel, disabling SECCOMP audit filter");
                return 0;
<<<<<<< HEAD
        }

        seccomp = seccomp_init(SCMP_ACT_ALLOW);
        if (!seccomp)
                return log_oom();

        r = seccomp_add_secondary_archs(seccomp);
        if (r < 0) {
                log_error_errno(r, "Failed to add secondary archs to seccomp filter: %m");
                goto finish;
=======
>>>>>>> c928914d
        }

        r = seccomp_init_conservative(&seccomp, SCMP_ACT_ALLOW);
        if (r < 0)
                return log_error_errno(r, "Failed to allocate seccomp object: %m");

        r = seccomp_add_default_syscall_filter(seccomp, cap_list_retain);
        if (r < 0)
                goto finish;

        /*
           Audit is broken in containers, much of the userspace audit
           hookup will fail if running inside a container. We don't
           care and just turn off creation of audit sockets.

           This will make socket(AF_NETLINK, *, NETLINK_AUDIT) fail
           with EAFNOSUPPORT which audit userspace uses as indication
           that audit is disabled in the kernel.
         */

        r = seccomp_rule_add(
                        seccomp,
                        SCMP_ACT_ERRNO(EAFNOSUPPORT),
                        SCMP_SYS(socket),
                        2,
                        SCMP_A0(SCMP_CMP_EQ, AF_NETLINK),
                        SCMP_A2(SCMP_CMP_EQ, NETLINK_AUDIT));
        if (r < 0) {
                log_error_errno(r, "Failed to add audit seccomp rule: %m");
                goto finish;
        }

        r = seccomp_load(seccomp);
        if (r < 0) {
                log_error_errno(r, "Failed to install seccomp audit filter: %m");
                goto finish;
        }

finish:
        seccomp_release(seccomp);
        return r;
}

#else

int setup_seccomp(uint64_t cap_list_retain) {
        return 0;
}

#endif<|MERGE_RESOLUTION|>--- conflicted
+++ resolved
@@ -133,19 +133,6 @@
         if (!is_seccomp_available()) {
                 log_debug("SECCOMP features not detected in the kernel, disabling SECCOMP audit filter");
                 return 0;
-<<<<<<< HEAD
-        }
-
-        seccomp = seccomp_init(SCMP_ACT_ALLOW);
-        if (!seccomp)
-                return log_oom();
-
-        r = seccomp_add_secondary_archs(seccomp);
-        if (r < 0) {
-                log_error_errno(r, "Failed to add secondary archs to seccomp filter: %m");
-                goto finish;
-=======
->>>>>>> c928914d
         }
 
         r = seccomp_init_conservative(&seccomp, SCMP_ACT_ALLOW);
