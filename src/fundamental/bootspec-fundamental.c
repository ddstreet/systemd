--- conflicted
+++ resolved
@@ -47,11 +47,7 @@
         good_sort_key = os_image_id ?: os_id;
 
         if (!good_name)
-<<<<<<< HEAD
-                return sd_false;
-=======
                 return false;
->>>>>>> 9ec7f8a0
 
         if (ret_name)
                 *ret_name = good_name;
