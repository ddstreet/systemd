--- conflicted
+++ resolved
@@ -106,11 +106,7 @@
         int fifo_fd;
         char *fifo_path;
 
-<<<<<<< HEAD
-        int timer_fd;
-=======
         sd_event_source *fifo_event_source;
->>>>>>> a8f3477d
 
         bool idle_hint;
         dual_timestamp idle_hint_timestamp;
@@ -118,10 +114,6 @@
         bool in_gc_queue:1;
         bool started:1;
         bool stopping:1;
-<<<<<<< HEAD
-        bool closing:1;
-=======
->>>>>>> a8f3477d
 
         sd_bus_message *create_message;
 
