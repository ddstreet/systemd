# This file is part of systemd.
#
# Used by systemd --user instances.

<<<<<<< HEAD
# Used by systemd when launching systemd user instances.

@include common-account
@include common-session
auth required pam_deny.so
password required pam_deny.so
=======
@include common-account
@include common-session
>>>>>>> f76907f1
<|MERGE_RESOLUTION|>--- conflicted
+++ resolved
@@ -2,14 +2,5 @@
 #
 # Used by systemd --user instances.
 
-<<<<<<< HEAD
-# Used by systemd when launching systemd user instances.
-
 @include common-account
-@include common-session
-auth required pam_deny.so
-password required pam_deny.so
-=======
-@include common-account
-@include common-session
->>>>>>> f76907f1
+@include common-session