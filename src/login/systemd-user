--- conflicted
+++ resolved
@@ -3,9 +3,4 @@
 # Used by systemd --user instances.
 
 @include common-account
-<<<<<<< HEAD
-@include common-session-noninteractive
-session optional pam_systemd.so
-=======
-@include common-session
->>>>>>> 7e47c873
+@include common-session