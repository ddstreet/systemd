--- conflicted
+++ resolved
@@ -3,9 +3,5 @@
 # Used by systemd --user instances.
 
 @include common-account
-<<<<<<< HEAD
-@include common-session
-=======
 @include common-session-noninteractive
-session optional pam_systemd.so
->>>>>>> 658c47cb
+session optional pam_systemd.so