--- conflicted
+++ resolved
@@ -3,11 +3,7 @@
 # Used by systemd when launching systemd user instances.
 
 @include common-account
-<<<<<<< HEAD
-@include common-session
-=======
 @include common-session-noninteractive
->>>>>>> 8d44903f
 auth required pam_deny.so
 password required pam_deny.so
 session optional pam_systemd.so