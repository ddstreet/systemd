--- conflicted
+++ resolved
@@ -33,97 +33,6 @@
 #include "logind-session.h"
 #include "logind-session-device.h"
 
-<<<<<<< HEAD
-#define BUS_SESSION_INTERFACE \
-        " <interface name=\"org.freedesktop.login1.Session\">\n"        \
-        "  <method name=\"Terminate\"/>\n"                              \
-        "  <method name=\"Activate\"/>\n"                               \
-        "  <method name=\"Lock\"/>\n"                                   \
-        "  <method name=\"Unlock\"/>\n"                                 \
-        "  <method name=\"SetIdleHint\">\n"                             \
-        "   <arg name=\"b\" type=\"b\"/>\n"                             \
-        "  </method>\n"                                                 \
-        "  <method name=\"Kill\">\n"                                    \
-        "   <arg name=\"who\" type=\"s\"/>\n"                           \
-        "   <arg name=\"signal\" type=\"s\"/>\n"                        \
-        "  </method>\n"                                                 \
-        "  <method name=\"TakeControl\">\n"                             \
-        "   <arg name=\"force\" type=\"b\"/>\n"                         \
-        "  </method>\n"                                                 \
-        "  <method name=\"ReleaseControl\"/>\n"                         \
-        "  <method name=\"TakeDevice\">\n"                              \
-        "   <arg name=\"major\" type=\"u\" direction=\"in\"/>\n"        \
-        "   <arg name=\"minor\" type=\"u\" direction=\"in\"/>\n"        \
-        "   <arg name=\"fd\" type=\"h\" direction=\"out\"/>\n"          \
-        "   <arg name=\"paused\" type=\"b\" direction=\"out\"/>\n"      \
-        "  </method>\n"                                                 \
-        "  <method name=\"ReleaseDevice\">\n"                           \
-        "   <arg name=\"major\" type=\"u\"/>\n"                         \
-        "   <arg name=\"minor\" type=\"u\"/>\n"                         \
-        "  </method>\n"                                                 \
-        "  <method name=\"PauseDeviceComplete\">\n"                     \
-        "   <arg name=\"major\" type=\"u\"/>\n"                         \
-        "   <arg name=\"minor\" type=\"u\"/>\n"                         \
-        "  </method>\n"                                                 \
-        "  <signal name=\"PauseDevice\">\n"                             \
-        "   <arg name=\"major\" type=\"u\"/>\n"                         \
-        "   <arg name=\"minor\" type=\"u\"/>\n"                         \
-        "   <arg name=\"type\" type=\"s\"/>\n"                          \
-        "  </signal>\n"                                                 \
-        "  <signal name=\"ResumeDevice\">\n"                            \
-        "   <arg name=\"major\" type=\"u\"/>\n"                         \
-        "   <arg name=\"minor\" type=\"u\"/>\n"                         \
-        "   <arg name=\"fd\" type=\"h\"/>\n"                            \
-        "  </signal>\n"                                                 \
-        "  <signal name=\"Lock\"/>\n"                                   \
-        "  <signal name=\"Unlock\"/>\n"                                 \
-        "  <property name=\"Id\" type=\"s\" access=\"read\"/>\n"        \
-        "  <property name=\"User\" type=\"(uo)\" access=\"read\"/>\n"   \
-        "  <property name=\"Name\" type=\"s\" access=\"read\"/>\n"      \
-        "  <property name=\"Timestamp\" type=\"t\" access=\"read\"/>\n" \
-        "  <property name=\"TimestampMonotonic\" type=\"t\" access=\"read\"/>\n" \
-        "  <property name=\"VTNr\" type=\"u\" access=\"read\"/>\n"      \
-        "  <property name=\"Seat\" type=\"(so)\" access=\"read\"/>\n"   \
-        "  <property name=\"TTY\" type=\"s\" access=\"read\"/>\n"       \
-        "  <property name=\"Display\" type=\"s\" access=\"read\"/>\n"   \
-        "  <property name=\"Remote\" type=\"b\" access=\"read\"/>\n"    \
-        "  <property name=\"RemoteHost\" type=\"s\" access=\"read\"/>\n" \
-        "  <property name=\"RemoteUser\" type=\"s\" access=\"read\"/>\n" \
-        "  <property name=\"Service\" type=\"s\" access=\"read\"/>\n"   \
-        "  <property name=\"Scope\" type=\"s\" access=\"read\"/>\n"     \
-        "  <property name=\"Leader\" type=\"u\" access=\"read\"/>\n"    \
-        "  <property name=\"Audit\" type=\"u\" access=\"read\"/>\n"     \
-        "  <property name=\"Type\" type=\"s\" access=\"read\"/>\n"      \
-        "  <property name=\"Class\" type=\"s\" access=\"read\"/>\n"     \
-        "  <property name=\"Active\" type=\"b\" access=\"read\"/>\n"    \
-        "  <property name=\"State\" type=\"s\" access=\"read\"/>\n"     \
-        "  <property name=\"IdleHint\" type=\"b\" access=\"read\"/>\n"  \
-        "  <property name=\"IdleSinceHint\" type=\"t\" access=\"read\"/>\n" \
-        "  <property name=\"IdleSinceHintMonotonic\" type=\"t\" access=\"read\"/>\n" \
-        " </interface>\n"
-
-#define INTROSPECTION                                                   \
-        DBUS_INTROSPECT_1_0_XML_DOCTYPE_DECL_NODE                       \
-        "<node>\n"                                                      \
-        BUS_SESSION_INTERFACE                                           \
-        BUS_PROPERTIES_INTERFACE                                        \
-        BUS_PEER_INTERFACE                                              \
-        BUS_INTROSPECTABLE_INTERFACE                                    \
-        "</node>\n"
-
-#define INTERFACES_LIST                              \
-        BUS_GENERIC_INTERFACES_LIST                  \
-        "org.freedesktop.login1.Session\0"
-
-static int bus_session_append_seat(DBusMessageIter *i, const char *property, void *data) {
-        DBusMessageIter sub;
-        Session *s = data;
-        const char *id, *path;
-        char *p = NULL;
-
-        assert(i);
-        assert(property);
-=======
 static int property_get_user(
                 sd_bus *bus,
                 const char *path,
@@ -138,7 +47,6 @@
 
         assert(bus);
         assert(reply);
->>>>>>> a8f3477d
         assert(s);
 
         p = user_bus_path(s->user);
@@ -755,52 +663,9 @@
         if (error)
                 return sd_bus_reply_method_error(c, error);
 
-<<<<<<< HEAD
-                if (!reply)
-                        return log_oom();
-        } else {
-                _cleanup_close_ int fifo_fd = -1;
-                _cleanup_free_ char *path = NULL;
-                const char *cseat;
-                uint32_t vtnr;
-                dbus_bool_t exists;
-
-                fifo_fd = session_create_fifo(s);
-                if (fifo_fd < 0) {
-                        log_error("Failed to create fifo: %s", strerror(-fifo_fd));
-                        return fifo_fd;
-                }
-
-                path = session_bus_path(s);
-                if (!path)
-                        return log_oom();
-
-                reply = dbus_message_new_method_return(s->create_message);
-                if (!reply)
-                        return log_oom();
-
-                cseat = s->seat ? s->seat->id : "";
-                vtnr = s->vtnr;
-                exists = false;
-
-                if (!dbus_message_append_args(
-                                    reply,
-                                    DBUS_TYPE_STRING, &s->id,
-                                    DBUS_TYPE_OBJECT_PATH, &path,
-                                    DBUS_TYPE_STRING, &s->user->runtime_path,
-                                    DBUS_TYPE_UNIX_FD, &fifo_fd,
-                                    DBUS_TYPE_UINT32, &s->user->uid,
-                                    DBUS_TYPE_STRING, &cseat,
-                                    DBUS_TYPE_UINT32, &vtnr,
-                                    DBUS_TYPE_BOOLEAN, &exists,
-                                    DBUS_TYPE_INVALID))
-                        return log_oom();
-        }
-=======
         fifo_fd = session_create_fifo(s);
         if (fifo_fd < 0)
                 return fifo_fd;
->>>>>>> a8f3477d
 
         /* Update the session state file before we notify the client
          * about the result. */
