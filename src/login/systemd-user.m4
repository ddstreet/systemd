# This file is part of systemd.
#
# Used by systemd --user instances.

@include common-account

m4_ifdef(`HAVE_SELINUX',
session  required pam_selinux.so close
session  required pam_selinux.so nottys open
)m4_dnl
session  required pam_loginuid.so
<<<<<<< HEAD
=======
session  required pam_limits.so
>>>>>>> c9698b65
@include common-session-noninteractive
session optional pam_systemd.so<|MERGE_RESOLUTION|>--- conflicted
+++ resolved
@@ -9,9 +9,6 @@
 session  required pam_selinux.so nottys open
 )m4_dnl
 session  required pam_loginuid.so
-<<<<<<< HEAD
-=======
 session  required pam_limits.so
->>>>>>> c9698b65
 @include common-session-noninteractive
 session optional pam_systemd.so