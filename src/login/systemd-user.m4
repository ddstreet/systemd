--- conflicted
+++ resolved
@@ -3,13 +3,10 @@
 # Used by systemd --user instances.
 
 @include common-account
-<<<<<<< HEAD
-=======
 
 m4_ifdef(`HAVE_SELINUX',
 session  required pam_selinux.so close
 session  required pam_selinux.so nottys open
 )m4_dnl
->>>>>>> 1f033267
 @include common-session-noninteractive
 session optional pam_systemd.so