/*-*- Mode: C; c-basic-offset: 8; indent-tabs-mode: nil -*-*/

/***
  This file is part of systemd.

  Copyright 2012 Lennart Poettering

  systemd is free software; you can redistribute it and/or modify it
  under the terms of the GNU Lesser General Public License as published by
  the Free Software Foundation; either version 2.1 of the License, or
  (at your option) any later version.

  systemd is distributed in the hope that it will be useful, but
  WITHOUT ANY WARRANTY; without even the implied warranty of
  MERCHANTABILITY or FITNESS FOR A PARTICULAR PURPOSE. See the GNU
  Lesser General Public License for more details.

  You should have received a copy of the GNU Lesser General Public License
  along with systemd; If not, see <http://www.gnu.org/licenses/>.
***/

#include <assert.h>
#include <string.h>
#include <errno.h>
#include <fcntl.h>
#include <sys/ioctl.h>
#include <unistd.h>
#include <linux/input.h>

#include "sd-messages.h"
#include "conf-parser.h"
#include "util.h"
#include "special.h"
#include "logind-button.h"

Button* button_new(Manager *m, const char *name) {
        Button *b;

        assert(m);
        assert(name);

        b = new0(Button, 1);
        if (!b)
                return NULL;

        b->name = strdup(name);
        if (!b->name) {
                free(b);
                return NULL;
        }

        if (hashmap_put(m->buttons, b->name, b) < 0) {
                free(b->name);
                free(b);
                return NULL;
        }

        b->manager = m;
        b->fd = -1;

        return b;
}

void button_free(Button *b) {
        assert(b);

        hashmap_remove(b->manager->buttons, b->name);

        sd_event_source_unref(b->io_event_source);
        sd_event_source_unref(b->check_event_source);

        if (b->fd >= 0) {
                /* If the device has been unplugged close() returns
                 * ENODEV, let's ignore this, hence we don't use
                 * safe_close() */
                close(b->fd);
        }

        free(b->name);
        free(b->seat);
        free(b);
}

int button_set_seat(Button *b, const char *sn) {
        char *s;

        assert(b);
        assert(sn);

        s = strdup(sn);
        if (!s)
                return -ENOMEM;

        free(b->seat);
        b->seat = s;

        return 0;
}

static int button_recheck(sd_event_source *e, void *userdata) {
        Button *b = userdata;

        assert(b);
        assert(b->lid_closed);

        manager_handle_action(b->manager, INHIBIT_HANDLE_LID_SWITCH, b->manager->handle_lid_switch, b->manager->lid_switch_ignore_inhibited, false);
        return 1;
}

static int button_install_check_event_source(Button *b) {
        int r;
        assert(b);

        /* Install a post handler, so that we keep rechecking as long as the lid is closed. */

<<<<<<< HEAD
        return 0;
=======
        if (b->check_event_source)
                return 0;

        r = sd_event_add_post(b->manager->event, &b->check_event_source, button_recheck, b);
        if (r < 0)
                return r;

        return sd_event_source_set_priority(b->check_event_source, SD_EVENT_PRIORITY_IDLE+1);
>>>>>>> a8f3477d
}

static int button_dispatch(sd_event_source *s, int fd, uint32_t revents, void *userdata) {
        Button *b = userdata;
        struct input_event ev;
        ssize_t l;

        assert(s);
        assert(fd == b->fd);
        assert(b);

        l = read(b->fd, &ev, sizeof(ev));
        if (l < 0)
                return errno != EAGAIN ? -errno : 0;
        if ((size_t) l < sizeof(ev))
                return -EIO;

        if (ev.type == EV_KEY && ev.value > 0) {

                switch (ev.code) {

                case KEY_POWER:
                case KEY_POWER2:
                        log_struct(LOG_INFO,
                                   "MESSAGE=Power key pressed.",
                                   MESSAGE_ID(SD_MESSAGE_POWER_KEY),
                                   NULL);

                        manager_handle_action(b->manager, INHIBIT_HANDLE_POWER_KEY, b->manager->handle_power_key, b->manager->power_key_ignore_inhibited, true);
                        break;

                /* The kernel is a bit confused here:

                   KEY_SLEEP   = suspend-to-ram, which everybody else calls "suspend"
                   KEY_SUSPEND = suspend-to-disk, which everybody else calls "hibernate"
                */

                case KEY_SLEEP:
                        log_struct(LOG_INFO,
                                   "MESSAGE=Suspend key pressed.",
                                   MESSAGE_ID(SD_MESSAGE_SUSPEND_KEY),
                                   NULL);

                        manager_handle_action(b->manager, INHIBIT_HANDLE_SUSPEND_KEY, b->manager->handle_suspend_key, b->manager->suspend_key_ignore_inhibited, true);
                        break;

                case KEY_SUSPEND:
                        log_struct(LOG_INFO,
                                   "MESSAGE=Hibernate key pressed.",
                                   MESSAGE_ID(SD_MESSAGE_HIBERNATE_KEY),
                                   NULL);

                        manager_handle_action(b->manager, INHIBIT_HANDLE_HIBERNATE_KEY, b->manager->handle_hibernate_key, b->manager->hibernate_key_ignore_inhibited, true);
                        break;
                }

        } else if (ev.type == EV_SW && ev.value > 0) {

                if (ev.code == SW_LID) {
                        log_struct(LOG_INFO,
                                   "MESSAGE=Lid closed.",
                                   MESSAGE_ID(SD_MESSAGE_LID_CLOSED),
                                   NULL);

                        b->lid_closed = true;
                        manager_handle_action(b->manager, INHIBIT_HANDLE_LID_SWITCH, b->manager->handle_lid_switch, b->manager->lid_switch_ignore_inhibited, true);
                        button_install_check_event_source(b);

                } else if (ev.code == SW_DOCK) {
                        log_struct(LOG_INFO,
                                   "MESSAGE=System docked.",
                                   MESSAGE_ID(SD_MESSAGE_SYSTEM_DOCKED),
                                   NULL);

                        b->docked = true;
                }

        } else if (ev.type == EV_SW && ev.value == 0) {

                if (ev.code == SW_LID) {
                        log_struct(LOG_INFO,
                                   "MESSAGE=Lid opened.",
                                   MESSAGE_ID(SD_MESSAGE_LID_OPENED),
                                   NULL);

                        b->lid_closed = false;
                        b->check_event_source = sd_event_source_unref(b->check_event_source);

                } else if (ev.code == SW_DOCK) {
                        log_struct(LOG_INFO,
                                   "MESSAGE=System undocked.",
                                   MESSAGE_ID(SD_MESSAGE_SYSTEM_UNDOCKED),
                                   NULL);

                        b->docked = false;
                }
        }

        return 0;
}

int button_open(Button *b) {
        char *p, name[256];
        int r;

        assert(b);

        if (b->fd >= 0) {
                close(b->fd);
                b->fd = -1;
        }

        p = strappenda("/dev/input/", b->name);

        b->fd = open(p, O_RDWR|O_CLOEXEC|O_NOCTTY|O_NONBLOCK);
        if (b->fd < 0) {
                log_warning("Failed to open %s: %m", b->name);
                return -errno;
        }

        if (ioctl(b->fd, EVIOCGNAME(sizeof(name)), name) < 0) {
                log_error("Failed to get input name: %m");
                r = -errno;
                goto fail;
        }

        r = sd_event_add_io(b->manager->event, &b->io_event_source, b->fd, EPOLLIN, button_dispatch, b);
        if (r < 0) {
                log_error("Failed to add button event: %s", strerror(-r));
                goto fail;
        }

        log_info("Watching system buttons on /dev/input/%s (%s)", b->name, name);

        return 0;

fail:
        close(b->fd);
        b->fd = -1;
        return r;
}

int button_check_switches(Button *b) {
        uint8_t switches[SW_MAX/8+1] = {};
        assert(b);

        if (b->fd < 0)
                return -EINVAL;

        if (ioctl(b->fd, EVIOCGSW(sizeof(switches)), switches) < 0)
                return -errno;

        b->lid_closed = (switches[SW_LID/8] >> (SW_LID % 8)) & 1;
        b->docked = (switches[SW_DOCK/8] >> (SW_DOCK % 8)) & 1;

        if (b->lid_closed)
                button_install_check_event_source(b);

        return 0;
}<|MERGE_RESOLUTION|>--- conflicted
+++ resolved
@@ -113,9 +113,6 @@
 
         /* Install a post handler, so that we keep rechecking as long as the lid is closed. */
 
-<<<<<<< HEAD
-        return 0;
-=======
         if (b->check_event_source)
                 return 0;
 
@@ -124,7 +121,6 @@
                 return r;
 
         return sd_event_source_set_priority(b->check_event_source, SD_EVENT_PRIORITY_IDLE+1);
->>>>>>> a8f3477d
 }
 
 static int button_dispatch(sd_event_source *s, int fd, uint32_t revents, void *userdata) {
