--- conflicted
+++ resolved
@@ -27,15 +27,6 @@
 #include <string.h>
 #include <sys/ioctl.h>
 #include <unistd.h>
-<<<<<<< HEAD
-#include <sys/epoll.h>
-#include <fcntl.h>
-#include <sys/timerfd.h>
-
-#include <systemd/sd-id128.h>
-#include <systemd/sd-messages.h>
-=======
->>>>>>> c17d7fc6
 
 #include "sd-id128.h"
 #include "sd-messages.h"
@@ -49,17 +40,11 @@
 #include "bus-error.h"
 #include "logind-session.h"
 
-<<<<<<< HEAD
-#define RELEASE_SEC 20
-
-static unsigned devt_hash_func(const void *p) {
-=======
 #define RELEASE_USEC (20*USEC_PER_SEC)
 
 static void session_remove_fifo(Session *s);
 
 static unsigned long devt_hash_func(const void *p, const uint8_t hash_key[HASH_KEY_SIZE]) {
->>>>>>> c17d7fc6
         uint64_t u = *(const dev_t*)p;
 
         return uint64_hash_func(&u, hash_key);
@@ -109,11 +94,7 @@
 
         s->manager = m;
         s->fifo_fd = -1;
-<<<<<<< HEAD
-        s->timer_fd = -1;
-=======
         s->vtfd = -1;
->>>>>>> c17d7fc6
 
         return s;
 }
@@ -273,7 +254,6 @@
 
         if (s->service) {
                 _cleanup_free_ char *escaped;
-<<<<<<< HEAD
 
                 escaped = cescape(s->service);
                 if (!escaped) {
@@ -282,15 +262,6 @@
                 }
 
                 fprintf(f, "SERVICE=%s\n", escaped);
-=======
-
-                escaped = cescape(s->service);
-                if (!escaped) {
-                        r = -ENOMEM;
-                        goto finish;
-                }
-
-                fprintf(f, "SERVICE=%s\n", escaped);
         }
 
         if (s->desktop) {
@@ -304,7 +275,6 @@
                 }
 
                 fprintf(f, "DESKTOP=%s\n", escaped);
->>>>>>> c17d7fc6
         }
 
         if (s->seat && seat_has_vts(s->seat))
@@ -545,11 +515,7 @@
         if (!s->scope) {
                 _cleanup_bus_error_free_ sd_bus_error error = SD_BUS_ERROR_NULL;
                 _cleanup_free_ char *description = NULL;
-<<<<<<< HEAD
-                char *scope, *job;
-=======
                 char *scope, *job = NULL;
->>>>>>> c17d7fc6
 
                 description = strjoin("Session ", s->id, " of user ", s->user->name, NULL);
                 if (!description)
@@ -615,11 +581,8 @@
 
         s->started = true;
 
-<<<<<<< HEAD
-=======
         user_elect_display(s->user);
 
->>>>>>> c17d7fc6
         /* Save data */
         session_save(s);
         user_save(s->user);
@@ -628,12 +591,7 @@
 
         /* Send signals */
         session_send_signal(s, true);
-<<<<<<< HEAD
-        user_send_changed(s->user, "Sessions\0");
-
-=======
         user_send_changed(s->user, "Sessions", "Display", NULL);
->>>>>>> c17d7fc6
         if (s->seat) {
                 if (s->seat->active == s)
                         seat_send_changed(s->seat, "Sessions", "ActiveSession", NULL);
@@ -654,18 +612,10 @@
         if (!s->scope)
                 return 0;
 
-<<<<<<< HEAD
-        if (manager_shall_kill(s->manager, s->user->name)) {
-                r = manager_stop_unit(s->manager, s->scope, &error, &job);
-                if (r < 0) {
-                        log_error("Failed to stop session scope: %s", bus_error(&error, r));
-                        dbus_error_free(&error);
-=======
         if (force || manager_shall_kill(s->manager, s->user->name)) {
                 r = manager_stop_unit(s->manager, s->scope, &error, &job);
                 if (r < 0) {
                         log_error("Failed to stop session scope: %s", bus_error_message(&error, r));
->>>>>>> c17d7fc6
                         return r;
                 }
 
@@ -674,12 +624,7 @@
         } else {
                 r = manager_abandon_scope(s->manager, s->scope, &error);
                 if (r < 0) {
-<<<<<<< HEAD
-                        log_error("Failed to abandon session scope: %s", bus_error(&error, r));
-                        dbus_error_free(&error);
-=======
                         log_error("Failed to abandon session scope: %s", bus_error_message(&error, r));
->>>>>>> c17d7fc6
                         return r;
                 }
         }
@@ -697,45 +642,15 @@
 
         s->timer_event_source = sd_event_source_unref(s->timer_event_source);
 
-<<<<<<< HEAD
-static void session_close_timer_fd(Session *s) {
-        assert(s);
-
-        if (s->timer_fd < 0)
-                return;
-
-        hashmap_remove(s->manager->timer_fds, INT_TO_PTR(s->timer_fd + 1));
-        epoll_ctl(s->manager->epoll_fd, EPOLL_CTL_DEL, s->timer_fd, NULL);
-
-        close_nointr(s->timer_fd);
-        s->timer_fd = -1;
-}
-
-int session_stop(Session *s) {
-        int r;
-=======
         /* We are going down, don't care about FIFOs anymore */
         session_remove_fifo(s);
->>>>>>> c17d7fc6
 
         /* Kill cgroup */
         r = session_stop_scope(s, force);
 
         s->stopping = true;
 
-<<<<<<< HEAD
-        session_close_timer_fd(s);
-
-        /* We are going down, don't care about FIFOs anymore */
-        session_remove_fifo(s);
-
-        /* Kill cgroup */
-        r = session_stop_scope(s);
-=======
         user_elect_display(s->user);
->>>>>>> c17d7fc6
-
-        s->stopping = true;
 
         session_save(s);
         user_save(s->user);
@@ -761,11 +676,7 @@
                            "MESSAGE=Removed session %s.", s->id,
                            NULL);
 
-<<<<<<< HEAD
-        session_close_timer_fd(s);
-=======
         s->timer_event_source = sd_event_source_unref(s->timer_event_source);
->>>>>>> c17d7fc6
 
         /* Kill session devices */
         while ((sd = hashmap_first(s->devices)))
@@ -785,31 +696,15 @@
                         seat_set_active(s->seat, NULL);
 
                 seat_save(s->seat);
-<<<<<<< HEAD
-                seat_send_changed(s->seat, "Sessions\0");
-        }
-
-        user_save(s->user);
-        user_send_changed(s->user, "Sessions\0");
-=======
                 seat_send_changed(s->seat, "Sessions", NULL);
         }
 
         user_save(s->user);
         user_send_changed(s->user, "Sessions", "Display", NULL);
->>>>>>> c17d7fc6
 
         return r;
 }
 
-<<<<<<< HEAD
-void session_release(Session *s) {
-        int r;
-
-        struct itimerspec its = { .it_value.tv_sec = RELEASE_SEC };
-        struct epoll_event ev = {};
-
-=======
 static int release_timeout_callback(sd_event_source *es, uint64_t usec, void *userdata) {
         Session *s = userdata;
 
@@ -821,58 +716,17 @@
 }
 
 void session_release(Session *s) {
->>>>>>> c17d7fc6
         assert(s);
 
         if (!s->started || s->stopping)
                 return;
 
-<<<<<<< HEAD
-        if (s->timer_fd >= 0)
-                return;
-
-        s->timer_fd = timerfd_create(CLOCK_MONOTONIC, TFD_NONBLOCK|TFD_CLOEXEC);
-        if (s->timer_fd < 0) {
-                log_error("Failed to create session release timer fd");
-                goto out;
-        }
-
-        r = hashmap_put(s->manager->timer_fds, INT_TO_PTR(s->timer_fd + 1), s);
-        if (r < 0) {
-                log_error("Failed to store session release timer fd");
-                goto out;
-        }
-
-        ev.events = EPOLLONESHOT;
-        ev.data.u32 = FD_OTHER_BASE + s->timer_fd;
-
-        r = epoll_ctl(s->manager->epoll_fd, EPOLL_CTL_ADD, s->timer_fd, &ev);
-        if (r < 0) {
-                log_error("Failed to add session release timer fd to epoll instance");
-                goto out;
-        }
-
-        r = timerfd_settime(s->timer_fd, TFD_TIMER_ABSTIME, &its, NULL);
-        if (r < 0) {
-                log_error("Failed to arm timer : %m");
-                goto out;
-        }
-
-        return;
-
-out:
-        if (s->timer_fd >= 0) {
-                close_nointr(s->timer_fd);
-                s->timer_fd = -1;
-        }
-=======
         if (!s->timer_event_source)
                 sd_event_add_time(s->manager->event,
                                   &s->timer_event_source,
                                   CLOCK_MONOTONIC,
                                   now(CLOCK_MONOTONIC) + RELEASE_USEC, 0,
                                   release_timeout_callback, s);
->>>>>>> c17d7fc6
 }
 
 bool session_is_active(Session *s) {
@@ -1053,19 +907,8 @@
 static void session_remove_fifo(Session *s) {
         assert(s);
 
-<<<<<<< HEAD
-        if (s->fifo_fd >= 0) {
-                assert_se(hashmap_remove(s->manager->session_fds, INT_TO_PTR(s->fifo_fd + 1)) == s);
-                assert_se(epoll_ctl(s->manager->epoll_fd, EPOLL_CTL_DEL, s->fifo_fd, NULL) == 0);
-                s->fifo_fd = safe_close(s->fifo_fd);
-
-                session_save(s);
-                user_save(s->user);
-        }
-=======
         s->fifo_event_source = sd_event_source_unref(s->fifo_event_source);
         s->fifo_fd = safe_close(s->fifo_fd);
->>>>>>> c17d7fc6
 
         if (s->fifo_path) {
                 unlink(s->fifo_path);
@@ -1074,11 +917,7 @@
         }
 }
 
-<<<<<<< HEAD
-int session_check_gc(Session *s, bool drop_not_started) {
-=======
 bool session_check_gc(Session *s, bool drop_not_started) {
->>>>>>> c17d7fc6
         assert(s);
 
         if (drop_not_started && !s->started)
@@ -1089,11 +928,7 @@
 
         if (s->fifo_fd >= 0) {
                 if (pipe_eof(s->fifo_fd) <= 0)
-<<<<<<< HEAD
-                        return 1;
-=======
                         return true;
->>>>>>> c17d7fc6
         }
 
         if (s->scope_job && manager_job_is_active(s->manager, s->scope_job))
@@ -1118,15 +953,8 @@
 SessionState session_get_state(Session *s) {
         assert(s);
 
-<<<<<<< HEAD
-        if (s->stopping || s->timer_fd >= 0)
-                return SESSION_CLOSING;
-
-        if (s->closing)
-=======
         /* always check closing first */
         if (s->stopping || s->timer_event_source)
->>>>>>> c17d7fc6
                 return SESSION_CLOSING;
 
         if (s->scope_job || s->fifo_fd < 0)
