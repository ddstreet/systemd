/*-*- Mode: C; c-basic-offset: 8; indent-tabs-mode: nil -*-*/

/***
  This file is part of systemd.

  Copyright 2011 Lennart Poettering

  systemd is free software; you can redistribute it and/or modify it
  under the terms of the GNU Lesser General Public License as published by
  the Free Software Foundation; either version 2.1 of the License, or
  (at your option) any later version.

  systemd is distributed in the hope that it will be useful, but
  WITHOUT ANY WARRANTY; without even the implied warranty of
  MERCHANTABILITY or FITNESS FOR A PARTICULAR PURPOSE. See the GNU
  Lesser General Public License for more details.

  You should have received a copy of the GNU Lesser General Public License
  along with systemd; If not, see <http://www.gnu.org/licenses/>.
***/

#include <unistd.h>
#include <string.h>
#include <errno.h>
#include <sys/inotify.h>
#include <sys/poll.h>

#include "util.h"
#include "cgroup-util.h"
#include "macro.h"
#include "sd-login.h"
#include "strv.h"
#include "fileio.h"
#include "login-shared.h"

_public_ int sd_pid_get_session(pid_t pid, char **session) {
        if (pid < 0)
                return -EINVAL;

        if (!session)
                return -EINVAL;

        return cg_pid_get_session(pid, session);
}

_public_ int sd_pid_get_unit(pid_t pid, char **unit) {

        if (pid < 0)
                return -EINVAL;
        if (!unit)
                return -EINVAL;

        return cg_pid_get_unit(pid, unit);
}

_public_ int sd_pid_get_user_unit(pid_t pid, char **unit) {

        if (pid < 0)
                return -EINVAL;
        if (!unit)
                return -EINVAL;

        return cg_pid_get_user_unit(pid, unit);
}

_public_ int sd_pid_get_machine_name(pid_t pid, char **name) {

        if (pid < 0)
                return -EINVAL;
        if (!name)
                return -EINVAL;

        return cg_pid_get_machine_name(pid, name);
}

_public_ int sd_pid_get_slice(pid_t pid, char **slice) {

        if (pid < 0)
                return -EINVAL;
        if (!slice)
                return -EINVAL;

        return cg_pid_get_slice(pid, slice);
}

_public_ int sd_pid_get_owner_uid(pid_t pid, uid_t *uid) {

        if (pid < 0)
                return -EINVAL;

        if (!uid)
                return -EINVAL;

        return cg_pid_get_owner_uid(pid, uid);
}

_public_ int sd_uid_get_state(uid_t uid, char**state) {
        char *p, *s = NULL;
        int r;

        if (!state)
                return -EINVAL;

        if (asprintf(&p, "/run/systemd/users/%lu", (unsigned long) uid) < 0)
                return -ENOMEM;

        r = parse_env_file(p, NEWLINE, "STATE", &s, NULL);
        free(p);

        if (r == -ENOENT) {
                free(s);
                s = strdup("offline");
                if (!s)
                        return -ENOMEM;

                *state = s;
                return 0;
        } else if (r < 0) {
                free(s);
                return r;
        } else if (!s)
                return -EIO;

        *state = s;
        return 0;
}

_public_ int sd_uid_is_on_seat(uid_t uid, int require_active, const char *seat) {
        char *w, *state;
        _cleanup_free_ char *t = NULL, *s = NULL, *p = NULL;
        size_t l;
        int r;
        const char *variable;

        if (!seat)
                return -EINVAL;

        variable = require_active ? "ACTIVE_UID" : "UIDS";

        p = strappend("/run/systemd/seats/", seat);
        if (!p)
                return -ENOMEM;

        r = parse_env_file(p, NEWLINE, variable, &s, NULL);

        if (r < 0)
                return r;

        if (!s)
                return -EIO;

        if (asprintf(&t, "%lu", (unsigned long) uid) < 0)
                return -ENOMEM;

        FOREACH_WORD(w, l, s, state) {
                if (strneq(t, w, l))
                        return 1;
        }

        return 0;
}

static int uid_get_array(uid_t uid, const char *variable, char ***array) {
        _cleanup_free_ char *p = NULL, *s = NULL;
        char **a;
        int r;

        if (asprintf(&p, "/run/systemd/users/%lu", (unsigned long) uid) < 0)
                return -ENOMEM;

        r = parse_env_file(p, NEWLINE,
                           variable, &s,
                           NULL);
        if (r < 0) {
                if (r == -ENOENT) {
                        if (array)
                                *array = NULL;
                        return 0;
                }

                return r;
        }

        if (!s) {
                if (array)
                        *array = NULL;
                return 0;
        }

        a = strv_split(s, " ");

        if (!a)
                return -ENOMEM;

        strv_uniq(a);
        r = strv_length(a);

        if (array)
                *array = a;
        else
                strv_free(a);

        return r;
}

_public_ int sd_uid_get_sessions(uid_t uid, int require_active, char ***sessions) {
        return uid_get_array(
                        uid,
                        require_active == 0 ? "ONLINE_SESSIONS" :
                        require_active > 0  ? "ACTIVE_SESSIONS" :
                                              "SESSIONS",
                        sessions);
}

_public_ int sd_uid_get_seats(uid_t uid, int require_active, char ***seats) {
        return uid_get_array(
                        uid,
                        require_active == 0 ? "ONLINE_SEATS" :
                        require_active > 0  ? "ACTIVE_SEATS" :
                                              "SEATS",
                        seats);
}

static int file_of_session(const char *session, char **_p) {
        char *p;
        int r;

        assert(_p);

        if (session) {
                if (!session_id_valid(session))
                        return -EINVAL;

                p = strappend("/run/systemd/sessions/", session);
        } else {
                _cleanup_free_ char *buf = NULL;

                r = sd_pid_get_session(0, &buf);
                if (r < 0)
                        return r;

                p = strappend("/run/systemd/sessions/", buf);
        }

        if (!p)
                return -ENOMEM;

        *_p = p;
        return 0;
}

_public_ int sd_session_is_active(const char *session) {
        int r;
        _cleanup_free_ char *p = NULL, *s = NULL;

        r = file_of_session(session, &p);
        if (r < 0)
                return r;

        r = parse_env_file(p, NEWLINE, "ACTIVE", &s, NULL);
        if (r < 0)
                return r;

        if (!s)
                return -EIO;

        r = parse_boolean(s);

        return r;
}

_public_ int sd_session_get_state(const char *session, char **state) {
        _cleanup_free_ char *p = NULL, *s = NULL;
        int r;

        if (!state)
                return -EINVAL;

        r = file_of_session(session, &p);
        if (r < 0)
                return r;

        r = parse_env_file(p, NEWLINE, "STATE", &s, NULL);

        if (r < 0)
                return r;
        else if (!s)
                return -EIO;

        *state = s;
        s = NULL;

        return 0;
}

_public_ int sd_session_get_uid(const char *session, uid_t *uid) {
        int r;
        _cleanup_free_ char *p = NULL, *s = NULL;

        if (!uid)
                return -EINVAL;

        r = file_of_session(session, &p);
        if (r < 0)
                return r;

        r = parse_env_file(p, NEWLINE, "UID", &s, NULL);

        if (r < 0)
                return r;

        if (!s)
                return -EIO;

        r = parse_uid(s, uid);

        return r;
}

static int session_get_string(const char *session, const char *field, char **value) {
        _cleanup_free_ char *p = NULL, *s = NULL;
        int r;

        if (!value)
                return -EINVAL;

        r = file_of_session(session, &p);
        if (r < 0)
                return r;

        r = parse_env_file(p, NEWLINE, field, &s, NULL);

        if (r < 0)
                return r;

        if (isempty(s))
                return -ENOENT;

        *value = s;
        s = NULL;
        return 0;
}

_public_ int sd_session_get_seat(const char *session, char **seat) {
        return session_get_string(session, "SEAT", seat);
}

_public_ int sd_session_get_tty(const char *session, char **tty) {
        return session_get_string(session, "TTY", tty);
}

_public_ int sd_session_get_vt(const char *session, unsigned *vtnr) {
        _cleanup_free_ char *vtnr_string;
        unsigned u;
        int r;

        r = session_get_string(session, "VTNr", &vtnr_string);
        if (r < 0)
                return r;

        r = safe_atou(vtnr_string, &u);
        if (r < 0)
                return r;

        *vtnr = u;
        return 0;
}

_public_ int sd_session_get_service(const char *session, char **service) {
        return session_get_string(session, "SERVICE", service);
}

_public_ int sd_session_get_type(const char *session, char **type) {
        return session_get_string(session, "TYPE", type);
}

_public_ int sd_session_get_class(const char *session, char **class) {
        return session_get_string(session, "CLASS", class);
}

_public_ int sd_session_get_display(const char *session, char **display) {
        return session_get_string(session, "DISPLAY", display);
}

static int file_of_seat(const char *seat, char **_p) {
        char *p;
        int r;

        assert(_p);

        if (seat)
                p = strappend("/run/systemd/seats/", seat);
        else {
                _cleanup_free_ char *buf = NULL;

                r = sd_session_get_seat(NULL, &buf);
                if (r < 0)
                        return r;

                p = strappend("/run/systemd/seats/", buf);
        }

        if (!p)
                return -ENOMEM;

        *_p = p;
        p = NULL;
        return 0;
}

_public_ int sd_seat_get_active(const char *seat, char **session, uid_t *uid) {
        _cleanup_free_ char *p = NULL, *s = NULL, *t = NULL;
        int r;

        if (!session && !uid)
                return -EINVAL;

        r = file_of_seat(seat, &p);
        if (r < 0)
                return r;

        r = parse_env_file(p, NEWLINE,
                           "ACTIVE", &s,
                           "ACTIVE_UID", &t,
                           NULL);
        if (r < 0)
                return r;

        if (session && !s)
                return -ENOENT;

        if (uid && !t)
                return -ENOENT;

        if (uid && t) {
                r = parse_uid(t, uid);
                if (r < 0)
                        return r;
        }

        if (session && s) {
                *session = s;
                s = NULL;
        }

        return 0;
}

_public_ int sd_seat_get_sessions(const char *seat, char ***sessions, uid_t **uids, unsigned *n_uids) {
        _cleanup_free_ char *p = NULL, *s = NULL, *t = NULL;
        _cleanup_strv_free_ char **a = NULL;
        _cleanup_free_ uid_t *b = NULL;
        unsigned n = 0;
        int r;

        r = file_of_seat(seat, &p);
        if (r < 0)
                return r;

        r = parse_env_file(p, NEWLINE,
                           "SESSIONS", &s,
                           "ACTIVE_SESSIONS", &t,
                           NULL);

        if (r < 0)
                return r;

        if (s) {
                a = strv_split(s, " ");
                if (!a)
                        return -ENOMEM;
        }

        if (uids && t) {
                char *w, *state;
                size_t l;

                FOREACH_WORD(w, l, t, state)
                        n++;

                if (n > 0) {
                        unsigned i = 0;

                        b = new(uid_t, n);
                        if (!b)
                                return -ENOMEM;

                        FOREACH_WORD(w, l, t, state) {
                                _cleanup_free_ char *k = NULL;

                                k = strndup(w, l);
                                if (!k)
                                        return -ENOMEM;

                                r = parse_uid(k, b + i);

                                if (r < 0)
                                        continue;

                                i++;
                        }
                }
        }

        r = strv_length(a);

        if (sessions) {
                *sessions = a;
                a = NULL;
        }

        if (uids) {
                *uids = b;
                b = NULL;
        }

        if (n_uids)
                *n_uids = n;

        return r;
}

static int seat_get_can(const char *seat, const char *variable) {
        _cleanup_free_ char *p = NULL, *s = NULL;
        int r;

        r = file_of_seat(seat, &p);
        if (r < 0)
                return r;

        r = parse_env_file(p, NEWLINE,
                           variable, &s,
                           NULL);
        if (r < 0)
                return r;

        if (s)
                r = parse_boolean(s);
        else
                r = 0;

        return r;
}

_public_ int sd_seat_can_multi_session(const char *seat) {
        return seat_get_can(seat, "CAN_MULTI_SESSION");
}

_public_ int sd_seat_can_tty(const char *seat) {
        return seat_get_can(seat, "CAN_TTY");
}

_public_ int sd_seat_can_graphical(const char *seat) {
        return seat_get_can(seat, "CAN_GRAPHICAL");
}

_public_ int sd_get_seats(char ***seats) {
        return get_files_in_directory("/run/systemd/seats/", seats);
}

_public_ int sd_get_sessions(char ***sessions) {
        return get_files_in_directory("/run/systemd/sessions/", sessions);
}

_public_ int sd_get_uids(uid_t **users) {
        _cleanup_closedir_ DIR *d;
        int r = 0;
        unsigned n = 0;
        _cleanup_free_ uid_t *l = NULL;

        d = opendir("/run/systemd/users/");
        if (!d)
                return -errno;

        for (;;) {
                struct dirent *de;
                union dirent_storage buf;
                int k;
                uid_t uid;

                k = readdir_r(d, &buf.de, &de);
                if (k != 0)
                        return -k;

                if (!de)
                        break;

                dirent_ensure_type(d, de);

                if (!dirent_is_file(de))
                        continue;

                k = parse_uid(de->d_name, &uid);
                if (k < 0)
                        continue;

                if (users) {
                        if ((unsigned) r >= n) {
                                uid_t *t;

                                n = MAX(16, 2*r);
                                t = realloc(l, sizeof(uid_t) * n);
                                if (!t)
                                        return -ENOMEM;

                                l = t;
                        }

                        assert((unsigned) r < n);
                        l[r++] = uid;
                } else
                        r++;
        }

        if (users) {
                *users = l;
                l = NULL;
        }

        return r;
}

_public_ int sd_get_machine_names(char ***machines) {
        return get_files_in_directory("/run/systemd/machines/", machines);
}

static inline int MONITOR_TO_FD(sd_login_monitor *m) {
        return (int) (unsigned long) m - 1;
}

static inline sd_login_monitor* FD_TO_MONITOR(int fd) {
        return (sd_login_monitor*) (unsigned long) (fd + 1);
}

_public_ int sd_login_monitor_new(const char *category, sd_login_monitor **m) {
        int fd, k;
        bool good = false;

        if (!m)
                return -EINVAL;

        fd = inotify_init1(IN_NONBLOCK|IN_CLOEXEC);
        if (fd < 0)
                return -errno;

        if (!category || streq(category, "seat")) {
                k = inotify_add_watch(fd, "/run/systemd/seats/", IN_MOVED_TO|IN_DELETE);
                if (k < 0) {
                        close_nointr_nofail(fd);
                        return -errno;
                }

                good = true;
        }

        if (!category || streq(category, "session")) {
                k = inotify_add_watch(fd, "/run/systemd/sessions/", IN_MOVED_TO|IN_DELETE);
                if (k < 0) {
                        close_nointr_nofail(fd);
                        return -errno;
                }

                good = true;
        }

        if (!category || streq(category, "uid")) {
                k = inotify_add_watch(fd, "/run/systemd/users/", IN_MOVED_TO|IN_DELETE);
                if (k < 0) {
                        close_nointr_nofail(fd);
                        return -errno;
                }

                good = true;
        }

        if (!category || streq(category, "machine")) {
<<<<<<< HEAD
                _cleanup_free_ char *md = NULL, *p = NULL;
                int r;

                r = cg_get_machine_path(NULL, &md);
                if (r < 0)
                        return r;

                r = cg_get_path(SYSTEMD_CGROUP_CONTROLLER, md, NULL, &p);
                if (r < 0)
                        return r;

                k = inotify_add_watch(fd, p, IN_MOVED_TO|IN_CREATE|IN_DELETE);
                /* when running logind without systemd as pid 1, this will fail */
                /*
=======
                k = inotify_add_watch(fd, "/run/systemd/machines/", IN_MOVED_TO|IN_DELETE);
>>>>>>> f7d3f96e
                if (k < 0) {
                        close_nointr_nofail(fd);
                        return -errno;
                }
                */

                good = true;
        }

        if (!good) {
                close_nointr(fd);
                return -EINVAL;
        }

        *m = FD_TO_MONITOR(fd);
        return 0;
}

_public_ sd_login_monitor* sd_login_monitor_unref(sd_login_monitor *m) {
        int fd;

        if (!m)
                return NULL;

        fd = MONITOR_TO_FD(m);
        close_nointr(fd);

        return NULL;
}

_public_ int sd_login_monitor_flush(sd_login_monitor *m) {

        if (!m)
                return -EINVAL;

        return flush_fd(MONITOR_TO_FD(m));
}

_public_ int sd_login_monitor_get_fd(sd_login_monitor *m) {

        if (!m)
                return -EINVAL;

        return MONITOR_TO_FD(m);
}

_public_ int sd_login_monitor_get_events(sd_login_monitor *m) {

        if (!m)
                return -EINVAL;

        /* For now we will only return POLLIN here, since we don't
         * need anything else ever for inotify.  However, let's have
         * this API to keep our options open should we later on need
         * it. */
        return POLLIN;
}

_public_ int sd_login_monitor_get_timeout(sd_login_monitor *m, uint64_t *timeout_usec) {

        if (!m)
                return -EINVAL;
        if (!timeout_usec)
                return -EINVAL;

        /* For now we will only return (uint64_t) -1, since we don't
         * need any timeout. However, let's have this API to keep our
         * options open should we later on need it. */
        *timeout_usec = (uint64_t) -1;
        return 0;
}<|MERGE_RESOLUTION|>--- conflicted
+++ resolved
@@ -674,29 +674,11 @@
         }
 
         if (!category || streq(category, "machine")) {
-<<<<<<< HEAD
-                _cleanup_free_ char *md = NULL, *p = NULL;
-                int r;
-
-                r = cg_get_machine_path(NULL, &md);
-                if (r < 0)
-                        return r;
-
-                r = cg_get_path(SYSTEMD_CGROUP_CONTROLLER, md, NULL, &p);
-                if (r < 0)
-                        return r;
-
-                k = inotify_add_watch(fd, p, IN_MOVED_TO|IN_CREATE|IN_DELETE);
-                /* when running logind without systemd as pid 1, this will fail */
-                /*
-=======
                 k = inotify_add_watch(fd, "/run/systemd/machines/", IN_MOVED_TO|IN_DELETE);
->>>>>>> f7d3f96e
                 if (k < 0) {
                         close_nointr_nofail(fd);
                         return -errno;
                 }
-                */
 
                 good = true;
         }
