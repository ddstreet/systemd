/*-*- Mode: C; c-basic-offset: 8; indent-tabs-mode: nil -*-*/

/***
  This file is part of systemd.

  Copyright 2010 Lennart Poettering

  systemd is free software; you can redistribute it and/or modify it
  under the terms of the GNU Lesser General Public License as published by
  the Free Software Foundation; either version 2.1 of the License, or
  (at your option) any later version.

  systemd is distributed in the hope that it will be useful, but
  WITHOUT ANY WARRANTY; without even the implied warranty of
  MERCHANTABILITY or FITNESS FOR A PARTICULAR PURPOSE. See the GNU
  Lesser General Public License for more details.

  You should have received a copy of the GNU Lesser General Public License
  along with systemd; If not, see <http://www.gnu.org/licenses/>.
***/

#include <errno.h>
#include <fcntl.h>
#include <sys/file.h>
#include <pwd.h>
#include <endian.h>
#include <sys/capability.h>

#include <security/pam_modules.h>
#include <security/_pam_macros.h>
#include <security/pam_modutil.h>
#include <security/pam_ext.h>
#include <security/pam_misc.h>

#include "util.h"
#include "audit.h"
#include "macro.h"
#include "strv.h"
#include "dbus-common.h"
#include "def.h"
#include "socket-util.h"
#include "fileio.h"

static int parse_argv(pam_handle_t *handle,
                      int argc, const char **argv,
                      const char **class,
                      bool *debug) {

        unsigned i;

        assert(argc >= 0);
        assert(argc == 0 || argv);

        for (i = 0; i < (unsigned) argc; i++) {
                int k;

                if (startswith(argv[i], "class=")) {

                        if (class)
                                *class = argv[i] + 6;

                } else if (startswith(argv[i], "debug=")) {
                        k = parse_boolean(argv[i] + 6);

                        if (k < 0) {
                                pam_syslog(handle, LOG_ERR, "Failed to parse debug= argument.");
                                return k;
                        }

                        if (debug)
                                *debug = k;

                } else {
                        pam_syslog(handle, LOG_WARNING, "Unknown parameter '%s', ignoring", argv[i]);
                        return 0;
                }
        }

        return 0;
}

static int get_user_data(
                pam_handle_t *handle,
                const char **ret_username,
                struct passwd **ret_pw) {

        const char *username = NULL;
        struct passwd *pw = NULL;
        int r;

        assert(handle);
        assert(ret_username);
        assert(ret_pw);

        r = pam_get_user(handle, &username, NULL);
        if (r != PAM_SUCCESS) {
                pam_syslog(handle, LOG_ERR, "Failed to get user name.");
                return r;
        }

        if (isempty(username)) {
                pam_syslog(handle, LOG_ERR, "User name not valid.");
                return PAM_AUTH_ERR;
        }

        pw = pam_modutil_getpwnam(handle, username);
        if (!pw) {
                pam_syslog(handle, LOG_ERR, "Failed to get user data.");
                return PAM_USER_UNKNOWN;
        }

        *ret_pw = pw;
        *ret_username = username ? username : pw->pw_name;

        return PAM_SUCCESS;
}

static int get_seat_from_display(const char *display, const char **seat, uint32_t *vtnr) {
        union sockaddr_union sa = {
                .un.sun_family = AF_UNIX,
        };
         _cleanup_free_ char *p = NULL, *tty = NULL;
         _cleanup_close_ int fd = -1;
        struct ucred ucred;
        socklen_t l;
        int v, r;

        assert(display);
        assert(vtnr);

        /* We deduce the X11 socket from the display name, then use
         * SO_PEERCRED to determine the X11 server process, ask for
         * the controlling tty of that and if it's a VC then we know
         * the seat and the virtual terminal. Sounds ugly, is only
         * semi-ugly. */

        r = socket_from_display(display, &p);
        if (r < 0)
                return r;
        strncpy(sa.un.sun_path, p, sizeof(sa.un.sun_path)-1);

        fd = socket(AF_UNIX, SOCK_STREAM|SOCK_CLOEXEC, 0);
        if (fd < 0)
                return -errno;

        if (connect(fd, &sa.sa, offsetof(struct sockaddr_un, sun_path) + strlen(sa.un.sun_path)) < 0)
                return -errno;

        l = sizeof(ucred);
        r = getsockopt(fd, SOL_SOCKET, SO_PEERCRED, &ucred, &l);
        if (r < 0)
                return -errno;

        r = get_ctty(ucred.pid, NULL, &tty);
        if (r < 0)
                return r;

        v = vtnr_from_tty(tty);
        if (v < 0)
                return v;
        else if (v == 0)
                return -ENOENT;

        if (seat)
                *seat = "seat0";
        *vtnr = (uint32_t) v;

        return 0;
}

_public_ PAM_EXTERN int pam_sm_open_session(
                pam_handle_t *handle,
                int flags,
                int argc, const char **argv) {

        struct passwd *pw;
        bool debug = false;
        const char *username, *id, *object_path, *runtime_path, *service = NULL, *tty = NULL, *display = NULL, *remote_user = NULL, *remote_host = NULL, *seat = NULL, *type = NULL, *class = NULL, *class_pam = NULL, *cvtnr = NULL;
        DBusError error;
        uint32_t uid, pid;
        DBusMessageIter iter;
        int session_fd = -1;
        DBusConnection *bus = NULL;
        DBusMessage *m = NULL, *reply = NULL;
        dbus_bool_t remote, existing;
        int r;
        uint32_t vtnr = 0;
        uid_t original_uid;

        assert(handle);

        dbus_error_init(&error);

<<<<<<< HEAD
        /* Make this a NOP on non-logind systems */
        if (!logind_running())
                return PAM_SUCCESS;

=======
>>>>>>> e4af872c
        if (parse_argv(handle,
                       argc, argv,
                       &class_pam,
                       &debug) < 0) {
                r = PAM_SESSION_ERR;
                goto finish;
        }

        if (debug)
                pam_syslog(handle, LOG_DEBUG, "pam-systemd initializing");

        r = get_user_data(handle, &username, &pw);
        if (r != PAM_SUCCESS)
                goto finish;

        /* Make sure we don't enter a loop by talking to
         * systemd-logind when it is actually waiting for the
         * background to finish start-up. If the service is
         * "systemd-user" we simply set XDG_RUNTIME_DIR and
         * leave. */

        pam_get_item(handle, PAM_SERVICE, (const void**) &service);
        if (streq_ptr(service, "systemd-user")) {
                char *p, *rt = NULL;

                if (asprintf(&p, "/run/systemd/users/%lu", (unsigned long) pw->pw_uid) < 0) {
                        r = PAM_BUF_ERR;
                        goto finish;
                }

                r = parse_env_file(p, NEWLINE,
                                   "RUNTIME", &rt,
                                   NULL);
                free(p);

                if (r < 0 && r != -ENOENT) {
                        r = PAM_SESSION_ERR;
                        free(rt);
                        goto finish;
                }

                if (rt)  {
                        r = pam_misc_setenv(handle, "XDG_RUNTIME_DIR", rt, 0);
                        free(rt);

                        if (r != PAM_SUCCESS) {
                                pam_syslog(handle, LOG_ERR, "Failed to set runtime dir.");
                                goto finish;
                        }
                }

                r = PAM_SUCCESS;
                goto finish;
        }

        dbus_connection_set_change_sigpipe(FALSE);

        bus = dbus_bus_get_private(DBUS_BUS_SYSTEM, &error);
        if (!bus) {
                if (debug)
                        pam_syslog(handle, LOG_ERR, "Failed to connect to system bus: %s", bus_error_message(&error));
                r = PAM_SESSION_ERR;
                goto finish;
        }

        m = dbus_message_new_method_call(
                        "org.freedesktop.login1",
                        "/org/freedesktop/login1",
                        "org.freedesktop.login1.Manager",
                        "CreateSession");
        if (!m) {
                pam_syslog(handle, LOG_ERR, "Could not allocate create session message.");
                r = PAM_BUF_ERR;
                goto finish;
        }

        uid = pw->pw_uid;
        pid = getpid();

        pam_get_item(handle, PAM_XDISPLAY, (const void**) &display);
        pam_get_item(handle, PAM_TTY, (const void**) &tty);
        pam_get_item(handle, PAM_RUSER, (const void**) &remote_user);
        pam_get_item(handle, PAM_RHOST, (const void**) &remote_host);

        seat = pam_getenv(handle, "XDG_SEAT");
        if (isempty(seat))
                seat = getenv("XDG_SEAT");

        cvtnr = pam_getenv(handle, "XDG_VTNR");
        if (isempty(cvtnr))
                cvtnr = getenv("XDG_VTNR");

        service = strempty(service);
        tty = strempty(tty);
        display = strempty(display);
        remote_user = strempty(remote_user);
        remote_host = strempty(remote_host);
        seat = strempty(seat);

        if (strchr(tty, ':')) {
                /* A tty with a colon is usually an X11 display,
                 * placed there to show up in utmp. We rearrange
                 * things and don't pretend that an X display was a
                 * tty. */

                if (isempty(display))
                        display = tty;
                tty = "";
        } else if (streq(tty, "cron")) {
                /* cron has been setting PAM_TTY to "cron" for a very
                 * long time and it probably shouldn't stop doing that
                 * for compatibility reasons. */
                tty = "";
                type = "unspecified";
        } else if (streq(tty, "ssh")) {
                /* ssh has been setting PAM_TTY to "ssh" for a very
                 * long time and probably shouldn't stop doing that
                 * for compatibility reasons. */
                tty = "";
                type ="tty";
        }

        /* If this fails vtnr will be 0, that's intended */
        if (!isempty(cvtnr))
                safe_atou32(cvtnr, &vtnr);

        if (!isempty(display) && vtnr <= 0) {
                if (isempty(seat))
                        get_seat_from_display(display, &seat, &vtnr);
                else if (streq(seat, "seat0"))
                        get_seat_from_display(display, NULL, &vtnr);
        }

        if (seat && !streq(seat, "seat0") && vtnr != 0) {
                pam_syslog(handle, LOG_DEBUG,
                      "Ignoring vtnr %d for %s which is not seat0", vtnr, seat);
                vtnr = 0;
        }

        if (!type)
                type = !isempty(display) ? "x11" :
                        !isempty(tty) ? "tty" : "unspecified";

        class = pam_getenv(handle, "XDG_SESSION_CLASS");
        if (isempty(class))
                class = getenv("XDG_SESSION_CLASS");
        if (isempty(class))
                class = class_pam;
        if (isempty(class))
                class = streq(type, "unspecified") ? "background" : "user";

        remote = !isempty(remote_host) &&
                !streq(remote_host, "localhost") &&
                !streq(remote_host, "localhost.localdomain");

        if (!dbus_message_append_args(m,
                                      DBUS_TYPE_UINT32, &uid,
                                      DBUS_TYPE_UINT32, &pid,
                                      DBUS_TYPE_STRING, &service,
                                      DBUS_TYPE_STRING, &type,
                                      DBUS_TYPE_STRING, &class,
                                      DBUS_TYPE_STRING, &seat,
                                      DBUS_TYPE_UINT32, &vtnr,
                                      DBUS_TYPE_STRING, &tty,
                                      DBUS_TYPE_STRING, &display,
                                      DBUS_TYPE_BOOLEAN, &remote,
                                      DBUS_TYPE_STRING, &remote_user,
                                      DBUS_TYPE_STRING, &remote_host,
                                      DBUS_TYPE_INVALID)) {
                pam_syslog(handle, LOG_ERR, "Could not attach parameters to message.");
                r = PAM_BUF_ERR;
                goto finish;
        }

        dbus_message_iter_init_append(m, &iter);

        if (debug)
                pam_syslog(handle, LOG_DEBUG, "Asking logind to create session: "
                           "uid=%u pid=%u service=%s type=%s class=%s seat=%s vtnr=%u tty=%s display=%s remote=%s remote_user=%s remote_host=%s",
                              pw->pw_uid, pid,
                              strempty(service),
                              type, class,
                              seat, vtnr, tty, display,
                              yes_no(remote), remote_user, remote_host);

        reply = dbus_connection_send_with_reply_and_block(bus, m, -1, &error);
        if (!reply) {
                pam_syslog(handle, LOG_ERR, "Failed to create session: %s", bus_error_message(&error));
                r = PAM_SESSION_ERR;
                goto finish;
        }

        if (!dbus_message_get_args(reply, &error,
                                   DBUS_TYPE_STRING, &id,
                                   DBUS_TYPE_OBJECT_PATH, &object_path,
                                   DBUS_TYPE_STRING, &runtime_path,
                                   DBUS_TYPE_UNIX_FD, &session_fd,
                                   DBUS_TYPE_UINT32, &original_uid,
                                   DBUS_TYPE_STRING, &seat,
                                   DBUS_TYPE_UINT32, &vtnr,
                                   DBUS_TYPE_BOOLEAN, &existing,
                                   DBUS_TYPE_INVALID)) {
                pam_syslog(handle, LOG_ERR, "Failed to parse message: %s", bus_error_message(&error));
                r = PAM_SESSION_ERR;
                goto finish;
        }

        if (debug)
                pam_syslog(handle, LOG_DEBUG, "Reply from logind: "
                           "id=%s object_path=%s runtime_path=%s session_fd=%d seat=%s vtnr=%u original_uid=%u",
                           id, object_path, runtime_path, session_fd, seat, vtnr, original_uid);

        r = pam_misc_setenv(handle, "XDG_SESSION_ID", id, 0);
        if (r != PAM_SUCCESS) {
                pam_syslog(handle, LOG_ERR, "Failed to set session id.");
                goto finish;
        }

        if (original_uid == pw->pw_uid) {
                /* Don't set $XDG_RUNTIME_DIR if the user we now
                 * authenticated for does not match the original user
                 * of the session. We do this in order not to result
                 * in privileged apps clobbering the runtime directory
                 * unnecessarily. */

                r = pam_misc_setenv(handle, "XDG_RUNTIME_DIR", runtime_path, 0);
                if (r != PAM_SUCCESS) {
                         pam_syslog(handle, LOG_ERR, "Failed to set runtime dir.");
                         goto finish;
                }
        }

        if (!isempty(seat)) {
                r = pam_misc_setenv(handle, "XDG_SEAT", seat, 0);
                if (r != PAM_SUCCESS) {
                        pam_syslog(handle, LOG_ERR, "Failed to set seat.");
                        goto finish;
                }
        }

        if (vtnr > 0) {
                char buf[11];
                snprintf(buf, sizeof(buf), "%u", vtnr);
                char_array_0(buf);

                r = pam_misc_setenv(handle, "XDG_VTNR", buf, 0);
                if (r != PAM_SUCCESS) {
                        pam_syslog(handle, LOG_ERR, "Failed to set virtual terminal number.");
                        goto finish;
                }
        }

        r = pam_set_data(handle, "systemd.existing", INT_TO_PTR(!!existing), NULL);
        if (r != PAM_SUCCESS) {
                pam_syslog(handle, LOG_ERR, "Failed to install existing flag.");
                return r;
        }

        if (session_fd >= 0) {
                r = pam_set_data(handle, "systemd.session-fd", INT_TO_PTR(session_fd+1), NULL);
                if (r != PAM_SUCCESS) {
                        pam_syslog(handle, LOG_ERR, "Failed to install session fd.");
                        return r;
                }
        }

        session_fd = -1;

        r = PAM_SUCCESS;

finish:
        dbus_error_free(&error);

        if (bus) {
                dbus_connection_close(bus);
                dbus_connection_unref(bus);
        }

        if (m)
                dbus_message_unref(m);

        if (reply)
                dbus_message_unref(reply);

        safe_close(session_fd);

        return r;
}

_public_ PAM_EXTERN int pam_sm_close_session(
                pam_handle_t *handle,
                int flags,
                int argc, const char **argv) {

        const void *existing = NULL;
        const char *id;
        DBusConnection *bus = NULL;
        DBusMessage *m = NULL, *reply = NULL;
        DBusError error;
        int r;

        assert(handle);

        dbus_error_init(&error);

        /* Only release session if it wasn't pre-existing when we
         * tried to create it */
        pam_get_data(handle, "systemd.existing", &existing);

        id = pam_getenv(handle, "XDG_SESSION_ID");
        if (id && !existing) {

                /* Before we go and close the FIFO we need to tell
                 * logind that this is a clean session shutdown, so
                 * that it doesn't just go and slaughter us
                 * immediately after closing the fd */

                bus = dbus_bus_get_private(DBUS_BUS_SYSTEM, &error);
                if (!bus) {
                        pam_syslog(handle, LOG_ERR, "Failed to connect to system bus: %s", bus_error_message(&error));
                        r = PAM_SESSION_ERR;
                        goto finish;
                }

                m = dbus_message_new_method_call(
                                "org.freedesktop.login1",
                                "/org/freedesktop/login1",
                                "org.freedesktop.login1.Manager",
                                "ReleaseSession");
                if (!m) {
                        pam_syslog(handle, LOG_ERR, "Could not allocate release session message.");
                        r = PAM_BUF_ERR;
                        goto finish;
                }

                if (!dbus_message_append_args(m,
                                              DBUS_TYPE_STRING, &id,
                                              DBUS_TYPE_INVALID)) {
                        pam_syslog(handle, LOG_ERR, "Could not attach parameters to message.");
                        r = PAM_BUF_ERR;
                        goto finish;
                }

                reply = dbus_connection_send_with_reply_and_block(bus, m, -1, &error);
                if (!reply) {
                        pam_syslog(handle, LOG_ERR, "Failed to release session: %s", bus_error_message(&error));
                        r = PAM_SESSION_ERR;
                        goto finish;
                }
        }


        /* Note that we are knowingly leaking the FIFO fd here. This
         * way, logind can watch us die. If we closed it here it would
         * not have any clue when that is completed. Given that one
         * cannot really have multiple PAM sessions open from the same
         * process this means we will leak one FD at max. */
        r = PAM_SUCCESS;

finish:

        dbus_error_free(&error);

        if (bus) {
                dbus_connection_close(bus);
                dbus_connection_unref(bus);
        }

        if (m)
                dbus_message_unref(m);

        if (reply)
                dbus_message_unref(reply);

        return r;
}<|MERGE_RESOLUTION|>--- conflicted
+++ resolved
@@ -191,13 +191,6 @@
 
         dbus_error_init(&error);
 
-<<<<<<< HEAD
-        /* Make this a NOP on non-logind systems */
-        if (!logind_running())
-                return PAM_SUCCESS;
-
-=======
->>>>>>> e4af872c
         if (parse_argv(handle,
                        argc, argv,
                        &class_pam,
