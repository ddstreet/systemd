--- conflicted
+++ resolved
@@ -581,13 +581,8 @@
                         pam_syslog(handle, LOG_ERR, "Failed to set runtime dir.");
                         goto finish;
                 }
-<<<<<<< HEAD
-        } else {
-                pam_syslog(handle, LOG_INFO, "Runtime dir %s is not owned by the target uid %u, ignoring.",
-=======
         } else if (debug) {
                 pam_syslog(handle, LOG_DEBUG, "Runtime dir %s is not owned by the target uid %u, ignoring.",
->>>>>>> 65cf6387
                            runtime_path, uid);
         }
 
