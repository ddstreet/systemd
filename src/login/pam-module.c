--- conflicted
+++ resolved
@@ -123,16 +123,9 @@
         union sockaddr_union sa = {
                 .un.sun_family = AF_UNIX,
         };
-<<<<<<< HEAD
-         _cleanup_free_ char *p = NULL, *tty = NULL;
-         _cleanup_close_ int fd = -1;
-        struct ucred ucred;
-        socklen_t l;
-=======
         _cleanup_free_ char *p = NULL, *tty = NULL;
         _cleanup_close_ int fd = -1;
         struct ucred ucred;
->>>>>>> a8f3477d
         int v, r;
 
         assert(display);
@@ -229,11 +222,6 @@
 
         assert(handle);
 
-<<<<<<< HEAD
-        dbus_error_init(&error);
-
-=======
->>>>>>> a8f3477d
         if (parse_argv(handle,
                        argc, argv,
                        &class_pam,
@@ -244,9 +232,6 @@
         if (debug)
                 pam_syslog(handle, LOG_DEBUG, "pam-systemd initializing");
 
-        if (debug)
-                pam_syslog(handle, LOG_DEBUG, "pam-systemd initializing");
-
         r = get_user_data(handle, &username, &pw);
         if (r != PAM_SUCCESS) {
                 pam_syslog(handle, LOG_ERR, "Failed to get user data.");
@@ -279,26 +264,10 @@
                                 return r;
                         }
 
-<<<<<<< HEAD
-                r = PAM_SUCCESS;
-                goto finish;
-        }
-
-        dbus_connection_set_change_sigpipe(FALSE);
-
-        bus = dbus_bus_get_private(DBUS_BUS_SYSTEM, &error);
-        if (!bus) {
-                if (debug)
-                        pam_syslog(handle, LOG_ERR, "Failed to connect to system bus: %s", bus_error_message(&error));
-                r = PAM_SESSION_ERR;
-                goto finish;
-        }
-=======
                         r = export_legacy_dbus_address(handle, pw->pw_uid, rt);
                         if (r != PAM_SUCCESS)
                                 return r;
                 }
->>>>>>> a8f3477d
 
                 return PAM_SUCCESS;
         }
@@ -373,20 +342,11 @@
         }
 
         if (seat && !streq(seat, "seat0") && vtnr != 0) {
-<<<<<<< HEAD
-                pam_syslog(handle, LOG_DEBUG,
-                      "Ignoring vtnr %d for %s which is not seat0", vtnr, seat);
-                vtnr = 0;
-        }
-
-        if (!type)
-=======
                 pam_syslog(handle, LOG_DEBUG, "Ignoring vtnr %d for %s which is not seat0", vtnr, seat);
                 vtnr = 0;
         }
 
         if (isempty(type))
->>>>>>> a8f3477d
                 type = !isempty(display) ? "x11" :
                            !isempty(tty) ? "tty" : "unspecified";
 
@@ -407,35 +367,6 @@
 
         if (debug)
                 pam_syslog(handle, LOG_DEBUG, "Asking logind to create session: "
-<<<<<<< HEAD
-                           "uid=%u pid=%u service=%s type=%s class=%s seat=%s vtnr=%u tty=%s display=%s remote=%s remote_user=%s remote_host=%s",
-                              pw->pw_uid, pid,
-                              strempty(service),
-                              type, class,
-                              seat, vtnr, tty, display,
-                              yes_no(remote), remote_user, remote_host);
-
-        reply = dbus_connection_send_with_reply_and_block(bus, m, -1, &error);
-        if (!reply) {
-                pam_syslog(handle, LOG_ERR, "Failed to create session: %s", bus_error_message(&error));
-                r = PAM_SESSION_ERR;
-                goto finish;
-        }
-
-        if (!dbus_message_get_args(reply, &error,
-                                   DBUS_TYPE_STRING, &id,
-                                   DBUS_TYPE_OBJECT_PATH, &object_path,
-                                   DBUS_TYPE_STRING, &runtime_path,
-                                   DBUS_TYPE_UNIX_FD, &session_fd,
-                                   DBUS_TYPE_UINT32, &original_uid,
-                                   DBUS_TYPE_STRING, &seat,
-                                   DBUS_TYPE_UINT32, &vtnr,
-                                   DBUS_TYPE_BOOLEAN, &existing,
-                                   DBUS_TYPE_INVALID)) {
-                pam_syslog(handle, LOG_ERR, "Failed to parse message: %s", bus_error_message(&error));
-                r = PAM_SESSION_ERR;
-                goto finish;
-=======
                            "uid=%u pid=%u service=%s type=%s class=%s desktop=%s seat=%s vtnr=%u tty=%s display=%s remote=%s remote_user=%s remote_host=%s",
                            pw->pw_uid, getpid(),
                            strempty(service),
@@ -483,7 +414,6 @@
         if (r < 0) {
                 pam_syslog(handle, LOG_ERR, "Failed to parse message: %s", strerror(-r));
                 return PAM_SESSION_ERR;
->>>>>>> a8f3477d
         }
 
         if (debug)
@@ -506,11 +436,6 @@
 
                 r = pam_misc_setenv(handle, "XDG_RUNTIME_DIR", runtime_path, 0);
                 if (r != PAM_SUCCESS) {
-<<<<<<< HEAD
-                         pam_syslog(handle, LOG_ERR, "Failed to set runtime dir.");
-                         goto finish;
-                }
-=======
                         pam_syslog(handle, LOG_ERR, "Failed to set runtime dir.");
                         return r;
                 }
@@ -518,7 +443,6 @@
                 r = export_legacy_dbus_address(handle, pw->pw_uid, runtime_path);
                 if (r != PAM_SUCCESS)
                         return r;
->>>>>>> a8f3477d
         }
 
         if (!isempty(seat)) {
@@ -561,31 +485,7 @@
                 }
         }
 
-<<<<<<< HEAD
-        session_fd = -1;
-
-        r = PAM_SUCCESS;
-
-finish:
-        dbus_error_free(&error);
-
-        if (bus) {
-                dbus_connection_close(bus);
-                dbus_connection_unref(bus);
-        }
-
-        if (m)
-                dbus_message_unref(m);
-
-        if (reply)
-                dbus_message_unref(reply);
-
-        safe_close(session_fd);
-
-        return r;
-=======
         return PAM_SUCCESS;
->>>>>>> a8f3477d
 }
 
 _public_ PAM_EXTERN int pam_sm_close_session(
@@ -593,11 +493,8 @@
                 int flags,
                 int argc, const char **argv) {
 
-<<<<<<< HEAD
-=======
         _cleanup_bus_error_free_ sd_bus_error error = SD_BUS_ERROR_NULL;
         _cleanup_bus_unref_ sd_bus *bus = NULL;
->>>>>>> a8f3477d
         const void *existing = NULL;
         const char *id;
         int r;
@@ -637,36 +534,11 @@
                 }
         }
 
-<<<<<<< HEAD
-
-=======
->>>>>>> a8f3477d
         /* Note that we are knowingly leaking the FIFO fd here. This
          * way, logind can watch us die. If we closed it here it would
          * not have any clue when that is completed. Given that one
          * cannot really have multiple PAM sessions open from the same
          * process this means we will leak one FD at max. */
-<<<<<<< HEAD
-        r = PAM_SUCCESS;
-
-finish:
-
-        dbus_error_free(&error);
-
-        if (bus) {
-                dbus_connection_close(bus);
-                dbus_connection_unref(bus);
-        }
-
-        if (m)
-                dbus_message_unref(m);
-
-        if (reply)
-                dbus_message_unref(reply);
-
-        return r;
-=======
 
         return PAM_SUCCESS;
->>>>>>> a8f3477d
 }