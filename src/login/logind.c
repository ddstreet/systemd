/*-*- Mode: C; c-basic-offset: 8; indent-tabs-mode: nil -*-*/

/***
  This file is part of systemd.

  Copyright 2011 Lennart Poettering

  systemd is free software; you can redistribute it and/or modify it
  under the terms of the GNU Lesser General Public License as published by
  the Free Software Foundation; either version 2.1 of the License, or
  (at your option) any later version.

  systemd is distributed in the hope that it will be useful, but
  WITHOUT ANY WARRANTY; without even the implied warranty of
  MERCHANTABILITY or FITNESS FOR A PARTICULAR PURPOSE. See the GNU
  Lesser General Public License for more details.

  You should have received a copy of the GNU Lesser General Public License
  along with systemd; If not, see <http://www.gnu.org/licenses/>.
***/

#include <errno.h>
#include <pwd.h>
#include <libudev.h>
#include <fcntl.h>
#include <string.h>
#include <unistd.h>
#include <sys/epoll.h>
#include <sys/ioctl.h>
#include <linux/vt.h>
#include <sys/timerfd.h>

#include <systemd/sd-daemon.h>

#include "logind.h"
#include "dbus-common.h"
#include "dbus-loop.h"
#include "strv.h"
#include "conf-parser.h"
#include "mkdir.h"
#include "cgmanager.h"

Manager *manager_new(void) {
        Manager *m;

        m = new0(Manager, 1);
        if (!m)
                return NULL;

        m->console_active_fd = -1;
        m->bus_fd = -1;
        m->udev_seat_fd = -1;
        m->udev_vcsa_fd = -1;
        m->udev_button_fd = -1;
        m->epoll_fd = -1;
        m->reserve_vt_fd = -1;

        m->n_autovts = 6;
        m->reserve_vt = 6;
        m->inhibit_delay_max = 5 * USEC_PER_SEC;
        m->handle_power_key = HANDLE_POWEROFF;
        m->handle_suspend_key = HANDLE_SUSPEND;
        m->handle_hibernate_key = HANDLE_HIBERNATE;
        m->handle_lid_switch = HANDLE_SUSPEND;
        m->lid_switch_ignore_inhibited = true;

        m->idle_action_fd = -1;
        m->idle_action_usec = 30 * USEC_PER_MINUTE;
        m->idle_action = HANDLE_IGNORE;
        m->idle_action_not_before_usec = now(CLOCK_MONOTONIC);

        m->devices = hashmap_new(string_hash_func, string_compare_func);
        m->seats = hashmap_new(string_hash_func, string_compare_func);
        m->sessions = hashmap_new(string_hash_func, string_compare_func);
        m->users = hashmap_new(trivial_hash_func, trivial_compare_func);
        m->inhibitors = hashmap_new(string_hash_func, string_compare_func);
        m->buttons = hashmap_new(string_hash_func, string_compare_func);

        m->user_cgroups = hashmap_new(string_hash_func, string_compare_func);
        m->session_cgroups = hashmap_new(string_hash_func, string_compare_func);

        m->session_fds = hashmap_new(trivial_hash_func, trivial_compare_func);
        m->inhibitor_fds = hashmap_new(trivial_hash_func, trivial_compare_func);
        m->button_fds = hashmap_new(trivial_hash_func, trivial_compare_func);

        if (!m->devices || !m->seats || !m->sessions || !m->users || !m->inhibitors || !m->buttons ||
            !m->user_cgroups || !m->session_cgroups ||
            !m->session_fds || !m->inhibitor_fds || !m->button_fds) {
                manager_free(m);
                return NULL;
        }

        m->reset_controllers = strv_new("cpu", NULL);
        m->kill_exclude_users = strv_new("root", NULL);
        if (!m->reset_controllers || !m->kill_exclude_users) {
                manager_free(m);
                return NULL;
        }

        m->udev = udev_new();
        if (!m->udev) {
                manager_free(m);
                return NULL;
        }

        if (cg_get_user_path(&m->cgroup_path) < 0) {
                manager_free(m);
                return NULL;
        }

        return m;
}

void manager_free(Manager *m) {
        Session *session;
        User *u;
        Device *d;
        Seat *s;
        Inhibitor *i;
        Button *b;

        assert(m);

        while ((session = hashmap_first(m->sessions)))
                session_free(session);

        while ((u = hashmap_first(m->users)))
                user_free(u);

        while ((d = hashmap_first(m->devices)))
                device_free(d);

        while ((s = hashmap_first(m->seats)))
                seat_free(s);

        while ((i = hashmap_first(m->inhibitors)))
                inhibitor_free(i);

        while ((b = hashmap_first(m->buttons)))
                button_free(b);

        hashmap_free(m->devices);
        hashmap_free(m->seats);
        hashmap_free(m->sessions);
        hashmap_free(m->users);
        hashmap_free(m->inhibitors);
        hashmap_free(m->buttons);

        hashmap_free(m->user_cgroups);
        hashmap_free(m->session_cgroups);

        hashmap_free(m->session_fds);
        hashmap_free(m->inhibitor_fds);
        hashmap_free(m->button_fds);

        if (m->console_active_fd >= 0)
                close_nointr_nofail(m->console_active_fd);

        if (m->udev_seat_monitor)
                udev_monitor_unref(m->udev_seat_monitor);
        if (m->udev_vcsa_monitor)
                udev_monitor_unref(m->udev_vcsa_monitor);
        if (m->udev_button_monitor)
                udev_monitor_unref(m->udev_button_monitor);

        if (m->udev)
                udev_unref(m->udev);

        if (m->bus) {
                dbus_connection_flush(m->bus);
                dbus_connection_close(m->bus);
                dbus_connection_unref(m->bus);
        }

        if (m->bus_fd >= 0)
                close_nointr_nofail(m->bus_fd);

        if (m->epoll_fd >= 0)
                close_nointr_nofail(m->epoll_fd);

        if (m->reserve_vt_fd >= 0)
                close_nointr_nofail(m->reserve_vt_fd);

        if (m->idle_action_fd >= 0)
                close_nointr_nofail(m->idle_action_fd);

        strv_free(m->controllers);
        strv_free(m->reset_controllers);
        strv_free(m->kill_only_users);
        strv_free(m->kill_exclude_users);

        free(m->action_job);

        free(m->cgroup_path);
        free(m);
}

int manager_add_device(Manager *m, const char *sysfs, Device **_device) {
        Device *d;

        assert(m);
        assert(sysfs);

        d = hashmap_get(m->devices, sysfs);
        if (d) {
                if (_device)
                        *_device = d;

                return 0;
        }

        d = device_new(m, sysfs);
        if (!d)
                return -ENOMEM;

        if (_device)
                *_device = d;

        return 0;
}

int manager_add_seat(Manager *m, const char *id, Seat **_seat) {
        Seat *s;

        assert(m);
        assert(id);

        s = hashmap_get(m->seats, id);
        if (s) {
                if (_seat)
                        *_seat = s;

                return 0;
        }

        s = seat_new(m, id);
        if (!s)
                return -ENOMEM;

        if (_seat)
                *_seat = s;

        return 0;
}

int manager_add_session(Manager *m, User *u, const char *id, Session **_session) {
        Session *s;

        assert(m);
        assert(id);

        s = hashmap_get(m->sessions, id);
        if (s) {
                if (_session)
                        *_session = s;

                return 0;
        }

        s = session_new(m, u, id);
        if (!s)
                return -ENOMEM;

        if (_session)
                *_session = s;

        return 0;
}

int manager_add_user(Manager *m, uid_t uid, gid_t gid, const char *name, User **_user) {
        User *u;

        assert(m);
        assert(name);

        u = hashmap_get(m->users, ULONG_TO_PTR((unsigned long) uid));
        if (u) {
                if (_user)
                        *_user = u;

                return 0;
        }

        u = user_new(m, uid, gid, name);
        if (!u)
                return -ENOMEM;

        if (_user)
                *_user = u;

        return 0;
}

int manager_add_user_by_name(Manager *m, const char *name, User **_user) {
        uid_t uid;
        gid_t gid;
        int r;

        assert(m);
        assert(name);

        r = get_user_creds(&name, &uid, &gid, NULL, NULL);
        if (r < 0)
                return r;

        return manager_add_user(m, uid, gid, name, _user);
}

int manager_add_user_by_uid(Manager *m, uid_t uid, User **_user) {
        struct passwd *p;

        assert(m);

        errno = 0;
        p = getpwuid(uid);
        if (!p)
                return errno ? -errno : -ENOENT;

        return manager_add_user(m, uid, p->pw_gid, p->pw_name, _user);
}

int manager_add_inhibitor(Manager *m, const char* id, Inhibitor **_inhibitor) {
        Inhibitor *i;

        assert(m);
        assert(id);

        i = hashmap_get(m->inhibitors, id);
        if (i) {
                if (_inhibitor)
                        *_inhibitor = i;

                return 0;
        }

        i = inhibitor_new(m, id);
        if (!i)
                return -ENOMEM;

        if (_inhibitor)
                *_inhibitor = i;

        return 0;
}

int manager_add_button(Manager *m, const char *name, Button **_button) {
        Button *b;

        assert(m);
        assert(name);

        b = hashmap_get(m->buttons, name);
        if (b) {
                if (_button)
                        *_button = b;

                return 0;
        }

        b = button_new(m, name);
        if (!b)
                return -ENOMEM;

        if (_button)
                *_button = b;

        return 0;
}

int manager_process_seat_device(Manager *m, struct udev_device *d) {
        Device *device;
        int r;

        assert(m);

        if (streq_ptr(udev_device_get_action(d), "remove")) {

                device = hashmap_get(m->devices, udev_device_get_syspath(d));
                if (!device)
                        return 0;

                seat_add_to_gc_queue(device->seat);
                device_free(device);

        } else {
                const char *sn;
                Seat *seat;

                sn = udev_device_get_property_value(d, "ID_SEAT");
                if (isempty(sn))
                        sn = "seat0";

                if (!seat_name_is_valid(sn)) {
                        log_warning("Device with invalid seat name %s found, ignoring.", sn);
                        return 0;
                }

                r = manager_add_device(m, udev_device_get_syspath(d), &device);
                if (r < 0)
                        return r;

                r = manager_add_seat(m, sn, &seat);
                if (r < 0) {
                        if (!device->seat)
                                device_free(device);

                        return r;
                }

                device_attach(device, seat);
                seat_start(seat);
        }

        return 0;
}

int manager_process_button_device(Manager *m, struct udev_device *d) {
        Button *b;

        int r;

        assert(m);

        if (streq_ptr(udev_device_get_action(d), "remove")) {

                b = hashmap_get(m->buttons, udev_device_get_sysname(d));
                if (!b)
                        return 0;

                button_free(b);

        } else {
                const char *sn;

                r = manager_add_button(m, udev_device_get_sysname(d), &b);
                if (r < 0)
                        return r;

                sn = udev_device_get_property_value(d, "ID_SEAT");
                if (isempty(sn))
                        sn = "seat0";

                button_set_seat(b, sn);
                button_open(b);
        }

        return 0;
}

int manager_enumerate_devices(Manager *m) {
        struct udev_list_entry *item = NULL, *first = NULL;
        struct udev_enumerate *e;
        int r;

        assert(m);

        /* Loads devices from udev and creates seats for them as
         * necessary */

        e = udev_enumerate_new(m->udev);
        if (!e) {
                r = -ENOMEM;
                goto finish;
        }

        r = udev_enumerate_add_match_tag(e, "master-of-seat");
        if (r < 0)
                goto finish;

        r = udev_enumerate_scan_devices(e);
        if (r < 0)
                goto finish;

        first = udev_enumerate_get_list_entry(e);
        udev_list_entry_foreach(item, first) {
                struct udev_device *d;
                int k;

                d = udev_device_new_from_syspath(m->udev, udev_list_entry_get_name(item));
                if (!d) {
                        r = -ENOMEM;
                        goto finish;
                }

                k = manager_process_seat_device(m, d);
                udev_device_unref(d);

                if (k < 0)
                        r = k;
        }

finish:
        if (e)
                udev_enumerate_unref(e);

        return r;
}

int manager_enumerate_buttons(Manager *m) {
        struct udev_list_entry *item = NULL, *first = NULL;
        struct udev_enumerate *e;
        int r;

        assert(m);

        /* Loads buttons from udev */

        if (m->handle_power_key == HANDLE_IGNORE &&
            m->handle_suspend_key == HANDLE_IGNORE &&
            m->handle_hibernate_key == HANDLE_IGNORE &&
            m->handle_lid_switch == HANDLE_IGNORE)
                return 0;

        e = udev_enumerate_new(m->udev);
        if (!e) {
                r = -ENOMEM;
                goto finish;
        }

        r = udev_enumerate_add_match_subsystem(e, "input");
        if (r < 0)
                goto finish;

        r = udev_enumerate_add_match_tag(e, "power-switch");
        if (r < 0)
                goto finish;

        r = udev_enumerate_scan_devices(e);
        if (r < 0)
                goto finish;

        first = udev_enumerate_get_list_entry(e);
        udev_list_entry_foreach(item, first) {
                struct udev_device *d;
                int k;

                d = udev_device_new_from_syspath(m->udev, udev_list_entry_get_name(item));
                if (!d) {
                        r = -ENOMEM;
                        goto finish;
                }

                k = manager_process_button_device(m, d);
                udev_device_unref(d);

                if (k < 0)
                        r = k;
        }

finish:
        if (e)
                udev_enumerate_unref(e);

        return r;
}

int manager_enumerate_seats(Manager *m) {
        DIR *d;
        struct dirent *de;
        int r = 0;

        assert(m);

        /* This loads data about seats stored on disk, but does not
         * actually create any seats. Removes data of seats that no
         * longer exist. */

        d = opendir("/run/systemd/seats");
        if (!d) {
                if (errno == ENOENT)
                        return 0;

                log_error("Failed to open /run/systemd/seats: %m");
                return -errno;
        }

        while ((de = readdir(d))) {
                Seat *s;
                int k;

                if (!dirent_is_file(de))
                        continue;

                s = hashmap_get(m->seats, de->d_name);
                if (!s) {
                        unlinkat(dirfd(d), de->d_name, 0);
                        continue;
                }

                k = seat_load(s);
                if (k < 0)
                        r = k;
        }

        closedir(d);

        return r;
}

static int manager_enumerate_users_from_cgroup(Manager *m) {
        _cleanup_closedir_ DIR *d = NULL;
        int r = 0, k;
        char *name;

<<<<<<< HEAD
        char **children;
=======
        char **children = NULL;
>>>>>>> c844c568
        int i;

        #ifdef HAVE_CGMANAGER
        /* CGManager support */
        if (cgm_dbus_connect()) {
                r = cgm_list_children("systemd", m->cgroup_path,
                                      &children);

                cgm_dbus_disconnect();
                if (!r)
                        return -1;

                if (children) {
                        i = 0;
                        while (children[i]) {
                                User *user;
                                char *e;

                                name = children[i];

                                e = endswith(name, ".user");
                                if (e) {
                                        *e = 0;

                                        k = manager_add_user_by_name(m, name, &user);
                                        if (k < 0) {
                                                r = k;
                                                i++;
                                                continue;
                                        }

                                        user_add_to_gc_queue(user);

                                        if (!user->cgroup_path) {
                                                user->cgroup_path = strjoin(m->cgroup_path, "/", name, NULL);
                                                if (!user->cgroup_path) {
                                                        r = log_oom();
                                                        break;
                                                }
                                        }
                                }
                                i++;
                        }
                        nih_free(children);
                }

                return r;
        }
        #endif

        r = cg_enumerate_subgroups(SYSTEMD_CGROUP_CONTROLLER, m->cgroup_path, &d);
        if (r < 0) {
                if (r == -ENOENT)
                        return 0;

                log_error("Failed to open %s: %s", m->cgroup_path, strerror(-r));
                return r;
        }

        while ((k = cg_read_subgroup(d, &name)) > 0) {
                User *user;
                char *e;

                e = endswith(name, ".user");
                if (e) {
                        *e = 0;

                        k = manager_add_user_by_name(m, name, &user);
                        if (k < 0) {
                                free(name);
                                r = k;
                                continue;
                        }

                        user_add_to_gc_queue(user);

                        if (!user->cgroup_path) {
                                user->cgroup_path = strjoin(m->cgroup_path, "/", name, NULL);
                                if (!user->cgroup_path) {
                                        k = log_oom();
                                        free(name);
                                        break;
                                }
                        }
                }

                free(name);
        }

        if (k < 0)
                r = k;

        return r;
}

static int manager_enumerate_linger_users(Manager *m) {
        DIR *d;
        struct dirent *de;
        int r = 0;

        d = opendir("/var/lib/systemd/linger");
        if (!d) {
                if (errno == ENOENT)
                        return 0;

                log_error("Failed to open /var/lib/systemd/linger/: %m");
                return -errno;
        }

        while ((de = readdir(d))) {
                int k;

                if (!dirent_is_file(de))
                        continue;

                k = manager_add_user_by_name(m, de->d_name, NULL);
                if (k < 0) {
                        log_notice("Couldn't add lingering user %s: %s", de->d_name, strerror(-k));
                        r = k;
                }
        }

        closedir(d);

        return r;
}

int manager_enumerate_users(Manager *m) {
        DIR *d;
        struct dirent *de;
        int r, k;

        assert(m);

        /* First, enumerate user cgroups */
        r = manager_enumerate_users_from_cgroup(m);

        /* Second, add lingering users on top */
        k = manager_enumerate_linger_users(m);
        if (k < 0)
                r = k;

        /* Third, read in user data stored on disk */
        d = opendir("/run/systemd/users");
        if (!d) {
                if (errno == ENOENT)
                        return 0;

                log_error("Failed to open /run/systemd/users: %m");
                return -errno;
        }

        while ((de = readdir(d))) {
                uid_t uid;
                User *u;

                if (!dirent_is_file(de))
                        continue;

                k = parse_uid(de->d_name, &uid);
                if (k < 0) {
                        log_error("Failed to parse file name %s: %s", de->d_name, strerror(-k));
                        continue;
                }

                u = hashmap_get(m->users, ULONG_TO_PTR(uid));
                if (!u) {
                        unlinkat(dirfd(d), de->d_name, 0);
                        continue;
                }

                k = user_load(u);
                if (k < 0)
                        r = k;
        }

        closedir(d);

        return r;
}

static int manager_enumerate_sessions_from_cgroup(Manager *m) {
        User *u;
        Iterator i;
        int r = 0;

<<<<<<< HEAD
        char **children;
=======
        char **children = NULL;
>>>>>>> c844c568
        int i1;

        HASHMAP_FOREACH(u, m->users, i) {
                _cleanup_closedir_ DIR *d = NULL;
                char *name;
                int k;

                if (!u->cgroup_path)
                        continue;

                #ifdef HAVE_CGMANAGER
                /* CGManager support */
                if (cgm_dbus_connect()) {
                        r = cgm_list_children("systemd",
                                              u->cgroup_path, &children);

                        cgm_dbus_disconnect();

                        if (!r)
                                return -1;

                        if (children) {
                                i1 = 0;
                                while (children[i1]) {
                                        Session *session;
                                        char *e;

                                        name = children[i1];

                                        e = endswith(name, ".session");
                                        if (e) {
                                                *e = 0;

                                                k = manager_add_session(m, u, name, &session);
                                                if (k < 0) {
                                                        r = k;
                                                        i1++;
                                                        continue;
                                                }

                                                session_add_to_gc_queue(session);

                                                if (!session->cgroup_path) {
                                                        session->cgroup_path = strjoin(m->cgroup_path, "/", name, NULL);
                                                        if (!session->cgroup_path) {
                                                                r = log_oom();
                                                                break;
                                                        }
                                                }
                                        }
                                        i1++;
                                }
                                nih_free(children);
                        }

                        continue;
                }
                #endif

                k = cg_enumerate_subgroups(SYSTEMD_CGROUP_CONTROLLER, u->cgroup_path, &d);
                if (k < 0) {
                        if (k == -ENOENT)
                                continue;

                        log_error("Failed to open %s: %s", u->cgroup_path, strerror(-k));
                        r = k;
                        continue;
                }

                while ((k = cg_read_subgroup(d, &name)) > 0) {
                        Session *session;
                        char *e;

                        e = endswith(name, ".session");
                        if (e) {
                                *e = 0;

                                k = manager_add_session(m, u, name, &session);
                                if (k < 0) {
                                        free(name);
                                        r = k;
                                        continue;
                                }

                                session_add_to_gc_queue(session);

                                if (!session->cgroup_path) {
                                        session->cgroup_path = strjoin(m->cgroup_path, "/", name, NULL);
                                        if (!session->cgroup_path) {
                                                k = log_oom();
                                                free(name);
                                                break;
                                        }
                                }
                        }

                        free(name);
                }

                if (k < 0)
                        r = k;
        }

        return r;
}

int manager_enumerate_sessions(Manager *m) {
        DIR *d;
        struct dirent *de;
        int r = 0;

        assert(m);

        /* First enumerate session cgroups */
        r = manager_enumerate_sessions_from_cgroup(m);

        /* Second, read in session data stored on disk */
        d = opendir("/run/systemd/sessions");
        if (!d) {
                if (errno == ENOENT)
                        return 0;

                log_error("Failed to open /run/systemd/sessions: %m");
                return -errno;
        }

        while ((de = readdir(d))) {
                struct Session *s;
                int k;

                if (!dirent_is_file(de))
                        continue;

                s = hashmap_get(m->sessions, de->d_name);
                if (!s) {
                        unlinkat(dirfd(d), de->d_name, 0);
                        continue;
                }

                k = session_load(s);
                if (k < 0)
                        r = k;
        }

        closedir(d);

        return r;
}

int manager_enumerate_inhibitors(Manager *m) {
        DIR *d;
        struct dirent *de;
        int r = 0;

        assert(m);

        d = opendir("/run/systemd/inhibit");
        if (!d) {
                if (errno == ENOENT)
                        return 0;

                log_error("Failed to open /run/systemd/inhibit: %m");
                return -errno;
        }

        while ((de = readdir(d))) {
                int k;
                Inhibitor *i;

                if (!dirent_is_file(de))
                        continue;

                k = manager_add_inhibitor(m, de->d_name, &i);
                if (k < 0) {
                        log_notice("Couldn't add inhibitor %s: %s", de->d_name, strerror(-k));
                        r = k;
                        continue;
                }

                k = inhibitor_load(i);
                if (k < 0)
                        r = k;
        }

        closedir(d);

        return r;
}

int manager_dispatch_seat_udev(Manager *m) {
        struct udev_device *d;
        int r;

        assert(m);

        d = udev_monitor_receive_device(m->udev_seat_monitor);
        if (!d)
                return -ENOMEM;

        r = manager_process_seat_device(m, d);
        udev_device_unref(d);

        return r;
}

int manager_dispatch_vcsa_udev(Manager *m) {
        struct udev_device *d;
        int r = 0;
        const char *name;

        assert(m);

        d = udev_monitor_receive_device(m->udev_vcsa_monitor);
        if (!d)
                return -ENOMEM;

        name = udev_device_get_sysname(d);

        /* Whenever a VCSA device is removed try to reallocate our
         * VTs, to make sure our auto VTs never go away. */

        if (name && startswith(name, "vcsa") && streq_ptr(udev_device_get_action(d), "remove"))
                r = seat_preallocate_vts(m->vtconsole);

        udev_device_unref(d);

        return r;
}

int manager_dispatch_button_udev(Manager *m) {
        struct udev_device *d;
        int r;

        assert(m);

        d = udev_monitor_receive_device(m->udev_button_monitor);
        if (!d)
                return -ENOMEM;

        r = manager_process_button_device(m, d);
        udev_device_unref(d);

        return r;
}

int manager_dispatch_console(Manager *m) {
        assert(m);

        if (m->vtconsole)
                seat_read_active_vt(m->vtconsole);

        return 0;
}

static int vt_is_busy(int vtnr) {
        struct vt_stat vt_stat;
        int r = 0, fd;

        assert(vtnr >= 1);

        /* We explicitly open /dev/tty1 here instead of /dev/tty0. If
         * we'd open the latter we'd open the foreground tty which
         * hence would be unconditionally busy. By opening /dev/tty1
         * we avoid this. Since tty1 is special and needs to be an
         * explicitly loaded getty or DM this is safe. */

        fd = open_terminal("/dev/tty1", O_RDWR|O_NOCTTY|O_CLOEXEC);
        if (fd < 0)
                return -errno;

        if (ioctl(fd, VT_GETSTATE, &vt_stat) < 0)
                r = -errno;
        else
                r = !!(vt_stat.v_state & (1 << vtnr));

        close_nointr_nofail(fd);

        return r;
}

int manager_spawn_autovt(Manager *m, int vtnr) {
        int r;
        char *name = NULL;
        const char *mode = "fail";

        assert(m);
        assert(vtnr >= 1);

        if ((unsigned) vtnr > m->n_autovts &&
            (unsigned) vtnr != m->reserve_vt)
                return 0;

        /* It only makes sense to send a StartUnit call to systemd if this
         * machine is actually booted with systemd. */
        if (!sd_booted())
                return 0;

        if ((unsigned) vtnr != m->reserve_vt) {
                /* If this is the reserved TTY, we'll start the getty
                 * on it in any case, but otherwise only if it is not
                 * busy. */

                r = vt_is_busy(vtnr);
                if (r < 0)
                        return r;
                else if (r > 0)
                        return -EBUSY;
        }

        if (asprintf(&name, "autovt@tty%i.service", vtnr) < 0) {
                log_error("Could not allocate service name.");
                r = -ENOMEM;
                goto finish;
        }

        r = bus_method_call_with_reply (
                        m->bus,
                        "org.freedesktop.systemd1",
                        "/org/freedesktop/systemd1",
                        "org.freedesktop.systemd1.Manager",
                        "StartUnit",
                        NULL,
                        NULL,
                        DBUS_TYPE_STRING, &name,
                        DBUS_TYPE_STRING, &mode,
                        DBUS_TYPE_INVALID);

finish:
        free(name);

        return r;
}

static int manager_reserve_vt(Manager *m) {
        _cleanup_free_ char *p = NULL;

        assert(m);

        if (m->reserve_vt <= 0)
                return 0;

        if (asprintf(&p, "/dev/tty%u", m->reserve_vt) < 0)
                return log_oom();

        m->reserve_vt_fd = open(p, O_RDWR|O_NOCTTY|O_CLOEXEC|O_NONBLOCK);
        if (m->reserve_vt_fd < 0) {

                /* Don't complain on VT-less systems */
                if (errno != ENOENT)
                        log_warning("Failed to pin reserved VT: %m");
                return -errno;
        }

        return 0;
}

int manager_get_session_by_cgroup(Manager *m, const char *cgroup, Session **session) {
        Session *s;
        char *p;

        assert(m);
        assert(cgroup);
        assert(session);

        s = hashmap_get(m->session_cgroups, cgroup);
        if (s) {
                *session = s;
                return 1;
        }

        p = strdupa(cgroup);

        for (;;) {
                char *e;

                e = strrchr(p, '/');
                if (!e || e == p) {
                        *session = NULL;
                        return 0;
                }

                *e = 0;

                s = hashmap_get(m->session_cgroups, p);
                if (s) {
                        *session = s;
                        return 1;
                }
        }
}

int manager_get_user_by_cgroup(Manager *m, const char *cgroup, User **user) {
        User *u;
        char *p;

        assert(m);
        assert(cgroup);
        assert(user);

        u = hashmap_get(m->user_cgroups, cgroup);
        if (u) {
                *user = u;
                return 1;
        }

        p = strdupa(cgroup);
        if (!p)
                return log_oom();

        for (;;) {
                char *e;

                e = strrchr(p, '/');
                if (!e || e == p) {
                        *user = NULL;
                        return 0;
                }

                *e = 0;

                u = hashmap_get(m->user_cgroups, p);
                if (u) {
                        *user = u;
                        return 1;
                }
        }
}

int manager_get_session_by_pid(Manager *m, pid_t pid, Session **session) {
        _cleanup_free_ char *p = NULL;
        int r;

        assert(m);
        assert(pid >= 1);
        assert(session);

        r = cg_pid_get_path(SYSTEMD_CGROUP_CONTROLLER, pid, &p);
        if (r < 0)
                return r;

        return manager_get_session_by_cgroup(m, p, session);
}

void manager_cgroup_notify_empty(Manager *m, const char *cgroup) {
        Session *s;
        User *u;
        int r;

        r = manager_get_session_by_cgroup(m, cgroup, &s);
        if (r > 0)
                session_add_to_gc_queue(s);

        r = manager_get_user_by_cgroup(m, cgroup, &u);
        if (r > 0)
                user_add_to_gc_queue(u);
}

static void manager_dispatch_other(Manager *m, int fd) {
        Session *s;
        Inhibitor *i;
        Button *b;

        assert_se(m);
        assert_se(fd >= 0);

        s = hashmap_get(m->session_fds, INT_TO_PTR(fd + 1));
        if (s) {
                assert(s->fifo_fd == fd);
                session_remove_fifo(s);
                session_stop(s);
                return;
        }

        i = hashmap_get(m->inhibitor_fds, INT_TO_PTR(fd + 1));
        if (i) {
                assert(i->fifo_fd == fd);
                inhibitor_stop(i);
                inhibitor_free(i);
                return;
        }

        b = hashmap_get(m->button_fds, INT_TO_PTR(fd + 1));
        if (b) {
                assert(b->fd == fd);
                button_process(b);
                return;
        }

        assert_not_reached("Got event for unknown fd");
}

static int manager_connect_bus(Manager *m) {
        DBusError error;
        int r;
        struct epoll_event ev = {
                .events = EPOLLIN,
                .data.u32 = FD_BUS,
        };

        assert(m);
        assert(!m->bus);
        assert(m->bus_fd < 0);

        dbus_error_init(&error);

        m->bus = dbus_bus_get_private(DBUS_BUS_SYSTEM, &error);
        if (!m->bus) {
                log_error("Failed to get system D-Bus connection: %s", bus_error_message(&error));
                r = -ECONNREFUSED;
                goto fail;
        }

        if (!dbus_connection_register_object_path(m->bus, "/org/freedesktop/login1", &bus_manager_vtable, m) ||
            !dbus_connection_register_fallback(m->bus, "/org/freedesktop/login1/seat", &bus_seat_vtable, m) ||
            !dbus_connection_register_fallback(m->bus, "/org/freedesktop/login1/session", &bus_session_vtable, m) ||
            !dbus_connection_register_fallback(m->bus, "/org/freedesktop/login1/user", &bus_user_vtable, m) ||
            !dbus_connection_add_filter(m->bus, bus_message_filter, m, NULL)) {
                r = log_oom();
                goto fail;
        }

        dbus_bus_add_match(m->bus,
                           "type='signal',"
                           "interface='org.freedesktop.systemd1.Agent',"
                           "member='Released',"
                           "path='/org/freedesktop/systemd1/agent'",
                           &error);

        if (dbus_error_is_set(&error)) {
                log_error("Failed to register match: %s", bus_error_message(&error));
                r = -EIO;
                goto fail;
        }

        r = dbus_bus_request_name(m->bus, "org.freedesktop.login1", DBUS_NAME_FLAG_DO_NOT_QUEUE, &error);
        if (dbus_error_is_set(&error)) {
                log_error("Failed to register name on bus: %s", bus_error_message(&error));
                r = -EIO;
                goto fail;
        }

        if (r != DBUS_REQUEST_NAME_REPLY_PRIMARY_OWNER)  {
                log_error("Failed to acquire name.");
                r = -EEXIST;
                goto fail;
        }

        m->bus_fd = bus_loop_open(m->bus);
        if (m->bus_fd < 0) {
                r = m->bus_fd;
                goto fail;
        }

        if (epoll_ctl(m->epoll_fd, EPOLL_CTL_ADD, m->bus_fd, &ev) < 0)
                goto fail;

        return 0;

fail:
        dbus_error_free(&error);

        return r;
}

static int manager_connect_console(Manager *m) {
        struct epoll_event ev = {
                .events = 0,
                .data.u32 = FD_CONSOLE,
        };

        assert(m);
        assert(m->console_active_fd < 0);

        /* On certain architectures (S390 and Xen, and containers),
           /dev/tty0 does not exist, so don't fail if we can't open
           it. */
        if (access("/dev/tty0", F_OK) < 0) {
                m->console_active_fd = -1;
                return 0;
        }

        m->console_active_fd = open("/sys/class/tty/tty0/active", O_RDONLY|O_NOCTTY|O_CLOEXEC);
        if (m->console_active_fd < 0) {

                /* On some systems the device node /dev/tty0 may exist
                 * even though /sys/class/tty/tty0 does not. */
                if (errno == ENOENT)
                        return 0;

                log_error("Failed to open /sys/class/tty/tty0/active: %m");
                return -errno;
        }

        if (epoll_ctl(m->epoll_fd, EPOLL_CTL_ADD, m->console_active_fd, &ev) < 0)
                return -errno;

        return 0;
}

static int manager_connect_udev(Manager *m) {
        int r;
        struct epoll_event ev = {
                .events = EPOLLIN,
                .data.u32 = FD_SEAT_UDEV,
        };

        assert(m);
        assert(!m->udev_seat_monitor);
        assert(!m->udev_vcsa_monitor);
        assert(!m->udev_button_monitor);

        m->udev_seat_monitor = udev_monitor_new_from_netlink(m->udev, "udev");
        if (!m->udev_seat_monitor)
                return -ENOMEM;

        r = udev_monitor_filter_add_match_tag(m->udev_seat_monitor, "master-of-seat");
        if (r < 0)
                return r;

        r = udev_monitor_enable_receiving(m->udev_seat_monitor);
        if (r < 0)
                return r;

        m->udev_seat_fd = udev_monitor_get_fd(m->udev_seat_monitor);

        if (epoll_ctl(m->epoll_fd, EPOLL_CTL_ADD, m->udev_seat_fd, &ev) < 0)
                return -errno;

        /* Don't watch keys if nobody cares */
        if (m->handle_power_key != HANDLE_IGNORE ||
            m->handle_suspend_key != HANDLE_IGNORE ||
            m->handle_hibernate_key != HANDLE_IGNORE ||
            m->handle_lid_switch != HANDLE_IGNORE) {

                m->udev_button_monitor = udev_monitor_new_from_netlink(m->udev, "udev");
                if (!m->udev_button_monitor)
                        return -ENOMEM;

                r = udev_monitor_filter_add_match_tag(m->udev_button_monitor, "power-switch");
                if (r < 0)
                        return r;

                r = udev_monitor_filter_add_match_subsystem_devtype(m->udev_button_monitor, "input", NULL);
                if (r < 0)
                        return r;

                r = udev_monitor_enable_receiving(m->udev_button_monitor);
                if (r < 0)
                        return r;

                m->udev_button_fd = udev_monitor_get_fd(m->udev_button_monitor);

                zero(ev);
                ev.events = EPOLLIN;
                ev.data.u32 = FD_BUTTON_UDEV;
                if (epoll_ctl(m->epoll_fd, EPOLL_CTL_ADD, m->udev_button_fd, &ev) < 0)
                        return -errno;
        }

        /* Don't bother watching VCSA devices, if nobody cares */
        if (m->n_autovts > 0 && m->console_active_fd >= 0) {

                m->udev_vcsa_monitor = udev_monitor_new_from_netlink(m->udev, "udev");
                if (!m->udev_vcsa_monitor)
                        return -ENOMEM;

                r = udev_monitor_filter_add_match_subsystem_devtype(m->udev_vcsa_monitor, "vc", NULL);
                if (r < 0)
                        return r;

                r = udev_monitor_enable_receiving(m->udev_vcsa_monitor);
                if (r < 0)
                        return r;

                m->udev_vcsa_fd = udev_monitor_get_fd(m->udev_vcsa_monitor);

                zero(ev);
                ev.events = EPOLLIN;
                ev.data.u32 = FD_VCSA_UDEV;
                if (epoll_ctl(m->epoll_fd, EPOLL_CTL_ADD, m->udev_vcsa_fd, &ev) < 0)
                        return -errno;
        }

        return 0;
}

void manager_gc(Manager *m, bool drop_not_started) {
        Seat *seat;
        Session *session;
        User *user;
        Iterator i;

        assert(m);

        /* clean up empty sessions when not running under systemd */
        if (!sd_booted()) {
                HASHMAP_FOREACH(session, m->session_cgroups, i)
                        if (session_get_state(session) == SESSION_CLOSING)
                                session_add_to_gc_queue(session);
        }

        while ((seat = m->seat_gc_queue)) {
                LIST_REMOVE(Seat, gc_queue, m->seat_gc_queue, seat);
                seat->in_gc_queue = false;

                if (seat_check_gc(seat, drop_not_started) == 0) {
                        seat_stop(seat);
                        seat_free(seat);
                }
        }

        while ((session = m->session_gc_queue)) {
                LIST_REMOVE(Session, gc_queue, m->session_gc_queue, session);
                session->in_gc_queue = false;

                if (session_check_gc(session, drop_not_started) == 0) {
                        session_stop(session);
                        session_free(session);
                }
        }

        while ((user = m->user_gc_queue)) {
                LIST_REMOVE(User, gc_queue, m->user_gc_queue, user);
                user->in_gc_queue = false;

                if (user_check_gc(user, drop_not_started) == 0) {
                        user_stop(user);
                        user_free(user);
                }
        }
}

int manager_get_idle_hint(Manager *m, dual_timestamp *t) {
        Session *s;
        bool idle_hint;
        dual_timestamp ts = { 0, 0 };
        Iterator i;

        assert(m);

        idle_hint = !manager_is_inhibited(m, INHIBIT_IDLE, INHIBIT_BLOCK, t, false, false, 0);

        HASHMAP_FOREACH(s, m->sessions, i) {
                dual_timestamp k;
                int ih;

                ih = session_get_idle_hint(s, &k);
                if (ih < 0)
                        return ih;

                if (!ih) {
                        if (!idle_hint) {
                                if (k.monotonic < ts.monotonic)
                                        ts = k;
                        } else {
                                idle_hint = false;
                                ts = k;
                        }
                } else if (idle_hint) {

                        if (k.monotonic > ts.monotonic)
                                ts = k;
                }
        }

        if (t)
                *t = ts;

        return idle_hint;
}

int manager_dispatch_idle_action(Manager *m) {
        struct dual_timestamp since;
        struct itimerspec its = {};
        int r;
        usec_t n;

        assert(m);

        if (m->idle_action == HANDLE_IGNORE ||
            m->idle_action_usec <= 0) {
                r = 0;
                goto finish;
        }

        n = now(CLOCK_MONOTONIC);

        r = manager_get_idle_hint(m, &since);
        if (r <= 0)
                /* Not idle. Let's check if after a timeout it might be idle then. */
                timespec_store(&its.it_value, n + m->idle_action_usec);
        else {
                /* Idle! Let's see if it's time to do something, or if
                 * we shall sleep for longer. */

                if (n >= since.monotonic + m->idle_action_usec &&
                    (m->idle_action_not_before_usec <= 0 || n >= m->idle_action_not_before_usec + m->idle_action_usec)) {
                        log_info("System idle. Taking action.");

                        manager_handle_action(m, 0, m->idle_action, false, false);
                        m->idle_action_not_before_usec = n;
                }

                timespec_store(&its.it_value, MAX(since.monotonic, m->idle_action_not_before_usec) + m->idle_action_usec);
        }

        if (m->idle_action_fd < 0) {
                struct epoll_event ev = {
                        .events = EPOLLIN,
                        .data.u32 = FD_IDLE_ACTION,
                };

                m->idle_action_fd = timerfd_create(CLOCK_MONOTONIC, TFD_NONBLOCK|TFD_CLOEXEC);
                if (m->idle_action_fd < 0) {
                        log_error("Failed to create idle action timer: %m");
                        r = -errno;
                        goto finish;
                }

                if (epoll_ctl(m->epoll_fd, EPOLL_CTL_ADD, m->idle_action_fd, &ev) < 0) {
                        log_error("Failed to add idle action timer to epoll: %m");
                        r = -errno;
                        goto finish;
                }
        }

        if (timerfd_settime(m->idle_action_fd, TFD_TIMER_ABSTIME, &its, NULL) < 0) {
                log_error("Failed to reset timerfd: %m");
                r = -errno;
                goto finish;
        }

        return 0;

finish:
        if (m->idle_action_fd >= 0) {
                close_nointr_nofail(m->idle_action_fd);
                m->idle_action_fd = -1;
        }

        return r;
}
int manager_startup(Manager *m) {
        int r;
        Seat *seat;
        Session *session;
        User *user;
        Inhibitor *inhibitor;
        Iterator i;

        assert(m);
        assert(m->epoll_fd <= 0);

        cg_shorten_controllers(m->reset_controllers);
        cg_shorten_controllers(m->controllers);

        m->epoll_fd = epoll_create1(EPOLL_CLOEXEC);
        if (m->epoll_fd < 0)
                return -errno;

        /* Connect to console */
        r = manager_connect_console(m);
        if (r < 0)
                return r;

        /* Connect to udev */
        r = manager_connect_udev(m);
        if (r < 0)
                return r;

        /* Connect to the bus */
        r = manager_connect_bus(m);
        if (r < 0)
                return r;

        /* Instantiate magic seat 0 */
        r = manager_add_seat(m, "seat0", &m->vtconsole);
        if (r < 0)
                return r;

        /* Deserialize state */
        manager_enumerate_devices(m);
        manager_enumerate_seats(m);
        manager_enumerate_users(m);
        manager_enumerate_sessions(m);
        manager_enumerate_inhibitors(m);
        manager_enumerate_buttons(m);

        /* Remove stale objects before we start them */
        manager_gc(m, false);

        /* Reserve the special reserved VT */
        manager_reserve_vt(m);

        /* And start everything */
        HASHMAP_FOREACH(seat, m->seats, i)
                seat_start(seat);

        HASHMAP_FOREACH(user, m->users, i)
                user_start(user);

        HASHMAP_FOREACH(session, m->sessions, i)
                session_start(session);

        HASHMAP_FOREACH(inhibitor, m->inhibitors, i)
                inhibitor_start(inhibitor);

        manager_dispatch_idle_action(m);

        return 0;
}

static int manager_recheck_buttons(Manager *m) {
        Iterator i;
        Button *b;
        int r = 0;

        assert(m);

        HASHMAP_FOREACH(b, m->buttons, i) {
                int q;

                q = button_recheck(b);
                if (q > 0)
                        return 1;
                if (q < 0)
                        r = q;
        }

        return r;
}

int manager_run(Manager *m) {
        assert(m);

        for (;;) {
                struct epoll_event event;
                int n;
                int msec = -1;

                manager_gc(m, true);

                if (manager_dispatch_delayed(m) > 0)
                        continue;

                if (manager_recheck_buttons(m) > 0)
                        continue;

                if (dbus_connection_dispatch(m->bus) != DBUS_DISPATCH_COMPLETE)
                        continue;

                manager_gc(m, true);

                if (m->action_what != 0 && !m->action_job) {
                        usec_t x, y;

                        x = now(CLOCK_MONOTONIC);
                        y = m->action_timestamp + m->inhibit_delay_max;

                        msec = x >= y ? 0 : (int) ((y - x) / USEC_PER_MSEC);
                }

                n = epoll_wait(m->epoll_fd, &event, 1, msec);
                if (n < 0) {
                        if (errno == EINTR || errno == EAGAIN)
                                continue;

                        log_error("epoll() failed: %m");
                        return -errno;
                }

                if (n == 0)
                        continue;

                switch (event.data.u32) {

                case FD_SEAT_UDEV:
                        manager_dispatch_seat_udev(m);
                        break;

                case FD_VCSA_UDEV:
                        manager_dispatch_vcsa_udev(m);
                        break;

                case FD_BUTTON_UDEV:
                        manager_dispatch_button_udev(m);
                        break;

                case FD_CONSOLE:
                        manager_dispatch_console(m);
                        break;

                case FD_IDLE_ACTION:
                        manager_dispatch_idle_action(m);
                        break;

                case FD_BUS:
                        bus_loop_dispatch(m->bus_fd);
                        break;

                default:
                        if (event.data.u32 >= FD_OTHER_BASE)
                                manager_dispatch_other(m, event.data.u32 - FD_OTHER_BASE);
                }
        }

        return 0;
}

static int manager_parse_config_file(Manager *m) {
        static const char fn[] = "/etc/systemd/logind.conf";
        _cleanup_fclose_ FILE *f = NULL;
        int r;

        assert(m);

        f = fopen(fn, "re");
        if (!f) {
                if (errno == ENOENT)
                        return 0;

                log_warning("Failed to open configuration file %s: %m", fn);
                return -errno;
        }

        r = config_parse(NULL, fn, f, "Login\0", config_item_perf_lookup,
                         (void*) logind_gperf_lookup, false, false, m);
        if (r < 0)
                log_warning("Failed to parse configuration file: %s", strerror(-r));

        return r;
}

int main(int argc, char *argv[]) {
        Manager *m = NULL;
        int r;

        log_set_target(LOG_TARGET_AUTO);
        log_set_facility(LOG_AUTH);
        log_parse_environment();
        log_open();

        umask(0022);

        if (argc != 1) {
                log_error("This program takes no arguments.");
                r = -EINVAL;
                goto finish;
        }

        /* Always create the directories people can create inotify
         * watches in. Note that some applications might check for the
         * existence of /run/systemd/seats/ to determine whether
         * logind is available, so please always make sure this check
         * stays in. */
        mkdir_label("/run/systemd/seats", 0755);
        mkdir_label("/run/systemd/users", 0755);
        mkdir_label("/run/systemd/sessions", 0755);

        m = manager_new();
        if (!m) {
                r = log_oom();
                goto finish;
        }

        manager_parse_config_file(m);

        r = manager_startup(m);
        if (r < 0) {
                log_error("Failed to fully start up daemon: %s", strerror(-r));
                goto finish;
        }

        log_debug("systemd-logind running as pid %lu", (unsigned long) getpid());

        sd_notify(false,
                  "READY=1\n"
                  "STATUS=Processing requests...");

        r = manager_run(m);

        log_debug("systemd-logind stopped as pid %lu", (unsigned long) getpid());

finish:
        sd_notify(false,
                  "STATUS=Shutting down...");

        if (m)
                manager_free(m);

        return r < 0 ? EXIT_FAILURE : EXIT_SUCCESS;
}<|MERGE_RESOLUTION|>--- conflicted
+++ resolved
@@ -602,11 +602,7 @@
         int r = 0, k;
         char *name;
 
-<<<<<<< HEAD
-        char **children;
-=======
         char **children = NULL;
->>>>>>> c844c568
         int i;
 
         #ifdef HAVE_CGMANAGER
@@ -793,11 +789,7 @@
         Iterator i;
         int r = 0;
 
-<<<<<<< HEAD
-        char **children;
-=======
         char **children = NULL;
->>>>>>> c844c568
         int i1;
 
         HASHMAP_FOREACH(u, m->users, i) {
