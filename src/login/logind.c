/*-*- Mode: C; c-basic-offset: 8; indent-tabs-mode: nil -*-*/

/***
  This file is part of systemd.

  Copyright 2011 Lennart Poettering

  systemd is free software; you can redistribute it and/or modify it
  under the terms of the GNU Lesser General Public License as published by
  the Free Software Foundation; either version 2.1 of the License, or
  (at your option) any later version.

  systemd is distributed in the hope that it will be useful, but
  WITHOUT ANY WARRANTY; without even the implied warranty of
  MERCHANTABILITY or FITNESS FOR A PARTICULAR PURPOSE. See the GNU
  Lesser General Public License for more details.

  You should have received a copy of the GNU Lesser General Public License
  along with systemd; If not, see <http://www.gnu.org/licenses/>.
***/

#include <errno.h>
#include <pwd.h>
#include <libudev.h>
#include <fcntl.h>
#include <string.h>
#include <unistd.h>
#include <sys/epoll.h>
#include <sys/ioctl.h>
#include <linux/vt.h>
#include <sys/timerfd.h>

#include <systemd/sd-daemon.h>

#include "logind.h"
#include "dbus-common.h"
#include "dbus-loop.h"
#include "strv.h"
#include "conf-parser.h"
#include "mkdir.h"

Manager *manager_new(void) {
        Manager *m;

        m = new0(Manager, 1);
        if (!m)
                return NULL;

        m->console_active_fd = -1;
        m->bus_fd = -1;
        m->udev_seat_fd = -1;
        m->udev_vcsa_fd = -1;
        m->udev_button_fd = -1;
        m->epoll_fd = -1;
        m->reserve_vt_fd = -1;

        m->n_autovts = 6;
        m->reserve_vt = 6;
        m->inhibit_delay_max = 5 * USEC_PER_SEC;
        m->handle_power_key = HANDLE_POWEROFF;
        m->handle_suspend_key = HANDLE_SUSPEND;
        m->handle_hibernate_key = HANDLE_HIBERNATE;
        m->handle_lid_switch = HANDLE_SUSPEND;
        m->lid_switch_ignore_inhibited = true;

        m->idle_action_fd = -1;
        m->idle_action_usec = 30 * USEC_PER_MINUTE;
        m->idle_action = HANDLE_IGNORE;
        m->idle_action_not_before_usec = now(CLOCK_MONOTONIC);

        m->devices = hashmap_new(string_hash_func, string_compare_func);
        m->seats = hashmap_new(string_hash_func, string_compare_func);
        m->sessions = hashmap_new(string_hash_func, string_compare_func);
        m->users = hashmap_new(trivial_hash_func, trivial_compare_func);
        m->inhibitors = hashmap_new(string_hash_func, string_compare_func);
        m->buttons = hashmap_new(string_hash_func, string_compare_func);

        m->user_cgroups = hashmap_new(string_hash_func, string_compare_func);
        m->session_cgroups = hashmap_new(string_hash_func, string_compare_func);

        m->session_fds = hashmap_new(trivial_hash_func, trivial_compare_func);
        m->inhibitor_fds = hashmap_new(trivial_hash_func, trivial_compare_func);
        m->button_fds = hashmap_new(trivial_hash_func, trivial_compare_func);

        if (!m->devices || !m->seats || !m->sessions || !m->users || !m->inhibitors || !m->buttons ||
            !m->user_cgroups || !m->session_cgroups ||
            !m->session_fds || !m->inhibitor_fds || !m->button_fds) {
                manager_free(m);
                return NULL;
        }

        m->reset_controllers = strv_new("cpu", NULL);
        m->kill_exclude_users = strv_new("root", NULL);
        if (!m->reset_controllers || !m->kill_exclude_users) {
                manager_free(m);
                return NULL;
        }

        m->udev = udev_new();
        if (!m->udev) {
                manager_free(m);
                return NULL;
        }

        if (cg_get_user_path(&m->cgroup_path) < 0) {
                manager_free(m);
                return NULL;
        }

        return m;
}

void manager_free(Manager *m) {
        Session *session;
        User *u;
        Device *d;
        Seat *s;
        Inhibitor *i;
        Button *b;

        assert(m);

        while ((session = hashmap_first(m->sessions)))
                session_free(session);

        while ((u = hashmap_first(m->users)))
                user_free(u);

        while ((d = hashmap_first(m->devices)))
                device_free(d);

        while ((s = hashmap_first(m->seats)))
                seat_free(s);

        while ((i = hashmap_first(m->inhibitors)))
                inhibitor_free(i);

        while ((b = hashmap_first(m->buttons)))
                button_free(b);

        hashmap_free(m->devices);
        hashmap_free(m->seats);
        hashmap_free(m->sessions);
        hashmap_free(m->users);
        hashmap_free(m->inhibitors);
        hashmap_free(m->buttons);

        hashmap_free(m->user_cgroups);
        hashmap_free(m->session_cgroups);

        hashmap_free(m->session_fds);
        hashmap_free(m->inhibitor_fds);
        hashmap_free(m->button_fds);

        if (m->console_active_fd >= 0)
                close_nointr_nofail(m->console_active_fd);

        if (m->udev_seat_monitor)
                udev_monitor_unref(m->udev_seat_monitor);
        if (m->udev_vcsa_monitor)
                udev_monitor_unref(m->udev_vcsa_monitor);
        if (m->udev_button_monitor)
                udev_monitor_unref(m->udev_button_monitor);

        if (m->udev)
                udev_unref(m->udev);

        if (m->bus) {
                dbus_connection_flush(m->bus);
                dbus_connection_close(m->bus);
                dbus_connection_unref(m->bus);
        }

        if (m->bus_fd >= 0)
                close_nointr_nofail(m->bus_fd);

        if (m->epoll_fd >= 0)
                close_nointr_nofail(m->epoll_fd);

        if (m->reserve_vt_fd >= 0)
                close_nointr_nofail(m->reserve_vt_fd);

        if (m->idle_action_fd >= 0)
                close_nointr_nofail(m->idle_action_fd);

        strv_free(m->controllers);
        strv_free(m->reset_controllers);
        strv_free(m->kill_only_users);
        strv_free(m->kill_exclude_users);

        free(m->action_job);

        free(m->cgroup_path);
        free(m);
}

int manager_add_device(Manager *m, const char *sysfs, Device **_device) {
        Device *d;

        assert(m);
        assert(sysfs);

        d = hashmap_get(m->devices, sysfs);
        if (d) {
                if (_device)
                        *_device = d;

                return 0;
        }

        d = device_new(m, sysfs);
        if (!d)
                return -ENOMEM;

        if (_device)
                *_device = d;

        return 0;
}

int manager_add_seat(Manager *m, const char *id, Seat **_seat) {
        Seat *s;

        assert(m);
        assert(id);

        s = hashmap_get(m->seats, id);
        if (s) {
                if (_seat)
                        *_seat = s;

                return 0;
        }

        s = seat_new(m, id);
        if (!s)
                return -ENOMEM;

        if (_seat)
                *_seat = s;

        return 0;
}

int manager_add_session(Manager *m, User *u, const char *id, Session **_session) {
        Session *s;

        assert(m);
        assert(id);

        s = hashmap_get(m->sessions, id);
        if (s) {
                if (_session)
                        *_session = s;

                return 0;
        }

        s = session_new(m, u, id);
        if (!s)
                return -ENOMEM;

        if (_session)
                *_session = s;

        return 0;
}

int manager_add_user(Manager *m, uid_t uid, gid_t gid, const char *name, User **_user) {
        User *u;

        assert(m);
        assert(name);

        u = hashmap_get(m->users, ULONG_TO_PTR((unsigned long) uid));
        if (u) {
                if (_user)
                        *_user = u;

                return 0;
        }

        u = user_new(m, uid, gid, name);
        if (!u)
                return -ENOMEM;

        if (_user)
                *_user = u;

        return 0;
}

int manager_add_user_by_name(Manager *m, const char *name, User **_user) {
        uid_t uid;
        gid_t gid;
        int r;

        assert(m);
        assert(name);

        r = get_user_creds(&name, &uid, &gid, NULL, NULL);
        if (r < 0)
                return r;

        return manager_add_user(m, uid, gid, name, _user);
}

int manager_add_user_by_uid(Manager *m, uid_t uid, User **_user) {
        struct passwd *p;

        assert(m);

        errno = 0;
        p = getpwuid(uid);
        if (!p)
                return errno ? -errno : -ENOENT;

        return manager_add_user(m, uid, p->pw_gid, p->pw_name, _user);
}

int manager_add_inhibitor(Manager *m, const char* id, Inhibitor **_inhibitor) {
        Inhibitor *i;

        assert(m);
        assert(id);

        i = hashmap_get(m->inhibitors, id);
        if (i) {
                if (_inhibitor)
                        *_inhibitor = i;

                return 0;
        }

        i = inhibitor_new(m, id);
        if (!i)
                return -ENOMEM;

        if (_inhibitor)
                *_inhibitor = i;

        return 0;
}

int manager_add_button(Manager *m, const char *name, Button **_button) {
        Button *b;

        assert(m);
        assert(name);

        b = hashmap_get(m->buttons, name);
        if (b) {
                if (_button)
                        *_button = b;

                return 0;
        }

        b = button_new(m, name);
        if (!b)
                return -ENOMEM;

        if (_button)
                *_button = b;

        return 0;
}

int manager_process_seat_device(Manager *m, struct udev_device *d) {
        Device *device;
        int r;

        assert(m);

        if (streq_ptr(udev_device_get_action(d), "remove")) {

                device = hashmap_get(m->devices, udev_device_get_syspath(d));
                if (!device)
                        return 0;

                seat_add_to_gc_queue(device->seat);
                device_free(device);

        } else {
                const char *sn;
                Seat *seat;

                sn = udev_device_get_property_value(d, "ID_SEAT");
                if (isempty(sn))
                        sn = "seat0";

                if (!seat_name_is_valid(sn)) {
                        log_warning("Device with invalid seat name %s found, ignoring.", sn);
                        return 0;
                }

                r = manager_add_device(m, udev_device_get_syspath(d), &device);
                if (r < 0)
                        return r;

                r = manager_add_seat(m, sn, &seat);
                if (r < 0) {
                        if (!device->seat)
                                device_free(device);

                        return r;
                }

                device_attach(device, seat);
                seat_start(seat);
        }

        return 0;
}

int manager_process_button_device(Manager *m, struct udev_device *d) {
        Button *b;

        int r;

        assert(m);

        if (streq_ptr(udev_device_get_action(d), "remove")) {

                b = hashmap_get(m->buttons, udev_device_get_sysname(d));
                if (!b)
                        return 0;

                button_free(b);

        } else {
                const char *sn;

                r = manager_add_button(m, udev_device_get_sysname(d), &b);
                if (r < 0)
                        return r;

                sn = udev_device_get_property_value(d, "ID_SEAT");
                if (isempty(sn))
                        sn = "seat0";

                button_set_seat(b, sn);
                button_open(b);
        }

        return 0;
}

int manager_enumerate_devices(Manager *m) {
        struct udev_list_entry *item = NULL, *first = NULL;
        struct udev_enumerate *e;
        int r;

        assert(m);

        /* Loads devices from udev and creates seats for them as
         * necessary */

        e = udev_enumerate_new(m->udev);
        if (!e) {
                r = -ENOMEM;
                goto finish;
        }

        r = udev_enumerate_add_match_tag(e, "master-of-seat");
        if (r < 0)
                goto finish;

        r = udev_enumerate_scan_devices(e);
        if (r < 0)
                goto finish;

        first = udev_enumerate_get_list_entry(e);
        udev_list_entry_foreach(item, first) {
                struct udev_device *d;
                int k;

                d = udev_device_new_from_syspath(m->udev, udev_list_entry_get_name(item));
                if (!d) {
                        r = -ENOMEM;
                        goto finish;
                }

                k = manager_process_seat_device(m, d);
                udev_device_unref(d);

                if (k < 0)
                        r = k;
        }

finish:
        if (e)
                udev_enumerate_unref(e);

        return r;
}

int manager_enumerate_buttons(Manager *m) {
        struct udev_list_entry *item = NULL, *first = NULL;
        struct udev_enumerate *e;
        int r;

        assert(m);

        /* Loads buttons from udev */

        if (m->handle_power_key == HANDLE_IGNORE &&
            m->handle_suspend_key == HANDLE_IGNORE &&
            m->handle_hibernate_key == HANDLE_IGNORE &&
            m->handle_lid_switch == HANDLE_IGNORE)
                return 0;

        e = udev_enumerate_new(m->udev);
        if (!e) {
                r = -ENOMEM;
                goto finish;
        }

        r = udev_enumerate_add_match_subsystem(e, "input");
        if (r < 0)
                goto finish;

        r = udev_enumerate_add_match_tag(e, "power-switch");
        if (r < 0)
                goto finish;

        r = udev_enumerate_scan_devices(e);
        if (r < 0)
                goto finish;

        first = udev_enumerate_get_list_entry(e);
        udev_list_entry_foreach(item, first) {
                struct udev_device *d;
                int k;

                d = udev_device_new_from_syspath(m->udev, udev_list_entry_get_name(item));
                if (!d) {
                        r = -ENOMEM;
                        goto finish;
                }

                k = manager_process_button_device(m, d);
                udev_device_unref(d);

                if (k < 0)
                        r = k;
        }

finish:
        if (e)
                udev_enumerate_unref(e);

        return r;
}

int manager_enumerate_seats(Manager *m) {
        DIR *d;
        struct dirent *de;
        int r = 0;

        assert(m);

        /* This loads data about seats stored on disk, but does not
         * actually create any seats. Removes data of seats that no
         * longer exist. */

        d = opendir("/run/systemd/seats");
        if (!d) {
                if (errno == ENOENT)
                        return 0;

                log_error("Failed to open /run/systemd/seats: %m");
                return -errno;
        }

        while ((de = readdir(d))) {
                Seat *s;
                int k;

                if (!dirent_is_file(de))
                        continue;

                s = hashmap_get(m->seats, de->d_name);
                if (!s) {
                        unlinkat(dirfd(d), de->d_name, 0);
                        continue;
                }

                k = seat_load(s);
                if (k < 0)
                        r = k;
        }

        closedir(d);

        return r;
}

static int manager_enumerate_users_from_cgroup(Manager *m) {
        _cleanup_closedir_ DIR *d = NULL;
        int r = 0, k;
        char *name;

        r = cg_enumerate_subgroups(SYSTEMD_CGROUP_CONTROLLER, m->cgroup_path, &d);
        if (r < 0) {
                if (r == -ENOENT)
                        return 0;

                log_error("Failed to open %s: %s", m->cgroup_path, strerror(-r));
                return r;
        }

        while ((k = cg_read_subgroup(d, &name)) > 0) {
                User *user;
                char *e;

                e = endswith(name, ".user");
                if (e) {
                        *e = 0;

                        k = manager_add_user_by_name(m, name, &user);
                        if (k < 0) {
                                free(name);
                                r = k;
                                continue;
                        }

                        user_add_to_gc_queue(user);

                        if (!user->cgroup_path) {
                                user->cgroup_path = strjoin(m->cgroup_path, "/", name, NULL);
                                if (!user->cgroup_path) {
                                        k = log_oom();
                                        free(name);
                                        break;
                                }
                        }
                }

                free(name);
        }

        if (k < 0)
                r = k;

        return r;
}

static int manager_enumerate_linger_users(Manager *m) {
        DIR *d;
        struct dirent *de;
        int r = 0;

        d = opendir("/var/lib/systemd/linger");
        if (!d) {
                if (errno == ENOENT)
                        return 0;

                log_error("Failed to open /var/lib/systemd/linger/: %m");
                return -errno;
        }

        while ((de = readdir(d))) {
                int k;

                if (!dirent_is_file(de))
                        continue;

                k = manager_add_user_by_name(m, de->d_name, NULL);
                if (k < 0) {
                        log_notice("Couldn't add lingering user %s: %s", de->d_name, strerror(-k));
                        r = k;
                }
        }

        closedir(d);

        return r;
}

int manager_enumerate_users(Manager *m) {
        DIR *d;
        struct dirent *de;
        int r, k;

        assert(m);

        /* First, enumerate user cgroups */
        r = manager_enumerate_users_from_cgroup(m);

        /* Second, add lingering users on top */
        k = manager_enumerate_linger_users(m);
        if (k < 0)
                r = k;

        /* Third, read in user data stored on disk */
        d = opendir("/run/systemd/users");
        if (!d) {
                if (errno == ENOENT)
                        return 0;

                log_error("Failed to open /run/systemd/users: %m");
                return -errno;
        }

        while ((de = readdir(d))) {
                uid_t uid;
                User *u;

                if (!dirent_is_file(de))
                        continue;

                k = parse_uid(de->d_name, &uid);
                if (k < 0) {
                        log_error("Failed to parse file name %s: %s", de->d_name, strerror(-k));
                        continue;
                }

                u = hashmap_get(m->users, ULONG_TO_PTR(uid));
                if (!u) {
                        unlinkat(dirfd(d), de->d_name, 0);
                        continue;
                }

                k = user_load(u);
                if (k < 0)
                        r = k;
        }

        closedir(d);

        return r;
}

static int manager_enumerate_sessions_from_cgroup(Manager *m) {
        User *u;
        Iterator i;
        int r = 0;

        HASHMAP_FOREACH(u, m->users, i) {
                _cleanup_closedir_ DIR *d = NULL;
                char *name;
                int k;

                if (!u->cgroup_path)
                        continue;

                k = cg_enumerate_subgroups(SYSTEMD_CGROUP_CONTROLLER, u->cgroup_path, &d);
                if (k < 0) {
                        if (k == -ENOENT)
                                continue;

                        log_error("Failed to open %s: %s", u->cgroup_path, strerror(-k));
                        r = k;
                        continue;
                }

                while ((k = cg_read_subgroup(d, &name)) > 0) {
                        Session *session;
                        char *e;

                        e = endswith(name, ".session");
                        if (e) {
                                *e = 0;

                                k = manager_add_session(m, u, name, &session);
                                if (k < 0) {
                                        free(name);
                                        r = k;
                                        continue;
                                }

                                session_add_to_gc_queue(session);

                                if (!session->cgroup_path) {
                                        session->cgroup_path = strjoin(m->cgroup_path, "/", name, NULL);
                                        if (!session->cgroup_path) {
                                                k = log_oom();
                                                free(name);
                                                break;
                                        }
                                }
                        }

                        free(name);
                }

                if (k < 0)
                        r = k;
        }

        return r;
}

int manager_enumerate_sessions(Manager *m) {
        DIR *d;
        struct dirent *de;
        int r = 0;

        assert(m);

        /* First enumerate session cgroups */
        r = manager_enumerate_sessions_from_cgroup(m);

        /* Second, read in session data stored on disk */
        d = opendir("/run/systemd/sessions");
        if (!d) {
                if (errno == ENOENT)
                        return 0;

                log_error("Failed to open /run/systemd/sessions: %m");
                return -errno;
        }

        while ((de = readdir(d))) {
                struct Session *s;
                int k;

                if (!dirent_is_file(de))
                        continue;

                s = hashmap_get(m->sessions, de->d_name);
                if (!s) {
                        unlinkat(dirfd(d), de->d_name, 0);
                        continue;
                }

                k = session_load(s);
                if (k < 0)
                        r = k;
        }

        closedir(d);

        return r;
}

int manager_enumerate_inhibitors(Manager *m) {
        DIR *d;
        struct dirent *de;
        int r = 0;

        assert(m);

        d = opendir("/run/systemd/inhibit");
        if (!d) {
                if (errno == ENOENT)
                        return 0;

                log_error("Failed to open /run/systemd/inhibit: %m");
                return -errno;
        }

        while ((de = readdir(d))) {
                int k;
                Inhibitor *i;

                if (!dirent_is_file(de))
                        continue;

                k = manager_add_inhibitor(m, de->d_name, &i);
                if (k < 0) {
                        log_notice("Couldn't add inhibitor %s: %s", de->d_name, strerror(-k));
                        r = k;
                        continue;
                }

                k = inhibitor_load(i);
                if (k < 0)
                        r = k;
        }

        closedir(d);

        return r;
}

int manager_dispatch_seat_udev(Manager *m) {
        struct udev_device *d;
        int r;

        assert(m);

        d = udev_monitor_receive_device(m->udev_seat_monitor);
        if (!d)
                return -ENOMEM;

        r = manager_process_seat_device(m, d);
        udev_device_unref(d);

        return r;
}

int manager_dispatch_vcsa_udev(Manager *m) {
        struct udev_device *d;
        int r = 0;
        const char *name;

        assert(m);

        d = udev_monitor_receive_device(m->udev_vcsa_monitor);
        if (!d)
                return -ENOMEM;

        name = udev_device_get_sysname(d);

        /* Whenever a VCSA device is removed try to reallocate our
         * VTs, to make sure our auto VTs never go away. */

        if (name && startswith(name, "vcsa") && streq_ptr(udev_device_get_action(d), "remove"))
                r = seat_preallocate_vts(m->vtconsole);

        udev_device_unref(d);

        return r;
}

int manager_dispatch_button_udev(Manager *m) {
        struct udev_device *d;
        int r;

        assert(m);

        d = udev_monitor_receive_device(m->udev_button_monitor);
        if (!d)
                return -ENOMEM;

        r = manager_process_button_device(m, d);
        udev_device_unref(d);

        return r;
}

int manager_dispatch_console(Manager *m) {
        assert(m);

        if (m->vtconsole)
                seat_read_active_vt(m->vtconsole);

        return 0;
}

static int vt_is_busy(int vtnr) {
        struct vt_stat vt_stat;
        int r = 0, fd;

        assert(vtnr >= 1);

        /* We explicitly open /dev/tty1 here instead of /dev/tty0. If
         * we'd open the latter we'd open the foreground tty which
         * hence would be unconditionally busy. By opening /dev/tty1
         * we avoid this. Since tty1 is special and needs to be an
         * explicitly loaded getty or DM this is safe. */

        fd = open_terminal("/dev/tty1", O_RDWR|O_NOCTTY|O_CLOEXEC);
        if (fd < 0)
                return -errno;

        if (ioctl(fd, VT_GETSTATE, &vt_stat) < 0)
                r = -errno;
        else
                r = !!(vt_stat.v_state & (1 << vtnr));

        close_nointr_nofail(fd);

        return r;
}

int manager_spawn_autovt(Manager *m, int vtnr) {
        int r;
        char *name = NULL;
        const char *mode = "fail";

        assert(m);
        assert(vtnr >= 1);

        if ((unsigned) vtnr > m->n_autovts &&
            (unsigned) vtnr != m->reserve_vt)
                return 0;

        if ((unsigned) vtnr != m->reserve_vt) {
                /* If this is the reserved TTY, we'll start the getty
                 * on it in any case, but otherwise only if it is not
                 * busy. */

                r = vt_is_busy(vtnr);
                if (r < 0)
                        return r;
                else if (r > 0)
                        return -EBUSY;
        }

        if (asprintf(&name, "autovt@tty%i.service", vtnr) < 0) {
                log_error("Could not allocate service name.");
                r = -ENOMEM;
                goto finish;
        }

        r = bus_method_call_with_reply (
                        m->bus,
                        "org.freedesktop.systemd1",
                        "/org/freedesktop/systemd1",
                        "org.freedesktop.systemd1.Manager",
                        "StartUnit",
                        NULL,
                        NULL,
                        DBUS_TYPE_STRING, &name,
                        DBUS_TYPE_STRING, &mode,
                        DBUS_TYPE_INVALID);

finish:
        free(name);

        return r;
}

static int manager_reserve_vt(Manager *m) {
        _cleanup_free_ char *p = NULL;

        assert(m);

        if (m->reserve_vt <= 0)
                return 0;

        if (asprintf(&p, "/dev/tty%u", m->reserve_vt) < 0)
                return log_oom();

        m->reserve_vt_fd = open(p, O_RDWR|O_NOCTTY|O_CLOEXEC|O_NONBLOCK);
        if (m->reserve_vt_fd < 0) {

                /* Don't complain on VT-less systems */
                if (errno != ENOENT)
                        log_warning("Failed to pin reserved VT: %m");
                return -errno;
        }

        return 0;
}

int manager_get_session_by_cgroup(Manager *m, const char *cgroup, Session **session) {
        Session *s;
        char *p;

        assert(m);
        assert(cgroup);
        assert(session);

        s = hashmap_get(m->session_cgroups, cgroup);
        if (s) {
                *session = s;
                return 1;
        }

        p = strdupa(cgroup);

        for (;;) {
                char *e;

                e = strrchr(p, '/');
                if (!e || e == p) {
                        *session = NULL;
                        return 0;
                }

                *e = 0;

                s = hashmap_get(m->session_cgroups, p);
                if (s) {
                        *session = s;
                        return 1;
                }
        }
}

int manager_get_user_by_cgroup(Manager *m, const char *cgroup, User **user) {
        User *u;
        char *p;

        assert(m);
        assert(cgroup);
        assert(user);

        u = hashmap_get(m->user_cgroups, cgroup);
        if (u) {
                *user = u;
                return 1;
        }

        p = strdupa(cgroup);
        if (!p)
                return log_oom();

        for (;;) {
                char *e;

                e = strrchr(p, '/');
                if (!e || e == p) {
                        *user = NULL;
                        return 0;
                }

                *e = 0;

                u = hashmap_get(m->user_cgroups, p);
                if (u) {
                        *user = u;
                        return 1;
                }
        }
}

int manager_get_session_by_pid(Manager *m, pid_t pid, Session **session) {
        _cleanup_free_ char *p = NULL;
        int r;

        assert(m);
        assert(pid >= 1);
        assert(session);

        r = cg_pid_get_path(SYSTEMD_CGROUP_CONTROLLER, pid, &p);
        if (r < 0)
                return r;

        return manager_get_session_by_cgroup(m, p, session);
}

void manager_cgroup_notify_empty(Manager *m, const char *cgroup) {
        Session *s;
        User *u;
        int r;

        r = manager_get_session_by_cgroup(m, cgroup, &s);
        if (r > 0)
                session_add_to_gc_queue(s);

        r = manager_get_user_by_cgroup(m, cgroup, &u);
        if (r > 0)
                user_add_to_gc_queue(u);
}

static void manager_dispatch_other(Manager *m, int fd) {
        Session *s;
        Inhibitor *i;
        Button *b;

        assert_se(m);
        assert_se(fd >= 0);

        s = hashmap_get(m->session_fds, INT_TO_PTR(fd + 1));
        if (s) {
                assert(s->fifo_fd == fd);
                session_remove_fifo(s);
                session_stop(s);
                return;
        }

        i = hashmap_get(m->inhibitor_fds, INT_TO_PTR(fd + 1));
        if (i) {
                assert(i->fifo_fd == fd);
                inhibitor_stop(i);
                inhibitor_free(i);
                return;
        }

        b = hashmap_get(m->button_fds, INT_TO_PTR(fd + 1));
        if (b) {
                assert(b->fd == fd);
                button_process(b);
                return;
        }

        assert_not_reached("Got event for unknown fd");
}

static int manager_connect_bus(Manager *m) {
        DBusError error;
        int r;
        struct epoll_event ev = {
                .events = EPOLLIN,
                .data.u32 = FD_BUS,
        };

        assert(m);
        assert(!m->bus);
        assert(m->bus_fd < 0);

        dbus_error_init(&error);

        m->bus = dbus_bus_get_private(DBUS_BUS_SYSTEM, &error);
        if (!m->bus) {
                log_error("Failed to get system D-Bus connection: %s", bus_error_message(&error));
                r = -ECONNREFUSED;
                goto fail;
        }

        if (!dbus_connection_register_object_path(m->bus, "/org/freedesktop/login1", &bus_manager_vtable, m) ||
            !dbus_connection_register_fallback(m->bus, "/org/freedesktop/login1/seat", &bus_seat_vtable, m) ||
            !dbus_connection_register_fallback(m->bus, "/org/freedesktop/login1/session", &bus_session_vtable, m) ||
            !dbus_connection_register_fallback(m->bus, "/org/freedesktop/login1/user", &bus_user_vtable, m) ||
            !dbus_connection_add_filter(m->bus, bus_message_filter, m, NULL)) {
                r = log_oom();
                goto fail;
        }

        dbus_bus_add_match(m->bus,
                           "type='signal',"
                           "interface='org.freedesktop.systemd1.Agent',"
                           "member='Released',"
                           "path='/org/freedesktop/systemd1/agent'",
                           &error);

        if (dbus_error_is_set(&error)) {
                log_error("Failed to register match: %s", bus_error_message(&error));
                r = -EIO;
                goto fail;
        }

        r = dbus_bus_request_name(m->bus, "org.freedesktop.login1", DBUS_NAME_FLAG_DO_NOT_QUEUE, &error);
        if (dbus_error_is_set(&error)) {
                log_error("Failed to register name on bus: %s", bus_error_message(&error));
                r = -EIO;
                goto fail;
        }

        if (r != DBUS_REQUEST_NAME_REPLY_PRIMARY_OWNER)  {
                log_error("Failed to acquire name.");
                r = -EEXIST;
                goto fail;
        }

        m->bus_fd = bus_loop_open(m->bus);
        if (m->bus_fd < 0) {
                r = m->bus_fd;
                goto fail;
        }

        if (epoll_ctl(m->epoll_fd, EPOLL_CTL_ADD, m->bus_fd, &ev) < 0)
                goto fail;

        return 0;

fail:
        dbus_error_free(&error);

        return r;
}

static int manager_connect_console(Manager *m) {
        struct epoll_event ev = {
                .events = 0,
                .data.u32 = FD_CONSOLE,
        };

        assert(m);
        assert(m->console_active_fd < 0);

        /* On certain architectures (S390 and Xen, and containers),
           /dev/tty0 does not exist, so don't fail if we can't open
           it. */
        if (access("/dev/tty0", F_OK) < 0) {
                m->console_active_fd = -1;
                return 0;
        }

        m->console_active_fd = open("/sys/class/tty/tty0/active", O_RDONLY|O_NOCTTY|O_CLOEXEC);
        if (m->console_active_fd < 0) {

                /* On some systems the device node /dev/tty0 may exist
                 * even though /sys/class/tty/tty0 does not. */
                if (errno == ENOENT)
                        return 0;

                log_error("Failed to open /sys/class/tty/tty0/active: %m");
                return -errno;
        }

        if (epoll_ctl(m->epoll_fd, EPOLL_CTL_ADD, m->console_active_fd, &ev) < 0)
                return -errno;

        return 0;
}

static int manager_connect_udev(Manager *m) {
        int r;
        struct epoll_event ev = {
                .events = EPOLLIN,
                .data.u32 = FD_SEAT_UDEV,
        };

        assert(m);
        assert(!m->udev_seat_monitor);
        assert(!m->udev_vcsa_monitor);
        assert(!m->udev_button_monitor);

        m->udev_seat_monitor = udev_monitor_new_from_netlink(m->udev, "udev");
        if (!m->udev_seat_monitor)
                return -ENOMEM;

        r = udev_monitor_filter_add_match_tag(m->udev_seat_monitor, "master-of-seat");
        if (r < 0)
                return r;

        r = udev_monitor_enable_receiving(m->udev_seat_monitor);
        if (r < 0)
                return r;

        m->udev_seat_fd = udev_monitor_get_fd(m->udev_seat_monitor);

        if (epoll_ctl(m->epoll_fd, EPOLL_CTL_ADD, m->udev_seat_fd, &ev) < 0)
                return -errno;

        /* Don't watch keys if nobody cares */
        if (m->handle_power_key != HANDLE_IGNORE ||
            m->handle_suspend_key != HANDLE_IGNORE ||
            m->handle_hibernate_key != HANDLE_IGNORE ||
            m->handle_lid_switch != HANDLE_IGNORE) {

                m->udev_button_monitor = udev_monitor_new_from_netlink(m->udev, "udev");
                if (!m->udev_button_monitor)
                        return -ENOMEM;

                r = udev_monitor_filter_add_match_tag(m->udev_button_monitor, "power-switch");
                if (r < 0)
                        return r;

                r = udev_monitor_filter_add_match_subsystem_devtype(m->udev_button_monitor, "input", NULL);
                if (r < 0)
                        return r;

                r = udev_monitor_enable_receiving(m->udev_button_monitor);
                if (r < 0)
                        return r;

                m->udev_button_fd = udev_monitor_get_fd(m->udev_button_monitor);

                zero(ev);
                ev.events = EPOLLIN;
                ev.data.u32 = FD_BUTTON_UDEV;
                if (epoll_ctl(m->epoll_fd, EPOLL_CTL_ADD, m->udev_button_fd, &ev) < 0)
                        return -errno;
        }

        /* Don't bother watching VCSA devices, if nobody cares */
        if (m->n_autovts > 0 && m->console_active_fd >= 0) {

                m->udev_vcsa_monitor = udev_monitor_new_from_netlink(m->udev, "udev");
                if (!m->udev_vcsa_monitor)
                        return -ENOMEM;

                r = udev_monitor_filter_add_match_subsystem_devtype(m->udev_vcsa_monitor, "vc", NULL);
                if (r < 0)
                        return r;

                r = udev_monitor_enable_receiving(m->udev_vcsa_monitor);
                if (r < 0)
                        return r;

                m->udev_vcsa_fd = udev_monitor_get_fd(m->udev_vcsa_monitor);

                zero(ev);
                ev.events = EPOLLIN;
                ev.data.u32 = FD_VCSA_UDEV;
                if (epoll_ctl(m->epoll_fd, EPOLL_CTL_ADD, m->udev_vcsa_fd, &ev) < 0)
                        return -errno;
        }

        return 0;
}

void manager_gc(Manager *m, bool drop_not_started) {
        Seat *seat;
        Session *session;
        User *user;
        Iterator i;

        assert(m);

        /* clean up empty sessions when not running under systemd */
<<<<<<< HEAD
        HASHMAP_FOREACH(session, m->session_cgroups, i)
                if (session_get_state(session) == SESSION_CLOSING)
                        session_add_to_gc_queue(session);
=======
        if (!sd_booted()) {
                HASHMAP_FOREACH(session, m->session_cgroups, i)
                        if (session_get_state(session) == SESSION_CLOSING)
                                session_add_to_gc_queue(session);
        }
>>>>>>> 42f4d665

        while ((seat = m->seat_gc_queue)) {
                LIST_REMOVE(Seat, gc_queue, m->seat_gc_queue, seat);
                seat->in_gc_queue = false;

                if (seat_check_gc(seat, drop_not_started) == 0) {
                        seat_stop(seat);
                        seat_free(seat);
                }
        }

        while ((session = m->session_gc_queue)) {
                LIST_REMOVE(Session, gc_queue, m->session_gc_queue, session);
                session->in_gc_queue = false;

                if (session_check_gc(session, drop_not_started) == 0) {
                        session_stop(session);
                        session_free(session);
                }
        }

        while ((user = m->user_gc_queue)) {
                LIST_REMOVE(User, gc_queue, m->user_gc_queue, user);
                user->in_gc_queue = false;

                if (user_check_gc(user, drop_not_started) == 0) {
                        user_stop(user);
                        user_free(user);
                }
        }
}

int manager_get_idle_hint(Manager *m, dual_timestamp *t) {
        Session *s;
        bool idle_hint;
        dual_timestamp ts = { 0, 0 };
        Iterator i;

        assert(m);

        idle_hint = !manager_is_inhibited(m, INHIBIT_IDLE, INHIBIT_BLOCK, t, false, false, 0);

        HASHMAP_FOREACH(s, m->sessions, i) {
                dual_timestamp k;
                int ih;

                ih = session_get_idle_hint(s, &k);
                if (ih < 0)
                        return ih;

                if (!ih) {
                        if (!idle_hint) {
                                if (k.monotonic < ts.monotonic)
                                        ts = k;
                        } else {
                                idle_hint = false;
                                ts = k;
                        }
                } else if (idle_hint) {

                        if (k.monotonic > ts.monotonic)
                                ts = k;
                }
        }

        if (t)
                *t = ts;

        return idle_hint;
}

int manager_dispatch_idle_action(Manager *m) {
        struct dual_timestamp since;
        struct itimerspec its = {};
        int r;
        usec_t n;

        assert(m);

        if (m->idle_action == HANDLE_IGNORE ||
            m->idle_action_usec <= 0) {
                r = 0;
                goto finish;
        }

        n = now(CLOCK_MONOTONIC);

        r = manager_get_idle_hint(m, &since);
        if (r <= 0)
                /* Not idle. Let's check if after a timeout it might be idle then. */
                timespec_store(&its.it_value, n + m->idle_action_usec);
        else {
                /* Idle! Let's see if it's time to do something, or if
                 * we shall sleep for longer. */

                if (n >= since.monotonic + m->idle_action_usec &&
                    (m->idle_action_not_before_usec <= 0 || n >= m->idle_action_not_before_usec + m->idle_action_usec)) {
                        log_info("System idle. Taking action.");

                        manager_handle_action(m, 0, m->idle_action, false, false);
                        m->idle_action_not_before_usec = n;
                }

                timespec_store(&its.it_value, MAX(since.monotonic, m->idle_action_not_before_usec) + m->idle_action_usec);
        }

        if (m->idle_action_fd < 0) {
                struct epoll_event ev = {
                        .events = EPOLLIN,
                        .data.u32 = FD_IDLE_ACTION,
                };

                m->idle_action_fd = timerfd_create(CLOCK_MONOTONIC, TFD_NONBLOCK|TFD_CLOEXEC);
                if (m->idle_action_fd < 0) {
                        log_error("Failed to create idle action timer: %m");
                        r = -errno;
                        goto finish;
                }

                if (epoll_ctl(m->epoll_fd, EPOLL_CTL_ADD, m->idle_action_fd, &ev) < 0) {
                        log_error("Failed to add idle action timer to epoll: %m");
                        r = -errno;
                        goto finish;
                }
        }

        if (timerfd_settime(m->idle_action_fd, TFD_TIMER_ABSTIME, &its, NULL) < 0) {
                log_error("Failed to reset timerfd: %m");
                r = -errno;
                goto finish;
        }

        return 0;

finish:
        if (m->idle_action_fd >= 0) {
                close_nointr_nofail(m->idle_action_fd);
                m->idle_action_fd = -1;
        }

        return r;
}
int manager_startup(Manager *m) {
        int r;
        Seat *seat;
        Session *session;
        User *user;
        Inhibitor *inhibitor;
        Iterator i;

        assert(m);
        assert(m->epoll_fd <= 0);

        cg_shorten_controllers(m->reset_controllers);
        cg_shorten_controllers(m->controllers);

        m->epoll_fd = epoll_create1(EPOLL_CLOEXEC);
        if (m->epoll_fd < 0)
                return -errno;

        /* Connect to console */
        r = manager_connect_console(m);
        if (r < 0)
                return r;

        /* Connect to udev */
        r = manager_connect_udev(m);
        if (r < 0)
                return r;

        /* Connect to the bus */
        r = manager_connect_bus(m);
        if (r < 0)
                return r;

        /* Instantiate magic seat 0 */
        r = manager_add_seat(m, "seat0", &m->vtconsole);
        if (r < 0)
                return r;

        /* Deserialize state */
        manager_enumerate_devices(m);
        manager_enumerate_seats(m);
        manager_enumerate_users(m);
        manager_enumerate_sessions(m);
        manager_enumerate_inhibitors(m);
        manager_enumerate_buttons(m);

        /* Remove stale objects before we start them */
        manager_gc(m, false);

        /* Reserve the special reserved VT */
        manager_reserve_vt(m);

        /* And start everything */
        HASHMAP_FOREACH(seat, m->seats, i)
                seat_start(seat);

        HASHMAP_FOREACH(user, m->users, i)
                user_start(user);

        HASHMAP_FOREACH(session, m->sessions, i)
                session_start(session);

        HASHMAP_FOREACH(inhibitor, m->inhibitors, i)
                inhibitor_start(inhibitor);

        manager_dispatch_idle_action(m);

        return 0;
}

static int manager_recheck_buttons(Manager *m) {
        Iterator i;
        Button *b;
        int r = 0;

        assert(m);

        HASHMAP_FOREACH(b, m->buttons, i) {
                int q;

                q = button_recheck(b);
                if (q > 0)
                        return 1;
                if (q < 0)
                        r = q;
        }

        return r;
}

int manager_run(Manager *m) {
        assert(m);

        for (;;) {
                struct epoll_event event;
                int n;
                int msec = -1;

                manager_gc(m, true);

                if (manager_dispatch_delayed(m) > 0)
                        continue;

                if (manager_recheck_buttons(m) > 0)
                        continue;

                if (dbus_connection_dispatch(m->bus) != DBUS_DISPATCH_COMPLETE)
                        continue;

                manager_gc(m, true);

                if (m->action_what != 0 && !m->action_job) {
                        usec_t x, y;

                        x = now(CLOCK_MONOTONIC);
                        y = m->action_timestamp + m->inhibit_delay_max;

                        msec = x >= y ? 0 : (int) ((y - x) / USEC_PER_MSEC);
                }

                n = epoll_wait(m->epoll_fd, &event, 1, msec);
                if (n < 0) {
                        if (errno == EINTR || errno == EAGAIN)
                                continue;

                        log_error("epoll() failed: %m");
                        return -errno;
                }

                if (n == 0)
                        continue;

                switch (event.data.u32) {

                case FD_SEAT_UDEV:
                        manager_dispatch_seat_udev(m);
                        break;

                case FD_VCSA_UDEV:
                        manager_dispatch_vcsa_udev(m);
                        break;

                case FD_BUTTON_UDEV:
                        manager_dispatch_button_udev(m);
                        break;

                case FD_CONSOLE:
                        manager_dispatch_console(m);
                        break;

                case FD_IDLE_ACTION:
                        manager_dispatch_idle_action(m);
                        break;

                case FD_BUS:
                        bus_loop_dispatch(m->bus_fd);
                        break;

                default:
                        if (event.data.u32 >= FD_OTHER_BASE)
                                manager_dispatch_other(m, event.data.u32 - FD_OTHER_BASE);
                }
        }

        return 0;
}

static int manager_parse_config_file(Manager *m) {
        static const char fn[] = "/etc/systemd/logind.conf";
        _cleanup_fclose_ FILE *f = NULL;
        int r;

        assert(m);

        f = fopen(fn, "re");
        if (!f) {
                if (errno == ENOENT)
                        return 0;

                log_warning("Failed to open configuration file %s: %m", fn);
                return -errno;
        }

        r = config_parse(NULL, fn, f, "Login\0", config_item_perf_lookup,
                         (void*) logind_gperf_lookup, false, false, m);
        if (r < 0)
                log_warning("Failed to parse configuration file: %s", strerror(-r));

        return r;
}

int main(int argc, char *argv[]) {
        Manager *m = NULL;
        int r;

        log_set_target(LOG_TARGET_AUTO);
        log_set_facility(LOG_AUTH);
        log_parse_environment();
        log_open();

        umask(0022);

        if (argc != 1) {
                log_error("This program takes no arguments.");
                r = -EINVAL;
                goto finish;
        }

        /* Always create the directories people can create inotify
         * watches in. Note that some applications might check for the
         * existence of /run/systemd/seats/ to determine whether
         * logind is available, so please always make sure this check
         * stays in. */
        mkdir_label("/run/systemd/seats", 0755);
        mkdir_label("/run/systemd/users", 0755);
        mkdir_label("/run/systemd/sessions", 0755);

        m = manager_new();
        if (!m) {
                r = log_oom();
                goto finish;
        }

        manager_parse_config_file(m);

        r = manager_startup(m);
        if (r < 0) {
                log_error("Failed to fully start up daemon: %s", strerror(-r));
                goto finish;
        }

        log_debug("systemd-logind running as pid %lu", (unsigned long) getpid());

        sd_notify(false,
                  "READY=1\n"
                  "STATUS=Processing requests...");

        r = manager_run(m);

        log_debug("systemd-logind stopped as pid %lu", (unsigned long) getpid());

finish:
        sd_notify(false,
                  "STATUS=Shutting down...");

        if (m)
                manager_free(m);

        return r < 0 ? EXIT_FAILURE : EXIT_SUCCESS;
}<|MERGE_RESOLUTION|>--- conflicted
+++ resolved
@@ -1376,17 +1376,11 @@
         assert(m);
 
         /* clean up empty sessions when not running under systemd */
-<<<<<<< HEAD
-        HASHMAP_FOREACH(session, m->session_cgroups, i)
-                if (session_get_state(session) == SESSION_CLOSING)
-                        session_add_to_gc_queue(session);
-=======
         if (!sd_booted()) {
                 HASHMAP_FOREACH(session, m->session_cgroups, i)
                         if (session_get_state(session) == SESSION_CLOSING)
                                 session_add_to_gc_queue(session);
         }
->>>>>>> 42f4d665
 
         while ((seat = m->seat_gc_queue)) {
                 LIST_REMOVE(Seat, gc_queue, m->seat_gc_queue, seat);
