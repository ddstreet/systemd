/*-*- Mode: C; c-basic-offset: 8; indent-tabs-mode: nil -*-*/

/***
  This file is part of systemd.

  Copyright 2011 Lennart Poettering

  systemd is free software; you can redistribute it and/or modify it
  under the terms of the GNU Lesser General Public License as published by
  the Free Software Foundation; either version 2.1 of the License, or
  (at your option) any later version.

  systemd is distributed in the hope that it will be useful, but
  WITHOUT ANY WARRANTY; without even the implied warranty of
  MERCHANTABILITY or FITNESS FOR A PARTICULAR PURPOSE. See the GNU
  Lesser General Public License for more details.

  You should have received a copy of the GNU Lesser General Public License
  along with systemd; If not, see <http://www.gnu.org/licenses/>.
***/

#include <errno.h>
#include <libudev.h>
#include <fcntl.h>
#include <string.h>
#include <unistd.h>
#include <linux/vt.h>
#include <sys/timerfd.h>

#include "sd-daemon.h"
#include "strv.h"
#include "conf-parser.h"
#include "mkdir.h"
#include "bus-util.h"
#include "bus-error.h"
#include "logind.h"
#include "udev-util.h"

Manager *manager_new(void) {
        Manager *m;
        int r;

        m = new0(Manager, 1);
        if (!m)
                return NULL;

        m->console_active_fd = -1;
        m->reserve_vt_fd = -1;

        m->n_autovts = 6;
        m->reserve_vt = 6;
        m->remove_ipc = true;
        m->inhibit_delay_max = 5 * USEC_PER_SEC;
        m->handle_power_key = HANDLE_POWEROFF;
        m->handle_suspend_key = HANDLE_SUSPEND;
        m->handle_hibernate_key = HANDLE_HIBERNATE;
        m->handle_lid_switch = HANDLE_SUSPEND;
        m->lid_switch_ignore_inhibited = true;

        m->idle_action_usec = 30 * USEC_PER_MINUTE;
        m->idle_action = HANDLE_IGNORE;
        m->idle_action_not_before_usec = now(CLOCK_MONOTONIC);

        m->runtime_dir_size = PAGE_ALIGN((size_t) (physical_memory() / 10)); /* 10% */

        m->devices = hashmap_new(string_hash_func, string_compare_func);
        m->seats = hashmap_new(string_hash_func, string_compare_func);
        m->sessions = hashmap_new(string_hash_func, string_compare_func);
        m->users = hashmap_new(trivial_hash_func, trivial_compare_func);
        m->inhibitors = hashmap_new(string_hash_func, string_compare_func);
        m->buttons = hashmap_new(string_hash_func, string_compare_func);

        m->user_units = hashmap_new(string_hash_func, string_compare_func);
        m->session_units = hashmap_new(string_hash_func, string_compare_func);

<<<<<<< HEAD
        m->session_fds = hashmap_new(trivial_hash_func, trivial_compare_func);
        m->inhibitor_fds = hashmap_new(trivial_hash_func, trivial_compare_func);
        m->button_fds = hashmap_new(trivial_hash_func, trivial_compare_func);
        m->timer_fds = hashmap_new(trivial_hash_func, trivial_compare_func);

        if (!m->devices || !m->seats || !m->sessions || !m->users || !m->inhibitors || !m->buttons || !m->busnames ||
            !m->user_units || !m->session_units ||
            !m->session_fds || !m->inhibitor_fds || !m->button_fds || !m->timer_fds) {
                manager_free(m);
                return NULL;
        }
=======
        m->busnames = set_new(string_hash_func, string_compare_func);

        if (!m->devices || !m->seats || !m->sessions || !m->users || !m->inhibitors || !m->buttons || !m->busnames ||
            !m->user_units || !m->session_units)
                goto fail;
>>>>>>> a8f3477d

        m->kill_exclude_users = strv_new("root", NULL);
        if (!m->kill_exclude_users)
                goto fail;

        m->udev = udev_new();
        if (!m->udev)
                goto fail;

        r = sd_event_default(&m->event);
        if (r < 0)
                goto fail;

        sd_event_set_watchdog(m->event, true);

        return m;

fail:
        manager_free(m);
        return NULL;
}

void manager_free(Manager *m) {
        Session *session;
        User *u;
        Device *d;
        Seat *s;
        Inhibitor *i;
        Button *b;

        assert(m);

        while ((session = hashmap_first(m->sessions)))
                session_free(session);

        while ((u = hashmap_first(m->users)))
                user_free(u);

        while ((d = hashmap_first(m->devices)))
                device_free(d);

        while ((s = hashmap_first(m->seats)))
                seat_free(s);

        while ((i = hashmap_first(m->inhibitors)))
                inhibitor_free(i);

        while ((b = hashmap_first(m->buttons)))
                button_free(b);

        hashmap_free(m->devices);
        hashmap_free(m->seats);
        hashmap_free(m->sessions);
        hashmap_free(m->users);
        hashmap_free(m->inhibitors);
        hashmap_free(m->buttons);

        hashmap_free(m->user_units);
        hashmap_free(m->session_units);

<<<<<<< HEAD
        hashmap_free(m->session_fds);
        hashmap_free(m->inhibitor_fds);
        hashmap_free(m->button_fds);
        hashmap_free(m->timer_fds);
=======
        set_free_free(m->busnames);

        sd_event_source_unref(m->idle_action_event_source);

        sd_event_source_unref(m->console_active_event_source);
        sd_event_source_unref(m->udev_seat_event_source);
        sd_event_source_unref(m->udev_device_event_source);
        sd_event_source_unref(m->udev_vcsa_event_source);
        sd_event_source_unref(m->udev_button_event_source);
        sd_event_source_unref(m->lid_switch_ignore_event_source);
>>>>>>> a8f3477d

        safe_close(m->console_active_fd);

        if (m->udev_seat_monitor)
                udev_monitor_unref(m->udev_seat_monitor);
        if (m->udev_device_monitor)
                udev_monitor_unref(m->udev_device_monitor);
        if (m->udev_vcsa_monitor)
                udev_monitor_unref(m->udev_vcsa_monitor);
        if (m->udev_button_monitor)
                udev_monitor_unref(m->udev_button_monitor);

        if (m->udev)
                udev_unref(m->udev);

<<<<<<< HEAD
        if (m->bus) {
                dbus_connection_flush(m->bus);
                dbus_connection_close(m->bus);
                dbus_connection_unref(m->bus);
        }

        safe_close(m->bus_fd);
        safe_close(m->epoll_fd);
        safe_close(m->reserve_vt_fd);
        safe_close(m->idle_action_fd);
=======
        bus_verify_polkit_async_registry_free(m->bus, m->polkit_registry);

        sd_bus_unref(m->bus);
        sd_event_unref(m->event);

        safe_close(m->reserve_vt_fd);
>>>>>>> a8f3477d

        strv_free(m->kill_only_users);
        strv_free(m->kill_exclude_users);

        free(m->action_job);
        free(m);
}

static int manager_enumerate_devices(Manager *m) {
        struct udev_list_entry *item = NULL, *first = NULL;
        _cleanup_udev_enumerate_unref_ struct udev_enumerate *e = NULL;
        int r;

        assert(m);

        /* Loads devices from udev and creates seats for them as
         * necessary */

        e = udev_enumerate_new(m->udev);
        if (!e)
                return -ENOMEM;

        r = udev_enumerate_add_match_tag(e, "master-of-seat");
        if (r < 0)
                return r;

        r = udev_enumerate_add_match_is_initialized(e);
        if (r < 0)
                return r;

        r = udev_enumerate_scan_devices(e);
        if (r < 0)
                return r;

        first = udev_enumerate_get_list_entry(e);
        udev_list_entry_foreach(item, first) {
                _cleanup_udev_device_unref_ struct udev_device *d = NULL;
                int k;

                d = udev_device_new_from_syspath(m->udev, udev_list_entry_get_name(item));
                if (!d)
                        return -ENOMEM;

                k = manager_process_seat_device(m, d);
                if (k < 0)
                        r = k;
        }

        return r;
}

static int manager_enumerate_buttons(Manager *m) {
        _cleanup_udev_enumerate_unref_ struct udev_enumerate *e = NULL;
        struct udev_list_entry *item = NULL, *first = NULL;
        int r;

        assert(m);

        /* Loads buttons from udev */

        if (m->handle_power_key == HANDLE_IGNORE &&
            m->handle_suspend_key == HANDLE_IGNORE &&
            m->handle_hibernate_key == HANDLE_IGNORE &&
            m->handle_lid_switch == HANDLE_IGNORE)
                return 0;

        e = udev_enumerate_new(m->udev);
        if (!e)
                return -ENOMEM;

        r = udev_enumerate_add_match_subsystem(e, "input");
        if (r < 0)
                return r;

        r = udev_enumerate_add_match_tag(e, "power-switch");
        if (r < 0)
                return r;

        r = udev_enumerate_add_match_is_initialized(e);
        if (r < 0)
                return r;

        r = udev_enumerate_scan_devices(e);
        if (r < 0)
                return r;

        first = udev_enumerate_get_list_entry(e);
        udev_list_entry_foreach(item, first) {
                _cleanup_udev_device_unref_ struct udev_device *d = NULL;
                int k;

                d = udev_device_new_from_syspath(m->udev, udev_list_entry_get_name(item));
                if (!d)
                        return -ENOMEM;

                k = manager_process_button_device(m, d);
                if (k < 0)
                        r = k;
        }

        return r;
}

static int manager_enumerate_seats(Manager *m) {
        _cleanup_closedir_ DIR *d = NULL;
        struct dirent *de;
        int r = 0;

        assert(m);

        /* This loads data about seats stored on disk, but does not
         * actually create any seats. Removes data of seats that no
         * longer exist. */

        d = opendir("/run/systemd/seats");
        if (!d) {
                if (errno == ENOENT)
                        return 0;

                log_error("Failed to open /run/systemd/seats: %m");
                return -errno;
        }

        FOREACH_DIRENT(de, d, return -errno) {
                Seat *s;
                int k;

                if (!dirent_is_file(de))
                        continue;

                s = hashmap_get(m->seats, de->d_name);
                if (!s) {
                        unlinkat(dirfd(d), de->d_name, 0);
                        continue;
                }

                k = seat_load(s);
                if (k < 0)
                        r = k;
        }

        return r;
}

static int manager_enumerate_linger_users(Manager *m) {
        _cleanup_closedir_ DIR *d = NULL;
        struct dirent *de;
        int r = 0;

        assert(m);

        d = opendir("/var/lib/systemd/linger");
        if (!d) {
                if (errno == ENOENT)
                        return 0;

                log_error("Failed to open /var/lib/systemd/linger/: %m");
                return -errno;
        }

        FOREACH_DIRENT(de, d, return -errno) {
                int k;

                if (!dirent_is_file(de))
                        continue;

                k = manager_add_user_by_name(m, de->d_name, NULL);
                if (k < 0) {
                        log_notice("Couldn't add lingering user %s: %s", de->d_name, strerror(-k));
                        r = k;
                }
        }

        return r;
}

static int manager_enumerate_users(Manager *m) {
        _cleanup_closedir_ DIR *d = NULL;
        struct dirent *de;
        int r, k;

        assert(m);

        /* Add lingering users */
        r = manager_enumerate_linger_users(m);

        /* Read in user data stored on disk */
        d = opendir("/run/systemd/users");
        if (!d) {
                if (errno == ENOENT)
                        return 0;

                log_error("Failed to open /run/systemd/users: %m");
                return -errno;
        }

        FOREACH_DIRENT(de, d, return -errno) {
                User *u;

                if (!dirent_is_file(de))
                        continue;

                k = manager_add_user_by_name(m, de->d_name, &u);
                if (k < 0) {
                        log_error("Failed to add user by file name %s: %s", de->d_name, strerror(-k));

                        r = k;
                        continue;
                }

                user_add_to_gc_queue(u);

                k = user_load(u);
                if (k < 0)
                        r = k;
        }

        return r;
}

static int manager_enumerate_sessions(Manager *m) {
        _cleanup_closedir_ DIR *d = NULL;
        struct dirent *de;
        int r = 0;

        assert(m);

        /* Read in session data stored on disk */
        d = opendir("/run/systemd/sessions");
        if (!d) {
                if (errno == ENOENT)
                        return 0;

                log_error("Failed to open /run/systemd/sessions: %m");
                return -errno;
        }

        FOREACH_DIRENT(de, d, return -errno) {
                struct Session *s;
                int k;

                if (!dirent_is_file(de))
                        continue;

                if (!session_id_valid(de->d_name)) {
                        log_warning("Invalid session file name '%s', ignoring.", de->d_name);
                        r = -EINVAL;
                        continue;
                }

                k = manager_add_session(m, de->d_name, &s);
                if (k < 0) {
                        log_error("Failed to add session by file name %s: %s", de->d_name, strerror(-k));

                        r = k;
                        continue;
                }

                session_add_to_gc_queue(s);

                k = session_load(s);
                if (k < 0)
                        r = k;
        }

        return r;
}

static int manager_enumerate_inhibitors(Manager *m) {
        _cleanup_closedir_ DIR *d = NULL;
        struct dirent *de;
        int r = 0;

        assert(m);

        d = opendir("/run/systemd/inhibit");
        if (!d) {
                if (errno == ENOENT)
                        return 0;

                log_error("Failed to open /run/systemd/inhibit: %m");
                return -errno;
        }

        FOREACH_DIRENT(de, d, return -errno) {
                int k;
                Inhibitor *i;

                if (!dirent_is_file(de))
                        continue;

                k = manager_add_inhibitor(m, de->d_name, &i);
                if (k < 0) {
                        log_notice("Couldn't add inhibitor %s: %s", de->d_name, strerror(-k));
                        r = k;
                        continue;
                }

                k = inhibitor_load(i);
                if (k < 0)
                        r = k;
        }

        return r;
}

static int manager_dispatch_seat_udev(sd_event_source *s, int fd, uint32_t revents, void *userdata) {
        _cleanup_udev_device_unref_ struct udev_device *d = NULL;
        Manager *m = userdata;

        assert(m);

        d = udev_monitor_receive_device(m->udev_seat_monitor);
        if (!d)
                return -ENOMEM;

        manager_process_seat_device(m, d);
        return 0;
}

static int manager_dispatch_device_udev(sd_event_source *s, int fd, uint32_t revents, void *userdata) {
        _cleanup_udev_device_unref_ struct udev_device *d = NULL;
        Manager *m = userdata;

        assert(m);

        d = udev_monitor_receive_device(m->udev_device_monitor);
        if (!d)
                return -ENOMEM;

        manager_process_seat_device(m, d);
        return 0;
}

static int manager_dispatch_vcsa_udev(sd_event_source *s, int fd, uint32_t revents, void *userdata) {
        _cleanup_udev_device_unref_ struct udev_device *d = NULL;
        Manager *m = userdata;
        const char *name;

        assert(m);

        d = udev_monitor_receive_device(m->udev_vcsa_monitor);
        if (!d)
                return -ENOMEM;

        name = udev_device_get_sysname(d);

        /* Whenever a VCSA device is removed try to reallocate our
         * VTs, to make sure our auto VTs never go away. */

        if (name && startswith(name, "vcsa") && streq_ptr(udev_device_get_action(d), "remove"))
                seat_preallocate_vts(m->seat0);

        return 0;
}

static int manager_dispatch_button_udev(sd_event_source *s, int fd, uint32_t revents, void *userdata) {
        _cleanup_udev_device_unref_ struct udev_device *d = NULL;
        Manager *m = userdata;

        assert(m);

        d = udev_monitor_receive_device(m->udev_button_monitor);
        if (!d)
                return -ENOMEM;

        manager_process_button_device(m, d);
        return 0;
}

static int manager_dispatch_console(sd_event_source *s, int fd, uint32_t revents, void *userdata) {
        Manager *m = userdata;

        assert(m);
        assert(m->seat0);
        assert(m->console_active_fd == fd);

        seat_read_active_vt(m->seat0);
        return 0;
}

static int manager_reserve_vt(Manager *m) {
        _cleanup_free_ char *p = NULL;

        assert(m);

        if (m->reserve_vt <= 0)
                return 0;

        if (asprintf(&p, "/dev/tty%u", m->reserve_vt) < 0)
                return log_oom();

        m->reserve_vt_fd = open(p, O_RDWR|O_NOCTTY|O_CLOEXEC|O_NONBLOCK);
        if (m->reserve_vt_fd < 0) {

                /* Don't complain on VT-less systems */
                if (errno != ENOENT)
                        log_warning("Failed to pin reserved VT: %m");
                return -errno;
        }

        return 0;
}

static int manager_connect_bus(Manager *m) {
        _cleanup_bus_error_free_ sd_bus_error error = SD_BUS_ERROR_NULL;
        int r;

        assert(m);
        assert(!m->bus);

        r = sd_bus_default_system(&m->bus);
        if (r < 0) {
                log_error("Failed to connect to system bus: %s", strerror(-r));
                return r;
        }

<<<<<<< HEAD
        s = hashmap_get(m->timer_fds, INT_TO_PTR(fd + 1));
        if (s) {
                assert(s->timer_fd == fd);
                session_stop(s);
                return;
        }

        i = hashmap_get(m->inhibitor_fds, INT_TO_PTR(fd + 1));
        if (i) {
                assert(i->fifo_fd == fd);
                inhibitor_stop(i);
                inhibitor_free(i);
                return;
=======
        r = sd_bus_add_object_vtable(m->bus, NULL, "/org/freedesktop/login1", "org.freedesktop.login1.Manager", manager_vtable, m);
        if (r < 0) {
                log_error("Failed to add manager object vtable: %s", strerror(-r));
                return r;
>>>>>>> a8f3477d
        }

        r = sd_bus_add_fallback_vtable(m->bus, NULL, "/org/freedesktop/login1/seat", "org.freedesktop.login1.Seat", seat_vtable, seat_object_find, m);
        if (r < 0) {
                log_error("Failed to add seat object vtable: %s", strerror(-r));
                return r;
        }

        r = sd_bus_add_node_enumerator(m->bus, NULL, "/org/freedesktop/login1/seat", seat_node_enumerator, m);
        if (r < 0) {
                log_error("Failed to add seat enumerator: %s", strerror(-r));
                return r;
        }

        r = sd_bus_add_fallback_vtable(m->bus, NULL, "/org/freedesktop/login1/session", "org.freedesktop.login1.Session", session_vtable, session_object_find, m);
        if (r < 0) {
                log_error("Failed to add session object vtable: %s", strerror(-r));
                return r;
        }

        r = sd_bus_add_node_enumerator(m->bus, NULL, "/org/freedesktop/login1/session", session_node_enumerator, m);
        if (r < 0) {
                log_error("Failed to add session enumerator: %s", strerror(-r));
                return r;
        }

        r = sd_bus_add_fallback_vtable(m->bus, NULL, "/org/freedesktop/login1/user", "org.freedesktop.login1.User", user_vtable, user_object_find, m);
        if (r < 0) {
                log_error("Failed to add user object vtable: %s", strerror(-r));
                return r;
        }

        r = sd_bus_add_node_enumerator(m->bus, NULL, "/org/freedesktop/login1/user", user_node_enumerator, m);
        if (r < 0) {
                log_error("Failed to add user enumerator: %s", strerror(-r));
                return r;
        }

        r = sd_bus_add_match(m->bus,
                             NULL,
                             "type='signal',"
                             "sender='org.freedesktop.DBus',"
                             "interface='org.freedesktop.DBus',"
                             "member='NameOwnerChanged',"
                             "path='/org/freedesktop/DBus'",
                             match_name_owner_changed, m);
        if (r < 0) {
                log_error("Failed to add match for NameOwnerChanged: %s", strerror(-r));
                return r;
        }

        r = sd_bus_add_match(m->bus,
                             NULL,
                             "type='signal',"
                             "sender='org.freedesktop.systemd1',"
                             "interface='org.freedesktop.systemd1.Manager',"
                             "member='JobRemoved',"
                             "path='/org/freedesktop/systemd1'",
                             match_job_removed, m);
        if (r < 0) {
                log_error("Failed to add match for JobRemoved: %s", strerror(-r));
                return r;
        }

        r = sd_bus_add_match(m->bus,
                             NULL,
                             "type='signal',"
                             "sender='org.freedesktop.systemd1',"
                             "interface='org.freedesktop.systemd1.Manager',"
                             "member='UnitRemoved',"
                             "path='/org/freedesktop/systemd1'",
                             match_unit_removed, m);
        if (r < 0) {
                log_error("Failed to add match for UnitRemoved: %s", strerror(-r));
                return r;
        }

        r = sd_bus_add_match(m->bus,
                             NULL,
                             "type='signal',"
                             "sender='org.freedesktop.systemd1',"
                             "interface='org.freedesktop.DBus.Properties',"
                             "member='PropertiesChanged'",
                             match_properties_changed, m);
        if (r < 0) {
                log_error("Failed to add match for PropertiesChanged: %s", strerror(-r));
                return r;
        }

        r = sd_bus_add_match(m->bus,
                             NULL,
                             "type='signal',"
                             "sender='org.freedesktop.systemd1',"
                             "interface='org.freedesktop.systemd1.Manager',"
                             "member='Reloading',"
                             "path='/org/freedesktop/systemd1'",
                             match_reloading, m);
        if (r < 0) {
                log_error("Failed to add match for Reloading: %s", strerror(-r));
                return r;
        }

        r = sd_bus_call_method(
                        m->bus,
                        "org.freedesktop.systemd1",
                        "/org/freedesktop/systemd1",
                        "org.freedesktop.systemd1.Manager",
                        "Subscribe",
                        &error,
                        NULL, NULL);
        if (r < 0) {
                log_error("Failed to enable subscription: %s", bus_error_message(&error, r));
                return r;
        }

        r = sd_bus_request_name(m->bus, "org.freedesktop.login1", 0);
        if (r < 0) {
                log_error("Failed to register name: %s", strerror(-r));
                return r;
        }

        r = sd_bus_attach_event(m->bus, m->event, 0);
        if (r < 0) {
                log_error("Failed to attach bus to event loop: %s", strerror(-r));
                return r;
        }

        return 0;
}

static int manager_connect_console(Manager *m) {
        int r;

        assert(m);
        assert(m->console_active_fd < 0);

        /* On certain architectures (S390 and Xen, and containers),
           /dev/tty0 does not exist, so don't fail if we can't open
           it. */
        if (access("/dev/tty0", F_OK) < 0)
                return 0;

        m->console_active_fd = open("/sys/class/tty/tty0/active", O_RDONLY|O_NOCTTY|O_CLOEXEC);
        if (m->console_active_fd < 0) {

                /* On some systems the device node /dev/tty0 may exist
                 * even though /sys/class/tty/tty0 does not. */
                if (errno == ENOENT)
                        return 0;

                log_error("Failed to open /sys/class/tty/tty0/active: %m");
                return -errno;
        }

        r = sd_event_add_io(m->event, &m->console_active_event_source, m->console_active_fd, 0, manager_dispatch_console, m);
        if (r < 0) {
                log_error("Failed to watch foreground console");
                return r;
        }

        return 0;
}

static int manager_connect_udev(Manager *m) {
        int r;

        assert(m);
        assert(!m->udev_seat_monitor);
        assert(!m->udev_device_monitor);
        assert(!m->udev_vcsa_monitor);
        assert(!m->udev_button_monitor);

        m->udev_seat_monitor = udev_monitor_new_from_netlink(m->udev, "udev");
        if (!m->udev_seat_monitor)
                return -ENOMEM;

        r = udev_monitor_filter_add_match_tag(m->udev_seat_monitor, "master-of-seat");
        if (r < 0)
                return r;

        r = udev_monitor_enable_receiving(m->udev_seat_monitor);
        if (r < 0)
                return r;

        r = sd_event_add_io(m->event, &m->udev_seat_event_source, udev_monitor_get_fd(m->udev_seat_monitor), EPOLLIN, manager_dispatch_seat_udev, m);
        if (r < 0)
                return r;

        m->udev_device_monitor = udev_monitor_new_from_netlink(m->udev, "udev");
        if (!m->udev_device_monitor)
                return -ENOMEM;

        r = udev_monitor_filter_add_match_subsystem_devtype(m->udev_device_monitor, "input", NULL);
        if (r < 0)
                return r;

        r = udev_monitor_filter_add_match_subsystem_devtype(m->udev_device_monitor, "graphics", NULL);
        if (r < 0)
                return r;

        r = udev_monitor_filter_add_match_subsystem_devtype(m->udev_device_monitor, "drm", NULL);
        if (r < 0)
                return r;

        r = udev_monitor_enable_receiving(m->udev_device_monitor);
        if (r < 0)
                return r;

        r = sd_event_add_io(m->event, &m->udev_device_event_source, udev_monitor_get_fd(m->udev_device_monitor), EPOLLIN, manager_dispatch_device_udev, m);
        if (r < 0)
                return r;

        /* Don't watch keys if nobody cares */
        if (m->handle_power_key != HANDLE_IGNORE ||
            m->handle_suspend_key != HANDLE_IGNORE ||
            m->handle_hibernate_key != HANDLE_IGNORE ||
            m->handle_lid_switch != HANDLE_IGNORE) {

                m->udev_button_monitor = udev_monitor_new_from_netlink(m->udev, "udev");
                if (!m->udev_button_monitor)
                        return -ENOMEM;

                r = udev_monitor_filter_add_match_tag(m->udev_button_monitor, "power-switch");
                if (r < 0)
                        return r;

                r = udev_monitor_filter_add_match_subsystem_devtype(m->udev_button_monitor, "input", NULL);
                if (r < 0)
                        return r;

                r = udev_monitor_enable_receiving(m->udev_button_monitor);
                if (r < 0)
                        return r;

                r = sd_event_add_io(m->event, &m->udev_button_event_source, udev_monitor_get_fd(m->udev_button_monitor), EPOLLIN, manager_dispatch_button_udev, m);
                if (r < 0)
                        return r;
        }

        /* Don't bother watching VCSA devices, if nobody cares */
        if (m->n_autovts > 0 && m->console_active_fd >= 0) {

                m->udev_vcsa_monitor = udev_monitor_new_from_netlink(m->udev, "udev");
                if (!m->udev_vcsa_monitor)
                        return -ENOMEM;

                r = udev_monitor_filter_add_match_subsystem_devtype(m->udev_vcsa_monitor, "vc", NULL);
                if (r < 0)
                        return r;

                r = udev_monitor_enable_receiving(m->udev_vcsa_monitor);
                if (r < 0)
                        return r;

                r = sd_event_add_io(m->event, &m->udev_vcsa_event_source, udev_monitor_get_fd(m->udev_vcsa_monitor), EPOLLIN, manager_dispatch_vcsa_udev, m);
                if (r < 0)
                        return r;
        }

        return 0;
}

void manager_gc(Manager *m, bool drop_not_started) {
        Seat *seat;
        Session *session;
        User *user;

        assert(m);

        while ((seat = m->seat_gc_queue)) {
                LIST_REMOVE(gc_queue, m->seat_gc_queue, seat);
                seat->in_gc_queue = false;

                if (!seat_check_gc(seat, drop_not_started)) {
                        seat_stop(seat, false);
                        seat_free(seat);
                }
        }

        while ((session = m->session_gc_queue)) {
                LIST_REMOVE(gc_queue, m->session_gc_queue, session);
                session->in_gc_queue = false;

                /* First, if we are not closing yet, initiate stopping */
                if (!session_check_gc(session, drop_not_started) &&
                    session_get_state(session) != SESSION_CLOSING)
<<<<<<< HEAD
                        session_stop(session);

=======
                        session_stop(session, false);

                /* Normally, this should make the session busy again,
                 * if it doesn't then let's get rid of it
                 * immediately */
>>>>>>> a8f3477d
                if (!session_check_gc(session, drop_not_started)) {
                        session_finalize(session);
                        session_free(session);
                }
        }

        while ((user = m->user_gc_queue)) {
                LIST_REMOVE(gc_queue, m->user_gc_queue, user);
                user->in_gc_queue = false;

<<<<<<< HEAD
                if (!user_check_gc(user, drop_not_started) &&
                    user_get_state(user) != USER_CLOSING)
                        user_stop(user);

=======
                /* First step: queue stop jobs */
                if (!user_check_gc(user, drop_not_started))
                        user_stop(user, false);

                /* Second step: finalize user */
>>>>>>> a8f3477d
                if (!user_check_gc(user, drop_not_started)) {
                        user_finalize(user);
                        user_free(user);
                }
        }
}

static int manager_dispatch_idle_action(sd_event_source *s, uint64_t t, void *userdata) {
        Manager *m = userdata;
        struct dual_timestamp since;
        usec_t n, elapse;
        int r;

        assert(m);

        if (m->idle_action == HANDLE_IGNORE ||
            m->idle_action_usec <= 0)
                return 0;

        n = now(CLOCK_MONOTONIC);

        r = manager_get_idle_hint(m, &since);
        if (r <= 0)
                /* Not idle. Let's check if after a timeout it might be idle then. */
                elapse = n + m->idle_action_usec;
        else {
                /* Idle! Let's see if it's time to do something, or if
                 * we shall sleep for longer. */

                if (n >= since.monotonic + m->idle_action_usec &&
                    (m->idle_action_not_before_usec <= 0 || n >= m->idle_action_not_before_usec + m->idle_action_usec)) {
                        log_info("System idle. Taking action.");

                        manager_handle_action(m, 0, m->idle_action, false, false);
                        m->idle_action_not_before_usec = n;
                }

                elapse = MAX(since.monotonic, m->idle_action_not_before_usec) + m->idle_action_usec;
        }

        if (!m->idle_action_event_source) {

                r = sd_event_add_time(
                                m->event,
                                &m->idle_action_event_source,
                                CLOCK_MONOTONIC,
                                elapse, USEC_PER_SEC*30,
                                manager_dispatch_idle_action, m);
                if (r < 0) {
                        log_error("Failed to add idle event source: %s", strerror(-r));
                        return r;
                }

                r = sd_event_source_set_priority(m->idle_action_event_source, SD_EVENT_PRIORITY_IDLE+10);
                if (r < 0) {
                        log_error("Failed to set idle event source priority: %s", strerror(-r));
                        return r;
                }
        } else {
                r = sd_event_source_set_time(m->idle_action_event_source, elapse);
                if (r < 0) {
                        log_error("Failed to set idle event timer: %s", strerror(-r));
                        return r;
                }

                r = sd_event_source_set_enabled(m->idle_action_event_source, SD_EVENT_ONESHOT);
                if (r < 0) {
                        log_error("Failed to enable idle event timer: %s", strerror(-r));
                        return r;
                }
        }

        return 0;
<<<<<<< HEAD

finish:
        m->idle_action_fd = safe_close(m->idle_action_fd);

        return r;
=======
>>>>>>> a8f3477d
}

int manager_startup(Manager *m) {
        int r;
        Seat *seat;
        Session *session;
        User *user;
        Button *button;
        Inhibitor *inhibitor;
        Iterator i;

        assert(m);

        /* Connect to console */
        r = manager_connect_console(m);
        if (r < 0)
                return r;

        /* Connect to udev */
        r = manager_connect_udev(m);
        if (r < 0) {
                log_error("Failed to create udev watchers: %s", strerror(-r));
                return r;
        }

        /* Connect to the bus */
        r = manager_connect_bus(m);
        if (r < 0)
                return r;

        /* Instantiate magic seat 0 */
        r = manager_add_seat(m, "seat0", &m->seat0);
        if (r < 0) {
                log_error("Failed to add seat0: %s", strerror(-r));
                return r;
        }

        r = manager_set_lid_switch_ignore(m, 0 + IGNORE_LID_SWITCH_STARTUP_USEC);
        if (r < 0)
                log_warning("Failed to set up lid switch ignore event source: %s", strerror(-r));

        /* Deserialize state */
        r = manager_enumerate_devices(m);
        if (r < 0)
                log_warning("Device enumeration failed: %s", strerror(-r));

        r = manager_enumerate_seats(m);
        if (r < 0)
                log_warning("Seat enumeration failed: %s", strerror(-r));

        r = manager_enumerate_users(m);
        if (r < 0)
                log_warning("User enumeration failed: %s", strerror(-r));

        r = manager_enumerate_sessions(m);
        if (r < 0)
                log_warning("Session enumeration failed: %s", strerror(-r));

        r = manager_enumerate_inhibitors(m);
        if (r < 0)
                log_warning("Inhibitor enumeration failed: %s", strerror(-r));

        r = manager_enumerate_buttons(m);
        if (r < 0)
                log_warning("Button enumeration failed: %s", strerror(-r));

        /* Remove stale objects before we start them */
        manager_gc(m, false);

        /* Reserve the special reserved VT */
        manager_reserve_vt(m);

        /* And start everything */
        HASHMAP_FOREACH(seat, m->seats, i)
                seat_start(seat);

        HASHMAP_FOREACH(user, m->users, i)
                user_start(user);

        HASHMAP_FOREACH(session, m->sessions, i)
                session_start(session);

        HASHMAP_FOREACH(inhibitor, m->inhibitors, i)
                inhibitor_start(inhibitor);

        HASHMAP_FOREACH(button, m->buttons, i)
                button_check_switches(button);

        manager_dispatch_idle_action(NULL, 0, m);

        return 0;
}

int manager_run(Manager *m) {
        int r;

        assert(m);

        for (;;) {
                usec_t us = (uint64_t) -1;

                r = sd_event_get_state(m->event);
                if (r < 0)
                        return r;
                if (r == SD_EVENT_FINISHED)
                        return 0;

                manager_gc(m, true);

                if (manager_dispatch_delayed(m) > 0)
                        continue;

                if (m->action_what != 0 && !m->action_job) {
                        usec_t x, y;

                        x = now(CLOCK_MONOTONIC);
                        y = m->action_timestamp + m->inhibit_delay_max;

                        us = x >= y ? 0 : y - x;
                }

                r = sd_event_run(m->event, us);
                if (r < 0)
                        return r;
        }
}

static int manager_parse_config_file(Manager *m) {
        static const char fn[] = "/etc/systemd/logind.conf";
        _cleanup_fclose_ FILE *f = NULL;
        int r;

        assert(m);

        f = fopen(fn, "re");
        if (!f) {
                if (errno == ENOENT)
                        return 0;

                log_warning("Failed to open configuration file %s: %m", fn);
                return -errno;
        }

        r = config_parse(NULL, fn, f, "Login\0", config_item_perf_lookup,
                         (void*) logind_gperf_lookup, false, false, m);
        if (r < 0)
                log_warning("Failed to parse configuration file: %s", strerror(-r));

        return r;
}

int main(int argc, char *argv[]) {
        Manager *m = NULL;
        int r;

        log_set_target(LOG_TARGET_AUTO);
        log_set_facility(LOG_AUTH);
        log_parse_environment();
        log_open();

        umask(0022);

        if (argc != 1) {
                log_error("This program takes no arguments.");
                r = -EINVAL;
                goto finish;
        }

        /* Always create the directories people can create inotify
         * watches in. Note that some applications might check for the
         * existence of /run/systemd/seats/ to determine whether
         * logind is available, so please always make sure this check
         * stays in. */
        mkdir_label("/run/systemd/seats", 0755);
        mkdir_label("/run/systemd/users", 0755);
        mkdir_label("/run/systemd/sessions", 0755);

        m = manager_new();
        if (!m) {
                r = log_oom();
                goto finish;
        }

        manager_parse_config_file(m);

        r = manager_startup(m);
        if (r < 0) {
                log_error("Failed to fully start up daemon: %s", strerror(-r));
                goto finish;
        }

        log_debug("systemd-logind running as pid "PID_FMT, getpid());

        sd_notify(false,
                  "READY=1\n"
                  "STATUS=Processing requests...");

        r = manager_run(m);

        log_debug("systemd-logind stopped as pid "PID_FMT, getpid());

finish:
        sd_notify(false,
                  "STATUS=Shutting down...");

        if (m)
                manager_free(m);

        return r < 0 ? EXIT_FAILURE : EXIT_SUCCESS;
}<|MERGE_RESOLUTION|>--- conflicted
+++ resolved
@@ -73,25 +73,11 @@
         m->user_units = hashmap_new(string_hash_func, string_compare_func);
         m->session_units = hashmap_new(string_hash_func, string_compare_func);
 
-<<<<<<< HEAD
-        m->session_fds = hashmap_new(trivial_hash_func, trivial_compare_func);
-        m->inhibitor_fds = hashmap_new(trivial_hash_func, trivial_compare_func);
-        m->button_fds = hashmap_new(trivial_hash_func, trivial_compare_func);
-        m->timer_fds = hashmap_new(trivial_hash_func, trivial_compare_func);
-
-        if (!m->devices || !m->seats || !m->sessions || !m->users || !m->inhibitors || !m->buttons || !m->busnames ||
-            !m->user_units || !m->session_units ||
-            !m->session_fds || !m->inhibitor_fds || !m->button_fds || !m->timer_fds) {
-                manager_free(m);
-                return NULL;
-        }
-=======
         m->busnames = set_new(string_hash_func, string_compare_func);
 
         if (!m->devices || !m->seats || !m->sessions || !m->users || !m->inhibitors || !m->buttons || !m->busnames ||
             !m->user_units || !m->session_units)
                 goto fail;
->>>>>>> a8f3477d
 
         m->kill_exclude_users = strv_new("root", NULL);
         if (!m->kill_exclude_users)
@@ -152,12 +138,6 @@
         hashmap_free(m->user_units);
         hashmap_free(m->session_units);
 
-<<<<<<< HEAD
-        hashmap_free(m->session_fds);
-        hashmap_free(m->inhibitor_fds);
-        hashmap_free(m->button_fds);
-        hashmap_free(m->timer_fds);
-=======
         set_free_free(m->busnames);
 
         sd_event_source_unref(m->idle_action_event_source);
@@ -168,7 +148,6 @@
         sd_event_source_unref(m->udev_vcsa_event_source);
         sd_event_source_unref(m->udev_button_event_source);
         sd_event_source_unref(m->lid_switch_ignore_event_source);
->>>>>>> a8f3477d
 
         safe_close(m->console_active_fd);
 
@@ -184,25 +163,12 @@
         if (m->udev)
                 udev_unref(m->udev);
 
-<<<<<<< HEAD
-        if (m->bus) {
-                dbus_connection_flush(m->bus);
-                dbus_connection_close(m->bus);
-                dbus_connection_unref(m->bus);
-        }
-
-        safe_close(m->bus_fd);
-        safe_close(m->epoll_fd);
-        safe_close(m->reserve_vt_fd);
-        safe_close(m->idle_action_fd);
-=======
         bus_verify_polkit_async_registry_free(m->bus, m->polkit_registry);
 
         sd_bus_unref(m->bus);
         sd_event_unref(m->event);
 
         safe_close(m->reserve_vt_fd);
->>>>>>> a8f3477d
 
         strv_free(m->kill_only_users);
         strv_free(m->kill_exclude_users);
@@ -620,26 +586,10 @@
                 return r;
         }
 
-<<<<<<< HEAD
-        s = hashmap_get(m->timer_fds, INT_TO_PTR(fd + 1));
-        if (s) {
-                assert(s->timer_fd == fd);
-                session_stop(s);
-                return;
-        }
-
-        i = hashmap_get(m->inhibitor_fds, INT_TO_PTR(fd + 1));
-        if (i) {
-                assert(i->fifo_fd == fd);
-                inhibitor_stop(i);
-                inhibitor_free(i);
-                return;
-=======
         r = sd_bus_add_object_vtable(m->bus, NULL, "/org/freedesktop/login1", "org.freedesktop.login1.Manager", manager_vtable, m);
         if (r < 0) {
                 log_error("Failed to add manager object vtable: %s", strerror(-r));
                 return r;
->>>>>>> a8f3477d
         }
 
         r = sd_bus_add_fallback_vtable(m->bus, NULL, "/org/freedesktop/login1/seat", "org.freedesktop.login1.Seat", seat_vtable, seat_object_find, m);
@@ -926,16 +876,11 @@
                 /* First, if we are not closing yet, initiate stopping */
                 if (!session_check_gc(session, drop_not_started) &&
                     session_get_state(session) != SESSION_CLOSING)
-<<<<<<< HEAD
-                        session_stop(session);
-
-=======
                         session_stop(session, false);
 
                 /* Normally, this should make the session busy again,
                  * if it doesn't then let's get rid of it
                  * immediately */
->>>>>>> a8f3477d
                 if (!session_check_gc(session, drop_not_started)) {
                         session_finalize(session);
                         session_free(session);
@@ -946,18 +891,11 @@
                 LIST_REMOVE(gc_queue, m->user_gc_queue, user);
                 user->in_gc_queue = false;
 
-<<<<<<< HEAD
-                if (!user_check_gc(user, drop_not_started) &&
-                    user_get_state(user) != USER_CLOSING)
-                        user_stop(user);
-
-=======
                 /* First step: queue stop jobs */
                 if (!user_check_gc(user, drop_not_started))
                         user_stop(user, false);
 
                 /* Second step: finalize user */
->>>>>>> a8f3477d
                 if (!user_check_gc(user, drop_not_started)) {
                         user_finalize(user);
                         user_free(user);
@@ -1031,14 +969,6 @@
         }
 
         return 0;
-<<<<<<< HEAD
-
-finish:
-        m->idle_action_fd = safe_close(m->idle_action_fd);
-
-        return r;
-=======
->>>>>>> a8f3477d
 }
 
 int manager_startup(Manager *m) {
