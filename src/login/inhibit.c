--- conflicted
+++ resolved
@@ -270,10 +270,6 @@
                 if (pid == 0) {
                         /* Child */
 
-<<<<<<< HEAD
-                        safe_close(fd);
-=======
->>>>>>> a8f3477d
                         close_all_fds(NULL, 0);
 
                         execvp(argv[optind], argv + optind);
