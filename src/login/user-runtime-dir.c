/* SPDX-License-Identifier: LGPL-2.1+ */

#include <stdint.h>
#include <sys/mount.h>

#include "sd-bus.h"

#include "bus-error.h"
#include "fs-util.h"
#include "label.h"
#include "main-func.h"
#include "mkdir.h"
#include "mountpoint-util.h"
#include "path-util.h"
#include "rm-rf.h"
#include "selinux-util.h"
#include "smack-util.h"
#include "stdio-util.h"
#include "string-util.h"
#include "strv.h"
#include "user-util.h"

static int acquire_runtime_dir_size(uint64_t *ret) {
        _cleanup_(sd_bus_error_free) sd_bus_error error = SD_BUS_ERROR_NULL;
        _cleanup_(sd_bus_unrefp) sd_bus *bus = NULL;
        int r;

        r = sd_bus_default_system(&bus);
        if (r < 0)
                return log_error_errno(r, "Failed to connect to system bus: %m");

        r = sd_bus_get_property_trivial(bus, "org.freedesktop.login1", "/org/freedesktop/login1", "org.freedesktop.login1.Manager", "RuntimeDirectorySize", &error, 't', ret);
        if (r < 0)
                return log_error_errno(r, "Failed to acquire runtime directory size: %s", bus_error_message(&error, r));

        return 0;
}

static int user_mkdir_runtime_path(
                const char *runtime_path,
                uid_t uid,
                gid_t gid,
                uint64_t runtime_dir_size) {

        int r;

        assert(runtime_path);
        assert(path_is_absolute(runtime_path));
        assert(uid_is_valid(uid));
        assert(gid_is_valid(gid));

        r = mkdir_safe_label("/run/user", 0755, 0, 0, MKDIR_WARN_MODE);
        if (r < 0)
                return log_error_errno(r, "Failed to create /run/user: %m");

        if (path_is_mount_point(runtime_path, NULL, 0) >= 0)
                log_debug("%s is already a mount point", runtime_path);
        else {
                char options[sizeof("mode=0700,uid=,gid=,size=,smackfsroot=*")
                             + DECIMAL_STR_MAX(uid_t)
                             + DECIMAL_STR_MAX(gid_t)
                             + DECIMAL_STR_MAX(uint64_t)];

                xsprintf(options,
                         "mode=0700,uid=" UID_FMT ",gid=" GID_FMT ",size=%" PRIu64 "%s",
                         uid, gid, runtime_dir_size,
                         mac_smack_use() ? ",smackfsroot=*" : "");

                (void) mkdir_label(runtime_path, 0700);

                r = mount("tmpfs", runtime_path, "tmpfs", MS_NODEV|MS_NOSUID, options);
                if (r < 0) {
                        if (!IN_SET(errno, EPERM, EACCES)) {
                                r = log_error_errno(errno, "Failed to mount per-user tmpfs directory %s: %m", runtime_path);
                                goto fail;
                        }

                        log_debug_errno(errno, "Failed to mount per-user tmpfs directory %s.\n"
                                        "Assuming containerized execution, ignoring: %m", runtime_path);

                        r = chmod_and_chown(runtime_path, 0700, uid, gid);
                        if (r < 0) {
                                log_error_errno(r, "Failed to change ownership and mode of \"%s\": %m", runtime_path);
                                goto fail;
                        }
                }

                r = label_fix(runtime_path, 0);
                if (r < 0)
                        log_warning_errno(r, "Failed to fix label of \"%s\", ignoring: %m", runtime_path);
        }

        return 0;

fail:
        /* Try to clean up, but ignore errors */
        (void) rmdir(runtime_path);
        return r;
}

static int user_remove_runtime_path(const char *runtime_path) {
        int r;

        assert(runtime_path);
        assert(path_is_absolute(runtime_path));

        r = rm_rf(runtime_path, 0);
        if (r < 0)
                log_debug_errno(r, "Failed to remove runtime directory %s (before unmounting), ignoring: %m", runtime_path);

        /* Ignore cases where the directory isn't mounted, as that's quite possible, if we lacked the permissions to
         * mount something */
        r = umount2(runtime_path, MNT_DETACH);
        if (r < 0 && !IN_SET(errno, EINVAL, ENOENT))
                log_debug_errno(errno, "Failed to unmount user runtime directory %s, ignoring: %m", runtime_path);

        r = rm_rf(runtime_path, REMOVE_ROOT);
        if (r < 0 && r != -ENOENT)
                return log_error_errno(r, "Failed to remove runtime directory %s (after unmounting): %m", runtime_path);

        return 0;
}

static int do_mount(const char *user) {
        char runtime_path[sizeof("/run/user") + DECIMAL_STR_MAX(uid_t)];
        uint64_t runtime_dir_size;
        uid_t uid;
        gid_t gid;
        int r;

        r = get_user_creds(&user, &uid, &gid, NULL, NULL, 0);
        if (r < 0)
                return log_error_errno(r,
                                       r == -ESRCH ? "No such user \"%s\"" :
                                       r == -ENOMSG ? "UID \"%s\" is invalid or has an invalid main group"
                                                    : "Failed to look up user \"%s\": %m",
                                       user);

        r = acquire_runtime_dir_size(&runtime_dir_size);
        if (r < 0)
                return r;

        xsprintf(runtime_path, "/run/user/" UID_FMT, uid);

        log_debug("Will mount %s owned by "UID_FMT":"GID_FMT, runtime_path, uid, gid);
        return user_mkdir_runtime_path(runtime_path, uid, gid, runtime_dir_size);
}

static int do_umount(const char *user) {
        char runtime_path[sizeof("/run/user") + DECIMAL_STR_MAX(uid_t)];
        uid_t uid;
        int r;

        /* The user may be already removed. So, first try to parse the string by parse_uid(),
         * and if it fails, fallback to get_user_creds().*/
        if (parse_uid(user, &uid) < 0) {
                r = get_user_creds(&user, &uid, NULL, NULL, NULL, 0);
                if (r < 0)
                        return log_error_errno(r,
                                               r == -ESRCH ? "No such user \"%s\"" :
                                               r == -ENOMSG ? "UID \"%s\" is invalid or has an invalid main group"
                                                            : "Failed to look up user \"%s\": %m",
                                               user);
        }

        xsprintf(runtime_path, "/run/user/" UID_FMT, uid);

        log_debug("Will remove %s", runtime_path);
        return user_remove_runtime_path(runtime_path);
}

static int run(int argc, char *argv[]) {
        int r;

        log_parse_environment();
        log_open();

<<<<<<< HEAD
        if (argc != 3) {
                log_error("This program takes two arguments.");
                return EXIT_FAILURE;
        }
        if (!STR_IN_SET(argv[1], "start", "stop")) {
                log_error("First argument must be either \"start\" or \"stop\".");
                return EXIT_FAILURE;
        }

        r = mac_selinux_init();
        if (r < 0) {
                log_error_errno(r, "Could not initialize labelling: %m\n");
                return EXIT_FAILURE;
        }

        umask(0022);
=======
        if (argc != 3)
                return log_error_errno(SYNTHETIC_ERRNO(EINVAL),
                                       "This program takes two arguments.");
        if (!STR_IN_SET(argv[1], "start", "stop"))
                return log_error_errno(SYNTHETIC_ERRNO(EINVAL),
                                       "First argument must be either \"start\" or \"stop\".");
>>>>>>> 9612f8cb

        r = mac_selinux_init();
        if (r < 0)
                return log_error_errno(r, "Could not initialize labelling: %m\n");

        umask(0022);

        if (streq(argv[1], "start"))
                return do_mount(argv[2]);
        if (streq(argv[1], "stop"))
                return do_umount(argv[2]);
        assert_not_reached("Unknown verb!");
}

DEFINE_MAIN_FUNCTION(run);<|MERGE_RESOLUTION|>--- conflicted
+++ resolved
@@ -175,31 +175,12 @@
         log_parse_environment();
         log_open();
 
-<<<<<<< HEAD
-        if (argc != 3) {
-                log_error("This program takes two arguments.");
-                return EXIT_FAILURE;
-        }
-        if (!STR_IN_SET(argv[1], "start", "stop")) {
-                log_error("First argument must be either \"start\" or \"stop\".");
-                return EXIT_FAILURE;
-        }
-
-        r = mac_selinux_init();
-        if (r < 0) {
-                log_error_errno(r, "Could not initialize labelling: %m\n");
-                return EXIT_FAILURE;
-        }
-
-        umask(0022);
-=======
         if (argc != 3)
                 return log_error_errno(SYNTHETIC_ERRNO(EINVAL),
                                        "This program takes two arguments.");
         if (!STR_IN_SET(argv[1], "start", "stop"))
                 return log_error_errno(SYNTHETIC_ERRNO(EINVAL),
                                        "First argument must be either \"start\" or \"stop\".");
->>>>>>> 9612f8cb
 
         r = mac_selinux_init();
         if (r < 0)
