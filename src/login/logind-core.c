/* SPDX-License-Identifier: LGPL-2.1+ */

#include <fcntl.h>
#include <pwd.h>
#include <sys/ioctl.h>
#include <sys/types.h>
#include <linux/vt.h>

#include "alloc-util.h"
#include "bus-error.h"
#include "bus-util.h"
#include "cgroup-util.h"
#include "conf-parser.h"
#include "fd-util.h"
#include "logind.h"
#include "parse-util.h"
#include "process-util.h"
#include "strv.h"
#include "terminal-util.h"
#include "udev-util.h"
#include "user-util.h"
#include "sd-daemon.h"
<<<<<<< HEAD
=======

void manager_reset_config(Manager *m) {
        assert(m);

        m->n_autovts = 6;
        m->reserve_vt = 6;
        m->remove_ipc = true;
        m->inhibit_delay_max = 5 * USEC_PER_SEC;
        m->handle_power_key = HANDLE_POWEROFF;
        m->handle_suspend_key = HANDLE_SUSPEND;
        m->handle_hibernate_key = HANDLE_HIBERNATE;
        m->handle_lid_switch = HANDLE_SUSPEND;
        m->handle_lid_switch_ep = _HANDLE_ACTION_INVALID;
        m->handle_lid_switch_docked = HANDLE_IGNORE;
        m->power_key_ignore_inhibited = false;
        m->suspend_key_ignore_inhibited = false;
        m->hibernate_key_ignore_inhibited = false;
        m->lid_switch_ignore_inhibited = true;

        m->holdoff_timeout_usec = 30 * USEC_PER_SEC;

        m->idle_action_usec = 30 * USEC_PER_MINUTE;
        m->idle_action = HANDLE_IGNORE;

        m->runtime_dir_size = physical_memory_scale(10U, 100U); /* 10% */
        m->user_tasks_max = system_tasks_max_scale(DEFAULT_USER_TASKS_MAX_PERCENTAGE, 100U); /* 33% */
        m->sessions_max = 8192;
        m->inhibitors_max = 8192;

        m->kill_user_processes = KILL_USER_PROCESSES;

        m->kill_only_users = strv_free(m->kill_only_users);
        m->kill_exclude_users = strv_free(m->kill_exclude_users);
}

int manager_parse_config_file(Manager *m) {
        assert(m);

        return config_parse_many_nulstr(PKGSYSCONFDIR "/logind.conf",
                                        CONF_PATHS_NULSTR("systemd/logind.conf.d"),
                                        "Login\0",
                                        config_item_perf_lookup, logind_gperf_lookup,
                                        CONFIG_PARSE_WARN, m);
}
>>>>>>> e825d51b

int manager_add_device(Manager *m, const char *sysfs, bool master, Device **_device) {
        Device *d;

        assert(m);
        assert(sysfs);

        d = hashmap_get(m->devices, sysfs);
        if (d)
                /* we support adding master-flags, but not removing them */
                d->master = d->master || master;
        else {
                d = device_new(m, sysfs, master);
                if (!d)
                        return -ENOMEM;
        }

        if (_device)
                *_device = d;

        return 0;
}

int manager_add_seat(Manager *m, const char *id, Seat **_seat) {
        Seat *s;

        assert(m);
        assert(id);

        s = hashmap_get(m->seats, id);
        if (!s) {
                s = seat_new(m, id);
                if (!s)
                        return -ENOMEM;
        }

        if (_seat)
                *_seat = s;

        return 0;
}

int manager_add_session(Manager *m, const char *id, Session **_session) {
        Session *s;

        assert(m);
        assert(id);

        s = hashmap_get(m->sessions, id);
        if (!s) {
                s = session_new(m, id);
                if (!s)
                        return -ENOMEM;
        }

        if (_session)
                *_session = s;

        return 0;
}

int manager_add_user(Manager *m, uid_t uid, gid_t gid, const char *name, User **_user) {
        User *u;
        int r;

        assert(m);
        assert(name);

        u = hashmap_get(m->users, UID_TO_PTR(uid));
        if (!u) {
                r = user_new(&u, m, uid, gid, name);
                if (r < 0)
                        return r;
        }

        if (_user)
                *_user = u;

        return 0;
}

int manager_add_user_by_name(Manager *m, const char *name, User **_user) {
        uid_t uid;
        gid_t gid;
        int r;

        assert(m);
        assert(name);

        r = get_user_creds(&name, &uid, &gid, NULL, NULL);
        if (r < 0)
                return r;

        return manager_add_user(m, uid, gid, name, _user);
}

int manager_add_user_by_uid(Manager *m, uid_t uid, User **_user) {
        struct passwd *p;

        assert(m);

        errno = 0;
        p = getpwuid(uid);
        if (!p)
                return errno > 0 ? -errno : -ENOENT;

        return manager_add_user(m, uid, p->pw_gid, p->pw_name, _user);
}

int manager_add_inhibitor(Manager *m, const char* id, Inhibitor **_inhibitor) {
        Inhibitor *i;

        assert(m);
        assert(id);

        i = hashmap_get(m->inhibitors, id);
        if (i) {
                if (_inhibitor)
                        *_inhibitor = i;

                return 0;
        }

        i = inhibitor_new(m, id);
        if (!i)
                return -ENOMEM;

        if (_inhibitor)
                *_inhibitor = i;

        return 0;
}

int manager_add_button(Manager *m, const char *name, Button **_button) {
        Button *b;

        assert(m);
        assert(name);

        b = hashmap_get(m->buttons, name);
        if (!b) {
                b = button_new(m, name);
                if (!b)
                        return -ENOMEM;
        }

        if (_button)
                *_button = b;

        return 0;
}

int manager_process_seat_device(Manager *m, struct udev_device *d) {
        Device *device;
        int r;

        assert(m);

        if (streq_ptr(udev_device_get_action(d), "remove")) {

                device = hashmap_get(m->devices, udev_device_get_syspath(d));
                if (!device)
                        return 0;

                seat_add_to_gc_queue(device->seat);
                device_free(device);

        } else {
                const char *sn;
                Seat *seat = NULL;
                bool master;

                sn = udev_device_get_property_value(d, "ID_SEAT");
                if (isempty(sn))
                        sn = "seat0";

                if (!seat_name_is_valid(sn)) {
                        log_warning("Device with invalid seat name %s found, ignoring.", sn);
                        return 0;
                }

                seat = hashmap_get(m->seats, sn);
                master = udev_device_has_tag(d, "master-of-seat");

                /* Ignore non-master devices for unknown seats */
                if (!master && !seat)
                        return 0;

                r = manager_add_device(m, udev_device_get_syspath(d), master, &device);
                if (r < 0)
                        return r;

                if (!seat) {
                        r = manager_add_seat(m, sn, &seat);
                        if (r < 0) {
                                if (!device->seat)
                                        device_free(device);

                                return r;
                        }
                }

                device_attach(device, seat);
                seat_start(seat);
        }

        return 0;
}

int manager_process_button_device(Manager *m, struct udev_device *d) {
        Button *b;

        int r;

        assert(m);

        if (streq_ptr(udev_device_get_action(d), "remove")) {

                b = hashmap_get(m->buttons, udev_device_get_sysname(d));
                if (!b)
                        return 0;

                button_free(b);

        } else {
                const char *sn;

                r = manager_add_button(m, udev_device_get_sysname(d), &b);
                if (r < 0)
                        return r;

                sn = udev_device_get_property_value(d, "ID_SEAT");
                if (isempty(sn))
                        sn = "seat0";

                button_set_seat(b, sn);

                r = button_open(b);
                if (r < 0) /* event device doesn't have any keys or switches relevant to us? (or any other error
                            * opening the device?) let's close the button again. */
                        button_free(b);
        }

        return 0;
}

int manager_get_session_by_pid(Manager *m, pid_t pid, Session **ret) {
        _cleanup_free_ char *unit = NULL;
        Session *s;
        int r;

        assert(m);

        if (!pid_is_valid(pid))
                return -EINVAL;

        r = cg_pid_get_unit(pid, &unit);
        if (r < 0)
                goto not_found;

        s = hashmap_get(m->session_units, unit);
        if (!s)
                goto not_found;

        if (ret)
                *ret = s;

        return 1;

not_found:
        if (ret)
                *ret = NULL;
        return 0;
}

int manager_get_user_by_pid(Manager *m, pid_t pid, User **ret) {
        _cleanup_free_ char *unit = NULL;
        User *u;
        int r;

        assert(m);

        if (!pid_is_valid(pid))
                return -EINVAL;

        r = cg_pid_get_slice(pid, &unit);
        if (r < 0)
                goto not_found;

        u = hashmap_get(m->user_units, unit);
        if (!u)
                goto not_found;

        if (ret)
                *ret = u;

        return 1;

not_found:
        if (ret)
                *ret = NULL;

        return 0;
}

int manager_get_idle_hint(Manager *m, dual_timestamp *t) {
        Session *s;
        bool idle_hint;
        dual_timestamp ts = DUAL_TIMESTAMP_NULL;
        Iterator i;

        assert(m);

        idle_hint = !manager_is_inhibited(m, INHIBIT_IDLE, INHIBIT_BLOCK, t, false, false, 0, NULL);

        HASHMAP_FOREACH(s, m->sessions, i) {
                dual_timestamp k;
                int ih;

                ih = session_get_idle_hint(s, &k);
                if (ih < 0)
                        return ih;

                if (!ih) {
                        if (!idle_hint) {
                                if (k.monotonic < ts.monotonic)
                                        ts = k;
                        } else {
                                idle_hint = false;
                                ts = k;
                        }
                } else if (idle_hint) {

                        if (k.monotonic > ts.monotonic)
                                ts = k;
                }
        }

        if (t)
                *t = ts;

        return idle_hint;
}

bool manager_shall_kill(Manager *m, const char *user) {
        assert(m);
        assert(user);

        if (!m->kill_exclude_users && streq(user, "root"))
                return false;

        if (strv_contains(m->kill_exclude_users, user))
                return false;

        if (!strv_isempty(m->kill_only_users))
                return strv_contains(m->kill_only_users, user);

        return m->kill_user_processes;
}

int config_parse_n_autovts(
                const char *unit,
                const char *filename,
                unsigned line,
                const char *section,
                unsigned section_line,
                const char *lvalue,
                int ltype,
                const char *rvalue,
                void *data,
                void *userdata) {

        unsigned *n = data;
        unsigned o;
        int r;

        assert(filename);
        assert(lvalue);
        assert(rvalue);
        assert(data);

        r = safe_atou(rvalue, &o);
        if (r < 0) {
                log_syntax(unit, LOG_ERR, filename, line, r, "Failed to parse number of autovts, ignoring: %s", rvalue);
                return 0;
        }

        if (o > 15) {
                log_syntax(unit, LOG_ERR, filename, line, r, "A maximum of 15 autovts are supported, ignoring: %s", rvalue);
                return 0;
        }

        *n = o;
        return 0;
}

static int vt_is_busy(unsigned int vtnr) {
        struct vt_stat vt_stat;
        int r = 0;
        _cleanup_close_ int fd;

        assert(vtnr >= 1);

        /* VT_GETSTATE "cannot return state for more than 16 VTs, since v_state is short" */
        assert(vtnr <= 15);

        /* We explicitly open /dev/tty1 here instead of /dev/tty0. If
         * we'd open the latter we'd open the foreground tty which
         * hence would be unconditionally busy. By opening /dev/tty1
         * we avoid this. Since tty1 is special and needs to be an
         * explicitly loaded getty or DM this is safe. */

        fd = open_terminal("/dev/tty1", O_RDWR|O_NOCTTY|O_CLOEXEC);
        if (fd < 0)
                return -errno;

        if (ioctl(fd, VT_GETSTATE, &vt_stat) < 0)
                r = -errno;
        else
                r = !!(vt_stat.v_state & (1 << vtnr));

        return r;
}

int manager_spawn_autovt(Manager *m, unsigned int vtnr) {
        _cleanup_(sd_bus_error_free) sd_bus_error error = SD_BUS_ERROR_NULL;
        char name[sizeof("autovt@tty.service") + DECIMAL_STR_MAX(unsigned int)];
        int r;

        assert(m);
        assert(vtnr >= 1);

        if (vtnr > m->n_autovts &&
            vtnr != m->reserve_vt)
                return 0;

        /* It only makes sense to send a StartUnit call to systemd if this
         * machine is actually booted with systemd. */
        if (!sd_booted())
                return 0;

        if (vtnr != m->reserve_vt) {
                /* If this is the reserved TTY, we'll start the getty
                 * on it in any case, but otherwise only if it is not
                 * busy. */

                r = vt_is_busy(vtnr);
                if (r < 0)
                        return r;
                else if (r > 0)
                        return -EBUSY;
        }

        snprintf(name, sizeof(name), "autovt@tty%u.service", vtnr);
        r = sd_bus_call_method(
                        m->bus,
                        "org.freedesktop.systemd1",
                        "/org/freedesktop/systemd1",
                        "org.freedesktop.systemd1.Manager",
                        "StartUnit",
                        &error,
                        NULL,
                        "ss", name, "fail");
        if (r < 0)
                log_error("Failed to start %s: %s", name, bus_error_message(&error, r));

        return r;
}

static bool manager_is_docked(Manager *m) {
        Iterator i;
        Button *b;

        HASHMAP_FOREACH(b, m->buttons, i)
                if (b->docked)
                        return true;

        return false;
}

static int manager_count_external_displays(Manager *m) {
        _cleanup_(udev_enumerate_unrefp) struct udev_enumerate *e = NULL;
        struct udev_list_entry *item = NULL, *first = NULL;
        int r;
        int n = 0;

        e = udev_enumerate_new(m->udev);
        if (!e)
                return -ENOMEM;

        r = udev_enumerate_add_match_subsystem(e, "drm");
        if (r < 0)
                return r;

        r = udev_enumerate_scan_devices(e);
        if (r < 0)
                return r;

        first = udev_enumerate_get_list_entry(e);
        udev_list_entry_foreach(item, first) {
                _cleanup_(udev_device_unrefp) struct udev_device *d = NULL;
                struct udev_device *p;
                const char *status, *enabled, *dash, *nn, *i;
                bool external = false;

                d = udev_device_new_from_syspath(m->udev, udev_list_entry_get_name(item));
                if (!d)
                        return -ENOMEM;

                p = udev_device_get_parent(d);
                if (!p)
                        continue;

                /* If the parent shares the same subsystem as the
                 * device we are looking at then it is a connector,
                 * which is what we are interested in. */
                if (!streq_ptr(udev_device_get_subsystem(p), "drm"))
                        continue;

                nn = udev_device_get_sysname(d);
                if (!nn)
                        continue;

                /* Ignore internal displays: the type is encoded in
                 * the sysfs name, as the second dash separated item
                 * (the first is the card name, the last the connector
                 * number). We implement a whitelist of external
                 * displays here, rather than a whitelist, to ensure
                 * we don't block suspends too eagerly. */
                dash = strchr(nn, '-');
                if (!dash)
                        continue;

                dash++;
                FOREACH_STRING(i, "VGA-", "DVI-I-", "DVI-D-", "DVI-A-"
                               "Composite-", "SVIDEO-", "Component-",
                               "DIN-", "DP-", "HDMI-A-", "HDMI-B-", "TV-") {

                        if (startswith(dash, i)) {
                                external = true;
                                break;
                        }
                }
                if (!external)
                        continue;

                /* Ignore ports that are not enabled */
                enabled = udev_device_get_sysattr_value(d, "enabled");
                if (!enabled)
                        continue;
                if (!streq_ptr(enabled, "enabled"))
                        continue;

                /* We count any connector which is not explicitly
                 * "disconnected" as connected. */
                status = udev_device_get_sysattr_value(d, "status");
                if (!streq_ptr(status, "disconnected"))
                        n++;
        }

        return n;
}

bool manager_is_docked_or_external_displays(Manager *m) {
        int n;

        /* If we are docked don't react to lid closing */
        if (manager_is_docked(m)) {
                log_debug("System is docked.");
                return true;
        }

        /* If we have more than one display connected,
         * assume that we are docked. */
        n = manager_count_external_displays(m);
        if (n < 0)
                log_warning_errno(n, "Display counting failed: %m");
        else if (n >= 1) {
                log_debug("External (%i) displays connected.", n);
                return true;
        }

        return false;
}

bool manager_is_on_external_power(void) {
        int r;

        /* For now we only check for AC power, but 'external power' can apply
         * to anything that isn't an internal battery */
        r = on_ac_power();
        if (r < 0)
                log_warning_errno(r, "Failed to read AC power status: %m");
        else if (r > 0)
                return true;

        return false;
}

bool manager_all_buttons_ignored(Manager *m) {
        assert(m);

        if (m->handle_power_key != HANDLE_IGNORE)
                return false;
        if (m->handle_suspend_key != HANDLE_IGNORE)
                return false;
        if (m->handle_hibernate_key != HANDLE_IGNORE)
                return false;
        if (m->handle_lid_switch != HANDLE_IGNORE)
                return false;
        if (m->handle_lid_switch_ep != _HANDLE_ACTION_INVALID &&
            m->handle_lid_switch_ep != HANDLE_IGNORE)
                return false;
        if (m->handle_lid_switch_docked != HANDLE_IGNORE)
                return false;

        return true;
}<|MERGE_RESOLUTION|>--- conflicted
+++ resolved
@@ -20,8 +20,6 @@
 #include "udev-util.h"
 #include "user-util.h"
 #include "sd-daemon.h"
-<<<<<<< HEAD
-=======
 
 void manager_reset_config(Manager *m) {
         assert(m);
@@ -66,7 +64,6 @@
                                         config_item_perf_lookup, logind_gperf_lookup,
                                         CONFIG_PARSE_WARN, m);
 }
->>>>>>> e825d51b
 
 int manager_add_device(Manager *m, const char *sysfs, bool master, Device **_device) {
         Device *d;
