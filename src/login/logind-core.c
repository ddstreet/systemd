--- conflicted
+++ resolved
@@ -436,11 +436,6 @@
         else
                 r = !!(vt_stat.v_state & (1 << vtnr));
 
-<<<<<<< HEAD
-        safe_close(fd);
-
-=======
->>>>>>> c17d7fc6
         return r;
 }
 
@@ -461,16 +456,7 @@
         if (!sd_booted())
                 return 0;
 
-<<<<<<< HEAD
-        /* It only makes sense to send a StartUnit call to systemd if this
-         * machine is actually booted with systemd. */
-        if (!sd_booted())
-                return 0;
-
-        if ((unsigned) vtnr != m->reserve_vt) {
-=======
         if (vtnr != m->reserve_vt) {
->>>>>>> c17d7fc6
                 /* If this is the reserved TTY, we'll start the getty
                  * on it in any case, but otherwise only if it is not
                  * busy. */
