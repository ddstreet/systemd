--- conflicted
+++ resolved
@@ -31,10 +31,7 @@
 #include "bus-error.h"
 #include "udev-util.h"
 #include "logind.h"
-<<<<<<< HEAD
-=======
 #include "terminal-util.h"
->>>>>>> df30ea52
 #include "sd-daemon.h"
 
 int manager_add_device(Manager *m, const char *sysfs, bool master, Device **_device) {
