/*-*- Mode: C; c-basic-offset: 8; indent-tabs-mode: nil -*-*/

/***
  This file is part of systemd.

  Copyright 2011 Lennart Poettering

  systemd is free software; you can redistribute it and/or modify it
  under the terms of the GNU Lesser General Public License as published by
  the Free Software Foundation; either version 2.1 of the License, or
  (at your option) any later version.

  systemd is distributed in the hope that it will be useful, but
  WITHOUT ANY WARRANTY; without even the implied warranty of
  MERCHANTABILITY or FITNESS FOR A PARTICULAR PURPOSE. See the GNU
  Lesser General Public License for more details.

  You should have received a copy of the GNU Lesser General Public License
  along with systemd; If not, see <http://www.gnu.org/licenses/>.
***/

#include <errno.h>
#include <string.h>
#include <unistd.h>
#include <pwd.h>

#include "sd-messages.h"
#include "strv.h"
#include "mkdir.h"
#include "path-util.h"
#include "special.h"
#include "sleep-config.h"
#include "fileio-label.h"
#include "unit-name.h"
#include "audit.h"
#include "bus-util.h"
#include "bus-error.h"
#include "bus-common-errors.h"
#include "udev-util.h"
#include "selinux-util.h"
#include "efivars.h"
#include "logind.h"
#include "formats-util.h"
#include "process-util.h"
#include "terminal-util.h"
#include "utmp-wtmp.h"

int manager_get_session_from_creds(Manager *m, sd_bus_message *message, const char *name, sd_bus_error *error, Session **ret) {
        _cleanup_bus_creds_unref_ sd_bus_creds *creds = NULL;
        Session *session;
        int r;

        assert(m);
        assert(message);
        assert(ret);

        if (isempty(name)) {
                r = sd_bus_query_sender_creds(message, SD_BUS_CREDS_SESSION|SD_BUS_CREDS_AUGMENT, &creds);
                if (r < 0)
                        return r;

                r = sd_bus_creds_get_session(creds, &name);
                if (r < 0)
                        return r;
        }

        session = hashmap_get(m->sessions, name);
        if (!session)
                return sd_bus_error_setf(error, BUS_ERROR_NO_SUCH_SESSION, "No session '%s' known", name);

        *ret = session;
        return 0;
}

int manager_get_user_from_creds(Manager *m, sd_bus_message *message, uid_t uid, sd_bus_error *error, User **ret) {
        User *user;
        int r;

        assert(m);
        assert(message);
        assert(ret);

        if (uid == UID_INVALID) {
                _cleanup_bus_creds_unref_ sd_bus_creds *creds = NULL;

                /* Note that we get the owner UID of the session, not the actual client UID here! */
                r = sd_bus_query_sender_creds(message, SD_BUS_CREDS_OWNER_UID|SD_BUS_CREDS_AUGMENT, &creds);
                if (r < 0)
                        return r;

                r = sd_bus_creds_get_owner_uid(creds, &uid);
                if (r < 0)
                        return r;
        }

        user = hashmap_get(m->users, UID_TO_PTR(uid));
        if (!user)
                return sd_bus_error_setf(error, BUS_ERROR_NO_SUCH_USER, "No user "UID_FMT" known or logged in", uid);

        *ret = user;
        return 0;
}

int manager_get_seat_from_creds(Manager *m, sd_bus_message *message, const char *name, sd_bus_error *error, Seat **ret) {
        Seat *seat;
        int r;

        assert(m);
        assert(message);
        assert(ret);

        if (isempty(name)) {
                Session *session;

                r = manager_get_session_from_creds(m, message, NULL, error, &session);
                if (r < 0)
                        return r;

                seat = session->seat;

                if (!seat)
                        return sd_bus_error_setf(error, BUS_ERROR_NO_SUCH_SEAT, "Session has no seat.");
        } else {
                seat = hashmap_get(m->seats, name);
                if (!seat)
                        return sd_bus_error_setf(error, BUS_ERROR_NO_SUCH_SEAT, "No seat '%s' known", name);
        }

        *ret = seat;
        return 0;
}

static int property_get_idle_hint(
                sd_bus *bus,
                const char *path,
                const char *interface,
                const char *property,
                sd_bus_message *reply,
                void *userdata,
                sd_bus_error *error) {

        Manager *m = userdata;

        assert(bus);
        assert(reply);
        assert(m);

        return sd_bus_message_append(reply, "b", manager_get_idle_hint(m, NULL) > 0);
}

static int property_get_idle_since_hint(
                sd_bus *bus,
                const char *path,
                const char *interface,
                const char *property,
                sd_bus_message *reply,
                void *userdata,
                sd_bus_error *error) {

        Manager *m = userdata;
        dual_timestamp t = DUAL_TIMESTAMP_NULL;

        assert(bus);
        assert(reply);
        assert(m);

        manager_get_idle_hint(m, &t);

        return sd_bus_message_append(reply, "t", streq(property, "IdleSinceHint") ? t.realtime : t.monotonic);
}

static int property_get_inhibited(
                sd_bus *bus,
                const char *path,
                const char *interface,
                const char *property,
                sd_bus_message *reply,
                void *userdata,
                sd_bus_error *error) {

        Manager *m = userdata;
        InhibitWhat w;

        assert(bus);
        assert(reply);
        assert(m);

        w = manager_inhibit_what(m, streq(property, "BlockInhibited") ? INHIBIT_BLOCK : INHIBIT_DELAY);

        return sd_bus_message_append(reply, "s", inhibit_what_to_string(w));
}

static int property_get_preparing(
                sd_bus *bus,
                const char *path,
                const char *interface,
                const char *property,
                sd_bus_message *reply,
                void *userdata,
                sd_bus_error *error) {

        Manager *m = userdata;
        bool b;

        assert(bus);
        assert(reply);
        assert(m);

        if (streq(property, "PreparingForShutdown"))
                b = !!(m->action_what & INHIBIT_SHUTDOWN);
        else
                b = !!(m->action_what & INHIBIT_SLEEP);

        return sd_bus_message_append(reply, "b", b);
}

static int property_get_scheduled_shutdown(
                sd_bus *bus,
                const char *path,
                const char *interface,
                const char *property,
                sd_bus_message *reply,
                void *userdata,
                sd_bus_error *error) {

        Manager *m = userdata;
        int r;

        assert(bus);
        assert(reply);
        assert(m);

        r = sd_bus_message_open_container(reply, 'r', "st");
        if (r < 0)
                return r;

        r = sd_bus_message_append(reply, "st", m->scheduled_shutdown_type, m->scheduled_shutdown_timeout);
        if (r < 0)
                return r;

        return sd_bus_message_close_container(reply);
}

static BUS_DEFINE_PROPERTY_GET_ENUM(property_get_handle_action, handle_action, HandleAction);

static int property_get_docked(
                sd_bus *bus,
                const char *path,
                const char *interface,
                const char *property,
                sd_bus_message *reply,
                void *userdata,
                sd_bus_error *error) {

        Manager *m = userdata;

        assert(bus);
        assert(reply);
        assert(m);

        return sd_bus_message_append(reply, "b", manager_is_docked_or_external_displays(m));
}

static int method_get_session(sd_bus_message *message, void *userdata, sd_bus_error *error) {
        _cleanup_free_ char *p = NULL;
        Manager *m = userdata;
        const char *name;
        Session *session;
        int r;

        assert(message);
        assert(m);

        r = sd_bus_message_read(message, "s", &name);
        if (r < 0)
                return r;

        r = manager_get_session_from_creds(m, message, name, error, &session);
        if (r < 0)
                return r;

        p = session_bus_path(session);
        if (!p)
                return -ENOMEM;

        return sd_bus_reply_method_return(message, "o", p);
}

static int method_get_session_by_pid(sd_bus_message *message, void *userdata, sd_bus_error *error) {
        _cleanup_free_ char *p = NULL;
        Session *session = NULL;
        Manager *m = userdata;
        pid_t pid;
        int r;

        assert(message);
        assert(m);

        assert_cc(sizeof(pid_t) == sizeof(uint32_t));

        r = sd_bus_message_read(message, "u", &pid);
        if (r < 0)
                return r;

        if (pid <= 0) {
                r = manager_get_session_from_creds(m, message, NULL, error, &session);
                if (r < 0)
                        return r;
        } else {
                r = manager_get_session_by_pid(m, pid, &session);
                if (r < 0)
                        return r;

                if (!session)
                        return sd_bus_error_setf(error, BUS_ERROR_NO_SESSION_FOR_PID, "PID "PID_FMT" does not belong to any known session", pid);
        }

        p = session_bus_path(session);
        if (!p)
                return -ENOMEM;

        return sd_bus_reply_method_return(message, "o", p);
}

static int method_get_user(sd_bus_message *message, void *userdata, sd_bus_error *error) {
        _cleanup_free_ char *p = NULL;
        Manager *m = userdata;
        uint32_t uid;
        User *user;
        int r;

        assert(message);
        assert(m);

        r = sd_bus_message_read(message, "u", &uid);
        if (r < 0)
                return r;

        r = manager_get_user_from_creds(m, message, uid, error, &user);
        if (r < 0)
                return r;

        p = user_bus_path(user);
        if (!p)
                return -ENOMEM;

        return sd_bus_reply_method_return(message, "o", p);
}

static int method_get_user_by_pid(sd_bus_message *message, void *userdata, sd_bus_error *error) {
        _cleanup_free_ char *p = NULL;
        Manager *m = userdata;
        User *user = NULL;
        pid_t pid;
        int r;

        assert(message);
        assert(m);

        assert_cc(sizeof(pid_t) == sizeof(uint32_t));

        r = sd_bus_message_read(message, "u", &pid);
        if (r < 0)
                return r;

        if (pid <= 0) {
                r = manager_get_user_from_creds(m, message, UID_INVALID, error, &user);
                if (r < 0)
                        return r;
        } else {
                r = manager_get_user_by_pid(m, pid, &user);
                if (r < 0)
                        return r;
                if (!user)
                        return sd_bus_error_setf(error, BUS_ERROR_NO_USER_FOR_PID, "PID "PID_FMT" does not belong to any known or logged in user", pid);
        }

        p = user_bus_path(user);
        if (!p)
                return -ENOMEM;

        return sd_bus_reply_method_return(message, "o", p);
}

static int method_get_seat(sd_bus_message *message, void *userdata, sd_bus_error *error) {
        _cleanup_free_ char *p = NULL;
        Manager *m = userdata;
        const char *name;
        Seat *seat;
        int r;

        assert(message);
        assert(m);

        r = sd_bus_message_read(message, "s", &name);
        if (r < 0)
                return r;

        r = manager_get_seat_from_creds(m, message, name, error, &seat);
        if (r < 0)
                return r;

        p = seat_bus_path(seat);
        if (!p)
                return -ENOMEM;

        return sd_bus_reply_method_return(message, "o", p);
}

static int method_list_sessions(sd_bus_message *message, void *userdata, sd_bus_error *error) {
        _cleanup_bus_message_unref_ sd_bus_message *reply = NULL;
        Manager *m = userdata;
        Session *session;
        Iterator i;
        int r;

        assert(message);
        assert(m);

        r = sd_bus_message_new_method_return(message, &reply);
        if (r < 0)
                return r;

        r = sd_bus_message_open_container(reply, 'a', "(susso)");
        if (r < 0)
                return r;

        HASHMAP_FOREACH(session, m->sessions, i) {
                _cleanup_free_ char *p = NULL;

                p = session_bus_path(session);
                if (!p)
                        return -ENOMEM;

                r = sd_bus_message_append(reply, "(susso)",
                                          session->id,
                                          (uint32_t) session->user->uid,
                                          session->user->name,
                                          session->seat ? session->seat->id : "",
                                          p);
                if (r < 0)
                        return r;
        }

        r = sd_bus_message_close_container(reply);
        if (r < 0)
                return r;

        return sd_bus_send(NULL, reply, NULL);
}

static int method_list_users(sd_bus_message *message, void *userdata, sd_bus_error *error) {
        _cleanup_bus_message_unref_ sd_bus_message *reply = NULL;
        Manager *m = userdata;
        User *user;
        Iterator i;
        int r;

        assert(message);
        assert(m);

        r = sd_bus_message_new_method_return(message, &reply);
        if (r < 0)
                return r;

        r = sd_bus_message_open_container(reply, 'a', "(uso)");
        if (r < 0)
                return r;

        HASHMAP_FOREACH(user, m->users, i) {
                _cleanup_free_ char *p = NULL;

                p = user_bus_path(user);
                if (!p)
                        return -ENOMEM;

                r = sd_bus_message_append(reply, "(uso)",
                                          (uint32_t) user->uid,
                                          user->name,
                                          p);
                if (r < 0)
                        return r;
        }

        r = sd_bus_message_close_container(reply);
        if (r < 0)
                return r;

        return sd_bus_send(NULL, reply, NULL);
}

static int method_list_seats(sd_bus_message *message, void *userdata, sd_bus_error *error) {
        _cleanup_bus_message_unref_ sd_bus_message *reply = NULL;
        Manager *m = userdata;
        Seat *seat;
        Iterator i;
        int r;

        assert(message);
        assert(m);

        r = sd_bus_message_new_method_return(message, &reply);
        if (r < 0)
                return r;

        r = sd_bus_message_open_container(reply, 'a', "(so)");
        if (r < 0)
                return r;

        HASHMAP_FOREACH(seat, m->seats, i) {
                _cleanup_free_ char *p = NULL;

                p = seat_bus_path(seat);
                if (!p)
                        return -ENOMEM;

                r = sd_bus_message_append(reply, "(so)", seat->id, p);
                if (r < 0)
                        return r;
        }

        r = sd_bus_message_close_container(reply);
        if (r < 0)
                return r;

        return sd_bus_send(NULL, reply, NULL);
}

static int method_list_inhibitors(sd_bus_message *message, void *userdata, sd_bus_error *error) {
        _cleanup_bus_message_unref_ sd_bus_message *reply = NULL;
        Manager *m = userdata;
        Inhibitor *inhibitor;
        Iterator i;
        int r;

        assert(message);
        assert(m);

        r = sd_bus_message_new_method_return(message, &reply);
        if (r < 0)
                return r;

        r = sd_bus_message_open_container(reply, 'a', "(ssssuu)");
        if (r < 0)
                return r;

        HASHMAP_FOREACH(inhibitor, m->inhibitors, i) {

                r = sd_bus_message_append(reply, "(ssssuu)",
                                          strempty(inhibit_what_to_string(inhibitor->what)),
                                          strempty(inhibitor->who),
                                          strempty(inhibitor->why),
                                          strempty(inhibit_mode_to_string(inhibitor->mode)),
                                          (uint32_t) inhibitor->uid,
                                          (uint32_t) inhibitor->pid);
                if (r < 0)
                        return r;
        }

        r = sd_bus_message_close_container(reply);
        if (r < 0)
                return r;

        return sd_bus_send(NULL, reply, NULL);
}

static int method_create_session(sd_bus_message *message, void *userdata, sd_bus_error *error) {
        const char *service, *type, *class, *cseat, *tty, *display, *remote_user, *remote_host, *desktop;
        uint32_t uid, leader, audit_id = 0;
        _cleanup_free_ char *id = NULL;
        Session *session = NULL;
        Manager *m = userdata;
        User *user = NULL;
        Seat *seat = NULL;
        int remote;
        uint32_t vtnr = 0;
        SessionType t;
        SessionClass c;
        int r;

        assert(message);
        assert(m);

        r = sd_bus_message_read(message, "uusssssussbss", &uid, &leader, &service, &type, &class, &desktop, &cseat, &vtnr, &tty, &display, &remote, &remote_user, &remote_host);
        if (r < 0)
                return r;

        if (leader == 1)
                return sd_bus_error_setf(error, SD_BUS_ERROR_INVALID_ARGS, "Invalid leader PID");

        if (isempty(type))
                t = _SESSION_TYPE_INVALID;
        else {
                t = session_type_from_string(type);
                if (t < 0)
                        return sd_bus_error_setf(error, SD_BUS_ERROR_INVALID_ARGS, "Invalid session type %s", type);
        }

        if (isempty(class))
                c = _SESSION_CLASS_INVALID;
        else {
                c = session_class_from_string(class);
                if (c < 0)
                        return sd_bus_error_setf(error, SD_BUS_ERROR_INVALID_ARGS, "Invalid session class %s", class);
        }

        if (isempty(desktop))
                desktop = NULL;
        else {
                if (!string_is_safe(desktop))
                        return sd_bus_error_setf(error, SD_BUS_ERROR_INVALID_ARGS, "Invalid desktop string %s", desktop);
        }

        if (isempty(cseat))
                seat = NULL;
        else {
                seat = hashmap_get(m->seats, cseat);
                if (!seat)
                        return sd_bus_error_setf(error, BUS_ERROR_NO_SUCH_SEAT, "No seat '%s' known", cseat);
        }

        if (tty_is_vc(tty)) {
                int v;

                if (!seat)
                        seat = m->seat0;
                else if (seat != m->seat0)
                        return sd_bus_error_setf(error, SD_BUS_ERROR_INVALID_ARGS, "TTY %s is virtual console but seat %s is not seat0", tty, seat->id);

                v = vtnr_from_tty(tty);
                if (v <= 0)
                        return sd_bus_error_setf(error, SD_BUS_ERROR_INVALID_ARGS, "Cannot determine VT number from virtual console TTY %s", tty);

                if (!vtnr)
                        vtnr = (uint32_t) v;
                else if (vtnr != (uint32_t) v)
                        return sd_bus_error_setf(error, SD_BUS_ERROR_INVALID_ARGS, "Specified TTY and VT number do not match");

        } else if (tty_is_console(tty)) {

                if (!seat)
                        seat = m->seat0;
                else if (seat != m->seat0)
                        return sd_bus_error_setf(error, SD_BUS_ERROR_INVALID_ARGS, "Console TTY specified but seat is not seat0");

                if (vtnr != 0)
                        return sd_bus_error_setf(error, SD_BUS_ERROR_INVALID_ARGS, "Console TTY specified but VT number is not 0");
        }

        if (seat) {
                if (seat_has_vts(seat)) {
                        if (!vtnr || vtnr > 63)
                                return sd_bus_error_setf(error, SD_BUS_ERROR_INVALID_ARGS, "VT number out of range");
                } else {
                        if (vtnr != 0)
                                return sd_bus_error_setf(error, SD_BUS_ERROR_INVALID_ARGS, "Seat has no VTs but VT number not 0");
                }
        }

        r = sd_bus_message_enter_container(message, 'a', "(sv)");
        if (r < 0)
                return r;

        if (t == _SESSION_TYPE_INVALID) {
                if (!isempty(display))
                        t = SESSION_X11;
                else if (!isempty(tty))
                        t = SESSION_TTY;
                else
                        t = SESSION_UNSPECIFIED;
        }

        if (c == _SESSION_CLASS_INVALID) {
                if (t == SESSION_UNSPECIFIED)
                        c = SESSION_BACKGROUND;
                else
                        c = SESSION_USER;
        }

        if (leader <= 0) {
                _cleanup_bus_creds_unref_ sd_bus_creds *creds = NULL;

                r = sd_bus_query_sender_creds(message, SD_BUS_CREDS_PID, &creds);
                if (r < 0)
                        return r;

                r = sd_bus_creds_get_pid(creds, (pid_t*) &leader);
                if (r < 0)
                        return r;
        }

<<<<<<< HEAD
        manager_get_session_by_pid(m, leader, &session);
        if (session) {
                _cleanup_free_ char *path = NULL;
                _cleanup_close_ int fifo_fd = -1;

                /* Session already exists, client is probably
                 * something like "su" which changes uid but is still
                 * the same session */

                fifo_fd = session_create_fifo(session);
                if (fifo_fd < 0)
                        return fifo_fd;

                path = session_bus_path(session);
                if (!path)
                        return -ENOMEM;

                log_debug("Sending reply about an existing session: "
                          "id=%s object_path=%s uid=%u runtime_path=%s "
                          "session_fd=%d seat=%s vtnr=%u",
                          session->id,
                          path,
                          (uint32_t) session->user->uid,
                          session->user->runtime_path,
                          fifo_fd,
                          session->seat ? session->seat->id : "",
                          (uint32_t) session->vtnr);

                return sd_bus_reply_method_return(
                                message, "soshusub",
                                session->id,
                                path,
                                session->user->runtime_path,
                                fifo_fd,
                                (uint32_t) session->user->uid,
                                session->seat ? session->seat->id : "",
                                (uint32_t) session->vtnr,
                                true);
        }
=======
        r = manager_get_session_by_pid(m, leader, NULL);
        if (r > 0)
                return sd_bus_error_setf(error, BUS_ERROR_SESSION_BUSY, "Already running in a session");

        /*
         * Old gdm and lightdm start the user-session on the same VT as
         * the greeter session. But they destroy the greeter session
         * after the user-session and want the user-session to take
         * over the VT. We need to support this for
         * backwards-compatibility, so make sure we allow new sessions
         * on a VT that a greeter is running on. Furthermore, to allow
         * re-logins, we have to allow a greeter to take over a used VT for
         * the exact same reasons.
         */
        if (c != SESSION_GREETER &&
            vtnr > 0 &&
            vtnr < m->seat0->position_count &&
            m->seat0->positions[vtnr] &&
            m->seat0->positions[vtnr]->class != SESSION_GREETER)
                return sd_bus_error_setf(error, BUS_ERROR_SESSION_BUSY, "Already occupied by a session");
>>>>>>> 4fc37203

        audit_session_from_pid(leader, &audit_id);
        if (audit_id > 0) {
                /* Keep our session IDs and the audit session IDs in sync */

                if (asprintf(&id, "%"PRIu32, audit_id) < 0)
                        return -ENOMEM;

                /* Wut? There's already a session by this name and we
                 * didn't find it above? Weird, then let's not trust
                 * the audit data and let's better register a new
                 * ID */
                if (hashmap_get(m->sessions, id)) {
                        log_warning("Existing logind session ID %s used by new audit session, ignoring", id);
                        audit_id = 0;

                        free(id);
                        id = NULL;
                }
        }

        if (!id) {
                do {
                        free(id);
                        id = NULL;

                        if (asprintf(&id, "c%lu", ++m->session_counter) < 0)
                                return -ENOMEM;

                } while (hashmap_get(m->sessions, id));
        }

        r = manager_add_user_by_uid(m, uid, &user);
        if (r < 0)
                goto fail;

        r = manager_add_session(m, id, &session);
        if (r < 0)
                goto fail;

        session_set_user(session, user);

        session->leader = leader;
        session->audit_id = audit_id;
        session->type = t;
        session->class = c;
        session->remote = remote;
        session->vtnr = vtnr;

        if (!isempty(tty)) {
                session->tty = strdup(tty);
                if (!session->tty) {
                        r = -ENOMEM;
                        goto fail;
                }
        }

        if (!isempty(display)) {
                session->display = strdup(display);
                if (!session->display) {
                        r = -ENOMEM;
                        goto fail;
                }
        }

        if (!isempty(remote_user)) {
                session->remote_user = strdup(remote_user);
                if (!session->remote_user) {
                        r = -ENOMEM;
                        goto fail;
                }
        }

        if (!isempty(remote_host)) {
                session->remote_host = strdup(remote_host);
                if (!session->remote_host) {
                        r = -ENOMEM;
                        goto fail;
                }
        }

        if (!isempty(service)) {
                session->service = strdup(service);
                if (!session->service) {
                        r = -ENOMEM;
                        goto fail;
                }
        }

        if (!isempty(desktop)) {
                session->desktop = strdup(desktop);
                if (!session->desktop) {
                        r = -ENOMEM;
                        goto fail;
                }
        }

        if (seat) {
                r = seat_attach_session(seat, session);
                if (r < 0)
                        goto fail;
        }

        r = session_start(session);
        if (r < 0)
                goto fail;

        session->create_message = sd_bus_message_ref(message);

        /* Now, let's wait until the slice unit and stuff got
         * created. We send the reply back from
         * session_send_create_reply(). */

        return 1;

fail:
        if (session)
                session_add_to_gc_queue(session);

        if (user)
                user_add_to_gc_queue(user);

        return r;
}

static int method_release_session(sd_bus_message *message, void *userdata, sd_bus_error *error) {
        Manager *m = userdata;
        Session *session;
        const char *name;
        int r;

        assert(message);
        assert(m);

        r = sd_bus_message_read(message, "s", &name);
        if (r < 0)
                return r;

        r = manager_get_session_from_creds(m, message, name, error, &session);
        if (r < 0)
                return r;

        r = session_release(session);
        if (r < 0)
                return r;

        return sd_bus_reply_method_return(message, NULL);
}

static int method_activate_session(sd_bus_message *message, void *userdata, sd_bus_error *error) {
        Manager *m = userdata;
        Session *session;
        const char *name;
        int r;

        assert(message);
        assert(m);

        r = sd_bus_message_read(message, "s", &name);
        if (r < 0)
                return r;

        r = manager_get_session_from_creds(m, message, name, error, &session);
        if (r < 0)
                return r;

        return bus_session_method_activate(message, session, error);
}

static int method_activate_session_on_seat(sd_bus_message *message, void *userdata, sd_bus_error *error) {
        const char *session_name, *seat_name;
        Manager *m = userdata;
        Session *session;
        Seat *seat;
        int r;

        assert(message);
        assert(m);

        /* Same as ActivateSession() but refuses to work if
         * the seat doesn't match */

        r = sd_bus_message_read(message, "ss", &session_name, &seat_name);
        if (r < 0)
                return r;

        r = manager_get_session_from_creds(m, message, session_name, error, &session);
        if (r < 0)
                return r;

        r = manager_get_seat_from_creds(m, message, seat_name, error, &seat);
        if (r < 0)
                return r;

        if (session->seat != seat)
                return sd_bus_error_setf(error, BUS_ERROR_SESSION_NOT_ON_SEAT, "Session %s not on seat %s", session_name, seat_name);

        r = session_activate(session);
        if (r < 0)
                return r;

        return sd_bus_reply_method_return(message, NULL);
}

static int method_lock_session(sd_bus_message *message, void *userdata, sd_bus_error *error) {
        Manager *m = userdata;
        Session *session;
        const char *name;
        int r;

        assert(message);
        assert(m);

        r = sd_bus_message_read(message, "s", &name);
        if (r < 0)
                return r;

        r = manager_get_session_from_creds(m, message, name, error, &session);
        if (r < 0)
                return r;

        return bus_session_method_lock(message, session, error);
}

static int method_lock_sessions(sd_bus_message *message, void *userdata, sd_bus_error *error) {
        Manager *m = userdata;
        int r;

        assert(message);
        assert(m);

        r = bus_verify_polkit_async(
                        message,
                        CAP_SYS_ADMIN,
                        "org.freedesktop.login1.lock-sessions",
                        false,
                        UID_INVALID,
                        &m->polkit_registry,
                        error);
        if (r < 0)
                return r;
        if (r == 0)
                return 1; /* Will call us back */

        r = session_send_lock_all(m, streq(sd_bus_message_get_member(message), "LockSessions"));
        if (r < 0)
                return r;

        return sd_bus_reply_method_return(message, NULL);
}

static int method_kill_session(sd_bus_message *message, void *userdata, sd_bus_error *error) {
        const char *name;
        Manager *m = userdata;
        Session *session;
        int r;

        assert(message);
        assert(m);

        r = sd_bus_message_read(message, "s", &name);
        if (r < 0)
                return r;

        r = manager_get_session_from_creds(m, message, name, error, &session);
        if (r < 0)
                return r;

        return bus_session_method_kill(message, session, error);
}

static int method_kill_user(sd_bus_message *message, void *userdata, sd_bus_error *error) {
        Manager *m = userdata;
        uint32_t uid;
        User *user;
        int r;

        assert(message);
        assert(m);

        r = sd_bus_message_read(message, "u", &uid);
        if (r < 0)
                return r;

        r = manager_get_user_from_creds(m, message, uid, error, &user);
        if (r < 0)
                return r;

        return bus_user_method_kill(message, user, error);
}

static int method_terminate_session(sd_bus_message *message, void *userdata, sd_bus_error *error) {
        Manager *m = userdata;
        const char *name;
        Session *session;
        int r;

        assert(message);
        assert(m);

        r = sd_bus_message_read(message, "s", &name);
        if (r < 0)
                return r;

        r = manager_get_session_from_creds(m, message, name, error, &session);
        if (r < 0)
                return r;

        return bus_session_method_terminate(message, session, error);
}

static int method_terminate_user(sd_bus_message *message, void *userdata, sd_bus_error *error) {
        Manager *m = userdata;
        uint32_t uid;
        User *user;
        int r;

        assert(message);
        assert(m);

        r = sd_bus_message_read(message, "u", &uid);
        if (r < 0)
                return r;

        r = manager_get_user_from_creds(m, message, uid, error, &user);
        if (r < 0)
                return r;

        return bus_user_method_terminate(message, user, error);
}

static int method_terminate_seat(sd_bus_message *message, void *userdata, sd_bus_error *error) {
        Manager *m = userdata;
        const char *name;
        Seat *seat;
        int r;

        assert(message);
        assert(m);

        r = sd_bus_message_read(message, "s", &name);
        if (r < 0)
                return r;

        r = manager_get_seat_from_creds(m, message, name, error, &seat);
        if (r < 0)
                return r;

        return bus_seat_method_terminate(message, seat, error);
}

static int method_set_user_linger(sd_bus_message *message, void *userdata, sd_bus_error *error) {
        _cleanup_free_ char *cc = NULL;
        Manager *m = userdata;
        int b, r;
        struct passwd *pw;
        const char *path;
        uint32_t uid;
        int interactive;

        assert(message);
        assert(m);

        r = sd_bus_message_read(message, "ubb", &uid, &b, &interactive);
        if (r < 0)
                return r;

        if (uid == UID_INVALID) {
                _cleanup_bus_creds_unref_ sd_bus_creds *creds = NULL;

                /* Note that we get the owner UID of the session, not the actual client UID here! */
                r = sd_bus_query_sender_creds(message, SD_BUS_CREDS_OWNER_UID|SD_BUS_CREDS_AUGMENT, &creds);
                if (r < 0)
                        return r;

                r = sd_bus_creds_get_owner_uid(creds, &uid);
                if (r < 0)
                        return r;
        }

        errno = 0;
        pw = getpwuid(uid);
        if (!pw)
                return errno ? -errno : -ENOENT;

        r = bus_verify_polkit_async(
                        message,
                        CAP_SYS_ADMIN,
                        "org.freedesktop.login1.set-user-linger",
                        interactive,
                        UID_INVALID,
                        &m->polkit_registry,
                        error);
        if (r < 0)
                return r;
        if (r == 0)
                return 1; /* No authorization for now, but the async polkit stuff will call us again when it has it */

        mkdir_p_label("/var/lib/systemd", 0755);

        r = mkdir_safe_label("/var/lib/systemd/linger", 0755, 0, 0);
        if (r < 0)
                return r;

        cc = cescape(pw->pw_name);
        if (!cc)
                return -ENOMEM;

        path = strjoina("/var/lib/systemd/linger/", cc);
        if (b) {
                User *u;

                r = touch(path);
                if (r < 0)
                        return r;

                if (manager_add_user_by_uid(m, uid, &u) >= 0)
                        user_start(u);

        } else {
                User *u;

                r = unlink(path);
                if (r < 0 && errno != ENOENT)
                        return -errno;

                u = hashmap_get(m->users, UID_TO_PTR(uid));
                if (u)
                        user_add_to_gc_queue(u);
        }

        return sd_bus_reply_method_return(message, NULL);
}

static int trigger_device(Manager *m, struct udev_device *d) {
        _cleanup_udev_enumerate_unref_ struct udev_enumerate *e = NULL;
        struct udev_list_entry *first, *item;
        int r;

        assert(m);

        e = udev_enumerate_new(m->udev);
        if (!e)
                return -ENOMEM;

        if (d) {
                r = udev_enumerate_add_match_parent(e, d);
                if (r < 0)
                        return r;
        }

        r = udev_enumerate_scan_devices(e);
        if (r < 0)
                return r;

        first = udev_enumerate_get_list_entry(e);
        udev_list_entry_foreach(item, first) {
                _cleanup_free_ char *t = NULL;
                const char *p;

                p = udev_list_entry_get_name(item);

                t = strappend(p, "/uevent");
                if (!t)
                        return -ENOMEM;

                write_string_file(t, "change", WRITE_STRING_FILE_CREATE);
        }

        return 0;
}

static int attach_device(Manager *m, const char *seat, const char *sysfs) {
        _cleanup_udev_device_unref_ struct udev_device *d = NULL;
        _cleanup_free_ char *rule = NULL, *file = NULL;
        const char *id_for_seat;
        int r;

        assert(m);
        assert(seat);
        assert(sysfs);

        d = udev_device_new_from_syspath(m->udev, sysfs);
        if (!d)
                return -ENODEV;

        if (!udev_device_has_tag(d, "seat"))
                return -ENODEV;

        id_for_seat = udev_device_get_property_value(d, "ID_FOR_SEAT");
        if (!id_for_seat)
                return -ENODEV;

        if (asprintf(&file, "/etc/udev/rules.d/72-seat-%s.rules", id_for_seat) < 0)
                return -ENOMEM;

        if (asprintf(&rule, "TAG==\"seat\", ENV{ID_FOR_SEAT}==\"%s\", ENV{ID_SEAT}=\"%s\"", id_for_seat, seat) < 0)
                return -ENOMEM;

        mkdir_p_label("/etc/udev/rules.d", 0755);
        mac_selinux_init("/etc");
        r = write_string_file_atomic_label(file, rule);
        if (r < 0)
                return r;

        return trigger_device(m, d);
}

static int flush_devices(Manager *m) {
        _cleanup_closedir_ DIR *d;

        assert(m);

        d = opendir("/etc/udev/rules.d");
        if (!d) {
                if (errno != ENOENT)
                        log_warning_errno(errno, "Failed to open /etc/udev/rules.d: %m");
        } else {
                struct dirent *de;

                while ((de = readdir(d))) {

                        if (!dirent_is_file(de))
                                continue;

                        if (!startswith(de->d_name, "72-seat-"))
                                continue;

                        if (!endswith(de->d_name, ".rules"))
                                continue;

                        if (unlinkat(dirfd(d), de->d_name, 0) < 0)
                                log_warning_errno(errno, "Failed to unlink %s: %m", de->d_name);
                }
        }

        return trigger_device(m, NULL);
}

static int method_attach_device(sd_bus_message *message, void *userdata, sd_bus_error *error) {
        const char *sysfs, *seat;
        Manager *m = userdata;
        int interactive, r;

        assert(message);
        assert(m);

        r = sd_bus_message_read(message, "ssb", &seat, &sysfs, &interactive);
        if (r < 0)
                return r;

        if (!path_startswith(sysfs, "/sys"))
                return sd_bus_error_setf(error, SD_BUS_ERROR_INVALID_ARGS, "Path %s is not in /sys", sysfs);

        if (!seat_name_is_valid(seat))
                return sd_bus_error_setf(error, SD_BUS_ERROR_INVALID_ARGS, "Seat %s is not valid", seat);

        r = bus_verify_polkit_async(
                        message,
                        CAP_SYS_ADMIN,
                        "org.freedesktop.login1.attach-device",
                        interactive,
                        UID_INVALID,
                        &m->polkit_registry,
                        error);
        if (r < 0)
                return r;
        if (r == 0)
                return 1; /* No authorization for now, but the async polkit stuff will call us again when it has it */

        r = attach_device(m, seat, sysfs);
        if (r < 0)
                return r;

        return sd_bus_reply_method_return(message, NULL);
}

static int method_flush_devices(sd_bus_message *message, void *userdata, sd_bus_error *error) {
        Manager *m = userdata;
        int interactive, r;

        assert(message);
        assert(m);

        r = sd_bus_message_read(message, "b", &interactive);
        if (r < 0)
                return r;

        r = bus_verify_polkit_async(
                        message,
                        CAP_SYS_ADMIN,
                        "org.freedesktop.login1.flush-devices",
                        interactive,
                        UID_INVALID,
                        &m->polkit_registry,
                        error);
        if (r < 0)
                return r;
        if (r == 0)
                return 1; /* No authorization for now, but the async polkit stuff will call us again when it has it */

        r = flush_devices(m);
        if (r < 0)
                return r;

        return sd_bus_reply_method_return(message, NULL);
}

static int have_multiple_sessions(
                Manager *m,
                uid_t uid) {

        Session *session;
        Iterator i;

        assert(m);

        /* Check for other users' sessions. Greeter sessions do not
         * count, and non-login sessions do not count either. */
        HASHMAP_FOREACH(session, m->sessions, i)
                if (session->class == SESSION_USER &&
                    session->user->uid != uid)
                        return true;

        return false;
}

static int bus_manager_log_shutdown(
                Manager *m,
                InhibitWhat w,
                const char *unit_name) {

        const char *p, *q;

        assert(m);
        assert(unit_name);

        if (w != INHIBIT_SHUTDOWN)
                return 0;

        if (streq(unit_name, SPECIAL_POWEROFF_TARGET)) {
                p = "MESSAGE=System is powering down.";
                q = "SHUTDOWN=power-off";
        } else if (streq(unit_name, SPECIAL_HALT_TARGET)) {
                p = "MESSAGE=System is halting.";
                q = "SHUTDOWN=halt";
        } else if (streq(unit_name, SPECIAL_REBOOT_TARGET)) {
                p = "MESSAGE=System is rebooting.";
                q = "SHUTDOWN=reboot";
        } else if (streq(unit_name, SPECIAL_KEXEC_TARGET)) {
                p = "MESSAGE=System is rebooting with kexec.";
                q = "SHUTDOWN=kexec";
        } else {
                p = "MESSAGE=System is shutting down.";
                q = NULL;
        }

        return log_struct(LOG_NOTICE,
                          LOG_MESSAGE_ID(SD_MESSAGE_SHUTDOWN),
                          p,
                          q,
                          NULL);
}

static int lid_switch_ignore_handler(sd_event_source *e, uint64_t usec, void *userdata) {
        Manager *m = userdata;

        assert(e);
        assert(m);

        m->lid_switch_ignore_event_source = sd_event_source_unref(m->lid_switch_ignore_event_source);
        return 0;
}

int manager_set_lid_switch_ignore(Manager *m, usec_t until) {
        int r;

        assert(m);

        if (until <= now(CLOCK_MONOTONIC))
                return 0;

        /* We want to ignore the lid switch for a while after each
         * suspend, and after boot-up. Hence let's install a timer for
         * this. As long as the event source exists we ignore the lid
         * switch. */

        if (m->lid_switch_ignore_event_source) {
                usec_t u;

                r = sd_event_source_get_time(m->lid_switch_ignore_event_source, &u);
                if (r < 0)
                        return r;

                if (until <= u)
                        return 0;

                r = sd_event_source_set_time(m->lid_switch_ignore_event_source, until);
        } else
                r = sd_event_add_time(
                                m->event,
                                &m->lid_switch_ignore_event_source,
                                CLOCK_MONOTONIC,
                                until, 0,
                                lid_switch_ignore_handler, m);

        return r;
}

static int execute_shutdown_or_sleep(
                Manager *m,
                InhibitWhat w,
                const char *unit_name,
                sd_bus_error *error) {

        _cleanup_bus_message_unref_ sd_bus_message *reply = NULL;
        const char *p;
        char *c;
        int r;

        assert(m);
        assert(w >= 0);
        assert(w < _INHIBIT_WHAT_MAX);
        assert(unit_name);

        bus_manager_log_shutdown(m, w, unit_name);

        r = sd_bus_call_method(
                        m->bus,
                        "org.freedesktop.systemd1",
                        "/org/freedesktop/systemd1",
                        "org.freedesktop.systemd1.Manager",
                        "StartUnit",
                        error,
                        &reply,
                        "ss", unit_name, "replace-irreversibly");
        if (r < 0)
                return r;

        r = sd_bus_message_read(reply, "o", &p);
        if (r < 0)
                return r;

        c = strdup(p);
        if (!c)
                return -ENOMEM;

        m->action_unit = unit_name;
        free(m->action_job);
        m->action_job = c;
        m->action_what = w;

        /* Make sure the lid switch is ignored for a while */
        manager_set_lid_switch_ignore(m, now(CLOCK_MONOTONIC) + m->holdoff_timeout_usec);

        return 0;
}

int manager_dispatch_delayed(Manager *manager, bool timeout) {

        _cleanup_bus_error_free_ sd_bus_error error = SD_BUS_ERROR_NULL;
        Inhibitor *offending = NULL;
        int r;

        assert(manager);

        if (manager->action_what == 0 || manager->action_job)
                return 0;

        if (manager_is_inhibited(manager, manager->action_what, INHIBIT_DELAY, NULL, false, false, 0, &offending)) {
                _cleanup_free_ char *comm = NULL, *u = NULL;

                if (!timeout)
                        return 0;

                (void) get_process_comm(offending->pid, &comm);
                u = uid_to_name(offending->uid);

                log_notice("Delay lock is active (UID "UID_FMT"/%s, PID "PID_FMT"/%s) but inhibitor timeout is reached.",
                           offending->uid, strna(u),
                           offending->pid, strna(comm));
        }

        /* Actually do the operation */
        r = execute_shutdown_or_sleep(manager, manager->action_what, manager->action_unit, &error);
        if (r < 0) {
                log_warning("Failed to send delayed message: %s", bus_error_message(&error, r));

                manager->action_unit = NULL;
                manager->action_what = 0;
                return r;
        }

        return 1;
}

static int manager_inhibit_timeout_handler(
                        sd_event_source *s,
                        uint64_t usec,
                        void *userdata) {

        Manager *manager = userdata;
        int r;

        assert(manager);
        assert(manager->inhibit_timeout_source == s);

        r = manager_dispatch_delayed(manager, true);
        return (r < 0) ? r : 0;
}

static int delay_shutdown_or_sleep(
                Manager *m,
                InhibitWhat w,
                const char *unit_name) {

        int r;
        usec_t timeout_val;

        assert(m);
        assert(w >= 0);
        assert(w < _INHIBIT_WHAT_MAX);
        assert(unit_name);

        timeout_val = now(CLOCK_MONOTONIC) + m->inhibit_delay_max;

        if (m->inhibit_timeout_source) {
                r = sd_event_source_set_time(m->inhibit_timeout_source, timeout_val);
                if (r < 0)
                        return log_error_errno(r, "sd_event_source_set_time() failed: %m");

                r = sd_event_source_set_enabled(m->inhibit_timeout_source, SD_EVENT_ONESHOT);
                if (r < 0)
                        return log_error_errno(r, "sd_event_source_set_enabled() failed: %m");
        } else {
                r = sd_event_add_time(m->event, &m->inhibit_timeout_source, CLOCK_MONOTONIC,
                                      timeout_val, 0, manager_inhibit_timeout_handler, m);
                if (r < 0)
                        return r;
        }

        m->action_unit = unit_name;
        m->action_what = w;

        return 0;
}

static int send_prepare_for(Manager *m, InhibitWhat w, bool _active) {

        static const char * const signal_name[_INHIBIT_WHAT_MAX] = {
                [INHIBIT_SHUTDOWN] = "PrepareForShutdown",
                [INHIBIT_SLEEP] = "PrepareForSleep"
        };

        int active = _active;

        assert(m);
        assert(w >= 0);
        assert(w < _INHIBIT_WHAT_MAX);
        assert(signal_name[w]);

        return sd_bus_emit_signal(m->bus,
                                  "/org/freedesktop/login1",
                                  "org.freedesktop.login1.Manager",
                                  signal_name[w],
                                  "b",
                                  active);
}

int bus_manager_shutdown_or_sleep_now_or_later(
                Manager *m,
                const char *unit_name,
                InhibitWhat w,
                sd_bus_error *error) {

        bool delayed;
        int r;

        assert(m);
        assert(unit_name);
        assert(w >= 0);
        assert(w <= _INHIBIT_WHAT_MAX);
        assert(!m->action_job);

        /* Tell everybody to prepare for shutdown/sleep */
        send_prepare_for(m, w, true);

        delayed =
                m->inhibit_delay_max > 0 &&
                manager_is_inhibited(m, w, INHIBIT_DELAY, NULL, false, false, 0, NULL);

        if (delayed)
                /* Shutdown is delayed, keep in mind what we
                 * want to do, and start a timeout */
                r = delay_shutdown_or_sleep(m, w, unit_name);
        else
                /* Shutdown is not delayed, execute it
                 * immediately */
                r = execute_shutdown_or_sleep(m, w, unit_name, error);

        return r;
}

static int verify_shutdown_creds(
                Manager *m,
                sd_bus_message *message,
                InhibitWhat w,
                bool interactive,
                const char *action,
                const char *action_multiple_sessions,
                const char *action_ignore_inhibit,
                sd_bus_error *error) {

        _cleanup_bus_creds_unref_ sd_bus_creds *creds = NULL;
        bool multiple_sessions, blocked;
        uid_t uid;
        int r;

        assert(m);
        assert(message);
        assert(w >= 0);
        assert(w <= _INHIBIT_WHAT_MAX);

        r = sd_bus_query_sender_creds(message, SD_BUS_CREDS_EUID, &creds);
        if (r < 0)
                return r;

        r = sd_bus_creds_get_euid(creds, &uid);
        if (r < 0)
                return r;

        r = have_multiple_sessions(m, uid);
        if (r < 0)
                return r;

        multiple_sessions = r > 0;
        blocked = manager_is_inhibited(m, w, INHIBIT_BLOCK, NULL, false, true, uid, NULL);

        if (multiple_sessions && action_multiple_sessions) {
                r = bus_verify_polkit_async(message, CAP_SYS_BOOT, action_multiple_sessions, interactive, UID_INVALID, &m->polkit_registry, error);
                if (r < 0)
                        return r;
                if (r == 0)
                        return 1; /* No authorization for now, but the async polkit stuff will call us again when it has it */
        }

        if (blocked && action_ignore_inhibit) {
                r = bus_verify_polkit_async(message, CAP_SYS_BOOT, action_ignore_inhibit, interactive, UID_INVALID, &m->polkit_registry, error);
                if (r < 0)
                        return r;
                if (r == 0)
                        return 1; /* No authorization for now, but the async polkit stuff will call us again when it has it */
        }

        if (!multiple_sessions && !blocked && action) {
                r = bus_verify_polkit_async(message, CAP_SYS_BOOT, action, interactive, UID_INVALID, &m->polkit_registry, error);
                if (r < 0)
                        return r;
                if (r == 0)
                        return 1; /* No authorization for now, but the async polkit stuff will call us again when it has it */
        }

        return 0;
}

static int method_do_shutdown_or_sleep(
                Manager *m,
                sd_bus_message *message,
                const char *unit_name,
                InhibitWhat w,
                const char *action,
                const char *action_multiple_sessions,
                const char *action_ignore_inhibit,
                const char *sleep_verb,
                sd_bus_error *error) {

        int interactive, r;

        assert(m);
        assert(message);
        assert(unit_name);
        assert(w >= 0);
        assert(w <= _INHIBIT_WHAT_MAX);

        r = sd_bus_message_read(message, "b", &interactive);
        if (r < 0)
                return r;

        /* Don't allow multiple jobs being executed at the same time */
        if (m->action_what)
                return sd_bus_error_setf(error, BUS_ERROR_OPERATION_IN_PROGRESS, "There's already a shutdown or sleep operation in progress");

        if (sleep_verb) {
                r = can_sleep(sleep_verb);
                if (r < 0)
                        return r;

                if (r == 0)
                        return sd_bus_error_setf(error, BUS_ERROR_SLEEP_VERB_NOT_SUPPORTED, "Sleep verb not supported");
        }

        r = verify_shutdown_creds(m, message, w, interactive, action, action_multiple_sessions,
                                  action_ignore_inhibit, error);
        if (r != 0)
                return r;

        r = bus_manager_shutdown_or_sleep_now_or_later(m, unit_name, w, error);
        if (r < 0)
                return r;

        return sd_bus_reply_method_return(message, NULL);
}

static int method_poweroff(sd_bus_message *message, void *userdata, sd_bus_error *error) {
        Manager *m = userdata;

        return method_do_shutdown_or_sleep(
                        m, message,
                        SPECIAL_POWEROFF_TARGET,
                        INHIBIT_SHUTDOWN,
                        "org.freedesktop.login1.power-off",
                        "org.freedesktop.login1.power-off-multiple-sessions",
                        "org.freedesktop.login1.power-off-ignore-inhibit",
                        NULL,
                        error);
}

static int method_reboot(sd_bus_message *message, void *userdata, sd_bus_error *error) {
        Manager *m = userdata;

        return method_do_shutdown_or_sleep(
                        m, message,
                        SPECIAL_REBOOT_TARGET,
                        INHIBIT_SHUTDOWN,
                        "org.freedesktop.login1.reboot",
                        "org.freedesktop.login1.reboot-multiple-sessions",
                        "org.freedesktop.login1.reboot-ignore-inhibit",
                        NULL,
                        error);
}

static int method_suspend(sd_bus_message *message, void *userdata, sd_bus_error *error) {
        Manager *m = userdata;

        return method_do_shutdown_or_sleep(
                        m, message,
                        SPECIAL_SUSPEND_TARGET,
                        INHIBIT_SLEEP,
                        "org.freedesktop.login1.suspend",
                        "org.freedesktop.login1.suspend-multiple-sessions",
                        "org.freedesktop.login1.suspend-ignore-inhibit",
                        "suspend",
                        error);
}

static int nologin_timeout_handler(
                        sd_event_source *s,
                        uint64_t usec,
                        void *userdata) {

        Manager *m = userdata;
        int r;

        log_info("Creating /run/nologin, blocking further logins...");

        r = write_string_file("/run/nologin", "System is going down.", WRITE_STRING_FILE_CREATE|WRITE_STRING_FILE_ATOMIC);
        if (r < 0)
                log_error_errno(r, "Failed to create /run/nologin: %m");
        else
                m->unlink_nologin = true;

        return 0;
}

static int update_schedule_file(Manager *m) {

        int r;
        _cleanup_fclose_ FILE *f = NULL;
        _cleanup_free_ char *t = NULL, *temp_path = NULL;

        assert(m);

        r = mkdir_safe_label("/run/systemd/shutdown", 0755, 0, 0);
        if (r < 0)
                return log_error_errno(r, "Failed to create shutdown subdirectory: %m");

        t = cescape(m->wall_message);
        if (!t)
                return log_oom();

        r = fopen_temporary("/run/systemd/shutdown/scheduled", &f, &temp_path);
        if (r < 0)
                return log_error_errno(r, "Failed to save information about scheduled shutdowns: %m");

        (void) fchmod(fileno(f), 0644);

        fprintf(f,
                "USEC="USEC_FMT"\n"
                "WARN_WALL=%i\n"
                "MODE=%s\n",
                m->scheduled_shutdown_timeout,
                m->enable_wall_messages,
                m->scheduled_shutdown_type);

        if (!isempty(m->wall_message))
                fprintf(f, "WALL_MESSAGE=%s\n", t);

        (void) fflush_and_check(f);

        if (ferror(f) || rename(temp_path, "/run/systemd/shutdown/scheduled") < 0) {
                log_error_errno(errno, "Failed to write information about scheduled shutdowns: %m");
                r = -errno;

                (void) unlink(temp_path);
                (void) unlink("/run/systemd/shutdown/scheduled");
        }

        return r;
}

static int manager_scheduled_shutdown_handler(
                        sd_event_source *s,
                        uint64_t usec,
                        void *userdata) {

        _cleanup_bus_error_free_ sd_bus_error error = SD_BUS_ERROR_NULL;
        Manager *m = userdata;
        const char *target;
        int r;

        assert(m);

        if (isempty(m->scheduled_shutdown_type))
                return 0;

        if (streq(m->scheduled_shutdown_type, "halt"))
                target = SPECIAL_HALT_TARGET;
        else if (streq(m->scheduled_shutdown_type, "poweroff"))
                target = SPECIAL_POWEROFF_TARGET;
        else
                target = SPECIAL_REBOOT_TARGET;

        r = execute_shutdown_or_sleep(m, 0, target, &error);
        if (r < 0)
                return log_error_errno(r, "Unable to execute transition to %s: %m", target);

        return 0;
}

static int method_schedule_shutdown(sd_bus_message *message, void *userdata, sd_bus_error *error) {
        Manager *m = userdata;
        _cleanup_bus_creds_unref_ sd_bus_creds *creds = NULL;
        const char *action_multiple_sessions = NULL;
        const char *action_ignore_inhibit = NULL;
        const char *action = NULL;
        uint64_t elapse;
        char *type;
        int r;

        assert(m);
        assert(message);

        r = sd_bus_message_read(message, "st", &type, &elapse);
        if (r < 0)
                return r;

        if (streq(type, "reboot")) {
                action = "org.freedesktop.login1.reboot";
                action_multiple_sessions = "org.freedesktop.login1.reboot-multiple-sessions";
                action_ignore_inhibit = "org.freedesktop.login1.reboot-ignore-inhibit";
        } else if (streq(type, "halt")) {
                action = "org.freedesktop.login1.halt";
                action_multiple_sessions = "org.freedesktop.login1.halt-multiple-sessions";
                action_ignore_inhibit = "org.freedesktop.login1.halt-ignore-inhibit";
        } else if (streq(type, "poweroff")) {
                action = "org.freedesktop.login1.poweroff";
                action_multiple_sessions = "org.freedesktop.login1.poweroff-multiple-sessions";
                action_ignore_inhibit = "org.freedesktop.login1.poweroff-ignore-inhibit";
        } else
                return sd_bus_error_setf(error, SD_BUS_ERROR_INVALID_ARGS, "Unsupported shutdown type");

        r = verify_shutdown_creds(m, message, INHIBIT_SHUTDOWN, false,
                                  action, action_multiple_sessions, action_ignore_inhibit, error);
        if (r != 0)
                return r;

        if (m->scheduled_shutdown_timeout_source) {
                r = sd_event_source_set_time(m->scheduled_shutdown_timeout_source, elapse);
                if (r < 0)
                        return log_error_errno(r, "sd_event_source_set_time() failed: %m");

                r = sd_event_source_set_enabled(m->scheduled_shutdown_timeout_source, SD_EVENT_ONESHOT);
                if (r < 0)
                        return log_error_errno(r, "sd_event_source_set_enabled() failed: %m");
        } else {
                r = sd_event_add_time(m->event, &m->scheduled_shutdown_timeout_source,
                                      CLOCK_REALTIME, elapse, 0, manager_scheduled_shutdown_handler, m);
                if (r < 0)
                        return log_error_errno(r, "sd_event_add_time() failed: %m");
        }

        r = free_and_strdup(&m->scheduled_shutdown_type, type);
        if (r < 0) {
                m->scheduled_shutdown_timeout_source = sd_event_source_unref(m->scheduled_shutdown_timeout_source);
                return log_oom();
        }

        if (m->nologin_timeout_source) {
                r = sd_event_source_set_time(m->nologin_timeout_source, elapse);
                if (r < 0)
                        return log_error_errno(r, "sd_event_source_set_time() failed: %m");

                r = sd_event_source_set_enabled(m->nologin_timeout_source, SD_EVENT_ONESHOT);
                if (r < 0)
                        return log_error_errno(r, "sd_event_source_set_enabled() failed: %m");
        } else {
                r = sd_event_add_time(m->event, &m->nologin_timeout_source,
                                      CLOCK_REALTIME, elapse - 5 * USEC_PER_MINUTE, 0, nologin_timeout_handler, m);
                if (r < 0)
                        return log_error_errno(r, "sd_event_add_time() failed: %m");
        }

        m->scheduled_shutdown_timeout = elapse;

        r = sd_bus_query_sender_creds(message, SD_BUS_CREDS_AUGMENT|SD_BUS_CREDS_TTY|SD_BUS_CREDS_UID, &creds);
        if (r >= 0) {
                const char *tty;

                (void) sd_bus_creds_get_uid(creds, &m->scheduled_shutdown_uid);
                (void) sd_bus_creds_get_tty(creds, &tty);

                r = free_and_strdup(&m->scheduled_shutdown_tty, tty);
                if (r < 0) {
                        m->scheduled_shutdown_timeout_source = sd_event_source_unref(m->scheduled_shutdown_timeout_source);
                        return log_oom();
                }
        }

        r = manager_setup_wall_message_timer(m);
        if (r < 0)
                return r;

        if (!isempty(type)) {
                r = update_schedule_file(m);
                if (r < 0)
                        return r;
        } else
                (void) unlink("/run/systemd/shutdown/scheduled");

        return sd_bus_reply_method_return(message, NULL);
}

static int method_cancel_scheduled_shutdown(sd_bus_message *message, void *userdata, sd_bus_error *error) {
        Manager *m = userdata;
        bool cancelled;

        assert(m);
        assert(message);

        cancelled = m->scheduled_shutdown_type != NULL;

        m->scheduled_shutdown_timeout_source = sd_event_source_unref(m->scheduled_shutdown_timeout_source);
        m->wall_message_timeout_source = sd_event_source_unref(m->wall_message_timeout_source);
        m->nologin_timeout_source = sd_event_source_unref(m->nologin_timeout_source);
        free(m->scheduled_shutdown_type);
        m->scheduled_shutdown_type = NULL;
        m->scheduled_shutdown_timeout = 0;

        if (m->unlink_nologin) {
                (void) unlink("/run/nologin");
                m->unlink_nologin = false;
        }

        if (cancelled) {
                _cleanup_bus_creds_unref_ sd_bus_creds *creds = NULL;
                const char *tty = NULL;
                uid_t uid = 0;
                int r;

                r = sd_bus_query_sender_creds(message, SD_BUS_CREDS_AUGMENT|SD_BUS_CREDS_TTY|SD_BUS_CREDS_UID, &creds);
                if (r >= 0) {
                        (void) sd_bus_creds_get_uid(creds, &uid);
                        (void) sd_bus_creds_get_tty(creds, &tty);
                }

                utmp_wall("The system shutdown has been cancelled",
                          lookup_uid(uid), tty, logind_wall_tty_filter, m);
        }

        return sd_bus_reply_method_return(message, "b", cancelled);
}

static int method_hibernate(sd_bus_message *message, void *userdata, sd_bus_error *error) {
        Manager *m = userdata;

        return method_do_shutdown_or_sleep(
                        m, message,
                        SPECIAL_HIBERNATE_TARGET,
                        INHIBIT_SLEEP,
                        "org.freedesktop.login1.hibernate",
                        "org.freedesktop.login1.hibernate-multiple-sessions",
                        "org.freedesktop.login1.hibernate-ignore-inhibit",
                        "hibernate",
                        error);
}

static int method_hybrid_sleep(sd_bus_message *message, void *userdata, sd_bus_error *error) {
        Manager *m = userdata;

        return method_do_shutdown_or_sleep(
                        m, message,
                        SPECIAL_HYBRID_SLEEP_TARGET,
                        INHIBIT_SLEEP,
                        "org.freedesktop.login1.hibernate",
                        "org.freedesktop.login1.hibernate-multiple-sessions",
                        "org.freedesktop.login1.hibernate-ignore-inhibit",
                        "hybrid-sleep",
                        error);
}

static int method_can_shutdown_or_sleep(
                Manager *m,
                sd_bus_message *message,
                InhibitWhat w,
                const char *action,
                const char *action_multiple_sessions,
                const char *action_ignore_inhibit,
                const char *sleep_verb,
                sd_bus_error *error) {

        _cleanup_bus_creds_unref_ sd_bus_creds *creds = NULL;
        bool multiple_sessions, challenge, blocked;
        const char *result = NULL;
        uid_t uid;
        int r;

        assert(m);
        assert(message);
        assert(w >= 0);
        assert(w <= _INHIBIT_WHAT_MAX);
        assert(action);
        assert(action_multiple_sessions);
        assert(action_ignore_inhibit);

        if (sleep_verb) {
                r = can_sleep(sleep_verb);
                if (r < 0)
                        return r;
                if (r == 0)
                        return sd_bus_reply_method_return(message, "s", "na");
        }

        r = sd_bus_query_sender_creds(message, SD_BUS_CREDS_EUID, &creds);
        if (r < 0)
                return r;

        r = sd_bus_creds_get_euid(creds, &uid);
        if (r < 0)
                return r;

        r = have_multiple_sessions(m, uid);
        if (r < 0)
                return r;

        multiple_sessions = r > 0;
        blocked = manager_is_inhibited(m, w, INHIBIT_BLOCK, NULL, false, true, uid, NULL);

        if (multiple_sessions) {
                r = bus_test_polkit(message, CAP_SYS_BOOT, action_multiple_sessions, UID_INVALID, &challenge, error);
                if (r < 0)
                        return r;

                if (r > 0)
                        result = "yes";
                else if (challenge)
                        result = "challenge";
                else
                        result = "no";
        }

        if (blocked) {
                r = bus_test_polkit(message, CAP_SYS_BOOT, action_ignore_inhibit, UID_INVALID, &challenge, error);
                if (r < 0)
                        return r;

                if (r > 0 && !result)
                        result = "yes";
                else if (challenge && (!result || streq(result, "yes")))
                        result = "challenge";
                else
                        result = "no";
        }

        if (!multiple_sessions && !blocked) {
                /* If neither inhibit nor multiple sessions
                 * apply then just check the normal policy */

                r = bus_test_polkit(message, CAP_SYS_BOOT, action, UID_INVALID, &challenge, error);
                if (r < 0)
                        return r;

                if (r > 0)
                        result = "yes";
                else if (challenge)
                        result = "challenge";
                else
                        result = "no";
        }

        return sd_bus_reply_method_return(message, "s", result);
}

static int method_can_poweroff(sd_bus_message *message, void *userdata, sd_bus_error *error) {
        Manager *m = userdata;

        return method_can_shutdown_or_sleep(
                        m, message,
                        INHIBIT_SHUTDOWN,
                        "org.freedesktop.login1.power-off",
                        "org.freedesktop.login1.power-off-multiple-sessions",
                        "org.freedesktop.login1.power-off-ignore-inhibit",
                        NULL,
                        error);
}

static int method_can_reboot(sd_bus_message *message, void *userdata, sd_bus_error *error) {
        Manager *m = userdata;

        return method_can_shutdown_or_sleep(
                        m, message,
                        INHIBIT_SHUTDOWN,
                        "org.freedesktop.login1.reboot",
                        "org.freedesktop.login1.reboot-multiple-sessions",
                        "org.freedesktop.login1.reboot-ignore-inhibit",
                        NULL,
                        error);
}

static int method_can_suspend(sd_bus_message *message, void *userdata, sd_bus_error *error) {
        Manager *m = userdata;

        return method_can_shutdown_or_sleep(
                        m, message,
                        INHIBIT_SLEEP,
                        "org.freedesktop.login1.suspend",
                        "org.freedesktop.login1.suspend-multiple-sessions",
                        "org.freedesktop.login1.suspend-ignore-inhibit",
                        "suspend",
                        error);
}

static int method_can_hibernate(sd_bus_message *message, void *userdata, sd_bus_error *error) {
        Manager *m = userdata;

        return method_can_shutdown_or_sleep(
                        m, message,
                        INHIBIT_SLEEP,
                        "org.freedesktop.login1.hibernate",
                        "org.freedesktop.login1.hibernate-multiple-sessions",
                        "org.freedesktop.login1.hibernate-ignore-inhibit",
                        "hibernate",
                        error);
}

static int method_can_hybrid_sleep(sd_bus_message *message, void *userdata, sd_bus_error *error) {
        Manager *m = userdata;

        return method_can_shutdown_or_sleep(
                        m, message,
                        INHIBIT_SLEEP,
                        "org.freedesktop.login1.hibernate",
                        "org.freedesktop.login1.hibernate-multiple-sessions",
                        "org.freedesktop.login1.hibernate-ignore-inhibit",
                        "hybrid-sleep",
                        error);
}

static int property_get_reboot_to_firmware_setup(
                sd_bus *bus,
                const char *path,
                const char *interface,
                const char *property,
                sd_bus_message *reply,
                void *userdata,
                sd_bus_error *error) {
        int r;

        assert(bus);
        assert(reply);
        assert(userdata);

        r = efi_get_reboot_to_firmware();
        if (r < 0 && r != -EOPNOTSUPP)
                return r;

        return sd_bus_message_append(reply, "b", r > 0);
}

static int method_set_reboot_to_firmware_setup(
                sd_bus_message *message,
                void *userdata,
                sd_bus_error *error) {

        int b, r;
        Manager *m = userdata;

        assert(message);
        assert(m);

        r = sd_bus_message_read(message, "b", &b);
        if (r < 0)
                return r;

        r = bus_verify_polkit_async(message,
                                    CAP_SYS_ADMIN,
                                    "org.freedesktop.login1.set-reboot-to-firmware-setup",
                                    false,
                                    UID_INVALID,
                                    &m->polkit_registry,
                                    error);
        if (r < 0)
                return r;
        if (r == 0)
                return 1; /* No authorization for now, but the async polkit stuff will call us again when it has it */

        r = efi_set_reboot_to_firmware(b);
        if (r < 0)
                return r;

        return sd_bus_reply_method_return(message, NULL);
}

static int method_can_reboot_to_firmware_setup(
                sd_bus_message *message,
                void *userdata,
                sd_bus_error *error) {

        int r;
        bool challenge;
        const char *result;
        Manager *m = userdata;

        assert(message);
        assert(m);

        r = efi_reboot_to_firmware_supported();
        if (r == -EOPNOTSUPP)
                return sd_bus_reply_method_return(message, "s", "na");
        else if (r < 0)
                return r;

        r = bus_test_polkit(message,
                            CAP_SYS_ADMIN,
                            "org.freedesktop.login1.set-reboot-to-firmware-setup",
                            UID_INVALID,
                            &challenge,
                            error);
        if (r < 0)
                return r;

        if (r > 0)
                result = "yes";
        else if (challenge)
                result = "challenge";
        else
                result = "no";

        return sd_bus_reply_method_return(message, "s", result);
}

static int method_inhibit(sd_bus_message *message, void *userdata, sd_bus_error *error) {
        _cleanup_bus_creds_unref_ sd_bus_creds *creds = NULL;
        const char *who, *why, *what, *mode;
        _cleanup_free_ char *id = NULL;
        _cleanup_close_ int fifo_fd = -1;
        Manager *m = userdata;
        Inhibitor *i = NULL;
        InhibitMode mm;
        InhibitWhat w;
        pid_t pid;
        uid_t uid;
        int r;

        assert(message);
        assert(m);

        r = sd_bus_message_read(message, "ssss", &what, &who, &why, &mode);
        if (r < 0)
                return r;

        w = inhibit_what_from_string(what);
        if (w <= 0)
                return sd_bus_error_setf(error, SD_BUS_ERROR_INVALID_ARGS, "Invalid what specification %s", what);

        mm = inhibit_mode_from_string(mode);
        if (mm < 0)
                return sd_bus_error_setf(error, SD_BUS_ERROR_INVALID_ARGS, "Invalid mode specification %s", mode);

        /* Delay is only supported for shutdown/sleep */
        if (mm == INHIBIT_DELAY && (w & ~(INHIBIT_SHUTDOWN|INHIBIT_SLEEP)))
                return sd_bus_error_setf(error, SD_BUS_ERROR_INVALID_ARGS, "Delay inhibitors only supported for shutdown and sleep");

        /* Don't allow taking delay locks while we are already
         * executing the operation. We shouldn't create the impression
         * that the lock was successful if the machine is about to go
         * down/suspend any moment. */
        if (m->action_what & w)
                return sd_bus_error_setf(error, BUS_ERROR_OPERATION_IN_PROGRESS, "The operation inhibition has been requested for is already running");

        r = bus_verify_polkit_async(
                        message,
                        CAP_SYS_BOOT,
                        w == INHIBIT_SHUTDOWN             ? (mm == INHIBIT_BLOCK ? "org.freedesktop.login1.inhibit-block-shutdown" : "org.freedesktop.login1.inhibit-delay-shutdown") :
                        w == INHIBIT_SLEEP                ? (mm == INHIBIT_BLOCK ? "org.freedesktop.login1.inhibit-block-sleep"    : "org.freedesktop.login1.inhibit-delay-sleep") :
                        w == INHIBIT_IDLE                 ? "org.freedesktop.login1.inhibit-block-idle" :
                        w == INHIBIT_HANDLE_POWER_KEY     ? "org.freedesktop.login1.inhibit-handle-power-key" :
                        w == INHIBIT_HANDLE_SUSPEND_KEY   ? "org.freedesktop.login1.inhibit-handle-suspend-key" :
                        w == INHIBIT_HANDLE_HIBERNATE_KEY ? "org.freedesktop.login1.inhibit-handle-hibernate-key" :
                                                            "org.freedesktop.login1.inhibit-handle-lid-switch",
                        false,
                        UID_INVALID,
                        &m->polkit_registry,
                        error);
        if (r < 0)
                return r;
        if (r == 0)
                return 1; /* No authorization for now, but the async polkit stuff will call us again when it has it */

        r = sd_bus_query_sender_creds(message, SD_BUS_CREDS_EUID|SD_BUS_CREDS_PID, &creds);
        if (r < 0)
                return r;

        r = sd_bus_creds_get_euid(creds, &uid);
        if (r < 0)
                return r;

        r = sd_bus_creds_get_pid(creds, &pid);
        if (r < 0)
                return r;

        do {
                free(id);
                id = NULL;

                if (asprintf(&id, "%lu", ++m->inhibit_counter) < 0)
                        return -ENOMEM;

        } while (hashmap_get(m->inhibitors, id));

        r = manager_add_inhibitor(m, id, &i);
        if (r < 0)
                return r;

        i->what = w;
        i->mode = mm;
        i->pid = pid;
        i->uid = uid;
        i->why = strdup(why);
        i->who = strdup(who);

        if (!i->why || !i->who) {
                r = -ENOMEM;
                goto fail;
        }

        fifo_fd = inhibitor_create_fifo(i);
        if (fifo_fd < 0) {
                r = fifo_fd;
                goto fail;
        }

        inhibitor_start(i);

        return sd_bus_reply_method_return(message, "h", fifo_fd);

fail:
        if (i)
                inhibitor_free(i);

        return r;
}

const sd_bus_vtable manager_vtable[] = {
        SD_BUS_VTABLE_START(0),

        SD_BUS_WRITABLE_PROPERTY("EnableWallMessages", "b", NULL, NULL, offsetof(Manager, enable_wall_messages), 0),
        SD_BUS_WRITABLE_PROPERTY("WallMessage", "s", NULL, NULL, offsetof(Manager, wall_message), 0),

        SD_BUS_PROPERTY("NAutoVTs", "u", NULL, offsetof(Manager, n_autovts), SD_BUS_VTABLE_PROPERTY_CONST),
        SD_BUS_PROPERTY("KillOnlyUsers", "as", NULL, offsetof(Manager, kill_only_users), SD_BUS_VTABLE_PROPERTY_CONST),
        SD_BUS_PROPERTY("KillExcludeUsers", "as", NULL, offsetof(Manager, kill_exclude_users), SD_BUS_VTABLE_PROPERTY_CONST),
        SD_BUS_PROPERTY("KillUserProcesses", "b", NULL, offsetof(Manager, kill_user_processes), SD_BUS_VTABLE_PROPERTY_CONST),
        SD_BUS_PROPERTY("RebootToFirmwareSetup", "b", property_get_reboot_to_firmware_setup, 0, SD_BUS_VTABLE_PROPERTY_CONST),
        SD_BUS_PROPERTY("IdleHint", "b", property_get_idle_hint, 0, SD_BUS_VTABLE_PROPERTY_EMITS_CHANGE),
        SD_BUS_PROPERTY("IdleSinceHint", "t", property_get_idle_since_hint, 0, SD_BUS_VTABLE_PROPERTY_EMITS_CHANGE),
        SD_BUS_PROPERTY("IdleSinceHintMonotonic", "t", property_get_idle_since_hint, 0, SD_BUS_VTABLE_PROPERTY_EMITS_CHANGE),
        SD_BUS_PROPERTY("BlockInhibited", "s", property_get_inhibited, 0, SD_BUS_VTABLE_PROPERTY_EMITS_CHANGE),
        SD_BUS_PROPERTY("DelayInhibited", "s", property_get_inhibited, 0, SD_BUS_VTABLE_PROPERTY_EMITS_CHANGE),
        SD_BUS_PROPERTY("InhibitDelayMaxUSec", "t", NULL, offsetof(Manager, inhibit_delay_max), SD_BUS_VTABLE_PROPERTY_CONST),
        SD_BUS_PROPERTY("HandlePowerKey", "s", property_get_handle_action, offsetof(Manager, handle_power_key), SD_BUS_VTABLE_PROPERTY_CONST),
        SD_BUS_PROPERTY("HandleSuspendKey", "s", property_get_handle_action, offsetof(Manager, handle_suspend_key), SD_BUS_VTABLE_PROPERTY_CONST),
        SD_BUS_PROPERTY("HandleHibernateKey", "s", property_get_handle_action, offsetof(Manager, handle_hibernate_key), SD_BUS_VTABLE_PROPERTY_CONST),
        SD_BUS_PROPERTY("HandleLidSwitch", "s", property_get_handle_action, offsetof(Manager, handle_lid_switch), SD_BUS_VTABLE_PROPERTY_CONST),
        SD_BUS_PROPERTY("HandleLidSwitchDocked", "s", property_get_handle_action, offsetof(Manager, handle_lid_switch_docked), SD_BUS_VTABLE_PROPERTY_CONST),
        SD_BUS_PROPERTY("HoldoffTimeoutUSec", "t", NULL, offsetof(Manager, holdoff_timeout_usec), SD_BUS_VTABLE_PROPERTY_CONST),
        SD_BUS_PROPERTY("IdleAction", "s", property_get_handle_action, offsetof(Manager, idle_action), SD_BUS_VTABLE_PROPERTY_CONST),
        SD_BUS_PROPERTY("IdleActionUSec", "t", NULL, offsetof(Manager, idle_action_usec), SD_BUS_VTABLE_PROPERTY_CONST),
        SD_BUS_PROPERTY("PreparingForShutdown", "b", property_get_preparing, 0, 0),
        SD_BUS_PROPERTY("PreparingForSleep", "b", property_get_preparing, 0, 0),
        SD_BUS_PROPERTY("ScheduledShutdown", "(st)", property_get_scheduled_shutdown, 0, 0),
        SD_BUS_PROPERTY("Docked", "b", property_get_docked, 0, 0),

        SD_BUS_METHOD("GetSession", "s", "o", method_get_session, SD_BUS_VTABLE_UNPRIVILEGED),
        SD_BUS_METHOD("GetSessionByPID", "u", "o", method_get_session_by_pid, SD_BUS_VTABLE_UNPRIVILEGED),
        SD_BUS_METHOD("GetUser", "u", "o", method_get_user, SD_BUS_VTABLE_UNPRIVILEGED),
        SD_BUS_METHOD("GetUserByPID", "u", "o", method_get_user_by_pid, SD_BUS_VTABLE_UNPRIVILEGED),
        SD_BUS_METHOD("GetSeat", "s", "o", method_get_seat, SD_BUS_VTABLE_UNPRIVILEGED),
        SD_BUS_METHOD("ListSessions", NULL, "a(susso)", method_list_sessions, SD_BUS_VTABLE_UNPRIVILEGED),
        SD_BUS_METHOD("ListUsers", NULL, "a(uso)", method_list_users, SD_BUS_VTABLE_UNPRIVILEGED),
        SD_BUS_METHOD("ListSeats", NULL, "a(so)", method_list_seats, SD_BUS_VTABLE_UNPRIVILEGED),
        SD_BUS_METHOD("ListInhibitors", NULL, "a(ssssuu)", method_list_inhibitors, SD_BUS_VTABLE_UNPRIVILEGED),
        SD_BUS_METHOD("CreateSession", "uusssssussbssa(sv)", "soshusub", method_create_session, 0),
        SD_BUS_METHOD("ReleaseSession", "s", NULL, method_release_session, 0),
        SD_BUS_METHOD("ActivateSession", "s", NULL, method_activate_session, SD_BUS_VTABLE_UNPRIVILEGED),
        SD_BUS_METHOD("ActivateSessionOnSeat", "ss", NULL, method_activate_session_on_seat, SD_BUS_VTABLE_UNPRIVILEGED),
        SD_BUS_METHOD("LockSession", "s", NULL, method_lock_session, SD_BUS_VTABLE_UNPRIVILEGED),
        SD_BUS_METHOD("UnlockSession", "s", NULL, method_lock_session, SD_BUS_VTABLE_UNPRIVILEGED),
        SD_BUS_METHOD("LockSessions", NULL, NULL, method_lock_sessions, SD_BUS_VTABLE_UNPRIVILEGED),
        SD_BUS_METHOD("UnlockSessions", NULL, NULL, method_lock_sessions, SD_BUS_VTABLE_UNPRIVILEGED),
        SD_BUS_METHOD("KillSession", "ssi", NULL, method_kill_session, SD_BUS_VTABLE_UNPRIVILEGED),
        SD_BUS_METHOD("KillUser", "ui", NULL, method_kill_user, SD_BUS_VTABLE_UNPRIVILEGED),
        SD_BUS_METHOD("TerminateSession", "s", NULL, method_terminate_session, SD_BUS_VTABLE_UNPRIVILEGED),
        SD_BUS_METHOD("TerminateUser", "u", NULL, method_terminate_user, SD_BUS_VTABLE_UNPRIVILEGED),
        SD_BUS_METHOD("TerminateSeat", "s", NULL, method_terminate_seat, SD_BUS_VTABLE_UNPRIVILEGED),
        SD_BUS_METHOD("SetUserLinger", "ubb", NULL, method_set_user_linger, SD_BUS_VTABLE_UNPRIVILEGED),
        SD_BUS_METHOD("AttachDevice", "ssb", NULL, method_attach_device, SD_BUS_VTABLE_UNPRIVILEGED),
        SD_BUS_METHOD("FlushDevices", "b", NULL, method_flush_devices, SD_BUS_VTABLE_UNPRIVILEGED),
        SD_BUS_METHOD("PowerOff", "b", NULL, method_poweroff, SD_BUS_VTABLE_UNPRIVILEGED),
        SD_BUS_METHOD("Reboot", "b", NULL, method_reboot, SD_BUS_VTABLE_UNPRIVILEGED),
        SD_BUS_METHOD("Suspend", "b", NULL, method_suspend, SD_BUS_VTABLE_UNPRIVILEGED),
        SD_BUS_METHOD("Hibernate", "b", NULL, method_hibernate, SD_BUS_VTABLE_UNPRIVILEGED),
        SD_BUS_METHOD("HybridSleep", "b", NULL, method_hybrid_sleep, SD_BUS_VTABLE_UNPRIVILEGED),
        SD_BUS_METHOD("CanPowerOff", NULL, "s", method_can_poweroff, SD_BUS_VTABLE_UNPRIVILEGED),
        SD_BUS_METHOD("CanReboot", NULL, "s", method_can_reboot, SD_BUS_VTABLE_UNPRIVILEGED),
        SD_BUS_METHOD("CanSuspend", NULL, "s", method_can_suspend, SD_BUS_VTABLE_UNPRIVILEGED),
        SD_BUS_METHOD("CanHibernate", NULL, "s", method_can_hibernate, SD_BUS_VTABLE_UNPRIVILEGED),
        SD_BUS_METHOD("CanHybridSleep", NULL, "s", method_can_hybrid_sleep, SD_BUS_VTABLE_UNPRIVILEGED),
        SD_BUS_METHOD("ScheduleShutdown", "st", NULL, method_schedule_shutdown, SD_BUS_VTABLE_UNPRIVILEGED),
        SD_BUS_METHOD("CancelScheduledShutdown", NULL, "b", method_cancel_scheduled_shutdown, SD_BUS_VTABLE_UNPRIVILEGED),
        SD_BUS_METHOD("Inhibit", "ssss", "h", method_inhibit, SD_BUS_VTABLE_UNPRIVILEGED),
        SD_BUS_METHOD("CanRebootToFirmwareSetup", NULL, "s", method_can_reboot_to_firmware_setup, SD_BUS_VTABLE_UNPRIVILEGED),
        SD_BUS_METHOD("SetRebootToFirmwareSetup", "b", NULL, method_set_reboot_to_firmware_setup, SD_BUS_VTABLE_UNPRIVILEGED),

        SD_BUS_SIGNAL("SessionNew", "so", 0),
        SD_BUS_SIGNAL("SessionRemoved", "so", 0),
        SD_BUS_SIGNAL("UserNew", "uo", 0),
        SD_BUS_SIGNAL("UserRemoved", "uo", 0),
        SD_BUS_SIGNAL("SeatNew", "so", 0),
        SD_BUS_SIGNAL("SeatRemoved", "so", 0),
        SD_BUS_SIGNAL("PrepareForShutdown", "b", 0),
        SD_BUS_SIGNAL("PrepareForSleep", "b", 0),

        SD_BUS_VTABLE_END
};

static int session_jobs_reply(Session *s, const char *unit, const char *result) {
        int r = 0;

        assert(s);
        assert(unit);

        if (!s->started)
                return r;

        if (streq(result, "done"))
                r = session_send_create_reply(s, NULL);
        else {
                _cleanup_bus_error_free_ sd_bus_error e = SD_BUS_ERROR_NULL;

                sd_bus_error_setf(&e, BUS_ERROR_JOB_FAILED, "Start job for unit %s failed with '%s'", unit, result);
                r = session_send_create_reply(s, &e);
        }

        return r;
}

int match_job_removed(sd_bus_message *message, void *userdata, sd_bus_error *error) {
        const char *path, *result, *unit;
        Manager *m = userdata;
        Session *session;
        uint32_t id;
        User *user;
        int r;

        assert(message);
        assert(m);

        r = sd_bus_message_read(message, "uoss", &id, &path, &unit, &result);
        if (r < 0) {
                bus_log_parse_error(r);
                return r;
        }

        if (m->action_job && streq(m->action_job, path)) {
                log_info("Operation finished.");

                /* Tell people that they now may take a lock again */
                send_prepare_for(m, m->action_what, false);

                free(m->action_job);
                m->action_job = NULL;
                m->action_unit = NULL;
                m->action_what = 0;
                return 0;
        }

        session = hashmap_get(m->session_units, unit);
        if (session) {

                if (streq_ptr(path, session->scope_job)) {
                        free(session->scope_job);
                        session->scope_job = NULL;
                }

                session_jobs_reply(session, unit, result);

                session_save(session);
                user_save(session->user);
                session_add_to_gc_queue(session);
        }

        user = hashmap_get(m->user_units, unit);
        if (user) {

                if (streq_ptr(path, user->service_job)) {
                        free(user->service_job);
                        user->service_job = NULL;
                }

                if (streq_ptr(path, user->slice_job)) {
                        free(user->slice_job);
                        user->slice_job = NULL;
                }

                LIST_FOREACH(sessions_by_user, session, user->sessions) {
                        session_jobs_reply(session, unit, result);
                }

                user_save(user);
                user_add_to_gc_queue(user);
        }

        return 0;
}

int match_unit_removed(sd_bus_message *message, void *userdata, sd_bus_error *error) {
        const char *path, *unit;
        Manager *m = userdata;
        Session *session;
        User *user;
        int r;

        assert(message);
        assert(m);

        r = sd_bus_message_read(message, "so", &unit, &path);
        if (r < 0) {
                bus_log_parse_error(r);
                return r;
        }

        session = hashmap_get(m->session_units, unit);
        if (session)
                session_add_to_gc_queue(session);

        user = hashmap_get(m->user_units, unit);
        if (user)
                user_add_to_gc_queue(user);

        return 0;
}

int match_properties_changed(sd_bus_message *message, void *userdata, sd_bus_error *error) {
        _cleanup_free_ char *unit = NULL;
        Manager *m = userdata;
        const char *path;
        Session *session;
        User *user;
        int r;

        assert(message);
        assert(m);

        path = sd_bus_message_get_path(message);
        if (!path)
                return 0;

        r = unit_name_from_dbus_path(path, &unit);
        if (r == -EINVAL) /* not a unit */
                return 0;
        if (r < 0)
                return r;

        session = hashmap_get(m->session_units, unit);
        if (session)
                session_add_to_gc_queue(session);

        user = hashmap_get(m->user_units, unit);
        if (user)
                user_add_to_gc_queue(user);

        return 0;
}

int match_reloading(sd_bus_message *message, void *userdata, sd_bus_error *error) {
        Manager *m = userdata;
        Session *session;
        Iterator i;
        int b, r;

        assert(message);
        assert(m);

        r = sd_bus_message_read(message, "b", &b);
        if (r < 0) {
                bus_log_parse_error(r);
                return r;
        }

        if (b)
                return 0;

        /* systemd finished reloading, let's recheck all our sessions */
        log_debug("System manager has been reloaded, rechecking sessions...");

        HASHMAP_FOREACH(session, m->sessions, i)
                session_add_to_gc_queue(session);

        return 0;
}

int match_name_owner_changed(sd_bus_message *message, void *userdata, sd_bus_error *error) {
        const char *name, *old, *new;
        Manager *m = userdata;
        Session *session;
        Iterator i;
        int r;
        char *key;

        assert(message);
        assert(m);

        r = sd_bus_message_read(message, "sss", &name, &old, &new);
        if (r < 0) {
                bus_log_parse_error(r);
                return r;
        }

        if (isempty(old) || !isempty(new))
                return 0;

        key = set_remove(m->busnames, (char*) old);
        if (!key)
                return 0;

        /* Drop all controllers owned by this name */

        free(key);

        HASHMAP_FOREACH(session, m->sessions, i)
                if (session_is_controller(session, old))
                        session_drop_controller(session);

        return 0;
}

int manager_send_changed(Manager *manager, const char *property, ...) {
        char **l;

        assert(manager);

        l = strv_from_stdarg_alloca(property);

        return sd_bus_emit_properties_changed_strv(
                        manager->bus,
                        "/org/freedesktop/login1",
                        "org.freedesktop.login1.Manager",
                        l);
}

int manager_start_scope(
                Manager *manager,
                const char *scope,
                pid_t pid,
                const char *slice,
                const char *description,
                const char *after, const char *after2,
                sd_bus_error *error,
                char **job) {

        _cleanup_bus_message_unref_ sd_bus_message *m = NULL, *reply = NULL;
        int r;

        assert(manager);
        assert(scope);
        assert(pid > 1);

        r = sd_bus_message_new_method_call(
                        manager->bus,
                        &m,
                        "org.freedesktop.systemd1",
                        "/org/freedesktop/systemd1",
                        "org.freedesktop.systemd1.Manager",
                        "StartTransientUnit");
        if (r < 0)
                return r;

        r = sd_bus_message_append(m, "ss", strempty(scope), "fail");
        if (r < 0)
                return r;

        r = sd_bus_message_open_container(m, 'a', "(sv)");
        if (r < 0)
                return r;

        if (!isempty(slice)) {
                r = sd_bus_message_append(m, "(sv)", "Slice", "s", slice);
                if (r < 0)
                        return r;
        }

        if (!isempty(description)) {
                r = sd_bus_message_append(m, "(sv)", "Description", "s", description);
                if (r < 0)
                        return r;
        }

        if (!isempty(after)) {
                r = sd_bus_message_append(m, "(sv)", "After", "as", 1, after);
                if (r < 0)
                        return r;
        }

        if (!isempty(after2)) {
                r = sd_bus_message_append(m, "(sv)", "After", "as", 1, after2);
                if (r < 0)
                        return r;
        }

        /* cgroup empty notification is not available in containers
         * currently. To make this less problematic, let's shorten the
         * stop timeout for sessions, so that we don't wait
         * forever. */

        /* Make sure that the session shells are terminated with
         * SIGHUP since bash and friends tend to ignore SIGTERM */
        r = sd_bus_message_append(m, "(sv)", "SendSIGHUP", "b", true);
        if (r < 0)
                return r;

        r = sd_bus_message_append(m, "(sv)", "PIDs", "au", 1, pid);
        if (r < 0)
                return r;

        r = sd_bus_message_close_container(m);
        if (r < 0)
                return r;

        r = sd_bus_message_append(m, "a(sa(sv))", 0);
        if (r < 0)
                return r;

        r = sd_bus_call(manager->bus, m, 0, error, &reply);
        if (r < 0)
                return r;

        if (job) {
                const char *j;
                char *copy;

                r = sd_bus_message_read(reply, "o", &j);
                if (r < 0)
                        return r;

                copy = strdup(j);
                if (!copy)
                        return -ENOMEM;

                *job = copy;
        }

        return 1;
}

int manager_start_unit(Manager *manager, const char *unit, sd_bus_error *error, char **job) {
        _cleanup_bus_message_unref_ sd_bus_message *reply = NULL;
        int r;

        assert(manager);
        assert(unit);

        r = sd_bus_call_method(
                        manager->bus,
                        "org.freedesktop.systemd1",
                        "/org/freedesktop/systemd1",
                        "org.freedesktop.systemd1.Manager",
                        "StartUnit",
                        error,
                        &reply,
                        "ss", unit, "fail");
        if (r < 0)
                return r;

        if (job) {
                const char *j;
                char *copy;

                r = sd_bus_message_read(reply, "o", &j);
                if (r < 0)
                        return r;

                copy = strdup(j);
                if (!copy)
                        return -ENOMEM;

                *job = copy;
        }

        return 1;
}

int manager_stop_unit(Manager *manager, const char *unit, sd_bus_error *error, char **job) {
        _cleanup_bus_message_unref_ sd_bus_message *reply = NULL;
        int r;

        assert(manager);
        assert(unit);

        r = sd_bus_call_method(
                        manager->bus,
                        "org.freedesktop.systemd1",
                        "/org/freedesktop/systemd1",
                        "org.freedesktop.systemd1.Manager",
                        "StopUnit",
                        error,
                        &reply,
                        "ss", unit, "fail");
        if (r < 0) {
                if (sd_bus_error_has_name(error, BUS_ERROR_NO_SUCH_UNIT) ||
                    sd_bus_error_has_name(error, BUS_ERROR_LOAD_FAILED)) {

                        if (job)
                                *job = NULL;

                        sd_bus_error_free(error);
                        return 0;
                }

                return r;
        }

        if (job) {
                const char *j;
                char *copy;

                r = sd_bus_message_read(reply, "o", &j);
                if (r < 0)
                        return r;

                copy = strdup(j);
                if (!copy)
                        return -ENOMEM;

                *job = copy;
        }

        return 1;
}

int manager_abandon_scope(Manager *manager, const char *scope, sd_bus_error *error) {
        _cleanup_free_ char *path = NULL;
        int r;

        assert(manager);
        assert(scope);

        path = unit_dbus_path_from_name(scope);
        if (!path)
                return -ENOMEM;

        r = sd_bus_call_method(
                        manager->bus,
                        "org.freedesktop.systemd1",
                        path,
                        "org.freedesktop.systemd1.Scope",
                        "Abandon",
                        error,
                        NULL,
                        NULL);
        if (r < 0) {
                if (sd_bus_error_has_name(error, BUS_ERROR_NO_SUCH_UNIT) ||
                    sd_bus_error_has_name(error, BUS_ERROR_LOAD_FAILED) ||
                    sd_bus_error_has_name(error, BUS_ERROR_SCOPE_NOT_RUNNING)) {
                        sd_bus_error_free(error);
                        return 0;
                }

                return r;
        }

        return 1;
}

int manager_kill_unit(Manager *manager, const char *unit, KillWho who, int signo, sd_bus_error *error) {
        assert(manager);
        assert(unit);

        return sd_bus_call_method(
                        manager->bus,
                        "org.freedesktop.systemd1",
                        "/org/freedesktop/systemd1",
                        "org.freedesktop.systemd1.Manager",
                        "KillUnit",
                        error,
                        NULL,
                        "ssi", unit, who == KILL_LEADER ? "main" : "all", signo);
}

int manager_unit_is_active(Manager *manager, const char *unit) {
        _cleanup_bus_error_free_ sd_bus_error error = SD_BUS_ERROR_NULL;
        _cleanup_bus_message_unref_ sd_bus_message *reply = NULL;
        _cleanup_free_ char *path = NULL;
        const char *state;
        int r;

        assert(manager);
        assert(unit);

        path = unit_dbus_path_from_name(unit);
        if (!path)
                return -ENOMEM;

        r = sd_bus_get_property(
                        manager->bus,
                        "org.freedesktop.systemd1",
                        path,
                        "org.freedesktop.systemd1.Unit",
                        "ActiveState",
                        &error,
                        &reply,
                        "s");
        if (r < 0) {
                /* systemd might have droppped off momentarily, let's
                 * not make this an error */
                if (sd_bus_error_has_name(&error, SD_BUS_ERROR_NO_REPLY) ||
                    sd_bus_error_has_name(&error, SD_BUS_ERROR_DISCONNECTED))
                        return true;

                /* If the unit is already unloaded then it's not
                 * active */
                if (sd_bus_error_has_name(&error, BUS_ERROR_NO_SUCH_UNIT) ||
                    sd_bus_error_has_name(&error, BUS_ERROR_LOAD_FAILED))
                        return false;

                return r;
        }

        r = sd_bus_message_read(reply, "s", &state);
        if (r < 0)
                return -EINVAL;

        return !streq(state, "inactive") && !streq(state, "failed");
}

int manager_job_is_active(Manager *manager, const char *path) {
        _cleanup_bus_error_free_ sd_bus_error error = SD_BUS_ERROR_NULL;
        _cleanup_bus_message_unref_ sd_bus_message *reply = NULL;
        int r;

        assert(manager);
        assert(path);

        r = sd_bus_get_property(
                        manager->bus,
                        "org.freedesktop.systemd1",
                        path,
                        "org.freedesktop.systemd1.Job",
                        "State",
                        &error,
                        &reply,
                        "s");
        if (r < 0) {
                if (sd_bus_error_has_name(&error, SD_BUS_ERROR_NO_REPLY) ||
                    sd_bus_error_has_name(&error, SD_BUS_ERROR_DISCONNECTED))
                        return true;

                if (sd_bus_error_has_name(&error, SD_BUS_ERROR_UNKNOWN_OBJECT))
                        return false;

                return r;
        }

        /* We don't actually care about the state really. The fact
         * that we could read the job state is enough for us */

        return true;
}<|MERGE_RESOLUTION|>--- conflicted
+++ resolved
@@ -689,47 +689,6 @@
                         return r;
         }
 
-<<<<<<< HEAD
-        manager_get_session_by_pid(m, leader, &session);
-        if (session) {
-                _cleanup_free_ char *path = NULL;
-                _cleanup_close_ int fifo_fd = -1;
-
-                /* Session already exists, client is probably
-                 * something like "su" which changes uid but is still
-                 * the same session */
-
-                fifo_fd = session_create_fifo(session);
-                if (fifo_fd < 0)
-                        return fifo_fd;
-
-                path = session_bus_path(session);
-                if (!path)
-                        return -ENOMEM;
-
-                log_debug("Sending reply about an existing session: "
-                          "id=%s object_path=%s uid=%u runtime_path=%s "
-                          "session_fd=%d seat=%s vtnr=%u",
-                          session->id,
-                          path,
-                          (uint32_t) session->user->uid,
-                          session->user->runtime_path,
-                          fifo_fd,
-                          session->seat ? session->seat->id : "",
-                          (uint32_t) session->vtnr);
-
-                return sd_bus_reply_method_return(
-                                message, "soshusub",
-                                session->id,
-                                path,
-                                session->user->runtime_path,
-                                fifo_fd,
-                                (uint32_t) session->user->uid,
-                                session->seat ? session->seat->id : "",
-                                (uint32_t) session->vtnr,
-                                true);
-        }
-=======
         r = manager_get_session_by_pid(m, leader, NULL);
         if (r > 0)
                 return sd_bus_error_setf(error, BUS_ERROR_SESSION_BUSY, "Already running in a session");
@@ -750,7 +709,6 @@
             m->seat0->positions[vtnr] &&
             m->seat0->positions[vtnr]->class != SESSION_GREETER)
                 return sd_bus_error_setf(error, BUS_ERROR_SESSION_BUSY, "Already occupied by a session");
->>>>>>> 4fc37203
 
         audit_session_from_pid(leader, &audit_id);
         if (audit_id > 0) {
