/* SPDX-License-Identifier: LGPL-2.1-or-later */

#include <errno.h>
#include <sys/stat.h>
#include <unistd.h>

#include "sd-device.h"
#include "sd-messages.h"

#include "alloc-util.h"
#include "audit-util.h"
#include "bootspec.h"
#include "bus-common-errors.h"
#include "bus-error.h"
#include "bus-get-properties.h"
#include "bus-locator.h"
#include "bus-polkit.h"
#include "bus-unit-util.h"
#include "bus-util.h"
#include "cgroup-util.h"
#include "device-util.h"
#include "dirent-util.h"
#include "efi-api.h"
#include "efi-loader.h"
#include "efivars.h"
#include "env-file.h"
#include "env-util.h"
#include "escape.h"
#include "event-util.h"
#include "fd-util.h"
#include "fileio-label.h"
#include "fileio.h"
#include "format-util.h"
#include "fs-util.h"
#include "logind-action.h"
#include "logind-dbus.h"
#include "logind-polkit.h"
#include "logind-seat-dbus.h"
#include "logind-session-dbus.h"
#include "logind-user-dbus.h"
#include "logind.h"
#include "missing_capability.h"
#include "mkdir-label.h"
#include "parse-util.h"
#include "path-util.h"
#include "process-util.h"
#include "reboot-util.h"
#include "selinux-util.h"
#include "sleep-config.h"
#include "special.h"
#include "serialize.h"
#include "stdio-util.h"
#include "strv.h"
#include "terminal-util.h"
#include "tmpfile-util.h"
#include "unit-name.h"
#include "user-util.h"
#include "utmp-wtmp.h"
#include "virt.h"

/* As a random fun fact sysvinit had a 252 (256-(strlen(" \r\n")+1))
 * character limit for the wall message.
 * https://git.savannah.nongnu.org/cgit/sysvinit.git/tree/src/shutdown.c#n72
 * There is no real technical need for that but doesn't make sense
 * to store arbitrary amounts either. As we are not stingy here, we
 * allow 4k.
 */
#define WALL_MESSAGE_MAX 4096U

#define SHUTDOWN_SCHEDULE_FILE "/run/systemd/shutdown/scheduled"

static int update_schedule_file(Manager *m);
static void reset_scheduled_shutdown(Manager *m);
static int manager_setup_shutdown_timers(Manager* m);

static int get_sender_session(
                Manager *m,
                sd_bus_message *message,
                bool consult_display,
                sd_bus_error *error,
                Session **ret) {

        _cleanup_(sd_bus_creds_unrefp) sd_bus_creds *creds = NULL;
        Session *session = NULL;
        const char *name;
        int r;

        /* Acquire the sender's session. This first checks if the sending process is inside a session itself,
         * and returns that. If not and 'consult_display' is true, this returns the display session of the
         * owning user of the caller. */

        r = sd_bus_query_sender_creds(message,
                                      SD_BUS_CREDS_SESSION|SD_BUS_CREDS_AUGMENT|
                                      (consult_display ? SD_BUS_CREDS_OWNER_UID : 0), &creds);
        if (r < 0)
                return r;

        r = sd_bus_creds_get_session(creds, &name);
        if (r < 0) {
                if (r != -ENXIO)
                        return r;

                if (consult_display) {
                        uid_t uid;

                        r = sd_bus_creds_get_owner_uid(creds, &uid);
                        if (r < 0) {
                                if (r != -ENXIO)
                                        return r;
                        } else {
                                User *user;

                                user = hashmap_get(m->users, UID_TO_PTR(uid));
                                if (user)
                                        session = user->display;
                        }
                }
        } else
                session = hashmap_get(m->sessions, name);

        if (!session)
                return sd_bus_error_setf(error, BUS_ERROR_NO_SESSION_FOR_PID,
                                         consult_display ?
                                         "Caller does not belong to any known session and doesn't own any suitable session." :
                                         "Caller does not belong to any known session.");

        *ret = session;
        return 0;
}

int manager_get_session_from_creds(
                Manager *m,
                sd_bus_message *message,
                const char *name,
                sd_bus_error *error,
                Session **ret) {

        Session *session;

        assert(m);
        assert(ret);

        if (SEAT_IS_SELF(name)) /* the caller's own session */
                return get_sender_session(m, message, false, error, ret);
        if (SEAT_IS_AUTO(name)) /* The caller's own session if they have one, otherwise their user's display session */
                return get_sender_session(m, message, true, error, ret);

        session = hashmap_get(m->sessions, name);
        if (!session)
                return sd_bus_error_setf(error, BUS_ERROR_NO_SUCH_SESSION, "No session '%s' known", name);

        *ret = session;
        return 0;
}

static int get_sender_user(Manager *m, sd_bus_message *message, sd_bus_error *error, User **ret) {
        _cleanup_(sd_bus_creds_unrefp) sd_bus_creds *creds = NULL;
        uid_t uid;
        User *user;
        int r;

        /* Note that we get the owner UID of the session, not the actual client UID here! */
        r = sd_bus_query_sender_creds(message, SD_BUS_CREDS_OWNER_UID|SD_BUS_CREDS_AUGMENT, &creds);
        if (r < 0)
                return r;

        r = sd_bus_creds_get_owner_uid(creds, &uid);
        if (r < 0) {
                if (r != -ENXIO)
                        return r;

                user = NULL;
        } else
                user = hashmap_get(m->users, UID_TO_PTR(uid));

        if (!user)
                return sd_bus_error_setf(error, BUS_ERROR_NO_USER_FOR_PID,
                                         "Caller does not belong to any logged in or lingering user");

        *ret = user;
        return 0;
}

int manager_get_user_from_creds(Manager *m, sd_bus_message *message, uid_t uid, sd_bus_error *error, User **ret) {
        User *user;

        assert(m);
        assert(ret);

        if (!uid_is_valid(uid))
                return get_sender_user(m, message, error, ret);

        user = hashmap_get(m->users, UID_TO_PTR(uid));
        if (!user)
                return sd_bus_error_setf(error, BUS_ERROR_NO_SUCH_USER,
                                         "User ID "UID_FMT" is not logged in or lingering", uid);

        *ret = user;
        return 0;
}

int manager_get_seat_from_creds(
                Manager *m,
                sd_bus_message *message,
                const char *name,
                sd_bus_error *error,
                Seat **ret) {

        Seat *seat;
        int r;

        assert(m);
        assert(ret);

        if (SEAT_IS_SELF(name) || SEAT_IS_AUTO(name)) {
                Session *session;

                /* Use these special seat names as session names */
                r = manager_get_session_from_creds(m, message, name, error, &session);
                if (r < 0)
                        return r;

                seat = session->seat;
                if (!seat)
                        return sd_bus_error_setf(error, BUS_ERROR_NO_SUCH_SEAT, "Session '%s' has no seat.", session->id);
        } else {
                seat = hashmap_get(m->seats, name);
                if (!seat)
                        return sd_bus_error_setf(error, BUS_ERROR_NO_SUCH_SEAT, "No seat '%s' known", name);
        }

        *ret = seat;
        return 0;
}

static int return_test_polkit(
                sd_bus_message *message,
                int capability,
                const char *action,
                const char **details,
                uid_t good_user,
                sd_bus_error *e) {

        const char *result;
        bool challenge;
        int r;

        r = bus_test_polkit(message, capability, action, details, good_user, &challenge, e);
        if (r < 0)
                return r;

        if (r > 0)
                result = "yes";
        else if (challenge)
                result = "challenge";
        else
                result = "no";

        return sd_bus_reply_method_return(message, "s", result);
}

static int property_get_idle_hint(
                sd_bus *bus,
                const char *path,
                const char *interface,
                const char *property,
                sd_bus_message *reply,
                void *userdata,
                sd_bus_error *error) {

        Manager *m = ASSERT_PTR(userdata);

        assert(bus);
        assert(reply);

        return sd_bus_message_append(reply, "b", manager_get_idle_hint(m, NULL) > 0);
}

static int property_get_idle_since_hint(
                sd_bus *bus,
                const char *path,
                const char *interface,
                const char *property,
                sd_bus_message *reply,
                void *userdata,
                sd_bus_error *error) {

        Manager *m = ASSERT_PTR(userdata);
        dual_timestamp t = DUAL_TIMESTAMP_NULL;

        assert(bus);
        assert(reply);

        manager_get_idle_hint(m, &t);

        return sd_bus_message_append(reply, "t", streq(property, "IdleSinceHint") ? t.realtime : t.monotonic);
}

static int property_get_inhibited(
                sd_bus *bus,
                const char *path,
                const char *interface,
                const char *property,
                sd_bus_message *reply,
                void *userdata,
                sd_bus_error *error) {

        Manager *m = ASSERT_PTR(userdata);
        InhibitWhat w;

        assert(bus);
        assert(reply);

        w = manager_inhibit_what(m, streq(property, "BlockInhibited") ? INHIBIT_BLOCK : INHIBIT_DELAY);

        return sd_bus_message_append(reply, "s", inhibit_what_to_string(w));
}

static int property_get_preparing(
                sd_bus *bus,
                const char *path,
                const char *interface,
                const char *property,
                sd_bus_message *reply,
                void *userdata,
                sd_bus_error *error) {

        Manager *m = ASSERT_PTR(userdata);
        bool b = false;

        assert(bus);
        assert(reply);

        if (m->delayed_action) {
                if (streq(property, "PreparingForShutdown"))
                        b = m->delayed_action->inhibit_what & INHIBIT_SHUTDOWN;
                else
                        b = m->delayed_action->inhibit_what & INHIBIT_SLEEP;
        }

        return sd_bus_message_append(reply, "b", b);
}

static int property_get_scheduled_shutdown(
                sd_bus *bus,
                const char *path,
                const char *interface,
                const char *property,
                sd_bus_message *reply,
                void *userdata,
                sd_bus_error *error) {

        Manager *m = ASSERT_PTR(userdata);
        int r;

        assert(bus);
        assert(reply);

        r = sd_bus_message_open_container(reply, 'r', "st");
        if (r < 0)
                return r;

        r = sd_bus_message_append(reply, "st",
                m->scheduled_shutdown_action ? handle_action_to_string(m->scheduled_shutdown_action->handle) : NULL,
                m->scheduled_shutdown_timeout);
        if (r < 0)
                return r;

        return sd_bus_message_close_container(reply);
}

static BUS_DEFINE_PROPERTY_GET_ENUM(property_get_handle_action, handle_action, HandleAction);
static BUS_DEFINE_PROPERTY_GET(property_get_docked, "b", Manager, manager_is_docked_or_external_displays);
static BUS_DEFINE_PROPERTY_GET(property_get_lid_closed, "b", Manager, manager_is_lid_closed);
static BUS_DEFINE_PROPERTY_GET_GLOBAL(property_get_on_external_power, "b", manager_is_on_external_power());
static BUS_DEFINE_PROPERTY_GET_GLOBAL(property_get_compat_user_tasks_max, "t", CGROUP_LIMIT_MAX);
static BUS_DEFINE_PROPERTY_GET_REF(property_get_hashmap_size, "t", Hashmap *, (uint64_t) hashmap_size);

static int method_get_session(sd_bus_message *message, void *userdata, sd_bus_error *error) {
        _cleanup_free_ char *p = NULL;
        Manager *m = ASSERT_PTR(userdata);
        const char *name;
        Session *session;
        int r;

        assert(message);

        r = sd_bus_message_read(message, "s", &name);
        if (r < 0)
                return r;

        r = manager_get_session_from_creds(m, message, name, error, &session);
        if (r < 0)
                return r;

        p = session_bus_path(session);
        if (!p)
                return -ENOMEM;

        return sd_bus_reply_method_return(message, "o", p);
}

/* Get login session of a process.  This is not what you are looking for these days,
 * as apps may instead belong to a user service unit.  This includes terminal
 * emulators and hence command-line apps. */
static int method_get_session_by_pid(sd_bus_message *message, void *userdata, sd_bus_error *error) {
        _cleanup_free_ char *p = NULL;
        Session *session = NULL;
        Manager *m = ASSERT_PTR(userdata);
        pid_t pid;
        int r;

        assert(message);

        assert_cc(sizeof(pid_t) == sizeof(uint32_t));

        r = sd_bus_message_read(message, "u", &pid);
        if (r < 0)
                return r;
        if (pid < 0)
                return -EINVAL;

        if (pid == 0) {
                r = manager_get_session_from_creds(m, message, NULL, error, &session);
                if (r < 0)
                        return r;
        } else {
                r = manager_get_session_by_pid(m, pid, &session);
                if (r < 0)
                        return r;

                if (!session)
                        return sd_bus_error_setf(error, BUS_ERROR_NO_SESSION_FOR_PID,
                                                 "PID "PID_FMT" does not belong to any known session", pid);
        }

        p = session_bus_path(session);
        if (!p)
                return -ENOMEM;

        return sd_bus_reply_method_return(message, "o", p);
}

static int method_get_user(sd_bus_message *message, void *userdata, sd_bus_error *error) {
        _cleanup_free_ char *p = NULL;
        Manager *m = ASSERT_PTR(userdata);
        uint32_t uid;
        User *user;
        int r;

        assert(message);

        r = sd_bus_message_read(message, "u", &uid);
        if (r < 0)
                return r;

        r = manager_get_user_from_creds(m, message, uid, error, &user);
        if (r < 0)
                return r;

        p = user_bus_path(user);
        if (!p)
                return -ENOMEM;

        return sd_bus_reply_method_return(message, "o", p);
}

static int method_get_user_by_pid(sd_bus_message *message, void *userdata, sd_bus_error *error) {
        _cleanup_free_ char *p = NULL;
        Manager *m = ASSERT_PTR(userdata);
        User *user = NULL;
        pid_t pid;
        int r;

        assert(message);

        assert_cc(sizeof(pid_t) == sizeof(uint32_t));

        r = sd_bus_message_read(message, "u", &pid);
        if (r < 0)
                return r;
        if (pid < 0)
                return -EINVAL;

        if (pid == 0) {
                r = manager_get_user_from_creds(m, message, UID_INVALID, error, &user);
                if (r < 0)
                        return r;
        } else {
                r = manager_get_user_by_pid(m, pid, &user);
                if (r < 0)
                        return r;
                if (!user)
                        return sd_bus_error_setf(error, BUS_ERROR_NO_USER_FOR_PID,
                                                 "PID "PID_FMT" does not belong to any logged in user or lingering user",
                                                 pid);
        }

        p = user_bus_path(user);
        if (!p)
                return -ENOMEM;

        return sd_bus_reply_method_return(message, "o", p);
}

static int method_get_seat(sd_bus_message *message, void *userdata, sd_bus_error *error) {
        _cleanup_free_ char *p = NULL;
        Manager *m = ASSERT_PTR(userdata);
        const char *name;
        Seat *seat;
        int r;

        assert(message);

        r = sd_bus_message_read(message, "s", &name);
        if (r < 0)
                return r;

        r = manager_get_seat_from_creds(m, message, name, error, &seat);
        if (r < 0)
                return r;

        p = seat_bus_path(seat);
        if (!p)
                return -ENOMEM;

        return sd_bus_reply_method_return(message, "o", p);
}

static int method_list_sessions(sd_bus_message *message, void *userdata, sd_bus_error *error) {
        _cleanup_(sd_bus_message_unrefp) sd_bus_message *reply = NULL;
        Manager *m = ASSERT_PTR(userdata);
        Session *session;
        int r;

        assert(message);

        r = sd_bus_message_new_method_return(message, &reply);
        if (r < 0)
                return r;

        r = sd_bus_message_open_container(reply, 'a', "(susso)");
        if (r < 0)
                return r;

        HASHMAP_FOREACH(session, m->sessions) {
                _cleanup_free_ char *p = NULL;

                p = session_bus_path(session);
                if (!p)
                        return -ENOMEM;

                r = sd_bus_message_append(reply, "(susso)",
                                          session->id,
                                          (uint32_t) session->user->user_record->uid,
                                          session->user->user_record->user_name,
                                          session->seat ? session->seat->id : "",
                                          p);
                if (r < 0)
                        return r;
        }

        r = sd_bus_message_close_container(reply);
        if (r < 0)
                return r;

        return sd_bus_send(NULL, reply, NULL);
}

static int method_list_users(sd_bus_message *message, void *userdata, sd_bus_error *error) {
        _cleanup_(sd_bus_message_unrefp) sd_bus_message *reply = NULL;
        Manager *m = ASSERT_PTR(userdata);
        User *user;
        int r;

        assert(message);

        r = sd_bus_message_new_method_return(message, &reply);
        if (r < 0)
                return r;

        r = sd_bus_message_open_container(reply, 'a', "(uso)");
        if (r < 0)
                return r;

        HASHMAP_FOREACH(user, m->users) {
                _cleanup_free_ char *p = NULL;

                p = user_bus_path(user);
                if (!p)
                        return -ENOMEM;

                r = sd_bus_message_append(reply, "(uso)",
                                          (uint32_t) user->user_record->uid,
                                          user->user_record->user_name,
                                          p);
                if (r < 0)
                        return r;
        }

        r = sd_bus_message_close_container(reply);
        if (r < 0)
                return r;

        return sd_bus_send(NULL, reply, NULL);
}

static int method_list_seats(sd_bus_message *message, void *userdata, sd_bus_error *error) {
        _cleanup_(sd_bus_message_unrefp) sd_bus_message *reply = NULL;
        Manager *m = ASSERT_PTR(userdata);
        Seat *seat;
        int r;

        assert(message);

        r = sd_bus_message_new_method_return(message, &reply);
        if (r < 0)
                return r;

        r = sd_bus_message_open_container(reply, 'a', "(so)");
        if (r < 0)
                return r;

        HASHMAP_FOREACH(seat, m->seats) {
                _cleanup_free_ char *p = NULL;

                p = seat_bus_path(seat);
                if (!p)
                        return -ENOMEM;

                r = sd_bus_message_append(reply, "(so)", seat->id, p);
                if (r < 0)
                        return r;
        }

        r = sd_bus_message_close_container(reply);
        if (r < 0)
                return r;

        return sd_bus_send(NULL, reply, NULL);
}

static int method_list_inhibitors(sd_bus_message *message, void *userdata, sd_bus_error *error) {
        _cleanup_(sd_bus_message_unrefp) sd_bus_message *reply = NULL;
        Manager *m = ASSERT_PTR(userdata);
        Inhibitor *inhibitor;
        int r;

        assert(message);

        r = sd_bus_message_new_method_return(message, &reply);
        if (r < 0)
                return r;

        r = sd_bus_message_open_container(reply, 'a', "(ssssuu)");
        if (r < 0)
                return r;

        HASHMAP_FOREACH(inhibitor, m->inhibitors) {

                r = sd_bus_message_append(reply, "(ssssuu)",
                                          strempty(inhibit_what_to_string(inhibitor->what)),
                                          strempty(inhibitor->who),
                                          strempty(inhibitor->why),
                                          strempty(inhibit_mode_to_string(inhibitor->mode)),
                                          (uint32_t) inhibitor->uid,
                                          (uint32_t) inhibitor->pid);
                if (r < 0)
                        return r;
        }

        r = sd_bus_message_close_container(reply);
        if (r < 0)
                return r;

        return sd_bus_send(NULL, reply, NULL);
}

static int method_create_session(sd_bus_message *message, void *userdata, sd_bus_error *error) {
        const char *service, *type, *class, *cseat, *tty, *display, *remote_user, *remote_host, *desktop;
        _cleanup_free_ char *id = NULL;
        Session *session = NULL;
        uint32_t audit_id = 0;
        Manager *m = ASSERT_PTR(userdata);
        User *user = NULL;
        Seat *seat = NULL;
        pid_t leader;
        uid_t uid;
        int remote;
        uint32_t vtnr = 0;
        SessionType t;
        SessionClass c;
        int r;

        assert(message);

        assert_cc(sizeof(pid_t) == sizeof(uint32_t));
        assert_cc(sizeof(uid_t) == sizeof(uint32_t));

        r = sd_bus_message_read(message, "uusssssussbss",
                                &uid, &leader, &service, &type, &class, &desktop, &cseat,
                                &vtnr, &tty, &display, &remote, &remote_user, &remote_host);
        if (r < 0)
                return r;

        if (!uid_is_valid(uid))
                return sd_bus_error_set(error, SD_BUS_ERROR_INVALID_ARGS, "Invalid UID");
        if (leader < 0 || leader == 1 || leader == getpid_cached())
                return sd_bus_error_set(error, SD_BUS_ERROR_INVALID_ARGS, "Invalid leader PID");

        if (isempty(type))
                t = _SESSION_TYPE_INVALID;
        else {
                t = session_type_from_string(type);
                if (t < 0)
                        return sd_bus_error_setf(error, SD_BUS_ERROR_INVALID_ARGS,
                                                 "Invalid session type %s", type);
        }

        if (isempty(class))
                c = _SESSION_CLASS_INVALID;
        else {
                c = session_class_from_string(class);
                if (c < 0)
                        return sd_bus_error_setf(error, SD_BUS_ERROR_INVALID_ARGS,
                                                 "Invalid session class %s", class);
        }

        if (isempty(desktop))
                desktop = NULL;
        else {
                if (!string_is_safe(desktop))
                        return sd_bus_error_setf(error, SD_BUS_ERROR_INVALID_ARGS,
                                                 "Invalid desktop string %s", desktop);
        }

        if (isempty(cseat))
                seat = NULL;
        else {
                seat = hashmap_get(m->seats, cseat);
                if (!seat)
                        return sd_bus_error_setf(error, BUS_ERROR_NO_SUCH_SEAT,
                                                 "No seat '%s' known", cseat);
        }

        if (tty_is_vc(tty)) {
                int v;

                if (!seat)
                        seat = m->seat0;
                else if (seat != m->seat0)
                        return sd_bus_error_setf(error, SD_BUS_ERROR_INVALID_ARGS,
                                                 "TTY %s is virtual console but seat %s is not seat0", tty, seat->id);

                v = vtnr_from_tty(tty);
                if (v <= 0)
                        return sd_bus_error_setf(error, SD_BUS_ERROR_INVALID_ARGS,
                                                 "Cannot determine VT number from virtual console TTY %s", tty);

                if (vtnr == 0)
                        vtnr = (uint32_t) v;
                else if (vtnr != (uint32_t) v)
                        return sd_bus_error_setf(error, SD_BUS_ERROR_INVALID_ARGS,
                                                 "Specified TTY and VT number do not match");

        } else if (tty_is_console(tty)) {

                if (!seat)
                        seat = m->seat0;
                else if (seat != m->seat0)
                        return sd_bus_error_setf(error, SD_BUS_ERROR_INVALID_ARGS,
                                                 "Console TTY specified but seat is not seat0");

                if (vtnr != 0)
                        return sd_bus_error_setf(error, SD_BUS_ERROR_INVALID_ARGS,
                                                 "Console TTY specified but VT number is not 0");
        }

        if (seat) {
                if (seat_has_vts(seat)) {
                        if (vtnr <= 0 || vtnr > 63)
                                return sd_bus_error_setf(error, SD_BUS_ERROR_INVALID_ARGS,
                                                         "VT number out of range");
                } else {
                        if (vtnr != 0)
                                return sd_bus_error_setf(error, SD_BUS_ERROR_INVALID_ARGS,
                                                         "Seat has no VTs but VT number not 0");
                }
        }

        if (t == _SESSION_TYPE_INVALID) {
                if (!isempty(display))
                        t = SESSION_X11;
                else if (!isempty(tty))
                        t = SESSION_TTY;
                else
                        t = SESSION_UNSPECIFIED;
        }

        if (c == _SESSION_CLASS_INVALID) {
                if (t == SESSION_UNSPECIFIED)
                        c = SESSION_BACKGROUND;
                else
                        c = SESSION_USER;
        }

        if (leader == 0) {
                _cleanup_(sd_bus_creds_unrefp) sd_bus_creds *creds = NULL;

                r = sd_bus_query_sender_creds(message, SD_BUS_CREDS_PID, &creds);
                if (r < 0)
                        return r;

                r = sd_bus_creds_get_pid(creds, (pid_t*) &leader);
                if (r < 0)
                        return r;
        }

        /* Check if we are already in a logind session. Or if we are in user@.service
         * which is a special PAM session that avoids creating a logind session. */
        r = manager_get_user_by_pid(m, leader, NULL);
        if (r < 0)
                return r;
        if (r > 0)
                return sd_bus_error_setf(error, BUS_ERROR_SESSION_BUSY,
                                         "Already running in a session or user slice");

        /*
         * Old gdm and lightdm start the user-session on the same VT as
         * the greeter session. But they destroy the greeter session
         * after the user-session and want the user-session to take
         * over the VT. We need to support this for
         * backwards-compatibility, so make sure we allow new sessions
         * on a VT that a greeter is running on. Furthermore, to allow
         * re-logins, we have to allow a greeter to take over a used VT for
         * the exact same reasons.
         */
        if (c != SESSION_GREETER &&
            vtnr > 0 &&
            vtnr < MALLOC_ELEMENTSOF(m->seat0->positions) &&
            m->seat0->positions[vtnr] &&
            m->seat0->positions[vtnr]->class != SESSION_GREETER)
                return sd_bus_error_set(error, BUS_ERROR_SESSION_BUSY, "Already occupied by a session");

        if (hashmap_size(m->sessions) >= m->sessions_max)
                return sd_bus_error_setf(error, SD_BUS_ERROR_LIMITS_EXCEEDED,
                                         "Maximum number of sessions (%" PRIu64 ") reached, refusing further sessions.",
                                         m->sessions_max);

        (void) audit_session_from_pid(leader, &audit_id);
        if (audit_session_is_valid(audit_id)) {
                /* Keep our session IDs and the audit session IDs in sync */

                if (asprintf(&id, "%"PRIu32, audit_id) < 0)
                        return -ENOMEM;

                /* Wut? There's already a session by this name and we didn't find it above? Weird, then let's
                 * not trust the audit data and let's better register a new ID */
                if (hashmap_contains(m->sessions, id)) {
                        log_warning("Existing logind session ID %s used by new audit session, ignoring.", id);
                        audit_id = AUDIT_SESSION_INVALID;
                        id = mfree(id);
                }
        }

        if (!id) {
                do {
                        id = mfree(id);

                        if (asprintf(&id, "c%lu", ++m->session_counter) < 0)
                                return -ENOMEM;

                } while (hashmap_contains(m->sessions, id));
        }

        /* The generated names should not clash with 'auto' or 'self' */
        assert(!SESSION_IS_SELF(id));
        assert(!SESSION_IS_AUTO(id));

        /* If we are not watching utmp already, try again */
        manager_reconnect_utmp(m);

        r = manager_add_user_by_uid(m, uid, &user);
        if (r < 0)
                goto fail;

        r = manager_add_session(m, id, &session);
        if (r < 0)
                goto fail;

        session_set_user(session, user);
        r = session_set_leader(session, leader);
        if (r < 0)
                goto fail;

        session->original_type = session->type = t;
        session->class = c;
        session->remote = remote;
        session->vtnr = vtnr;

        if (!isempty(tty)) {
                session->tty = strdup(tty);
                if (!session->tty) {
                        r = -ENOMEM;
                        goto fail;
                }

                session->tty_validity = TTY_FROM_PAM;
        }

        if (!isempty(display)) {
                session->display = strdup(display);
                if (!session->display) {
                        r = -ENOMEM;
                        goto fail;
                }
        }

        if (!isempty(remote_user)) {
                session->remote_user = strdup(remote_user);
                if (!session->remote_user) {
                        r = -ENOMEM;
                        goto fail;
                }
        }

        if (!isempty(remote_host)) {
                session->remote_host = strdup(remote_host);
                if (!session->remote_host) {
                        r = -ENOMEM;
                        goto fail;
                }
        }

        if (!isempty(service)) {
                session->service = strdup(service);
                if (!session->service) {
                        r = -ENOMEM;
                        goto fail;
                }
        }

        if (!isempty(desktop)) {
                session->desktop = strdup(desktop);
                if (!session->desktop) {
                        r = -ENOMEM;
                        goto fail;
                }
        }

        if (seat) {
                r = seat_attach_session(seat, session);
                if (r < 0)
                        goto fail;
        }

        r = sd_bus_message_enter_container(message, 'a', "(sv)");
        if (r < 0)
                goto fail;

        r = session_start(session, message, error);
        if (r < 0)
                goto fail;

        r = sd_bus_message_exit_container(message);
        if (r < 0)
                goto fail;

        session->create_message = sd_bus_message_ref(message);

        /* Now, let's wait until the slice unit and stuff got created. We send the reply back from
         * session_send_create_reply(). */

        return 1;

fail:
        if (session)
                session_add_to_gc_queue(session);

        if (user)
                user_add_to_gc_queue(user);

        return r;
}

static int method_release_session(sd_bus_message *message, void *userdata, sd_bus_error *error) {
        Manager *m = ASSERT_PTR(userdata);
        Session *session;
        const char *name;
        int r;

        assert(message);

        r = sd_bus_message_read(message, "s", &name);
        if (r < 0)
                return r;

        r = manager_get_session_from_creds(m, message, name, error, &session);
        if (r < 0)
                return r;

        r = session_release(session);
        if (r < 0)
                return r;

        return sd_bus_reply_method_return(message, NULL);
}

static int method_activate_session(sd_bus_message *message, void *userdata, sd_bus_error *error) {
        Manager *m = ASSERT_PTR(userdata);
        Session *session;
        const char *name;
        int r;

        assert(message);

        r = sd_bus_message_read(message, "s", &name);
        if (r < 0)
                return r;

        r = manager_get_session_from_creds(m, message, name, error, &session);
        if (r < 0)
                return r;

        /* PolicyKit is done by bus_session_method_activate() */

        return bus_session_method_activate(message, session, error);
}

static int method_activate_session_on_seat(sd_bus_message *message, void *userdata, sd_bus_error *error) {
        const char *session_name, *seat_name;
        Manager *m = ASSERT_PTR(userdata);
        Session *session;
        Seat *seat;
        int r;

        assert(message);

        /* Same as ActivateSession() but refuses to work if the seat doesn't match */

        r = sd_bus_message_read(message, "ss", &session_name, &seat_name);
        if (r < 0)
                return r;

        r = manager_get_session_from_creds(m, message, session_name, error, &session);
        if (r < 0)
                return r;

        r = manager_get_seat_from_creds(m, message, seat_name, error, &seat);
        if (r < 0)
                return r;

        if (session->seat != seat)
                return sd_bus_error_setf(error, BUS_ERROR_SESSION_NOT_ON_SEAT,
                                         "Session %s not on seat %s", session_name, seat_name);

        r = check_polkit_chvt(message, m, error);
        if (r < 0)
                return r;
        if (r == 0)
                return 1; /* Will call us back */

        r = session_activate(session);
        if (r < 0)
                return r;

        return sd_bus_reply_method_return(message, NULL);
}

static int method_lock_session(sd_bus_message *message, void *userdata, sd_bus_error *error) {
        Manager *m = ASSERT_PTR(userdata);
        Session *session;
        const char *name;
        int r;

        assert(message);

        r = sd_bus_message_read(message, "s", &name);
        if (r < 0)
                return r;

        r = manager_get_session_from_creds(m, message, name, error, &session);
        if (r < 0)
                return r;

        return bus_session_method_lock(message, session, error);
}

static int method_lock_sessions(sd_bus_message *message, void *userdata, sd_bus_error *error) {
        Manager *m = ASSERT_PTR(userdata);
        int r;

        assert(message);

        r = bus_verify_polkit_async(
                        message,
                        CAP_SYS_ADMIN,
                        "org.freedesktop.login1.lock-sessions",
                        NULL,
                        false,
                        UID_INVALID,
                        &m->polkit_registry,
                        error);
        if (r < 0)
                return r;
        if (r == 0)
                return 1; /* Will call us back */

        r = session_send_lock_all(m, streq(sd_bus_message_get_member(message), "LockSessions"));
        if (r < 0)
                return r;

        return sd_bus_reply_method_return(message, NULL);
}

static int method_kill_session(sd_bus_message *message, void *userdata, sd_bus_error *error) {
        const char *name;
        Manager *m = ASSERT_PTR(userdata);
        Session *session;
        int r;

        assert(message);

        r = sd_bus_message_read(message, "s", &name);
        if (r < 0)
                return r;

        r = manager_get_session_from_creds(m, message, name, error, &session);
        if (r < 0)
                return r;

        return bus_session_method_kill(message, session, error);
}

static int method_kill_user(sd_bus_message *message, void *userdata, sd_bus_error *error) {
        Manager *m = ASSERT_PTR(userdata);
        uint32_t uid;
        User *user;
        int r;

        assert(message);

        r = sd_bus_message_read(message, "u", &uid);
        if (r < 0)
                return r;

        r = manager_get_user_from_creds(m, message, uid, error, &user);
        if (r < 0)
                return r;

        return bus_user_method_kill(message, user, error);
}

static int method_terminate_session(sd_bus_message *message, void *userdata, sd_bus_error *error) {
        Manager *m = ASSERT_PTR(userdata);
        const char *name;
        Session *session;
        int r;

        assert(message);

        r = sd_bus_message_read(message, "s", &name);
        if (r < 0)
                return r;

        r = manager_get_session_from_creds(m, message, name, error, &session);
        if (r < 0)
                return r;

        return bus_session_method_terminate(message, session, error);
}

static int method_terminate_user(sd_bus_message *message, void *userdata, sd_bus_error *error) {
        Manager *m = ASSERT_PTR(userdata);
        uint32_t uid;
        User *user;
        int r;

        assert(message);

        r = sd_bus_message_read(message, "u", &uid);
        if (r < 0)
                return r;

        r = manager_get_user_from_creds(m, message, uid, error, &user);
        if (r < 0)
                return r;

        return bus_user_method_terminate(message, user, error);
}

static int method_terminate_seat(sd_bus_message *message, void *userdata, sd_bus_error *error) {
        Manager *m = ASSERT_PTR(userdata);
        const char *name;
        Seat *seat;
        int r;

        assert(message);

        r = sd_bus_message_read(message, "s", &name);
        if (r < 0)
                return r;

        r = manager_get_seat_from_creds(m, message, name, error, &seat);
        if (r < 0)
                return r;

        return bus_seat_method_terminate(message, seat, error);
}

static int method_set_user_linger(sd_bus_message *message, void *userdata, sd_bus_error *error) {
        _cleanup_(sd_bus_creds_unrefp) sd_bus_creds *creds = NULL;
        _cleanup_free_ char *cc = NULL;
        Manager *m = ASSERT_PTR(userdata);
        int r, b, interactive;
        struct passwd *pw;
        const char *path;
        uint32_t uid, auth_uid;

        assert(message);

        r = sd_bus_message_read(message, "ubb", &uid, &b, &interactive);
        if (r < 0)
                return r;

        r = sd_bus_query_sender_creds(message, SD_BUS_CREDS_EUID |
                                               SD_BUS_CREDS_OWNER_UID|SD_BUS_CREDS_AUGMENT, &creds);
        if (r < 0)
                return r;

        if (!uid_is_valid(uid)) {
                /* Note that we get the owner UID of the session or user unit,
                 * not the actual client UID here! */
                r = sd_bus_creds_get_owner_uid(creds, &uid);
                if (r < 0)
                        return r;
        }

        /* owner_uid is racy, so for authorization we must use euid */
        r = sd_bus_creds_get_euid(creds, &auth_uid);
        if (r < 0)
                return r;

        errno = 0;
        pw = getpwuid(uid);
        if (!pw)
                return errno_or_else(ENOENT);

        r = bus_verify_polkit_async(
                        message,
                        CAP_SYS_ADMIN,
                        uid == auth_uid ? "org.freedesktop.login1.set-self-linger" :
                                          "org.freedesktop.login1.set-user-linger",
                        NULL,
                        interactive,
                        UID_INVALID,
                        &m->polkit_registry,
                        error);
        if (r < 0)
                return r;
        if (r == 0)
                return 1; /* No authorization for now, but the async polkit stuff will call us again when it has it */

        (void) mkdir_p_label("/var/lib/systemd", 0755);
        r = mkdir_safe_label("/var/lib/systemd/linger", 0755, 0, 0, MKDIR_WARN_MODE);
        if (r < 0)
                return r;

        cc = cescape(pw->pw_name);
        if (!cc)
                return -ENOMEM;

        path = strjoina("/var/lib/systemd/linger/", cc);
        if (b) {
                User *u;

                r = touch(path);
                if (r < 0)
                        return r;

                if (manager_add_user_by_uid(m, uid, &u) >= 0)
                        user_start(u);

        } else {
                User *u;

                r = unlink(path);
                if (r < 0 && errno != ENOENT)
                        return -errno;

                u = hashmap_get(m->users, UID_TO_PTR(uid));
                if (u)
                        user_add_to_gc_queue(u);
        }

        return sd_bus_reply_method_return(message, NULL);
}

static int trigger_device(Manager *m, sd_device *d) {
        _cleanup_(sd_device_enumerator_unrefp) sd_device_enumerator *e = NULL;
        int r;

        assert(m);

        r = sd_device_enumerator_new(&e);
        if (r < 0)
                return r;

        r = sd_device_enumerator_allow_uninitialized(e);
        if (r < 0)
                return r;

        if (d) {
                r = sd_device_enumerator_add_match_parent(e, d);
                if (r < 0)
                        return r;
        }

        FOREACH_DEVICE(e, d) {
                r = sd_device_trigger(d, SD_DEVICE_CHANGE);
                if (r < 0)
                        log_device_debug_errno(d, r, "Failed to trigger device, ignoring: %m");
        }

        return 0;
}

static int attach_device(Manager *m, const char *seat, const char *sysfs) {
        _cleanup_(sd_device_unrefp) sd_device *d = NULL;
        _cleanup_free_ char *rule = NULL, *file = NULL;
        const char *id_for_seat;
        int r;

        assert(m);
        assert(seat);
        assert(sysfs);

        r = sd_device_new_from_syspath(&d, sysfs);
        if (r < 0)
                return r;

        if (sd_device_has_current_tag(d, "seat") <= 0)
                return -ENODEV;

        if (sd_device_get_property_value(d, "ID_FOR_SEAT", &id_for_seat) < 0)
                return -ENODEV;

        if (asprintf(&file, "/etc/udev/rules.d/72-seat-%s.rules", id_for_seat) < 0)
                return -ENOMEM;

        if (asprintf(&rule, "TAG==\"seat\", ENV{ID_FOR_SEAT}==\"%s\", ENV{ID_SEAT}=\"%s\"", id_for_seat, seat) < 0)
                return -ENOMEM;

        (void) mkdir_p_label("/etc/udev/rules.d", 0755);
        r = write_string_file_atomic_label(file, rule);
        if (r < 0)
                return r;

        return trigger_device(m, d);
}

static int flush_devices(Manager *m) {
        _cleanup_closedir_ DIR *d = NULL;

        assert(m);

        d = opendir("/etc/udev/rules.d");
        if (!d) {
                if (errno != ENOENT)
                        log_warning_errno(errno, "Failed to open /etc/udev/rules.d: %m");
        } else
                FOREACH_DIRENT_ALL(de, d, break) {
                        if (!dirent_is_file(de))
                                continue;

                        if (!startswith(de->d_name, "72-seat-"))
                                continue;

                        if (!endswith(de->d_name, ".rules"))
                                continue;

                        if (unlinkat(dirfd(d), de->d_name, 0) < 0)
                                log_warning_errno(errno, "Failed to unlink %s: %m", de->d_name);
                }

        return trigger_device(m, NULL);
}

static int method_attach_device(sd_bus_message *message, void *userdata, sd_bus_error *error) {
        const char *sysfs, *seat;
        Manager *m = ASSERT_PTR(userdata);
        int interactive, r;

        assert(message);

        r = sd_bus_message_read(message, "ssb", &seat, &sysfs, &interactive);
        if (r < 0)
                return r;

        if (!path_is_normalized(sysfs))
                return sd_bus_error_setf(error, SD_BUS_ERROR_INVALID_ARGS, "Path %s is not normalized", sysfs);
        if (!path_startswith(sysfs, "/sys"))
                return sd_bus_error_setf(error, SD_BUS_ERROR_INVALID_ARGS, "Path %s is not in /sys", sysfs);

        if (SEAT_IS_SELF(seat) || SEAT_IS_AUTO(seat)) {
                Seat *found;

                r = manager_get_seat_from_creds(m, message, seat, error, &found);
                if (r < 0)
                        return r;

                seat = found->id;

        } else if (!seat_name_is_valid(seat)) /* Note that a seat does not have to exist yet for this operation to succeed */
                return sd_bus_error_setf(error, SD_BUS_ERROR_INVALID_ARGS, "Seat name %s is not valid", seat);

        r = bus_verify_polkit_async(
                        message,
                        CAP_SYS_ADMIN,
                        "org.freedesktop.login1.attach-device",
                        NULL,
                        interactive,
                        UID_INVALID,
                        &m->polkit_registry,
                        error);
        if (r < 0)
                return r;
        if (r == 0)
                return 1; /* No authorization for now, but the async polkit stuff will call us again when it has it */

        r = attach_device(m, seat, sysfs);
        if (r < 0)
                return r;

        return sd_bus_reply_method_return(message, NULL);
}

static int method_flush_devices(sd_bus_message *message, void *userdata, sd_bus_error *error) {
        Manager *m = ASSERT_PTR(userdata);
        int interactive, r;

        assert(message);

        r = sd_bus_message_read(message, "b", &interactive);
        if (r < 0)
                return r;

        r = bus_verify_polkit_async(
                        message,
                        CAP_SYS_ADMIN,
                        "org.freedesktop.login1.flush-devices",
                        NULL,
                        interactive,
                        UID_INVALID,
                        &m->polkit_registry,
                        error);
        if (r < 0)
                return r;
        if (r == 0)
                return 1; /* No authorization for now, but the async polkit stuff will call us again when it has it */

        r = flush_devices(m);
        if (r < 0)
                return r;

        return sd_bus_reply_method_return(message, NULL);
}

static int have_multiple_sessions(
                Manager *m,
                uid_t uid) {

        Session *session;

        assert(m);

        /* Check for other users' sessions. Greeter sessions do not
         * count, and non-login sessions do not count either. */
        HASHMAP_FOREACH(session, m->sessions)
                if (session->class == SESSION_USER &&
                    session->user->user_record->uid != uid)
                        return true;

        return false;
}

static int bus_manager_log_shutdown(
                Manager *m,
                const HandleActionData *a) {
        assert(m);
        assert(a);

        const char *message = a->message ?: "System is shutting down";
        const char *log_verb = a->log_verb ? strjoina("SHUTDOWN=", a->log_verb) : NULL;

        return log_struct(LOG_NOTICE,
                          "MESSAGE_ID=%s", a->message_id ?: SD_MESSAGE_SHUTDOWN_STR,
                          LOG_MESSAGE("%s%s%s%s.",
                                      message,
                                      m->wall_message ? " (" : "",
                                      strempty(m->wall_message),
                                      m->wall_message ? ")" : ""),
                          log_verb);
}

static int lid_switch_ignore_handler(sd_event_source *e, uint64_t usec, void *userdata) {
        Manager *m = ASSERT_PTR(userdata);

        assert(e);

        m->lid_switch_ignore_event_source = sd_event_source_unref(m->lid_switch_ignore_event_source);
        return 0;
}

int manager_set_lid_switch_ignore(Manager *m, usec_t until) {
        int r;

        assert(m);

        if (until <= now(CLOCK_MONOTONIC))
                return 0;

        /* We want to ignore the lid switch for a while after each
         * suspend, and after boot-up. Hence let's install a timer for
         * this. As long as the event source exists we ignore the lid
         * switch. */

        if (m->lid_switch_ignore_event_source) {
                usec_t u;

                r = sd_event_source_get_time(m->lid_switch_ignore_event_source, &u);
                if (r < 0)
                        return r;

                if (until <= u)
                        return 0;

                r = sd_event_source_set_time(m->lid_switch_ignore_event_source, until);
        } else
                r = sd_event_add_time(
                                m->event,
                                &m->lid_switch_ignore_event_source,
                                CLOCK_MONOTONIC,
                                until, 0,
                                lid_switch_ignore_handler, m);

        return r;
}

static int send_prepare_for(Manager *m, InhibitWhat w, bool _active) {
        int active = _active;

        assert(m);
        assert(IN_SET(w, INHIBIT_SHUTDOWN, INHIBIT_SLEEP));

        return sd_bus_emit_signal(m->bus,
                                  "/org/freedesktop/login1",
                                  "org.freedesktop.login1.Manager",
                                  w == INHIBIT_SHUTDOWN ? "PrepareForShutdown" : "PrepareForSleep",
                                  "b",
                                  active);
}

static int execute_shutdown_or_sleep(
                Manager *m,
                const HandleActionData *a,
                sd_bus_error *error) {

        _cleanup_(sd_bus_message_unrefp) sd_bus_message *reply = NULL;
        const char *p;
        int r;

        assert(m);
        assert(a);

        if (a->inhibit_what == INHIBIT_SHUTDOWN)
                bus_manager_log_shutdown(m, a);

        r = bus_call_method(
                        m->bus,
                        bus_systemd_mgr,
                        "StartUnit",
                        error,
                        &reply,
                        "ss", a->target, "replace-irreversibly");
        if (r < 0)
                goto error;

        r = sd_bus_message_read(reply, "o", &p);
        if (r < 0)
                goto error;

        r = free_and_strdup(&m->action_job, p);
        if (r < 0)
                goto error;

        m->delayed_action = a;

        /* Make sure the lid switch is ignored for a while */
        manager_set_lid_switch_ignore(m, usec_add(now(CLOCK_MONOTONIC), m->holdoff_timeout_usec));

        return 0;

error:
        /* Tell people that they now may take a lock again */
        (void) send_prepare_for(m, a->inhibit_what, false);

        return r;
}

int manager_dispatch_delayed(Manager *manager, bool timeout) {
        _cleanup_(sd_bus_error_free) sd_bus_error error = SD_BUS_ERROR_NULL;
        Inhibitor *offending = NULL;
        int r;

        assert(manager);

        if (!manager->delayed_action || manager->action_job)
                return 0;

        if (manager_is_inhibited(manager, manager->delayed_action->inhibit_what, INHIBIT_DELAY, NULL, false, false, 0, &offending)) {
                _cleanup_free_ char *comm = NULL, *u = NULL;

                if (!timeout)
                        return 0;

                (void) get_process_comm(offending->pid, &comm);
                u = uid_to_name(offending->uid);

                log_notice("Delay lock is active (UID "UID_FMT"/%s, PID "PID_FMT"/%s) but inhibitor timeout is reached.",
                           offending->uid, strna(u),
                           offending->pid, strna(comm));
        }

        /* Actually do the operation */
        r = execute_shutdown_or_sleep(manager, manager->delayed_action, &error);
        if (r < 0) {
                log_warning("Error during inhibitor-delayed operation (already returned success to client): %s",
                            bus_error_message(&error, r));

                manager->delayed_action = NULL;
        }

        return 1; /* We did some work. */
}

static int manager_inhibit_timeout_handler(
                        sd_event_source *s,
                        uint64_t usec,
                        void *userdata) {

        Manager *manager = ASSERT_PTR(userdata);

        assert(manager->inhibit_timeout_source == s);

        return manager_dispatch_delayed(manager, true);
}

static int delay_shutdown_or_sleep(
                Manager *m,
                const HandleActionData *a) {

        int r;

        assert(m);
        assert(a);

        if (m->inhibit_timeout_source) {
                r = sd_event_source_set_time_relative(m->inhibit_timeout_source, m->inhibit_delay_max);
                if (r < 0)
                        return log_error_errno(r, "sd_event_source_set_time_relative() failed: %m");

                r = sd_event_source_set_enabled(m->inhibit_timeout_source, SD_EVENT_ONESHOT);
                if (r < 0)
                        return log_error_errno(r, "sd_event_source_set_enabled() failed: %m");
        } else {
                r = sd_event_add_time_relative(
                                m->event,
                                &m->inhibit_timeout_source,
                                CLOCK_MONOTONIC, m->inhibit_delay_max, 0,
                                manager_inhibit_timeout_handler, m);
                if (r < 0)
                        return r;
        }

        m->delayed_action = a;

        return 0;
}

int bus_manager_shutdown_or_sleep_now_or_later(
                Manager *m,
                const HandleActionData *a,
                sd_bus_error *error) {

        _cleanup_free_ char *load_state = NULL;
        bool delayed;
        int r;

        assert(m);
        assert(a);
        assert(!m->action_job);

        r = unit_load_state(m->bus, a->target, &load_state);
        if (r < 0)
                return r;

        if (!streq(load_state, "loaded"))
                return log_notice_errno(SYNTHETIC_ERRNO(EACCES),
                                        "Unit %s is %s, refusing operation.",
                                        a->target, load_state);

        /* Tell everybody to prepare for shutdown/sleep */
        (void) send_prepare_for(m, a->inhibit_what, true);

        delayed =
                m->inhibit_delay_max > 0 &&
                manager_is_inhibited(m, a->inhibit_what, INHIBIT_DELAY, NULL, false, false, 0, NULL);

        if (delayed)
                /* Shutdown is delayed, keep in mind what we
                 * want to do, and start a timeout */
                r = delay_shutdown_or_sleep(m, a);
        else
                /* Shutdown is not delayed, execute it
                 * immediately */
                r = execute_shutdown_or_sleep(m, a, error);

        return r;
}

static int verify_shutdown_creds(
                Manager *m,
                sd_bus_message *message,
                const HandleActionData *a,
                uint64_t flags,
                sd_bus_error *error) {

        _cleanup_(sd_bus_creds_unrefp) sd_bus_creds *creds = NULL;
        bool multiple_sessions, blocked, interactive;
        uid_t uid;
        int r;

        assert(m);
        assert(a);
        assert(message);

        r = sd_bus_query_sender_creds(message, SD_BUS_CREDS_EUID, &creds);
        if (r < 0)
                return r;

        r = sd_bus_creds_get_euid(creds, &uid);
        if (r < 0)
                return r;

        r = have_multiple_sessions(m, uid);
        if (r < 0)
                return r;

        multiple_sessions = r > 0;
        blocked = manager_is_inhibited(m, a->inhibit_what, INHIBIT_BLOCK, NULL, false, true, uid, NULL);
        interactive = flags & SD_LOGIND_INTERACTIVE;

        if (multiple_sessions) {
                r = bus_verify_polkit_async(
                                message,
                                CAP_SYS_BOOT,
                                a->polkit_action_multiple_sessions,
                                NULL,
                                interactive,
                                UID_INVALID,
                                &m->polkit_registry,
                                error);
                if (r < 0)
                        return r;
                if (r == 0)
                        return 1; /* No authorization for now, but the async polkit stuff will call us again when it has it */
        }

        if (blocked) {
                /* We don't check polkit for root here, because you can't be more privileged than root */
                if (uid == 0 && (flags & SD_LOGIND_ROOT_CHECK_INHIBITORS))
                        return sd_bus_error_setf(error, SD_BUS_ERROR_ACCESS_DENIED,
                                                 "Access denied to root due to active block inhibitor");

                r = bus_verify_polkit_async(message,
                                CAP_SYS_BOOT,
                                a->polkit_action_ignore_inhibit,
                                NULL,
                                interactive,
                                UID_INVALID,
                                &m->polkit_registry,
                                error);
                if (r < 0)
                        return r;
                if (r == 0)
                        return 1; /* No authorization for now, but the async polkit stuff will call us again when it has it */
        }

        if (!multiple_sessions && !blocked) {
                r = bus_verify_polkit_async(message,
                                CAP_SYS_BOOT,
                                a->polkit_action,
                                NULL,
                                interactive,
                                UID_INVALID,
                                &m->polkit_registry,
                                error);
                if (r < 0)
                        return r;
                if (r == 0)
                        return 1; /* No authorization for now, but the async polkit stuff will call us again when it has it */
        }

        return 0;
}

static int setup_wall_message_timer(Manager *m, sd_bus_message* message) {
        _cleanup_(sd_bus_creds_unrefp) sd_bus_creds *creds = NULL;
        int r;

        r = sd_bus_query_sender_creds(message, SD_BUS_CREDS_AUGMENT|SD_BUS_CREDS_TTY|SD_BUS_CREDS_UID, &creds);
        if (r >= 0) {
                const char *tty = NULL;

                (void) sd_bus_creds_get_uid(creds, &m->scheduled_shutdown_uid);
                (void) sd_bus_creds_get_tty(creds, &tty);

                r = free_and_strdup(&m->scheduled_shutdown_tty, tty);
                if (r < 0)
                        return log_oom();
        }

        r = manager_setup_wall_message_timer(m);
        if (r < 0)
                return r;

        return 0;
}

static int method_do_shutdown_or_sleep(
                Manager *m,
                sd_bus_message *message,
                const HandleActionData *a,
                bool with_flags,
                sd_bus_error *error) {

        uint64_t flags;
        int r;

        assert(m);
        assert(message);
        assert(a);

        if (with_flags) {
                /* New style method: with flags parameter (and interactive bool in the bus message header) */
                r = sd_bus_message_read(message, "t", &flags);
                if (r < 0)
                        return r;
                if ((flags & ~SD_LOGIND_SHUTDOWN_AND_SLEEP_FLAGS_PUBLIC) != 0)
                        return sd_bus_error_set(error, SD_BUS_ERROR_INVALID_ARGS,
                                                "Invalid flags parameter");
                if (a->handle != HANDLE_REBOOT && (flags & SD_LOGIND_REBOOT_VIA_KEXEC))
                        return sd_bus_error_set(error, SD_BUS_ERROR_INVALID_ARGS,
                                                "Reboot via kexec is only applicable with reboot operations");
        } else {
                /* Old style method: no flags parameter, but interactive bool passed as boolean in
                 * payload. Let's convert this argument to the new-style flags parameter for our internal
                 * use. */
                int interactive;

                r = sd_bus_message_read(message, "b", &interactive);
                if (r < 0)
                        return r;

                flags = interactive ? SD_LOGIND_INTERACTIVE : 0;
        }

        if ((flags & SD_LOGIND_REBOOT_VIA_KEXEC) && kexec_loaded())
                a = handle_action_lookup(HANDLE_KEXEC);

        /* Don't allow multiple jobs being executed at the same time */
        if (m->delayed_action)
                return sd_bus_error_setf(error, BUS_ERROR_OPERATION_IN_PROGRESS,
                                         "There's already a shutdown or sleep operation in progress");

        if (a->sleep_operation >= 0) {
                r = can_sleep(a->sleep_operation);
                if (r == -ENOSPC)
                        return sd_bus_error_set(error, BUS_ERROR_SLEEP_VERB_NOT_SUPPORTED,
                                                "Not enough swap space for hibernation");
                if (r == 0)
                        return sd_bus_error_setf(error, BUS_ERROR_SLEEP_VERB_NOT_SUPPORTED,
                                                 "Sleep verb \"%s\" not supported",
                                                 sleep_operation_to_string(a->sleep_operation));
                if (r < 0)
                        return r;
        }

        r = verify_shutdown_creds(m, message, a, flags, error);
        if (r != 0)
                return r;

        /* reset case we're shorting a scheduled shutdown */
        m->unlink_nologin = false;
        reset_scheduled_shutdown(m);

        m->scheduled_shutdown_timeout = 0;
        m->scheduled_shutdown_action = a;

        (void) setup_wall_message_timer(m, message);

        r = bus_manager_shutdown_or_sleep_now_or_later(m, a, error);
        if (r < 0)
                return r;

        return sd_bus_reply_method_return(message, NULL);
}

static int method_poweroff(sd_bus_message *message, void *userdata, sd_bus_error *error) {
        Manager *m = userdata;

        return method_do_shutdown_or_sleep(
                        m, message,
                        handle_action_lookup(HANDLE_POWEROFF),
                        sd_bus_message_is_method_call(message, NULL, "PowerOffWithFlags"),
                        error);
}

static int method_reboot(sd_bus_message *message, void *userdata, sd_bus_error *error) {
        Manager *m = userdata;

        return method_do_shutdown_or_sleep(
                        m, message,
                        handle_action_lookup(HANDLE_REBOOT),
                        sd_bus_message_is_method_call(message, NULL, "RebootWithFlags"),
                        error);
}

static int method_halt(sd_bus_message *message, void *userdata, sd_bus_error *error) {
        Manager *m = userdata;

        return method_do_shutdown_or_sleep(
                        m, message,
                        handle_action_lookup(HANDLE_HALT),
                        sd_bus_message_is_method_call(message, NULL, "HaltWithFlags"),
                        error);
}

static int method_suspend(sd_bus_message *message, void *userdata, sd_bus_error *error) {
        Manager *m = userdata;

        return method_do_shutdown_or_sleep(
                        m, message,
                        handle_action_lookup(HANDLE_SUSPEND),
                        sd_bus_message_is_method_call(message, NULL, "SuspendWithFlags"),
                        error);
}

static int method_hibernate(sd_bus_message *message, void *userdata, sd_bus_error *error) {
        Manager *m = userdata;

        return method_do_shutdown_or_sleep(
                        m, message,
                        handle_action_lookup(HANDLE_HIBERNATE),
                        sd_bus_message_is_method_call(message, NULL, "HibernateWithFlags"),
                        error);
}

static int method_hybrid_sleep(sd_bus_message *message, void *userdata, sd_bus_error *error) {
        Manager *m = userdata;

        return method_do_shutdown_or_sleep(
                        m, message,
                        handle_action_lookup(HANDLE_HYBRID_SLEEP),
                        sd_bus_message_is_method_call(message, NULL, "HybridSleepWithFlags"),
                        error);
}

static int method_suspend_then_hibernate(sd_bus_message *message, void *userdata, sd_bus_error *error) {
        Manager *m = userdata;

        return method_do_shutdown_or_sleep(
                        m, message,
                        handle_action_lookup(HANDLE_SUSPEND_THEN_HIBERNATE),
                        sd_bus_message_is_method_call(message, NULL, "SuspendThenHibernateWithFlags"),
                        error);
}

static int nologin_timeout_handler(
                        sd_event_source *s,
                        uint64_t usec,
                        void *userdata) {

        Manager *m = userdata;

        log_info("Creating /run/nologin, blocking further logins...");

        m->unlink_nologin =
                create_shutdown_run_nologin_or_warn() >= 0;

        return 0;
}

static usec_t nologin_timeout_usec(usec_t elapse) {
        /* Issue /run/nologin five minutes before shutdown */
        return LESS_BY(elapse, 5 * USEC_PER_MINUTE);
}

void manager_load_scheduled_shutdown(Manager *m) {
        _cleanup_fclose_ FILE *f = NULL;
        _cleanup_free_ char *usec = NULL,
               *warn_wall = NULL,
               *mode = NULL,
               *wall_message = NULL,
               *uid = NULL,
               *tty = NULL;
        int r;

        assert(m);

        r = parse_env_file(f, SHUTDOWN_SCHEDULE_FILE,
                        "USEC", &usec,
                        "WARN_WALL", &warn_wall,
                        "MODE", &mode,
                        "WALL_MESSAGE", &wall_message,
                        "UID", &uid,
                        "TTY", &tty);

        /* reset will delete the file */
        reset_scheduled_shutdown(m);

        if (r == -ENOENT)
                return;
        if (r < 0)
                return (void) log_debug_errno(r, "Failed to parse " SHUTDOWN_SCHEDULE_FILE ": %m");

        HandleAction handle = handle_action_from_string(mode);
        if (handle < 0)
                return (void) log_debug_errno(SYNTHETIC_ERRNO(EINVAL), "Failed to parse scheduled shutdown type: %s", mode);

        if (!usec)
                return (void) log_debug_errno(SYNTHETIC_ERRNO(EINVAL), "USEC is required");
        if (deserialize_usec(usec, &m->scheduled_shutdown_timeout) < 0)
                return;

        /* assign parsed type only after we know usec is also valid */
        m->scheduled_shutdown_action = handle_action_lookup(handle);

        if (warn_wall) {
                r = parse_boolean(warn_wall);
                if (r < 0)
                        log_debug_errno(r, "Failed to parse enabling wall messages");
                else
                        m->enable_wall_messages = r;
        }

        if (wall_message) {
                _cleanup_free_ char *unescaped = NULL;
                r = cunescape(wall_message, 0, &unescaped);
                if (r < 0)
                        log_debug_errno(r, "Failed to parse wall message: %s", wall_message);
                else
                        free_and_replace(m->wall_message, unescaped);
        }

        if (uid) {
                r = parse_uid(uid, &m->scheduled_shutdown_uid);
                if (r < 0)
                        log_debug_errno(r, "Failed to parse wall uid: %s", uid);
        }

        free_and_replace(m->scheduled_shutdown_tty, tty);

        r = manager_setup_shutdown_timers(m);
        if (r < 0)
                return reset_scheduled_shutdown(m);

        (void) manager_setup_wall_message_timer(m);
        (void) update_schedule_file(m);

        return;
}

static int update_schedule_file(Manager *m) {
        _cleanup_free_ char *temp_path = NULL;
        _cleanup_fclose_ FILE *f = NULL;
        int r;

        assert(m);
        assert(m->scheduled_shutdown_action);

        r = mkdir_parents_label(SHUTDOWN_SCHEDULE_FILE, 0755);
        if (r < 0)
                return log_error_errno(r, "Failed to create shutdown subdirectory: %m");

        r = fopen_temporary(SHUTDOWN_SCHEDULE_FILE, &f, &temp_path);
        if (r < 0)
                return log_error_errno(r, "Failed to save information about scheduled shutdowns: %m");

        (void) fchmod(fileno(f), 0644);

        serialize_usec(f, "USEC", m->scheduled_shutdown_timeout);
        serialize_item_format(f, "WARN_WALL", "%s", one_zero(m->enable_wall_messages));
        serialize_item_format(f, "MODE", "%s", handle_action_to_string(m->scheduled_shutdown_action->handle));
        serialize_item_format(f, "UID", UID_FMT, m->scheduled_shutdown_uid);

        if (m->scheduled_shutdown_tty)
                serialize_item_format(f, "TTY", "%s", m->scheduled_shutdown_tty);

        if (!isempty(m->wall_message)) {
                r = serialize_item_escaped(f, "WALL_MESSAGE", m->wall_message);
                if (r < 0)
                        goto fail;
        }

        r = fflush_and_check(f);
        if (r < 0)
                goto fail;

        if (rename(temp_path, SHUTDOWN_SCHEDULE_FILE) < 0) {
                r = -errno;
                goto fail;
        }

        return 0;

fail:
        (void) unlink(temp_path);
        (void) unlink(SHUTDOWN_SCHEDULE_FILE);

        return log_error_errno(r, "Failed to write information about scheduled shutdowns: %m");
}

static void reset_scheduled_shutdown(Manager *m) {
        assert(m);

        m->scheduled_shutdown_timeout_source = sd_event_source_unref(m->scheduled_shutdown_timeout_source);
        m->wall_message_timeout_source = sd_event_source_unref(m->wall_message_timeout_source);
        m->nologin_timeout_source = sd_event_source_unref(m->nologin_timeout_source);

        m->scheduled_shutdown_action = NULL;
        m->scheduled_shutdown_timeout = USEC_INFINITY;
        m->scheduled_shutdown_uid = UID_INVALID;
        m->scheduled_shutdown_tty = mfree(m->scheduled_shutdown_tty);
        m->wall_message = mfree(m->wall_message);
        m->shutdown_dry_run = false;

        if (m->unlink_nologin) {
                (void) unlink_or_warn("/run/nologin");
                m->unlink_nologin = false;
        }

        (void) unlink(SHUTDOWN_SCHEDULE_FILE);
}

static int manager_scheduled_shutdown_handler(
                        sd_event_source *s,
                        uint64_t usec,
                        void *userdata) {

        const HandleActionData *a = NULL;
        _cleanup_(sd_bus_error_free) sd_bus_error error = SD_BUS_ERROR_NULL;
        Manager *m = ASSERT_PTR(userdata);
        int r;

        a = m->scheduled_shutdown_action;
        assert(a);

        /* Don't allow multiple jobs being executed at the same time */
        if (m->delayed_action) {
                r = -EALREADY;
                log_error("Scheduled shutdown to %s failed: shutdown or sleep operation already in progress", a->target);
                goto error;
        }

        if (m->shutdown_dry_run) {
                /* We do not process delay inhibitors here.  Otherwise, we
                 * would have to be considered "in progress" (like the check
                 * above) for some seconds after our admin has seen the final
                 * wall message. */

                bus_manager_log_shutdown(m, a);
                log_info("Running in dry run, suppressing action.");
                reset_scheduled_shutdown(m);

                return 0;
        }

        r = bus_manager_shutdown_or_sleep_now_or_later(m, m->scheduled_shutdown_action, &error);
        if (r < 0) {
                log_error_errno(r, "Scheduled shutdown to %s failed: %m", a->target);
                goto error;
        }

        return 0;

error:
        reset_scheduled_shutdown(m);
        return r;
}

static int method_schedule_shutdown(sd_bus_message *message, void *userdata, sd_bus_error *error) {
        Manager *m = ASSERT_PTR(userdata);
        HandleAction handle;
        const HandleActionData *a;
        uint64_t elapse;
        char *type;
        int r;
        bool dry_run = false;

        assert(message);

        r = sd_bus_message_read(message, "st", &type, &elapse);
        if (r < 0)
                return r;

        if (startswith(type, "dry-")) {
                type += 4;
                dry_run = true;
        }

        handle = handle_action_from_string(type);
        if (!IN_SET(handle, HANDLE_POWEROFF, HANDLE_REBOOT, HANDLE_HALT, HANDLE_KEXEC))
                return sd_bus_error_set(error, SD_BUS_ERROR_INVALID_ARGS, "Unsupported shutdown type");

        a = handle_action_lookup(handle);
        assert(a);
        assert(a->polkit_action);

        r = verify_shutdown_creds(m, message, a, 0, error);
        if (r != 0)
                return r;

        m->scheduled_shutdown_action = a;
        m->shutdown_dry_run = dry_run;
        m->scheduled_shutdown_timeout = elapse;

        r = manager_setup_shutdown_timers(m);
        if (r < 0)
                return r;

        r = setup_wall_message_timer(m, message);
        if (r >= 0)
                r = update_schedule_file(m);

        if (r < 0) {
                reset_scheduled_shutdown(m);
                return r;
        }

        return sd_bus_reply_method_return(message, NULL);
}

static int manager_setup_shutdown_timers(Manager* m) {
        int r;

        r = event_reset_time(m->event, &m->scheduled_shutdown_timeout_source,
                             CLOCK_REALTIME,
                             m->scheduled_shutdown_timeout, 0,
                             manager_scheduled_shutdown_handler, m,
                             0, "scheduled-shutdown-timeout", true);
        if (r < 0)
                goto fail;

        r = event_reset_time(m->event, &m->nologin_timeout_source,
                             CLOCK_REALTIME,
                             nologin_timeout_usec(m->scheduled_shutdown_timeout), 0,
                             nologin_timeout_handler, m,
                             0, "nologin-timeout", true);
        if (r < 0)
                goto fail;

        return 0;

fail:
        m->scheduled_shutdown_timeout_source = sd_event_source_unref(m->scheduled_shutdown_timeout_source);
        m->nologin_timeout_source = sd_event_source_unref(m->nologin_timeout_source);

        return r;
}

static int method_cancel_scheduled_shutdown(sd_bus_message *message, void *userdata, sd_bus_error *error) {
        Manager *m = ASSERT_PTR(userdata);
        const HandleActionData *a;
        bool cancelled;
        int r;

        assert(message);

        cancelled = m->scheduled_shutdown_action
                && !IN_SET(m->scheduled_shutdown_action->handle, HANDLE_IGNORE, _HANDLE_ACTION_INVALID);
        if (!cancelled)
                return sd_bus_reply_method_return(message, "b", false);

        a = m->scheduled_shutdown_action;
        if (!a->polkit_action)
                return sd_bus_error_set(error, SD_BUS_ERROR_AUTH_FAILED, "Unsupported shutdown type");

        r = bus_verify_polkit_async(
                        message,
                        CAP_SYS_BOOT,
                        a->polkit_action,
                        NULL,
                        false,
                        UID_INVALID,
                        &m->polkit_registry,
                        error);
        if (r < 0)
                return r;
        if (r == 0)
                return 1; /* No authorization for now, but the async polkit stuff will call us again when it has it */

        if (m->enable_wall_messages) {
                _cleanup_(sd_bus_creds_unrefp) sd_bus_creds *creds = NULL;
                const char *tty = NULL;
                uid_t uid = 0;

                r = sd_bus_query_sender_creds(message, SD_BUS_CREDS_AUGMENT|SD_BUS_CREDS_TTY|SD_BUS_CREDS_UID, &creds);
                if (r >= 0) {
                        (void) sd_bus_creds_get_uid(creds, &uid);
                        (void) sd_bus_creds_get_tty(creds, &tty);
                }

<<<<<<< HEAD
                username = uid_to_name(uid);
=======
                _cleanup_free_ char *username = uid_to_name(uid);

                log_struct(LOG_INFO,
                           LOG_MESSAGE("System shutdown has been cancelled"),
                           "ACTION=%s", handle_action_to_string(a->handle),
                           "MESSAGE_ID=" SD_MESSAGE_SHUTDOWN_CANCELED_STR,
                           username ? "OPERATOR=%s" : NULL, username);

>>>>>>> 9ec7f8a0
                utmp_wall("System shutdown has been cancelled",
                          username, tty, logind_wall_tty_filter, m);
        }

        reset_scheduled_shutdown(m);

        return sd_bus_reply_method_return(message, "b", true);
}

static int method_can_shutdown_or_sleep(
                Manager *m,
                sd_bus_message *message,
                const HandleActionData *a,
                sd_bus_error *error) {

        _cleanup_(sd_bus_creds_unrefp) sd_bus_creds *creds = NULL;
        bool multiple_sessions, challenge, blocked;
        const char *result = NULL;
        uid_t uid;
        int r;

        assert(m);
        assert(message);
        assert(a);

        if (a->sleep_operation >= 0) {
                r = can_sleep(a->sleep_operation);
                if (IN_SET(r,  0, -ENOSPC))
                        return sd_bus_reply_method_return(message, "s", "na");
                if (r < 0)
                        return r;
        }

        r = sd_bus_query_sender_creds(message, SD_BUS_CREDS_EUID, &creds);
        if (r < 0)
                return r;

        r = sd_bus_creds_get_euid(creds, &uid);
        if (r < 0)
                return r;

        r = have_multiple_sessions(m, uid);
        if (r < 0)
                return r;

        multiple_sessions = r > 0;
        blocked = manager_is_inhibited(m, a->inhibit_what, INHIBIT_BLOCK, NULL, false, true, uid, NULL);

        HandleAction handle = handle_action_from_string(sleep_operation_to_string(a->sleep_operation));
        if (handle >= 0) {
                const char *target;

                target = handle_action_lookup(handle)->target;
                if (target) {
                        _cleanup_free_ char *load_state = NULL;

                        r = unit_load_state(m->bus, target, &load_state);
                        if (r < 0)
                                return r;

                        if (!streq(load_state, "loaded")) {
                                result = "no";
                                goto finish;
                        }
                }
        }

        if (multiple_sessions) {
                r = bus_test_polkit(message, CAP_SYS_BOOT, a->polkit_action_multiple_sessions, NULL, UID_INVALID, &challenge, error);
                if (r < 0)
                        return r;

                if (r > 0)
                        result = "yes";
                else if (challenge)
                        result = "challenge";
                else
                        result = "no";
        }

        if (blocked) {
                r = bus_test_polkit(message, CAP_SYS_BOOT, a->polkit_action_ignore_inhibit, NULL, UID_INVALID, &challenge, error);
                if (r < 0)
                        return r;

                if (r > 0) {
                        if (!result)
                                result = "yes";
                } else if (challenge) {
                        if (!result || streq(result, "yes"))
                                result = "challenge";
                } else
                        result = "no";
        }

        if (!multiple_sessions && !blocked) {
                /* If neither inhibit nor multiple sessions
                 * apply then just check the normal policy */

                r = bus_test_polkit(message, CAP_SYS_BOOT, a->polkit_action, NULL, UID_INVALID, &challenge, error);
                if (r < 0)
                        return r;

                if (r > 0)
                        result = "yes";
                else if (challenge)
                        result = "challenge";
                else
                        result = "no";
        }

 finish:
        return sd_bus_reply_method_return(message, "s", result);
}

static int method_can_poweroff(sd_bus_message *message, void *userdata, sd_bus_error *error) {
        Manager *m = userdata;

        return method_can_shutdown_or_sleep(
                        m, message, handle_action_lookup(HANDLE_POWEROFF),
                        error);
}

static int method_can_reboot(sd_bus_message *message, void *userdata, sd_bus_error *error) {
        Manager *m = userdata;

        return method_can_shutdown_or_sleep(
                        m, message, handle_action_lookup(HANDLE_REBOOT),
                        error);
}

static int method_can_halt(sd_bus_message *message, void *userdata, sd_bus_error *error) {
        Manager *m = userdata;

        return method_can_shutdown_or_sleep(
                        m, message, handle_action_lookup(HANDLE_HALT),
                        error);
}

static int method_can_suspend(sd_bus_message *message, void *userdata, sd_bus_error *error) {
        Manager *m = userdata;

        return method_can_shutdown_or_sleep(
                        m, message, handle_action_lookup(HANDLE_SUSPEND),
                        error);
}

static int method_can_hibernate(sd_bus_message *message, void *userdata, sd_bus_error *error) {
        Manager *m = userdata;

        return method_can_shutdown_or_sleep(
                        m, message, handle_action_lookup(HANDLE_HIBERNATE),
                        error);
}

static int method_can_hybrid_sleep(sd_bus_message *message, void *userdata, sd_bus_error *error) {
        Manager *m = userdata;

        return method_can_shutdown_or_sleep(
                        m, message, handle_action_lookup(HANDLE_HYBRID_SLEEP),
                        error);
}

static int method_can_suspend_then_hibernate(sd_bus_message *message, void *userdata, sd_bus_error *error) {
        Manager *m = userdata;

        return method_can_shutdown_or_sleep(
                        m, message, handle_action_lookup(HANDLE_SUSPEND_THEN_HIBERNATE),
                        error);
}

static int property_get_reboot_parameter(
                sd_bus *bus,
                const char *path,
                const char *interface,
                const char *property,
                sd_bus_message *reply,
                void *userdata,
                sd_bus_error *error) {
        _cleanup_free_ char *parameter = NULL;
        int r;

        assert(bus);
        assert(reply);
        assert(userdata);

        r = read_reboot_parameter(&parameter);
        if (r < 0)
                return r;

        return sd_bus_message_append(reply, "s", parameter);
}

static int method_set_reboot_parameter(
                sd_bus_message *message,
                void *userdata,
                sd_bus_error *error) {

        Manager *m = ASSERT_PTR(userdata);
        const char *arg;
        int r;

        assert(message);

        r = sd_bus_message_read(message, "s", &arg);
        if (r < 0)
                return r;

        r = detect_container();
        if (r < 0)
                return r;
        if (r > 0)
                return sd_bus_error_setf(error, SD_BUS_ERROR_NOT_SUPPORTED,
                                         "Reboot parameter not supported in containers, refusing.");

        r = bus_verify_polkit_async(message,
                                    CAP_SYS_ADMIN,
                                    "org.freedesktop.login1.set-reboot-parameter",
                                    NULL,
                                    false,
                                    UID_INVALID,
                                    &m->polkit_registry,
                                    error);
        if (r < 0)
                return r;
        if (r == 0)
                return 1; /* No authorization for now, but the async polkit stuff will call us again when it has it */

        r = update_reboot_parameter_and_warn(arg, false);
        if (r < 0)
                return r;

        return sd_bus_reply_method_return(message, NULL);
}

static int method_can_reboot_parameter(
                sd_bus_message *message,
                void *userdata,
                sd_bus_error *error) {

        _unused_ Manager *m = ASSERT_PTR(userdata);
        int r;

        assert(message);

        r = detect_container();
        if (r < 0)
                return r;
        if (r > 0) /* Inside containers, specifying a reboot parameter, doesn't make much sense */
                return sd_bus_reply_method_return(message, "s", "na");

        return return_test_polkit(
                        message,
                        CAP_SYS_ADMIN,
                        "org.freedesktop.login1.set-reboot-parameter",
                        NULL,
                        UID_INVALID,
                        error);
}

static int property_get_reboot_to_firmware_setup(
                sd_bus *bus,
                const char *path,
                const char *interface,
                const char *property,
                sd_bus_message *reply,
                void *userdata,
                sd_bus_error *error) {
        int r;

        assert(bus);
        assert(reply);
        assert(userdata);

        r = getenv_bool("SYSTEMD_REBOOT_TO_FIRMWARE_SETUP");
        if (r == -ENXIO) {
                /* EFI case: let's see what is currently configured in the EFI variables */
                r = efi_get_reboot_to_firmware();
                if (r < 0 && r != -EOPNOTSUPP)
                        log_warning_errno(r, "Failed to determine reboot-to-firmware-setup state: %m");
        } else if (r < 0)
                log_warning_errno(r, "Failed to parse $SYSTEMD_REBOOT_TO_FIRMWARE_SETUP: %m");
        else if (r > 0) {
                /* Non-EFI case: let's see whether /run/systemd/reboot-to-firmware-setup exists. */
                if (access("/run/systemd/reboot-to-firmware-setup", F_OK) < 0) {
                        if (errno != ENOENT)
                                log_warning_errno(errno, "Failed to check whether /run/systemd/reboot-to-firmware-setup exists: %m");

                        r = false;
                } else
                        r = true;
        }

        return sd_bus_message_append(reply, "b", r > 0);
}

static int method_set_reboot_to_firmware_setup(
                sd_bus_message *message,
                void *userdata,
                sd_bus_error *error) {

        Manager *m = ASSERT_PTR(userdata);
        bool use_efi;
        int b, r;

        assert(message);

        r = sd_bus_message_read(message, "b", &b);
        if (r < 0)
                return r;

        r = getenv_bool("SYSTEMD_REBOOT_TO_FIRMWARE_SETUP");
        if (r == -ENXIO) {
                /* EFI case: let's see what the firmware supports */

                r = efi_reboot_to_firmware_supported();
                if (r == -EOPNOTSUPP)
                        return sd_bus_error_set(error, SD_BUS_ERROR_NOT_SUPPORTED, "Firmware does not support boot into firmware.");
                if (r < 0)
                        return r;

                use_efi = true;

        } else if (r <= 0) {
                /* non-EFI case: $SYSTEMD_REBOOT_TO_FIRMWARE_SETUP is set to off */

                if (r < 0)
                        log_warning_errno(r, "Failed to parse $SYSTEMD_REBOOT_TO_FIRMWARE_SETUP: %m");

                return sd_bus_error_set(error, SD_BUS_ERROR_NOT_SUPPORTED, "Firmware does not support boot into firmware.");
        } else
                /* non-EFI case: $SYSTEMD_REBOOT_TO_FIRMWARE_SETUP is set to on */
                use_efi = false;

        r = bus_verify_polkit_async(message,
                                    CAP_SYS_ADMIN,
                                    "org.freedesktop.login1.set-reboot-to-firmware-setup",
                                    NULL,
                                    false,
                                    UID_INVALID,
                                    &m->polkit_registry,
                                    error);
        if (r < 0)
                return r;
        if (r == 0)
                return 1; /* No authorization for now, but the async polkit stuff will call us again when it has it */

        if (use_efi) {
                r = efi_set_reboot_to_firmware(b);
                if (r < 0)
                        return r;
        } else {
                if (b) {
                        r = touch("/run/systemd/reboot-to-firmware-setup");
                        if (r < 0)
                                return r;
                } else {
                        if (unlink("/run/systemd/reboot-to-firmware-setup") < 0 && errno != ENOENT)
                                return -errno;
                }
        }

        return sd_bus_reply_method_return(message, NULL);
}

static int method_can_reboot_to_firmware_setup(
                sd_bus_message *message,
                void *userdata,
                sd_bus_error *error) {

        _unused_ Manager *m = ASSERT_PTR(userdata);
        int r;

        assert(message);

        r = getenv_bool("SYSTEMD_REBOOT_TO_FIRMWARE_SETUP");
        if (r == -ENXIO) {
                /* EFI case: let's see what the firmware supports */

                r = efi_reboot_to_firmware_supported();
                if (r < 0) {
                        if (r != -EOPNOTSUPP)
                                log_warning_errno(r, "Failed to determine whether reboot to firmware is supported: %m");

                        return sd_bus_reply_method_return(message, "s", "na");
                }

        } else if (r <= 0) {
                /* Non-EFI case: let's trust $SYSTEMD_REBOOT_TO_FIRMWARE_SETUP */

                if (r < 0)
                        log_warning_errno(r, "Failed to parse $SYSTEMD_REBOOT_TO_FIRMWARE_SETUP: %m");

                return sd_bus_reply_method_return(message, "s", "na");
        }

        return return_test_polkit(
                        message,
                        CAP_SYS_ADMIN,
                        "org.freedesktop.login1.set-reboot-to-firmware-setup",
                        NULL,
                        UID_INVALID,
                        error);
}

static int property_get_reboot_to_boot_loader_menu(
                sd_bus *bus,
                const char *path,
                const char *interface,
                const char *property,
                sd_bus_message *reply,
                void *userdata,
                sd_bus_error *error) {

        uint64_t x = UINT64_MAX;
        int r;

        assert(bus);
        assert(reply);
        assert(userdata);

        r = getenv_bool("SYSTEMD_REBOOT_TO_BOOT_LOADER_MENU");
        if (r == -ENXIO) {
                /* EFI case: returns the current value of LoaderConfigTimeoutOneShot. Three cases are distinguished:
                 *
                 *     1. Variable not set, boot into boot loader menu is not enabled (we return UINT64_MAX to the user)
                 *     2. Variable set to "0", boot into boot loader menu is enabled with no timeout (we return 0 to the user)
                 *     3. Variable set to numeric value formatted in ASCII, boot into boot loader menu with the specified timeout in seconds
                 */

                r = efi_loader_get_config_timeout_one_shot(&x);
                if (r < 0) {
                        if (r != -ENOENT)
                                log_warning_errno(r, "Failed to read LoaderConfigTimeoutOneShot variable, ignoring: %m");
                }

        } else if (r < 0)
                log_warning_errno(r, "Failed to parse $SYSTEMD_REBOOT_TO_BOOT_LOADER_MENU: %m");
        else if (r > 0) {
                _cleanup_free_ char *v = NULL;

                /* Non-EFI case, let's process /run/systemd/reboot-to-boot-loader-menu. */

                r = read_one_line_file("/run/systemd/reboot-to-boot-loader-menu", &v);
                if (r < 0) {
                        if (r != -ENOENT)
                                log_warning_errno(r, "Failed to read /run/systemd/reboot-to-boot-loader-menu: %m");
                } else {
                        r = safe_atou64(v, &x);
                        if (r < 0)
                                log_warning_errno(r, "Failed to parse /run/systemd/reboot-to-boot-loader-menu: %m");
                }
        }

        return sd_bus_message_append(reply, "t", x);
}

static int method_set_reboot_to_boot_loader_menu(
                sd_bus_message *message,
                void *userdata,
                sd_bus_error *error) {

        Manager *m = ASSERT_PTR(userdata);
        bool use_efi;
        uint64_t x;
        int r;

        assert(message);

        r = sd_bus_message_read(message, "t", &x);
        if (r < 0)
                return r;

        r = getenv_bool("SYSTEMD_REBOOT_TO_BOOT_LOADER_MENU");
        if (r == -ENXIO) {
                uint64_t features;

                /* EFI case: let's see if booting into boot loader menu is supported. */

                r = efi_loader_get_features(&features);
                if (r < 0)
                        log_warning_errno(r, "Failed to determine whether reboot to boot loader menu is supported: %m");
                if (r < 0 || !FLAGS_SET(features, EFI_LOADER_FEATURE_CONFIG_TIMEOUT_ONE_SHOT))
                        return sd_bus_error_set(error, SD_BUS_ERROR_NOT_SUPPORTED, "Boot loader does not support boot into boot loader menu.");

                use_efi = true;

        } else if (r <= 0) {
                /* non-EFI case: $SYSTEMD_REBOOT_TO_BOOT_LOADER_MENU is set to off */

                if (r < 0)
                        log_warning_errno(r, "Failed to parse $SYSTEMD_REBOOT_TO_BOOT_LOADER_MENU: %m");

                return sd_bus_error_set(error, SD_BUS_ERROR_NOT_SUPPORTED, "Boot loader does not support boot into boot loader menu.");
        } else
                /* non-EFI case: $SYSTEMD_REBOOT_TO_BOOT_LOADER_MENU is set to on */
                use_efi = false;

        r = bus_verify_polkit_async(message,
                                    CAP_SYS_ADMIN,
                                    "org.freedesktop.login1.set-reboot-to-boot-loader-menu",
                                    NULL,
                                    false,
                                    UID_INVALID,
                                    &m->polkit_registry,
                                    error);
        if (r < 0)
                return r;
        if (r == 0)
                return 1; /* No authorization for now, but the async polkit stuff will call us again when it has it */

        if (use_efi) {
                if (x == UINT64_MAX)
                        r = efi_set_variable(EFI_LOADER_VARIABLE(LoaderConfigTimeoutOneShot), NULL, 0);
                else {
                        char buf[DECIMAL_STR_MAX(uint64_t) + 1];
                        xsprintf(buf, "%" PRIu64, DIV_ROUND_UP(x, USEC_PER_SEC)); /* second granularity */

                        r = efi_set_variable_string(EFI_LOADER_VARIABLE(LoaderConfigTimeoutOneShot), buf);
                }
                if (r < 0)
                        return r;
        } else {
                if (x == UINT64_MAX) {
                        if (unlink("/run/systemd/reboot-to-boot-loader-menu") < 0 && errno != ENOENT)
                                return -errno;
                } else {
                        char buf[DECIMAL_STR_MAX(uint64_t) + 1];

                        xsprintf(buf, "%" PRIu64, x); /* µs granularity */

                        r = write_string_file_atomic_label("/run/systemd/reboot-to-boot-loader-menu", buf);
                        if (r < 0)
                                return r;
                }
        }

        return sd_bus_reply_method_return(message, NULL);
}

static int method_can_reboot_to_boot_loader_menu(
                sd_bus_message *message,
                void *userdata,
                sd_bus_error *error) {

        _unused_ Manager *m = ASSERT_PTR(userdata);
        int r;

        assert(message);

        r = getenv_bool("SYSTEMD_REBOOT_TO_BOOT_LOADER_MENU");
        if (r == -ENXIO) {
                uint64_t features = 0;

                /* EFI case, let's see if booting into boot loader menu is supported. */

                r = efi_loader_get_features(&features);
                if (r < 0)
                        log_warning_errno(r, "Failed to determine whether reboot to boot loader menu is supported: %m");
                if (r < 0 || !FLAGS_SET(features, EFI_LOADER_FEATURE_CONFIG_TIMEOUT_ONE_SHOT))
                        return sd_bus_reply_method_return(message, "s", "na");

        } else if (r <= 0) {
                /* Non-EFI case: let's trust $SYSTEMD_REBOOT_TO_BOOT_LOADER_MENU */

                if (r < 0)
                        log_warning_errno(r, "Failed to parse $SYSTEMD_REBOOT_TO_BOOT_LOADER_MENU: %m");

                return sd_bus_reply_method_return(message, "s", "na");
        }

        return return_test_polkit(
                        message,
                        CAP_SYS_ADMIN,
                        "org.freedesktop.login1.set-reboot-to-boot-loader-menu",
                        NULL,
                        UID_INVALID,
                        error);
}

static int property_get_reboot_to_boot_loader_entry(
                sd_bus *bus,
                const char *path,
                const char *interface,
                const char *property,
                sd_bus_message *reply,
                void *userdata,
                sd_bus_error *error) {

        _cleanup_free_ char *v = NULL;
        Manager *m = ASSERT_PTR(userdata);
        const char *x = NULL;
        int r;

        assert(bus);
        assert(reply);

        r = getenv_bool("SYSTEMD_REBOOT_TO_BOOT_LOADER_ENTRY");
        if (r == -ENXIO) {
                /* EFI case: let's read the LoaderEntryOneShot variable */

                r = efi_loader_update_entry_one_shot_cache(&m->efi_loader_entry_one_shot, &m->efi_loader_entry_one_shot_stat);
                if (r < 0) {
                        if (r != -ENOENT)
                                log_warning_errno(r, "Failed to read LoaderEntryOneShot variable, ignoring: %m");
                } else
                        x = m->efi_loader_entry_one_shot;

        } else if (r < 0)
                log_warning_errno(r, "Failed to parse $SYSTEMD_REBOOT_TO_BOOT_LOADER_ENTRY: %m");
        else if (r > 0) {

                /* Non-EFI case, let's process /run/systemd/reboot-to-boot-loader-entry. */

                r = read_one_line_file("/run/systemd/reboot-to-boot-loader-entry", &v);
                if (r < 0) {
                        if (r != -ENOENT)
                                log_warning_errno(r, "Failed to read /run/systemd/reboot-to-boot-loader-entry, ignoring: %m");
                } else if (!efi_loader_entry_name_valid(v))
                        log_warning("/run/systemd/reboot-to-boot-loader-entry is not valid, ignoring.");
                else
                        x = v;
        }

        return sd_bus_message_append(reply, "s", x);
}

static int boot_loader_entry_exists(Manager *m, const char *id) {
        _cleanup_(boot_config_free) BootConfig config = BOOT_CONFIG_NULL;
        int r;

        assert(m);
        assert(id);

        r = boot_config_load_auto(&config, NULL, NULL);
        if (r < 0 && r != -ENOKEY) /* don't complain if no GPT is found, hence skip ENOKEY */
                return r;

        r = manager_read_efi_boot_loader_entries(m);
        if (r >= 0)
                (void) boot_config_augment_from_loader(&config, m->efi_boot_loader_entries, /* auto_only= */ true);

        return !!boot_config_find_entry(&config, id);
}

static int method_set_reboot_to_boot_loader_entry(
                sd_bus_message *message,
                void *userdata,
                sd_bus_error *error) {

        Manager *m = ASSERT_PTR(userdata);
        bool use_efi;
        const char *v;
        int r;

        assert(message);

        r = sd_bus_message_read(message, "s", &v);
        if (r < 0)
                return r;

        if (isempty(v))
                v = NULL;
        else if (efi_loader_entry_name_valid(v)) {
                r = boot_loader_entry_exists(m, v);
                if (r < 0)
                        return r;
                if (r == 0)
                        return sd_bus_error_setf(error, SD_BUS_ERROR_NOT_SUPPORTED, "Boot loader entry '%s' is not known.", v);
        } else
                return sd_bus_error_setf(error, SD_BUS_ERROR_INVALID_ARGS, "Boot loader entry name '%s' is not valid, refusing.", v);

        r = getenv_bool("SYSTEMD_REBOOT_TO_BOOT_LOADER_ENTRY");
        if (r == -ENXIO) {
                uint64_t features;

                /* EFI case: let's see if booting into boot loader entry is supported. */

                r = efi_loader_get_features(&features);
                if (r < 0)
                        log_warning_errno(r, "Failed to determine whether reboot into boot loader entry is supported: %m");
                if (r < 0 || !FLAGS_SET(features, EFI_LOADER_FEATURE_ENTRY_ONESHOT))
                        return sd_bus_error_set(error, SD_BUS_ERROR_NOT_SUPPORTED, "Loader does not support boot into boot loader entry.");

                use_efi = true;

        } else if (r <= 0) {
                /* non-EFI case: $SYSTEMD_REBOOT_TO_BOOT_LOADER_ENTRY is set to off */

                if (r < 0)
                        log_warning_errno(r, "Failed to parse $SYSTEMD_REBOOT_TO_BOOT_LOADER_ENTRY: %m");

                return sd_bus_error_set(error, SD_BUS_ERROR_NOT_SUPPORTED, "Loader does not support boot into boot loader entry.");
        } else
                /* non-EFI case: $SYSTEMD_REBOOT_TO_BOOT_LOADER_ENTRY is set to on */
                use_efi = false;

        r = bus_verify_polkit_async(message,
                                    CAP_SYS_ADMIN,
                                    "org.freedesktop.login1.set-reboot-to-boot-loader-entry",
                                    NULL,
                                    false,
                                    UID_INVALID,
                                    &m->polkit_registry,
                                    error);
        if (r < 0)
                return r;
        if (r == 0)
                return 1; /* No authorization for now, but the async polkit stuff will call us again when it has it */

        if (use_efi) {
                if (isempty(v))
                        /* Delete item */
                        r = efi_set_variable(EFI_LOADER_VARIABLE(LoaderEntryOneShot), NULL, 0);
                else
                        r = efi_set_variable_string(EFI_LOADER_VARIABLE(LoaderEntryOneShot), v);
                if (r < 0)
                        return r;
        } else {
                if (isempty(v)) {
                        if (unlink("/run/systemd/reboot-to-boot-loader-entry") < 0 && errno != ENOENT)
                                return -errno;
                } else {
                        r = write_string_file_atomic_label("/run/systemd/reboot-boot-to-loader-entry", v);
                        if (r < 0)
                                return r;
                }
        }

        return sd_bus_reply_method_return(message, NULL);
}

static int method_can_reboot_to_boot_loader_entry(
                sd_bus_message *message,
                void *userdata,
                sd_bus_error *error) {

        _unused_ Manager *m = ASSERT_PTR(userdata);
        int r;

        assert(message);

        r = getenv_bool("SYSTEMD_REBOOT_TO_BOOT_LOADER_ENTRY");
        if (r == -ENXIO) {
                uint64_t features = 0;

                /* EFI case, let's see if booting into boot loader entry is supported. */

                r = efi_loader_get_features(&features);
                if (r < 0)
                        log_warning_errno(r, "Failed to determine whether reboot to boot loader entry is supported: %m");
                if (r < 0 || !FLAGS_SET(features, EFI_LOADER_FEATURE_ENTRY_ONESHOT))
                        return sd_bus_reply_method_return(message, "s", "na");

        } else if (r <= 0) {
                /* Non-EFI case: let's trust $SYSTEMD_REBOOT_TO_BOOT_LOADER_ENTRY */

                if (r < 0)
                        log_warning_errno(r, "Failed to parse $SYSTEMD_REBOOT_TO_BOOT_LOADER_ENTRY: %m");

                return sd_bus_reply_method_return(message, "s", "na");
        }

        return return_test_polkit(
                        message,
                        CAP_SYS_ADMIN,
                        "org.freedesktop.login1.set-reboot-to-boot-loader-entry",
                        NULL,
                        UID_INVALID,
                        error);
}

static int property_get_boot_loader_entries(
                sd_bus *bus,
                const char *path,
                const char *interface,
                const char *property,
                sd_bus_message *reply,
                void *userdata,
                sd_bus_error *error) {

        _cleanup_(boot_config_free) BootConfig config = BOOT_CONFIG_NULL;
        Manager *m = ASSERT_PTR(userdata);
        size_t i;
        int r;

        assert(bus);
        assert(reply);

        r = boot_config_load_auto(&config, NULL, NULL);
        if (r < 0 && r != -ENOKEY) /* don't complain if there's no GPT found */
                return r;

        r = manager_read_efi_boot_loader_entries(m);
        if (r >= 0)
                (void) boot_config_augment_from_loader(&config, m->efi_boot_loader_entries, /* auto_only= */ true);

        r = sd_bus_message_open_container(reply, 'a', "s");
        if (r < 0)
                return r;

        for (i = 0; i < config.n_entries; i++) {
                BootEntry *e = config.entries + i;

                r = sd_bus_message_append(reply, "s", e->id);
                if (r < 0)
                        return r;
        }

        return sd_bus_message_close_container(reply);
}

static int method_set_wall_message(
                sd_bus_message *message,
                void *userdata,
                sd_bus_error *error) {

        int r;
        Manager *m = ASSERT_PTR(userdata);
        char *wall_message;
        int enable_wall_messages;

        assert(message);

        r = sd_bus_message_read(message, "sb", &wall_message, &enable_wall_messages);
        if (r < 0)
                return r;

        if (strlen(wall_message) > WALL_MESSAGE_MAX)
                return sd_bus_error_setf(error, SD_BUS_ERROR_INVALID_ARGS,
                        "Wall message too long, maximum permitted length is %u characters.",
                        WALL_MESSAGE_MAX);

        /* Short-circuit the operation if the desired state is already in place, to
         * avoid an unnecessary polkit permission check. */
        if (streq_ptr(m->wall_message, empty_to_null(wall_message)) &&
            m->enable_wall_messages == enable_wall_messages)
                goto done;

        r = bus_verify_polkit_async(message,
                                    CAP_SYS_ADMIN,
                                    "org.freedesktop.login1.set-wall-message",
                                    NULL,
                                    false,
                                    UID_INVALID,
                                    &m->polkit_registry,
                                    error);
        if (r < 0)
                return r;
        if (r == 0)
                return 1; /* Will call us back */

        r = free_and_strdup(&m->wall_message, empty_to_null(wall_message));
        if (r < 0)
                return log_oom();

        m->enable_wall_messages = enable_wall_messages;

 done:
        return sd_bus_reply_method_return(message, NULL);
}

static int method_inhibit(sd_bus_message *message, void *userdata, sd_bus_error *error) {
        _cleanup_(sd_bus_creds_unrefp) sd_bus_creds *creds = NULL;
        const char *who, *why, *what, *mode;
        _cleanup_free_ char *id = NULL;
        _cleanup_close_ int fifo_fd = -1;
        Manager *m = ASSERT_PTR(userdata);
        InhibitMode mm;
        InhibitWhat w;
        pid_t pid;
        uid_t uid;
        int r;

        assert(message);

        r = sd_bus_message_read(message, "ssss", &what, &who, &why, &mode);
        if (r < 0)
                return r;

        w = inhibit_what_from_string(what);
        if (w <= 0)
                return sd_bus_error_setf(error, SD_BUS_ERROR_INVALID_ARGS,
                                         "Invalid what specification %s", what);

        mm = inhibit_mode_from_string(mode);
        if (mm < 0)
                return sd_bus_error_setf(error, SD_BUS_ERROR_INVALID_ARGS,
                                         "Invalid mode specification %s", mode);

        /* Delay is only supported for shutdown/sleep */
        if (mm == INHIBIT_DELAY && (w & ~(INHIBIT_SHUTDOWN|INHIBIT_SLEEP)))
                return sd_bus_error_setf(error, SD_BUS_ERROR_INVALID_ARGS,
                                         "Delay inhibitors only supported for shutdown and sleep");

        /* Don't allow taking delay locks while we are already
         * executing the operation. We shouldn't create the impression
         * that the lock was successful if the machine is about to go
         * down/suspend any moment. */
        if (m->delayed_action && m->delayed_action->inhibit_what & w)
                return sd_bus_error_setf(error, BUS_ERROR_OPERATION_IN_PROGRESS,
                                         "The operation inhibition has been requested for is already running");

        r = bus_verify_polkit_async(
                        message,
                        CAP_SYS_BOOT,
                        w == INHIBIT_SHUTDOWN             ? (mm == INHIBIT_BLOCK ? "org.freedesktop.login1.inhibit-block-shutdown" : "org.freedesktop.login1.inhibit-delay-shutdown") :
                        w == INHIBIT_SLEEP                ? (mm == INHIBIT_BLOCK ? "org.freedesktop.login1.inhibit-block-sleep"    : "org.freedesktop.login1.inhibit-delay-sleep") :
                        w == INHIBIT_IDLE                 ? "org.freedesktop.login1.inhibit-block-idle" :
                        w == INHIBIT_HANDLE_POWER_KEY     ? "org.freedesktop.login1.inhibit-handle-power-key" :
                        w == INHIBIT_HANDLE_SUSPEND_KEY   ? "org.freedesktop.login1.inhibit-handle-suspend-key" :
                        w == INHIBIT_HANDLE_REBOOT_KEY    ? "org.freedesktop.login1.inhibit-handle-reboot-key" :
                        w == INHIBIT_HANDLE_HIBERNATE_KEY ? "org.freedesktop.login1.inhibit-handle-hibernate-key" :
                                                            "org.freedesktop.login1.inhibit-handle-lid-switch",
                        NULL,
                        false,
                        UID_INVALID,
                        &m->polkit_registry,
                        error);
        if (r < 0)
                return r;
        if (r == 0)
                return 1; /* No authorization for now, but the async polkit stuff will call us again when it has it */

        r = sd_bus_query_sender_creds(message, SD_BUS_CREDS_EUID|SD_BUS_CREDS_PID, &creds);
        if (r < 0)
                return r;

        r = sd_bus_creds_get_euid(creds, &uid);
        if (r < 0)
                return r;

        r = sd_bus_creds_get_pid(creds, &pid);
        if (r < 0)
                return r;

        if (hashmap_size(m->inhibitors) >= m->inhibitors_max)
                return sd_bus_error_setf(error, SD_BUS_ERROR_LIMITS_EXCEEDED,
                                         "Maximum number of inhibitors (%" PRIu64 ") reached, refusing further inhibitors.",
                                         m->inhibitors_max);

        do {
                id = mfree(id);

                if (asprintf(&id, "%lu", ++m->inhibit_counter) < 0)
                        return -ENOMEM;

        } while (hashmap_get(m->inhibitors, id));

        _cleanup_(inhibitor_freep) Inhibitor *i = NULL;
        r = manager_add_inhibitor(m, id, &i);
        if (r < 0)
                return r;

        i->what = w;
        i->mode = mm;
        i->pid = pid;
        i->uid = uid;
        i->why = strdup(why);
        i->who = strdup(who);

        if (!i->why || !i->who)
                return -ENOMEM;

        fifo_fd = inhibitor_create_fifo(i);
        if (fifo_fd < 0)
                return fifo_fd;

        r = inhibitor_start(i);
        if (r < 0)
                return r;
        TAKE_PTR(i);

        return sd_bus_reply_method_return(message, "h", fifo_fd);
}

static const sd_bus_vtable manager_vtable[] = {
        SD_BUS_VTABLE_START(0),

        SD_BUS_WRITABLE_PROPERTY("EnableWallMessages", "b", bus_property_get_bool, bus_property_set_bool, offsetof(Manager, enable_wall_messages), 0),
        SD_BUS_WRITABLE_PROPERTY("WallMessage", "s", NULL, NULL, offsetof(Manager, wall_message), 0),

        SD_BUS_PROPERTY("NAutoVTs", "u", NULL, offsetof(Manager, n_autovts), SD_BUS_VTABLE_PROPERTY_CONST),
        SD_BUS_PROPERTY("KillOnlyUsers", "as", NULL, offsetof(Manager, kill_only_users), SD_BUS_VTABLE_PROPERTY_CONST),
        SD_BUS_PROPERTY("KillExcludeUsers", "as", NULL, offsetof(Manager, kill_exclude_users), SD_BUS_VTABLE_PROPERTY_CONST),
        SD_BUS_PROPERTY("KillUserProcesses", "b", bus_property_get_bool, offsetof(Manager, kill_user_processes), SD_BUS_VTABLE_PROPERTY_CONST),
        SD_BUS_PROPERTY("RebootParameter", "s", property_get_reboot_parameter, 0, 0),
        SD_BUS_PROPERTY("RebootToFirmwareSetup", "b", property_get_reboot_to_firmware_setup, 0, 0),
        SD_BUS_PROPERTY("RebootToBootLoaderMenu", "t", property_get_reboot_to_boot_loader_menu, 0, 0),
        SD_BUS_PROPERTY("RebootToBootLoaderEntry", "s", property_get_reboot_to_boot_loader_entry, 0, 0),
        SD_BUS_PROPERTY("BootLoaderEntries", "as", property_get_boot_loader_entries, 0, SD_BUS_VTABLE_PROPERTY_CONST),
        SD_BUS_PROPERTY("IdleHint", "b", property_get_idle_hint, 0, SD_BUS_VTABLE_PROPERTY_EMITS_CHANGE),
        SD_BUS_PROPERTY("IdleSinceHint", "t", property_get_idle_since_hint, 0, SD_BUS_VTABLE_PROPERTY_EMITS_CHANGE),
        SD_BUS_PROPERTY("IdleSinceHintMonotonic", "t", property_get_idle_since_hint, 0, SD_BUS_VTABLE_PROPERTY_EMITS_CHANGE),
        SD_BUS_PROPERTY("BlockInhibited", "s", property_get_inhibited, 0, SD_BUS_VTABLE_PROPERTY_EMITS_CHANGE),
        SD_BUS_PROPERTY("DelayInhibited", "s", property_get_inhibited, 0, SD_BUS_VTABLE_PROPERTY_EMITS_CHANGE),
        SD_BUS_PROPERTY("InhibitDelayMaxUSec", "t", NULL, offsetof(Manager, inhibit_delay_max), SD_BUS_VTABLE_PROPERTY_CONST),
        SD_BUS_PROPERTY("UserStopDelayUSec", "t", NULL, offsetof(Manager, user_stop_delay), SD_BUS_VTABLE_PROPERTY_CONST),
        SD_BUS_PROPERTY("HandlePowerKey", "s", property_get_handle_action, offsetof(Manager, handle_power_key), SD_BUS_VTABLE_PROPERTY_CONST),
        SD_BUS_PROPERTY("HandlePowerKeyLongPress", "s", property_get_handle_action, offsetof(Manager, handle_power_key_long_press), SD_BUS_VTABLE_PROPERTY_CONST),
        SD_BUS_PROPERTY("HandleRebootKey", "s", property_get_handle_action, offsetof(Manager, handle_reboot_key), SD_BUS_VTABLE_PROPERTY_CONST),
        SD_BUS_PROPERTY("HandleRebootKeyLongPress", "s", property_get_handle_action, offsetof(Manager, handle_reboot_key_long_press), SD_BUS_VTABLE_PROPERTY_CONST),
        SD_BUS_PROPERTY("HandleSuspendKey", "s", property_get_handle_action, offsetof(Manager, handle_suspend_key), SD_BUS_VTABLE_PROPERTY_CONST),
        SD_BUS_PROPERTY("HandleSuspendKeyLongPress", "s", property_get_handle_action, offsetof(Manager, handle_suspend_key_long_press), SD_BUS_VTABLE_PROPERTY_CONST),
        SD_BUS_PROPERTY("HandleHibernateKey", "s", property_get_handle_action, offsetof(Manager, handle_hibernate_key), SD_BUS_VTABLE_PROPERTY_CONST),
        SD_BUS_PROPERTY("HandleHibernateKeyLongPress", "s", property_get_handle_action, offsetof(Manager, handle_hibernate_key_long_press), SD_BUS_VTABLE_PROPERTY_CONST),
        SD_BUS_PROPERTY("HandleLidSwitch", "s", property_get_handle_action, offsetof(Manager, handle_lid_switch), SD_BUS_VTABLE_PROPERTY_CONST),
        SD_BUS_PROPERTY("HandleLidSwitchExternalPower", "s", property_get_handle_action, offsetof(Manager, handle_lid_switch_ep), SD_BUS_VTABLE_PROPERTY_CONST),
        SD_BUS_PROPERTY("HandleLidSwitchDocked", "s", property_get_handle_action, offsetof(Manager, handle_lid_switch_docked), SD_BUS_VTABLE_PROPERTY_CONST),
        SD_BUS_PROPERTY("HoldoffTimeoutUSec", "t", NULL, offsetof(Manager, holdoff_timeout_usec), SD_BUS_VTABLE_PROPERTY_CONST),
        SD_BUS_PROPERTY("IdleAction", "s", property_get_handle_action, offsetof(Manager, idle_action), SD_BUS_VTABLE_PROPERTY_CONST),
        SD_BUS_PROPERTY("IdleActionUSec", "t", NULL, offsetof(Manager, idle_action_usec), SD_BUS_VTABLE_PROPERTY_CONST),
        SD_BUS_PROPERTY("PreparingForShutdown", "b", property_get_preparing, 0, 0),
        SD_BUS_PROPERTY("PreparingForSleep", "b", property_get_preparing, 0, 0),
        SD_BUS_PROPERTY("ScheduledShutdown", "(st)", property_get_scheduled_shutdown, 0, 0),
        SD_BUS_PROPERTY("Docked", "b", property_get_docked, 0, 0),
        SD_BUS_PROPERTY("LidClosed", "b", property_get_lid_closed, 0, 0),
        SD_BUS_PROPERTY("OnExternalPower", "b", property_get_on_external_power, 0, 0),
        SD_BUS_PROPERTY("RemoveIPC", "b", bus_property_get_bool, offsetof(Manager, remove_ipc), SD_BUS_VTABLE_PROPERTY_CONST),
        SD_BUS_PROPERTY("RuntimeDirectorySize", "t", NULL, offsetof(Manager, runtime_dir_size), SD_BUS_VTABLE_PROPERTY_CONST),
        SD_BUS_PROPERTY("RuntimeDirectoryInodesMax", "t", NULL, offsetof(Manager, runtime_dir_inodes), SD_BUS_VTABLE_PROPERTY_CONST),
        SD_BUS_PROPERTY("InhibitorsMax", "t", NULL, offsetof(Manager, inhibitors_max), SD_BUS_VTABLE_PROPERTY_CONST),
        SD_BUS_PROPERTY("NCurrentInhibitors", "t", property_get_hashmap_size, offsetof(Manager, inhibitors), 0),
        SD_BUS_PROPERTY("SessionsMax", "t", NULL, offsetof(Manager, sessions_max), SD_BUS_VTABLE_PROPERTY_CONST),
        SD_BUS_PROPERTY("NCurrentSessions", "t", property_get_hashmap_size, offsetof(Manager, sessions), 0),
        SD_BUS_PROPERTY("UserTasksMax", "t", property_get_compat_user_tasks_max, 0, SD_BUS_VTABLE_PROPERTY_CONST|SD_BUS_VTABLE_HIDDEN),
        SD_BUS_PROPERTY("StopIdleSessionUSec", "t", NULL, offsetof(Manager, stop_idle_session_usec), SD_BUS_VTABLE_PROPERTY_CONST),

        SD_BUS_METHOD_WITH_ARGS("GetSession",
                                SD_BUS_ARGS("s", session_id),
                                SD_BUS_RESULT("o", object_path),
                                method_get_session,
                                SD_BUS_VTABLE_UNPRIVILEGED),
        SD_BUS_METHOD_WITH_ARGS("GetSessionByPID",
                                SD_BUS_ARGS("u", pid),
                                SD_BUS_RESULT("o", object_path),
                                method_get_session_by_pid,
                                SD_BUS_VTABLE_UNPRIVILEGED),
        SD_BUS_METHOD_WITH_ARGS("GetUser",
                                SD_BUS_ARGS("u", uid),
                                SD_BUS_RESULT("o", object_path),
                                method_get_user,
                                SD_BUS_VTABLE_UNPRIVILEGED),
        SD_BUS_METHOD_WITH_ARGS("GetUserByPID",
                                SD_BUS_ARGS("u", pid),
                                SD_BUS_RESULT("o", object_path),
                                method_get_user_by_pid,
                                SD_BUS_VTABLE_UNPRIVILEGED),
        SD_BUS_METHOD_WITH_ARGS("GetSeat",
                                SD_BUS_ARGS("s", seat_id),
                                SD_BUS_RESULT("o", object_path),
                                method_get_seat,
                                SD_BUS_VTABLE_UNPRIVILEGED),
        SD_BUS_METHOD_WITH_ARGS("ListSessions",
                                SD_BUS_NO_ARGS,
                                SD_BUS_RESULT("a(susso)", sessions),
                                method_list_sessions,
                                SD_BUS_VTABLE_UNPRIVILEGED),
        SD_BUS_METHOD_WITH_ARGS("ListUsers",
                                SD_BUS_NO_ARGS,
                                SD_BUS_RESULT("a(uso)", users),
                                method_list_users,
                                SD_BUS_VTABLE_UNPRIVILEGED),
        SD_BUS_METHOD_WITH_ARGS("ListSeats",
                                SD_BUS_NO_ARGS,
                                SD_BUS_RESULT("a(so)", seats),
                                method_list_seats,
                                SD_BUS_VTABLE_UNPRIVILEGED),
        SD_BUS_METHOD_WITH_ARGS("ListInhibitors",
                                SD_BUS_NO_ARGS,
                                SD_BUS_RESULT("a(ssssuu)", inhibitors),
                                method_list_inhibitors,
                                SD_BUS_VTABLE_UNPRIVILEGED),
        SD_BUS_METHOD_WITH_ARGS("CreateSession",
                                SD_BUS_ARGS("u", uid,
                                            "u", pid,
                                            "s", service,
                                            "s", type,
                                            "s", class,
                                            "s", desktop,
                                            "s", seat_id,
                                            "u", vtnr,
                                            "s", tty,
                                            "s", display,
                                            "b", remote,
                                            "s", remote_user,
                                            "s", remote_host,
                                            "a(sv)", properties),
                                SD_BUS_RESULT("s", session_id,
                                              "o", object_path,
                                              "s", runtime_path,
                                              "h", fifo_fd,
                                              "u", uid,
                                              "s", seat_id,
                                              "u", vtnr,
                                              "b", existing),
                                method_create_session,
                                0),
        SD_BUS_METHOD_WITH_ARGS("ReleaseSession",
                                SD_BUS_ARGS("s", session_id),
                                SD_BUS_NO_RESULT,
                                method_release_session,
                                0),
        SD_BUS_METHOD_WITH_ARGS("ActivateSession",
                                SD_BUS_ARGS("s", session_id),
                                SD_BUS_NO_RESULT,
                                method_activate_session,
                                SD_BUS_VTABLE_UNPRIVILEGED),
        SD_BUS_METHOD_WITH_ARGS("ActivateSessionOnSeat",
                                SD_BUS_ARGS("s", session_id, "s", seat_id),
                                SD_BUS_NO_RESULT,
                                method_activate_session_on_seat,
                                SD_BUS_VTABLE_UNPRIVILEGED),
        SD_BUS_METHOD_WITH_ARGS("LockSession",
                                SD_BUS_ARGS("s", session_id),
                                SD_BUS_NO_RESULT,
                                method_lock_session,
                                SD_BUS_VTABLE_UNPRIVILEGED),
        SD_BUS_METHOD_WITH_ARGS("UnlockSession",
                                SD_BUS_ARGS("s", session_id),
                                SD_BUS_NO_RESULT,
                                method_lock_session,
                                SD_BUS_VTABLE_UNPRIVILEGED),
        SD_BUS_METHOD("LockSessions",
                      NULL,
                      NULL,
                      method_lock_sessions,
                      SD_BUS_VTABLE_UNPRIVILEGED),
        SD_BUS_METHOD("UnlockSessions",
                      NULL,
                      NULL,
                      method_lock_sessions,
                      SD_BUS_VTABLE_UNPRIVILEGED),
        SD_BUS_METHOD_WITH_ARGS("KillSession",
                                SD_BUS_ARGS("s", session_id, "s", who, "i", signal_number),
                                SD_BUS_NO_RESULT,
                                method_kill_session,
                                SD_BUS_VTABLE_UNPRIVILEGED),
        SD_BUS_METHOD_WITH_ARGS("KillUser",
                                SD_BUS_ARGS("u", uid, "i", signal_number),
                                SD_BUS_NO_RESULT,
                                method_kill_user,
                                SD_BUS_VTABLE_UNPRIVILEGED),
        SD_BUS_METHOD_WITH_ARGS("TerminateSession",
                                SD_BUS_ARGS("s", session_id),
                                SD_BUS_NO_RESULT,
                                method_terminate_session,
                                SD_BUS_VTABLE_UNPRIVILEGED),
        SD_BUS_METHOD_WITH_ARGS("TerminateUser",
                                SD_BUS_ARGS("u", uid),
                                SD_BUS_NO_RESULT,
                                method_terminate_user,
                                SD_BUS_VTABLE_UNPRIVILEGED),
        SD_BUS_METHOD_WITH_ARGS("TerminateSeat",
                                SD_BUS_ARGS("s", seat_id),
                                SD_BUS_NO_RESULT,
                                method_terminate_seat,
                                SD_BUS_VTABLE_UNPRIVILEGED),
        SD_BUS_METHOD_WITH_ARGS("SetUserLinger",
                                SD_BUS_ARGS("u", uid, "b", enable, "b", interactive),
                                SD_BUS_NO_RESULT,
                                method_set_user_linger,
                                SD_BUS_VTABLE_UNPRIVILEGED),
        SD_BUS_METHOD_WITH_ARGS("AttachDevice",
                                SD_BUS_ARGS("s", seat_id, "s", sysfs_path, "b", interactive),
                                SD_BUS_NO_RESULT,
                                method_attach_device,
                                SD_BUS_VTABLE_UNPRIVILEGED),
        SD_BUS_METHOD_WITH_ARGS("FlushDevices",
                                SD_BUS_ARGS("b", interactive),
                                SD_BUS_NO_RESULT,
                                method_flush_devices,
                                SD_BUS_VTABLE_UNPRIVILEGED),
        SD_BUS_METHOD_WITH_ARGS("PowerOff",
                                SD_BUS_ARGS("b", interactive),
                                SD_BUS_NO_RESULT,
                                method_poweroff,
                                SD_BUS_VTABLE_UNPRIVILEGED),
        SD_BUS_METHOD_WITH_ARGS("PowerOffWithFlags",
                                SD_BUS_ARGS("t", flags),
                                SD_BUS_NO_RESULT,
                                method_poweroff,
                                SD_BUS_VTABLE_UNPRIVILEGED),
        SD_BUS_METHOD_WITH_ARGS("Reboot",
                                SD_BUS_ARGS("b", interactive),
                                SD_BUS_NO_RESULT,
                                method_reboot,
                                SD_BUS_VTABLE_UNPRIVILEGED),
        SD_BUS_METHOD_WITH_ARGS("RebootWithFlags",
                                SD_BUS_ARGS("t", flags),
                                SD_BUS_NO_RESULT,
                                method_reboot,
                                SD_BUS_VTABLE_UNPRIVILEGED),
        SD_BUS_METHOD_WITH_ARGS("Halt",
                                SD_BUS_ARGS("b", interactive),
                                SD_BUS_NO_RESULT,
                                method_halt,
                                SD_BUS_VTABLE_UNPRIVILEGED),
        SD_BUS_METHOD_WITH_ARGS("HaltWithFlags",
                                SD_BUS_ARGS("t", flags),
                                SD_BUS_NO_RESULT,
                                method_halt,
                                SD_BUS_VTABLE_UNPRIVILEGED),
        SD_BUS_METHOD_WITH_ARGS("Suspend",
                                SD_BUS_ARGS("b", interactive),
                                SD_BUS_NO_RESULT,
                                method_suspend,
                                SD_BUS_VTABLE_UNPRIVILEGED),
        SD_BUS_METHOD_WITH_ARGS("SuspendWithFlags",
                                SD_BUS_ARGS("t", flags),
                                SD_BUS_NO_RESULT,
                                method_suspend,
                                SD_BUS_VTABLE_UNPRIVILEGED),
        SD_BUS_METHOD_WITH_ARGS("Hibernate",
                                SD_BUS_ARGS("b", interactive),
                                SD_BUS_NO_RESULT,
                                method_hibernate,
                                SD_BUS_VTABLE_UNPRIVILEGED),
        SD_BUS_METHOD_WITH_ARGS("HibernateWithFlags",
                                SD_BUS_ARGS("t", flags),
                                SD_BUS_NO_RESULT,
                                method_hibernate,
                                SD_BUS_VTABLE_UNPRIVILEGED),
        SD_BUS_METHOD_WITH_ARGS("HybridSleep",
                                SD_BUS_ARGS("b", interactive),
                                SD_BUS_NO_RESULT,
                                method_hybrid_sleep,
                                SD_BUS_VTABLE_UNPRIVILEGED),
        SD_BUS_METHOD_WITH_ARGS("HybridSleepWithFlags",
                                SD_BUS_ARGS("t", flags),
                                SD_BUS_NO_RESULT,
                                method_hybrid_sleep,
                                SD_BUS_VTABLE_UNPRIVILEGED),
        SD_BUS_METHOD_WITH_ARGS("SuspendThenHibernate",
                                SD_BUS_ARGS("b", interactive),
                                SD_BUS_NO_RESULT,
                                method_suspend_then_hibernate,
                                SD_BUS_VTABLE_UNPRIVILEGED),
        SD_BUS_METHOD_WITH_ARGS("SuspendThenHibernateWithFlags",
                                SD_BUS_ARGS("t", flags),
                                SD_BUS_NO_RESULT,
                                method_suspend_then_hibernate,
                                SD_BUS_VTABLE_UNPRIVILEGED),
        SD_BUS_METHOD_WITH_ARGS("CanPowerOff",
                                SD_BUS_NO_ARGS,
                                SD_BUS_RESULT("s", result),
                                method_can_poweroff,
                                SD_BUS_VTABLE_UNPRIVILEGED),
        SD_BUS_METHOD_WITH_ARGS("CanReboot",
                                SD_BUS_NO_ARGS,
                                SD_BUS_RESULT("s", result),
                                method_can_reboot,
                                SD_BUS_VTABLE_UNPRIVILEGED),
        SD_BUS_METHOD_WITH_ARGS("CanHalt",
                                SD_BUS_NO_ARGS,
                                SD_BUS_RESULT("s", result),
                                method_can_halt,
                                SD_BUS_VTABLE_UNPRIVILEGED),
        SD_BUS_METHOD_WITH_ARGS("CanSuspend",
                                SD_BUS_NO_ARGS,
                                SD_BUS_RESULT("s", result),
                                method_can_suspend,
                                SD_BUS_VTABLE_UNPRIVILEGED),
        SD_BUS_METHOD_WITH_ARGS("CanHibernate",
                                SD_BUS_NO_ARGS,
                                SD_BUS_RESULT("s", result),
                                method_can_hibernate,
                                SD_BUS_VTABLE_UNPRIVILEGED),
        SD_BUS_METHOD_WITH_ARGS("CanHybridSleep",
                                SD_BUS_NO_ARGS,
                                SD_BUS_RESULT("s", result),
                                method_can_hybrid_sleep,
                                SD_BUS_VTABLE_UNPRIVILEGED),
        SD_BUS_METHOD_WITH_ARGS("CanSuspendThenHibernate",
                                SD_BUS_NO_ARGS,
                                SD_BUS_RESULT("s", result),
                                method_can_suspend_then_hibernate,
                                SD_BUS_VTABLE_UNPRIVILEGED),
        SD_BUS_METHOD_WITH_ARGS("ScheduleShutdown",
                                SD_BUS_ARGS("s", type, "t", usec),
                                SD_BUS_NO_RESULT,
                                method_schedule_shutdown,
                                SD_BUS_VTABLE_UNPRIVILEGED),
        SD_BUS_METHOD_WITH_ARGS("CancelScheduledShutdown",
                                SD_BUS_NO_ARGS,
                                SD_BUS_RESULT("b", cancelled),
                                method_cancel_scheduled_shutdown,
                                SD_BUS_VTABLE_UNPRIVILEGED),
        SD_BUS_METHOD_WITH_ARGS("Inhibit",
                                SD_BUS_ARGS("s", what, "s", who, "s", why, "s", mode),
                                SD_BUS_RESULT("h", pipe_fd),
                                method_inhibit,
                                SD_BUS_VTABLE_UNPRIVILEGED),
        SD_BUS_METHOD_WITH_ARGS("CanRebootParameter",
                                SD_BUS_NO_ARGS,
                                SD_BUS_RESULT("s", result),
                                method_can_reboot_parameter,
                                SD_BUS_VTABLE_UNPRIVILEGED),
        SD_BUS_METHOD_WITH_ARGS("SetRebootParameter",
                                SD_BUS_ARGS("s", parameter),
                                SD_BUS_NO_RESULT,
                                method_set_reboot_parameter,
                                SD_BUS_VTABLE_UNPRIVILEGED),
        SD_BUS_METHOD_WITH_ARGS("CanRebootToFirmwareSetup",
                                SD_BUS_NO_ARGS,
                                SD_BUS_RESULT("s", result),
                                method_can_reboot_to_firmware_setup,
                                SD_BUS_VTABLE_UNPRIVILEGED),
        SD_BUS_METHOD_WITH_ARGS("SetRebootToFirmwareSetup",
                                SD_BUS_ARGS("b", enable),
                                SD_BUS_NO_RESULT,
                                method_set_reboot_to_firmware_setup,
                                SD_BUS_VTABLE_UNPRIVILEGED),
        SD_BUS_METHOD_WITH_ARGS("CanRebootToBootLoaderMenu",
                                SD_BUS_NO_ARGS,
                                SD_BUS_RESULT("s", result),
                                method_can_reboot_to_boot_loader_menu,
                                SD_BUS_VTABLE_UNPRIVILEGED),
        SD_BUS_METHOD_WITH_ARGS("SetRebootToBootLoaderMenu",
                                SD_BUS_ARGS("t", timeout),
                                SD_BUS_NO_RESULT,
                                method_set_reboot_to_boot_loader_menu,
                                SD_BUS_VTABLE_UNPRIVILEGED),
        SD_BUS_METHOD_WITH_ARGS("CanRebootToBootLoaderEntry",
                                SD_BUS_NO_ARGS,
                                SD_BUS_RESULT("s", result),
                                method_can_reboot_to_boot_loader_entry,
                                SD_BUS_VTABLE_UNPRIVILEGED),
        SD_BUS_METHOD_WITH_ARGS("SetRebootToBootLoaderEntry",
                                SD_BUS_ARGS("s", boot_loader_entry),
                                SD_BUS_NO_RESULT,
                                method_set_reboot_to_boot_loader_entry,
                                SD_BUS_VTABLE_UNPRIVILEGED),
        SD_BUS_METHOD_WITH_ARGS("SetWallMessage",
                                SD_BUS_ARGS("s", wall_message, "b", enable),
                                SD_BUS_NO_RESULT,
                                method_set_wall_message,
                                SD_BUS_VTABLE_UNPRIVILEGED),

        SD_BUS_SIGNAL_WITH_ARGS("SessionNew",
                                SD_BUS_ARGS("s", session_id, "o", object_path),
                                0),
        SD_BUS_SIGNAL_WITH_ARGS("SessionRemoved",
                                SD_BUS_ARGS("s", session_id, "o", object_path),
                                0),
        SD_BUS_SIGNAL_WITH_ARGS("UserNew",
                                SD_BUS_ARGS("u", uid, "o", object_path),
                                0),
        SD_BUS_SIGNAL_WITH_ARGS("UserRemoved",
                                SD_BUS_ARGS("u", uid, "o", object_path),
                                0),
        SD_BUS_SIGNAL_WITH_ARGS("SeatNew",
                                SD_BUS_ARGS("s", seat_id, "o", object_path),
                                0),
        SD_BUS_SIGNAL_WITH_ARGS("SeatRemoved",
                                SD_BUS_ARGS("s", seat_id, "o", object_path),
                                0),
        SD_BUS_SIGNAL_WITH_ARGS("PrepareForShutdown",
                                SD_BUS_ARGS("b", start),
                                0),
        SD_BUS_SIGNAL_WITH_ARGS("PrepareForSleep",
                                SD_BUS_ARGS("b", start),
                                0),

        SD_BUS_VTABLE_END
};

const BusObjectImplementation manager_object = {
        "/org/freedesktop/login1",
        "org.freedesktop.login1.Manager",
        .vtables = BUS_VTABLES(manager_vtable),
        .children = BUS_IMPLEMENTATIONS(&seat_object,
                                        &session_object,
                                        &user_object),
};

static int session_jobs_reply(Session *s, uint32_t jid, const char *unit, const char *result) {
        assert(s);
        assert(unit);

        if (!s->started)
                return 0;

        if (result && !streq(result, "done")) {
                _cleanup_(sd_bus_error_free) sd_bus_error e = SD_BUS_ERROR_NULL;

                sd_bus_error_setf(&e, BUS_ERROR_JOB_FAILED,
                                  "Job %u for unit '%s' failed with '%s'", jid, unit, result);
                return session_send_create_reply(s, &e);
        }

        return session_send_create_reply(s, NULL);
}

int match_job_removed(sd_bus_message *message, void *userdata, sd_bus_error *error) {
        const char *path, *result, *unit;
        Manager *m = ASSERT_PTR(userdata);
        Session *session;
        uint32_t id;
        User *user;
        int r;

        assert(message);

        r = sd_bus_message_read(message, "uoss", &id, &path, &unit, &result);
        if (r < 0) {
                bus_log_parse_error(r);
                return 0;
        }

        if (m->action_job && streq(m->action_job, path)) {
                assert(m->delayed_action);
                log_info("Operation '%s' finished.", inhibit_what_to_string(m->delayed_action->inhibit_what));

                /* Tell people that they now may take a lock again */
                (void) send_prepare_for(m, m->delayed_action->inhibit_what, false);

                m->action_job = mfree(m->action_job);
                m->delayed_action = NULL;
                return 0;
        }

        session = hashmap_get(m->session_units, unit);
        if (session) {
                if (streq_ptr(path, session->scope_job)) {
                        session->scope_job = mfree(session->scope_job);
                        (void) session_jobs_reply(session, id, unit, result);

                        session_save(session);
                        user_save(session->user);
                }

                session_add_to_gc_queue(session);
        }

        user = hashmap_get(m->user_units, unit);
        if (user) {
                if (streq_ptr(path, user->service_job)) {
                        user->service_job = mfree(user->service_job);

                        LIST_FOREACH(sessions_by_user, s, user->sessions)
                                (void) session_jobs_reply(s, id, unit, NULL /* don't propagate user service failures to the client */);

                        user_save(user);
                }

                user_add_to_gc_queue(user);
        }

        return 0;
}

int match_unit_removed(sd_bus_message *message, void *userdata, sd_bus_error *error) {
        const char *path, *unit;
        Manager *m = ASSERT_PTR(userdata);
        Session *session;
        User *user;
        int r;

        assert(message);

        r = sd_bus_message_read(message, "so", &unit, &path);
        if (r < 0) {
                bus_log_parse_error(r);
                return 0;
        }

        session = hashmap_get(m->session_units, unit);
        if (session)
                session_add_to_gc_queue(session);

        user = hashmap_get(m->user_units, unit);
        if (user)
                user_add_to_gc_queue(user);

        return 0;
}

int match_properties_changed(sd_bus_message *message, void *userdata, sd_bus_error *error) {
        _cleanup_free_ char *unit = NULL;
        Manager *m = ASSERT_PTR(userdata);
        const char *path;
        Session *session;
        User *user;
        int r;

        assert(message);

        path = sd_bus_message_get_path(message);
        if (!path)
                return 0;

        r = unit_name_from_dbus_path(path, &unit);
        if (r == -EINVAL) /* not a unit */
                return 0;
        if (r < 0) {
                log_oom();
                return 0;
        }

        session = hashmap_get(m->session_units, unit);
        if (session)
                session_add_to_gc_queue(session);

        user = hashmap_get(m->user_units, unit);
        if (user)
                user_add_to_gc_queue(user);

        return 0;
}

int match_reloading(sd_bus_message *message, void *userdata, sd_bus_error *error) {
        Manager *m = ASSERT_PTR(userdata);
        Session *session;
        int b, r;

        assert(message);

        r = sd_bus_message_read(message, "b", &b);
        if (r < 0) {
                bus_log_parse_error(r);
                return 0;
        }

        if (b)
                return 0;

        /* systemd finished reloading, let's recheck all our sessions */
        log_debug("System manager has been reloaded, rechecking sessions...");

        HASHMAP_FOREACH(session, m->sessions)
                session_add_to_gc_queue(session);

        return 0;
}

int manager_send_changed(Manager *manager, const char *property, ...) {
        char **l;

        assert(manager);

        l = strv_from_stdarg_alloca(property);

        return sd_bus_emit_properties_changed_strv(
                        manager->bus,
                        "/org/freedesktop/login1",
                        "org.freedesktop.login1.Manager",
                        l);
}

static int strdup_job(sd_bus_message *reply, char **job) {
        const char *j;
        char *copy;
        int r;

        r = sd_bus_message_read(reply, "o", &j);
        if (r < 0)
                return r;

        copy = strdup(j);
        if (!copy)
                return -ENOMEM;

        *job = copy;
        return 1;
}

int manager_start_scope(
                Manager *manager,
                const char *scope,
                pid_t pid,
                const char *slice,
                const char *description,
                char **wants,
                char **after,
                const char *requires_mounts_for,
                sd_bus_message *more_properties,
                sd_bus_error *error,
                char **job) {

        _cleanup_(sd_bus_message_unrefp) sd_bus_message *m = NULL, *reply = NULL;
        int r;

        assert(manager);
        assert(scope);
        assert(pid > 1);
        assert(job);

        r = bus_message_new_method_call(manager->bus, &m, bus_systemd_mgr, "StartTransientUnit");
        if (r < 0)
                return r;

        r = sd_bus_message_append(m, "ss", strempty(scope), "fail");
        if (r < 0)
                return r;

        r = sd_bus_message_open_container(m, 'a', "(sv)");
        if (r < 0)
                return r;

        if (!isempty(slice)) {
                r = sd_bus_message_append(m, "(sv)", "Slice", "s", slice);
                if (r < 0)
                        return r;
        }

        if (!isempty(description)) {
                r = sd_bus_message_append(m, "(sv)", "Description", "s", description);
                if (r < 0)
                        return r;
        }

        STRV_FOREACH(i, wants) {
                r = sd_bus_message_append(m, "(sv)", "Wants", "as", 1, *i);
                if (r < 0)
                        return r;
        }

        STRV_FOREACH(i, after) {
                r = sd_bus_message_append(m, "(sv)", "After", "as", 1, *i);
                if (r < 0)
                        return r;
        }

        if (!empty_or_root(requires_mounts_for)) {
                r = sd_bus_message_append(m, "(sv)", "RequiresMountsFor", "as", 1, requires_mounts_for);
                if (r < 0)
                        return r;
        }

        /* Make sure that the session shells are terminated with SIGHUP since bash and friends tend to ignore
         * SIGTERM */
        r = sd_bus_message_append(m, "(sv)", "SendSIGHUP", "b", true);
        if (r < 0)
                return r;

        r = sd_bus_message_append(m, "(sv)", "PIDs", "au", 1, pid);
        if (r < 0)
                return r;

        /* disable TasksMax= for the session scope, rely on the slice setting for it */
        r = sd_bus_message_append(m, "(sv)", "TasksMax", "t", UINT64_MAX);
        if (r < 0)
                return bus_log_create_error(r);

        if (more_properties) {
                /* If TasksMax also appears here, it will overwrite the default value set above */
                r = sd_bus_message_copy(m, more_properties, true);
                if (r < 0)
                        return r;
        }

        r = sd_bus_message_close_container(m);
        if (r < 0)
                return r;

        r = sd_bus_message_append(m, "a(sa(sv))", 0);
        if (r < 0)
                return r;

        r = sd_bus_call(manager->bus, m, 0, error, &reply);
        if (r < 0)
                return r;

        return strdup_job(reply, job);
}

int manager_start_unit(Manager *manager, const char *unit, sd_bus_error *error, char **job) {
        _cleanup_(sd_bus_message_unrefp) sd_bus_message *reply = NULL;
        int r;

        assert(manager);
        assert(unit);
        assert(job);

        r = bus_call_method(
                        manager->bus,
                        bus_systemd_mgr,
                        "StartUnit",
                        error,
                        &reply,
                        "ss", unit, "replace");
        if (r < 0)
                return r;

        return strdup_job(reply, job);
}

int manager_stop_unit(Manager *manager, const char *unit, const char *job_mode, sd_bus_error *error, char **ret_job) {
        _cleanup_(sd_bus_message_unrefp) sd_bus_message *reply = NULL;
        int r;

        assert(manager);
        assert(unit);
        assert(ret_job);

        r = bus_call_method(
                        manager->bus,
                        bus_systemd_mgr,
                        "StopUnit",
                        error,
                        &reply,
                        "ss", unit, job_mode ?: "fail");
        if (r < 0) {
                if (sd_bus_error_has_names(error, BUS_ERROR_NO_SUCH_UNIT,
                                                  BUS_ERROR_LOAD_FAILED)) {

                        *ret_job = NULL;
                        sd_bus_error_free(error);
                        return 0;
                }

                return r;
        }

        return strdup_job(reply, ret_job);
}

int manager_abandon_scope(Manager *manager, const char *scope, sd_bus_error *ret_error) {
        _cleanup_(sd_bus_error_free) sd_bus_error error = SD_BUS_ERROR_NULL;
        _cleanup_free_ char *path = NULL;
        int r;

        assert(manager);
        assert(scope);

        path = unit_dbus_path_from_name(scope);
        if (!path)
                return -ENOMEM;

        r = sd_bus_call_method(
                        manager->bus,
                        "org.freedesktop.systemd1",
                        path,
                        "org.freedesktop.systemd1.Scope",
                        "Abandon",
                        &error,
                        NULL,
                        NULL);
        if (r < 0) {
                if (sd_bus_error_has_names(&error, BUS_ERROR_NO_SUCH_UNIT,
                                                   BUS_ERROR_LOAD_FAILED,
                                                   BUS_ERROR_SCOPE_NOT_RUNNING))
                        return 0;

                sd_bus_error_move(ret_error, &error);
                return r;
        }

        return 1;
}

int manager_kill_unit(Manager *manager, const char *unit, KillWho who, int signo, sd_bus_error *error) {
        assert(manager);
        assert(unit);

        return bus_call_method(
                        manager->bus,
                        bus_systemd_mgr,
                        "KillUnit",
                        error,
                        NULL,
                        "ssi", unit, who == KILL_LEADER ? "main" : "all", signo);
}

int manager_unit_is_active(Manager *manager, const char *unit, sd_bus_error *ret_error) {
        _cleanup_(sd_bus_error_free) sd_bus_error error = SD_BUS_ERROR_NULL;
        _cleanup_(sd_bus_message_unrefp) sd_bus_message *reply = NULL;
        _cleanup_free_ char *path = NULL;
        const char *state;
        int r;

        assert(manager);
        assert(unit);

        path = unit_dbus_path_from_name(unit);
        if (!path)
                return -ENOMEM;

        r = sd_bus_get_property(
                        manager->bus,
                        "org.freedesktop.systemd1",
                        path,
                        "org.freedesktop.systemd1.Unit",
                        "ActiveState",
                        &error,
                        &reply,
                        "s");
        if (r < 0) {
                /* systemd might have dropped off momentarily, let's
                 * not make this an error */
                if (sd_bus_error_has_names(&error, SD_BUS_ERROR_NO_REPLY,
                                                   SD_BUS_ERROR_DISCONNECTED))
                        return true;

                /* If the unit is already unloaded then it's not
                 * active */
                if (sd_bus_error_has_names(&error, BUS_ERROR_NO_SUCH_UNIT,
                                                   BUS_ERROR_LOAD_FAILED))
                        return false;

                sd_bus_error_move(ret_error, &error);
                return r;
        }

        r = sd_bus_message_read(reply, "s", &state);
        if (r < 0)
                return r;

        return !STR_IN_SET(state, "inactive", "failed");
}

int manager_job_is_active(Manager *manager, const char *path, sd_bus_error *ret_error) {
        _cleanup_(sd_bus_error_free) sd_bus_error error = SD_BUS_ERROR_NULL;
        _cleanup_(sd_bus_message_unrefp) sd_bus_message *reply = NULL;
        int r;

        assert(manager);
        assert(path);

        r = sd_bus_get_property(
                        manager->bus,
                        "org.freedesktop.systemd1",
                        path,
                        "org.freedesktop.systemd1.Job",
                        "State",
                        &error,
                        &reply,
                        "s");
        if (r < 0) {
                if (sd_bus_error_has_names(&error, SD_BUS_ERROR_NO_REPLY,
                                                   SD_BUS_ERROR_DISCONNECTED))
                        return true;

                if (sd_bus_error_has_name(&error, SD_BUS_ERROR_UNKNOWN_OBJECT))
                        return false;

                sd_bus_error_move(ret_error, &error);
                return r;
        }

        /* We don't actually care about the state really. The fact
         * that we could read the job state is enough for us */

        return true;
}<|MERGE_RESOLUTION|>--- conflicted
+++ resolved
@@ -2322,9 +2322,6 @@
                         (void) sd_bus_creds_get_tty(creds, &tty);
                 }
 
-<<<<<<< HEAD
-                username = uid_to_name(uid);
-=======
                 _cleanup_free_ char *username = uid_to_name(uid);
 
                 log_struct(LOG_INFO,
@@ -2333,7 +2330,6 @@
                            "MESSAGE_ID=" SD_MESSAGE_SHUTDOWN_CANCELED_STR,
                            username ? "OPERATOR=%s" : NULL, username);
 
->>>>>>> 9ec7f8a0
                 utmp_wall("System shutdown has been cancelled",
                           username, tty, logind_wall_tty_filter, m);
         }
