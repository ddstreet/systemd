--- conflicted
+++ resolved
@@ -212,23 +212,12 @@
         case ACTION_WALL: {
                  _cleanup_free_ char *wall = NULL;
 
-<<<<<<< HEAD
-                if (asprintf(&_wall,
-                             "%s%sPassword entry required for \'%s\' (PID %u).\r\n"
-                             "Please enter password with the systemd-tty-ask-password-agent tool.",
-                             strempty(*wall),
-                             *wall ? "\r\n\r\n" : "",
-                             message,
-                             pid) < 0)
-                        return log_oom();
-=======
                  if (asprintf(&wall,
                               "Password entry required for \'%s\' (PID %u).\r\n"
                               "Please enter password with the systemd-tty-ask-password-agent tool.",
                               message,
                               pid) < 0)
                          return log_oom();
->>>>>>> 96240360
 
                  (void) utmp_wall(wall, NULL, NULL, wall_tty_match, NULL);
                  return 0;
