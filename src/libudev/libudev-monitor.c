--- conflicted
+++ resolved
@@ -759,21 +759,13 @@
         count = sendmsg(udev_monitor->sock, &smsg, 0);
         if (count < 0) {
                 if (!destination && errno == ECONNREFUSED) {
-<<<<<<< HEAD
-                        log_debug("passed unknown number of bytes to netlink monitor %p", udev_monitor);
-=======
                         log_debug("passed device to netlink monitor %p", udev_monitor);
->>>>>>> 3f87dd87
                         return 0;
                 } else
                         return -errno;
         }
 
-<<<<<<< HEAD
-        log_debug("passed %zi bytes to netlink monitor %p", count, udev_monitor);
-=======
         log_debug("passed %zi byte device to netlink monitor %p", count, udev_monitor);
->>>>>>> 3f87dd87
         return count;
 }
 
