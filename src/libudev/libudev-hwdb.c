--- conflicted
+++ resolved
@@ -281,11 +281,6 @@
         hwdb->refcount = 1;
         udev_list_init(udev, &hwdb->properties_list, true);
 
-<<<<<<< HEAD
-        hwdb->f = fopen(UDEVLIBEXECDIR "/hwdb.bin", "re");
-        if (!hwdb->f) {
-                udev_dbg(udev, "error reading " UDEVLIBEXECDIR "/hwdb.bin: %m");
-=======
         /* find hwdb.bin in hwdb_bin_paths */
         NULSTR_FOREACH(hwdb_bin_path, hwdb_bin_paths) {
                 hwdb->f = fopen(hwdb_bin_path, "re");
@@ -302,40 +297,27 @@
 
         if (!hwdb->f) {
                 udev_err(udev, "hwdb.bin does not exist, please run udevadm hwdb --update");
->>>>>>> 6cf42623
                 udev_hwdb_unref(hwdb);
                 return NULL;
         }
 
         if (fstat(fileno(hwdb->f), &hwdb->st) < 0 ||
             (size_t)hwdb->st.st_size < offsetof(struct trie_header_f, strings_len) + 8) {
-<<<<<<< HEAD
-                udev_dbg(udev, "error reading " UDEVLIBEXECDIR "/hwdb.bin: %m");
-=======
                 udev_dbg(udev, "error reading %s: %m", hwdb_bin_path);
->>>>>>> 6cf42623
                 udev_hwdb_unref(hwdb);
                 return NULL;
         }
 
         hwdb->map = mmap(0, hwdb->st.st_size, PROT_READ, MAP_SHARED, fileno(hwdb->f), 0);
         if (hwdb->map == MAP_FAILED) {
-<<<<<<< HEAD
-                udev_dbg(udev, "error mapping " UDEVLIBEXECDIR "/hwdb.bin: %m");
-=======
                 udev_dbg(udev, "error mapping %s: %m", hwdb_bin_path);
->>>>>>> 6cf42623
                 udev_hwdb_unref(hwdb);
                 return NULL;
         }
 
         if (memcmp(hwdb->map, sig, sizeof(hwdb->head->signature)) != 0 ||
             (size_t)hwdb->st.st_size != le64toh(hwdb->head->file_size)) {
-<<<<<<< HEAD
-                udev_dbg(udev, "error recognizing the format of " UDEVLIBEXECDIR "/hwdb.bin");
-=======
                 udev_dbg(udev, "error recognizing the format of %s", hwdb_bin_path);
->>>>>>> 6cf42623
                 udev_hwdb_unref(hwdb);
                 return NULL;
         }
