/***
  This file is part of systemd.

  Copyright 2012 Kay Sievers <kay@vrfy.org>
  Copyright 2008 Alan Jenkins <alan.christopher.jenkins@googlemail.com>

  systemd is free software; you can redistribute it and/or modify it
  under the terms of the GNU Lesser General Public License as published by
  the Free Software Foundation; either version 2.1 of the License, or
  (at your option) any later version.

  systemd is distributed in the hope that it will be useful, but
  WITHOUT ANY WARRANTY; without even the implied warranty of
  MERCHANTABILITY or FITNESS FOR A PARTICULAR PURPOSE. See the GNU
  Lesser General Public License for more details.

  You should have received a copy of the GNU Lesser General Public License
  along with systemd; If not, see <http://www.gnu.org/licenses/>.
***/

#include <stdio.h>
#include <errno.h>
#include <string.h>
#include <inttypes.h>
#include <ctype.h>
#include <stdlib.h>
#include <fnmatch.h>
#include <getopt.h>
#include <sys/mman.h>

#include "libudev-private.h"
#include "libudev-hwdb-def.h"

/**
 * SECTION:libudev-hwdb
 * @short_description: retrieve properties from the hardware database
 *
 * Libudev hardware database interface.
 */

/**
 * udev_hwdb:
 *
 * Opaque object representing the hardware database.
 */
struct udev_hwdb {
        struct udev *udev;
        int refcount;

        FILE *f;
        struct stat st;
        union {
                struct trie_header_f *head;
                const char *map;
        };

        struct udev_list properties_list;
};

struct linebuf {
        char bytes[LINE_MAX];
        size_t size;
        size_t len;
};

static void linebuf_init(struct linebuf *buf) {
        buf->size = 0;
        buf->len = 0;
}

static const char *linebuf_get(struct linebuf *buf) {
        if (buf->len + 1 >= sizeof(buf->bytes))
                return NULL;
        buf->bytes[buf->len] = '\0';
        return buf->bytes;
}

static bool linebuf_add(struct linebuf *buf, const char *s, size_t len) {
        if (buf->len + len >= sizeof(buf->bytes))
                return false;
        memcpy(buf->bytes + buf->len, s, len);
        buf->len += len;
        return true;
}

static bool linebuf_add_char(struct linebuf *buf, char c)
{
        if (buf->len + 1 >= sizeof(buf->bytes))
                return false;
        buf->bytes[buf->len++] = c;
        return true;
}

static void linebuf_rem(struct linebuf *buf, size_t count) {
        assert(buf->len >= count);
        buf->len -= count;
}

static void linebuf_rem_char(struct linebuf *buf) {
        linebuf_rem(buf, 1);
}

static const struct trie_child_entry_f *trie_node_children(struct udev_hwdb *hwdb, const struct trie_node_f *node) {
        return (const struct trie_child_entry_f *)((const char *)node + le64toh(hwdb->head->node_size));
}

static const struct trie_value_entry_f *trie_node_values(struct udev_hwdb *hwdb, const struct trie_node_f *node) {
        const char *base = (const char *)node;

        base += le64toh(hwdb->head->node_size);
        base += node->children_count * le64toh(hwdb->head->child_entry_size);
        return (const struct trie_value_entry_f *)base;
}

static const struct trie_node_f *trie_node_from_off(struct udev_hwdb *hwdb, le64_t off) {
        return (const struct trie_node_f *)(hwdb->map + le64toh(off));
}

static const char *trie_string(struct udev_hwdb *hwdb, le64_t off) {
        return hwdb->map + le64toh(off);
}

static int trie_children_cmp_f(const void *v1, const void *v2) {
        const struct trie_child_entry_f *n1 = v1;
        const struct trie_child_entry_f *n2 = v2;

        return n1->c - n2->c;
}

static const struct trie_node_f *node_lookup_f(struct udev_hwdb *hwdb, const struct trie_node_f *node, uint8_t c) {
        struct trie_child_entry_f *child;
        struct trie_child_entry_f search;

        search.c = c;
        child = bsearch(&search, trie_node_children(hwdb, node), node->children_count,
                        le64toh(hwdb->head->child_entry_size), trie_children_cmp_f);
        if (child)
                return trie_node_from_off(hwdb, child->child_off);
        return NULL;
}

static int hwdb_add_property(struct udev_hwdb *hwdb, const char *key, const char *value) {
        /*
         * Silently ignore all properties which do not start with a
         * space; future extensions might use additional prefixes.
         */
        if (key[0] != ' ')
                return 0;

        if (udev_list_entry_add(&hwdb->properties_list, key+1, value) == NULL)
                return -ENOMEM;
        return 0;
}

static int trie_fnmatch_f(struct udev_hwdb *hwdb, const struct trie_node_f *node, size_t p,
                          struct linebuf *buf, const char *search) {
        size_t len;
        size_t i;
        const char *prefix;
        int err;

        prefix = trie_string(hwdb, node->prefix_off);
        len = strlen(prefix + p);
        linebuf_add(buf, prefix + p, len);

        for (i = 0; i < node->children_count; i++) {
                const struct trie_child_entry_f *child = &trie_node_children(hwdb, node)[i];

                linebuf_add_char(buf, child->c);
                err = trie_fnmatch_f(hwdb, trie_node_from_off(hwdb, child->child_off), 0, buf, search);
                if (err < 0)
                        return err;
                linebuf_rem_char(buf);
        }

        if (le64toh(node->values_count) && fnmatch(linebuf_get(buf), search, 0) == 0)
                for (i = 0; i < le64toh(node->values_count); i++) {
                        err = hwdb_add_property(hwdb, trie_string(hwdb, trie_node_values(hwdb, node)[i].key_off),
                                                trie_string(hwdb, trie_node_values(hwdb, node)[i].value_off));
                        if (err < 0)
                                return err;
                }

        linebuf_rem(buf, len);
        return 0;
}

static int trie_search_f(struct udev_hwdb *hwdb, const char *search) {
        struct linebuf buf;
        const struct trie_node_f *node;
        size_t i = 0;
        int err;

        linebuf_init(&buf);

        node = trie_node_from_off(hwdb, hwdb->head->nodes_root_off);
        while (node) {
                const struct trie_node_f *child;
                size_t p = 0;

                if (node->prefix_off) {
                        uint8_t c;

                        for (; (c = trie_string(hwdb, node->prefix_off)[p]); p++) {
                                if (c == '*' || c == '?' || c == '[')
                                        return trie_fnmatch_f(hwdb, node, p, &buf, search + i + p);
                                if (c != search[i + p])
                                        return 0;
                        }
                        i += p;
                }

                child = node_lookup_f(hwdb, node, '*');
                if (child) {
                        linebuf_add_char(&buf, '*');
                        err = trie_fnmatch_f(hwdb, child, 0, &buf, search + i);
                        if (err < 0)
                                return err;
                        linebuf_rem_char(&buf);
                }

                child = node_lookup_f(hwdb, node, '?');
                if (child) {
                        linebuf_add_char(&buf, '?');
                        err = trie_fnmatch_f(hwdb, child, 0, &buf, search + i);
                        if (err < 0)
                                return err;
                        linebuf_rem_char(&buf);
                }

                child = node_lookup_f(hwdb, node, '[');
                if (child) {
                        linebuf_add_char(&buf, '[');
                        err = trie_fnmatch_f(hwdb, child, 0, &buf, search + i);
                        if (err < 0)
                                return err;
                        linebuf_rem_char(&buf);
                }

                if (search[i] == '\0') {
                        size_t n;

                        for (n = 0; n < le64toh(node->values_count); n++) {
                                err = hwdb_add_property(hwdb, trie_string(hwdb, trie_node_values(hwdb, node)[n].key_off),
                                                        trie_string(hwdb, trie_node_values(hwdb, node)[n].value_off));
                                if (err < 0)
                                        return err;
                        }
                        return 0;
                }

                child = node_lookup_f(hwdb, node, search[i]);
                node = child;
                i++;
        }
        return 0;
}

/**
 * udev_hwdb_new:
 * @udev: udev library context
 *
 * Create a hardware database context to query properties for devices.
 *
 * Returns: a hwdb context.
 **/
_public_ struct udev_hwdb *udev_hwdb_new(struct udev *udev) {
        struct udev_hwdb *hwdb;
        const char sig[] = HWDB_SIG;

        hwdb = new0(struct udev_hwdb, 1);
        if (!hwdb)
                return NULL;

        hwdb->refcount = 1;
        udev_list_init(udev, &hwdb->properties_list, true);

        hwdb->f = fopen(UDEVLIBEXECDIR "/hwdb.bin", "re");
        if (!hwdb->f) {
<<<<<<< HEAD
                log_debug("error reading " UDEVLIBEXECDIR "/hwdb.bin: %m");
=======
                udev_dbg(udev, "error reading " UDEVLIBEXECDIR "/hwdb.bin: %m");
>>>>>>> cd7c1a2c
                udev_hwdb_unref(hwdb);
                return NULL;
        }

        if (fstat(fileno(hwdb->f), &hwdb->st) < 0 ||
            (size_t)hwdb->st.st_size < offsetof(struct trie_header_f, strings_len) + 8) {
<<<<<<< HEAD
                log_debug("error reading " UDEVLIBEXECDIR "/hwdb.bin: %m");
=======
                udev_dbg(udev, "error reading " UDEVLIBEXECDIR "/hwdb.bin: %m");
>>>>>>> cd7c1a2c
                udev_hwdb_unref(hwdb);
                return NULL;
        }

        hwdb->map = mmap(0, hwdb->st.st_size, PROT_READ, MAP_SHARED, fileno(hwdb->f), 0);
        if (hwdb->map == MAP_FAILED) {
<<<<<<< HEAD
                log_debug("error mapping " UDEVLIBEXECDIR "/hwdb.bin: %m");
=======
                udev_dbg(udev, "error mapping " UDEVLIBEXECDIR "/hwdb.bin: %m");
>>>>>>> cd7c1a2c
                udev_hwdb_unref(hwdb);
                return NULL;
        }

        if (memcmp(hwdb->map, sig, sizeof(hwdb->head->signature)) != 0 ||
            (size_t)hwdb->st.st_size != le64toh(hwdb->head->file_size)) {
<<<<<<< HEAD
                log_debug("error recognizing the format of " UDEVLIBEXECDIR "/hwdb.bin");
=======
                udev_dbg(udev, "error recognizing the format of " UDEVLIBEXECDIR "/hwdb.bin");
>>>>>>> cd7c1a2c
                udev_hwdb_unref(hwdb);
                return NULL;
        }

        udev_dbg(udev, "=== trie on-disk ===\n");
        udev_dbg(udev, "tool version:          %"PRIu64, le64toh(hwdb->head->tool_version));
        udev_dbg(udev, "file size:        %8llu bytes\n", (unsigned long long) hwdb->st.st_size);
        udev_dbg(udev, "header size       %8"PRIu64" bytes\n", le64toh(hwdb->head->header_size));
        udev_dbg(udev, "strings           %8"PRIu64" bytes\n", le64toh(hwdb->head->strings_len));
        udev_dbg(udev, "nodes             %8"PRIu64" bytes\n", le64toh(hwdb->head->nodes_len));
        return hwdb;
}

/**
 * udev_hwdb_ref:
 * @hwdb: context
 *
 * Take a reference of a hwdb context.
 *
 * Returns: the passed enumeration context
 **/
_public_ struct udev_hwdb *udev_hwdb_ref(struct udev_hwdb *hwdb) {
        if (!hwdb)
                return NULL;
        hwdb->refcount++;
        return hwdb;
}

/**
 * udev_hwdb_unref:
 * @hwdb: context
 *
 * Drop a reference of a hwdb context. If the refcount reaches zero,
 * all resources of the hwdb context will be released.
 *
 * Returns: the passed hwdb context if it has still an active reference, or #NULL otherwise.
 **/
_public_ struct udev_hwdb *udev_hwdb_unref(struct udev_hwdb *hwdb) {
        if (!hwdb)
                return NULL;
        hwdb->refcount--;
        if (hwdb->refcount > 0)
                return hwdb;
        if (hwdb->map)
                munmap((void *)hwdb->map, hwdb->st.st_size);
        if (hwdb->f)
                fclose(hwdb->f);
        udev_list_cleanup(&hwdb->properties_list);
        free(hwdb);
        return NULL;
}

bool udev_hwdb_validate(struct udev_hwdb *hwdb) {
        struct stat st;

        if (!hwdb)
                return false;
        if (!hwdb->f)
                return false;
        if (stat("/etc/udev/hwdb.bin", &st) < 0)
                return true;
        if (timespec_load(&hwdb->st.st_mtim) != timespec_load(&st.st_mtim))
                return true;
        return false;
}

/**
 * udev_hwdb_get_properties_list_entry:
 * @hwdb: context
 * @modalias: modalias string
 * @flags: (unused)
 *
 * Lookup a matching device in the hardware database. The lookup key is a
 * modalias string, whose formats are defined for the Linux kernel modules.
 * Examples are: pci:v00008086d00001C2D*, usb:v04F2pB221*. The first entry
 * of a list of retrieved properties is returned.
 *
 * Returns: a udev_list_entry.
 */
_public_ struct udev_list_entry *udev_hwdb_get_properties_list_entry(struct udev_hwdb *hwdb, const char *modalias, unsigned int flags) {
        int err;

        if (!hwdb || !hwdb->f) {
                errno = EINVAL;
                return NULL;
        }

        udev_list_cleanup(&hwdb->properties_list);
        err = trie_search_f(hwdb, modalias);
        if (err < 0) {
                errno = -err;
                return NULL;
        }
        return udev_list_get_entry(&hwdb->properties_list);
}<|MERGE_RESOLUTION|>--- conflicted
+++ resolved
@@ -277,44 +277,28 @@
 
         hwdb->f = fopen(UDEVLIBEXECDIR "/hwdb.bin", "re");
         if (!hwdb->f) {
-<<<<<<< HEAD
-                log_debug("error reading " UDEVLIBEXECDIR "/hwdb.bin: %m");
-=======
                 udev_dbg(udev, "error reading " UDEVLIBEXECDIR "/hwdb.bin: %m");
->>>>>>> cd7c1a2c
                 udev_hwdb_unref(hwdb);
                 return NULL;
         }
 
         if (fstat(fileno(hwdb->f), &hwdb->st) < 0 ||
             (size_t)hwdb->st.st_size < offsetof(struct trie_header_f, strings_len) + 8) {
-<<<<<<< HEAD
-                log_debug("error reading " UDEVLIBEXECDIR "/hwdb.bin: %m");
-=======
                 udev_dbg(udev, "error reading " UDEVLIBEXECDIR "/hwdb.bin: %m");
->>>>>>> cd7c1a2c
                 udev_hwdb_unref(hwdb);
                 return NULL;
         }
 
         hwdb->map = mmap(0, hwdb->st.st_size, PROT_READ, MAP_SHARED, fileno(hwdb->f), 0);
         if (hwdb->map == MAP_FAILED) {
-<<<<<<< HEAD
-                log_debug("error mapping " UDEVLIBEXECDIR "/hwdb.bin: %m");
-=======
                 udev_dbg(udev, "error mapping " UDEVLIBEXECDIR "/hwdb.bin: %m");
->>>>>>> cd7c1a2c
                 udev_hwdb_unref(hwdb);
                 return NULL;
         }
 
         if (memcmp(hwdb->map, sig, sizeof(hwdb->head->signature)) != 0 ||
             (size_t)hwdb->st.st_size != le64toh(hwdb->head->file_size)) {
-<<<<<<< HEAD
-                log_debug("error recognizing the format of " UDEVLIBEXECDIR "/hwdb.bin");
-=======
                 udev_dbg(udev, "error recognizing the format of " UDEVLIBEXECDIR "/hwdb.bin");
->>>>>>> cd7c1a2c
                 udev_hwdb_unref(hwdb);
                 return NULL;
         }
