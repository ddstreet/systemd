--- conflicted
+++ resolved
@@ -305,11 +305,7 @@
 
         udev_dbg(udev, "=== trie on-disk ===\n");
         udev_dbg(udev, "tool version:          %"PRIu64, le64toh(hwdb->head->tool_version));
-<<<<<<< HEAD
-        udev_dbg(udev, "file size:        %8llu bytes\n", (unsigned long long) hwdb->st.st_size);
-=======
         udev_dbg(udev, "file size:        %8zu bytes\n", hwdb->st.st_size);
->>>>>>> a8f3477d
         udev_dbg(udev, "header size       %8"PRIu64" bytes\n", le64toh(hwdb->head->header_size));
         udev_dbg(udev, "strings           %8"PRIu64" bytes\n", le64toh(hwdb->head->strings_len));
         udev_dbg(udev, "nodes             %8"PRIu64" bytes\n", le64toh(hwdb->head->nodes_len));
