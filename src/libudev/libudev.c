--- conflicted
+++ resolved
@@ -93,10 +93,6 @@
  **/
 _public_ struct udev *udev_new(void) {
         struct udev *udev;
-<<<<<<< HEAD
-        const char *env;
-=======
->>>>>>> ec266923
         _cleanup_fclose_ FILE *f = NULL;
 
         udev = new0(struct udev, 1);
@@ -128,11 +124,7 @@
                         /* split key/value */
                         val = strchr(key, '=');
                         if (val == NULL) {
-<<<<<<< HEAD
-                                udev_err(udev, "/etc/udev/udev.conf:%u: missing assignment,  skipping line.\n", line_nr);
-=======
                                 log_debug("/etc/udev/udev.conf:%u: missing assignment,  skipping line.", line_nr);
->>>>>>> ec266923
                                 continue;
                         }
                         val[0] = '\0';
@@ -164,11 +156,7 @@
                         /* unquote */
                         if (val[0] == '"' || val[0] == '\'') {
                                 if (val[len-1] != val[0]) {
-<<<<<<< HEAD
-                                        udev_err(udev, "/etc/udev/udev.conf:%u: inconsistent quoting, skipping line.\n", line_nr);
-=======
                                         log_debug("/etc/udev/udev.conf:%u: inconsistent quoting, skipping line.", line_nr);
->>>>>>> ec266923
                                         continue;
                                 }
                                 val[len-1] = '\0';
@@ -180,35 +168,14 @@
 
                                 prio = util_log_priority(val);
                                 if (prio < 0)
-<<<<<<< HEAD
-                                        udev_err(udev, "/etc/udev/udev.conf:%u: invalid logging level '%s', ignoring.\n", line_nr, val);
-                                else
-                                        udev_set_log_priority(udev, prio);
-=======
                                         log_debug("/etc/udev/udev.conf:%u: invalid log level '%s', ignoring.", line_nr, val);
                                 else
                                         log_set_max_level(prio);
->>>>>>> ec266923
                                 continue;
                         }
                 }
         }
 
-<<<<<<< HEAD
-        /* environment overrides config */
-        env = secure_getenv("UDEV_LOG");
-        if (env != NULL) {
-                int prio;
-
-                prio = util_log_priority(env);
-                if (prio < 0)
-                        udev_err(udev, "$UDEV_LOG specifies invalid logging level '%s', ignoring.\n", env);
-                else
-                        udev_set_log_priority(udev, prio);
-        }
-
-=======
->>>>>>> ec266923
         return udev;
 }
 
