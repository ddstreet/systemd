--- conflicted
+++ resolved
@@ -43,12 +43,9 @@
 static char *arg_root_fstype = NULL;
 static char *arg_root_options = NULL;
 static int arg_root_rw = -1;
-<<<<<<< HEAD
-=======
 static char *arg_usr_what = NULL;
 static char *arg_usr_fstype = NULL;
 static char *arg_usr_options = NULL;
->>>>>>> 7f308575
 
 static int mount_find_pri(struct mntent *me, int *ret) {
         char *end, *opt;
