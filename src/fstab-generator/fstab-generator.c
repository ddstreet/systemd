--- conflicted
+++ resolved
@@ -718,11 +718,7 @@
                 if (!sep)
                         return -EINVAL;
 
-<<<<<<< HEAD
-                a = strndupa(arg_root_what + 1, sep - arg_root_what - 1);
-=======
                 a = strndupa_safe(arg_root_what + 1, sep - arg_root_what - 1);
->>>>>>> 04025fa6
 
                 r = in_addr_from_string(AF_INET6, a, &u);
                 if (r < 0)
@@ -734,11 +730,7 @@
         /* IPv4 address */
         sep = strchr(arg_root_what, ':');
         if (sep) {
-<<<<<<< HEAD
-                a = strndupa(arg_root_what, sep - arg_root_what);
-=======
                 a = strndupa_safe(arg_root_what, sep - arg_root_what);
->>>>>>> 04025fa6
 
                 if (in_addr_from_string(AF_INET, a, &u) >= 0)
                         return true;
