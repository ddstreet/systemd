--- conflicted
+++ resolved
@@ -197,19 +197,6 @@
 
         if (s->description)
                 fprintf(f, "Description=%s\n", s->description);
-<<<<<<< HEAD
-
-        if (s->sysinit)
-                fprintf(f, "DefaultDependencies=no\n");
-        if (!isempty(before))
-                fprintf(f, "Before=%s\n", before);
-        if (!isempty(after))
-                fprintf(f, "After=%s\n", after);
-        if (!isempty(wants))
-                fprintf(f, "Wants=%s\n", wants);
-        if (!isempty(conflicts))
-                fprintf(f, "Conflicts=%s\n", conflicts);
-=======
         if (s->sysinit)
                 fprintf(f, "DefaultDependencies=no\n");
 
@@ -221,7 +208,6 @@
                 fprintf(f, "Wants=%s\n", *p);
         STRV_FOREACH(p, s->conflicts)
                 fprintf(f, "Conflicts=%s\n", *p);
->>>>>>> eae62953
 
         fprintf(f,
                 "\n[Service]\n"
