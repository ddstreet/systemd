/*-*- Mode: C; c-basic-offset: 8; indent-tabs-mode: nil -*-*/

/***
  This file is part of systemd.

  Copyright 2014 Thomas H.P. Andersen
  Copyright 2010 Lennart Poettering
  Copyright 2011 Michal Schmidt

  systemd is free software; you can redistribute it and/or modify it
  under the terms of the GNU Lesser General Public License as published by
  the Free Software Foundation; either version 2.1 of the License, or
  (at your option) any later version.

  systemd is distributed in the hope that it will be useful, but
  WITHOUT ANY WARRANTY; without even the implied warranty of
  MERCHANTABILITY or FITNESS FOR A PARTICULAR PURPOSE. See the GNU
  Lesser General Public License for more details.

  You should have received a copy of the GNU Lesser General Public License
  along with systemd; If not, see <http://www.gnu.org/licenses/>.
***/

#include <errno.h>
#include <stdio.h>
#include <unistd.h>

#include "alloc-util.h"
#include "dirent-util.h"
#include "fd-util.h"
#include "fileio.h"
#include "hashmap.h"
#include "hexdecoct.h"
#include "install.h"
#include "log.h"
#include "mkdir.h"
#include "path-lookup.h"
#include "path-util.h"
#include "set.h"
#include "special.h"
#include "stat-util.h"
#include "string-util.h"
#include "strv.h"
#include "unit-name.h"
#include "util.h"

typedef enum RunlevelType {
        RUNLEVEL_SYSINIT,
        RUNLEVEL_UP,
        RUNLEVEL_DOWN
} RunlevelType;

static const struct {
        const char *path;
        const char *target;
        const RunlevelType type;
} rcnd_table[] = {
        /* Debian SysV runlevel for early boot */
        { "rcS.d",  SPECIAL_SYSINIT_TARGET,   RUNLEVEL_SYSINIT },

        /* Standard SysV runlevels for start-up */
        { "rc1.d",  SPECIAL_RESCUE_TARGET,     RUNLEVEL_UP },
        { "rc2.d",  SPECIAL_MULTI_USER_TARGET, RUNLEVEL_UP },
        { "rc3.d",  SPECIAL_MULTI_USER_TARGET, RUNLEVEL_UP },
        { "rc4.d",  SPECIAL_MULTI_USER_TARGET, RUNLEVEL_UP },
        { "rc5.d",  SPECIAL_GRAPHICAL_TARGET,  RUNLEVEL_UP },

        /* Standard SysV runlevels for shutdown */
        { "rc0.d",  SPECIAL_POWEROFF_TARGET,  RUNLEVEL_DOWN },
        { "rc6.d",  SPECIAL_REBOOT_TARGET,    RUNLEVEL_DOWN }

        /* Note that the order here matters, as we read the
           directories in this order, and we want to make sure that
           sysv_start_priority is known when we first load the
           unit. And that value we only know from S links. Hence
           UP must be read before DOWN */
};

const char *arg_dest = "/tmp";

typedef struct SysvStub {
        char *name;
        char *path;
        char *description;
        bool sysinit;
        int sysv_start_priority;
        char *pid_file;
        char **before;
        char **after;
        char **wants;
        char **wanted_by;
        char **conflicts;
        bool has_lsb;
        bool reload;
        bool loaded;
} SysvStub;

static void free_sysvstub(SysvStub *s) {
        if (!s)
                return;

        free(s->name);
        free(s->path);
        free(s->description);
        free(s->pid_file);
        strv_free(s->before);
        strv_free(s->after);
        strv_free(s->wants);
        strv_free(s->wanted_by);
        strv_free(s->conflicts);
        free(s);
}

DEFINE_TRIVIAL_CLEANUP_FUNC(SysvStub*, free_sysvstub);

static void free_sysvstub_hashmapp(Hashmap **h) {
        SysvStub *stub;

        while ((stub = hashmap_steal_first(*h)))
                free_sysvstub(stub);

        hashmap_free(*h);
}

static int add_symlink(const char *service, const char *where) {
        const char *from, *to;
        int r;

        assert(service);
        assert(where);

        from = strjoina(arg_dest, "/", service);
        to = strjoina(arg_dest, "/", where, ".wants/", service);

        mkdir_parents_label(to, 0755);

        r = symlink(from, to);
        if (r < 0) {
                if (errno == EEXIST)
                        return 0;

                return -errno;
        }

        return 1;
}

static int add_alias(const char *service, const char *alias) {
        const char *link;
        int r;

        assert(service);
        assert(alias);

        link = strjoina(arg_dest, "/", alias);

        r = symlink(service, link);
        if (r < 0) {
                if (errno == EEXIST)
                        return 0;

                return -errno;
        }

        return 1;
}

static int generate_unit_file(SysvStub *s) {
        _cleanup_free_ char *before = NULL, *after = NULL, *wants = NULL, *conflicts = NULL;
        _cleanup_fclose_ FILE *f = NULL;
        const char *unit;
        char **p;
        int r;

        assert(s);

        if (!s->loaded)
                return 0;

        unit = strjoina(arg_dest, "/", s->name);

        before = strv_join(s->before, " ");
        after = strv_join(s->after, " ");
        wants = strv_join(s->wants, " ");
        conflicts = strv_join(s->conflicts, " ");

        if (!before || !after || !wants || !conflicts)
                return log_oom();

        /* We might already have a symlink with the same name from a Provides:,
         * or from backup files like /etc/init.d/foo.bak. Real scripts always win,
         * so remove an existing link */
        if (is_symlink(unit) > 0) {
                log_warning("Overwriting existing symlink %s with real service.", unit);
                (void) unlink(unit);
        }

        f = fopen(unit, "wxe");
        if (!f)
                return log_error_errno(errno, "Failed to create unit file %s: %m", unit);

        fprintf(f,
                "# Automatically generated by systemd-sysv-generator\n\n"
                "[Unit]\n"
                "Documentation=man:systemd-sysv-generator(8)\n"
                "SourcePath=%s\n",
                s->path);

<<<<<<< HEAD
=======
        if (s->description)
                fprintf(f, "Description=%s\n", s->description);

>>>>>>> 6a2d31f9
        if (s->sysinit)
                fprintf(f, "DefaultDependencies=no\n");
        if (!isempty(before))
                fprintf(f, "Before=%s\n", before);
        if (!isempty(after))
                fprintf(f, "After=%s\n", after);
        if (!isempty(wants))
                fprintf(f, "Wants=%s\n", wants);
        if (!isempty(conflicts))
                fprintf(f, "Conflicts=%s\n", conflicts);

        fprintf(f,
                "\n[Service]\n"
                "Type=forking\n"
                "Restart=no\n"
                "TimeoutSec=%s\n"
                "IgnoreSIGPIPE=no\n"
                "KillMode=process\n"
                "GuessMainPID=no\n"
                "RemainAfterExit=%s\n",
                s->sysinit ? "0" : "5min",
                yes_no(!s->pid_file));

        if (s->pid_file)
                fprintf(f, "PIDFile=%s\n", s->pid_file);

        fprintf(f,
                "ExecStart=%s start\n"
                "ExecStop=%s stop\n",
                s->path, s->path);

        if (s->reload)
                fprintf(f, "ExecReload=%s reload\n", s->path);

        r = fflush_and_check(f);
        if (r < 0)
                return log_error_errno(r, "Failed to write unit %s: %m", unit);

        STRV_FOREACH(p, s->wanted_by) {
                r = add_symlink(s->name, *p);
                if (r < 0)
                        log_warning_errno(r, "Failed to create 'Wants' symlink to %s, ignoring: %m", *p);
        }

        return 1;
}

static bool usage_contains_reload(const char *line) {
        return (strcasestr(line, "{reload|") ||
                strcasestr(line, "{reload}") ||
                strcasestr(line, "{reload\"") ||
                strcasestr(line, "|reload|") ||
                strcasestr(line, "|reload}") ||
                strcasestr(line, "|reload\""));
}

static char *sysv_translate_name(const char *name) {
        _cleanup_free_ char *c = NULL;
        char *res;

        c = strdup(name);
        if (!c)
                return NULL;

        res = endswith(c, ".sh");
        if (res)
                *res = 0;

        if (unit_name_mangle(c, UNIT_NAME_NOGLOB, &res) < 0)
                return NULL;

        return res;
}

static int sysv_translate_facility(const char *name, const char *filename, char **ret) {

        /* We silently ignore the $ prefix here. According to the LSB
         * spec it simply indicates whether something is a
         * standardized name or a distribution-specific one. Since we
         * just follow what already exists and do not introduce new
         * uses or names we don't care who introduced a new name. */

        static const char * const table[] = {
                /* LSB defined facilities */
                "local_fs",             SPECIAL_LOCAL_FS_TARGET,
                "network",              SPECIAL_NETWORK_ONLINE_TARGET,
                "named",                SPECIAL_NSS_LOOKUP_TARGET,
                "portmap",              SPECIAL_RPCBIND_TARGET,
                "remote_fs",            SPECIAL_REMOTE_FS_TARGET,
                "syslog",               "systemd-journald-dev-log.socket",
                "time",                 SPECIAL_TIME_SYNC_TARGET,
                /* Debian defined facilities */
                "x-display-manager",    "display-manager.service",
                "mail-transport-agent", "mail-transport-agent.target",
                /* special rcS init scripts */
                "cryptdisks",           "cryptsetup.target",
                "mountall",             SPECIAL_LOCAL_FS_TARGET,
                "mountnfs",             SPECIAL_REMOTE_FS_TARGET,
                "checkroot",            "systemd-remount-fs.service",
                "dbus",                 "dbus.socket",
        };

        char *filename_no_sh, *e, *m;
        const char *n;
        unsigned i;
        int r;

        assert(name);
        assert(filename);
        assert(ret);

        n = *name == '$' ? name + 1 : name;

        for (i = 0; i < ELEMENTSOF(table); i += 2) {
                if (!streq(table[i], n))
                        continue;

                if (!table[i+1])
                        return 0;

                m = strdup(table[i+1]);
                if (!m)
                        return log_oom();

                *ret = m;
                return 1;
        }

        /* If we don't know this name, fallback heuristics to figure
         * out whether something is a target or a service alias. */

        /* Facilities starting with $ are most likely targets */
        if (*name == '$')  {
                r = unit_name_build(n, NULL, ".target", ret);
                if (r < 0)
                        return log_error_errno(r, "Failed to build name: %m");

                return r;
        }

        /* Strip ".sh" suffix from file name for comparison */
        filename_no_sh = strdupa(filename);
        e = endswith(filename_no_sh, ".sh");
        if (e) {
                *e = '\0';
                filename = filename_no_sh;
        }

        /* Names equaling the file name of the services are redundant */
        if (streq_ptr(n, filename))
                return 0;

        /* Everything else we assume to be normal service names */
        m = sysv_translate_name(n);
        if (!m)
                return log_oom();

        *ret = m;
        return 1;
}

static int handle_provides(SysvStub *s, unsigned line, const char *full_text, const char *text) {
        int r;

        assert(s);
        assert(full_text);
        assert(text);

        for (;;) {
                _cleanup_free_ char *word = NULL, *m = NULL;

                r = extract_first_word(&text, &word, NULL, EXTRACT_QUOTES|EXTRACT_RELAX);
                if (r < 0)
                        return log_error_errno(r, "Failed to parse word from provides string: %m");
                if (r == 0)
                        break;

                r = sysv_translate_facility(word, basename(s->path), &m);
                if (r <= 0) /* continue on error */
                        continue;

                switch (unit_name_to_type(m)) {

                case UNIT_SERVICE:
                        log_debug("Adding Provides: alias '%s' for '%s'", m, s->name);
                        r = add_alias(s->name, m);
                        if (r < 0)
                                log_warning_errno(r, "[%s:%u] Failed to add LSB Provides name %s, ignoring: %m", s->path, line, m);
                        break;

                case UNIT_TARGET:

                        /* NB: SysV targets which are provided by a
                         * service are pulled in by the services, as
                         * an indication that the generic service is
                         * now available. This is strictly one-way.
                         * The targets do NOT pull in SysV services! */

                        r = strv_extend(&s->before, m);
                        if (r < 0)
                                return log_oom();

                        r = strv_extend(&s->wants, m);
                        if (r < 0)
                                return log_oom();

                        if (streq(m, SPECIAL_NETWORK_ONLINE_TARGET)) {
                                r = strv_extend(&s->before, SPECIAL_NETWORK_TARGET);
                                if (r < 0)
                                        return log_oom();
                        }

                        break;

                case _UNIT_TYPE_INVALID:
                        log_warning("Unit name '%s' is invalid", m);
                        break;

                default:
                        log_warning("Unknown unit type for unit '%s'", m);
                }
        }

        return 0;
}

static int handle_dependencies(SysvStub *s, unsigned line, const char *full_text, const char *text) {
        int r;

        assert(s);
        assert(full_text);
        assert(text);

        for (;;) {
                _cleanup_free_ char *word = NULL, *m = NULL;
                bool is_before;

                r = extract_first_word(&text, &word, NULL, EXTRACT_QUOTES|EXTRACT_RELAX);
                if (r < 0)
                        return log_error_errno(r, "Failed to parse word from provides string: %m");
                if (r == 0)
                        break;

                r = sysv_translate_facility(word, basename(s->path), &m);
                if (r <= 0) /* continue on error */
                        continue;

                is_before = startswith_no_case(full_text, "X-Start-Before:");

                if (streq(m, SPECIAL_NETWORK_ONLINE_TARGET) && !is_before) {
                        /* the network-online target is special, as it needs to be actively pulled in */
                        r = strv_extend(&s->after, m);
                        if (r < 0)
                                return log_oom();

                        r = strv_extend(&s->wants, m);
                } else
                        r = strv_extend(is_before ? &s->before : &s->after, m);
                if (r < 0)
                        return log_oom();
        }

        return 0;
}

static int load_sysv(SysvStub *s) {
        _cleanup_fclose_ FILE *f;
        unsigned line = 0;
        int r;
        enum {
                NORMAL,
                DESCRIPTION,
                LSB,
                LSB_DESCRIPTION,
                USAGE_CONTINUATION
        } state = NORMAL;
        _cleanup_free_ char *short_description = NULL, *long_description = NULL, *chkconfig_description = NULL;
        char *description;
        bool supports_reload = false;
        char l[LINE_MAX];

        assert(s);

        f = fopen(s->path, "re");
        if (!f) {
                if (errno == ENOENT)
                        return 0;

                return log_error_errno(errno, "Failed to open %s: %m", s->path);
        }

        log_debug("Loading SysV script %s", s->path);

        FOREACH_LINE(l, f, goto fail) {
                char *t;

                line++;

                t = strstrip(l);
                if (*t != '#') {
                        /* Try to figure out whether this init script supports
                         * the reload operation. This heuristic looks for
                         * "Usage" lines which include the reload option. */
                        if ( state == USAGE_CONTINUATION ||
                            (state == NORMAL && strcasestr(t, "usage"))) {
                                if (usage_contains_reload(t)) {
                                        supports_reload = true;
                                        state = NORMAL;
                                } else if (t[strlen(t)-1] == '\\')
                                        state = USAGE_CONTINUATION;
                                else
                                        state = NORMAL;
                        }

                        continue;
                }

                if (state == NORMAL && streq(t, "### BEGIN INIT INFO")) {
                        state = LSB;
                        s->has_lsb = true;
                        continue;
                }

                if ((state == LSB_DESCRIPTION || state == LSB) && streq(t, "### END INIT INFO")) {
                        state = NORMAL;
                        continue;
                }

                t++;
                t += strspn(t, WHITESPACE);

                if (state == NORMAL) {

                        /* Try to parse Red Hat style description */

                        if (startswith_no_case(t, "description:")) {

                                size_t k;
                                const char *j;

                                k = strlen(t);
                                if (k > 0 && t[k-1] == '\\') {
                                        state = DESCRIPTION;
                                        t[k-1] = 0;
                                }

                                j = strstrip(t+12);
                                if (isempty(j))
                                        j = NULL;

                                r = free_and_strdup(&chkconfig_description, j);
                                if (r < 0)
                                        return log_oom();

                        } else if (startswith_no_case(t, "pidfile:")) {
                                const char *fn;

                                state = NORMAL;

                                fn = strstrip(t+8);
                                if (!path_is_absolute(fn)) {
                                        log_error("[%s:%u] PID file not absolute. Ignoring.", s->path, line);
                                        continue;
                                }

                                r = free_and_strdup(&s->pid_file, fn);
                                if (r < 0)
                                        return log_oom();
                        }

                } else if (state == DESCRIPTION) {

                        /* Try to parse Red Hat style description
                         * continuation */

                        size_t k;
                        char *j;

                        k = strlen(t);
                        if (k > 0 && t[k-1] == '\\')
                                t[k-1] = 0;
                        else
                                state = NORMAL;

                        j = strstrip(t);
                        if (!isempty(j)) {
                                char *d = NULL;

                                if (chkconfig_description)
                                        d = strjoin(chkconfig_description, " ", j, NULL);
                                else
                                        d = strdup(j);
                                if (!d)
                                        return log_oom();

                                free(chkconfig_description);
                                chkconfig_description = d;
                        }

                } else if (state == LSB || state == LSB_DESCRIPTION) {

                        if (startswith_no_case(t, "Provides:")) {
                                state = LSB;

                                r = handle_provides(s, line, t, t + 9);
                                if (r < 0)
                                        return r;

                        } else if (startswith_no_case(t, "Required-Start:") ||
                                   startswith_no_case(t, "Should-Start:") ||
                                   startswith_no_case(t, "X-Start-Before:") ||
                                   startswith_no_case(t, "X-Start-After:")) {

                                state = LSB;

                                r = handle_dependencies(s, line, t, strchr(t, ':') + 1);
                                if (r < 0)
                                        return r;

                        } else if (startswith_no_case(t, "Description:")) {
                                const char *j;

                                state = LSB_DESCRIPTION;

                                j = strstrip(t+12);
                                if (isempty(j))
                                        j = NULL;

                                r = free_and_strdup(&long_description, j);
                                if (r < 0)
                                        return log_oom();

                        } else if (startswith_no_case(t, "Short-Description:")) {
                                const char *j;

                                state = LSB;

                                j = strstrip(t+18);
                                if (isempty(j))
                                        j = NULL;

                                r = free_and_strdup(&short_description, j);
                                if (r < 0)
                                        return log_oom();

                        } else if (state == LSB_DESCRIPTION) {

                                if (startswith(l, "#\t") || startswith(l, "#  ")) {
                                        const char *j;

                                        j = strstrip(t);
                                        if (!isempty(j)) {
                                                char *d = NULL;

                                                if (long_description)
                                                        d = strjoin(long_description, " ", t, NULL);
                                                else
                                                        d = strdup(j);
                                                if (!d)
                                                        return log_oom();

                                                free(long_description);
                                                long_description = d;
                                        }

                                } else
                                        state = LSB;
                        }
                }
        }

        s->reload = supports_reload;

        /* We use the long description only if
         * no short description is set. */

        if (short_description)
                description = short_description;
        else if (chkconfig_description)
                description = chkconfig_description;
        else if (long_description)
                description = long_description;
        else
                description = NULL;

        if (description) {
                char *d;

                d = strappend(s->has_lsb ? "LSB: " : "SYSV: ", description);
                if (!d)
                        return log_oom();

                s->description = d;
        }

        s->loaded = true;
        return 0;

fail:
        return log_error_errno(errno, "Failed to read configuration file '%s': %m", s->path);
}

static int fix_order(SysvStub *s, Hashmap *all_services) {
        SysvStub *other;
        Iterator j;
        int r;

        assert(s);

        if (!s->loaded)
                return 0;

        if (s->sysv_start_priority < 0)
                return 0;

        HASHMAP_FOREACH(other, all_services, j) {
                if (s == other)
                        continue;

                if (!other->loaded)
                        continue;

                if (other->sysv_start_priority < 0)
                        continue;

                /* If both units have modern headers we don't care
                 * about the priorities */
                if (s->has_lsb && other->has_lsb)
                        continue;

                /* Don't order units between sysinit and regular sysv services,
                 * they are ordered before and after basic.target anyway. */
                if (other->sysinit != s->sysinit)
                        continue;

                if (other->sysv_start_priority < s->sysv_start_priority) {
                        r = strv_extend(&s->after, other->name);
                        if (r < 0)
                                return log_oom();

                } else if (other->sysv_start_priority > s->sysv_start_priority) {
                        r = strv_extend(&s->before, other->name);
                        if (r < 0)
                                return log_oom();
                } else
                        continue;

                /* FIXME: Maybe we should compare the name here lexicographically? */
        }

        return 0;
}

static int enumerate_sysv(const LookupPaths *lp, Hashmap *all_services) {
        char **path;
        int r;

        assert(lp);
        assert(all_services);

        STRV_FOREACH(path, lp->sysvinit_path) {
                _cleanup_closedir_ DIR *d = NULL;
                struct dirent *de;

                d = opendir(*path);
                if (!d) {
                        if (errno != ENOENT)
                                log_warning_errno(errno, "Opening %s failed, ignoring: %m", *path);
                        continue;
                }

                FOREACH_DIRENT(de, d, log_error_errno(errno, "Failed to enumerate directory %s, ignoring: %m", *path)) {
                        _cleanup_free_ char *fpath = NULL, *name = NULL;
                        _cleanup_(free_sysvstubp) SysvStub *service = NULL;
                        struct stat st;

                        if (fstatat(dirfd(d), de->d_name, &st, 0) < 0) {
                                log_warning_errno(errno, "stat() failed on %s/%s, ignoring: %m", *path, de->d_name);
                                continue;
                        }

                        if (!(st.st_mode & S_IXUSR))
                                continue;

                        if (!S_ISREG(st.st_mode))
                                continue;

                        name = sysv_translate_name(de->d_name);
                        if (!name)
                                return log_oom();

                        if (hashmap_contains(all_services, name))
                                continue;

                        r = unit_file_lookup_state(UNIT_FILE_SYSTEM, NULL, lp, name, NULL);
                        if (r < 0 && r != -ENOENT) {
                                log_debug_errno(r, "Failed to detect whether %s exists, skipping: %m", name);
                                continue;
                        } else if (r >= 0) {
                                log_debug("Native unit for %s already exists, skipping.", name);
                                continue;
                        }

                        fpath = strjoin(*path, "/", de->d_name, NULL);
                        if (!fpath)
                                return log_oom();

                        service = new0(SysvStub, 1);
                        if (!service)
                                return log_oom();

                        service->sysv_start_priority = -1;
                        service->name = name;
                        service->path = fpath;
                        name = fpath = NULL;

                        r = hashmap_put(all_services, service->name, service);
                        if (r < 0)
                                return log_oom();

                        service = NULL;
                }
        }

        return 0;
}

static int set_dependencies_from_rcnd(const LookupPaths *lp, Hashmap *all_services) {
        Set *runlevel_services[ELEMENTSOF(rcnd_table)] = {};
        _cleanup_set_free_ Set *shutdown_services = NULL;
        SysvStub *service;
        unsigned i;
        Iterator j;
        char **p;
        int r;

        assert(lp);

        STRV_FOREACH(p, lp->sysvrcnd_path) {
                for (i = 0; i < ELEMENTSOF(rcnd_table); i ++) {

                        _cleanup_closedir_ DIR *d = NULL;
                        _cleanup_free_ char *path = NULL;
                        struct dirent *de;

                        path = strjoin(*p, "/", rcnd_table[i].path, NULL);
                        if (!path) {
                                r = log_oom();
                                goto finish;
                        }

                        d = opendir(path);
                        if (!d) {
                                if (errno != ENOENT)
                                        log_warning_errno(errno, "Opening %s failed, ignoring: %m", path);

                                continue;
                        }

                        FOREACH_DIRENT(de, d, log_error_errno(errno, "Failed to enumerate directory %s, ignoring: %m", path)) {
                                _cleanup_free_ char *name = NULL, *fpath = NULL;
                                int a, b;

                                if (de->d_name[0] != 'S' && de->d_name[0] != 'K')
                                        continue;

                                if (strlen(de->d_name) < 4)
                                        continue;

                                a = undecchar(de->d_name[1]);
                                b = undecchar(de->d_name[2]);

                                if (a < 0 || b < 0)
                                        continue;

                                fpath = strjoin(*p, "/", de->d_name, NULL);
                                if (!fpath) {
                                        r = log_oom();
                                        goto finish;
                                }

                                name = sysv_translate_name(de->d_name + 3);
                                if (!name) {
                                        r = log_oom();
                                        goto finish;
                                }

                                service = hashmap_get(all_services, name);
                                if (!service){
                                        log_debug("Ignoring %s symlink in %s, not generating %s.", de->d_name, rcnd_table[i].path, name);
                                        continue;
                                }

                                if (de->d_name[0] == 'S')  {
                                        if (rcnd_table[i].type == RUNLEVEL_SYSINIT) {
                                                service->sysinit = true;
                                                service->sysv_start_priority = a*10 + b;
<<<<<<< HEAD
                                        }

                                        if (rcnd_table[i].type == RUNLEVEL_UP && !service->sysinit) {
                                                service->sysv_start_priority =
                                                        MAX(a*10 + b, service->sysv_start_priority);
=======
>>>>>>> 6a2d31f9
                                        }

                                        if (rcnd_table[i].type == RUNLEVEL_UP && !service->sysinit)
                                                service->sysv_start_priority = MAX(a*10 + b, service->sysv_start_priority);

                                        r = set_ensure_allocated(&runlevel_services[i], NULL);
                                        if (r < 0) {
                                                log_oom();
                                                goto finish;
                                        }

                                        r = set_put(runlevel_services[i], service);
                                        if (r < 0) {
                                                log_oom();
                                                goto finish;
                                        }

                                } else if (de->d_name[0] == 'K' &&
                                           (rcnd_table[i].type == RUNLEVEL_DOWN)) {

                                        r = set_ensure_allocated(&shutdown_services, NULL);
                                        if (r < 0) {
                                                log_oom();
                                                goto finish;
                                        }

                                        r = set_put(shutdown_services, service);
                                        if (r < 0) {
                                                log_oom();
                                                goto finish;
                                        }
                                }
                        }
                }
        }


        for (i = 0; i < ELEMENTSOF(rcnd_table); i ++)
                SET_FOREACH(service, runlevel_services[i], j) {
                        r = strv_extend(&service->before, rcnd_table[i].target);
                        if (r < 0) {
                                log_oom();
                                goto finish;
                        }
                        r = strv_extend(&service->wanted_by, rcnd_table[i].target);
                        if (r < 0) {
                                log_oom();
                                goto finish;
                        }
                }

        SET_FOREACH(service, shutdown_services, j) {
                r = strv_extend(&service->before, SPECIAL_SHUTDOWN_TARGET);
                if (r < 0) {
                        log_oom();
                        goto finish;
                }
                r = strv_extend(&service->conflicts, SPECIAL_SHUTDOWN_TARGET);
                if (r < 0) {
                        log_oom();
                        goto finish;
                }
        }

        r = 0;

finish:
        for (i = 0; i < ELEMENTSOF(rcnd_table); i++)
                set_free(runlevel_services[i]);

        return r;
}

int main(int argc, char *argv[]) {
        _cleanup_(free_sysvstub_hashmapp) Hashmap *all_services = NULL;
        _cleanup_lookup_paths_free_ LookupPaths lp = {};
        SysvStub *service;
        Iterator j;
        int r;

        if (argc > 1 && argc != 4) {
                log_error("This program takes three or no arguments.");
                return EXIT_FAILURE;
        }

        if (argc > 1)
                arg_dest = argv[3];

        log_set_target(LOG_TARGET_SAFE);
        log_parse_environment();
        log_open();

        umask(0022);

        r = lookup_paths_init(&lp, MANAGER_SYSTEM, true, NULL, NULL, NULL, NULL);
        if (r < 0) {
                log_error_errno(r, "Failed to find lookup paths: %m");
                goto finish;
        }

        all_services = hashmap_new(&string_hash_ops);
        if (!all_services) {
                r = log_oom();
                goto finish;
        }

        r = enumerate_sysv(&lp, all_services);
        if (r < 0)
                goto finish;

        r = set_dependencies_from_rcnd(&lp, all_services);
        if (r < 0)
                goto finish;

        HASHMAP_FOREACH(service, all_services, j)
                (void) load_sysv(service);

        HASHMAP_FOREACH(service, all_services, j) {
                (void) fix_order(service, all_services);
                (void) generate_unit_file(service);
        }

        r = 0;

finish:
        return r < 0 ? EXIT_FAILURE : EXIT_SUCCESS;
}<|MERGE_RESOLUTION|>--- conflicted
+++ resolved
@@ -206,12 +206,9 @@
                 "SourcePath=%s\n",
                 s->path);
 
-<<<<<<< HEAD
-=======
         if (s->description)
                 fprintf(f, "Description=%s\n", s->description);
 
->>>>>>> 6a2d31f9
         if (s->sysinit)
                 fprintf(f, "DefaultDependencies=no\n");
         if (!isempty(before))
@@ -909,14 +906,6 @@
                                         if (rcnd_table[i].type == RUNLEVEL_SYSINIT) {
                                                 service->sysinit = true;
                                                 service->sysv_start_priority = a*10 + b;
-<<<<<<< HEAD
-                                        }
-
-                                        if (rcnd_table[i].type == RUNLEVEL_UP && !service->sysinit) {
-                                                service->sysv_start_priority =
-                                                        MAX(a*10 + b, service->sysv_start_priority);
-=======
->>>>>>> 6a2d31f9
                                         }
 
                                         if (rcnd_table[i].type == RUNLEVEL_UP && !service->sysinit)
