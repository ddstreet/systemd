--- conflicted
+++ resolved
@@ -294,22 +294,15 @@
                 "remote_fs",            SPECIAL_REMOTE_FS_TARGET,
                 "syslog",               "systemd-journald-dev-log.socket",
                 "time",                 SPECIAL_TIME_SYNC_TARGET,
-<<<<<<< HEAD
-=======
                 /* Debian defined facilities */
                 "x-display-manager",    "display-manager.service",
                 "mail-transport-agent", "mail-transport-agent.target",
->>>>>>> b75ea5fe
                 /* special rcS init scripts */
                 "cryptdisks",           "cryptsetup.target",
                 "mountall",             SPECIAL_LOCAL_FS_TARGET,
                 "mountnfs",             SPECIAL_REMOTE_FS_TARGET,
                 "checkroot",            "systemd-remount-fs.service",
                 "dbus",                 "dbus.socket",
-<<<<<<< HEAD
-
-=======
->>>>>>> b75ea5fe
         };
 
         unsigned i;
