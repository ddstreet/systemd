--- conflicted
+++ resolved
@@ -411,11 +411,7 @@
 
         e->n_ref = 1;
         e->signal_fd = e->watchdog_fd = e->epoll_fd = e->realtime.fd = e->boottime.fd = e->monotonic.fd = e->realtime_alarm.fd = e->boottime_alarm.fd = -1;
-<<<<<<< HEAD
-        e->realtime.next = e->boottime.next = e->monotonic.next = e->realtime_alarm.next = e->boottime_alarm.next = (usec_t) -1;
-=======
         e->realtime.next = e->boottime.next = e->monotonic.next = e->realtime_alarm.next = e->boottime_alarm.next = USEC_INFINITY;
->>>>>>> f76907f1
         e->original_pid = getpid();
         e->perturb = USEC_INFINITY;
 
@@ -2314,10 +2310,6 @@
         r = event_arm_timer(e, &e->boottime);
         if (r < 0)
                 return r;
-
-        r = event_arm_timer(e, &e->boottime);
-        if (r < 0)
-                goto finish;
 
         r = event_arm_timer(e, &e->monotonic);
         if (r < 0)
