/*-*- Mode: C; c-basic-offset: 8; indent-tabs-mode: nil -*-*/

/***
  This file is part of systemd.

  Copyright 2013 Lennart Poettering

  systemd is free software; you can redistribute it and/or modify it
  under the terms of the GNU Lesser General Public License as published by
  the Free Software Foundation; either version 2.1 of the License, or
  (at your option) any later version.

  systemd is distributed in the hope that it will be useful, but
  WITHOUT ANY WARRANTY; without even the implied warranty of
  MERCHANTABILITY or FITNESS FOR A PARTICULAR PURPOSE. See the GNU
  Lesser General Public License for more details.

  You should have received a copy of the GNU Lesser General Public License
  along with systemd; If not, see <http://www.gnu.org/licenses/>.
***/

#include "bus-internal.h"

bool object_path_is_valid(const char *p) {
        const char *q;
        bool slash;

        if (!p)
                return false;

        if (p[0] != '/')
                return false;

        if (p[1] == 0)
                return true;

        for (slash = true, q = p+1; *q; q++)
                if (*q == '/') {
                        if (slash)
                                return false;

                        slash = true;
                } else {
                        bool good;

                        good =
                                (*q >= 'a' && *q <= 'z') ||
                                (*q >= 'A' && *q <= 'Z') ||
                                (*q >= '0' && *q <= '9') ||
                                *q == '_';

                        if (!good)
                                return false;

                        slash = false;
                }

        if (slash)
                return false;

        return true;
}

char* object_path_startswith(const char *a, const char *b) {
        const char *p;

        if (!object_path_is_valid(a) ||
            !object_path_is_valid(b))
                return NULL;

        if (streq(b, "/"))
                return (char*) a + 1;

        p = startswith(a, b);
        if (!p)
                return NULL;

        if (*p == 0)
                return (char*) p;

        if (*p == '/')
                return (char*) p + 1;

        return NULL;
}

bool interface_name_is_valid(const char *p) {
        const char *q;
        bool dot, found_dot = false;

        if (isempty(p))
                return false;

        for (dot = true, q = p; *q; q++)
                if (*q == '.') {
                        if (dot)
                                return false;

                        found_dot = dot = true;
                } else {
                        bool good;

                        good =
                                (*q >= 'a' && *q <= 'z') ||
                                (*q >= 'A' && *q <= 'Z') ||
                                (!dot && *q >= '0' && *q <= '9') ||
                                *q == '_';

                        if (!good)
                                return false;

                        dot = false;
                }

        if (q - p > 255)
                return false;

        if (dot)
                return false;

        if (!found_dot)
                return false;

        return true;
}

bool service_name_is_valid(const char *p) {
        const char *q;
        bool dot, found_dot = false, unique;

        if (isempty(p))
                return false;

        unique = p[0] == ':';

        for (dot = true, q = unique ? p+1 : p; *q; q++)
                if (*q == '.') {
                        if (dot)
                                return false;

                        found_dot = dot = true;
                } else {
                        bool good;

                        good =
                                (*q >= 'a' && *q <= 'z') ||
                                (*q >= 'A' && *q <= 'Z') ||
                                ((!dot || unique) && *q >= '0' && *q <= '9') ||
                                *q == '_' || *q == '-';

                        if (!good)
                                return false;

                        dot = false;
                }

        if (q - p > 255)
                return false;

        if (dot)
                return false;

        if (!found_dot)
                return false;

        return true;
}

<<<<<<< HEAD
=======
char* service_name_startswith(const char *a, const char *b) {
        const char *p;

        if (!service_name_is_valid(a) ||
            !service_name_is_valid(b))
                return NULL;

        p = startswith(a, b);
        if (!p)
                return NULL;

        if (*p == 0)
                return (char*) p;

        if (*p == '.')
                return (char*) p + 1;

        return NULL;
}

>>>>>>> 52388b2a
bool sender_name_is_valid(const char *p) {
        if (isempty(p))
                return false;

#ifndef NOLEGACY
        if (streq(p, ":no-sender"))
                return true;
#endif

        return service_name_is_valid(p);
}


bool member_name_is_valid(const char *p) {
        const char *q;

        if (isempty(p))
                return false;

        for (q = p; *q; q++) {
                bool good;

                good =
                        (*q >= 'a' && *q <= 'z') ||
                        (*q >= 'A' && *q <= 'Z') ||
                        (*q >= '0' && *q <= '9') ||
                        *q == '_';

                if (!good)
                        return false;
        }

        if (q - p > 255)
                return false;

        return true;
}

static bool complex_pattern_check(char c, const char *a, const char *b) {
        bool separator = false;

        if (!a && !b)
                return true;

        if (!a || !b)
                return false;

        for (;;) {
                if (*a != *b)
                        return (separator && (*a == 0 || *b == 0)) ||
                                (*a == 0 && *b == c && b[1] == 0) ||
                                (*b == 0 && *a == c && a[1] == 0);

                if (*a == 0)
                        return true;

                separator = *a == c;

                a++, b++;
        }
}

bool namespace_complex_pattern(const char *pattern, const char *value) {
        return complex_pattern_check('.', pattern, value);
}

bool path_complex_pattern(const char *pattern, const char *value) {
        return complex_pattern_check('/', pattern, value);
}

static bool simple_pattern_check(char c, const char *a, const char *b) {

        if (!a && !b)
                return true;

        if (!a || !b)
                return false;

        for (;;) {
                if (*a != *b)
                        return *a == 0 && *b == c;

                if (*a == 0)
                        return true;

                a++, b++;
        }
}

bool namespace_simple_pattern(const char *pattern, const char *value) {
        return simple_pattern_check('.', pattern, value);
}

bool path_simple_pattern(const char *pattern, const char *value) {
        return simple_pattern_check('/', pattern, value);
}

int bus_message_type_from_string(const char *s, uint8_t *u) {
        if (streq(s, "signal"))
                *u = SD_BUS_MESSAGE_SIGNAL;
        else if (streq(s, "method_call"))
                *u = SD_BUS_MESSAGE_METHOD_CALL;
        else if (streq(s, "error"))
                *u = SD_BUS_MESSAGE_METHOD_ERROR;
        else if (streq(s, "method_return"))
                *u = SD_BUS_MESSAGE_METHOD_RETURN;
        else
                return -EINVAL;

        return 0;
}

const char *bus_message_type_to_string(uint8_t u) {
        if (u == SD_BUS_MESSAGE_SIGNAL)
                return "signal";
        else if (u == SD_BUS_MESSAGE_METHOD_CALL)
                return "method_call";
        else if (u == SD_BUS_MESSAGE_METHOD_ERROR)
                return "error";
        else if (u == SD_BUS_MESSAGE_METHOD_RETURN)
                 return "method_return";
        else
                return NULL;
}

char *bus_address_escape(const char *v) {
        const char *a;
        char *r, *b;

        r = new(char, strlen(v)*3+1);
        if (!r)
                return NULL;

        for (a = v, b = r; *a; a++) {

                if ((*a >= '0' && *a <= '9') ||
                    (*a >= 'a' && *a <= 'z') ||
                    (*a >= 'A' && *a <= 'Z') ||
                    strchr("_-/.", *a))
                        *(b++) = *a;
                else {
                        *(b++) = '%';
                        *(b++) = hexchar(*a >> 4);
                        *(b++) = hexchar(*a & 0xF);
                }
        }

        *b = 0;
        return r;
}<|MERGE_RESOLUTION|>--- conflicted
+++ resolved
@@ -166,8 +166,6 @@
         return true;
 }
 
-<<<<<<< HEAD
-=======
 char* service_name_startswith(const char *a, const char *b) {
         const char *p;
 
@@ -188,7 +186,6 @@
         return NULL;
 }
 
->>>>>>> 52388b2a
 bool sender_name_is_valid(const char *p) {
         if (isempty(p))
                 return false;
