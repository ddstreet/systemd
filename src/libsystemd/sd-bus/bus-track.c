--- conflicted
+++ resolved
@@ -39,18 +39,12 @@
         Hashmap *names;
         LIST_FIELDS(sd_bus_track, queue);
         Iterator iterator;
-<<<<<<< HEAD
-        bool in_queue:1;
-        bool modified:1;
-        bool recursive:1;
-=======
         bool in_list:1;    /* In bus->tracks? */
         bool in_queue:1;   /* In bus->track_queue? */
         bool modified:1;
         bool recursive:1;
 
         LIST_FIELDS(sd_bus_track, tracks);
->>>>>>> c928914d
 };
 
 #define MATCH_PREFIX                                        \
@@ -80,13 +74,7 @@
 
         sd_bus_slot_unref(i->slot);
         free(i->name);
-<<<<<<< HEAD
-        free(i);
-
-        return NULL;
-=======
         return mfree(i);
->>>>>>> c928914d
 }
 
 DEFINE_TRIVIAL_CLEANUP_FUNC(struct track_item*, track_item_free);
@@ -144,12 +132,7 @@
 
         track_item_free(i);
 
-<<<<<<< HEAD
-        if (hashmap_isempty(track->names))
-                bus_track_add_to_queue(track);
-=======
         bus_track_add_to_queue(track);
->>>>>>> c928914d
 
         track->modified = true;
         return 1;
@@ -214,12 +197,9 @@
 
         while ((i = hashmap_steal_first(track->names)))
                 track_item_free(i);
-<<<<<<< HEAD
-=======
 
         if (track->in_list)
                 LIST_REMOVE(tracks, track->bus->tracks, track);
->>>>>>> c928914d
 
         bus_track_remove_from_queue(track);
         hashmap_free(track->names);
@@ -280,10 +260,6 @@
 
         /* First, subscribe to this name */
         match = MATCH_FOR_NAME(name);
-<<<<<<< HEAD
-        r = sd_bus_add_match(track->bus, &n->slot, match, on_name_owner_changed, track);
-        if (r < 0)
-=======
 
         bus_track_remove_from_queue(track); /* don't dispatch this while we work in it */
 
@@ -292,33 +268,22 @@
         track->n_adding--;
         if (r < 0) {
                 bus_track_add_to_queue(track);
->>>>>>> c928914d
                 return r;
         }
 
         r = hashmap_put(track->names, n->name, n);
-<<<<<<< HEAD
-        if (r < 0)
-=======
         if (r < 0) {
                 bus_track_add_to_queue(track);
->>>>>>> c928914d
                 return r;
         }
 
         /* Second, check if it is currently existing, or maybe doesn't, or maybe disappeared already. */
-<<<<<<< HEAD
-        r = sd_bus_get_name_creds(track->bus, name, 0, NULL);
-        if (r < 0) {
-                hashmap_remove(track->names, name);
-=======
         track->n_adding++; /* again, make sure this isn't dispatch while we are working in it */
         r = sd_bus_get_name_creds(track->bus, name, 0, NULL);
         track->n_adding--;
         if (r < 0) {
                 hashmap_remove(track->names, name);
                 bus_track_add_to_queue(track);
->>>>>>> c928914d
                 return r;
         }
 
