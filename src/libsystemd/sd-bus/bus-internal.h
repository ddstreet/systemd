/*-*- Mode: C; c-basic-offset: 8; indent-tabs-mode: nil -*-*/

#pragma once

/***
  This file is part of systemd.

  Copyright 2013 Lennart Poettering

  systemd is free software; you can redistribute it and/or modify it
  under the terms of the GNU Lesser General Public License as published by
  the Free Software Foundation; either version 2.1 of the License, or
  (at your option) any later version.

  systemd is distributed in the hope that it will be useful, but
  WITHOUT ANY WARRANTY; without even the implied warranty of
  MERCHANTABILITY or FITNESS FOR A PARTICULAR PURPOSE. See the GNU
  Lesser General Public License for more details.

  You should have received a copy of the GNU Lesser General Public License
  along with systemd; If not, see <http://www.gnu.org/licenses/>.
***/

#include <sys/socket.h>
#include <sys/un.h>
#include <netinet/in.h>
#include <pthread.h>

#include "hashmap.h"
#include "prioq.h"
#include "list.h"
#include "util.h"
#include "refcnt.h"

#include "sd-bus.h"
#include "bus-error.h"
#include "bus-match.h"
#include "bus-kernel.h"
#include "kdbus.h"

struct reply_callback {
        sd_bus_message_handler_t callback;
        usec_t timeout;
        uint64_t cookie;
        unsigned prioq_idx;
};

struct filter_callback {
        sd_bus_message_handler_t callback;

        unsigned last_iteration;

        LIST_FIELDS(struct filter_callback, callbacks);
};

struct match_callback {
        sd_bus_message_handler_t callback;

        uint64_t cookie;
        unsigned last_iteration;

        char *match_string;

        struct bus_match_node *match_node;
};

struct node {
        char *path;
        struct node *parent;
        LIST_HEAD(struct node, child);
        LIST_FIELDS(struct node, siblings);

        LIST_HEAD(struct node_callback, callbacks);
        LIST_HEAD(struct node_vtable, vtables);
        LIST_HEAD(struct node_enumerator, enumerators);
        LIST_HEAD(struct node_object_manager, object_managers);
};

struct node_callback {
        struct node *node;

        bool is_fallback;
        sd_bus_message_handler_t callback;

        unsigned last_iteration;

        LIST_FIELDS(struct node_callback, callbacks);
};

struct node_enumerator {
        struct node *node;

        sd_bus_node_enumerator_t callback;

        unsigned last_iteration;

        LIST_FIELDS(struct node_enumerator, enumerators);
};

struct node_object_manager {
        struct node *node;

        LIST_FIELDS(struct node_object_manager, object_managers);
};

struct node_vtable {
        struct node *node;

        char *interface;
        bool is_fallback;
        const sd_bus_vtable *vtable;
        sd_bus_object_find_t find;

        unsigned last_iteration;

        LIST_FIELDS(struct node_vtable, vtables);
};

struct vtable_member {
        const char *path;
        const char *interface;
        const char *member;
        struct node_vtable *parent;
        unsigned last_iteration;
        const sd_bus_vtable *vtable;
};

typedef enum BusSlotType {
        BUS_REPLY_CALLBACK,
        BUS_FILTER_CALLBACK,
        BUS_MATCH_CALLBACK,
        BUS_NODE_CALLBACK,
        BUS_NODE_ENUMERATOR,
        BUS_NODE_VTABLE,
        BUS_NODE_OBJECT_MANAGER,
        _BUS_SLOT_INVALID = -1,
} BusSlotType;

struct sd_bus_slot {
        unsigned n_ref;
        sd_bus *bus;
        void *userdata;
        BusSlotType type:5;
        bool floating:1;
        char *description;

        LIST_FIELDS(sd_bus_slot, slots);

        union {
                struct reply_callback reply_callback;
                struct filter_callback filter_callback;
                struct match_callback match_callback;
                struct node_callback node_callback;
                struct node_enumerator node_enumerator;
                struct node_object_manager node_object_manager;
                struct node_vtable node_vtable;
        };
};

enum bus_state {
        BUS_UNSET,
        BUS_OPENING,
        BUS_AUTHENTICATING,
        BUS_HELLO,
        BUS_RUNNING,
        BUS_CLOSING,
        BUS_CLOSED
};

static inline bool BUS_IS_OPEN(enum bus_state state) {
        return state > BUS_UNSET && state < BUS_CLOSING;
}

enum bus_auth {
        _BUS_AUTH_INVALID,
        BUS_AUTH_EXTERNAL,
        BUS_AUTH_ANONYMOUS
};

struct sd_bus {
        /* We use atomic ref counting here since sd_bus_message
           objects retain references to their originating sd_bus but
           we want to allow them to be processed in a different
           thread. We won't provide full thread safety, but only the
           bare minimum that makes it possible to use sd_bus and
           sd_bus_message objects independently and on different
           threads as long as each object is used only once at the
           same time. */
        RefCount n_ref;

        enum bus_state state;
        int input_fd, output_fd;
        int message_version;
        int message_endian;

        bool is_kernel:1;
        bool can_fds:1;
        bool bus_client:1;
        bool ucred_valid:1;
        bool is_server:1;
        bool anonymous_auth:1;
        bool prefer_readv:1;
        bool prefer_writev:1;
        bool match_callbacks_modified:1;
        bool filter_callbacks_modified:1;
        bool nodes_modified:1;
        bool trusted:1;
        bool fake_creds_valid:1;
        bool fake_pids_valid:1;
        bool manual_peer_interface:1;
        bool is_system:1;
        bool is_user:1;

        int use_memfd;

        void *rbuffer;
        size_t rbuffer_size;

        sd_bus_message **rqueue;
        unsigned rqueue_size;
        size_t rqueue_allocated;

        sd_bus_message **wqueue;
        unsigned wqueue_size;
        size_t windex;
        size_t wqueue_allocated;

        uint64_t cookie;

        char *unique_name;
        uint64_t unique_id;

        struct bus_match_node match_callbacks;
        Prioq *reply_callbacks_prioq;
        OrderedHashmap *reply_callbacks;
        LIST_HEAD(struct filter_callback, filter_callbacks);

        Hashmap *nodes;
        Hashmap *vtable_methods;
        Hashmap *vtable_properties;

        union sockaddr_union sockaddr;
        socklen_t sockaddr_size;

        char *kernel;
        char *machine;

        sd_id128_t server_id;

        char *address;
        unsigned address_index;

        int last_connect_error;

        enum bus_auth auth;
        size_t auth_rbegin;
        struct iovec auth_iovec[3];
        unsigned auth_index;
        char *auth_buffer;
        usec_t auth_timeout;

        struct ucred ucred;
        char label[NAME_MAX];

        uint64_t creds_mask;

        int *fds;
        unsigned n_fds;

        char *exec_path;
        char **exec_argv;

        unsigned iteration_counter;

        void *kdbus_buffer;

        /* We do locking around the memfd cache, since we want to
         * allow people to process a sd_bus_message in a different
         * thread then it was generated on and free it there. Since
         * adding something to the memfd cache might happen when a
         * message is released, we hence need to protect this bit with
         * a mutex. */
        pthread_mutex_t memfd_cache_mutex;
        struct memfd_cache memfd_cache[MEMFD_CACHE_MAX];
        unsigned n_memfd_cache;

        pid_t original_pid;

        uint64_t hello_flags;
        uint64_t attach_flags;

        uint64_t match_cookie;

        sd_event_source *input_io_event_source;
        sd_event_source *output_io_event_source;
        sd_event_source *time_event_source;
        sd_event_source *quit_event_source;
        sd_event *event;
        int event_priority;

        sd_bus_message *current_message;
        sd_bus_slot *current_slot;
        sd_bus_message_handler_t current_handler;
        void *current_userdata;

        sd_bus **default_bus_ptr;
        pid_t tid;

        struct kdbus_creds fake_creds;
        struct kdbus_pids fake_pids;
        char *fake_label;

        char *cgroup_root;

        char *description;

        size_t bloom_size;
        unsigned bloom_n_hash;

        sd_bus_track *track_queue;

        LIST_HEAD(sd_bus_slot, slots);
};

#define BUS_DEFAULT_TIMEOUT ((usec_t) (25 * USEC_PER_SEC))

#define BUS_WQUEUE_MAX 1024
#define BUS_RQUEUE_MAX 64*1024

#define BUS_MESSAGE_SIZE_MAX (64*1024*1024)
#define BUS_AUTH_SIZE_MAX (64*1024)

#define BUS_CONTAINER_DEPTH 128

/* Defined by the specification as maximum size of an array in
 * bytes */
#define BUS_ARRAY_MAX_SIZE 67108864

#define BUS_FDS_MAX 1024

#define BUS_EXEC_ARGV_MAX 256

bool interface_name_is_valid(const char *p) _pure_;
bool service_name_is_valid(const char *p) _pure_;
<<<<<<< HEAD
=======
char* service_name_startswith(const char *a, const char *b);
>>>>>>> ec266923
bool sender_name_is_valid(const char *p) _pure_;
bool member_name_is_valid(const char *p) _pure_;
bool object_path_is_valid(const char *p) _pure_;
char *object_path_startswith(const char *a, const char *b) _pure_;

bool namespace_complex_pattern(const char *pattern, const char *value) _pure_;
bool path_complex_pattern(const char *pattern, const char *value) _pure_;

bool namespace_simple_pattern(const char *pattern, const char *value) _pure_;
bool path_simple_pattern(const char *pattern, const char *value) _pure_;

int bus_message_type_from_string(const char *s, uint8_t *u) _pure_;
const char *bus_message_type_to_string(uint8_t u) _pure_;

#define error_name_is_valid interface_name_is_valid

int bus_ensure_running(sd_bus *bus);
int bus_start_running(sd_bus *bus);
int bus_next_address(sd_bus *bus);

int bus_seal_synthetic_message(sd_bus *b, sd_bus_message *m);

int bus_rqueue_make_room(sd_bus *bus);

bool bus_pid_changed(sd_bus *bus);

char *bus_address_escape(const char *v);

#define OBJECT_PATH_FOREACH_PREFIX(prefix, path)                        \
        for (char *_slash = ({ strcpy((prefix), (path)); streq((prefix), "/") ? NULL : strrchr((prefix), '/'); }) ; \
             _slash && !(_slash[(_slash) == (prefix)] = 0);             \
             _slash = streq((prefix), "/") ? NULL : strrchr((prefix), '/'))

/* If we are invoking callbacks of a bus object, ensure unreffing the
 * bus from the callback doesn't destroy the object we are working
 * on */
#define BUS_DONT_DESTROY(bus) \
        _cleanup_bus_unref_ _unused_ sd_bus *_dont_destroy_##bus = sd_bus_ref(bus)

int bus_set_address_system(sd_bus *bus);
int bus_set_address_user(sd_bus *bus);
int bus_set_address_system_remote(sd_bus *b, const char *host);
int bus_set_address_system_container(sd_bus *b, const char *machine);

int bus_remove_match_by_string(sd_bus *bus, const char *match, sd_bus_message_handler_t callback, void *userdata);

int bus_get_root_path(sd_bus *bus);<|MERGE_RESOLUTION|>--- conflicted
+++ resolved
@@ -342,10 +342,7 @@
 
 bool interface_name_is_valid(const char *p) _pure_;
 bool service_name_is_valid(const char *p) _pure_;
-<<<<<<< HEAD
-=======
 char* service_name_startswith(const char *a, const char *b);
->>>>>>> ec266923
 bool sender_name_is_valid(const char *p) _pure_;
 bool member_name_is_valid(const char *p) _pure_;
 bool object_path_is_valid(const char *p) _pure_;
