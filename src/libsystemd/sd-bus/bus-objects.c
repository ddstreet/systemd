/* SPDX-License-Identifier: LGPL-2.1+ */

#include "alloc-util.h"
#include "bus-internal.h"
#include "bus-introspect.h"
#include "bus-message.h"
#include "bus-objects.h"
#include "bus-signature.h"
#include "bus-slot.h"
#include "bus-type.h"
#include "bus-util.h"
#include "missing_capability.h"
#include "set.h"
#include "string-util.h"
#include "strv.h"

static int node_vtable_get_userdata(
                sd_bus *bus,
                const char *path,
                struct node_vtable *c,
                void **userdata,
                sd_bus_error *error) {

        sd_bus_slot *s;
        void *u, *found_u;
        int r;

        assert(bus);
        assert(path);
        assert(c);

        s = container_of(c, sd_bus_slot, node_vtable);
        u = s->userdata;
        if (c->find) {
                bus->current_slot = sd_bus_slot_ref(s);
                bus->current_userdata = u;
                r = c->find(bus, path, c->interface, u, &found_u, error);
                bus->current_userdata = NULL;
                bus->current_slot = sd_bus_slot_unref(s);

                if (r < 0)
                        return r;
                if (sd_bus_error_is_set(error))
                        return -sd_bus_error_get_errno(error);
                if (r == 0)
                        return r;
        } else
                found_u = u;

        if (userdata)
                *userdata = found_u;

        return 1;
}

static void *vtable_method_convert_userdata(const sd_bus_vtable *p, void *u) {
        assert(p);

        return (uint8_t*) u + p->x.method.offset;
}

static void *vtable_property_convert_userdata(const sd_bus_vtable *p, void *u) {
        assert(p);

        return (uint8_t*) u + p->x.property.offset;
}

static int vtable_property_get_userdata(
                sd_bus *bus,
                const char *path,
                struct vtable_member *p,
                void **userdata,
                sd_bus_error *error) {

        void *u;
        int r;

        assert(bus);
        assert(path);
        assert(p);
        assert(userdata);

        r = node_vtable_get_userdata(bus, path, p->parent, &u, error);
        if (r <= 0)
                return r;
        if (bus->nodes_modified)
                return 0;

        *userdata = vtable_property_convert_userdata(p->vtable, u);
        return 1;
}

static int add_enumerated_to_set(
                sd_bus *bus,
                const char *prefix,
                struct node_enumerator *first,
                Set *s,
                sd_bus_error *error) {

        struct node_enumerator *c;
        int r;

        assert(bus);
        assert(prefix);
        assert(s);

        LIST_FOREACH(enumerators, c, first) {
                char **children = NULL, **k;
                sd_bus_slot *slot;

                if (bus->nodes_modified)
                        return 0;

                slot = container_of(c, sd_bus_slot, node_enumerator);

                bus->current_slot = sd_bus_slot_ref(slot);
                bus->current_userdata = slot->userdata;
                r = c->callback(bus, prefix, slot->userdata, &children, error);
                bus->current_userdata = NULL;
                bus->current_slot = sd_bus_slot_unref(slot);

                if (r < 0)
                        return r;
                if (sd_bus_error_is_set(error))
                        return -sd_bus_error_get_errno(error);

                STRV_FOREACH(k, children) {
                        if (r < 0) {
                                free(*k);
                                continue;
                        }

                        if (!object_path_is_valid(*k)) {
                                free(*k);
                                r = -EINVAL;
                                continue;
                        }

                        if (!object_path_startswith(*k, prefix)) {
                                free(*k);
                                continue;
                        }

                        r = set_consume(s, *k);
                        if (r == -EEXIST)
                                r = 0;
                }

                free(children);
                if (r < 0)
                        return r;
        }

        return 0;
}

enum {
        /* if set, add_subtree() works recursively */
        CHILDREN_RECURSIVE      = 1 << 0,
        /* if set, add_subtree() scans object-manager hierarchies recursively */
        CHILDREN_SUBHIERARCHIES = 1 << 1,
};

static int add_subtree_to_set(
                sd_bus *bus,
                const char *prefix,
                struct node *n,
                unsigned flags,
                Set *s,
                sd_bus_error *error) {

        struct node *i;
        int r;

        assert(bus);
        assert(prefix);
        assert(n);
        assert(s);

        r = add_enumerated_to_set(bus, prefix, n->enumerators, s, error);
        if (r < 0)
                return r;
        if (bus->nodes_modified)
                return 0;

        LIST_FOREACH(siblings, i, n->child) {
                char *t;

                if (!object_path_startswith(i->path, prefix))
                        continue;

                t = strdup(i->path);
                if (!t)
                        return -ENOMEM;

                r = set_consume(s, t);
                if (r < 0 && r != -EEXIST)
                        return r;

                if ((flags & CHILDREN_RECURSIVE) &&
                    ((flags & CHILDREN_SUBHIERARCHIES) || !i->object_managers)) {
                        r = add_subtree_to_set(bus, prefix, i, flags, s, error);
                        if (r < 0)
                                return r;
                        if (bus->nodes_modified)
                                return 0;
                }
        }

        return 0;
}

static int get_child_nodes(
                sd_bus *bus,
                const char *prefix,
                struct node *n,
                unsigned flags,
                Set **_s,
                sd_bus_error *error) {

        Set *s = NULL;
        int r;

        assert(bus);
        assert(prefix);
        assert(n);
        assert(_s);

        s = set_new(&string_hash_ops);
        if (!s)
                return -ENOMEM;

        r = add_subtree_to_set(bus, prefix, n, flags, s, error);
        if (r < 0) {
                set_free_free(s);
                return r;
        }

        *_s = s;
        return 0;
}

static int node_callbacks_run(
                sd_bus *bus,
                sd_bus_message *m,
                struct node_callback *first,
                bool require_fallback,
                bool *found_object) {

        struct node_callback *c;
        int r;

        assert(bus);
        assert(m);
        assert(found_object);

        LIST_FOREACH(callbacks, c, first) {
                _cleanup_(sd_bus_error_free) sd_bus_error error_buffer = SD_BUS_ERROR_NULL;
                sd_bus_slot *slot;

                if (bus->nodes_modified)
                        return 0;

                if (require_fallback && !c->is_fallback)
                        continue;

                *found_object = true;

                if (c->last_iteration == bus->iteration_counter)
                        continue;

                c->last_iteration = bus->iteration_counter;

                r = sd_bus_message_rewind(m, true);
                if (r < 0)
                        return r;

                slot = container_of(c, sd_bus_slot, node_callback);

                bus->current_slot = sd_bus_slot_ref(slot);
                bus->current_handler = c->callback;
                bus->current_userdata = slot->userdata;
                r = c->callback(m, slot->userdata, &error_buffer);
                bus->current_userdata = NULL;
                bus->current_handler = NULL;
                bus->current_slot = sd_bus_slot_unref(slot);

                r = bus_maybe_reply_error(m, r, &error_buffer);
                if (r != 0)
                        return r;
        }

        return 0;
}

#define CAPABILITY_SHIFT(x) (((x) >> __builtin_ctzll(_SD_BUS_VTABLE_CAPABILITY_MASK)) & 0xFFFF)

static int check_access(sd_bus *bus, sd_bus_message *m, struct vtable_member *c, sd_bus_error *error) {
        uint64_t cap;
        int r;

        assert(bus);
        assert(m);
        assert(c);

        /* If the entire bus is trusted let's grant access */
        if (bus->trusted)
                return 0;

        /* If the member is marked UNPRIVILEGED let's grant access */
        if (c->vtable->flags & SD_BUS_VTABLE_UNPRIVILEGED)
                return 0;

        /* Check have the caller has the requested capability
         * set. Note that the flags value contains the capability
         * number plus one, which we need to subtract here. We do this
         * so that we have 0 as special value for "default
         * capability". */
        cap = CAPABILITY_SHIFT(c->vtable->flags);
        if (cap == 0)
                cap = CAPABILITY_SHIFT(c->parent->vtable[0].flags);
        if (cap == 0)
                cap = CAP_SYS_ADMIN;
        else
                cap--;

        r = sd_bus_query_sender_privilege(m, cap);
        if (r < 0)
                return r;
        if (r > 0)
                return 0;

        return sd_bus_error_setf(error, SD_BUS_ERROR_ACCESS_DENIED, "Access to %s.%s() not permitted.", c->interface, c->member);
}

static int method_callbacks_run(
                sd_bus *bus,
                sd_bus_message *m,
                struct vtable_member *c,
                bool require_fallback,
                bool *found_object) {

        _cleanup_(sd_bus_error_free) sd_bus_error error = SD_BUS_ERROR_NULL;
        const char *signature;
        void *u;
        int r;

        assert(bus);
        assert(m);
        assert(c);
        assert(found_object);

        if (require_fallback && !c->parent->is_fallback)
                return 0;

        r = check_access(bus, m, c, &error);
        if (r < 0)
                return bus_maybe_reply_error(m, r, &error);

        r = node_vtable_get_userdata(bus, m->path, c->parent, &u, &error);
        if (r <= 0)
                return bus_maybe_reply_error(m, r, &error);
        if (bus->nodes_modified)
                return 0;

        u = vtable_method_convert_userdata(c->vtable, u);

        *found_object = true;

        if (c->last_iteration == bus->iteration_counter)
                return 0;

        c->last_iteration = bus->iteration_counter;

        r = sd_bus_message_rewind(m, true);
        if (r < 0)
                return r;

        signature = sd_bus_message_get_signature(m, true);
        if (!signature)
                return -EINVAL;

        if (!streq(strempty(c->vtable->x.method.signature), signature))
                return sd_bus_reply_method_errorf(
                                m,
                                SD_BUS_ERROR_INVALID_ARGS,
                                "Invalid arguments '%s' to call %s.%s(), expecting '%s'.",
                                signature, c->interface, c->member, strempty(c->vtable->x.method.signature));

        /* Keep track what the signature of the reply to this message
         * should be, so that this can be enforced when sealing the
         * reply. */
        m->enforced_reply_signature = strempty(c->vtable->x.method.result);

        if (c->vtable->x.method.handler) {
                sd_bus_slot *slot;

                slot = container_of(c->parent, sd_bus_slot, node_vtable);

                bus->current_slot = sd_bus_slot_ref(slot);
                bus->current_handler = c->vtable->x.method.handler;
                bus->current_userdata = u;
                r = c->vtable->x.method.handler(m, u, &error);
                bus->current_userdata = NULL;
                bus->current_handler = NULL;
                bus->current_slot = sd_bus_slot_unref(slot);

                return bus_maybe_reply_error(m, r, &error);
        }

        /* If the method callback is NULL, make this a successful NOP */
        r = sd_bus_reply_method_return(m, NULL);
        if (r < 0)
                return r;

        return 1;
}

static int invoke_property_get(
                sd_bus *bus,
                sd_bus_slot *slot,
                const sd_bus_vtable *v,
                const char *path,
                const char *interface,
                const char *property,
                sd_bus_message *reply,
                void *userdata,
                sd_bus_error *error) {

        const void *p;
        int r;

        assert(bus);
        assert(slot);
        assert(v);
        assert(path);
        assert(interface);
        assert(property);
        assert(reply);

        if (v->x.property.get) {

                bus->current_slot = sd_bus_slot_ref(slot);
                bus->current_userdata = userdata;
                r = v->x.property.get(bus, path, interface, property, reply, userdata, error);
                bus->current_userdata = NULL;
                bus->current_slot = sd_bus_slot_unref(slot);

                if (r < 0)
                        return r;
                if (sd_bus_error_is_set(error))
                        return -sd_bus_error_get_errno(error);
                return r;
        }

        /* Automatic handling if no callback is defined. */

        if (streq(v->x.property.signature, "as"))
                return sd_bus_message_append_strv(reply, *(char***) userdata);

        assert(signature_is_single(v->x.property.signature, false));
        assert(bus_type_is_basic(v->x.property.signature[0]));

        switch (v->x.property.signature[0]) {

        case SD_BUS_TYPE_STRING:
        case SD_BUS_TYPE_SIGNATURE:
                p = strempty(*(char**) userdata);
                break;

        case SD_BUS_TYPE_OBJECT_PATH:
                p = *(char**) userdata;
                assert(p);
                break;

        default:
                p = userdata;
                break;
        }

        return sd_bus_message_append_basic(reply, v->x.property.signature[0], p);
}

static int invoke_property_set(
                sd_bus *bus,
                sd_bus_slot *slot,
                const sd_bus_vtable *v,
                const char *path,
                const char *interface,
                const char *property,
                sd_bus_message *value,
                void *userdata,
                sd_bus_error *error) {

        int r;

        assert(bus);
        assert(slot);
        assert(v);
        assert(path);
        assert(interface);
        assert(property);
        assert(value);

        if (v->x.property.set) {

                bus->current_slot = sd_bus_slot_ref(slot);
                bus->current_userdata = userdata;
                r = v->x.property.set(bus, path, interface, property, value, userdata, error);
                bus->current_userdata = NULL;
                bus->current_slot = sd_bus_slot_unref(slot);

                if (r < 0)
                        return r;
                if (sd_bus_error_is_set(error))
                        return -sd_bus_error_get_errno(error);
                return r;
        }

        /*  Automatic handling if no callback is defined. */

        assert(signature_is_single(v->x.property.signature, false));
        assert(bus_type_is_basic(v->x.property.signature[0]));

        switch (v->x.property.signature[0]) {

        case SD_BUS_TYPE_STRING:
        case SD_BUS_TYPE_OBJECT_PATH:
        case SD_BUS_TYPE_SIGNATURE: {
                const char *p;
                char *n;

                r = sd_bus_message_read_basic(value, v->x.property.signature[0], &p);
                if (r < 0)
                        return r;

                n = strdup(p);
                if (!n)
                        return -ENOMEM;

                free(*(char**) userdata);
                *(char**) userdata = n;

                break;
        }

        default:
                r = sd_bus_message_read_basic(value, v->x.property.signature[0], userdata);
                if (r < 0)
                        return r;

                break;
        }

        return 1;
}

static int property_get_set_callbacks_run(
                sd_bus *bus,
                sd_bus_message *m,
                struct vtable_member *c,
                bool require_fallback,
                bool is_get,
                bool *found_object) {

        _cleanup_(sd_bus_error_free) sd_bus_error error = SD_BUS_ERROR_NULL;
        _cleanup_(sd_bus_message_unrefp) sd_bus_message *reply = NULL;
        sd_bus_slot *slot;
        void *u = NULL;
        int r;

        assert(bus);
        assert(m);
        assert(c);
        assert(found_object);

        if (require_fallback && !c->parent->is_fallback)
                return 0;

        r = vtable_property_get_userdata(bus, m->path, c, &u, &error);
        if (r <= 0)
                return bus_maybe_reply_error(m, r, &error);
        if (bus->nodes_modified)
                return 0;

        slot = container_of(c->parent, sd_bus_slot, node_vtable);

        *found_object = true;

        r = sd_bus_message_new_method_return(m, &reply);
        if (r < 0)
                return r;

        if (is_get) {
                /* Note that we do not protect against reexecution
                 * here (using the last_iteration check, see below),
                 * should the node tree have changed and we got called
                 * again. We assume that property Get() calls are
                 * ultimately without side-effects or if they aren't
                 * then at least idempotent. */

                r = sd_bus_message_open_container(reply, 'v', c->vtable->x.property.signature);
                if (r < 0)
                        return r;

                /* Note that we do not do an access check here. Read
                 * access to properties is always unrestricted, since
                 * PropertiesChanged signals broadcast contents
                 * anyway. */

                r = invoke_property_get(bus, slot, c->vtable, m->path, c->interface, c->member, reply, u, &error);
                if (r < 0)
                        return bus_maybe_reply_error(m, r, &error);

                if (bus->nodes_modified)
                        return 0;

                r = sd_bus_message_close_container(reply);
                if (r < 0)
                        return r;

        } else {
                const char *signature = NULL;
                char type = 0;

                if (c->vtable->type != _SD_BUS_VTABLE_WRITABLE_PROPERTY)
                        return sd_bus_reply_method_errorf(m, SD_BUS_ERROR_PROPERTY_READ_ONLY, "Property '%s' is not writable.", c->member);

                /* Avoid that we call the set routine more than once
                 * if the processing of this message got restarted
                 * because the node tree changed. */
                if (c->last_iteration == bus->iteration_counter)
                        return 0;

                c->last_iteration = bus->iteration_counter;

                r = sd_bus_message_peek_type(m, &type, &signature);
                if (r < 0)
                        return r;

                if (type != 'v' || !streq(strempty(signature), strempty(c->vtable->x.property.signature)))
                        return sd_bus_reply_method_errorf(m, SD_BUS_ERROR_INVALID_ARGS, "Incorrect parameters for property '%s', expected '%s', got '%s'.", c->member, strempty(c->vtable->x.property.signature), strempty(signature));

                r = sd_bus_message_enter_container(m, 'v', c->vtable->x.property.signature);
                if (r < 0)
                        return r;

                r = check_access(bus, m, c, &error);
                if (r < 0)
                        return bus_maybe_reply_error(m, r, &error);

                r = invoke_property_set(bus, slot, c->vtable, m->path, c->interface, c->member, m, u, &error);
                if (r < 0)
                        return bus_maybe_reply_error(m, r, &error);

                if (bus->nodes_modified)
                        return 0;

                r = sd_bus_message_exit_container(m);
                if (r < 0)
                        return r;
        }

        r = sd_bus_send(bus, reply, NULL);
        if (r < 0)
                return r;

        return 1;
}

static int vtable_append_one_property(
                sd_bus *bus,
                sd_bus_message *reply,
                const char *path,
                struct node_vtable *c,
                const sd_bus_vtable *v,
                void *userdata,
                sd_bus_error *error) {

        sd_bus_slot *slot;
        int r;

        assert(bus);
        assert(reply);
        assert(path);
        assert(c);
        assert(v);

        r = sd_bus_message_open_container(reply, 'e', "sv");
        if (r < 0)
                return r;

        r = sd_bus_message_append(reply, "s", v->x.property.member);
        if (r < 0)
                return r;

        r = sd_bus_message_open_container(reply, 'v', v->x.property.signature);
        if (r < 0)
                return r;

        slot = container_of(c, sd_bus_slot, node_vtable);

        r = invoke_property_get(bus, slot, v, path, c->interface, v->x.property.member, reply, vtable_property_convert_userdata(v, userdata), error);
        if (r < 0)
                return r;
        if (bus->nodes_modified)
                return 0;

        r = sd_bus_message_close_container(reply);
        if (r < 0)
                return r;

        r = sd_bus_message_close_container(reply);
        if (r < 0)
                return r;

        return 0;
}

static int vtable_append_all_properties(
                sd_bus *bus,
                sd_bus_message *reply,
                const char *path,
                struct node_vtable *c,
                void *userdata,
                sd_bus_error *error) {

        const sd_bus_vtable *v;
        int r;

        assert(bus);
        assert(reply);
        assert(path);
        assert(c);

        if (c->vtable[0].flags & SD_BUS_VTABLE_HIDDEN)
                return 1;

        v = c->vtable;
        for (v = bus_vtable_next(c->vtable, v); v->type != _SD_BUS_VTABLE_END; v = bus_vtable_next(c->vtable, v)) {
                if (!IN_SET(v->type, _SD_BUS_VTABLE_PROPERTY, _SD_BUS_VTABLE_WRITABLE_PROPERTY))
                        continue;

                if (v->flags & SD_BUS_VTABLE_HIDDEN)
                        continue;

                if (v->flags & SD_BUS_VTABLE_PROPERTY_EXPLICIT)
                        continue;

                r = vtable_append_one_property(bus, reply, path, c, v, userdata, error);
                if (r < 0)
                        return r;
                if (bus->nodes_modified)
                        return 0;
        }

        return 1;
}

static int property_get_all_callbacks_run(
                sd_bus *bus,
                sd_bus_message *m,
                struct node_vtable *first,
                bool require_fallback,
                const char *iface,
                bool *found_object) {

        _cleanup_(sd_bus_message_unrefp) sd_bus_message *reply = NULL;
        struct node_vtable *c;
        bool found_interface;
        int r;

        assert(bus);
        assert(m);
        assert(found_object);

        r = sd_bus_message_new_method_return(m, &reply);
        if (r < 0)
                return r;

        r = sd_bus_message_open_container(reply, 'a', "{sv}");
        if (r < 0)
                return r;

        found_interface = !iface ||
                streq(iface, "org.freedesktop.DBus.Properties") ||
                streq(iface, "org.freedesktop.DBus.Peer") ||
                streq(iface, "org.freedesktop.DBus.Introspectable");

        LIST_FOREACH(vtables, c, first) {
                _cleanup_(sd_bus_error_free) sd_bus_error error = SD_BUS_ERROR_NULL;
                void *u;

                if (require_fallback && !c->is_fallback)
                        continue;

                r = node_vtable_get_userdata(bus, m->path, c, &u, &error);
                if (r < 0)
                        return bus_maybe_reply_error(m, r, &error);
                if (bus->nodes_modified)
                        return 0;
                if (r == 0)
                        continue;

                *found_object = true;

                if (iface && !streq(c->interface, iface))
                        continue;
                found_interface = true;

                r = vtable_append_all_properties(bus, reply, m->path, c, u, &error);
                if (r < 0)
                        return bus_maybe_reply_error(m, r, &error);
                if (bus->nodes_modified)
                        return 0;
        }

        if (!*found_object)
                return 0;

        if (!found_interface) {
                r = sd_bus_reply_method_errorf(
                                m,
                                SD_BUS_ERROR_UNKNOWN_INTERFACE,
                                "Unknown interface '%s'.", iface);
                if (r < 0)
                        return r;

                return 1;
        }

        r = sd_bus_message_close_container(reply);
        if (r < 0)
                return r;

        r = sd_bus_send(bus, reply, NULL);
        if (r < 0)
                return r;

        return 1;
}

static int bus_node_exists(
                sd_bus *bus,
                struct node *n,
                const char *path,
                bool require_fallback) {

        struct node_vtable *c;
        struct node_callback *k;
        int r;

        assert(bus);
        assert(n);
        assert(path);

        /* Tests if there's anything attached directly to this node
         * for the specified path */

        if (!require_fallback && (n->enumerators || n->object_managers))
                return true;

        LIST_FOREACH(callbacks, k, n->callbacks) {
                if (require_fallback && !k->is_fallback)
                        continue;

                return 1;
        }

        LIST_FOREACH(vtables, c, n->vtables) {
                _cleanup_(sd_bus_error_free) sd_bus_error error = SD_BUS_ERROR_NULL;

                if (require_fallback && !c->is_fallback)
                        continue;

                r = node_vtable_get_userdata(bus, path, c, NULL, &error);
                if (r != 0)
                        return r;
                if (bus->nodes_modified)
                        return 0;
        }

        return 0;
}

static int process_introspect(
                sd_bus *bus,
                sd_bus_message *m,
                struct node *n,
                bool require_fallback,
                bool *found_object) {

        _cleanup_(sd_bus_error_free) sd_bus_error error = SD_BUS_ERROR_NULL;
        _cleanup_(sd_bus_message_unrefp) sd_bus_message *reply = NULL;
        _cleanup_set_free_free_ Set *s = NULL;
        const char *previous_interface = NULL;
        struct introspect intro;
        struct node_vtable *c;
        bool empty;
        int r;

        assert(bus);
        assert(m);
        assert(n);
        assert(found_object);

        r = get_child_nodes(bus, m->path, n, 0, &s, &error);
        if (r < 0)
                return bus_maybe_reply_error(m, r, &error);
        if (bus->nodes_modified)
                return 0;

        r = introspect_begin(&intro, bus->trusted);
        if (r < 0)
                return r;

        r = introspect_write_default_interfaces(&intro, !require_fallback && n->object_managers);
        if (r < 0)
                return r;

        empty = set_isempty(s);

        LIST_FOREACH(vtables, c, n->vtables) {
                if (require_fallback && !c->is_fallback)
                        continue;

                r = node_vtable_get_userdata(bus, m->path, c, NULL, &error);
                if (r < 0) {
                        r = bus_maybe_reply_error(m, r, &error);
                        goto finish;
                }
                if (bus->nodes_modified) {
                        r = 0;
                        goto finish;
                }
                if (r == 0)
                        continue;

                empty = false;

                if (c->vtable[0].flags & SD_BUS_VTABLE_HIDDEN)
                        continue;

                if (!streq_ptr(previous_interface, c->interface)) {

                        if (previous_interface)
                                fputs(" </interface>\n", intro.f);

                        fprintf(intro.f, " <interface name=\"%s\">\n", c->interface);
                }

                r = introspect_write_interface(&intro, c->vtable);
                if (r < 0)
                        goto finish;

                previous_interface = c->interface;
        }

        if (previous_interface)
                fputs(" </interface>\n", intro.f);

        if (empty) {
                /* Nothing?, let's see if we exist at all, and if not
                 * refuse to do anything */
                r = bus_node_exists(bus, n, m->path, require_fallback);
                if (r <= 0) {
                        r = bus_maybe_reply_error(m, r, &error);
                        goto finish;
                }
                if (bus->nodes_modified) {
                        r = 0;
                        goto finish;
                }
        }

        *found_object = true;

        r = introspect_write_child_nodes(&intro, s, m->path);
        if (r < 0)
                goto finish;

        r = introspect_finish(&intro, bus, m, &reply);
        if (r < 0)
                goto finish;

        r = sd_bus_send(bus, reply, NULL);
        if (r < 0)
                goto finish;

        r = 1;

finish:
        introspect_free(&intro);
        return r;
}

static int object_manager_serialize_path(
                sd_bus *bus,
                sd_bus_message *reply,
                const char *prefix,
                const char *path,
                bool require_fallback,
                sd_bus_error *error) {

        const char *previous_interface = NULL;
        bool found_something = false;
        struct node_vtable *i;
        struct node *n;
        int r;

        assert(bus);
        assert(reply);
        assert(prefix);
        assert(path);
        assert(error);

        n = hashmap_get(bus->nodes, prefix);
        if (!n)
                return 0;

        LIST_FOREACH(vtables, i, n->vtables) {
                void *u;

                if (require_fallback && !i->is_fallback)
                        continue;

                r = node_vtable_get_userdata(bus, path, i, &u, error);
                if (r < 0)
                        return r;
                if (bus->nodes_modified)
                        return 0;
                if (r == 0)
                        continue;

                if (!found_something) {

                        /* Open the object part */

                        r = sd_bus_message_open_container(reply, 'e', "oa{sa{sv}}");
                        if (r < 0)
                                return r;

                        r = sd_bus_message_append(reply, "o", path);
                        if (r < 0)
                                return r;

                        r = sd_bus_message_open_container(reply, 'a', "{sa{sv}}");
                        if (r < 0)
                                return r;

                        r = sd_bus_message_append(reply, "{sa{sv}}", "org.freedesktop.DBus.Peer", 0);
                        if (r < 0)
                                return r;

                        r = sd_bus_message_append(reply, "{sa{sv}}", "org.freedesktop.DBus.Introspectable", 0);
                        if (r < 0)
                                return r;

                        r = sd_bus_message_append(reply, "{sa{sv}}", "org.freedesktop.DBus.Properties", 0);
                        if (r < 0)
                                return r;

                        r = sd_bus_message_append(reply, "{sa{sv}}", "org.freedesktop.DBus.ObjectManager", 0);
                        if (r < 0)
                                return r;

                        found_something = true;
                }

                if (!streq_ptr(previous_interface, i->interface)) {

                        /* Maybe close the previous interface part */

                        if (previous_interface) {
                                r = sd_bus_message_close_container(reply);
                                if (r < 0)
                                        return r;

                                r = sd_bus_message_close_container(reply);
                                if (r < 0)
                                        return r;
                        }

                        /* Open the new interface part */

                        r = sd_bus_message_open_container(reply, 'e', "sa{sv}");
                        if (r < 0)
                                return r;

                        r = sd_bus_message_append(reply, "s", i->interface);
                        if (r < 0)
                                return r;

                        r = sd_bus_message_open_container(reply, 'a', "{sv}");
                        if (r < 0)
                                return r;
                }

                r = vtable_append_all_properties(bus, reply, path, i, u, error);
                if (r < 0)
                        return r;
                if (bus->nodes_modified)
                        return 0;

                previous_interface = i->interface;
        }

        if (previous_interface) {
                r = sd_bus_message_close_container(reply);
                if (r < 0)
                        return r;

                r = sd_bus_message_close_container(reply);
                if (r < 0)
                        return r;
        }

        if (found_something) {
                r = sd_bus_message_close_container(reply);
                if (r < 0)
                        return r;

                r = sd_bus_message_close_container(reply);
                if (r < 0)
                        return r;
        }

        return 1;
}

static int object_manager_serialize_path_and_fallbacks(
                sd_bus *bus,
                sd_bus_message *reply,
                const char *path,
                sd_bus_error *error) {

        _cleanup_free_ char *prefix = NULL;
        size_t pl;
        int r;

        assert(bus);
        assert(reply);
        assert(path);
        assert(error);

        /* First, add all vtables registered for this path */
        r = object_manager_serialize_path(bus, reply, path, path, false, error);
        if (r < 0)
                return r;
        if (bus->nodes_modified)
                return 0;

        /* Second, add fallback vtables registered for any of the prefixes */
        pl = strlen(path);
        assert(pl <= BUS_PATH_SIZE_MAX);
        prefix = new(char, pl + 1);
        if (!prefix)
                return -ENOMEM;
<<<<<<< HEAD
=======

>>>>>>> 192ef082
        OBJECT_PATH_FOREACH_PREFIX(prefix, path) {
                r = object_manager_serialize_path(bus, reply, prefix, path, true, error);
                if (r < 0)
                        return r;
                if (bus->nodes_modified)
                        return 0;
        }

        return 0;
}

static int process_get_managed_objects(
                sd_bus *bus,
                sd_bus_message *m,
                struct node *n,
                bool require_fallback,
                bool *found_object) {

        _cleanup_(sd_bus_error_free) sd_bus_error error = SD_BUS_ERROR_NULL;
        _cleanup_(sd_bus_message_unrefp) sd_bus_message *reply = NULL;
        _cleanup_set_free_free_ Set *s = NULL;
        Iterator i;
        char *path;
        int r;

        assert(bus);
        assert(m);
        assert(n);
        assert(found_object);

        /* Spec says, GetManagedObjects() is only implemented on the root of a
         * sub-tree. Therefore, we require a registered object-manager on
         * exactly the queried path, otherwise, we refuse to respond. */

        if (require_fallback || !n->object_managers)
                return 0;

        r = get_child_nodes(bus, m->path, n, CHILDREN_RECURSIVE, &s, &error);
        if (r < 0)
                return bus_maybe_reply_error(m, r, &error);
        if (bus->nodes_modified)
                return 0;

        r = sd_bus_message_new_method_return(m, &reply);
        if (r < 0)
                return r;

        r = sd_bus_message_open_container(reply, 'a', "{oa{sa{sv}}}");
        if (r < 0)
                return r;

        SET_FOREACH(path, s, i) {
                r = object_manager_serialize_path_and_fallbacks(bus, reply, path, &error);
                if (r < 0)
                        return bus_maybe_reply_error(m, r, &error);

                if (bus->nodes_modified)
                        return 0;
        }

        r = sd_bus_message_close_container(reply);
        if (r < 0)
                return r;

        r = sd_bus_send(bus, reply, NULL);
        if (r < 0)
                return r;

        return 1;
}

static int object_find_and_run(
                sd_bus *bus,
                sd_bus_message *m,
                const char *p,
                bool require_fallback,
                bool *found_object) {

        struct node *n;
        struct vtable_member vtable_key, *v;
        int r;

        assert(bus);
        assert(m);
        assert(p);
        assert(found_object);

        n = hashmap_get(bus->nodes, p);
        if (!n)
                return 0;

        /* First, try object callbacks */
        r = node_callbacks_run(bus, m, n->callbacks, require_fallback, found_object);
        if (r != 0)
                return r;
        if (bus->nodes_modified)
                return 0;

        if (!m->interface || !m->member)
                return 0;

        /* Then, look for a known method */
        vtable_key.path = (char*) p;
        vtable_key.interface = m->interface;
        vtable_key.member = m->member;

        v = hashmap_get(bus->vtable_methods, &vtable_key);
        if (v) {
                r = method_callbacks_run(bus, m, v, require_fallback, found_object);
                if (r != 0)
                        return r;
                if (bus->nodes_modified)
                        return 0;
        }

        /* Then, look for a known property */
        if (streq(m->interface, "org.freedesktop.DBus.Properties")) {
                bool get = false;

                get = streq(m->member, "Get");

                if (get || streq(m->member, "Set")) {

                        r = sd_bus_message_rewind(m, true);
                        if (r < 0)
                                return r;

                        vtable_key.path = (char*) p;

                        r = sd_bus_message_read(m, "ss", &vtable_key.interface, &vtable_key.member);
                        if (r < 0)
                                return sd_bus_reply_method_errorf(m, SD_BUS_ERROR_INVALID_ARGS, "Expected interface and member parameters");

                        v = hashmap_get(bus->vtable_properties, &vtable_key);
                        if (v) {
                                r = property_get_set_callbacks_run(bus, m, v, require_fallback, get, found_object);
                                if (r != 0)
                                        return r;
                        }

                } else if (streq(m->member, "GetAll")) {
                        const char *iface;

                        r = sd_bus_message_rewind(m, true);
                        if (r < 0)
                                return r;

                        r = sd_bus_message_read(m, "s", &iface);
                        if (r < 0)
                                return sd_bus_reply_method_errorf(m, SD_BUS_ERROR_INVALID_ARGS, "Expected interface parameter");

                        if (iface[0] == 0)
                                iface = NULL;

                        r = property_get_all_callbacks_run(bus, m, n->vtables, require_fallback, iface, found_object);
                        if (r != 0)
                                return r;
                }

        } else if (sd_bus_message_is_method_call(m, "org.freedesktop.DBus.Introspectable", "Introspect")) {

                if (!isempty(sd_bus_message_get_signature(m, true)))
                        return sd_bus_reply_method_errorf(m, SD_BUS_ERROR_INVALID_ARGS, "Expected no parameters");

                r = process_introspect(bus, m, n, require_fallback, found_object);
                if (r != 0)
                        return r;

        } else if (sd_bus_message_is_method_call(m, "org.freedesktop.DBus.ObjectManager", "GetManagedObjects")) {

                if (!isempty(sd_bus_message_get_signature(m, true)))
                        return sd_bus_reply_method_errorf(m, SD_BUS_ERROR_INVALID_ARGS, "Expected no parameters");

                r = process_get_managed_objects(bus, m, n, require_fallback, found_object);
                if (r != 0)
                        return r;
        }

        if (bus->nodes_modified)
                return 0;

        if (!*found_object) {
                r = bus_node_exists(bus, n, m->path, require_fallback);
                if (r < 0)
                        return bus_maybe_reply_error(m, r, NULL);
                if (bus->nodes_modified)
                        return 0;
                if (r > 0)
                        *found_object = true;
        }

        return 0;
}

int bus_process_object(sd_bus *bus, sd_bus_message *m) {
        _cleanup_free_ char *prefix = NULL;
        int r;
        size_t pl;
        bool found_object = false;

        assert(bus);
        assert(m);

        if (bus->is_monitor)
                return 0;

        if (m->header->type != SD_BUS_MESSAGE_METHOD_CALL)
                return 0;

        if (hashmap_isempty(bus->nodes))
                return 0;

        /* Never respond to broadcast messages */
        if (bus->bus_client && !m->destination)
                return 0;

        assert(m->path);
        assert(m->member);

        pl = strlen(m->path);
        assert(pl <= BUS_PATH_SIZE_MAX);
        prefix = new(char, pl + 1);
        if (!prefix)
                return -ENOMEM;

        do {
                bus->nodes_modified = false;

                r = object_find_and_run(bus, m, m->path, false, &found_object);
                if (r != 0)
                        return r;

                /* Look for fallback prefixes */
                OBJECT_PATH_FOREACH_PREFIX(prefix, m->path) {

                        if (bus->nodes_modified)
                                break;

                        r = object_find_and_run(bus, m, prefix, true, &found_object);
                        if (r != 0)
                                return r;
                }

        } while (bus->nodes_modified);

        if (!found_object)
                return 0;

        if (sd_bus_message_is_method_call(m, "org.freedesktop.DBus.Properties", "Get") ||
            sd_bus_message_is_method_call(m, "org.freedesktop.DBus.Properties", "Set"))
                r = sd_bus_reply_method_errorf(
                                m,
                                SD_BUS_ERROR_UNKNOWN_PROPERTY,
                                "Unknown property or interface.");
        else
                r = sd_bus_reply_method_errorf(
                                m,
                                SD_BUS_ERROR_UNKNOWN_METHOD,
                                "Unknown method '%s' or interface '%s'.", m->member, m->interface);

        if (r < 0)
                return r;

        return 1;
}

static struct node *bus_node_allocate(sd_bus *bus, const char *path) {
        struct node *n, *parent;
        const char *e;
        _cleanup_free_ char *s = NULL;
        char *p;
        int r;

        assert(bus);
        assert(path);
        assert(path[0] == '/');

        n = hashmap_get(bus->nodes, path);
        if (n)
                return n;

        r = hashmap_ensure_allocated(&bus->nodes, &string_hash_ops);
        if (r < 0)
                return NULL;

        s = strdup(path);
        if (!s)
                return NULL;

        if (streq(path, "/"))
                parent = NULL;
        else {
                e = strrchr(path, '/');
                assert(e);

                p = strndupa(path, MAX(1, e - path));

                parent = bus_node_allocate(bus, p);
                if (!parent)
                        return NULL;
        }

        n = new0(struct node, 1);
        if (!n)
                return NULL;

        n->parent = parent;
        n->path = TAKE_PTR(s);

        r = hashmap_put(bus->nodes, n->path, n);
        if (r < 0) {
                free(n->path);
                return mfree(n);
        }

        if (parent)
                LIST_PREPEND(siblings, parent->child, n);

        return n;
}

void bus_node_gc(sd_bus *b, struct node *n) {
        assert(b);

        if (!n)
                return;

        if (n->child ||
            n->callbacks ||
            n->vtables ||
            n->enumerators ||
            n->object_managers)
                return;

        assert_se(hashmap_remove(b->nodes, n->path) == n);

        if (n->parent)
                LIST_REMOVE(siblings, n->parent->child, n);

        free(n->path);
        bus_node_gc(b, n->parent);
        free(n);
}

static int bus_find_parent_object_manager(sd_bus *bus, struct node **out, const char *path) {
        struct node *n;

        assert(bus);
        assert(path);

        n = hashmap_get(bus->nodes, path);
        if (!n) {
                _cleanup_free_ char *prefix = NULL;
                size_t pl;
<<<<<<< HEAD

                pl = strlen(path);
                assert(pl <= BUS_PATH_SIZE_MAX);
                prefix = new(char, pl + 1);
                if (!prefix)
                        return -ENOMEM;
=======

                pl = strlen(path);
                assert(pl <= BUS_PATH_SIZE_MAX);
                prefix = new(char, pl + 1);
                if (!prefix)
                        return -ENOMEM;

>>>>>>> 192ef082
                OBJECT_PATH_FOREACH_PREFIX(prefix, path) {
                        n = hashmap_get(bus->nodes, prefix);
                        if (n)
                                break;
                }
        }

        while (n && !n->object_managers)
                n = n->parent;

        if (out)
                *out = n;
        return !!n;
}

static int bus_add_object(
                sd_bus *bus,
                sd_bus_slot **slot,
                bool fallback,
                const char *path,
                sd_bus_message_handler_t callback,
                void *userdata) {

        sd_bus_slot *s;
        struct node *n;
        int r;

        assert_return(bus, -EINVAL);
        assert_return(bus = bus_resolve(bus), -ENOPKG);
        assert_return(object_path_is_valid(path), -EINVAL);
        assert_return(callback, -EINVAL);
        assert_return(!bus_pid_changed(bus), -ECHILD);

        n = bus_node_allocate(bus, path);
        if (!n)
                return -ENOMEM;

        s = bus_slot_allocate(bus, !slot, BUS_NODE_CALLBACK, sizeof(struct node_callback), userdata);
        if (!s) {
                r = -ENOMEM;
                goto fail;
        }

        s->node_callback.callback = callback;
        s->node_callback.is_fallback = fallback;

        s->node_callback.node = n;
        LIST_PREPEND(callbacks, n->callbacks, &s->node_callback);
        bus->nodes_modified = true;

        if (slot)
                *slot = s;

        return 0;

fail:
        sd_bus_slot_unref(s);
        bus_node_gc(bus, n);

        return r;
}

_public_ int sd_bus_add_object(
                sd_bus *bus,
                sd_bus_slot **slot,
                const char *path,
                sd_bus_message_handler_t callback,
                void *userdata) {

        return bus_add_object(bus, slot, false, path, callback, userdata);
}

_public_ int sd_bus_add_fallback(
                sd_bus *bus,
                sd_bus_slot **slot,
                const char *prefix,
                sd_bus_message_handler_t callback,
                void *userdata) {

        return bus_add_object(bus, slot, true, prefix, callback, userdata);
}

static void vtable_member_hash_func(const struct vtable_member *m, struct siphash *state) {
        assert(m);

        string_hash_func(m->path, state);
        string_hash_func(m->interface, state);
        string_hash_func(m->member, state);
}

static int vtable_member_compare_func(const struct vtable_member *x, const struct vtable_member *y) {
        int r;

        assert(x);
        assert(y);

        r = strcmp(x->path, y->path);
        if (r != 0)
                return r;

        r = strcmp(x->interface, y->interface);
        if (r != 0)
                return r;

        return strcmp(x->member, y->member);
}

DEFINE_PRIVATE_HASH_OPS(vtable_member_hash_ops, struct vtable_member, vtable_member_hash_func, vtable_member_compare_func);

typedef enum {
        NAMES_FIRST_PART        = 1 << 0, /* first part of argument name list (input names). It is reset by names_are_valid() */
        NAMES_PRESENT           = 1 << 1, /* at least one argument name is present, so the names will checked.
                                             This flag is set and used internally by names_are_valid(), but needs to be stored across calls for 2-parts list  */
        NAMES_SINGLE_PART       = 1 << 2, /* argument name list consisting of a single part */
} names_flags;

static bool names_are_valid(const char *signature, const char **names, names_flags *flags) {
        int r;

        if ((*flags & NAMES_FIRST_PART || *flags & NAMES_SINGLE_PART) && **names != '\0')
                *flags |= NAMES_PRESENT;

        for (;*flags & NAMES_PRESENT;) {
                size_t l;

                if (!*signature)
                        break;

                r = signature_element_length(signature, &l);
                if (r < 0)
                        return false;

                if (**names != '\0') {
                        if (!member_name_is_valid(*names))
                                return false;
                        *names += strlen(*names) + 1;
                } else if (*flags & NAMES_PRESENT)
                        return false;

                signature += l;
        }
        /* let's check if there are more argument names specified than the signature allows */
        if (*flags & NAMES_PRESENT && **names != '\0' && !(*flags & NAMES_FIRST_PART))
                return false;
        *flags &= ~NAMES_FIRST_PART;
        return true;
}

/* the current version of this struct is defined in sd-bus-vtable.h, but we need to list here the historical versions
   to make sure the calling code is compatible with one of these */
struct sd_bus_vtable_original {
        uint8_t type:8;
        uint64_t flags:56;
        union {
                struct {
                        size_t element_size;
                } start;
                struct {
                        const char *member;
                        const char *signature;
                        const char *result;
                        sd_bus_message_handler_t handler;
                        size_t offset;
                } method;
                struct {
                        const char *member;
                        const char *signature;
                } signal;
                struct {
                        const char *member;
                        const char *signature;
                        sd_bus_property_get_t get;
                        sd_bus_property_set_t set;
                        size_t offset;
                } property;
        } x;
};
/* Structure size up to v241 */
#define VTABLE_ELEMENT_SIZE_ORIGINAL sizeof(struct sd_bus_vtable_original)
/* Current structure size */
#define VTABLE_ELEMENT_SIZE sizeof(struct sd_bus_vtable)

static int vtable_features(const sd_bus_vtable *vtable) {
        if (vtable[0].x.start.element_size == VTABLE_ELEMENT_SIZE_ORIGINAL)
                return 0;
        return vtable[0].x.start.features;
}

bool bus_vtable_has_names(const sd_bus_vtable *vtable) {
        return vtable_features(vtable) & _SD_BUS_VTABLE_PARAM_NAMES;
}

const sd_bus_vtable* bus_vtable_next(const sd_bus_vtable *vtable, const sd_bus_vtable *v) {
        if (vtable[0].x.start.element_size == VTABLE_ELEMENT_SIZE_ORIGINAL) {
                const struct sd_bus_vtable_original *v2 = (const struct sd_bus_vtable_original *)v;
                v2++;
                v = (const sd_bus_vtable*)v2;
        } else /* current version */
                v++;
        return v;
}

static int add_object_vtable_internal(
                sd_bus *bus,
                sd_bus_slot **slot,
                const char *path,
                const char *interface,
                const sd_bus_vtable *vtable,
                bool fallback,
                sd_bus_object_find_t find,
                void *userdata) {

        sd_bus_slot *s = NULL;
        struct node_vtable *i, *existing = NULL;
        const sd_bus_vtable *v;
        struct node *n;
        int r;
        const char *names = "";
        names_flags nf;

        assert_return(bus, -EINVAL);
        assert_return(bus = bus_resolve(bus), -ENOPKG);
        assert_return(object_path_is_valid(path), -EINVAL);
        assert_return(interface_name_is_valid(interface), -EINVAL);
        assert_return(vtable, -EINVAL);
        assert_return(vtable[0].type == _SD_BUS_VTABLE_START, -EINVAL);
        assert_return(vtable[0].x.start.element_size == VTABLE_ELEMENT_SIZE_ORIGINAL ||
                      vtable[0].x.start.element_size == VTABLE_ELEMENT_SIZE,
                      -EINVAL);
        assert_return(!bus_pid_changed(bus), -ECHILD);
        assert_return(!streq(interface, "org.freedesktop.DBus.Properties") &&
                      !streq(interface, "org.freedesktop.DBus.Introspectable") &&
                      !streq(interface, "org.freedesktop.DBus.Peer") &&
                      !streq(interface, "org.freedesktop.DBus.ObjectManager"), -EINVAL);

        r = hashmap_ensure_allocated(&bus->vtable_methods, &vtable_member_hash_ops);
        if (r < 0)
                return r;

        r = hashmap_ensure_allocated(&bus->vtable_properties, &vtable_member_hash_ops);
        if (r < 0)
                return r;

        n = bus_node_allocate(bus, path);
        if (!n)
                return -ENOMEM;

        LIST_FOREACH(vtables, i, n->vtables) {
                if (i->is_fallback != fallback) {
                        r = -EPROTOTYPE;
                        goto fail;
                }

                if (streq(i->interface, interface)) {

                        if (i->vtable == vtable) {
                                r = -EEXIST;
                                goto fail;
                        }

                        existing = i;
                }
        }

        s = bus_slot_allocate(bus, !slot, BUS_NODE_VTABLE, sizeof(struct node_vtable), userdata);
        if (!s) {
                r = -ENOMEM;
                goto fail;
        }

        s->node_vtable.is_fallback = fallback;
        s->node_vtable.vtable = vtable;
        s->node_vtable.find = find;

        s->node_vtable.interface = strdup(interface);
        if (!s->node_vtable.interface) {
                r = -ENOMEM;
                goto fail;
        }

        v = s->node_vtable.vtable;
        for (v = bus_vtable_next(vtable, v); v->type != _SD_BUS_VTABLE_END; v = bus_vtable_next(vtable, v)) {

                switch (v->type) {

                case _SD_BUS_VTABLE_METHOD: {
                        struct vtable_member *m;
                        nf = NAMES_FIRST_PART;

                        if (bus_vtable_has_names(vtable))
                                names = strempty(v->x.method.names);

                        if (!member_name_is_valid(v->x.method.member) ||
                            !signature_is_valid(strempty(v->x.method.signature), false) ||
                            !signature_is_valid(strempty(v->x.method.result), false) ||
                            !names_are_valid(strempty(v->x.method.signature), &names, &nf) ||
                            !names_are_valid(strempty(v->x.method.result), &names, &nf) ||
                            !(v->x.method.handler || (isempty(v->x.method.signature) && isempty(v->x.method.result))) ||
                            v->flags & (SD_BUS_VTABLE_PROPERTY_CONST|SD_BUS_VTABLE_PROPERTY_EMITS_CHANGE|SD_BUS_VTABLE_PROPERTY_EMITS_INVALIDATION)) {
                                r = -EINVAL;
                                goto fail;
                        }

                        m = new0(struct vtable_member, 1);
                        if (!m) {
                                r = -ENOMEM;
                                goto fail;
                        }

                        m->parent = &s->node_vtable;
                        m->path = n->path;
                        m->interface = s->node_vtable.interface;
                        m->member = v->x.method.member;
                        m->vtable = v;

                        r = hashmap_put(bus->vtable_methods, m, m);
                        if (r < 0) {
                                free(m);
                                goto fail;
                        }

                        break;
                }

                case _SD_BUS_VTABLE_WRITABLE_PROPERTY:

                        if (!(v->x.property.set || bus_type_is_basic(v->x.property.signature[0]))) {
                                r = -EINVAL;
                                goto fail;
                        }

                        if (v->flags & SD_BUS_VTABLE_PROPERTY_CONST) {
                                r = -EINVAL;
                                goto fail;
                        }

                        _fallthrough_;
                case _SD_BUS_VTABLE_PROPERTY: {
                        struct vtable_member *m;

                        if (!member_name_is_valid(v->x.property.member) ||
                            !signature_is_single(v->x.property.signature, false) ||
                            !(v->x.property.get || bus_type_is_basic(v->x.property.signature[0]) || streq(v->x.property.signature, "as")) ||
                            (v->flags & SD_BUS_VTABLE_METHOD_NO_REPLY) ||
                            (!!(v->flags & SD_BUS_VTABLE_PROPERTY_CONST) + !!(v->flags & SD_BUS_VTABLE_PROPERTY_EMITS_CHANGE) + !!(v->flags & SD_BUS_VTABLE_PROPERTY_EMITS_INVALIDATION)) > 1 ||
                            ((v->flags & SD_BUS_VTABLE_PROPERTY_EMITS_CHANGE) && (v->flags & SD_BUS_VTABLE_PROPERTY_EXPLICIT)) ||
                            (v->flags & SD_BUS_VTABLE_UNPRIVILEGED && v->type == _SD_BUS_VTABLE_PROPERTY)) {
                                r = -EINVAL;
                                goto fail;
                        }

                        m = new0(struct vtable_member, 1);
                        if (!m) {
                                r = -ENOMEM;
                                goto fail;
                        }

                        m->parent = &s->node_vtable;
                        m->path = n->path;
                        m->interface = s->node_vtable.interface;
                        m->member = v->x.property.member;
                        m->vtable = v;

                        r = hashmap_put(bus->vtable_properties, m, m);
                        if (r < 0) {
                                free(m);
                                goto fail;
                        }

                        break;
                }

                case _SD_BUS_VTABLE_SIGNAL:
                        nf = NAMES_SINGLE_PART;

                        if (bus_vtable_has_names(vtable))
                                names = strempty(v->x.signal.names);

                        if (!member_name_is_valid(v->x.signal.member) ||
                            !signature_is_valid(strempty(v->x.signal.signature), false) ||
                            !names_are_valid(strempty(v->x.signal.signature), &names, &nf) ||
                            v->flags & SD_BUS_VTABLE_UNPRIVILEGED) {
                                r = -EINVAL;
                                goto fail;
                        }

                        break;

                default:
                        r = -EINVAL;
                        goto fail;
                }
        }

        s->node_vtable.node = n;
        LIST_INSERT_AFTER(vtables, n->vtables, existing, &s->node_vtable);
        bus->nodes_modified = true;

        if (slot)
                *slot = s;

        return 0;

fail:
        sd_bus_slot_unref(s);
        bus_node_gc(bus, n);

        return r;
}

_public_ int sd_bus_add_object_vtable(
                sd_bus *bus,
                sd_bus_slot **slot,
                const char *path,
                const char *interface,
                const sd_bus_vtable *vtable,
                void *userdata) {

        return add_object_vtable_internal(bus, slot, path, interface, vtable, false, NULL, userdata);
}

_public_ int sd_bus_add_fallback_vtable(
                sd_bus *bus,
                sd_bus_slot **slot,
                const char *prefix,
                const char *interface,
                const sd_bus_vtable *vtable,
                sd_bus_object_find_t find,
                void *userdata) {

        return add_object_vtable_internal(bus, slot, prefix, interface, vtable, true, find, userdata);
}

_public_ int sd_bus_add_node_enumerator(
                sd_bus *bus,
                sd_bus_slot **slot,
                const char *path,
                sd_bus_node_enumerator_t callback,
                void *userdata) {

        sd_bus_slot *s;
        struct node *n;
        int r;

        assert_return(bus, -EINVAL);
        assert_return(bus = bus_resolve(bus), -ENOPKG);
        assert_return(object_path_is_valid(path), -EINVAL);
        assert_return(callback, -EINVAL);
        assert_return(!bus_pid_changed(bus), -ECHILD);

        n = bus_node_allocate(bus, path);
        if (!n)
                return -ENOMEM;

        s = bus_slot_allocate(bus, !slot, BUS_NODE_ENUMERATOR, sizeof(struct node_enumerator), userdata);
        if (!s) {
                r = -ENOMEM;
                goto fail;
        }

        s->node_enumerator.callback = callback;

        s->node_enumerator.node = n;
        LIST_PREPEND(enumerators, n->enumerators, &s->node_enumerator);
        bus->nodes_modified = true;

        if (slot)
                *slot = s;

        return 0;

fail:
        sd_bus_slot_unref(s);
        bus_node_gc(bus, n);

        return r;
}

static int emit_properties_changed_on_interface(
                sd_bus *bus,
                const char *prefix,
                const char *path,
                const char *interface,
                bool require_fallback,
                bool *found_interface,
                char **names) {

        _cleanup_(sd_bus_error_free) sd_bus_error error = SD_BUS_ERROR_NULL;
        _cleanup_(sd_bus_message_unrefp) sd_bus_message *m = NULL;
        bool has_invalidating = false, has_changing = false;
        struct vtable_member key = {};
        struct node_vtable *c;
        struct node *n;
        char **property;
        void *u = NULL;
        int r;

        assert(bus);
        assert(prefix);
        assert(path);
        assert(interface);
        assert(found_interface);

        n = hashmap_get(bus->nodes, prefix);
        if (!n)
                return 0;

        r = sd_bus_message_new_signal(bus, &m, path, "org.freedesktop.DBus.Properties", "PropertiesChanged");
        if (r < 0)
                return r;

        r = sd_bus_message_append(m, "s", interface);
        if (r < 0)
                return r;

        r = sd_bus_message_open_container(m, 'a', "{sv}");
        if (r < 0)
                return r;

        key.path = prefix;
        key.interface = interface;

        LIST_FOREACH(vtables, c, n->vtables) {
                if (require_fallback && !c->is_fallback)
                        continue;

                if (!streq(c->interface, interface))
                        continue;

                r = node_vtable_get_userdata(bus, path, c, &u, &error);
                if (r < 0)
                        return r;
                if (bus->nodes_modified)
                        return 0;
                if (r == 0)
                        continue;

                *found_interface = true;

                if (names) {
                        /* If the caller specified a list of
                         * properties we include exactly those in the
                         * PropertiesChanged message */

                        STRV_FOREACH(property, names) {
                                struct vtable_member *v;

                                assert_return(member_name_is_valid(*property), -EINVAL);

                                key.member = *property;
                                v = hashmap_get(bus->vtable_properties, &key);
                                if (!v)
                                        return -ENOENT;

                                /* If there are two vtables for the same
                                 * interface, let's handle this property when
                                 * we come to that vtable. */
                                if (c != v->parent)
                                        continue;

                                assert_return(v->vtable->flags & SD_BUS_VTABLE_PROPERTY_EMITS_CHANGE ||
                                              v->vtable->flags & SD_BUS_VTABLE_PROPERTY_EMITS_INVALIDATION, -EDOM);

                                assert_return(!(v->vtable->flags & SD_BUS_VTABLE_HIDDEN), -EDOM);

                                if (v->vtable->flags & SD_BUS_VTABLE_PROPERTY_EMITS_INVALIDATION) {
                                        has_invalidating = true;
                                        continue;
                                }

                                has_changing = true;

                                r = vtable_append_one_property(bus, m, m->path, c, v->vtable, u, &error);
                                if (r < 0)
                                        return r;
                                if (bus->nodes_modified)
                                        return 0;
                        }
                } else {
                        const sd_bus_vtable *v;

                        /* If the caller specified no properties list
                         * we include all properties that are marked
                         * as changing in the message. */

                        v = c->vtable;
                        for (v = bus_vtable_next(c->vtable, v); v->type != _SD_BUS_VTABLE_END; v = bus_vtable_next(c->vtable, v)) {
                                if (!IN_SET(v->type, _SD_BUS_VTABLE_PROPERTY, _SD_BUS_VTABLE_WRITABLE_PROPERTY))
                                        continue;

                                if (v->flags & SD_BUS_VTABLE_HIDDEN)
                                        continue;

                                if (v->flags & SD_BUS_VTABLE_PROPERTY_EMITS_INVALIDATION) {
                                        has_invalidating = true;
                                        continue;
                                }

                                if (!(v->flags & SD_BUS_VTABLE_PROPERTY_EMITS_CHANGE))
                                        continue;

                                has_changing = true;

                                r = vtable_append_one_property(bus, m, m->path, c, v, u, &error);
                                if (r < 0)
                                        return r;
                                if (bus->nodes_modified)
                                        return 0;
                        }
                }
        }

        if (!has_invalidating && !has_changing)
                return 0;

        r = sd_bus_message_close_container(m);
        if (r < 0)
                return r;

        r = sd_bus_message_open_container(m, 'a', "s");
        if (r < 0)
                return r;

        if (has_invalidating) {
                LIST_FOREACH(vtables, c, n->vtables) {
                        if (require_fallback && !c->is_fallback)
                                continue;

                        if (!streq(c->interface, interface))
                                continue;

                        r = node_vtable_get_userdata(bus, path, c, &u, &error);
                        if (r < 0)
                                return r;
                        if (bus->nodes_modified)
                                return 0;
                        if (r == 0)
                                continue;

                        if (names) {
                                STRV_FOREACH(property, names) {
                                        struct vtable_member *v;

                                        key.member = *property;
                                        assert_se(v = hashmap_get(bus->vtable_properties, &key));
                                        assert(c == v->parent);

                                        if (!(v->vtable->flags & SD_BUS_VTABLE_PROPERTY_EMITS_INVALIDATION))
                                                continue;

                                        r = sd_bus_message_append(m, "s", *property);
                                        if (r < 0)
                                                return r;
                                }
                        } else {
                                const sd_bus_vtable *v;

                                v = c->vtable;
                                for (v = bus_vtable_next(c->vtable, v); v->type != _SD_BUS_VTABLE_END; v = bus_vtable_next(c->vtable, v)) {
                                        if (!IN_SET(v->type, _SD_BUS_VTABLE_PROPERTY, _SD_BUS_VTABLE_WRITABLE_PROPERTY))
                                                continue;

                                        if (v->flags & SD_BUS_VTABLE_HIDDEN)
                                                continue;

                                        if (!(v->flags & SD_BUS_VTABLE_PROPERTY_EMITS_INVALIDATION))
                                                continue;

                                        r = sd_bus_message_append(m, "s", v->x.property.member);
                                        if (r < 0)
                                                return r;
                                }
                        }
                }
        }

        r = sd_bus_message_close_container(m);
        if (r < 0)
                return r;

        r = sd_bus_send(bus, m, NULL);
        if (r < 0)
                return r;

        return 1;
}

_public_ int sd_bus_emit_properties_changed_strv(
                sd_bus *bus,
                const char *path,
                const char *interface,
                char **names) {

        _cleanup_free_ char *prefix = NULL;
        bool found_interface = false;
        size_t pl;
        int r;

        assert_return(bus, -EINVAL);
        assert_return(bus = bus_resolve(bus), -ENOPKG);
        assert_return(object_path_is_valid(path), -EINVAL);
        assert_return(interface_name_is_valid(interface), -EINVAL);
        assert_return(!bus_pid_changed(bus), -ECHILD);

        if (!BUS_IS_OPEN(bus->state))
                return -ENOTCONN;

        /* A non-NULL but empty names list means nothing needs to be
           generated. A NULL list OTOH indicates that all properties
           that are set to EMITS_CHANGE or EMITS_INVALIDATION shall be
           included in the PropertiesChanged message. */
        if (names && names[0] == NULL)
                return 0;

        BUS_DONT_DESTROY(bus);

        pl = strlen(path);
        assert(pl <= BUS_PATH_SIZE_MAX);
        prefix = new(char, pl + 1);
        if (!prefix)
                return -ENOMEM;

        do {
                bus->nodes_modified = false;

                r = emit_properties_changed_on_interface(bus, path, path, interface, false, &found_interface, names);
                if (r != 0)
                        return r;
                if (bus->nodes_modified)
                        continue;

                OBJECT_PATH_FOREACH_PREFIX(prefix, path) {
                        r = emit_properties_changed_on_interface(bus, prefix, path, interface, true, &found_interface, names);
                        if (r != 0)
                                return r;
                        if (bus->nodes_modified)
                                break;
                }

        } while (bus->nodes_modified);

        return found_interface ? 0 : -ENOENT;
}

_public_ int sd_bus_emit_properties_changed(
                sd_bus *bus,
                const char *path,
                const char *interface,
                const char *name, ...)  {

        char **names;

        assert_return(bus, -EINVAL);
        assert_return(bus = bus_resolve(bus), -ENOPKG);
        assert_return(object_path_is_valid(path), -EINVAL);
        assert_return(interface_name_is_valid(interface), -EINVAL);
        assert_return(!bus_pid_changed(bus), -ECHILD);

        if (!BUS_IS_OPEN(bus->state))
                return -ENOTCONN;

        if (!name)
                return 0;

        names = strv_from_stdarg_alloca(name);

        return sd_bus_emit_properties_changed_strv(bus, path, interface, names);
}

static int object_added_append_all_prefix(
                sd_bus *bus,
                sd_bus_message *m,
                Set *s,
                const char *prefix,
                const char *path,
                bool require_fallback) {

        const char *previous_interface = NULL;
        struct node_vtable *c;
        struct node *n;
        int r;

        assert(bus);
        assert(m);
        assert(s);
        assert(prefix);
        assert(path);

        n = hashmap_get(bus->nodes, prefix);
        if (!n)
                return 0;

        LIST_FOREACH(vtables, c, n->vtables) {
                _cleanup_(sd_bus_error_free) sd_bus_error error = SD_BUS_ERROR_NULL;
                void *u = NULL;

                if (require_fallback && !c->is_fallback)
                        continue;

                r = node_vtable_get_userdata(bus, path, c, &u, &error);
                if (r < 0)
                        return r;
                if (bus->nodes_modified)
                        return 0;
                if (r == 0)
                        continue;

                if (!streq_ptr(c->interface, previous_interface)) {
                        /* If a child-node already handled this interface, we
                         * skip it on any of its parents. The child vtables
                         * always fully override any conflicting vtables of
                         * any parent node. */
                        if (set_get(s, c->interface))
                                continue;

                        r = set_put(s, c->interface);
                        if (r < 0)
                                return r;

                        if (previous_interface) {
                                r = sd_bus_message_close_container(m);
                                if (r < 0)
                                        return r;
                                r = sd_bus_message_close_container(m);
                                if (r < 0)
                                        return r;
                        }

                        r = sd_bus_message_open_container(m, 'e', "sa{sv}");
                        if (r < 0)
                                return r;
                        r = sd_bus_message_append(m, "s", c->interface);
                        if (r < 0)
                                return r;
                        r = sd_bus_message_open_container(m, 'a', "{sv}");
                        if (r < 0)
                                return r;

                        previous_interface = c->interface;
                }

                r = vtable_append_all_properties(bus, m, path, c, u, &error);
                if (r < 0)
                        return r;
                if (bus->nodes_modified)
                        return 0;
        }

        if (previous_interface) {
                r = sd_bus_message_close_container(m);
                if (r < 0)
                        return r;
                r = sd_bus_message_close_container(m);
                if (r < 0)
                        return r;
        }

        return 0;
}

static int object_added_append_all(sd_bus *bus, sd_bus_message *m, const char *path) {
        _cleanup_set_free_ Set *s = NULL;
        _cleanup_free_ char *prefix = NULL;
        size_t pl;
        int r;

        assert(bus);
        assert(m);
        assert(path);

        /*
         * This appends all interfaces registered on path @path. We first add
         * the builtin interfaces, which are always available and handled by
         * sd-bus. Then, we add all interfaces registered on the exact node,
         * followed by all fallback interfaces registered on any parent prefix.
         *
         * If an interface is registered multiple times on the same node with
         * different vtables, we merge all the properties across all vtables.
         * However, if a child node has the same interface registered as one of
         * its parent nodes has as fallback, we make the child overwrite the
         * parent instead of extending it. Therefore, we keep a "Set" of all
         * handled interfaces during parent traversal, so we skip interfaces on
         * a parent that were overwritten by a child.
         */

        s = set_new(&string_hash_ops);
        if (!s)
                return -ENOMEM;

        r = sd_bus_message_append(m, "{sa{sv}}", "org.freedesktop.DBus.Peer", 0);
        if (r < 0)
                return r;
        r = sd_bus_message_append(m, "{sa{sv}}", "org.freedesktop.DBus.Introspectable", 0);
        if (r < 0)
                return r;
        r = sd_bus_message_append(m, "{sa{sv}}", "org.freedesktop.DBus.Properties", 0);
        if (r < 0)
                return r;
        r = sd_bus_message_append(m, "{sa{sv}}", "org.freedesktop.DBus.ObjectManager", 0);
        if (r < 0)
                return r;

        r = object_added_append_all_prefix(bus, m, s, path, path, false);
        if (r < 0)
                return r;
        if (bus->nodes_modified)
                return 0;

        pl = strlen(path);
        assert(pl <= BUS_PATH_SIZE_MAX);
        prefix = new(char, pl + 1);
        if (!prefix)
                return -ENOMEM;
<<<<<<< HEAD
=======

>>>>>>> 192ef082
        OBJECT_PATH_FOREACH_PREFIX(prefix, path) {
                r = object_added_append_all_prefix(bus, m, s, prefix, path, true);
                if (r < 0)
                        return r;
                if (bus->nodes_modified)
                        return 0;
        }

        return 0;
}

_public_ int sd_bus_emit_object_added(sd_bus *bus, const char *path) {
        _cleanup_(sd_bus_message_unrefp) sd_bus_message *m = NULL;
        struct node *object_manager;
        int r;

        /*
         * This emits an InterfacesAdded signal on the given path, by iterating
         * all registered vtables and fallback vtables on the path. All
         * properties are queried and included in the signal.
         * This call is equivalent to sd_bus_emit_interfaces_added() with an
         * explicit list of registered interfaces. However, unlike
         * interfaces_added(), this call can figure out the list of supported
         * interfaces itself. Furthermore, it properly adds the builtin
         * org.freedesktop.DBus.* interfaces.
         */

        assert_return(bus, -EINVAL);
        assert_return(bus = bus_resolve(bus), -ENOPKG);
        assert_return(object_path_is_valid(path), -EINVAL);
        assert_return(!bus_pid_changed(bus), -ECHILD);

        if (!BUS_IS_OPEN(bus->state))
                return -ENOTCONN;

        r = bus_find_parent_object_manager(bus, &object_manager, path);
        if (r < 0)
                return r;
        if (r == 0)
                return -ESRCH;

        BUS_DONT_DESTROY(bus);

        do {
                bus->nodes_modified = false;
                m = sd_bus_message_unref(m);

                r = sd_bus_message_new_signal(bus, &m, object_manager->path, "org.freedesktop.DBus.ObjectManager", "InterfacesAdded");
                if (r < 0)
                        return r;

                r = sd_bus_message_append_basic(m, 'o', path);
                if (r < 0)
                        return r;

                r = sd_bus_message_open_container(m, 'a', "{sa{sv}}");
                if (r < 0)
                        return r;

                r = object_added_append_all(bus, m, path);
                if (r < 0)
                        return r;

                if (bus->nodes_modified)
                        continue;

                r = sd_bus_message_close_container(m);
                if (r < 0)
                        return r;

        } while (bus->nodes_modified);

        return sd_bus_send(bus, m, NULL);
}

static int object_removed_append_all_prefix(
                sd_bus *bus,
                sd_bus_message *m,
                Set *s,
                const char *prefix,
                const char *path,
                bool require_fallback) {

        const char *previous_interface = NULL;
        struct node_vtable *c;
        struct node *n;
        int r;

        assert(bus);
        assert(m);
        assert(s);
        assert(prefix);
        assert(path);

        n = hashmap_get(bus->nodes, prefix);
        if (!n)
                return 0;

        LIST_FOREACH(vtables, c, n->vtables) {
                _cleanup_(sd_bus_error_free) sd_bus_error error = SD_BUS_ERROR_NULL;
                void *u = NULL;

                if (require_fallback && !c->is_fallback)
                        continue;
                if (streq_ptr(c->interface, previous_interface))
                        continue;

                /* If a child-node already handled this interface, we
                 * skip it on any of its parents. The child vtables
                 * always fully override any conflicting vtables of
                 * any parent node. */
                if (set_get(s, c->interface))
                        continue;

                r = node_vtable_get_userdata(bus, path, c, &u, &error);
                if (r < 0)
                        return r;
                if (bus->nodes_modified)
                        return 0;
                if (r == 0)
                        continue;

                r = set_put(s, c->interface);
                if (r < 0)
                        return r;

                r = sd_bus_message_append(m, "s", c->interface);
                if (r < 0)
                        return r;

                previous_interface = c->interface;
        }

        return 0;
}

static int object_removed_append_all(sd_bus *bus, sd_bus_message *m, const char *path) {
        _cleanup_set_free_ Set *s = NULL;
        _cleanup_free_ char *prefix = NULL;
        size_t pl;
        int r;

        assert(bus);
        assert(m);
        assert(path);

        /* see sd_bus_emit_object_added() for details */

        s = set_new(&string_hash_ops);
        if (!s)
                return -ENOMEM;

        r = sd_bus_message_append(m, "s", "org.freedesktop.DBus.Peer");
        if (r < 0)
                return r;
        r = sd_bus_message_append(m, "s", "org.freedesktop.DBus.Introspectable");
        if (r < 0)
                return r;
        r = sd_bus_message_append(m, "s", "org.freedesktop.DBus.Properties");
        if (r < 0)
                return r;
        r = sd_bus_message_append(m, "s", "org.freedesktop.DBus.ObjectManager");
        if (r < 0)
                return r;

        r = object_removed_append_all_prefix(bus, m, s, path, path, false);
        if (r < 0)
                return r;
        if (bus->nodes_modified)
                return 0;

        pl = strlen(path);
        assert(pl <= BUS_PATH_SIZE_MAX);
        prefix = new(char, pl + 1);
        if (!prefix)
                return -ENOMEM;
<<<<<<< HEAD
=======

>>>>>>> 192ef082
        OBJECT_PATH_FOREACH_PREFIX(prefix, path) {
                r = object_removed_append_all_prefix(bus, m, s, prefix, path, true);
                if (r < 0)
                        return r;
                if (bus->nodes_modified)
                        return 0;
        }

        return 0;
}

_public_ int sd_bus_emit_object_removed(sd_bus *bus, const char *path) {
        _cleanup_(sd_bus_message_unrefp) sd_bus_message *m = NULL;
        struct node *object_manager;
        int r;

        /*
         * This is like sd_bus_emit_object_added(), but emits an
         * InterfacesRemoved signal on the given path. This only includes any
         * registered interfaces but skips the properties. Note that this will
         * call into the find() callbacks of any registered vtable. Therefore,
         * you must call this function before destroying/unlinking your object.
         * Otherwise, the list of interfaces will be incomplete. However, note
         * that this will *NOT* call into any property callback. Therefore, the
         * object might be in an "destructed" state, as long as we can find it.
         */

        assert_return(bus, -EINVAL);
        assert_return(bus = bus_resolve(bus), -ENOPKG);
        assert_return(object_path_is_valid(path), -EINVAL);
        assert_return(!bus_pid_changed(bus), -ECHILD);

        if (!BUS_IS_OPEN(bus->state))
                return -ENOTCONN;

        r = bus_find_parent_object_manager(bus, &object_manager, path);
        if (r < 0)
                return r;
        if (r == 0)
                return -ESRCH;

        BUS_DONT_DESTROY(bus);

        do {
                bus->nodes_modified = false;
                m = sd_bus_message_unref(m);

                r = sd_bus_message_new_signal(bus, &m, object_manager->path, "org.freedesktop.DBus.ObjectManager", "InterfacesRemoved");
                if (r < 0)
                        return r;

                r = sd_bus_message_append_basic(m, 'o', path);
                if (r < 0)
                        return r;

                r = sd_bus_message_open_container(m, 'a', "s");
                if (r < 0)
                        return r;

                r = object_removed_append_all(bus, m, path);
                if (r < 0)
                        return r;

                if (bus->nodes_modified)
                        continue;

                r = sd_bus_message_close_container(m);
                if (r < 0)
                        return r;

        } while (bus->nodes_modified);

        return sd_bus_send(bus, m, NULL);
}

static int interfaces_added_append_one_prefix(
                sd_bus *bus,
                sd_bus_message *m,
                const char *prefix,
                const char *path,
                const char *interface,
                bool require_fallback) {

        _cleanup_(sd_bus_error_free) sd_bus_error error = SD_BUS_ERROR_NULL;
        bool found_interface = false;
        struct node_vtable *c;
        struct node *n;
        void *u = NULL;
        int r;

        assert(bus);
        assert(m);
        assert(prefix);
        assert(path);
        assert(interface);

        n = hashmap_get(bus->nodes, prefix);
        if (!n)
                return 0;

        LIST_FOREACH(vtables, c, n->vtables) {
                if (require_fallback && !c->is_fallback)
                        continue;

                if (!streq(c->interface, interface))
                        continue;

                r = node_vtable_get_userdata(bus, path, c, &u, &error);
                if (r < 0)
                        return r;
                if (bus->nodes_modified)
                        return 0;
                if (r == 0)
                        continue;

                if (!found_interface) {
                        r = sd_bus_message_append_basic(m, 's', interface);
                        if (r < 0)
                                return r;

                        r = sd_bus_message_open_container(m, 'a', "{sv}");
                        if (r < 0)
                                return r;

                        found_interface = true;
                }

                r = vtable_append_all_properties(bus, m, path, c, u, &error);
                if (r < 0)
                        return r;
                if (bus->nodes_modified)
                        return 0;
        }

        if (found_interface) {
                r = sd_bus_message_close_container(m);
                if (r < 0)
                        return r;
        }

        return found_interface;
}

static int interfaces_added_append_one(
                sd_bus *bus,
                sd_bus_message *m,
                const char *path,
                const char *interface) {

        _cleanup_free_ char *prefix = NULL;
        size_t pl;
        int r;

        assert(bus);
        assert(m);
        assert(path);
        assert(interface);

        r = interfaces_added_append_one_prefix(bus, m, path, path, interface, false);
        if (r != 0)
                return r;
        if (bus->nodes_modified)
                return 0;

        pl = strlen(path);
        assert(pl <= BUS_PATH_SIZE_MAX);
        prefix = new(char, pl + 1);
        if (!prefix)
                return -ENOMEM;

        OBJECT_PATH_FOREACH_PREFIX(prefix, path) {
                r = interfaces_added_append_one_prefix(bus, m, prefix, path, interface, true);
                if (r != 0)
                        return r;
                if (bus->nodes_modified)
                        return 0;
        }

        return -ENOENT;
}

_public_ int sd_bus_emit_interfaces_added_strv(sd_bus *bus, const char *path, char **interfaces) {
        _cleanup_(sd_bus_message_unrefp) sd_bus_message *m = NULL;
        struct node *object_manager;
        char **i;
        int r;

        assert_return(bus, -EINVAL);
        assert_return(bus = bus_resolve(bus), -ENOPKG);
        assert_return(object_path_is_valid(path), -EINVAL);
        assert_return(!bus_pid_changed(bus), -ECHILD);

        if (!BUS_IS_OPEN(bus->state))
                return -ENOTCONN;

        if (strv_isempty(interfaces))
                return 0;

        r = bus_find_parent_object_manager(bus, &object_manager, path);
        if (r < 0)
                return r;
        if (r == 0)
                return -ESRCH;

        BUS_DONT_DESTROY(bus);

        do {
                bus->nodes_modified = false;
                m = sd_bus_message_unref(m);

                r = sd_bus_message_new_signal(bus, &m, object_manager->path, "org.freedesktop.DBus.ObjectManager", "InterfacesAdded");
                if (r < 0)
                        return r;

                r = sd_bus_message_append_basic(m, 'o', path);
                if (r < 0)
                        return r;

                r = sd_bus_message_open_container(m, 'a', "{sa{sv}}");
                if (r < 0)
                        return r;

                STRV_FOREACH(i, interfaces) {
                        assert_return(interface_name_is_valid(*i), -EINVAL);

                        r = sd_bus_message_open_container(m, 'e', "sa{sv}");
                        if (r < 0)
                                return r;

                        r = interfaces_added_append_one(bus, m, path, *i);
                        if (r < 0)
                                return r;

                        if (bus->nodes_modified)
                                break;

                        r = sd_bus_message_close_container(m);
                        if (r < 0)
                                return r;
                }

                if (bus->nodes_modified)
                        continue;

                r = sd_bus_message_close_container(m);
                if (r < 0)
                        return r;

        } while (bus->nodes_modified);

        return sd_bus_send(bus, m, NULL);
}

_public_ int sd_bus_emit_interfaces_added(sd_bus *bus, const char *path, const char *interface, ...) {
        char **interfaces;

        assert_return(bus, -EINVAL);
        assert_return(bus = bus_resolve(bus), -ENOPKG);
        assert_return(object_path_is_valid(path), -EINVAL);
        assert_return(!bus_pid_changed(bus), -ECHILD);

        if (!BUS_IS_OPEN(bus->state))
                return -ENOTCONN;

        interfaces = strv_from_stdarg_alloca(interface);

        return sd_bus_emit_interfaces_added_strv(bus, path, interfaces);
}

_public_ int sd_bus_emit_interfaces_removed_strv(sd_bus *bus, const char *path, char **interfaces) {
        _cleanup_(sd_bus_message_unrefp) sd_bus_message *m = NULL;
        struct node *object_manager;
        int r;

        assert_return(bus, -EINVAL);
        assert_return(bus = bus_resolve(bus), -ENOPKG);
        assert_return(object_path_is_valid(path), -EINVAL);
        assert_return(!bus_pid_changed(bus), -ECHILD);

        if (!BUS_IS_OPEN(bus->state))
                return -ENOTCONN;

        if (strv_isempty(interfaces))
                return 0;

        r = bus_find_parent_object_manager(bus, &object_manager, path);
        if (r < 0)
                return r;
        if (r == 0)
                return -ESRCH;

        r = sd_bus_message_new_signal(bus, &m, object_manager->path, "org.freedesktop.DBus.ObjectManager", "InterfacesRemoved");
        if (r < 0)
                return r;

        r = sd_bus_message_append_basic(m, 'o', path);
        if (r < 0)
                return r;

        r = sd_bus_message_append_strv(m, interfaces);
        if (r < 0)
                return r;

        return sd_bus_send(bus, m, NULL);
}

_public_ int sd_bus_emit_interfaces_removed(sd_bus *bus, const char *path, const char *interface, ...) {
        char **interfaces;

        assert_return(bus, -EINVAL);
        assert_return(bus = bus_resolve(bus), -ENOPKG);
        assert_return(object_path_is_valid(path), -EINVAL);
        assert_return(!bus_pid_changed(bus), -ECHILD);

        if (!BUS_IS_OPEN(bus->state))
                return -ENOTCONN;

        interfaces = strv_from_stdarg_alloca(interface);

        return sd_bus_emit_interfaces_removed_strv(bus, path, interfaces);
}

_public_ int sd_bus_add_object_manager(sd_bus *bus, sd_bus_slot **slot, const char *path) {
        sd_bus_slot *s;
        struct node *n;
        int r;

        assert_return(bus, -EINVAL);
        assert_return(bus = bus_resolve(bus), -ENOPKG);
        assert_return(object_path_is_valid(path), -EINVAL);
        assert_return(!bus_pid_changed(bus), -ECHILD);

        n = bus_node_allocate(bus, path);
        if (!n)
                return -ENOMEM;

        s = bus_slot_allocate(bus, !slot, BUS_NODE_OBJECT_MANAGER, sizeof(struct node_object_manager), NULL);
        if (!s) {
                r = -ENOMEM;
                goto fail;
        }

        s->node_object_manager.node = n;
        LIST_PREPEND(object_managers, n->object_managers, &s->node_object_manager);
        bus->nodes_modified = true;

        if (slot)
                *slot = s;

        return 0;

fail:
        sd_bus_slot_unref(s);
        bus_node_gc(bus, n);

        return r;
}<|MERGE_RESOLUTION|>--- conflicted
+++ resolved
@@ -1156,10 +1156,7 @@
         prefix = new(char, pl + 1);
         if (!prefix)
                 return -ENOMEM;
-<<<<<<< HEAD
-=======
-
->>>>>>> 192ef082
+
         OBJECT_PATH_FOREACH_PREFIX(prefix, path) {
                 r = object_manager_serialize_path(bus, reply, prefix, path, true, error);
                 if (r < 0)
@@ -1514,22 +1511,13 @@
         if (!n) {
                 _cleanup_free_ char *prefix = NULL;
                 size_t pl;
-<<<<<<< HEAD
 
                 pl = strlen(path);
                 assert(pl <= BUS_PATH_SIZE_MAX);
                 prefix = new(char, pl + 1);
                 if (!prefix)
                         return -ENOMEM;
-=======
-
-                pl = strlen(path);
-                assert(pl <= BUS_PATH_SIZE_MAX);
-                prefix = new(char, pl + 1);
-                if (!prefix)
-                        return -ENOMEM;
-
->>>>>>> 192ef082
+
                 OBJECT_PATH_FOREACH_PREFIX(prefix, path) {
                         n = hashmap_get(bus->nodes, prefix);
                         if (n)
@@ -2443,10 +2431,7 @@
         prefix = new(char, pl + 1);
         if (!prefix)
                 return -ENOMEM;
-<<<<<<< HEAD
-=======
-
->>>>>>> 192ef082
+
         OBJECT_PATH_FOREACH_PREFIX(prefix, path) {
                 r = object_added_append_all_prefix(bus, m, s, prefix, path, true);
                 if (r < 0)
@@ -2623,10 +2608,7 @@
         prefix = new(char, pl + 1);
         if (!prefix)
                 return -ENOMEM;
-<<<<<<< HEAD
-=======
-
->>>>>>> 192ef082
+
         OBJECT_PATH_FOREACH_PREFIX(prefix, path) {
                 r = object_removed_append_all_prefix(bus, m, s, prefix, path, true);
                 if (r < 0)
