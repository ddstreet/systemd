--- conflicted
+++ resolved
@@ -777,14 +777,9 @@
         sd_device_new_from_path;
         sd_device_open;
         sd_device_enumerator_add_nomatch_sysname;
-<<<<<<< HEAD
+} LIBSYSTEMD_250;
+
+LIBSYSTEMD_252 {
+global:
         sd_hwdb_new_from_path;
-} LIBSYSTEMD_250;
-=======
-} LIBSYSTEMD_250;
-
-LIBSYSTEMD_252 {
-global:
-        sd_hwdb_new_from_path;
-} LIBSYSTEMD_251;
->>>>>>> 64605938
+} LIBSYSTEMD_251;