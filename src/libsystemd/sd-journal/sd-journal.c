/* SPDX-License-Identifier: LGPL-2.1-or-later */

#include <errno.h>
#include <fcntl.h>
#include <inttypes.h>
#include <linux/magic.h>
#include <poll.h>
#include <stddef.h>
#include <sys/inotify.h>
#include <sys/vfs.h>
#include <unistd.h>

#include "sd-journal.h"

#include "alloc-util.h"
#include "catalog.h"
#include "compress.h"
#include "dirent-util.h"
#include "env-file.h"
#include "escape.h"
#include "fd-util.h"
#include "fileio.h"
#include "format-util.h"
#include "fs-util.h"
#include "hashmap.h"
#include "hostname-util.h"
#include "id128-util.h"
#include "inotify-util.h"
#include "io-util.h"
#include "journal-def.h"
#include "journal-file.h"
#include "journal-internal.h"
#include "list.h"
#include "lookup3.h"
#include "nulstr-util.h"
#include "path-util.h"
#include "process-util.h"
#include "replace-var.h"
#include "stat-util.h"
#include "stdio-util.h"
#include "string-util.h"
#include "strv.h"
#include "syslog-util.h"

#define JOURNAL_FILES_MAX 7168

#define JOURNAL_FILES_RECHECK_USEC (2 * USEC_PER_SEC)

/* The maximum size of variable values we'll expand in catalog entries. We bind this to PATH_MAX for now, as
 * we want to be able to show all officially valid paths at least */
#define REPLACE_VAR_MAX PATH_MAX

#define DEFAULT_DATA_THRESHOLD (64*1024)

static void remove_file_real(sd_journal *j, JournalFile *f);

static bool journal_pid_changed(sd_journal *j) {
        assert(j);

        /* We don't support people creating a journal object and
         * keeping it around over a fork(). Let's complain. */

        return j->original_pid != getpid_cached();
}

static int journal_put_error(sd_journal *j, int r, const char *path) {
        _cleanup_free_ char *copy = NULL;
        int k;

        /* Memorize an error we encountered, and store which
         * file/directory it was generated from. Note that we store
         * only *one* path per error code, as the error code is the
         * key into the hashmap, and the path is the value. This means
         * we keep track only of all error kinds, but not of all error
         * locations. This has the benefit that the hashmap cannot
         * grow beyond bounds.
         *
         * We return an error here only if we didn't manage to
         * memorize the real error. */

        if (r >= 0)
                return r;

        if (path) {
                copy = strdup(path);
                if (!copy)
                        return -ENOMEM;
        }

        k = hashmap_ensure_put(&j->errors, NULL, INT_TO_PTR(r), copy);
        if (k < 0) {
                if (k == -EEXIST)
                        return 0;

                return k;
        }

        TAKE_PTR(copy);
        return 0;
}

static void detach_location(sd_journal *j) {
        JournalFile *f;

        assert(j);

        j->current_file = NULL;
        j->current_field = 0;

        ORDERED_HASHMAP_FOREACH(f, j->files)
                journal_file_reset_location(f);
}

static void init_location(Location *l, LocationType type, JournalFile *f, Object *o) {
        assert(l);
        assert(IN_SET(type, LOCATION_DISCRETE, LOCATION_SEEK));
        assert(f);

        *l = (Location) {
                .type = type,
                .seqnum = le64toh(o->entry.seqnum),
                .seqnum_id = f->header->seqnum_id,
                .realtime = le64toh(o->entry.realtime),
                .monotonic = le64toh(o->entry.monotonic),
                .boot_id = o->entry.boot_id,
                .xor_hash = le64toh(o->entry.xor_hash),
                .seqnum_set = true,
                .realtime_set = true,
                .monotonic_set = true,
                .xor_hash_set = true,
        };
}

static void set_location(sd_journal *j, JournalFile *f, Object *o) {
        assert(j);
        assert(f);
        assert(o);

        init_location(&j->current_location, LOCATION_DISCRETE, f, o);

        j->current_file = f;
        j->current_field = 0;

        /* Let f know its candidate entry was picked. */
        assert(f->location_type == LOCATION_SEEK);
        f->location_type = LOCATION_DISCRETE;
}

static int match_is_valid(const void *data, size_t size) {
        const char *b, *p;

        assert(data);

        if (size < 2)
                return false;

        if (((char*) data)[0] == '_' && ((char*) data)[1] == '_')
                return false;

        b = data;
        for (p = b; p < b + size; p++) {

                if (*p == '=')
                        return p > b;

                if (*p == '_')
                        continue;

                if (*p >= 'A' && *p <= 'Z')
                        continue;

                if (*p >= '0' && *p <= '9')
                        continue;

                return false;
        }

        return false;
}

static bool same_field(const void *_a, size_t s, const void *_b, size_t t) {
        const uint8_t *a = _a, *b = _b;
        size_t j;

        for (j = 0; j < s && j < t; j++) {

                if (a[j] != b[j])
                        return false;

                if (a[j] == '=')
                        return true;
        }

        assert_not_reached();
}

static Match *match_new(Match *p, MatchType t) {
        Match *m;

        m = new(Match, 1);
        if (!m)
                return NULL;

        *m = (Match) {
                .type = t,
                .parent = p,
        };

        if (p)
                LIST_PREPEND(matches, p->matches, m);

        return m;
}

static Match *match_free(Match *m) {
        assert(m);

        while (m->matches)
                match_free(m->matches);

        if (m->parent)
                LIST_REMOVE(matches, m->parent->matches, m);

        free(m->data);
        return mfree(m);
}

static Match *match_free_if_empty(Match *m) {
        if (!m || m->matches)
                return m;

        return match_free(m);
}

_public_ int sd_journal_add_match(sd_journal *j, const void *data, size_t size) {
<<<<<<< HEAD
        Match *l3, *l4, *add_here = NULL, *m = NULL;
=======
        Match *add_here = NULL, *m = NULL;
>>>>>>> 04025fa6
        uint64_t hash;

        assert_return(j, -EINVAL);
        assert_return(!journal_pid_changed(j), -ECHILD);
        assert_return(data, -EINVAL);

        if (size == 0)
                size = strlen(data);

        assert_return(match_is_valid(data, size), -EINVAL);

        /* level 0: AND term
         * level 1: OR terms
         * level 2: AND terms
         * level 3: OR terms
         * level 4: concrete matches */

        if (!j->level0) {
                j->level0 = match_new(NULL, MATCH_AND_TERM);
                if (!j->level0)
                        return -ENOMEM;
        }

        if (!j->level1) {
                j->level1 = match_new(j->level0, MATCH_OR_TERM);
                if (!j->level1)
                        return -ENOMEM;
        }

        if (!j->level2) {
                j->level2 = match_new(j->level1, MATCH_AND_TERM);
                if (!j->level2)
                        return -ENOMEM;
        }

        assert(j->level0->type == MATCH_AND_TERM);
        assert(j->level1->type == MATCH_OR_TERM);
        assert(j->level2->type == MATCH_AND_TERM);

        /* Old-style Jenkins (unkeyed) hashing only here. We do not cover new-style siphash (keyed) hashing
         * here, since it's different for each file, and thus can't be pre-calculated in the Match object. */
        hash = jenkins_hash64(data, size);

        LIST_FOREACH(matches, l3, j->level2->matches) {
                assert(l3->type == MATCH_OR_TERM);

                LIST_FOREACH(matches, l4, l3->matches) {
                        assert(l4->type == MATCH_DISCRETE);

                        /* Exactly the same match already? Then ignore
                         * this addition */
                        if (l4->hash == hash &&
                            l4->size == size &&
                            memcmp(l4->data, data, size) == 0)
                                return 0;

                        /* Same field? Then let's add this to this OR term */
                        if (same_field(data, size, l4->data, l4->size)) {
                                add_here = l3;
                                break;
                        }
                }

                if (add_here)
                        break;
        }

        if (!add_here) {
                add_here = match_new(j->level2, MATCH_OR_TERM);
                if (!add_here)
                        goto fail;
        }

        m = match_new(add_here, MATCH_DISCRETE);
        if (!m)
                goto fail;

        m->hash = hash;
        m->size = size;
        m->data = memdup(data, size);
        if (!m->data)
                goto fail;

        detach_location(j);

        return 0;

fail:
        match_free(m);
        match_free_if_empty(add_here);
        j->level2 = match_free_if_empty(j->level2);
        j->level1 = match_free_if_empty(j->level1);
        j->level0 = match_free_if_empty(j->level0);

        return -ENOMEM;
}

_public_ int sd_journal_add_conjunction(sd_journal *j) {
        assert_return(j, -EINVAL);
        assert_return(!journal_pid_changed(j), -ECHILD);

        if (!j->level0)
                return 0;

        if (!j->level1)
                return 0;

        if (!j->level1->matches)
                return 0;

        j->level1 = NULL;
        j->level2 = NULL;

        return 0;
}

_public_ int sd_journal_add_disjunction(sd_journal *j) {
        assert_return(j, -EINVAL);
        assert_return(!journal_pid_changed(j), -ECHILD);

        if (!j->level0)
                return 0;

        if (!j->level1)
                return 0;

        if (!j->level2)
                return 0;

        if (!j->level2->matches)
                return 0;

        j->level2 = NULL;
        return 0;
}

static char *match_make_string(Match *m) {
        char *p = NULL, *r;
        bool enclose = false;

        if (!m)
                return strdup("none");

        if (m->type == MATCH_DISCRETE)
                return cescape_length(m->data, m->size);

        LIST_FOREACH(matches, i, m->matches) {
                char *t, *k;

                t = match_make_string(i);
                if (!t)
                        return mfree(p);

                if (p) {
                        k = strjoin(p, m->type == MATCH_OR_TERM ? " OR " : " AND ", t);
                        free(p);
                        free(t);

                        if (!k)
                                return NULL;

                        p = k;

                        enclose = true;
                } else
                        p = t;
        }

        if (enclose) {
                r = strjoin("(", p, ")");
                free(p);
                return r;
        }

        return p;
}

char *journal_make_match_string(sd_journal *j) {
        assert(j);

        return match_make_string(j->level0);
}

_public_ void sd_journal_flush_matches(sd_journal *j) {
        if (!j)
                return;

        if (j->level0)
                match_free(j->level0);

        j->level0 = j->level1 = j->level2 = NULL;

        detach_location(j);
}

_pure_ static int compare_with_location(const JournalFile *f, const Location *l, const JournalFile *current_file) {
        int r;

        assert(f);
        assert(l);
        assert(f->location_type == LOCATION_SEEK);
        assert(IN_SET(l->type, LOCATION_DISCRETE, LOCATION_SEEK));

        if (l->monotonic_set &&
            sd_id128_equal(f->current_boot_id, l->boot_id) &&
            l->realtime_set &&
            f->current_realtime == l->realtime &&
            l->xor_hash_set &&
            f->current_xor_hash == l->xor_hash &&
            l->seqnum_set &&
            sd_id128_equal(f->header->seqnum_id, l->seqnum_id) &&
            f->current_seqnum == l->seqnum &&
            f != current_file)
                return 0;

        if (l->seqnum_set &&
            sd_id128_equal(f->header->seqnum_id, l->seqnum_id)) {

                r = CMP(f->current_seqnum, l->seqnum);
                if (r != 0)
                        return r;
        }

        if (l->monotonic_set &&
            sd_id128_equal(f->current_boot_id, l->boot_id)) {

                r = CMP(f->current_monotonic, l->monotonic);
                if (r != 0)
                        return r;
        }

        if (l->realtime_set) {

                r = CMP(f->current_realtime, l->realtime);
                if (r != 0)
                        return r;
        }

        if (l->xor_hash_set) {

                r = CMP(f->current_xor_hash, l->xor_hash);
                if (r != 0)
                        return r;
        }

        return 0;
}

static int next_for_match(
                sd_journal *j,
                Match *m,
                JournalFile *f,
                uint64_t after_offset,
                direction_t direction,
                Object **ret,
                uint64_t *offset) {

        int r;
        uint64_t np = 0;

        assert(j);
        assert(m);
        assert(f);

        if (m->type == MATCH_DISCRETE) {
                Object *d;
                uint64_t hash;

                /* If the keyed hash logic is used, we need to calculate the hash fresh per file. Otherwise
                 * we can use what we pre-calculated. */
                if (JOURNAL_HEADER_KEYED_HASH(f->header))
                        hash = journal_file_hash_data(f, m->data, m->size);
                else
                        hash = m->hash;

                r = journal_file_find_data_object_with_hash(f, m->data, m->size, hash, &d, NULL);
                if (r <= 0)
                        return r;

                return journal_file_move_to_entry_by_offset_for_data(f, d, after_offset, direction, ret, offset);

        } else if (m->type == MATCH_OR_TERM) {

                /* Find the earliest match beyond after_offset */

                LIST_FOREACH(matches, i, m->matches) {
                        uint64_t cp;

                        r = next_for_match(j, i, f, after_offset, direction, NULL, &cp);
                        if (r < 0)
                                return r;
                        else if (r > 0) {
                                if (np == 0 || (direction == DIRECTION_DOWN ? cp < np : cp > np))
                                        np = cp;
                        }
                }

                if (np == 0)
                        return 0;

        } else if (m->type == MATCH_AND_TERM) {
                Match *last_moved;

                /* Always jump to the next matching entry and repeat
                 * this until we find an offset that matches for all
                 * matches. */

                if (!m->matches)
                        return 0;

                r = next_for_match(j, m->matches, f, after_offset, direction, NULL, &np);
                if (r <= 0)
                        return r;

                assert(direction == DIRECTION_DOWN ? np >= after_offset : np <= after_offset);
                last_moved = m->matches;

                LIST_LOOP_BUT_ONE(matches, i, m->matches, last_moved) {
                        uint64_t cp;

                        r = next_for_match(j, i, f, np, direction, NULL, &cp);
                        if (r <= 0)
                                return r;

                        assert(direction == DIRECTION_DOWN ? cp >= np : cp <= np);
                        if (direction == DIRECTION_DOWN ? cp > np : cp < np) {
                                np = cp;
                                last_moved = i;
                        }
                }
        }

        assert(np > 0);

        if (ret) {
                r = journal_file_move_to_object(f, OBJECT_ENTRY, np, ret);
                if (r < 0)
                        return r;
        }

        if (offset)
                *offset = np;

        return 1;
}

static int find_location_for_match(
                sd_journal *j,
                Match *m,
                JournalFile *f,
                direction_t direction,
                Object **ret,
                uint64_t *offset) {

        int r;

        assert(j);
        assert(m);
        assert(f);

        if (m->type == MATCH_DISCRETE) {
                Object *d;
                uint64_t dp, hash;

                if (JOURNAL_HEADER_KEYED_HASH(f->header))
                        hash = journal_file_hash_data(f, m->data, m->size);
                else
                        hash = m->hash;

                r = journal_file_find_data_object_with_hash(f, m->data, m->size, hash, &d, &dp);
                if (r <= 0)
                        return r;

                /* FIXME: missing: find by monotonic */

                if (j->current_location.type == LOCATION_HEAD)
                        return journal_file_next_entry_for_data(f, d, DIRECTION_DOWN, ret, offset);
                if (j->current_location.type == LOCATION_TAIL)
                        return journal_file_next_entry_for_data(f, d, DIRECTION_UP, ret, offset);
                if (j->current_location.seqnum_set && sd_id128_equal(j->current_location.seqnum_id, f->header->seqnum_id))
                        return journal_file_move_to_entry_by_seqnum_for_data(f, d, j->current_location.seqnum, direction, ret, offset);
                if (j->current_location.monotonic_set) {
                        r = journal_file_move_to_entry_by_monotonic_for_data(f, d, j->current_location.boot_id, j->current_location.monotonic, direction, ret, offset);
                        if (r != -ENOENT)
                                return r;

                        /* The data object might have been invalidated. */
                        r = journal_file_move_to_object(f, OBJECT_DATA, dp, &d);
                        if (r < 0)
                                return r;
                }
                if (j->current_location.realtime_set)
                        return journal_file_move_to_entry_by_realtime_for_data(f, d, j->current_location.realtime, direction, ret, offset);

                return journal_file_next_entry_for_data(f, d, direction, ret, offset);

        } else if (m->type == MATCH_OR_TERM) {
                uint64_t np = 0;

                /* Find the earliest match */

                LIST_FOREACH(matches, i, m->matches) {
                        uint64_t cp;

                        r = find_location_for_match(j, i, f, direction, NULL, &cp);
                        if (r < 0)
                                return r;
                        else if (r > 0) {
                                if (np == 0 || (direction == DIRECTION_DOWN ? np > cp : np < cp))
                                        np = cp;
                        }
                }

                if (np == 0)
                        return 0;

                if (ret) {
                        r = journal_file_move_to_object(f, OBJECT_ENTRY, np, ret);
                        if (r < 0)
                                return r;
                }

                if (offset)
                        *offset = np;

                return 1;

        } else {
                uint64_t np = 0;

                assert(m->type == MATCH_AND_TERM);

                /* First jump to the last match, and then find the
                 * next one where all matches match */

                if (!m->matches)
                        return 0;

                LIST_FOREACH(matches, i, m->matches) {
                        uint64_t cp;

                        r = find_location_for_match(j, i, f, direction, NULL, &cp);
                        if (r <= 0)
                                return r;

                        if (np == 0 || (direction == DIRECTION_DOWN ? cp > np : cp < np))
                                np = cp;
                }

                return next_for_match(j, m, f, np, direction, ret, offset);
        }
}

static int find_location_with_matches(
                sd_journal *j,
                JournalFile *f,
                direction_t direction,
                Object **ret,
                uint64_t *offset) {

        int r;

        assert(j);
        assert(f);
        assert(ret);
        assert(offset);

        if (!j->level0) {
                /* No matches is simple */

                if (j->current_location.type == LOCATION_HEAD)
                        return journal_file_next_entry(f, 0, DIRECTION_DOWN, ret, offset);
                if (j->current_location.type == LOCATION_TAIL)
                        return journal_file_next_entry(f, 0, DIRECTION_UP, ret, offset);
                if (j->current_location.seqnum_set && sd_id128_equal(j->current_location.seqnum_id, f->header->seqnum_id))
                        return journal_file_move_to_entry_by_seqnum(f, j->current_location.seqnum, direction, ret, offset);
                if (j->current_location.monotonic_set) {
                        r = journal_file_move_to_entry_by_monotonic(f, j->current_location.boot_id, j->current_location.monotonic, direction, ret, offset);
                        if (r != -ENOENT)
                                return r;
                }
                if (j->current_location.realtime_set)
                        return journal_file_move_to_entry_by_realtime(f, j->current_location.realtime, direction, ret, offset);

                return journal_file_next_entry(f, 0, direction, ret, offset);
        } else
                return find_location_for_match(j, j->level0, f, direction, ret, offset);
}

static int next_with_matches(
                sd_journal *j,
                JournalFile *f,
                direction_t direction,
                Object **ret,
                uint64_t *offset) {

        assert(j);
        assert(f);
        assert(ret);
        assert(offset);

        /* No matches is easy. We simple advance the file
         * pointer by one. */
        if (!j->level0)
                return journal_file_next_entry(f, f->current_offset, direction, ret, offset);

        /* If we have a match then we look for the next matching entry
         * with an offset at least one step larger */
        return next_for_match(j, j->level0, f,
                              direction == DIRECTION_DOWN ? f->current_offset + 1
                                                          : f->current_offset - 1,
                              direction, ret, offset);
}

static int next_beyond_location(sd_journal *j, JournalFile *f, direction_t direction) {
        Object *c;
        uint64_t cp, n_entries;
        int r;

        assert(j);
        assert(f);

        n_entries = le64toh(f->header->n_entries);

        /* If we hit EOF before, we don't need to look into this file again
         * unless direction changed or new entries appeared. */
        if (f->last_direction == direction && f->location_type == LOCATION_TAIL &&
            n_entries == f->last_n_entries)
                return 0;

        f->last_n_entries = n_entries;

        if (f->last_direction == direction && f->current_offset > 0) {
                /* LOCATION_SEEK here means we did the work in a previous
                 * iteration and the current location already points to a
                 * candidate entry. */
                if (f->location_type != LOCATION_SEEK) {
                        r = next_with_matches(j, f, direction, &c, &cp);
                        if (r <= 0)
                                return r;

                        journal_file_save_location(f, c, cp);
                }
        } else {
                f->last_direction = direction;

                r = find_location_with_matches(j, f, direction, &c, &cp);
                if (r <= 0)
                        return r;

                journal_file_save_location(f, c, cp);
        }

        /* OK, we found the spot, now let's advance until an entry
         * that is actually different from what we were previously
         * looking at. This is necessary to handle entries which exist
         * in two (or more) journal files, and which shall all be
         * suppressed but one. */

        for (;;) {
                bool found;

                if (j->current_location.type == LOCATION_DISCRETE) {
                        int k;

                        k = compare_with_location(f, &j->current_location, j->current_file);

                        found = direction == DIRECTION_DOWN ? k > 0 : k < 0;
                } else
                        found = true;

                if (found)
                        return 1;

                r = next_with_matches(j, f, direction, &c, &cp);
                if (r <= 0)
                        return r;

                journal_file_save_location(f, c, cp);
        }
}

static int real_journal_next(sd_journal *j, direction_t direction) {
        JournalFile *new_file = NULL;
        unsigned i, n_files;
        const void **files;
        Object *o;
        int r;

        assert_return(j, -EINVAL);
        assert_return(!journal_pid_changed(j), -ECHILD);

        r = iterated_cache_get(j->files_cache, NULL, &files, &n_files);
        if (r < 0)
                return r;

        for (i = 0; i < n_files; i++) {
                JournalFile *f = (JournalFile *)files[i];
                bool found;

                r = next_beyond_location(j, f, direction);
                if (r < 0) {
                        log_debug_errno(r, "Can't iterate through %s, ignoring: %m", f->path);
                        remove_file_real(j, f);
                        continue;
                } else if (r == 0) {
                        f->location_type = LOCATION_TAIL;
                        continue;
                }

                if (!new_file)
                        found = true;
                else {
                        int k;

                        k = journal_file_compare_locations(f, new_file);

                        found = direction == DIRECTION_DOWN ? k < 0 : k > 0;
                }

                if (found)
                        new_file = f;
        }

        if (!new_file)
                return 0;

        r = journal_file_move_to_object(new_file, OBJECT_ENTRY, new_file->current_offset, &o);
        if (r < 0)
                return r;

        set_location(j, new_file, o);

        return 1;
}

_public_ int sd_journal_next(sd_journal *j) {
        return real_journal_next(j, DIRECTION_DOWN);
}

_public_ int sd_journal_previous(sd_journal *j) {
        return real_journal_next(j, DIRECTION_UP);
}

static int real_journal_next_skip(sd_journal *j, direction_t direction, uint64_t skip) {
        int c = 0, r;

        assert_return(j, -EINVAL);
        assert_return(!journal_pid_changed(j), -ECHILD);
        assert_return(skip <= INT_MAX, -ERANGE);

        if (skip == 0) {
                /* If this is not a discrete skip, then at least
                 * resolve the current location */
                if (j->current_location.type != LOCATION_DISCRETE) {
                        r = real_journal_next(j, direction);
                        if (r < 0)
                                return r;
                }

                return 0;
        }

        do {
                r = real_journal_next(j, direction);
                if (r < 0)
                        return r;

                if (r == 0)
                        return c;

                skip--;
                c++;
        } while (skip > 0);

        return c;
}

_public_ int sd_journal_next_skip(sd_journal *j, uint64_t skip) {
        return real_journal_next_skip(j, DIRECTION_DOWN, skip);
}

_public_ int sd_journal_previous_skip(sd_journal *j, uint64_t skip) {
        return real_journal_next_skip(j, DIRECTION_UP, skip);
}

_public_ int sd_journal_get_cursor(sd_journal *j, char **cursor) {
        Object *o;
        int r;

        assert_return(j, -EINVAL);
        assert_return(!journal_pid_changed(j), -ECHILD);
        assert_return(cursor, -EINVAL);

        if (!j->current_file || j->current_file->current_offset <= 0)
                return -EADDRNOTAVAIL;

        r = journal_file_move_to_object(j->current_file, OBJECT_ENTRY, j->current_file->current_offset, &o);
        if (r < 0)
                return r;

        if (asprintf(cursor,
                     "s=%s;i=%"PRIx64";b=%s;m=%"PRIx64";t=%"PRIx64";x=%"PRIx64,
                     SD_ID128_TO_STRING(j->current_file->header->seqnum_id), le64toh(o->entry.seqnum),
                     SD_ID128_TO_STRING(o->entry.boot_id), le64toh(o->entry.monotonic),
                     le64toh(o->entry.realtime),
                     le64toh(o->entry.xor_hash)) < 0)
                return -ENOMEM;

        return 0;
}

_public_ int sd_journal_seek_cursor(sd_journal *j, const char *cursor) {
        unsigned long long seqnum, monotonic, realtime, xor_hash;
        bool seqnum_id_set = false,
             seqnum_set = false,
             boot_id_set = false,
             monotonic_set = false,
             realtime_set = false,
             xor_hash_set = false;
        sd_id128_t seqnum_id, boot_id;
        int r;

        assert_return(j, -EINVAL);
        assert_return(!journal_pid_changed(j), -ECHILD);
        assert_return(!isempty(cursor), -EINVAL);

        for (const char *p = cursor;;) {
                _cleanup_free_ char *word = NULL;

                r = extract_first_word(&p, &word, ";", EXTRACT_DONT_COALESCE_SEPARATORS);
                if (r < 0)
                        return r;
                if (r == 0)
                        break;

                if (word[0] == '\0' || word[1] != '=')
                        return -EINVAL;

                switch (word[0]) {
                case 's':
                        seqnum_id_set = true;
                        r = sd_id128_from_string(word + 2, &seqnum_id);
                        if (r < 0)
                                return r;
                        break;

                case 'i':
                        seqnum_set = true;
                        if (sscanf(word + 2, "%llx", &seqnum) != 1)
                                return -EINVAL;
                        break;

                case 'b':
                        boot_id_set = true;
                        r = sd_id128_from_string(word + 2, &boot_id);
                        break;

                case 'm':
                        monotonic_set = true;
                        if (sscanf(word + 2, "%llx", &monotonic) != 1)
                                return -EINVAL;
                        break;

                case 't':
                        realtime_set = true;
                        if (sscanf(word + 2, "%llx", &realtime) != 1)
                                return -EINVAL;
                        break;

                case 'x':
                        xor_hash_set = true;
                        if (sscanf(word + 2, "%llx", &xor_hash) != 1)
                                return -EINVAL;
                        break;
                }
        }

        if ((!seqnum_set || !seqnum_id_set) &&
            (!monotonic_set || !boot_id_set) &&
            !realtime_set)
                return -EINVAL;

        detach_location(j);
        j->current_location = (Location) {
                .type = LOCATION_SEEK,
        };

        if (realtime_set) {
                j->current_location.realtime = (uint64_t) realtime;
                j->current_location.realtime_set = true;
        }

        if (seqnum_set && seqnum_id_set) {
                j->current_location.seqnum = (uint64_t) seqnum;
                j->current_location.seqnum_id = seqnum_id;
                j->current_location.seqnum_set = true;
        }

        if (monotonic_set && boot_id_set) {
                j->current_location.monotonic = (uint64_t) monotonic;
                j->current_location.boot_id = boot_id;
                j->current_location.monotonic_set = true;
        }

        if (xor_hash_set) {
                j->current_location.xor_hash = (uint64_t) xor_hash;
                j->current_location.xor_hash_set = true;
        }

        return 0;
}

_public_ int sd_journal_test_cursor(sd_journal *j, const char *cursor) {
        int r;
        Object *o;

        assert_return(j, -EINVAL);
        assert_return(!journal_pid_changed(j), -ECHILD);
        assert_return(!isempty(cursor), -EINVAL);

        if (!j->current_file || j->current_file->current_offset <= 0)
                return -EADDRNOTAVAIL;

        r = journal_file_move_to_object(j->current_file, OBJECT_ENTRY, j->current_file->current_offset, &o);
        if (r < 0)
                return r;

        for (;;) {
                _cleanup_free_ char *item = NULL;
                unsigned long long ll;
                sd_id128_t id;
                int k = 0;

                r = extract_first_word(&cursor, &item, ";", EXTRACT_DONT_COALESCE_SEPARATORS);
                if (r < 0)
                        return r;

                if (r == 0)
                        break;

                if (strlen(item) < 2 || item[1] != '=')
                        return -EINVAL;

                switch (item[0]) {

                case 's':
                        k = sd_id128_from_string(item+2, &id);
                        if (k < 0)
                                return k;
                        if (!sd_id128_equal(id, j->current_file->header->seqnum_id))
                                return 0;
                        break;

                case 'i':
                        if (sscanf(item+2, "%llx", &ll) != 1)
                                return -EINVAL;
                        if (ll != le64toh(o->entry.seqnum))
                                return 0;
                        break;

                case 'b':
                        k = sd_id128_from_string(item+2, &id);
                        if (k < 0)
                                return k;
                        if (!sd_id128_equal(id, o->entry.boot_id))
                                return 0;
                        break;

                case 'm':
                        if (sscanf(item+2, "%llx", &ll) != 1)
                                return -EINVAL;
                        if (ll != le64toh(o->entry.monotonic))
                                return 0;
                        break;

                case 't':
                        if (sscanf(item+2, "%llx", &ll) != 1)
                                return -EINVAL;
                        if (ll != le64toh(o->entry.realtime))
                                return 0;
                        break;

                case 'x':
                        if (sscanf(item+2, "%llx", &ll) != 1)
                                return -EINVAL;
                        if (ll != le64toh(o->entry.xor_hash))
                                return 0;
                        break;
                }
        }

        return 1;
}

_public_ int sd_journal_seek_monotonic_usec(sd_journal *j, sd_id128_t boot_id, uint64_t usec) {
        assert_return(j, -EINVAL);
        assert_return(!journal_pid_changed(j), -ECHILD);

        detach_location(j);

        j->current_location = (Location) {
                .type = LOCATION_SEEK,
                .boot_id = boot_id,
                .monotonic = usec,
                .monotonic_set = true,
        };

        return 0;
}

_public_ int sd_journal_seek_realtime_usec(sd_journal *j, uint64_t usec) {
        assert_return(j, -EINVAL);
        assert_return(!journal_pid_changed(j), -ECHILD);

        detach_location(j);

        j->current_location = (Location) {
                .type = LOCATION_SEEK,
                .realtime = usec,
                .realtime_set = true,
        };

        return 0;
}

_public_ int sd_journal_seek_head(sd_journal *j) {
        assert_return(j, -EINVAL);
        assert_return(!journal_pid_changed(j), -ECHILD);

        detach_location(j);

        j->current_location = (Location) {
                .type = LOCATION_HEAD,
        };

        return 0;
}

_public_ int sd_journal_seek_tail(sd_journal *j) {
        assert_return(j, -EINVAL);
        assert_return(!journal_pid_changed(j), -ECHILD);

        detach_location(j);

        j->current_location = (Location) {
                .type = LOCATION_TAIL,
        };

        return 0;
}

static void check_network(sd_journal *j, int fd) {
        assert(j);

        if (j->on_network)
                return;

        j->on_network = fd_is_network_fs(fd);
}

static bool file_has_type_prefix(const char *prefix, const char *filename) {
        const char *full, *tilded, *atted;

        full = strjoina(prefix, ".journal");
        tilded = strjoina(full, "~");
        atted = strjoina(prefix, "@");

        return STR_IN_SET(filename, full, tilded) ||
               startswith(filename, atted);
}

static bool file_type_wanted(int flags, const char *filename) {
        assert(filename);

        if (!endswith(filename, ".journal") && !endswith(filename, ".journal~"))
                return false;

        /* no flags set → every type is OK */
        if (!(flags & (SD_JOURNAL_SYSTEM | SD_JOURNAL_CURRENT_USER)))
                return true;

        if (flags & SD_JOURNAL_SYSTEM && file_has_type_prefix("system", filename))
                return true;

        if (flags & SD_JOURNAL_CURRENT_USER) {
                char prefix[5 + DECIMAL_STR_MAX(uid_t) + 1];

                xsprintf(prefix, "user-"UID_FMT, getuid());

                if (file_has_type_prefix(prefix, filename))
                        return true;
        }

        return false;
}

static bool path_has_prefix(sd_journal *j, const char *path, const char *prefix) {
        assert(j);
        assert(path);
        assert(prefix);

        if (j->toplevel_fd >= 0)
                return false;

        return path_startswith(path, prefix);
}

static void track_file_disposition(sd_journal *j, JournalFile *f) {
        assert(j);
        assert(f);

        if (!j->has_runtime_files && path_has_prefix(j, f->path, "/run"))
                j->has_runtime_files = true;
        else if (!j->has_persistent_files && path_has_prefix(j, f->path, "/var"))
                j->has_persistent_files = true;
}

static const char *skip_slash(const char *p) {

        if (!p)
                return NULL;

        while (*p == '/')
                p++;

        return p;
}

static int add_any_file(
                sd_journal *j,
                int fd,
                const char *path) {

        bool close_fd = false;
        JournalFile *f;
        struct stat st;
        int r, k;

        assert(j);
        assert(fd >= 0 || path);

        if (fd < 0) {
                if (j->toplevel_fd >= 0)
                        /* If there's a top-level fd defined make the path relative, explicitly, since otherwise
                         * openat() ignores the first argument. */

                        fd = openat(j->toplevel_fd, skip_slash(path), O_RDONLY|O_CLOEXEC|O_NONBLOCK);
                else
                        fd = open(path, O_RDONLY|O_CLOEXEC|O_NONBLOCK);
                if (fd < 0) {
                        r = log_debug_errno(errno, "Failed to open journal file %s: %m", path);
                        goto finish;
                }

                close_fd = true;

                r = fd_nonblock(fd, false);
                if (r < 0) {
                        r = log_debug_errno(errno, "Failed to turn off O_NONBLOCK for %s: %m", path);
                        goto finish;
                }
        }

        if (fstat(fd, &st) < 0) {
                r = log_debug_errno(errno, "Failed to fstat file '%s': %m", path);
                goto finish;
        }

        r = stat_verify_regular(&st);
        if (r < 0) {
                log_debug_errno(r, "Refusing to open '%s', as it is not a regular file.", path);
                goto finish;
        }

        f = ordered_hashmap_get(j->files, path);
        if (f) {
                if (stat_inode_same(&f->last_stat, &st)) {

                        /* We already track this file, under the same path and with the same device/inode numbers, it's
                         * hence really the same. Mark this file as seen in this generation. This is used to GC old
                         * files in process_q_overflow() to detect journal files that are still there and discern them
                         * from those which are gone. */

                        f->last_seen_generation = j->generation;
                        r = 0;
                        goto finish;
                }

                /* So we tracked a file under this name, but it has a different inode/device. In that case, it got
                 * replaced (probably due to rotation?), let's drop it hence from our list. */
                remove_file_real(j, f);
                f = NULL;
        }

        if (ordered_hashmap_size(j->files) >= JOURNAL_FILES_MAX) {
                log_debug("Too many open journal files, not adding %s.", path);
                r = -ETOOMANYREFS;
                goto finish;
        }

        r = journal_file_open(fd, path, O_RDONLY, 0, 0, 0, NULL, j->mmap, NULL, &f);
        if (r < 0) {
                log_debug_errno(r, "Failed to open journal file %s: %m", path);
                goto finish;
        }

        /* journal_file_dump(f); */

        r = ordered_hashmap_put(j->files, f->path, f);
        if (r < 0) {
                f->close_fd = false; /* make sure journal_file_close() doesn't close the caller's fd (or our own). We'll let the caller do that, or ourselves */
                (void) journal_file_close(f);
                goto finish;
        }

        close_fd = false; /* the fd is now owned by the JournalFile object */

        f->last_seen_generation = j->generation;

        track_file_disposition(j, f);
        check_network(j, f->fd);

        j->current_invalidate_counter++;

        log_debug("File %s added.", f->path);

        r = 0;

finish:
        if (close_fd)
                safe_close(fd);

        if (r < 0) {
                k = journal_put_error(j, r, path);
                if (k < 0)
                        return k;
        }

        return r;
}

static int add_file_by_name(
                sd_journal *j,
                const char *prefix,
                const char *filename) {

        const char *path;

        assert(j);
        assert(prefix);
        assert(filename);

        if (j->no_new_files)
                return 0;

        if (!file_type_wanted(j->flags, filename))
                return 0;

        path = prefix_roota(prefix, filename);
        return add_any_file(j, -1, path);
}

static void remove_file_by_name(
                sd_journal *j,
                const char *prefix,
                const char *filename) {

        const char *path;
        JournalFile *f;

        assert(j);
        assert(prefix);
        assert(filename);

        path = prefix_roota(prefix, filename);
        f = ordered_hashmap_get(j->files, path);
        if (!f)
                return;

        remove_file_real(j, f);
}

static void remove_file_real(sd_journal *j, JournalFile *f) {
        assert(j);
        assert(f);

        (void) ordered_hashmap_remove(j->files, f->path);

        log_debug("File %s removed.", f->path);

        if (j->current_file == f) {
                j->current_file = NULL;
                j->current_field = 0;
        }

        if (j->unique_file == f) {
                /* Jump to the next unique_file or NULL if that one was last */
                j->unique_file = ordered_hashmap_next(j->files, j->unique_file->path);
                j->unique_offset = 0;
                if (!j->unique_file)
                        j->unique_file_lost = true;
        }

        if (j->fields_file == f) {
                j->fields_file = ordered_hashmap_next(j->files, j->fields_file->path);
                j->fields_offset = 0;
                if (!j->fields_file)
                        j->fields_file_lost = true;
        }

        (void) journal_file_close(f);

        j->current_invalidate_counter++;
}

static int dirname_is_machine_id(const char *fn) {
        sd_id128_t id, machine;
        const char *e;
        int r;

        /* Returns true if the specified directory name matches the local machine ID */

        r = sd_id128_get_machine(&machine);
        if (r < 0)
                return r;

        e = strchr(fn, '.');
        if (e) {
                const char *k;

                /* Looks like it has a namespace suffix. Verify that. */
                if (!log_namespace_name_valid(e + 1))
                        return false;

                k = strndupa_safe(fn, e - fn);
                r = sd_id128_from_string(k, &id);
        } else
                r = sd_id128_from_string(fn, &id);
        if (r < 0)
                return r;

        return sd_id128_equal(id, machine);
}

static int dirname_has_namespace(const char *fn, const char *namespace) {
        const char *e;

        /* Returns true if the specified directory name matches the specified namespace */

        e = strchr(fn, '.');
        if (e) {
                const char *k;

                if (!namespace)
                        return false;

                if (!streq(e + 1, namespace))
                        return false;

                k = strndupa_safe(fn, e - fn);
                return id128_is_valid(k);
        }

        if (namespace)
                return false;

        return id128_is_valid(fn);
}

static bool dirent_is_journal_file(const struct dirent *de) {
        assert(de);

        /* Returns true if the specified directory entry looks like a journal file we might be interested in */

        if (!IN_SET(de->d_type, DT_REG, DT_LNK, DT_UNKNOWN))
                return false;

        return endswith(de->d_name, ".journal") ||
                endswith(de->d_name, ".journal~");
}

static bool dirent_is_journal_subdir(const struct dirent *de) {
        const char *e, *n;
        assert(de);

        /* returns true if the specified directory entry looks like a directory that might contain journal
         * files we might be interested in, i.e. is either a 128bit ID or a 128bit ID suffixed by a
         * namespace. */

        if (!IN_SET(de->d_type, DT_DIR, DT_LNK, DT_UNKNOWN))
                return false;

        e = strchr(de->d_name, '.');
        if (!e)
                return id128_is_valid(de->d_name); /* No namespace */

        n = strndupa_safe(de->d_name, e - de->d_name);
        if (!id128_is_valid(n))
                return false;

        return log_namespace_name_valid(e + 1);
}

static int directory_open(sd_journal *j, const char *path, DIR **ret) {
        DIR *d;

        assert(j);
        assert(path);
        assert(ret);

        if (j->toplevel_fd < 0)
                d = opendir(path);
        else
                /* Open the specified directory relative to the toplevel fd. Enforce that the path specified is
                 * relative, by dropping the initial slash */
                d = xopendirat(j->toplevel_fd, skip_slash(path), 0);
        if (!d)
                return -errno;

        *ret = d;
        return 0;
}

static int add_directory(sd_journal *j, const char *prefix, const char *dirname);

static void directory_enumerate(sd_journal *j, Directory *m, DIR *d) {
        assert(j);
        assert(m);
        assert(d);

        FOREACH_DIRENT_ALL(de, d, goto fail) {
                if (dirent_is_journal_file(de))
                        (void) add_file_by_name(j, m->path, de->d_name);

                if (m->is_root && dirent_is_journal_subdir(de))
                        (void) add_directory(j, m->path, de->d_name);
        }

        return;
fail:
        log_debug_errno(errno, "Failed to enumerate directory %s, ignoring: %m", m->path);
}

static void directory_watch(sd_journal *j, Directory *m, int fd, uint32_t mask) {
        int r;

        assert(j);
        assert(m);
        assert(fd >= 0);

        /* Watch this directory if that's enabled and if it not being watched yet. */

        if (m->wd > 0) /* Already have a watch? */
                return;
        if (j->inotify_fd < 0) /* Not watching at all? */
                return;

        m->wd = inotify_add_watch_fd(j->inotify_fd, fd, mask);
        if (m->wd < 0) {
                log_debug_errno(errno, "Failed to watch journal directory '%s', ignoring: %m", m->path);
                return;
        }

        r = hashmap_put(j->directories_by_wd, INT_TO_PTR(m->wd), m);
        if (r == -EEXIST)
                log_debug_errno(r, "Directory '%s' already being watched under a different path, ignoring: %m", m->path);
        if (r < 0) {
                log_debug_errno(r, "Failed to add watch for journal directory '%s' to hashmap, ignoring: %m", m->path);
                (void) inotify_rm_watch(j->inotify_fd, m->wd);
                m->wd = -1;
        }
}

static int add_directory(
                sd_journal *j,
                const char *prefix,
                const char *dirname) {

        _cleanup_free_ char *path = NULL;
        _cleanup_closedir_ DIR *d = NULL;
        Directory *m;
        int r, k;

        assert(j);
        assert(prefix);

        /* Adds a journal file directory to watch. If the directory is already tracked this updates the inotify watch
         * and reenumerates directory contents */

        path = path_join(prefix, dirname);
        if (!path) {
                r = -ENOMEM;
                goto fail;
        }

        log_debug("Considering directory '%s'.", path);

        /* We consider everything local that is in a directory for the local machine ID, or that is stored in /run */
        if ((j->flags & SD_JOURNAL_LOCAL_ONLY) &&
            !((dirname && dirname_is_machine_id(dirname) > 0) || path_has_prefix(j, path, "/run")))
                return 0;

        if (dirname &&
            (!(FLAGS_SET(j->flags, SD_JOURNAL_ALL_NAMESPACES) ||
               dirname_has_namespace(dirname, j->namespace) > 0 ||
               (FLAGS_SET(j->flags, SD_JOURNAL_INCLUDE_DEFAULT_NAMESPACE) && dirname_has_namespace(dirname, NULL) > 0))))
                return 0;

        r = directory_open(j, path, &d);
        if (r < 0) {
                log_debug_errno(r, "Failed to open directory '%s': %m", path);
                goto fail;
        }

        m = hashmap_get(j->directories_by_path, path);
        if (!m) {
                m = new(Directory, 1);
                if (!m) {
                        r = -ENOMEM;
                        goto fail;
                }

                *m = (Directory) {
                        .is_root = false,
                        .path = path,
                };

                if (hashmap_put(j->directories_by_path, m->path, m) < 0) {
                        free(m);
                        r = -ENOMEM;
                        goto fail;
                }

                path = NULL; /* avoid freeing in cleanup */
                j->current_invalidate_counter++;

                log_debug("Directory %s added.", m->path);

        } else if (m->is_root)
                return 0; /* Don't 'downgrade' from root directory */

        m->last_seen_generation = j->generation;

        directory_watch(j, m, dirfd(d),
                        IN_CREATE|IN_MOVED_TO|IN_MODIFY|IN_ATTRIB|IN_DELETE|
                        IN_DELETE_SELF|IN_MOVE_SELF|IN_UNMOUNT|IN_MOVED_FROM|
                        IN_ONLYDIR);

        if (!j->no_new_files)
                directory_enumerate(j, m, d);

        check_network(j, dirfd(d));

        return 0;

fail:
        k = journal_put_error(j, r, path ?: prefix);
        if (k < 0)
                return k;

        return r;
}

static int add_root_directory(sd_journal *j, const char *p, bool missing_ok) {

        _cleanup_closedir_ DIR *d = NULL;
        Directory *m;
        int r, k;

        assert(j);

        /* Adds a root directory to our set of directories to use. If the root directory is already in the set, we
         * update the inotify logic, and renumerate the directory entries. This call may hence be called to initially
         * populate the set, as well as to update it later. */

        if (p) {
                /* If there's a path specified, use it. */

                log_debug("Considering root directory '%s'.", p);

                if ((j->flags & SD_JOURNAL_RUNTIME_ONLY) &&
                    !path_has_prefix(j, p, "/run"))
                        return -EINVAL;

                if (j->prefix)
                        p = strjoina(j->prefix, p);

                r = directory_open(j, p, &d);
                if (r == -ENOENT && missing_ok)
                        return 0;
                if (r < 0) {
                        log_debug_errno(r, "Failed to open root directory %s: %m", p);
                        goto fail;
                }
        } else {
                _cleanup_close_ int dfd = -1;

                /* If there's no path specified, then we use the top-level fd itself. We duplicate the fd here, since
                 * opendir() will take possession of the fd, and close it, which we don't want. */

                p = "."; /* store this as "." in the directories hashmap */

                dfd = fcntl(j->toplevel_fd, F_DUPFD_CLOEXEC, 3);
                if (dfd < 0) {
                        r = -errno;
                        goto fail;
                }

                d = take_fdopendir(&dfd);
                if (!d) {
                        r = -errno;
                        goto fail;
                }

                rewinddir(d);
        }

        m = hashmap_get(j->directories_by_path, p);
        if (!m) {
                m = new0(Directory, 1);
                if (!m) {
                        r = -ENOMEM;
                        goto fail;
                }

                m->is_root = true;

                m->path = strdup(p);
                if (!m->path) {
                        free(m);
                        r = -ENOMEM;
                        goto fail;
                }

                if (hashmap_put(j->directories_by_path, m->path, m) < 0) {
                        free(m->path);
                        free(m);
                        r = -ENOMEM;
                        goto fail;
                }

                j->current_invalidate_counter++;

                log_debug("Root directory %s added.", m->path);

        } else if (!m->is_root)
                return 0;

        directory_watch(j, m, dirfd(d),
                        IN_CREATE|IN_MOVED_TO|IN_MODIFY|IN_ATTRIB|IN_DELETE|
                        IN_ONLYDIR);

        if (!j->no_new_files)
                directory_enumerate(j, m, d);

        check_network(j, dirfd(d));

        return 0;

fail:
        k = journal_put_error(j, r, p);
        if (k < 0)
                return k;

        return r;
}

static void remove_directory(sd_journal *j, Directory *d) {
        assert(j);

        if (d->wd > 0) {
                hashmap_remove(j->directories_by_wd, INT_TO_PTR(d->wd));

                if (j->inotify_fd >= 0)
                        (void) inotify_rm_watch(j->inotify_fd, d->wd);
        }

        hashmap_remove(j->directories_by_path, d->path);

        if (d->is_root)
                log_debug("Root directory %s removed.", d->path);
        else
                log_debug("Directory %s removed.", d->path);

        free(d->path);
        free(d);
}

static int add_search_paths(sd_journal *j) {

        static const char search_paths[] =
                "/run/log/journal\0"
                "/var/log/journal\0";
        const char *p;

        assert(j);

        /* We ignore most errors here, since the idea is to only open
         * what's actually accessible, and ignore the rest. */

        NULSTR_FOREACH(p, search_paths)
                (void) add_root_directory(j, p, true);

        if (!(j->flags & SD_JOURNAL_LOCAL_ONLY))
                (void) add_root_directory(j, "/var/log/journal/remote", true);

        return 0;
}

static int add_current_paths(sd_journal *j) {
        JournalFile *f;

        assert(j);
        assert(j->no_new_files);

        /* Simply adds all directories for files we have open as directories. We don't expect errors here, so we
         * treat them as fatal. */

        ORDERED_HASHMAP_FOREACH(f, j->files) {
                _cleanup_free_ char *dir = NULL;
                int r;

                dir = dirname_malloc(f->path);
                if (!dir)
                        return -ENOMEM;

                r = add_directory(j, dir, NULL);
                if (r < 0)
                        return r;
        }

        return 0;
}

static int allocate_inotify(sd_journal *j) {
        assert(j);

        if (j->inotify_fd < 0) {
                j->inotify_fd = inotify_init1(IN_NONBLOCK|IN_CLOEXEC);
                if (j->inotify_fd < 0)
                        return -errno;
        }

        return hashmap_ensure_allocated(&j->directories_by_wd, NULL);
}

static sd_journal *journal_new(int flags, const char *path, const char *namespace) {
        _cleanup_(sd_journal_closep) sd_journal *j = NULL;

        j = new0(sd_journal, 1);
        if (!j)
                return NULL;

        j->original_pid = getpid_cached();
        j->toplevel_fd = -1;
        j->inotify_fd = -1;
        j->flags = flags;
        j->data_threshold = DEFAULT_DATA_THRESHOLD;

        if (path) {
                char *t;

                t = strdup(path);
                if (!t)
                        return NULL;

                if (flags & SD_JOURNAL_OS_ROOT)
                        j->prefix = t;
                else
                        j->path = t;
        }

        if (namespace) {
                j->namespace = strdup(namespace);
                if (!j->namespace)
                        return NULL;
        }

        j->files = ordered_hashmap_new(&path_hash_ops);
        if (!j->files)
                return NULL;

        j->files_cache = ordered_hashmap_iterated_cache_new(j->files);
        j->directories_by_path = hashmap_new(&path_hash_ops);
        j->mmap = mmap_cache_new();
        if (!j->files_cache || !j->directories_by_path || !j->mmap)
                return NULL;

        return TAKE_PTR(j);
}

#define OPEN_ALLOWED_FLAGS                              \
        (SD_JOURNAL_LOCAL_ONLY |                        \
         SD_JOURNAL_RUNTIME_ONLY |                      \
         SD_JOURNAL_SYSTEM |                            \
         SD_JOURNAL_CURRENT_USER |                      \
         SD_JOURNAL_ALL_NAMESPACES |                    \
         SD_JOURNAL_INCLUDE_DEFAULT_NAMESPACE)

_public_ int sd_journal_open_namespace(sd_journal **ret, const char *namespace, int flags) {
        _cleanup_(sd_journal_closep) sd_journal *j = NULL;
        int r;

        assert_return(ret, -EINVAL);
        assert_return((flags & ~OPEN_ALLOWED_FLAGS) == 0, -EINVAL);

        j = journal_new(flags, NULL, namespace);
        if (!j)
                return -ENOMEM;

        r = add_search_paths(j);
        if (r < 0)
                return r;

        *ret = TAKE_PTR(j);
        return 0;
}

_public_ int sd_journal_open(sd_journal **ret, int flags) {
        return sd_journal_open_namespace(ret, NULL, flags);
}

#define OPEN_CONTAINER_ALLOWED_FLAGS                    \
        (SD_JOURNAL_LOCAL_ONLY | SD_JOURNAL_SYSTEM)

_public_ int sd_journal_open_container(sd_journal **ret, const char *machine, int flags) {
        _cleanup_free_ char *root = NULL, *class = NULL;
        _cleanup_(sd_journal_closep) sd_journal *j = NULL;
        char *p;
        int r;

        /* This is deprecated, people should use machined's OpenMachineRootDirectory() call instead in
         * combination with sd_journal_open_directory_fd(). */

        assert_return(machine, -EINVAL);
        assert_return(ret, -EINVAL);
        assert_return((flags & ~OPEN_CONTAINER_ALLOWED_FLAGS) == 0, -EINVAL);
        assert_return(hostname_is_valid(machine, 0), -EINVAL);

        p = strjoina("/run/systemd/machines/", machine);
        r = parse_env_file(NULL, p,
                           "ROOT", &root,
                           "CLASS", &class);
        if (r == -ENOENT)
                return -EHOSTDOWN;
        if (r < 0)
                return r;
        if (!root)
                return -ENODATA;

        if (!streq_ptr(class, "container"))
                return -EIO;

        j = journal_new(flags, root, NULL);
        if (!j)
                return -ENOMEM;

        r = add_search_paths(j);
        if (r < 0)
                return r;

        *ret = TAKE_PTR(j);
        return 0;
}

#define OPEN_DIRECTORY_ALLOWED_FLAGS                    \
        (SD_JOURNAL_OS_ROOT |                           \
         SD_JOURNAL_SYSTEM | SD_JOURNAL_CURRENT_USER )

_public_ int sd_journal_open_directory(sd_journal **ret, const char *path, int flags) {
        _cleanup_(sd_journal_closep) sd_journal *j = NULL;
        int r;

        assert_return(ret, -EINVAL);
        assert_return(path, -EINVAL);
        assert_return((flags & ~OPEN_DIRECTORY_ALLOWED_FLAGS) == 0, -EINVAL);

        j = journal_new(flags, path, NULL);
        if (!j)
                return -ENOMEM;

        if (flags & SD_JOURNAL_OS_ROOT)
                r = add_search_paths(j);
        else
                r = add_root_directory(j, path, false);
        if (r < 0)
                return r;

        *ret = TAKE_PTR(j);
        return 0;
}

_public_ int sd_journal_open_files(sd_journal **ret, const char **paths, int flags) {
        _cleanup_(sd_journal_closep) sd_journal *j = NULL;
        int r;

        assert_return(ret, -EINVAL);
        assert_return(flags == 0, -EINVAL);

        j = journal_new(flags, NULL, NULL);
        if (!j)
                return -ENOMEM;

        STRV_FOREACH(path, paths) {
                r = add_any_file(j, -1, *path);
                if (r < 0)
                        return r;
        }

        j->no_new_files = true;

        *ret = TAKE_PTR(j);
        return 0;
}

#define OPEN_DIRECTORY_FD_ALLOWED_FLAGS         \
        (SD_JOURNAL_OS_ROOT |                           \
         SD_JOURNAL_SYSTEM | SD_JOURNAL_CURRENT_USER )

_public_ int sd_journal_open_directory_fd(sd_journal **ret, int fd, int flags) {
        _cleanup_(sd_journal_closep) sd_journal *j = NULL;
        struct stat st;
        int r;

        assert_return(ret, -EINVAL);
        assert_return(fd >= 0, -EBADF);
        assert_return((flags & ~OPEN_DIRECTORY_FD_ALLOWED_FLAGS) == 0, -EINVAL);

        if (fstat(fd, &st) < 0)
                return -errno;

        if (!S_ISDIR(st.st_mode))
                return -EBADFD;

        j = journal_new(flags, NULL, NULL);
        if (!j)
                return -ENOMEM;

        j->toplevel_fd = fd;

        if (flags & SD_JOURNAL_OS_ROOT)
                r = add_search_paths(j);
        else
                r = add_root_directory(j, NULL, false);
        if (r < 0)
                return r;

        *ret = TAKE_PTR(j);
        return 0;
}

_public_ int sd_journal_open_files_fd(sd_journal **ret, int fds[], unsigned n_fds, int flags) {
        JournalFile *f;
        _cleanup_(sd_journal_closep) sd_journal *j = NULL;
        unsigned i;
        int r;

        assert_return(ret, -EINVAL);
        assert_return(n_fds > 0, -EBADF);
        assert_return(flags == 0, -EINVAL);

        j = journal_new(flags, NULL, NULL);
        if (!j)
                return -ENOMEM;

        for (i = 0; i < n_fds; i++) {
                struct stat st;

                if (fds[i] < 0) {
                        r = -EBADF;
                        goto fail;
                }

                if (fstat(fds[i], &st) < 0) {
                        r = -errno;
                        goto fail;
                }

                r = stat_verify_regular(&st);
                if (r < 0)
                        goto fail;

                r = add_any_file(j, fds[i], NULL);
                if (r < 0)
                        goto fail;
        }

        j->no_new_files = true;
        j->no_inotify = true;

        *ret = TAKE_PTR(j);
        return 0;

fail:
        /* If we fail, make sure we don't take possession of the files we managed to make use of successfully, and they
         * remain open */
        ORDERED_HASHMAP_FOREACH(f, j->files)
                f->close_fd = false;

        return r;
}

_public_ void sd_journal_close(sd_journal *j) {
        Directory *d;

        if (!j)
                return;

        sd_journal_flush_matches(j);

        ordered_hashmap_free_with_destructor(j->files, journal_file_close);
        iterated_cache_free(j->files_cache);

        while ((d = hashmap_first(j->directories_by_path)))
                remove_directory(j, d);

        while ((d = hashmap_first(j->directories_by_wd)))
                remove_directory(j, d);

        hashmap_free(j->directories_by_path);
        hashmap_free(j->directories_by_wd);

        safe_close(j->inotify_fd);

        if (j->mmap) {
                mmap_cache_stats_log_debug(j->mmap);
                mmap_cache_unref(j->mmap);
        }

        hashmap_free_free(j->errors);

        free(j->path);
        free(j->prefix);
        free(j->namespace);
        free(j->unique_field);
        free(j->fields_buffer);
        free(j);
}

_public_ int sd_journal_get_realtime_usec(sd_journal *j, uint64_t *ret) {
        Object *o;
        JournalFile *f;
        int r;

        assert_return(j, -EINVAL);
        assert_return(!journal_pid_changed(j), -ECHILD);
        assert_return(ret, -EINVAL);

        f = j->current_file;
        if (!f)
                return -EADDRNOTAVAIL;

        if (f->current_offset <= 0)
                return -EADDRNOTAVAIL;

        r = journal_file_move_to_object(f, OBJECT_ENTRY, f->current_offset, &o);
        if (r < 0)
                return r;

        *ret = le64toh(o->entry.realtime);
        return 0;
}

_public_ int sd_journal_get_monotonic_usec(sd_journal *j, uint64_t *ret, sd_id128_t *ret_boot_id) {
        Object *o;
        JournalFile *f;
        int r;

        assert_return(j, -EINVAL);
        assert_return(!journal_pid_changed(j), -ECHILD);

        f = j->current_file;
        if (!f)
                return -EADDRNOTAVAIL;

        if (f->current_offset <= 0)
                return -EADDRNOTAVAIL;

        r = journal_file_move_to_object(f, OBJECT_ENTRY, f->current_offset, &o);
        if (r < 0)
                return r;

        if (ret_boot_id)
                *ret_boot_id = o->entry.boot_id;
        else {
                sd_id128_t id;

                r = sd_id128_get_boot(&id);
                if (r < 0)
                        return r;

                if (!sd_id128_equal(id, o->entry.boot_id))
                        return -ESTALE;
        }

        if (ret)
                *ret = le64toh(o->entry.monotonic);

        return 0;
}

static bool field_is_valid(const char *field) {
        const char *p;

        assert(field);

        if (isempty(field))
                return false;

        if (startswith(field, "__"))
                return false;

        for (p = field; *p; p++) {

                if (*p == '_')
                        continue;

                if (*p >= 'A' && *p <= 'Z')
                        continue;

                if (*p >= '0' && *p <= '9')
                        continue;

                return false;
        }

        return true;
}

_public_ int sd_journal_get_data(sd_journal *j, const char *field, const void **data, size_t *size) {
        JournalFile *f;
        uint64_t i, n;
        size_t field_length;
        int r;
        Object *o;

        assert_return(j, -EINVAL);
        assert_return(!journal_pid_changed(j), -ECHILD);
        assert_return(field, -EINVAL);
        assert_return(data, -EINVAL);
        assert_return(size, -EINVAL);
        assert_return(field_is_valid(field), -EINVAL);

        f = j->current_file;
        if (!f)
                return -EADDRNOTAVAIL;

        if (f->current_offset <= 0)
                return -EADDRNOTAVAIL;

        r = journal_file_move_to_object(f, OBJECT_ENTRY, f->current_offset, &o);
        if (r < 0)
                return r;

        field_length = strlen(field);

        n = journal_file_entry_n_items(o);
        for (i = 0; i < n; i++) {
                Object *d;
                uint64_t p, l;
                size_t t;
                Compression c;

                p = le64toh(o->entry.items[i].object_offset);
<<<<<<< HEAD
                le_hash = o->entry.items[i].hash;
=======
>>>>>>> 04025fa6
                r = journal_file_move_to_object(f, OBJECT_DATA, p, &d);
                if (IN_SET(r, -EADDRNOTAVAIL, -EBADMSG)) {
                        log_debug_errno(r, "Entry item %"PRIu64" data object is bad, skipping over it: %m", i);
                        continue;
                }
                if (r < 0)
                        return r;

<<<<<<< HEAD
                if (le_hash != d->data.hash) {
                        log_debug("Entry item %"PRIu64" hash is bad, skipping over it.", i);
                        continue;
                }

                l = le64toh(d->object.size) - offsetof(Object, data.payload);

                compression = d->object.flags & OBJECT_COMPRESSION_MASK;
                if (compression) {
#if HAVE_COMPRESSION
                        r = decompress_startswith(compression,
                                                  d->data.payload, l,
                                                  &f->compress_buffer,
                                                  field, field_length, '=');
=======
                l = le64toh(d->object.size) - offsetof(Object, data.payload);

                c = COMPRESSION_FROM_OBJECT(d);
                if (c < 0)
                        return -EPROTONOSUPPORT;
                if (c != COMPRESSION_NONE) {
#if HAVE_COMPRESSION
                        r = decompress_startswith(
                                        c,
                                        d->data.payload, l,
                                        &f->compress_buffer,
                                        field, field_length, '=');
>>>>>>> 04025fa6
                        if (r < 0)
                                log_debug_errno(r, "Cannot decompress %s object of length %"PRIu64" at offset "OFSfmt": %m",
                                                compression_to_string(c), l, p);
                        else if (r > 0) {

                                size_t rsize;

<<<<<<< HEAD
                                r = decompress_blob(compression,
                                                    d->data.payload, l,
                                                    &f->compress_buffer, &rsize,
                                                    j->data_threshold);
=======
                                r = decompress_blob(
                                                c,
                                                d->data.payload, l,
                                                &f->compress_buffer, &rsize,
                                                j->data_threshold);
>>>>>>> 04025fa6
                                if (r < 0)
                                        return r;

                                *data = f->compress_buffer;
                                *size = (size_t) rsize;

                                return 0;
                        }
#else
                        return -EPROTONOSUPPORT;
#endif
                } else if (l >= field_length+1 &&
                           memcmp(d->data.payload, field, field_length) == 0 &&
                           d->data.payload[field_length] == '=') {

                        t = (size_t) l;

                        if ((uint64_t) t != l)
                                return -E2BIG;

                        *data = d->data.payload;
                        *size = t;

                        return 0;
                }
        }

        return -ENOENT;
}

static int return_data(
                sd_journal *j,
                JournalFile *f,
                Object *o,
                const void **ret_data,
                size_t *ret_size) {

        Compression c;
        uint64_t l;
        size_t t;

        assert(j);
        assert(f);

        l = le64toh(READ_NOW(o->object.size));
        if (l < offsetof(Object, data.payload))
                return -EBADMSG;
        l -= offsetof(Object, data.payload);

        /* We can't read objects larger than 4G on a 32bit machine */
        t = (size_t) l;
        if ((uint64_t) t != l)
                return -E2BIG;

        c = COMPRESSION_FROM_OBJECT(o);
        if (c < 0)
                return -EPROTONOSUPPORT;
        if (c != COMPRESSION_NONE) {
#if HAVE_COMPRESSION
                size_t rsize;
                int r;

                r = decompress_blob(
                                c,
                                o->data.payload, l,
                                &f->compress_buffer, &rsize,
                                j->data_threshold);
                if (r < 0)
                        return r;

                if (ret_data)
                        *ret_data = f->compress_buffer;
                if (ret_size)
                        *ret_size = (size_t) rsize;
#else
                return -EPROTONOSUPPORT;
#endif
        } else {
                if (ret_data)
                        *ret_data = o->data.payload;
                if (ret_size)
                        *ret_size = t;
        }

        return 0;
}

_public_ int sd_journal_enumerate_data(sd_journal *j, const void **data, size_t *size) {
        JournalFile *f;
        Object *o;
        int r;

        assert_return(j, -EINVAL);
        assert_return(!journal_pid_changed(j), -ECHILD);
        assert_return(data, -EINVAL);
        assert_return(size, -EINVAL);

        f = j->current_file;
        if (!f)
                return -EADDRNOTAVAIL;

        if (f->current_offset <= 0)
                return -EADDRNOTAVAIL;

        r = journal_file_move_to_object(f, OBJECT_ENTRY, f->current_offset, &o);
        if (r < 0)
                return r;

        for (uint64_t n = journal_file_entry_n_items(o); j->current_field < n; j->current_field++) {
                uint64_t p;
<<<<<<< HEAD
                le64_t le_hash;

                p = le64toh(o->entry.items[j->current_field].object_offset);
                le_hash = o->entry.items[j->current_field].hash;
=======

                p = le64toh(o->entry.items[j->current_field].object_offset);
>>>>>>> 04025fa6
                r = journal_file_move_to_object(f, OBJECT_DATA, p, &o);
                if (IN_SET(r, -EADDRNOTAVAIL, -EBADMSG)) {
                        log_debug_errno(r, "Entry item %"PRIu64" data object is bad, skipping over it: %m", j->current_field);
                        continue;
                }
                if (r < 0)
                        return r;

<<<<<<< HEAD
                if (le_hash != o->data.hash) {
                        log_debug("Entry item %"PRIu64" hash is bad, skipping over it.", j->current_field);
                        continue;
                }

                r = return_data(j, f, o, data, size);
                if (r == -EBADMSG) {
                        log_debug("Entry item %"PRIu64" data payload is bad, skipping over it.", j->current_field);
                        continue;
                }
                if (r < 0)
                        return r;

                j->current_field++;

                return 1;
        }

=======
                r = return_data(j, f, o, data, size);
                if (r == -EBADMSG) {
                        log_debug("Entry item %"PRIu64" data payload is bad, skipping over it.", j->current_field);
                        continue;
                }
                if (r < 0)
                        return r;

                j->current_field++;

                return 1;
        }

>>>>>>> 04025fa6
        return 0;
}

_public_ int sd_journal_enumerate_available_data(sd_journal *j, const void **data, size_t *size) {
        for (;;) {
                int r;

                r = sd_journal_enumerate_data(j, data, size);
                if (r >= 0)
                        return r;
                if (!JOURNAL_ERRNO_IS_UNAVAILABLE_FIELD(r))
                        return r;
                j->current_field++; /* Try with the next field */
        }
}

_public_ void sd_journal_restart_data(sd_journal *j) {
        if (!j)
                return;

        j->current_field = 0;
}

static int reiterate_all_paths(sd_journal *j) {
        assert(j);

        if (j->no_new_files)
                return add_current_paths(j);

        if (j->flags & SD_JOURNAL_OS_ROOT)
                return add_search_paths(j);

        if (j->toplevel_fd >= 0)
                return add_root_directory(j, NULL, false);

        if (j->path)
                return add_root_directory(j, j->path, true);

        return add_search_paths(j);
}

_public_ int sd_journal_get_fd(sd_journal *j) {
        int r;

        assert_return(j, -EINVAL);
        assert_return(!journal_pid_changed(j), -ECHILD);

        if (j->no_inotify)
                return -EMEDIUMTYPE;

        if (j->inotify_fd >= 0)
                return j->inotify_fd;

        r = allocate_inotify(j);
        if (r < 0)
                return r;

        log_debug("Reiterating files to get inotify watches established.");

        /* Iterate through all dirs again, to add them to the inotify */
        r = reiterate_all_paths(j);
        if (r < 0)
                return r;

        return j->inotify_fd;
}

_public_ int sd_journal_get_events(sd_journal *j) {
        int fd;

        assert_return(j, -EINVAL);
        assert_return(!journal_pid_changed(j), -ECHILD);

        fd = sd_journal_get_fd(j);
        if (fd < 0)
                return fd;

        return POLLIN;
}

_public_ int sd_journal_get_timeout(sd_journal *j, uint64_t *timeout_usec) {
        int fd;

        assert_return(j, -EINVAL);
        assert_return(!journal_pid_changed(j), -ECHILD);
        assert_return(timeout_usec, -EINVAL);

        fd = sd_journal_get_fd(j);
        if (fd < 0)
                return fd;

        if (!j->on_network) {
                *timeout_usec = UINT64_MAX;
                return 0;
        }

        /* If we are on the network we need to regularly check for
         * changes manually */

        *timeout_usec = j->last_process_usec + JOURNAL_FILES_RECHECK_USEC;
        return 1;
}

static void process_q_overflow(sd_journal *j) {
        JournalFile *f;
        Directory *m;

        assert(j);

        /* When the inotify queue overruns we need to enumerate and re-validate all journal files to bring our list
         * back in sync with what's on disk. For this we pick a new generation counter value. It'll be assigned to all
         * journal files we encounter. All journal files and all directories that don't carry it after reenumeration
         * are subject for unloading. */

        log_debug("Inotify queue overrun, reiterating everything.");

        j->generation++;
        (void) reiterate_all_paths(j);

        ORDERED_HASHMAP_FOREACH(f, j->files) {

                if (f->last_seen_generation == j->generation)
                        continue;

                log_debug("File '%s' hasn't been seen in this enumeration, removing.", f->path);
                remove_file_real(j, f);
        }

        HASHMAP_FOREACH(m, j->directories_by_path) {

                if (m->last_seen_generation == j->generation)
                        continue;

                if (m->is_root) /* Never GC root directories */
                        continue;

                log_debug("Directory '%s' hasn't been seen in this enumeration, removing.", f->path);
                remove_directory(j, m);
        }

        log_debug("Reiteration complete.");
}

static void process_inotify_event(sd_journal *j, const struct inotify_event *e) {
        Directory *d;

        assert(j);
        assert(e);

        if (e->mask & IN_Q_OVERFLOW) {
                process_q_overflow(j);
                return;
        }

        /* Is this a subdirectory we watch? */
        d = hashmap_get(j->directories_by_wd, INT_TO_PTR(e->wd));
        if (d) {
                if (!(e->mask & IN_ISDIR) && e->len > 0 &&
                    (endswith(e->name, ".journal") ||
                     endswith(e->name, ".journal~"))) {

                        /* Event for a journal file */

                        if (e->mask & (IN_CREATE|IN_MOVED_TO|IN_MODIFY|IN_ATTRIB))
                                (void) add_file_by_name(j, d->path, e->name);
                        else if (e->mask & (IN_DELETE|IN_MOVED_FROM|IN_UNMOUNT))
                                remove_file_by_name(j, d->path, e->name);

                } else if (!d->is_root && e->len == 0) {

                        /* Event for a subdirectory */

                        if (e->mask & (IN_DELETE_SELF|IN_MOVE_SELF|IN_UNMOUNT))
                                remove_directory(j, d);

                } else if (d->is_root && (e->mask & IN_ISDIR) && e->len > 0 && id128_is_valid(e->name)) {

                        /* Event for root directory */

                        if (e->mask & (IN_CREATE|IN_MOVED_TO|IN_MODIFY|IN_ATTRIB))
                                (void) add_directory(j, d->path, e->name);
                }

                return;
        }

        if (e->mask & IN_IGNORED)
                return;

        log_debug("Unexpected inotify event.");
}

static int determine_change(sd_journal *j) {
        bool b;

        assert(j);

        b = j->current_invalidate_counter != j->last_invalidate_counter;
        j->last_invalidate_counter = j->current_invalidate_counter;

        return b ? SD_JOURNAL_INVALIDATE : SD_JOURNAL_APPEND;
}

_public_ int sd_journal_process(sd_journal *j) {
        bool got_something = false;

        assert_return(j, -EINVAL);
        assert_return(!journal_pid_changed(j), -ECHILD);

        if (j->inotify_fd < 0) /* We have no inotify fd yet? Then there's noting to process. */
                return 0;

        j->last_process_usec = now(CLOCK_MONOTONIC);
        j->last_invalidate_counter = j->current_invalidate_counter;

        for (;;) {
                union inotify_event_buffer buffer;
                ssize_t l;

                l = read(j->inotify_fd, &buffer, sizeof(buffer));
                if (l < 0) {
                        if (ERRNO_IS_TRANSIENT(errno))
                                return got_something ? determine_change(j) : SD_JOURNAL_NOP;

                        return -errno;
                }

                got_something = true;

                FOREACH_INOTIFY_EVENT(e, buffer, l)
                        process_inotify_event(j, e);
        }
}

_public_ int sd_journal_wait(sd_journal *j, uint64_t timeout_usec) {
        int r;
        uint64_t t;

        assert_return(j, -EINVAL);
        assert_return(!journal_pid_changed(j), -ECHILD);

        if (j->inotify_fd < 0) {
                JournalFile *f;

                /* This is the first invocation, hence create the
                 * inotify watch */
                r = sd_journal_get_fd(j);
                if (r < 0)
                        return r;

                /* Server might have done some vacuuming while we weren't watching.
                   Get rid of the deleted files now so they don't stay around indefinitely. */
                ORDERED_HASHMAP_FOREACH(f, j->files) {
                        r = journal_file_fstat(f);
                        if (r == -EIDRM)
                                remove_file_real(j, f);
                        else if (r < 0) {
                                log_debug_errno(r,"Failed to fstat() journal file '%s' : %m", f->path);
                                continue;
                        }
                }

                /* The journal might have changed since the context
                 * object was created and we weren't watching before,
                 * hence don't wait for anything, and return
                 * immediately. */
                return determine_change(j);
        }

        r = sd_journal_get_timeout(j, &t);
        if (r < 0)
                return r;

        if (t != UINT64_MAX) {
                t = usec_sub_unsigned(t, now(CLOCK_MONOTONIC));

                if (timeout_usec == UINT64_MAX || timeout_usec > t)
                        timeout_usec = t;
        }

        do {
                r = fd_wait_for_event(j->inotify_fd, POLLIN, timeout_usec);
        } while (r == -EINTR);

        if (r < 0)
                return r;

        return sd_journal_process(j);
}

_public_ int sd_journal_get_cutoff_realtime_usec(sd_journal *j, uint64_t *from, uint64_t *to) {
        JournalFile *f;
        bool first = true;
        uint64_t fmin = 0, tmax = 0;
        int r;

        assert_return(j, -EINVAL);
        assert_return(!journal_pid_changed(j), -ECHILD);
        assert_return(from || to, -EINVAL);
        assert_return(from != to, -EINVAL);

        ORDERED_HASHMAP_FOREACH(f, j->files) {
                usec_t fr, t;

                r = journal_file_get_cutoff_realtime_usec(f, &fr, &t);
                if (r == -ENOENT)
                        continue;
                if (r < 0)
                        return r;
                if (r == 0)
                        continue;

                if (first) {
                        fmin = fr;
                        tmax = t;
                        first = false;
                } else {
                        fmin = MIN(fr, fmin);
                        tmax = MAX(t, tmax);
                }
        }

        if (from)
                *from = fmin;
        if (to)
                *to = tmax;

        return first ? 0 : 1;
}

_public_ int sd_journal_get_cutoff_monotonic_usec(
                sd_journal *j,
                sd_id128_t boot_id,
                uint64_t *ret_from,
                uint64_t *ret_to) {

        uint64_t from = UINT64_MAX, to = UINT64_MAX;
        bool found = false;
        JournalFile *f;
        int r;

        assert_return(j, -EINVAL);
        assert_return(!journal_pid_changed(j), -ECHILD);
        assert_return(ret_from != ret_to, -EINVAL);

        ORDERED_HASHMAP_FOREACH(f, j->files) {
                usec_t ff, tt;

                r = journal_file_get_cutoff_monotonic_usec(f, boot_id, &ff, &tt);
                if (r == -ENOENT)
                        continue;
                if (r < 0)
                        return r;
                if (r == 0)
                        continue;

                if (found) {
                        from = MIN(ff, from);
                        to = MAX(tt, to);
                } else {
                        from = ff;
                        to = tt;
                        found = true;
                }
        }

        if (ret_from)
                *ret_from = from;
        if (ret_to)
                *ret_to = to;

        return found;
}

void journal_print_header(sd_journal *j) {
        JournalFile *f;
        bool newline = false;

        assert(j);

        ORDERED_HASHMAP_FOREACH(f, j->files) {
                if (newline)
                        putchar('\n');
                else
                        newline = true;

                journal_file_print_header(f);
        }
}

_public_ int sd_journal_get_usage(sd_journal *j, uint64_t *ret) {
        JournalFile *f;
        uint64_t sum = 0;

        assert_return(j, -EINVAL);
        assert_return(!journal_pid_changed(j), -ECHILD);
        assert_return(ret, -EINVAL);

        ORDERED_HASHMAP_FOREACH(f, j->files) {
                struct stat st;
                uint64_t b;

                if (fstat(f->fd, &st) < 0)
                        return -errno;

                b = (uint64_t) st.st_blocks;
                if (b > UINT64_MAX / 512)
                        return -EOVERFLOW;
                b *= 512;

                if (sum > UINT64_MAX - b)
                        return -EOVERFLOW;
                sum += b;
        }

        *ret = sum;
        return 0;
}

_public_ int sd_journal_query_unique(sd_journal *j, const char *field) {
        int r;

        assert_return(j, -EINVAL);
        assert_return(!journal_pid_changed(j), -ECHILD);
        assert_return(!isempty(field), -EINVAL);
        assert_return(field_is_valid(field), -EINVAL);

        r = free_and_strdup(&j->unique_field, field);
        if (r < 0)
                return r;

        j->unique_file = NULL;
        j->unique_offset = 0;
        j->unique_file_lost = false;

        return 0;
}

_public_ int sd_journal_enumerate_unique(
                sd_journal *j,
                const void **ret_data,
                size_t *ret_size) {

        size_t k;

        assert_return(j, -EINVAL);
        assert_return(!journal_pid_changed(j), -ECHILD);
        assert_return(j->unique_field, -EINVAL);

        k = strlen(j->unique_field);

        if (!j->unique_file) {
                if (j->unique_file_lost)
                        return 0;

                j->unique_file = ordered_hashmap_first(j->files);
                if (!j->unique_file)
                        return 0;

                j->unique_offset = 0;
        }

        for (;;) {
                JournalFile *of;
                Object *o;
                const void *odata;
                size_t ol;
                bool found;
                int r;

                /* Proceed to next data object in the field's linked list */
                if (j->unique_offset == 0) {
                        r = journal_file_find_field_object(j->unique_file, j->unique_field, k, &o, NULL);
                        if (r < 0)
                                return r;

                        j->unique_offset = r > 0 ? le64toh(o->field.head_data_offset) : 0;
                } else {
                        r = journal_file_move_to_object(j->unique_file, OBJECT_DATA, j->unique_offset, &o);
                        if (r < 0)
                                return r;

                        j->unique_offset = le64toh(o->data.next_field_offset);
                }

                /* We reached the end of the list? Then start again, with the next file */
                if (j->unique_offset == 0) {
                        j->unique_file = ordered_hashmap_next(j->files, j->unique_file->path);
                        if (!j->unique_file)
                                return 0;

                        continue;
                }

                /* We do not use OBJECT_DATA context here, but OBJECT_UNUSED
                 * instead, so that we can look at this data object at the same
                 * time as one on another file */
                r = journal_file_move_to_object(j->unique_file, OBJECT_UNUSED, j->unique_offset, &o);
                if (r < 0)
                        return r;

                /* Let's do the type check by hand, since we used 0 context above. */
                if (o->object.type != OBJECT_DATA)
                        return log_debug_errno(SYNTHETIC_ERRNO(EBADMSG),
                                               "%s:offset " OFSfmt ": object has type %d, expected %d",
                                               j->unique_file->path,
                                               j->unique_offset,
                                               o->object.type, OBJECT_DATA);

                r = return_data(j, j->unique_file, o, &odata, &ol);
                if (r < 0)
                        return r;

                /* Check if we have at least the field name and "=". */
                if (ol <= k)
                        return log_debug_errno(SYNTHETIC_ERRNO(EBADMSG),
                                               "%s:offset " OFSfmt ": object has size %zu, expected at least %zu",
                                               j->unique_file->path,
                                               j->unique_offset, ol, k + 1);

                if (memcmp(odata, j->unique_field, k) != 0 || ((const char*) odata)[k] != '=')
                        return log_debug_errno(SYNTHETIC_ERRNO(EBADMSG),
                                               "%s:offset " OFSfmt ": object does not start with \"%s=\"",
                                               j->unique_file->path,
                                               j->unique_offset,
                                               j->unique_field);

                /* OK, now let's see if we already returned this data object by checking if it exists in the
                 * earlier traversed files. */
                found = false;
                ORDERED_HASHMAP_FOREACH(of, j->files) {
                        if (of == j->unique_file)
                                break;

                        /* Skip this file it didn't have any fields indexed */
                        if (JOURNAL_HEADER_CONTAINS(of->header, n_fields) && le64toh(of->header->n_fields) <= 0)
                                continue;

                        /* We can reuse the hash from our current file only on old-style journal files
                         * without keyed hashes. On new-style files we have to calculate the hash anew, to
                         * take the per-file hash seed into consideration. */
                        if (!JOURNAL_HEADER_KEYED_HASH(j->unique_file->header) && !JOURNAL_HEADER_KEYED_HASH(of->header))
                                r = journal_file_find_data_object_with_hash(of, odata, ol, le64toh(o->data.hash), NULL, NULL);
                        else
                                r = journal_file_find_data_object(of, odata, ol, NULL, NULL);
                        if (r < 0)
                                return r;
                        if (r > 0) {
                                found = true;
                                break;
                        }
                }

                if (found)
                        continue;

                r = return_data(j, j->unique_file, o, ret_data, ret_size);
                if (r < 0)
                        return r;

                return 1;
        }
}

_public_ int sd_journal_enumerate_available_unique(sd_journal *j, const void **data, size_t *size) {
        for (;;) {
                int r;

                r = sd_journal_enumerate_unique(j, data, size);
                if (r >= 0)
                        return r;
                if (!JOURNAL_ERRNO_IS_UNAVAILABLE_FIELD(r))
                        return r;
                /* Try with the next field. sd_journal_enumerate_unique() modifies state, so on the next try
                 * we will access the next field. */
        }
}

_public_ void sd_journal_restart_unique(sd_journal *j) {
        if (!j)
                return;

        j->unique_file = NULL;
        j->unique_offset = 0;
        j->unique_file_lost = false;
}

_public_ int sd_journal_enumerate_fields(sd_journal *j, const char **field) {
        int r;

        assert_return(j, -EINVAL);
        assert_return(!journal_pid_changed(j), -ECHILD);
        assert_return(field, -EINVAL);

        if (!j->fields_file) {
                if (j->fields_file_lost)
                        return 0;

                j->fields_file = ordered_hashmap_first(j->files);
                if (!j->fields_file)
                        return 0;

                j->fields_hash_table_index = 0;
                j->fields_offset = 0;
        }

        for (;;) {
                JournalFile *f, *of;
                uint64_t m;
                Object *o;
                size_t sz;
                bool found;

                f = j->fields_file;

                if (j->fields_offset == 0) {
                        bool eof = false;

                        /* We are not yet positioned at any field. Let's pick the first one */
                        r = journal_file_map_field_hash_table(f);
                        if (r < 0)
                                return r;

                        m = le64toh(f->header->field_hash_table_size) / sizeof(HashItem);
                        for (;;) {
                                if (j->fields_hash_table_index >= m) {
                                        /* Reached the end of the hash table, go to the next file. */
                                        eof = true;
                                        break;
                                }

                                j->fields_offset = le64toh(f->field_hash_table[j->fields_hash_table_index].head_hash_offset);

                                if (j->fields_offset != 0)
                                        break;

                                /* Empty hash table bucket, go to next one */
                                j->fields_hash_table_index++;
                        }

                        if (eof) {
                                /* Proceed with next file */
                                j->fields_file = ordered_hashmap_next(j->files, f->path);
                                if (!j->fields_file) {
                                        *field = NULL;
                                        return 0;
                                }

                                j->fields_offset = 0;
                                j->fields_hash_table_index = 0;
                                continue;
                        }

                } else {
                        /* We are already positioned at a field. If so, let's figure out the next field from it */

                        r = journal_file_move_to_object(f, OBJECT_FIELD, j->fields_offset, &o);
                        if (r < 0)
                                return r;

                        j->fields_offset = le64toh(o->field.next_hash_offset);
                        if (j->fields_offset == 0) {
                                /* Reached the end of the hash table chain */
                                j->fields_hash_table_index++;
                                continue;
                        }
                }

                /* We use OBJECT_UNUSED here, so that the iterator below doesn't remove our mmap window */
                r = journal_file_move_to_object(f, OBJECT_UNUSED, j->fields_offset, &o);
                if (r < 0)
                        return r;

                /* Because we used OBJECT_UNUSED above, we need to do our type check manually */
                if (o->object.type != OBJECT_FIELD)
                        return log_debug_errno(SYNTHETIC_ERRNO(EBADMSG),
                                               "%s:offset " OFSfmt ": object has type %i, expected %i",
                                               f->path, j->fields_offset,
                                               o->object.type, OBJECT_FIELD);

                sz = le64toh(o->object.size) - offsetof(Object, field.payload);

                /* Let's see if we already returned this field name before. */
                found = false;
                ORDERED_HASHMAP_FOREACH(of, j->files) {
                        if (of == f)
                                break;

                        /* Skip this file it didn't have any fields indexed */
                        if (JOURNAL_HEADER_CONTAINS(of->header, n_fields) && le64toh(of->header->n_fields) <= 0)
                                continue;

                        if (!JOURNAL_HEADER_KEYED_HASH(f->header) && !JOURNAL_HEADER_KEYED_HASH(of->header))
                                r = journal_file_find_field_object_with_hash(of, o->field.payload, sz,
                                                                             le64toh(o->field.hash), NULL, NULL);
                        else
                                r = journal_file_find_field_object(of, o->field.payload, sz, NULL, NULL);
                        if (r < 0)
                                return r;
                        if (r > 0) {
                                found = true;
                                break;
                        }
                }

                if (found)
                        continue;

                /* Check if this is really a valid string containing no NUL byte */
                if (memchr(o->field.payload, 0, sz))
                        return -EBADMSG;

                if (j->data_threshold > 0 && sz > j->data_threshold)
                        sz = j->data_threshold;

                if (!GREEDY_REALLOC(j->fields_buffer, sz + 1))
                        return -ENOMEM;

                memcpy(j->fields_buffer, o->field.payload, sz);
                j->fields_buffer[sz] = 0;

                if (!field_is_valid(j->fields_buffer))
                        return -EBADMSG;

                *field = j->fields_buffer;
                return 1;
        }
}

_public_ void sd_journal_restart_fields(sd_journal *j) {
        if (!j)
                return;

        j->fields_file = NULL;
        j->fields_hash_table_index = 0;
        j->fields_offset = 0;
        j->fields_file_lost = false;
}

_public_ int sd_journal_reliable_fd(sd_journal *j) {
        assert_return(j, -EINVAL);
        assert_return(!journal_pid_changed(j), -ECHILD);

        return !j->on_network;
}

static char *lookup_field(const char *field, void *userdata) {
        sd_journal *j = userdata;
        const void *data;
        size_t size, d;
        int r;

        assert(field);
        assert(j);

        r = sd_journal_get_data(j, field, &data, &size);
        if (r < 0 ||
            size > REPLACE_VAR_MAX)
                return strdup(field);

        d = strlen(field) + 1;

        return strndup((const char*) data + d, size - d);
}

_public_ int sd_journal_get_catalog(sd_journal *j, char **ret) {
        const void *data;
        size_t size;
        sd_id128_t id;
        _cleanup_free_ char *text = NULL, *cid = NULL;
        char *t;
        int r;

        assert_return(j, -EINVAL);
        assert_return(!journal_pid_changed(j), -ECHILD);
        assert_return(ret, -EINVAL);

        r = sd_journal_get_data(j, "MESSAGE_ID", &data, &size);
        if (r < 0)
                return r;

        cid = strndup((const char*) data + 11, size - 11);
        if (!cid)
                return -ENOMEM;

        r = sd_id128_from_string(cid, &id);
        if (r < 0)
                return r;

        r = catalog_get(CATALOG_DATABASE, id, &text);
        if (r < 0)
                return r;

        t = replace_var(text, lookup_field, j);
        if (!t)
                return -ENOMEM;

        *ret = t;
        return 0;
}

_public_ int sd_journal_get_catalog_for_message_id(sd_id128_t id, char **ret) {
        assert_return(ret, -EINVAL);

        return catalog_get(CATALOG_DATABASE, id, ret);
}

_public_ int sd_journal_set_data_threshold(sd_journal *j, size_t sz) {
        assert_return(j, -EINVAL);
        assert_return(!journal_pid_changed(j), -ECHILD);

        j->data_threshold = sz;
        return 0;
}

_public_ int sd_journal_get_data_threshold(sd_journal *j, size_t *sz) {
        assert_return(j, -EINVAL);
        assert_return(!journal_pid_changed(j), -ECHILD);
        assert_return(sz, -EINVAL);

        *sz = j->data_threshold;
        return 0;
}

_public_ int sd_journal_has_runtime_files(sd_journal *j) {
        assert_return(j, -EINVAL);

        return j->has_runtime_files;
}

_public_ int sd_journal_has_persistent_files(sd_journal *j) {
        assert_return(j, -EINVAL);

        return j->has_persistent_files;
}<|MERGE_RESOLUTION|>--- conflicted
+++ resolved
@@ -233,11 +233,7 @@
 }
 
 _public_ int sd_journal_add_match(sd_journal *j, const void *data, size_t size) {
-<<<<<<< HEAD
-        Match *l3, *l4, *add_here = NULL, *m = NULL;
-=======
         Match *add_here = NULL, *m = NULL;
->>>>>>> 04025fa6
         uint64_t hash;
 
         assert_return(j, -EINVAL);
@@ -2303,10 +2299,6 @@
                 Compression c;
 
                 p = le64toh(o->entry.items[i].object_offset);
-<<<<<<< HEAD
-                le_hash = o->entry.items[i].hash;
-=======
->>>>>>> 04025fa6
                 r = journal_file_move_to_object(f, OBJECT_DATA, p, &d);
                 if (IN_SET(r, -EADDRNOTAVAIL, -EBADMSG)) {
                         log_debug_errno(r, "Entry item %"PRIu64" data object is bad, skipping over it: %m", i);
@@ -2315,22 +2307,6 @@
                 if (r < 0)
                         return r;
 
-<<<<<<< HEAD
-                if (le_hash != d->data.hash) {
-                        log_debug("Entry item %"PRIu64" hash is bad, skipping over it.", i);
-                        continue;
-                }
-
-                l = le64toh(d->object.size) - offsetof(Object, data.payload);
-
-                compression = d->object.flags & OBJECT_COMPRESSION_MASK;
-                if (compression) {
-#if HAVE_COMPRESSION
-                        r = decompress_startswith(compression,
-                                                  d->data.payload, l,
-                                                  &f->compress_buffer,
-                                                  field, field_length, '=');
-=======
                 l = le64toh(d->object.size) - offsetof(Object, data.payload);
 
                 c = COMPRESSION_FROM_OBJECT(d);
@@ -2343,7 +2319,6 @@
                                         d->data.payload, l,
                                         &f->compress_buffer,
                                         field, field_length, '=');
->>>>>>> 04025fa6
                         if (r < 0)
                                 log_debug_errno(r, "Cannot decompress %s object of length %"PRIu64" at offset "OFSfmt": %m",
                                                 compression_to_string(c), l, p);
@@ -2351,18 +2326,11 @@
 
                                 size_t rsize;
 
-<<<<<<< HEAD
-                                r = decompress_blob(compression,
-                                                    d->data.payload, l,
-                                                    &f->compress_buffer, &rsize,
-                                                    j->data_threshold);
-=======
                                 r = decompress_blob(
                                                 c,
                                                 d->data.payload, l,
                                                 &f->compress_buffer, &rsize,
                                                 j->data_threshold);
->>>>>>> 04025fa6
                                 if (r < 0)
                                         return r;
 
@@ -2473,15 +2441,8 @@
 
         for (uint64_t n = journal_file_entry_n_items(o); j->current_field < n; j->current_field++) {
                 uint64_t p;
-<<<<<<< HEAD
-                le64_t le_hash;
 
                 p = le64toh(o->entry.items[j->current_field].object_offset);
-                le_hash = o->entry.items[j->current_field].hash;
-=======
-
-                p = le64toh(o->entry.items[j->current_field].object_offset);
->>>>>>> 04025fa6
                 r = journal_file_move_to_object(f, OBJECT_DATA, p, &o);
                 if (IN_SET(r, -EADDRNOTAVAIL, -EBADMSG)) {
                         log_debug_errno(r, "Entry item %"PRIu64" data object is bad, skipping over it: %m", j->current_field);
@@ -2490,12 +2451,6 @@
                 if (r < 0)
                         return r;
 
-<<<<<<< HEAD
-                if (le_hash != o->data.hash) {
-                        log_debug("Entry item %"PRIu64" hash is bad, skipping over it.", j->current_field);
-                        continue;
-                }
-
                 r = return_data(j, f, o, data, size);
                 if (r == -EBADMSG) {
                         log_debug("Entry item %"PRIu64" data payload is bad, skipping over it.", j->current_field);
@@ -2509,21 +2464,6 @@
                 return 1;
         }
 
-=======
-                r = return_data(j, f, o, data, size);
-                if (r == -EBADMSG) {
-                        log_debug("Entry item %"PRIu64" data payload is bad, skipping over it.", j->current_field);
-                        continue;
-                }
-                if (r < 0)
-                        return r;
-
-                j->current_field++;
-
-                return 1;
-        }
-
->>>>>>> 04025fa6
         return 0;
 }
 
