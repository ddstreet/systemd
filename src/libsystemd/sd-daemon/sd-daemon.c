/*-*- Mode: C; c-basic-offset: 8; indent-tabs-mode: nil -*-*/

/***
  This file is part of systemd.

  Copyright 2010 Lennart Poettering

  systemd is free software; you can redistribute it and/or modify it
  under the terms of the GNU Lesser General Public License as published by
  the Free Software Foundation; either version 2.1 of the License, or
  (at your option) any later version.

  systemd is distributed in the hope that it will be useful, but
  WITHOUT ANY WARRANTY; without even the implied warranty of
  MERCHANTABILITY or FITNESS FOR A PARTICULAR PURPOSE. See the GNU
  Lesser General Public License for more details.

  You should have received a copy of the GNU Lesser General Public License
  along with systemd; If not, see <http://www.gnu.org/licenses/>.
***/

#include <errno.h>
#include <limits.h>
#include <mqueue.h>
#include <netinet/in.h>
#include <stdarg.h>
#include <stddef.h>
#include <stdio.h>
#include <stdlib.h>
#include <string.h>
#include <sys/socket.h>
#include <sys/stat.h>
#include <sys/un.h>
#include <unistd.h>

#include "path-util.h"
#include "socket-util.h"
#include "strv.h"
#include "util.h"

#include "sd-daemon.h"

#define SNDBUF_SIZE (8*1024*1024)

static void unsetenv_all(bool unset_environment) {

        if (!unset_environment)
                return;

        unsetenv("LISTEN_PID");
        unsetenv("LISTEN_FDS");
        unsetenv("LISTEN_FDNAMES");
}

_public_ int sd_listen_fds(int unset_environment) {
        const char *e;
        unsigned n;
        int r, fd;
        pid_t pid;

        e = getenv("LISTEN_PID");
        if (!e) {
                r = 0;
                goto finish;
        }

        r = parse_pid(e, &pid);
        if (r < 0)
                goto finish;

        /* Is this for us? */
        if (getpid() != pid) {
                r = 0;
                goto finish;
        }

        e = getenv("LISTEN_FDS");
        if (!e) {
                r = 0;
                goto finish;
        }

        r = safe_atou(e, &n);
        if (r < 0)
                goto finish;

        for (fd = SD_LISTEN_FDS_START; fd < SD_LISTEN_FDS_START + (int) n; fd ++) {
                r = fd_cloexec(fd, true);
                if (r < 0)
                        goto finish;
        }

        r = (int) n;

finish:
        unsetenv_all(unset_environment);
        return r;
}

_public_ int sd_listen_fds_with_names(int unset_environment, char ***names) {
        _cleanup_strv_free_ char **l = NULL;
        bool have_names;
        int n_names = 0, n_fds;
        const char *e;
        int r;

        if (!names)
                return sd_listen_fds(unset_environment);

        e = getenv("LISTEN_FDNAMES");
        if (e) {
                n_names = strv_split_extract(&l, e, ":", EXTRACT_DONT_COALESCE_SEPARATORS);
                if (n_names < 0) {
                        unsetenv_all(unset_environment);
                        return n_names;
                }

                have_names = true;
        } else
                have_names = false;

        n_fds = sd_listen_fds(unset_environment);
        if (n_fds <= 0)
                return n_fds;

        if (have_names) {
                if (n_names != n_fds)
                        return -EINVAL;
        } else {
                r = strv_extend_n(&l, "unknown", n_fds);
                if (r < 0)
                        return r;
        }

        *names = l;
        l = NULL;

        return n_fds;
}

_public_ int sd_is_fifo(int fd, const char *path) {
        struct stat st_fd;

        assert_return(fd >= 0, -EBADF);

        if (fstat(fd, &st_fd) < 0)
                return -errno;

        if (!S_ISFIFO(st_fd.st_mode))
                return 0;

        if (path) {
                struct stat st_path;

                if (stat(path, &st_path) < 0) {

                        if (errno == ENOENT || errno == ENOTDIR)
                                return 0;

                        return -errno;
                }

                return
                        st_path.st_dev == st_fd.st_dev &&
                        st_path.st_ino == st_fd.st_ino;
        }

        return 1;
}

_public_ int sd_is_special(int fd, const char *path) {
        struct stat st_fd;

        assert_return(fd >= 0, -EBADF);

        if (fstat(fd, &st_fd) < 0)
                return -errno;

        if (!S_ISREG(st_fd.st_mode) && !S_ISCHR(st_fd.st_mode))
                return 0;

        if (path) {
                struct stat st_path;

                if (stat(path, &st_path) < 0) {

                        if (errno == ENOENT || errno == ENOTDIR)
                                return 0;

                        return -errno;
                }

                if (S_ISREG(st_fd.st_mode) && S_ISREG(st_path.st_mode))
                        return
                                st_path.st_dev == st_fd.st_dev &&
                                st_path.st_ino == st_fd.st_ino;
                else if (S_ISCHR(st_fd.st_mode) && S_ISCHR(st_path.st_mode))
                        return st_path.st_rdev == st_fd.st_rdev;
                else
                        return 0;
        }

        return 1;
}

static int sd_is_socket_internal(int fd, int type, int listening) {
        struct stat st_fd;

        assert_return(fd >= 0, -EBADF);
        assert_return(type >= 0, -EINVAL);

        if (fstat(fd, &st_fd) < 0)
                return -errno;

        if (!S_ISSOCK(st_fd.st_mode))
                return 0;

        if (type != 0) {
                int other_type = 0;
                socklen_t l = sizeof(other_type);

                if (getsockopt(fd, SOL_SOCKET, SO_TYPE, &other_type, &l) < 0)
                        return -errno;

                if (l != sizeof(other_type))
                        return -EINVAL;

                if (other_type != type)
                        return 0;
        }

        if (listening >= 0) {
                int accepting = 0;
                socklen_t l = sizeof(accepting);

                if (getsockopt(fd, SOL_SOCKET, SO_ACCEPTCONN, &accepting, &l) < 0)
                        return -errno;

                if (l != sizeof(accepting))
                        return -EINVAL;

                if (!accepting != !listening)
                        return 0;
        }

        return 1;
}

_public_ int sd_is_socket(int fd, int family, int type, int listening) {
        int r;

        assert_return(fd >= 0, -EBADF);
        assert_return(family >= 0, -EINVAL);

        r = sd_is_socket_internal(fd, type, listening);
        if (r <= 0)
                return r;

        if (family > 0) {
                union sockaddr_union sockaddr = {};
                socklen_t l = sizeof(sockaddr);

                if (getsockname(fd, &sockaddr.sa, &l) < 0)
                        return -errno;

                if (l < sizeof(sa_family_t))
                        return -EINVAL;

                return sockaddr.sa.sa_family == family;
        }

        return 1;
}

_public_ int sd_is_socket_inet(int fd, int family, int type, int listening, uint16_t port) {
        union sockaddr_union sockaddr = {};
        socklen_t l = sizeof(sockaddr);
        int r;

        assert_return(fd >= 0, -EBADF);
        assert_return(IN_SET(family, 0, AF_INET, AF_INET6), -EINVAL);

        r = sd_is_socket_internal(fd, type, listening);
        if (r <= 0)
                return r;

        if (getsockname(fd, &sockaddr.sa, &l) < 0)
                return -errno;

        if (l < sizeof(sa_family_t))
                return -EINVAL;

        if (sockaddr.sa.sa_family != AF_INET &&
            sockaddr.sa.sa_family != AF_INET6)
                return 0;

        if (family != 0)
                if (sockaddr.sa.sa_family != family)
                        return 0;

        if (port > 0) {
                if (sockaddr.sa.sa_family == AF_INET) {
                        if (l < sizeof(struct sockaddr_in))
                                return -EINVAL;

                        return htons(port) == sockaddr.in.sin_port;
                } else {
                        if (l < sizeof(struct sockaddr_in6))
                                return -EINVAL;

                        return htons(port) == sockaddr.in6.sin6_port;
                }
        }

        return 1;
}

_public_ int sd_is_socket_unix(int fd, int type, int listening, const char *path, size_t length) {
        union sockaddr_union sockaddr = {};
        socklen_t l = sizeof(sockaddr);
        int r;

        assert_return(fd >= 0, -EBADF);

        r = sd_is_socket_internal(fd, type, listening);
        if (r <= 0)
                return r;

        if (getsockname(fd, &sockaddr.sa, &l) < 0)
                return -errno;

        if (l < sizeof(sa_family_t))
                return -EINVAL;

        if (sockaddr.sa.sa_family != AF_UNIX)
                return 0;

        if (path) {
                if (length == 0)
                        length = strlen(path);

                if (length == 0)
                        /* Unnamed socket */
                        return l == offsetof(struct sockaddr_un, sun_path);

                if (path[0])
                        /* Normal path socket */
                        return
                                (l >= offsetof(struct sockaddr_un, sun_path) + length + 1) &&
                                memcmp(path, sockaddr.un.sun_path, length+1) == 0;
                else
                        /* Abstract namespace socket */
                        return
                                (l == offsetof(struct sockaddr_un, sun_path) + length) &&
                                memcmp(path, sockaddr.un.sun_path, length) == 0;
        }

        return 1;
}

_public_ int sd_is_mq(int fd, const char *path) {
        struct mq_attr attr;

        /* Check that the fd is valid */
        assert_return(fcntl(fd, F_GETFD) >= 0, -errno);

        if (mq_getattr(fd, &attr) < 0) {
                if (errno == EBADF)
                        /* A non-mq fd (or an invalid one, but we ruled that out above) */
                        return 0;
                return -errno;
        }

        if (path) {
                char fpath[PATH_MAX];
                struct stat a, b;

                assert_return(path_is_absolute(path), -EINVAL);

                if (fstat(fd, &a) < 0)
                        return -errno;

                strncpy(stpcpy(fpath, "/dev/mqueue"), path, sizeof(fpath) - 12);
                fpath[sizeof(fpath)-1] = 0;

                if (stat(fpath, &b) < 0)
                        return -errno;

                if (a.st_dev != b.st_dev ||
                    a.st_ino != b.st_ino)
                        return 0;
        }

        return 1;
}

_public_ int sd_pid_notify_with_fds(pid_t pid, int unset_environment, const char *state, const int *fds, unsigned n_fds) {
        union sockaddr_union sockaddr = {
                .sa.sa_family = AF_UNIX,
        };
        struct iovec iovec = {
                .iov_base = (char*) state,
        };
        struct msghdr msghdr = {
                .msg_iov = &iovec,
                .msg_iovlen = 1,
                .msg_name = &sockaddr,
        };
        _cleanup_close_ int fd = -1;
        struct cmsghdr *cmsg = NULL;
        const char *e;
        bool have_pid;
        int r;

        if (!state) {
                r = -EINVAL;
                goto finish;
        }

        if (n_fds > 0 && !fds) {
                r = -EINVAL;
                goto finish;
        }

        e = getenv("NOTIFY_SOCKET");
        if (!e)
                return 0;

        /* Must be an abstract socket, or an absolute path */
        if ((e[0] != '@' && e[0] != '/') || e[1] == 0) {
                r = -EINVAL;
                goto finish;
        }

        if (strlen(e) > sizeof(sockaddr.un.sun_path)) {
                r = -EINVAL;
                goto finish;
        }

        fd = socket(AF_UNIX, SOCK_DGRAM|SOCK_CLOEXEC, 0);
        if (fd < 0) {
                r = -errno;
                goto finish;
        }

        fd_inc_sndbuf(fd, SNDBUF_SIZE);

        iovec.iov_len = strlen(state);

        strncpy(sockaddr.un.sun_path, e, sizeof(sockaddr.un.sun_path));
        if (sockaddr.un.sun_path[0] == '@')
                sockaddr.un.sun_path[0] = 0;

        msghdr.msg_namelen = offsetof(struct sockaddr_un, sun_path) + strlen(e);
        if (msghdr.msg_namelen > sizeof(struct sockaddr_un))
                msghdr.msg_namelen = sizeof(struct sockaddr_un);

        have_pid = pid != 0 && pid != getpid();

        if (n_fds > 0 || have_pid) {
<<<<<<< HEAD
                msghdr.msg_controllen = CMSG_SPACE(sizeof(int) * n_fds) +
                                        CMSG_SPACE(sizeof(struct ucred) * have_pid);
                msghdr.msg_control = alloca(msghdr.msg_controllen);
=======
                /* CMSG_SPACE(0) may return value different then zero, which results in miscalculated controllen. */
                msghdr.msg_controllen =
                        (n_fds > 0 ? CMSG_SPACE(sizeof(int) * n_fds) : 0) +
                        (have_pid ? CMSG_SPACE(sizeof(struct ucred)) : 0);

                msghdr.msg_control = alloca0(msghdr.msg_controllen);
>>>>>>> 52874ad7

                cmsg = CMSG_FIRSTHDR(&msghdr);
                if (n_fds > 0) {
                        cmsg->cmsg_level = SOL_SOCKET;
                        cmsg->cmsg_type = SCM_RIGHTS;
                        cmsg->cmsg_len = CMSG_LEN(sizeof(int) * n_fds);

                        memcpy(CMSG_DATA(cmsg), fds, sizeof(int) * n_fds);

                        if (have_pid)
                                assert_se(cmsg = CMSG_NXTHDR(&msghdr, cmsg));
                }

                if (have_pid) {
                        struct ucred *ucred;

                        cmsg->cmsg_level = SOL_SOCKET;
                        cmsg->cmsg_type = SCM_CREDENTIALS;
                        cmsg->cmsg_len = CMSG_LEN(sizeof(struct ucred));

                        ucred = (struct ucred*) CMSG_DATA(cmsg);
                        ucred->pid = pid;
                        ucred->uid = getuid();
                        ucred->gid = getgid();
                }
        }

        /* First try with fake ucred data, as requested */
        if (sendmsg(fd, &msghdr, MSG_NOSIGNAL) >= 0) {
                r = 1;
                goto finish;
        }

        /* If that failed, try with our own ucred instead */
        if (have_pid) {
                msghdr.msg_controllen -= CMSG_SPACE(sizeof(struct ucred));
                if (msghdr.msg_controllen == 0)
                        msghdr.msg_control = NULL;

                if (sendmsg(fd, &msghdr, MSG_NOSIGNAL) >= 0) {
                        r = 1;
                        goto finish;
                }
        }

        r = -errno;

finish:
        if (unset_environment)
                unsetenv("NOTIFY_SOCKET");

        return r;
}

_public_ int sd_pid_notify(pid_t pid, int unset_environment, const char *state) {
        return sd_pid_notify_with_fds(pid, unset_environment, state, NULL, 0);
}

_public_ int sd_notify(int unset_environment, const char *state) {
        return sd_pid_notify_with_fds(0, unset_environment, state, NULL, 0);
}

_public_ int sd_pid_notifyf(pid_t pid, int unset_environment, const char *format, ...) {
        _cleanup_free_ char *p = NULL;
        int r;

        if (format) {
                va_list ap;

                va_start(ap, format);
                r = vasprintf(&p, format, ap);
                va_end(ap);

                if (r < 0 || !p)
                        return -ENOMEM;
        }

        return sd_pid_notify(pid, unset_environment, p);
}

_public_ int sd_notifyf(int unset_environment, const char *format, ...) {
        _cleanup_free_ char *p = NULL;
        int r;

        if (format) {
                va_list ap;

                va_start(ap, format);
                r = vasprintf(&p, format, ap);
                va_end(ap);

                if (r < 0 || !p)
                        return -ENOMEM;
        }

        return sd_pid_notify(0, unset_environment, p);
}

_public_ int sd_booted(void) {
        /* We test whether the runtime unit file directory has been
         * created. This takes place in mount-setup.c, so is
         * guaranteed to happen very early during boot. */

        return laccess("/run/systemd/system/", F_OK) >= 0;
}

_public_ int sd_watchdog_enabled(int unset_environment, uint64_t *usec) {
        const char *s, *p = ""; /* p is set to dummy value to do unsetting */
        uint64_t u;
        int r = 0;

        s = getenv("WATCHDOG_USEC");
        if (!s)
                goto finish;

        r = safe_atou64(s, &u);
        if (r < 0)
                goto finish;
        if (u <= 0) {
                r = -EINVAL;
                goto finish;
        }

        p = getenv("WATCHDOG_PID");
        if (p) {
                pid_t pid;

                r = parse_pid(p, &pid);
                if (r < 0)
                        goto finish;

                /* Is this for us? */
                if (getpid() != pid) {
                        r = 0;
                        goto finish;
                }
        }

        if (usec)
                *usec = u;

        r = 1;

finish:
        if (unset_environment && s)
                unsetenv("WATCHDOG_USEC");
        if (unset_environment && p)
                unsetenv("WATCHDOG_PID");

        return r;
}<|MERGE_RESOLUTION|>--- conflicted
+++ resolved
@@ -458,18 +458,12 @@
         have_pid = pid != 0 && pid != getpid();
 
         if (n_fds > 0 || have_pid) {
-<<<<<<< HEAD
-                msghdr.msg_controllen = CMSG_SPACE(sizeof(int) * n_fds) +
-                                        CMSG_SPACE(sizeof(struct ucred) * have_pid);
-                msghdr.msg_control = alloca(msghdr.msg_controllen);
-=======
                 /* CMSG_SPACE(0) may return value different then zero, which results in miscalculated controllen. */
                 msghdr.msg_controllen =
                         (n_fds > 0 ? CMSG_SPACE(sizeof(int) * n_fds) : 0) +
                         (have_pid ? CMSG_SPACE(sizeof(struct ucred)) : 0);
 
                 msghdr.msg_control = alloca0(msghdr.msg_controllen);
->>>>>>> 52874ad7
 
                 cmsg = CMSG_FIRSTHDR(&msghdr);
                 if (n_fds > 0) {
