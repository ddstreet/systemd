--- conflicted
+++ resolved
@@ -352,10 +352,6 @@
                 .msg_iovlen = 1,
                 .msg_name = &sockaddr,
         };
-<<<<<<< HEAD
-        struct cmsghdr *control;
-=======
->>>>>>> 240e4411
         _cleanup_close_ int fd = -1;
         struct cmsghdr *cmsg = NULL;
         const char *e;
@@ -398,15 +394,7 @@
         if (msghdr.msg_namelen > sizeof(struct sockaddr_un))
                 msghdr.msg_namelen = sizeof(struct sockaddr_un);
 
-<<<<<<< HEAD
-        control = alloca(CMSG_SPACE(sizeof(struct ucred)) + CMSG_SPACE(sizeof(int) * n_fds));
-
-        if (n_fds > 0) {
-                msghdr.msg_control = control;
-                msghdr.msg_controllen = CMSG_LEN(sizeof(int) * n_fds);
-=======
         have_pid = pid != 0 && pid != getpid();
->>>>>>> 240e4411
 
         if (n_fds > 0 || have_pid) {
                 msghdr.msg_controllen = CMSG_SPACE(sizeof(int) * n_fds) +
@@ -421,14 +409,9 @@
 
                         memcpy(CMSG_DATA(cmsg), fds, sizeof(int) * n_fds);
 
-<<<<<<< HEAD
-                msghdr.msg_control = control;
-                msghdr.msg_controllen += CMSG_LEN(sizeof(struct ucred));
-=======
                         if (have_pid)
                                 assert_se(cmsg = CMSG_NXTHDR(&msghdr, cmsg));
                 }
->>>>>>> 240e4411
 
                 if (have_pid) {
                         struct ucred *ucred;
