/*-*- Mode: C; c-basic-offset: 8; indent-tabs-mode: nil -*-*/

/***
  This file is part of systemd.

  Copyright 2010 Lennart Poettering

  systemd is free software; you can redistribute it and/or modify it
  under the terms of the GNU Lesser General Public License as published by
  the Free Software Foundation; either version 2.1 of the License, or
  (at your option) any later version.

  systemd is distributed in the hope that it will be useful, but
  WITHOUT ANY WARRANTY; without even the implied warranty of
  MERCHANTABILITY or FITNESS FOR A PARTICULAR PURPOSE. See the GNU
  Lesser General Public License for more details.

  You should have received a copy of the GNU Lesser General Public License
  along with systemd; If not, see <http://www.gnu.org/licenses/>.
***/

#include <errno.h>
#include <limits.h>
#include <mqueue.h>
#include <netinet/in.h>
#include <stdarg.h>
#include <stddef.h>
#include <stdio.h>
#include <stdlib.h>
#include <string.h>
#include <sys/socket.h>
#include <sys/stat.h>
#include <sys/un.h>
#include <unistd.h>

#include "path-util.h"
#include "socket-util.h"
#include "strv.h"
#include "util.h"

#include "sd-daemon.h"

#define SNDBUF_SIZE (8*1024*1024)

static void unsetenv_all(bool unset_environment) {

        if (!unset_environment)
                return;

        unsetenv("LISTEN_PID");
        unsetenv("LISTEN_FDS");
        unsetenv("LISTEN_FDNAMES");
}

_public_ int sd_listen_fds(int unset_environment) {
        const char *e;
        unsigned n;
        int r, fd;
        pid_t pid;

        e = getenv("LISTEN_PID");
        if (!e) {
                r = 0;
                goto finish;
        }

        r = parse_pid(e, &pid);
        if (r < 0)
                goto finish;

        /* Is this for us? */
        if (getpid() != pid) {
                r = 0;
                goto finish;
        }

        e = getenv("LISTEN_FDS");
        if (!e) {
                r = 0;
                goto finish;
        }

        r = safe_atou(e, &n);
        if (r < 0)
                goto finish;

        for (fd = SD_LISTEN_FDS_START; fd < SD_LISTEN_FDS_START + (int) n; fd ++) {
                r = fd_cloexec(fd, true);
                if (r < 0)
                        goto finish;
        }

        r = (int) n;

finish:
        unsetenv_all(unset_environment);
        return r;
}

_public_ int sd_listen_fds_with_names(int unset_environment, char ***names) {
        _cleanup_strv_free_ char **l = NULL;
        bool have_names;
        int n_names = 0, n_fds;
        const char *e;
        int r;

        if (!names)
                return sd_listen_fds(unset_environment);

        e = getenv("LISTEN_FDNAMES");
        if (e) {
                n_names = strv_split_extract(&l, e, ":", EXTRACT_DONT_COALESCE_SEPARATORS);
                if (n_names < 0) {
                        unsetenv_all(unset_environment);
                        return n_names;
                }

                have_names = true;
        } else
                have_names = false;

        n_fds = sd_listen_fds(unset_environment);
        if (n_fds <= 0)
                return n_fds;

        if (have_names) {
                if (n_names != n_fds)
                        return -EINVAL;
        } else {
                r = strv_extend_n(&l, "unknown", n_fds);
                if (r < 0)
                        return r;
        }

        *names = l;
        l = NULL;

        return n_fds;
}

_public_ int sd_is_fifo(int fd, const char *path) {
        struct stat st_fd;

        assert_return(fd >= 0, -EBADF);

        if (fstat(fd, &st_fd) < 0)
                return -errno;

        if (!S_ISFIFO(st_fd.st_mode))
                return 0;

        if (path) {
                struct stat st_path;

                if (stat(path, &st_path) < 0) {

                        if (errno == ENOENT || errno == ENOTDIR)
                                return 0;

                        return -errno;
                }

                return
                        st_path.st_dev == st_fd.st_dev &&
                        st_path.st_ino == st_fd.st_ino;
        }

        return 1;
}

_public_ int sd_is_special(int fd, const char *path) {
        struct stat st_fd;

        assert_return(fd >= 0, -EBADF);

        if (fstat(fd, &st_fd) < 0)
                return -errno;

        if (!S_ISREG(st_fd.st_mode) && !S_ISCHR(st_fd.st_mode))
                return 0;

        if (path) {
                struct stat st_path;

                if (stat(path, &st_path) < 0) {

                        if (errno == ENOENT || errno == ENOTDIR)
                                return 0;

                        return -errno;
                }

                if (S_ISREG(st_fd.st_mode) && S_ISREG(st_path.st_mode))
                        return
                                st_path.st_dev == st_fd.st_dev &&
                                st_path.st_ino == st_fd.st_ino;
                else if (S_ISCHR(st_fd.st_mode) && S_ISCHR(st_path.st_mode))
                        return st_path.st_rdev == st_fd.st_rdev;
                else
                        return 0;
        }

        return 1;
}

static int sd_is_socket_internal(int fd, int type, int listening) {
        struct stat st_fd;

        assert_return(fd >= 0, -EBADF);
        assert_return(type >= 0, -EINVAL);

        if (fstat(fd, &st_fd) < 0)
                return -errno;

        if (!S_ISSOCK(st_fd.st_mode))
                return 0;

        if (type != 0) {
                int other_type = 0;
                socklen_t l = sizeof(other_type);

                if (getsockopt(fd, SOL_SOCKET, SO_TYPE, &other_type, &l) < 0)
                        return -errno;

                if (l != sizeof(other_type))
                        return -EINVAL;

                if (other_type != type)
                        return 0;
        }

        if (listening >= 0) {
                int accepting = 0;
                socklen_t l = sizeof(accepting);

                if (getsockopt(fd, SOL_SOCKET, SO_ACCEPTCONN, &accepting, &l) < 0)
                        return -errno;

                if (l != sizeof(accepting))
                        return -EINVAL;

                if (!accepting != !listening)
                        return 0;
        }

        return 1;
}

_public_ int sd_is_socket(int fd, int family, int type, int listening) {
        int r;

        assert_return(fd >= 0, -EBADF);
        assert_return(family >= 0, -EINVAL);

        r = sd_is_socket_internal(fd, type, listening);
        if (r <= 0)
                return r;

        if (family > 0) {
                union sockaddr_union sockaddr = {};
                socklen_t l = sizeof(sockaddr);

                if (getsockname(fd, &sockaddr.sa, &l) < 0)
                        return -errno;

                if (l < sizeof(sa_family_t))
                        return -EINVAL;

                return sockaddr.sa.sa_family == family;
        }

        return 1;
}

_public_ int sd_is_socket_inet(int fd, int family, int type, int listening, uint16_t port) {
        union sockaddr_union sockaddr = {};
        socklen_t l = sizeof(sockaddr);
        int r;

        assert_return(fd >= 0, -EBADF);
        assert_return(IN_SET(family, 0, AF_INET, AF_INET6), -EINVAL);

        r = sd_is_socket_internal(fd, type, listening);
        if (r <= 0)
                return r;

        if (getsockname(fd, &sockaddr.sa, &l) < 0)
                return -errno;

        if (l < sizeof(sa_family_t))
                return -EINVAL;

        if (sockaddr.sa.sa_family != AF_INET &&
            sockaddr.sa.sa_family != AF_INET6)
                return 0;

        if (family != 0)
                if (sockaddr.sa.sa_family != family)
                        return 0;

        if (port > 0) {
                if (sockaddr.sa.sa_family == AF_INET) {
                        if (l < sizeof(struct sockaddr_in))
                                return -EINVAL;

                        return htons(port) == sockaddr.in.sin_port;
                } else {
                        if (l < sizeof(struct sockaddr_in6))
                                return -EINVAL;

                        return htons(port) == sockaddr.in6.sin6_port;
                }
        }

        return 1;
}

_public_ int sd_is_socket_unix(int fd, int type, int listening, const char *path, size_t length) {
        union sockaddr_union sockaddr = {};
        socklen_t l = sizeof(sockaddr);
        int r;

        assert_return(fd >= 0, -EBADF);

        r = sd_is_socket_internal(fd, type, listening);
        if (r <= 0)
                return r;

        if (getsockname(fd, &sockaddr.sa, &l) < 0)
                return -errno;

        if (l < sizeof(sa_family_t))
                return -EINVAL;

        if (sockaddr.sa.sa_family != AF_UNIX)
                return 0;

        if (path) {
                if (length == 0)
                        length = strlen(path);

                if (length == 0)
                        /* Unnamed socket */
                        return l == offsetof(struct sockaddr_un, sun_path);

                if (path[0])
                        /* Normal path socket */
                        return
                                (l >= offsetof(struct sockaddr_un, sun_path) + length + 1) &&
                                memcmp(path, sockaddr.un.sun_path, length+1) == 0;
                else
                        /* Abstract namespace socket */
                        return
                                (l == offsetof(struct sockaddr_un, sun_path) + length) &&
                                memcmp(path, sockaddr.un.sun_path, length) == 0;
        }

        return 1;
}

_public_ int sd_is_mq(int fd, const char *path) {
        struct mq_attr attr;

        /* Check that the fd is valid */
        assert_return(fcntl(fd, F_GETFD) >= 0, -errno);

        if (mq_getattr(fd, &attr) < 0) {
                if (errno == EBADF)
                        /* A non-mq fd (or an invalid one, but we ruled that out above) */
                        return 0;
                return -errno;
        }

        if (path) {
                char fpath[PATH_MAX];
                struct stat a, b;

                assert_return(path_is_absolute(path), -EINVAL);

                if (fstat(fd, &a) < 0)
                        return -errno;

                strncpy(stpcpy(fpath, "/dev/mqueue"), path, sizeof(fpath) - 12);
                fpath[sizeof(fpath)-1] = 0;

                if (stat(fpath, &b) < 0)
                        return -errno;

                if (a.st_dev != b.st_dev ||
                    a.st_ino != b.st_ino)
                        return 0;
        }

        return 1;
}

_public_ int sd_pid_notify_with_fds(pid_t pid, int unset_environment, const char *state, const int *fds, unsigned n_fds) {
        union sockaddr_union sockaddr = {
                .sa.sa_family = AF_UNIX,
        };
        struct iovec iovec = {
                .iov_base = (char*) state,
        };
        struct msghdr msghdr = {
                .msg_iov = &iovec,
                .msg_iovlen = 1,
                .msg_name = &sockaddr,
        };
        _cleanup_close_ int fd = -1;
        struct cmsghdr *cmsg = NULL;
        const char *e;
        bool have_pid;
        int r;

        if (!state) {
                r = -EINVAL;
                goto finish;
        }

        if (n_fds > 0 && !fds) {
                r = -EINVAL;
                goto finish;
        }

        e = getenv("NOTIFY_SOCKET");
        if (!e)
                return 0;

        /* Must be an abstract socket, or an absolute path */
        if ((e[0] != '@' && e[0] != '/') || e[1] == 0) {
                r = -EINVAL;
                goto finish;
        }

        if (strlen(e) > sizeof(sockaddr.un.sun_path)) {
                r = -EINVAL;
                goto finish;
        }

        fd = socket(AF_UNIX, SOCK_DGRAM|SOCK_CLOEXEC, 0);
        if (fd < 0) {
                r = -errno;
                goto finish;
        }

        fd_inc_sndbuf(fd, SNDBUF_SIZE);

        iovec.iov_len = strlen(state);

        strncpy(sockaddr.un.sun_path, e, sizeof(sockaddr.un.sun_path));
        if (sockaddr.un.sun_path[0] == '@')
                sockaddr.un.sun_path[0] = 0;

        msghdr.msg_namelen = offsetof(struct sockaddr_un, sun_path) + strlen(e);
        if (msghdr.msg_namelen > sizeof(struct sockaddr_un))
                msghdr.msg_namelen = sizeof(struct sockaddr_un);

        have_pid = pid != 0 && pid != getpid();

        if (n_fds > 0 || have_pid) {
<<<<<<< HEAD
                /* CMSG_SPACE(0) may return value different then zero, which results in miscalculated controllen. */
                msghdr.msg_controllen =
                        (n_fds > 0 ? CMSG_SPACE(sizeof(int) * n_fds) : 0) +
                        (have_pid ? CMSG_SPACE(sizeof(struct ucred)) : 0);

=======
                msghdr.msg_controllen = CMSG_SPACE(sizeof(int) * n_fds) +
                                        CMSG_SPACE(sizeof(struct ucred) * have_pid);
>>>>>>> 67f47993
                msghdr.msg_control = alloca0(msghdr.msg_controllen);

                cmsg = CMSG_FIRSTHDR(&msghdr);
                if (n_fds > 0) {
                        cmsg->cmsg_level = SOL_SOCKET;
                        cmsg->cmsg_type = SCM_RIGHTS;
                        cmsg->cmsg_len = CMSG_LEN(sizeof(int) * n_fds);

                        memcpy(CMSG_DATA(cmsg), fds, sizeof(int) * n_fds);

                        if (have_pid)
                                assert_se(cmsg = CMSG_NXTHDR(&msghdr, cmsg));
                }

                if (have_pid) {
                        struct ucred *ucred;

                        cmsg->cmsg_level = SOL_SOCKET;
                        cmsg->cmsg_type = SCM_CREDENTIALS;
                        cmsg->cmsg_len = CMSG_LEN(sizeof(struct ucred));

                        ucred = (struct ucred*) CMSG_DATA(cmsg);
                        ucred->pid = pid;
                        ucred->uid = getuid();
                        ucred->gid = getgid();
                }
        }

        /* First try with fake ucred data, as requested */
        if (sendmsg(fd, &msghdr, MSG_NOSIGNAL) >= 0) {
                r = 1;
                goto finish;
        }

        /* If that failed, try with our own ucred instead */
        if (have_pid) {
                msghdr.msg_controllen -= CMSG_SPACE(sizeof(struct ucred));
                if (msghdr.msg_controllen == 0)
                        msghdr.msg_control = NULL;

                if (sendmsg(fd, &msghdr, MSG_NOSIGNAL) >= 0) {
                        r = 1;
                        goto finish;
                }
        }

        r = -errno;

finish:
        if (unset_environment)
                unsetenv("NOTIFY_SOCKET");

        return r;
}

_public_ int sd_pid_notify(pid_t pid, int unset_environment, const char *state) {
        return sd_pid_notify_with_fds(pid, unset_environment, state, NULL, 0);
}

_public_ int sd_notify(int unset_environment, const char *state) {
        return sd_pid_notify_with_fds(0, unset_environment, state, NULL, 0);
}

_public_ int sd_pid_notifyf(pid_t pid, int unset_environment, const char *format, ...) {
        _cleanup_free_ char *p = NULL;
        int r;

        if (format) {
                va_list ap;

                va_start(ap, format);
                r = vasprintf(&p, format, ap);
                va_end(ap);

                if (r < 0 || !p)
                        return -ENOMEM;
        }

        return sd_pid_notify(pid, unset_environment, p);
}

_public_ int sd_notifyf(int unset_environment, const char *format, ...) {
        _cleanup_free_ char *p = NULL;
        int r;

        if (format) {
                va_list ap;

                va_start(ap, format);
                r = vasprintf(&p, format, ap);
                va_end(ap);

                if (r < 0 || !p)
                        return -ENOMEM;
        }

        return sd_pid_notify(0, unset_environment, p);
}

_public_ int sd_booted(void) {
        /* We test whether the runtime unit file directory has been
         * created. This takes place in mount-setup.c, so is
         * guaranteed to happen very early during boot. */

        return laccess("/run/systemd/system/", F_OK) >= 0;
}

_public_ int sd_watchdog_enabled(int unset_environment, uint64_t *usec) {
        const char *s, *p = ""; /* p is set to dummy value to do unsetting */
        uint64_t u;
        int r = 0;

        s = getenv("WATCHDOG_USEC");
        if (!s)
                goto finish;

        r = safe_atou64(s, &u);
        if (r < 0)
                goto finish;
        if (u <= 0) {
                r = -EINVAL;
                goto finish;
        }

        p = getenv("WATCHDOG_PID");
        if (p) {
                pid_t pid;

                r = parse_pid(p, &pid);
                if (r < 0)
                        goto finish;

                /* Is this for us? */
                if (getpid() != pid) {
                        r = 0;
                        goto finish;
                }
        }

        if (usec)
                *usec = u;

        r = 1;

finish:
        if (unset_environment && s)
                unsetenv("WATCHDOG_USEC");
        if (unset_environment && p)
                unsetenv("WATCHDOG_PID");

        return r;
}<|MERGE_RESOLUTION|>--- conflicted
+++ resolved
@@ -39,8 +39,6 @@
 #include "util.h"
 
 #include "sd-daemon.h"
-
-#define SNDBUF_SIZE (8*1024*1024)
 
 static void unsetenv_all(bool unset_environment) {
 
@@ -432,19 +430,12 @@
                 goto finish;
         }
 
-        if (strlen(e) > sizeof(sockaddr.un.sun_path)) {
-                r = -EINVAL;
-                goto finish;
-        }
-
         fd = socket(AF_UNIX, SOCK_DGRAM|SOCK_CLOEXEC, 0);
         if (fd < 0) {
                 r = -errno;
                 goto finish;
         }
 
-        fd_inc_sndbuf(fd, SNDBUF_SIZE);
-
         iovec.iov_len = strlen(state);
 
         strncpy(sockaddr.un.sun_path, e, sizeof(sockaddr.un.sun_path));
@@ -458,16 +449,8 @@
         have_pid = pid != 0 && pid != getpid();
 
         if (n_fds > 0 || have_pid) {
-<<<<<<< HEAD
-                /* CMSG_SPACE(0) may return value different then zero, which results in miscalculated controllen. */
-                msghdr.msg_controllen =
-                        (n_fds > 0 ? CMSG_SPACE(sizeof(int) * n_fds) : 0) +
-                        (have_pid ? CMSG_SPACE(sizeof(struct ucred)) : 0);
-
-=======
                 msghdr.msg_controllen = CMSG_SPACE(sizeof(int) * n_fds) +
                                         CMSG_SPACE(sizeof(struct ucred) * have_pid);
->>>>>>> 67f47993
                 msghdr.msg_control = alloca0(msghdr.msg_controllen);
 
                 cmsg = CMSG_FIRSTHDR(&msghdr);
