--- conflicted
+++ resolved
@@ -1440,13 +1440,7 @@
                         log_debug("rtnl: no data in socket");
 
                 return (errno == EAGAIN || errno == EINTR) ? 0 : -errno;
-<<<<<<< HEAD
-        } else if (r == 0)
-                /* connection was closed by the kernel */
-                return -ECONNRESET;
-=======
         }
->>>>>>> a066bb07
 
         for (cmsg = CMSG_FIRSTHDR(&msg); cmsg; cmsg = CMSG_NXTHDR(&msg, cmsg)) {
                 if (cmsg->cmsg_level == SOL_SOCKET &&
@@ -1458,11 +1452,7 @@
                         if (ucred->pid == 0)
                                 auth = true;
                         else
-<<<<<<< HEAD
-                                log_debug("rtnl: ignoring message from pid %u", ucred->pid);
-=======
                                 log_debug("rtnl: ignoring message from PID "PID_FMT, ucred->pid);
->>>>>>> a066bb07
                 } else if (cmsg->cmsg_level == SOL_NETLINK &&
                            cmsg->cmsg_type == NETLINK_PKTINFO &&
                            cmsg->cmsg_len == CMSG_LEN(sizeof(struct nl_pktinfo))) {
