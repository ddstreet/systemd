/* SPDX-License-Identifier: LGPL-2.1+ */

#include <stdbool.h>
#include <unistd.h>

#include "sd-device.h"
#include "sd-event.h"

#include "device-monitor-private.h"
#include "device-private.h"
#include "device-util.h"
#include "macro.h"
#include "string-util.h"
#include "tests.h"
#include "util.h"
#include "virt.h"

static int monitor_handler(sd_device_monitor *m, sd_device *d, void *userdata) {
        const char *s, *syspath = userdata;

        assert_se(sd_device_get_syspath(d, &s) >= 0);
        assert_se(streq(s, syspath));

        return sd_event_exit(sd_device_monitor_get_event(m), 100);
}

static int test_receive_device_fail(void) {
        _cleanup_(sd_device_monitor_unrefp) sd_device_monitor *monitor_server = NULL, *monitor_client = NULL;
        _cleanup_(sd_device_unrefp) sd_device *loopback = NULL;
        const char *syspath;
        int r;

        log_info("/* %s */", __func__);

        /* Try to send device with invalid action and without seqnum. */
        assert_se(sd_device_new_from_syspath(&loopback, "/sys/class/net/lo") >= 0);
        assert_se(device_add_property(loopback, "ACTION", "hoge") >= 0);

        assert_se(sd_device_get_syspath(loopback, &syspath) >= 0);

        assert_se(device_monitor_new_full(&monitor_server, MONITOR_GROUP_NONE, -1) >= 0);
        assert_se(sd_device_monitor_start(monitor_server, NULL, NULL) >= 0);
        assert_se(sd_event_source_set_description(sd_device_monitor_get_event_source(monitor_server), "sender") >= 0);

        assert_se(device_monitor_new_full(&monitor_client, MONITOR_GROUP_NONE, -1) >= 0);
        assert_se(device_monitor_allow_unicast_sender(monitor_client, monitor_server) >= 0);
        assert_se(sd_device_monitor_start(monitor_client, monitor_handler, (void *) syspath) >= 0);
        assert_se(sd_event_source_set_description(sd_device_monitor_get_event_source(monitor_client), "receiver") >= 0);

        /* Do not use assert_se() here. */
        r = device_monitor_send_device(monitor_server, monitor_client, loopback);
        if (r < 0)
                return log_error_errno(r, "Failed to send loopback device: %m");

        assert_se(sd_event_run(sd_device_monitor_get_event(monitor_client), 0) >= 0);

        return 0;
}

static void test_send_receive_one(sd_device *device, bool subsystem_filter, bool tag_filter, bool use_bpf) {
        _cleanup_(sd_device_monitor_unrefp) sd_device_monitor *monitor_server = NULL, *monitor_client = NULL;
        const char *syspath, *subsystem, *tag, *devtype = NULL;

        log_device_info(device, "/* %s(subsystem_filter=%s, tag_filter=%s, use_bpf=%s) */", __func__,
                        true_false(subsystem_filter), true_false(tag_filter), true_false(use_bpf));

        assert_se(sd_device_get_syspath(device, &syspath) >= 0);

        assert_se(device_monitor_new_full(&monitor_server, MONITOR_GROUP_NONE, -1) >= 0);
        assert_se(sd_device_monitor_start(monitor_server, NULL, NULL) >= 0);
        assert_se(sd_event_source_set_description(sd_device_monitor_get_event_source(monitor_server), "sender") >= 0);

        assert_se(device_monitor_new_full(&monitor_client, MONITOR_GROUP_NONE, -1) >= 0);
        assert_se(device_monitor_allow_unicast_sender(monitor_client, monitor_server) >= 0);
        assert_se(sd_device_monitor_start(monitor_client, monitor_handler, (void *) syspath) >= 0);
        assert_se(sd_event_source_set_description(sd_device_monitor_get_event_source(monitor_client), "receiver") >= 0);

        if (subsystem_filter) {
                assert_se(sd_device_get_subsystem(device, &subsystem) >= 0);
                (void) sd_device_get_devtype(device, &devtype);
                assert_se(sd_device_monitor_filter_add_match_subsystem_devtype(monitor_client, subsystem, devtype) >= 0);
        }

        if (tag_filter)
                FOREACH_DEVICE_TAG(device, tag)
                        assert_se(sd_device_monitor_filter_add_match_tag(monitor_client, tag) >= 0);

        if ((subsystem_filter || tag_filter) && use_bpf)
                assert_se(sd_device_monitor_filter_update(monitor_client) >= 0);

        assert_se(device_monitor_send_device(monitor_server, monitor_client, device) >= 0);
<<<<<<< HEAD
        assert_se(sd_event_loop(sd_device_monitor_get_event(monitor_client)) == 0);
=======
        assert_se(sd_event_loop(sd_device_monitor_get_event(monitor_client)) == 100);
>>>>>>> d8bf1da7
}

static void test_subsystem_filter(sd_device *device) {
        _cleanup_(sd_device_monitor_unrefp) sd_device_monitor *monitor_server = NULL, *monitor_client = NULL;
        _cleanup_(sd_device_enumerator_unrefp) sd_device_enumerator *e = NULL;
        const char *syspath, *subsystem, *p, *s;
        sd_device *d;

        log_info("/* %s */", __func__);

        assert_se(sd_device_get_syspath(device, &syspath) >= 0);
        assert_se(sd_device_get_subsystem(device, &subsystem) >= 0);

        assert_se(device_monitor_new_full(&monitor_server, MONITOR_GROUP_NONE, -1) >= 0);
        assert_se(sd_device_monitor_start(monitor_server, NULL, NULL) >= 0);
        assert_se(sd_event_source_set_description(sd_device_monitor_get_event_source(monitor_server), "sender") >= 0);

        assert_se(device_monitor_new_full(&monitor_client, MONITOR_GROUP_NONE, -1) >= 0);
        assert_se(device_monitor_allow_unicast_sender(monitor_client, monitor_server) >= 0);
        assert_se(sd_device_monitor_filter_add_match_subsystem_devtype(monitor_client, subsystem, NULL) >= 0);
        assert_se(sd_device_monitor_start(monitor_client, monitor_handler, (void *) syspath) >= 0);
        assert_se(sd_event_source_set_description(sd_device_monitor_get_event_source(monitor_client), "receiver") >= 0);

        assert_se(sd_device_enumerator_new(&e) >= 0);
        assert_se(sd_device_enumerator_add_match_subsystem(e, subsystem, false) >= 0);
        FOREACH_DEVICE(e, d) {
                assert_se(sd_device_get_syspath(d, &p) >= 0);
                assert_se(sd_device_get_subsystem(d, &s) >= 0);

                log_info("Sending device subsystem:%s syspath:%s", s, p);
                assert_se(device_monitor_send_device(monitor_server, monitor_client, d) >= 0);
        }

        log_info("Sending device subsystem:%s syspath:%s", subsystem, syspath);
        assert_se(device_monitor_send_device(monitor_server, monitor_client, device) >= 0);
        assert_se(sd_event_loop(sd_device_monitor_get_event(monitor_client)) == 100);
}

static void test_sd_device_monitor_filter_remove(sd_device *device) {
        _cleanup_(sd_device_monitor_unrefp) sd_device_monitor *monitor_server = NULL, *monitor_client = NULL;
        const char *syspath;

        log_device_info(device, "/* %s */", __func__);

        assert_se(sd_device_get_syspath(device, &syspath) >= 0);

        assert_se(device_monitor_new_full(&monitor_server, MONITOR_GROUP_NONE, -1) >= 0);
        assert_se(sd_device_monitor_start(monitor_server, NULL, NULL) >= 0);
        assert_se(sd_event_source_set_description(sd_device_monitor_get_event_source(monitor_server), "sender") >= 0);

        assert_se(device_monitor_new_full(&monitor_client, MONITOR_GROUP_NONE, -1) >= 0);
        assert_se(device_monitor_allow_unicast_sender(monitor_client, monitor_server) >= 0);
        assert_se(sd_device_monitor_start(monitor_client, monitor_handler, (void *) syspath) >= 0);
        assert_se(sd_event_source_set_description(sd_device_monitor_get_event_source(monitor_client), "receiver") >= 0);

        assert_se(sd_device_monitor_filter_add_match_subsystem_devtype(monitor_client, "hoge", NULL) >= 0);
        assert_se(sd_device_monitor_filter_update(monitor_client) >= 0);

        assert_se(device_monitor_send_device(monitor_server, monitor_client, device) >= 0);
        assert_se(sd_event_run(sd_device_monitor_get_event(monitor_client), 0) >= 0);

        assert_se(sd_device_monitor_filter_remove(monitor_client) >= 0);

        assert_se(device_monitor_send_device(monitor_server, monitor_client, device) >= 0);
        assert_se(sd_event_loop(sd_device_monitor_get_event(monitor_client)) == 100);
}

static void test_device_copy_properties(sd_device *device) {
        _cleanup_(sd_device_unrefp) sd_device *copy = NULL;

        assert_se(device_shallow_clone(device, &copy) >= 0);
        assert_se(device_copy_properties(copy, device) >= 0);

        test_send_receive_one(copy, false, false, false);
}

int main(int argc, char *argv[]) {
        _cleanup_(sd_device_unrefp) sd_device *loopback = NULL, *sda = NULL;
        int r;

        test_setup_logging(LOG_INFO);

        if (getuid() != 0)
                return log_tests_skipped("not root");

        r = test_receive_device_fail();
        if (r < 0) {
                assert_se(r == -EPERM && detect_container() > 0);
                return log_tests_skipped("Running in container? Skipping remaining tests");
        }

        assert_se(sd_device_new_from_syspath(&loopback, "/sys/class/net/lo") >= 0);
        assert_se(device_add_property(loopback, "ACTION", "add") >= 0);
        assert_se(device_add_property(loopback, "SEQNUM", "10") >= 0);

        test_send_receive_one(loopback, false, false, false);
        test_send_receive_one(loopback,  true, false, false);
        test_send_receive_one(loopback, false,  true, false);
        test_send_receive_one(loopback,  true,  true, false);
        test_send_receive_one(loopback,  true, false,  true);
        test_send_receive_one(loopback, false,  true,  true);
        test_send_receive_one(loopback,  true,  true,  true);

        test_subsystem_filter(loopback);
        test_sd_device_monitor_filter_remove(loopback);
        test_device_copy_properties(loopback);

        r = sd_device_new_from_subsystem_sysname(&sda, "block", "sda");
        if (r < 0) {
                log_info_errno(r, "Failed to create sd_device for sda, skipping remaining tests: %m");
                return 0;
        }

        assert_se(device_add_property(sda, "ACTION", "change") >= 0);
        assert_se(device_add_property(sda, "SEQNUM", "11") >= 0);

        test_send_receive_one(sda, false, false, false);
        test_send_receive_one(sda,  true, false, false);
        test_send_receive_one(sda, false,  true, false);
        test_send_receive_one(sda,  true,  true, false);
        test_send_receive_one(sda,  true, false,  true);
        test_send_receive_one(sda, false,  true,  true);
        test_send_receive_one(sda,  true,  true,  true);

        return 0;
}<|MERGE_RESOLUTION|>--- conflicted
+++ resolved
@@ -89,11 +89,7 @@
                 assert_se(sd_device_monitor_filter_update(monitor_client) >= 0);
 
         assert_se(device_monitor_send_device(monitor_server, monitor_client, device) >= 0);
-<<<<<<< HEAD
-        assert_se(sd_event_loop(sd_device_monitor_get_event(monitor_client)) == 0);
-=======
         assert_se(sd_event_loop(sd_device_monitor_get_event(monitor_client)) == 100);
->>>>>>> d8bf1da7
 }
 
 static void test_subsystem_filter(sd_device *device) {
