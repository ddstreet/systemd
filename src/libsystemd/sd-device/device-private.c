--- conflicted
+++ resolved
@@ -636,16 +636,10 @@
 
 static int device_update_properties_bufs(sd_device *device) {
         const char *val, *prop;
-<<<<<<< HEAD
-        uint8_t *buf_nulstr = NULL;
-        size_t allocated_nulstr = 0;
-        size_t nulstr_len = 0, num = 0, i;
-=======
         _cleanup_free_ char **buf_strv = NULL;
         _cleanup_free_ uint8_t *buf_nulstr = NULL;
         size_t allocated_nulstr = 0;
         size_t nulstr_len = 0, num = 0, i = 0;
->>>>>>> fd82d167
 
         assert(device);
 
@@ -664,8 +658,6 @@
                 strscpyl((char *)buf_nulstr + nulstr_len, len + 1, prop, "=", val, NULL);
                 nulstr_len += len + 1;
                 ++num;
-<<<<<<< HEAD
-=======
         }
 
         /* build buf_strv from buf_nulstr */
@@ -677,29 +669,15 @@
                 buf_strv[i] = (char *) val;
                 assert(i < num);
                 i++;
->>>>>>> fd82d167
         }
 
         free(device->properties_nulstr);
         device->properties_nulstr = buf_nulstr;
         buf_nulstr = NULL;
         device->properties_nulstr_len = nulstr_len;
-<<<<<<< HEAD
-
-        /* build strv from buf_nulstr */
-        free(device->properties_strv);
-        device->properties_strv = new0(char *, num + 1);
-        i = 0;
-        NULSTR_FOREACH(val, (char*) buf_nulstr) {
-                device->properties_strv[i] = (char *) val;
-                assert(i < num);
-                i++;
-        }
-=======
         free(device->properties_strv);
         device->properties_strv = buf_strv;
         buf_strv = NULL;
->>>>>>> fd82d167
 
         device->properties_buf_outdated = false;
 
