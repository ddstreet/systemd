--- conflicted
+++ resolved
@@ -2047,11 +2047,7 @@
         return 0;
 }
 
-<<<<<<< HEAD
-static int device_cache_sysattr_value(sd_device *device, const char *key, char *value) {
-=======
 int device_cache_sysattr_value(sd_device *device, const char *key, char *value) {
->>>>>>> 04025fa6
         _unused_ _cleanup_free_ char *old_value = NULL;
         _cleanup_free_ char *new_key = NULL;
         int r;
