--- conflicted
+++ resolved
@@ -134,11 +134,7 @@
                 _cleanup_free_ char *p = NULL, *f = NULL;
                 const char *target = arg_default_unit ?: SPECIAL_DEFAULT_TARGET;
 
-<<<<<<< HEAD
-                p = strjoin(arg_dest, "/", arg_default_unit, ".wants/", *u);
-=======
                 p = strjoin(arg_dest, "/", target, ".wants/", *u);
->>>>>>> bcd5a6c7
                 if (!p)
                         return log_oom();
 
