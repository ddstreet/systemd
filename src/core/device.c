/*-*- Mode: C; c-basic-offset: 8; indent-tabs-mode: nil -*-*/

/***
  This file is part of systemd.

  Copyright 2010 Lennart Poettering

  systemd is free software; you can redistribute it and/or modify it
  under the terms of the GNU Lesser General Public License as published by
  the Free Software Foundation; either version 2.1 of the License, or
  (at your option) any later version.

  systemd is distributed in the hope that it will be useful, but
  WITHOUT ANY WARRANTY; without even the implied warranty of
  MERCHANTABILITY or FITNESS FOR A PARTICULAR PURPOSE. See the GNU
  Lesser General Public License for more details.

  You should have received a copy of the GNU Lesser General Public License
  along with systemd; If not, see <http://www.gnu.org/licenses/>.
***/

#include <errno.h>
#include <sys/epoll.h>
#include <libudev.h>

#include "log.h"
#include "unit-name.h"
#include "dbus-device.h"
#include "path-util.h"
#include "udev-util.h"
#include "unit.h"
#include "swap.h"
#include "device.h"

static const UnitActiveState state_translation_table[_DEVICE_STATE_MAX] = {
        [DEVICE_DEAD] = UNIT_INACTIVE,
        [DEVICE_TENTATIVE] = UNIT_ACTIVATING,
        [DEVICE_PLUGGED] = UNIT_ACTIVE,
};

static int device_dispatch_io(sd_event_source *source, int fd, uint32_t revents, void *userdata);

static void device_unset_sysfs(Device *d) {
        Hashmap *devices;
        Device *first;

        assert(d);

        if (!d->sysfs)
                return;

        /* Remove this unit from the chain of devices which share the
         * same sysfs path. */
        devices = UNIT(d)->manager->devices_by_sysfs;
        first = hashmap_get(devices, d->sysfs);
        LIST_REMOVE(same_sysfs, first, d);

        if (first)
                hashmap_remove_and_replace(devices, d->sysfs, first->sysfs, first);
        else
                hashmap_remove(devices, d->sysfs);

        free(d->sysfs);
        d->sysfs = NULL;
}

static int device_set_sysfs(Device *d, const char *sysfs) {
        Device *first;
        char *copy;
        int r;

        assert(d);

        if (streq_ptr(d->sysfs, sysfs))
                return 0;

        r = hashmap_ensure_allocated(&UNIT(d)->manager->devices_by_sysfs, &string_hash_ops);
        if (r < 0)
                return r;

        copy = strdup(sysfs);
        if (!copy)
                return -ENOMEM;

        device_unset_sysfs(d);

        first = hashmap_get(UNIT(d)->manager->devices_by_sysfs, sysfs);
        LIST_PREPEND(same_sysfs, first, d);

        r = hashmap_replace(UNIT(d)->manager->devices_by_sysfs, copy, first);
        if (r < 0) {
                LIST_REMOVE(same_sysfs, first, d);
                free(copy);
                return r;
        }

        d->sysfs = copy;

        return 0;
}

static void device_init(Unit *u) {
        Device *d = DEVICE(u);

        assert(d);
        assert(UNIT(d)->load_state == UNIT_STUB);

        /* In contrast to all other unit types we timeout jobs waiting
         * for devices by default. This is because they otherwise wait
         * indefinitely for plugged in devices, something which cannot
         * happen for the other units since their operations time out
         * anyway. */
        u->job_timeout = u->manager->default_timeout_start_usec;

        u->ignore_on_isolate = true;
        u->ignore_on_snapshot = true;
}

static void device_done(Unit *u) {
        Device *d = DEVICE(u);

        assert(d);

        device_unset_sysfs(d);
}

static void device_set_state(Device *d, DeviceState state) {
        DeviceState old_state;
        assert(d);

        old_state = d->state;
        d->state = state;

        if (state != old_state)
                log_unit_debug(UNIT(d), "Changed %s -> %s", device_state_to_string(old_state), device_state_to_string(state));

        unit_notify(UNIT(d), state_translation_table[old_state], state_translation_table[state], true);
}

static int device_coldplug(Unit *u, Hashmap *deferred_work) {
        Device *d = DEVICE(u);

        assert(d);
        assert(d->state == DEVICE_DEAD);

        if (d->found & DEVICE_FOUND_UDEV)
                /* If udev says the device is around, it's around */
                device_set_state(d, DEVICE_PLUGGED);
<<<<<<< HEAD
        else if (d->found != DEVICE_NOT_FOUND)
                /* If a device is found in /proc/self/mountinfo or
                 * /proc/swaps, it's "tentatively" around. */
                device_set_state(d, DEVICE_TENTATIVE);
=======
        else if (d->found != DEVICE_NOT_FOUND && d->deserialized_state != DEVICE_PLUGGED)
                /* If a device is found in /proc/self/mountinfo or
                 * /proc/swaps, and was not yet announced via udev,
                 * it's "tentatively" around. */
                device_set_state(d, DEVICE_TENTATIVE);

        return 0;
}

static int device_serialize(Unit *u, FILE *f, FDSet *fds) {
        Device *d = DEVICE(u);

        assert(u);
        assert(f);
        assert(fds);

        unit_serialize_item(u, f, "state", device_state_to_string(d->state));

        return 0;
}

static int device_deserialize_item(Unit *u, const char *key, const char *value, FDSet *fds) {
        Device *d = DEVICE(u);

        assert(u);
        assert(key);
        assert(value);
        assert(fds);

        if (streq(key, "state")) {
                DeviceState state;

                state = device_state_from_string(value);
                if (state < 0)
                        log_unit_debug(u, "Failed to parse state value: %s", value);
                else
                        d->deserialized_state = state;
        } else
                log_unit_debug(u, "Unknown serialization key: %s", key);
>>>>>>> 3f87dd87

        return 0;
}

static void device_dump(Unit *u, FILE *f, const char *prefix) {
        Device *d = DEVICE(u);

        assert(d);

        fprintf(f,
                "%sDevice State: %s\n"
                "%sSysfs Path: %s\n",
                prefix, device_state_to_string(d->state),
                prefix, strna(d->sysfs));
}

_pure_ static UnitActiveState device_active_state(Unit *u) {
        assert(u);

        return state_translation_table[DEVICE(u)->state];
}

_pure_ static const char *device_sub_state_to_string(Unit *u) {
        assert(u);

        return device_state_to_string(DEVICE(u)->state);
}

static int device_update_description(Unit *u, struct udev_device *dev, const char *path) {
        const char *model;
        int r;

        assert(u);
        assert(dev);
        assert(path);

        model = udev_device_get_property_value(dev, "ID_MODEL_FROM_DATABASE");
        if (!model)
                model = udev_device_get_property_value(dev, "ID_MODEL");

        if (model) {
                const char *label;

                /* Try to concatenate the device model string with a label, if there is one */
                label = udev_device_get_property_value(dev, "ID_FS_LABEL");
                if (!label)
                        label = udev_device_get_property_value(dev, "ID_PART_ENTRY_NAME");
                if (!label)
                        label = udev_device_get_property_value(dev, "ID_PART_ENTRY_NUMBER");

                if (label) {
                        _cleanup_free_ char *j;

                        j = strjoin(model, " ", label, NULL);
                        if (j)
                                r = unit_set_description(u, j);
                        else
                                r = -ENOMEM;
                } else
                        r = unit_set_description(u, model);
        } else
                r = unit_set_description(u, path);

        if (r < 0)
<<<<<<< HEAD
                log_unit_error_errno(u->id, r, "Failed to set device description: %m");
=======
                log_unit_error_errno(u, r, "Failed to set device description: %m");
>>>>>>> 3f87dd87

        return r;
}

static int device_add_udev_wants(Unit *u, struct udev_device *dev) {
        const char *wants;
        const char *word, *state;
        size_t l;
        int r;
        const char *property;

        assert(u);
        assert(dev);

        property = u->manager->running_as == MANAGER_USER ? "MANAGER_USER_WANTS" : "SYSTEMD_WANTS";
        wants = udev_device_get_property_value(dev, property);
        if (!wants)
                return 0;

        FOREACH_WORD_QUOTED(word, l, wants, state) {
                _cleanup_free_ char *n = NULL;
                char e[l+1];

                memcpy(e, word, l);
                e[l] = 0;

<<<<<<< HEAD
                n = unit_name_mangle(e, MANGLE_NOGLOB);
                if (!n)
                        return log_oom();

                r = unit_add_dependency_by_name(u, UNIT_WANTS, n, NULL, true);
                if (r < 0)
                        return log_unit_error_errno(u->id, r, "Failed to add wants dependency: %m");
        }
        if (!isempty(state))
                log_unit_warning(u->id, "Property %s on %s has trailing garbage, ignoring.", property, strna(udev_device_get_syspath(dev)));
=======
                r = unit_name_mangle(e, UNIT_NAME_NOGLOB, &n);
                if (r < 0)
                        return log_unit_error_errno(u, r, "Failed to mangle unit name: %m");

                r = unit_add_dependency_by_name(u, UNIT_WANTS, n, NULL, true);
                if (r < 0)
                        return log_unit_error_errno(u, r, "Failed to add wants dependency: %m");
        }
        if (!isempty(state))
                log_unit_warning(u, "Property %s on %s has trailing garbage, ignoring.", property, strna(udev_device_get_syspath(dev)));
>>>>>>> 3f87dd87

        return 0;
}

static int device_setup_unit(Manager *m, struct udev_device *dev, const char *path, bool main) {
        _cleanup_free_ char *e = NULL;
        const char *sysfs = NULL;
        Unit *u = NULL;
        bool delete;
        int r;

        assert(m);
        assert(path);

        if (dev) {
                sysfs = udev_device_get_syspath(dev);
                if (!sysfs)
                        return 0;
        }

<<<<<<< HEAD
        e = unit_name_from_path(path, ".device");
        if (!e)
                return log_oom();

        u = manager_get_unit(m, e);

=======
        r = unit_name_from_path(path, ".device", &e);
        if (r < 0)
                return log_error_errno(r, "Failed to generate unit name from device path: %m");

        u = manager_get_unit(m, e);

>>>>>>> 3f87dd87
        if (u &&
            sysfs &&
            DEVICE(u)->sysfs &&
            !path_equal(DEVICE(u)->sysfs, sysfs)) {
<<<<<<< HEAD
                log_unit_error(u->id, "Device %s appeared twice with different sysfs paths %s and %s", e, DEVICE(u)->sysfs, sysfs);
=======
                log_unit_debug(u, "Device %s appeared twice with different sysfs paths %s and %s", e, DEVICE(u)->sysfs, sysfs);
>>>>>>> 3f87dd87
                return -EEXIST;
        }

        if (!u) {
                delete = true;

                u = unit_new(m, sizeof(Device));
                if (!u)
                        return log_oom();

                r = unit_add_name(u, e);
                if (r < 0)
                        goto fail;

                unit_add_to_load_queue(u);
        } else
                delete = false;

        /* If this was created via some dependency and has not
         * actually been seen yet ->sysfs will not be
         * initialized. Hence initialize it if necessary. */
        if (sysfs) {
                r = device_set_sysfs(DEVICE(u), sysfs);
                if (r < 0)
                        goto fail;

                (void) device_update_description(u, dev, path);

                /* The additional systemd udev properties we only interpret
                 * for the main object */
                if (main)
                        (void) device_add_udev_wants(u, dev);
        }


        /* Note that this won't dispatch the load queue, the caller
         * has to do that if needed and appropriate */

        unit_add_to_dbus_queue(u);
        return 0;

fail:
<<<<<<< HEAD
        log_unit_warning_errno(u->id, r, "Failed to set up device unit: %m");
=======
        log_unit_warning_errno(u, r, "Failed to set up device unit: %m");
>>>>>>> 3f87dd87

        if (delete)
                unit_free(u);

        return r;
}

static int device_process_new(Manager *m, struct udev_device *dev) {
        const char *sysfs, *dn, *alias;
        struct udev_list_entry *item = NULL, *first = NULL;
        int r;

        assert(m);

        sysfs = udev_device_get_syspath(dev);
        if (!sysfs)
                return 0;

        /* Add the main unit named after the sysfs path */
        r = device_setup_unit(m, dev, sysfs, true);
        if (r < 0)
                return r;

        /* Add an additional unit for the device node */
        dn = udev_device_get_devnode(dev);
        if (dn)
                (void) device_setup_unit(m, dev, dn, false);

        /* Add additional units for all symlinks */
        first = udev_device_get_devlinks_list_entry(dev);
        udev_list_entry_foreach(item, first) {
                const char *p;
                struct stat st;

                /* Don't bother with the /dev/block links */
                p = udev_list_entry_get_name(item);

                if (path_startswith(p, "/dev/block/") ||
                    path_startswith(p, "/dev/char/"))
                        continue;

                /* Verify that the symlink in the FS actually belongs
                 * to this device. This is useful to deal with
                 * conflicting devices, e.g. when two disks want the
                 * same /dev/disk/by-label/xxx link because they have
                 * the same label. We want to make sure that the same
                 * device that won the symlink wins in systemd, so we
                 * check the device node major/minor */
                if (stat(p, &st) >= 0)
                        if ((!S_ISBLK(st.st_mode) && !S_ISCHR(st.st_mode)) ||
                            st.st_rdev != udev_device_get_devnum(dev))
                                continue;

                (void) device_setup_unit(m, dev, p, false);
        }

        /* Add additional units for all explicitly configured
         * aliases */
        alias = udev_device_get_property_value(dev, "SYSTEMD_ALIAS");
        if (alias) {
                const char *word, *state;
                size_t l;

                FOREACH_WORD_QUOTED(word, l, alias, state) {
                        char e[l+1];

                        memcpy(e, word, l);
                        e[l] = 0;

                        if (path_is_absolute(e))
                                (void) device_setup_unit(m, dev, e, false);
                        else
                                log_warning("SYSTEMD_ALIAS for %s is not an absolute path, ignoring: %s", sysfs, e);
                }
                if (!isempty(state))
                        log_warning("SYSTEMD_ALIAS for %s has trailing garbage, ignoring.", sysfs);
        }

        return 0;
}

static void device_update_found_one(Device *d, bool add, DeviceFound found, bool now) {
<<<<<<< HEAD
        DeviceFound n;
=======
        DeviceFound n, previous;
>>>>>>> 3f87dd87

        assert(d);

        n = add ? (d->found | found) : (d->found & ~found);
        if (n == d->found)
                return;

<<<<<<< HEAD
        d->found = n;

        if (now) {
                if (d->found & DEVICE_FOUND_UDEV)
                        device_set_state(d, DEVICE_PLUGGED);
                else if (add && d->found != DEVICE_NOT_FOUND)
                        device_set_state(d, DEVICE_TENTATIVE);
                else
                        device_set_state(d, DEVICE_DEAD);
        }
=======
        previous = d->found;
        d->found = n;

        if (!now)
                return;

        if (d->found & DEVICE_FOUND_UDEV)
                /* When the device is known to udev we consider it
                 * plugged. */
                device_set_state(d, DEVICE_PLUGGED);
        else if (d->found != DEVICE_NOT_FOUND && (previous & DEVICE_FOUND_UDEV) == 0)
                /* If the device has not been seen by udev yet, but is
                 * now referenced by the kernel, then we assume the
                 * kernel knows it now, and udev might soon too. */
                device_set_state(d, DEVICE_TENTATIVE);
        else
                /* If nobody sees the device, or if the device was
                 * previously seen by udev and now is only referenced
                 * from the kernel, then we consider the device is
                 * gone, the kernel just hasn't noticed it yet. */
                device_set_state(d, DEVICE_DEAD);
>>>>>>> 3f87dd87
}

static int device_update_found_by_sysfs(Manager *m, const char *sysfs, bool add, DeviceFound found, bool now) {
        Device *d, *l;

        assert(m);
        assert(sysfs);

        if (found == DEVICE_NOT_FOUND)
                return 0;

        l = hashmap_get(m->devices_by_sysfs, sysfs);
        LIST_FOREACH(same_sysfs, d, l)
                device_update_found_one(d, add, found, now);

        return 0;
}

static int device_update_found_by_name(Manager *m, const char *path, bool add, DeviceFound found, bool now) {
        _cleanup_free_ char *e = NULL;
        Unit *u;
<<<<<<< HEAD
=======
        int r;
>>>>>>> 3f87dd87

        assert(m);
        assert(path);

        if (found == DEVICE_NOT_FOUND)
                return 0;

<<<<<<< HEAD
        e = unit_name_from_path(path, ".device");
        if (!e)
                return log_oom();

        u = manager_get_unit(m, e);
        if (!u)
                return 0;

=======
        r = unit_name_from_path(path, ".device", &e);
        if (r < 0)
                return log_error_errno(r, "Failed to generate unit name from device path: %m");

        u = manager_get_unit(m, e);
        if (!u)
                return 0;

>>>>>>> 3f87dd87
        device_update_found_one(DEVICE(u), add, found, now);
        return 0;
}

static bool device_is_ready(struct udev_device *dev) {
        const char *ready;

        assert(dev);

        ready = udev_device_get_property_value(dev, "SYSTEMD_READY");
        if (!ready)
                return true;

        return parse_boolean(ready) != 0;
}

static Unit *device_following(Unit *u) {
        Device *d = DEVICE(u);
        Device *other, *first = NULL;

        assert(d);

        if (startswith(u->id, "sys-"))
                return NULL;

        /* Make everybody follow the unit that's named after the sysfs path */
        for (other = d->same_sysfs_next; other; other = other->same_sysfs_next)
                if (startswith(UNIT(other)->id, "sys-"))
                        return UNIT(other);

        for (other = d->same_sysfs_prev; other; other = other->same_sysfs_prev) {
                if (startswith(UNIT(other)->id, "sys-"))
                        return UNIT(other);

                first = other;
        }

        return UNIT(first);
}

static int device_following_set(Unit *u, Set **_set) {
        Device *d = DEVICE(u), *other;
        Set *set;
        int r;

        assert(d);
        assert(_set);

        if (LIST_JUST_US(same_sysfs, d)) {
                *_set = NULL;
                return 0;
        }

        set = set_new(NULL);
        if (!set)
                return -ENOMEM;

        LIST_FOREACH_AFTER(same_sysfs, other, d) {
                r = set_put(set, other);
                if (r < 0)
                        goto fail;
        }

        LIST_FOREACH_BEFORE(same_sysfs, other, d) {
                r = set_put(set, other);
                if (r < 0)
                        goto fail;
        }

        *_set = set;
        return 1;

fail:
        set_free(set);
        return r;
}

static void device_shutdown(Manager *m) {
        assert(m);

        m->udev_event_source = sd_event_source_unref(m->udev_event_source);

        if (m->udev_monitor) {
                udev_monitor_unref(m->udev_monitor);
                m->udev_monitor = NULL;
        }

        hashmap_free(m->devices_by_sysfs);
        m->devices_by_sysfs = NULL;
}

static int device_enumerate(Manager *m) {
        _cleanup_udev_enumerate_unref_ struct udev_enumerate *e = NULL;
        struct udev_list_entry *item = NULL, *first = NULL;
        int r;

        assert(m);

        if (!m->udev_monitor) {
                m->udev_monitor = udev_monitor_new_from_netlink(m->udev, "udev");
                if (!m->udev_monitor) {
                        r = -ENOMEM;
                        goto fail;
                }

                /* This will fail if we are unprivileged, but that
                 * should not matter much, as user instances won't run
                 * during boot. */
                (void) udev_monitor_set_receive_buffer_size(m->udev_monitor, 128*1024*1024);

                r = udev_monitor_filter_add_match_tag(m->udev_monitor, "systemd");
                if (r < 0)
                        goto fail;

                r = udev_monitor_enable_receiving(m->udev_monitor);
                if (r < 0)
                        goto fail;

                r = sd_event_add_io(m->event, &m->udev_event_source, udev_monitor_get_fd(m->udev_monitor), EPOLLIN, device_dispatch_io, m);
                if (r < 0)
                        goto fail;

                (void) sd_event_source_set_description(m->udev_event_source, "device");
        }

        e = udev_enumerate_new(m->udev);
        if (!e) {
                r = -ENOMEM;
                goto fail;
        }

        r = udev_enumerate_add_match_tag(e, "systemd");
        if (r < 0)
                goto fail;

        r = udev_enumerate_add_match_is_initialized(e);
        if (r < 0)
                goto fail;

        r = udev_enumerate_scan_devices(e);
        if (r < 0)
                goto fail;

        first = udev_enumerate_get_list_entry(e);
        udev_list_entry_foreach(item, first) {
                _cleanup_udev_device_unref_ struct udev_device *dev = NULL;
                const char *sysfs;

                sysfs = udev_list_entry_get_name(item);

                dev = udev_device_new_from_syspath(m->udev, sysfs);
                if (!dev) {
                        log_oom();
                        continue;
                }

                if (!device_is_ready(dev))
                        continue;

                (void) device_process_new(m, dev);

                device_update_found_by_sysfs(m, sysfs, true, DEVICE_FOUND_UDEV, false);
        }

        return 0;

fail:
        log_error_errno(r, "Failed to enumerate devices: %m");

        device_shutdown(m);
        return r;
}

static int device_dispatch_io(sd_event_source *source, int fd, uint32_t revents, void *userdata) {
        _cleanup_udev_device_unref_ struct udev_device *dev = NULL;
        Manager *m = userdata;
        const char *action, *sysfs;
        int r;

        assert(m);

        if (revents != EPOLLIN) {
                static RATELIMIT_DEFINE(limit, 10*USEC_PER_SEC, 5);

                if (!ratelimit_test(&limit))
                        log_error_errno(errno, "Failed to get udev event: %m");
                if (!(revents & EPOLLIN))
                        return 0;
        }

        /*
         * libudev might filter-out devices which pass the bloom
         * filter, so getting NULL here is not necessarily an error.
         */
        dev = udev_monitor_receive_device(m->udev_monitor);
        if (!dev)
                return 0;

        sysfs = udev_device_get_syspath(dev);
        if (!sysfs) {
                log_error("Failed to get udev sys path.");
                return 0;
        }

        action = udev_device_get_action(dev);
        if (!action) {
                log_error("Failed to get udev action string.");
                return 0;
        }

        if (streq(action, "remove"))  {
                r = swap_process_device_remove(m, dev);
                if (r < 0)
                        log_error_errno(r, "Failed to process swap device remove event: %m");

                /* If we get notified that a device was removed by
                 * udev, then it's completely gone, hence unset all
                 * found bits */
                device_update_found_by_sysfs(m, sysfs, false, DEVICE_FOUND_UDEV|DEVICE_FOUND_MOUNT|DEVICE_FOUND_SWAP, true);

        } else if (device_is_ready(dev)) {

                (void) device_process_new(m, dev);

                r = swap_process_device_new(m, dev);
                if (r < 0)
                        log_error_errno(r, "Failed to process swap device new event: %m");

                manager_dispatch_load_queue(m);

                /* The device is found now, set the udev found bit */
                device_update_found_by_sysfs(m, sysfs, true, DEVICE_FOUND_UDEV, true);

        } else {
                /* The device is nominally around, but not ready for
                 * us. Hence unset the udev bit, but leave the rest
                 * around. */

                device_update_found_by_sysfs(m, sysfs, false, DEVICE_FOUND_UDEV, true);
        }

        return 0;
}

static bool device_supported(void) {
        static int read_only = -1;

        /* If /sys is read-only we don't support device units, and any
         * attempts to start one should fail immediately. */

        if (read_only < 0)
                read_only = path_is_read_only_fs("/sys");

        return read_only <= 0;
}

int device_found_node(Manager *m, const char *node, bool add, DeviceFound found, bool now) {
        _cleanup_udev_device_unref_ struct udev_device *dev = NULL;
        struct stat st;

        assert(m);
        assert(node);

<<<<<<< HEAD
=======
        if (!device_supported())
                return 0;

>>>>>>> 3f87dd87
        /* This is called whenever we find a device referenced in
         * /proc/swaps or /proc/self/mounts. Such a device might be
         * mounted/enabled at a time where udev has not finished
         * probing it yet, and we thus haven't learned about it
         * yet. In this case we will set the device unit to
         * "tentative" state. */

        if (add) {
                if (!path_startswith(node, "/dev"))
                        return 0;

                /* We make an extra check here, if the device node
                 * actually exists. If it's missing, then this is an
                 * indication that device was unplugged but is still
                 * referenced in /proc/swaps or
                 * /proc/self/mountinfo. Note that this check doesn't
                 * really cover all cases where a device might be gone
                 * away, since drives that can have a medium inserted
                 * will still have a device node even when the medium
                 * is not there... */

                if (stat(node, &st) >= 0) {
                        if (!S_ISBLK(st.st_mode) && !S_ISCHR(st.st_mode))
                                return 0;

                        dev = udev_device_new_from_devnum(m->udev, S_ISBLK(st.st_mode) ? 'b' : 'c', st.st_rdev);
                        if (!dev && errno != ENOENT)
                                return log_error_errno(errno, "Failed to get udev device from devnum %u:%u: %m", major(st.st_rdev), minor(st.st_rdev));

                } else if (errno != ENOENT)
                        return log_error_errno(errno, "Failed to stat device node file %s: %m", node);

                /* If the device is known in the kernel and newly
                 * appeared, then we'll create a device unit for it,
                 * under the name referenced in /proc/swaps or
                 * /proc/self/mountinfo. */

                (void) device_setup_unit(m, dev, node, false);
        }

        /* Update the device unit's state, should it exist */
        return device_update_found_by_name(m, node, add, found, now);
}

static const char* const device_state_table[_DEVICE_STATE_MAX] = {
        [DEVICE_DEAD] = "dead",
        [DEVICE_TENTATIVE] = "tentative",
        [DEVICE_PLUGGED] = "plugged",
};

DEFINE_STRING_TABLE_LOOKUP(device_state, DeviceState);

const UnitVTable device_vtable = {
        .object_size = sizeof(Device),
        .sections =
                "Unit\0"
                "Device\0"
                "Install\0",

        .no_instances = true,

        .init = device_init,
        .done = device_done,
        .load = unit_load_fragment_and_dropin_optional,

        .coldplug = device_coldplug,

        .serialize = device_serialize,
        .deserialize_item = device_deserialize_item,

        .dump = device_dump,

        .active_state = device_active_state,
        .sub_state_to_string = device_sub_state_to_string,

        .bus_interface = "org.freedesktop.systemd1.Device",
        .bus_vtable = bus_device_vtable,

        .following = device_following,
        .following_set = device_following_set,

        .enumerate = device_enumerate,
        .shutdown = device_shutdown,
        .supported = device_supported,

        .status_message_formats = {
                .starting_stopping = {
                        [0] = "Expecting device %s...",
                },
                .finished_start_job = {
                        [JOB_DONE]       = "Found device %s.",
                        [JOB_TIMEOUT]    = "Timed out waiting for device %s.",
                },
        },
};<|MERGE_RESOLUTION|>--- conflicted
+++ resolved
@@ -137,7 +137,7 @@
         unit_notify(UNIT(d), state_translation_table[old_state], state_translation_table[state], true);
 }
 
-static int device_coldplug(Unit *u, Hashmap *deferred_work) {
+static int device_coldplug(Unit *u) {
         Device *d = DEVICE(u);
 
         assert(d);
@@ -146,12 +146,6 @@
         if (d->found & DEVICE_FOUND_UDEV)
                 /* If udev says the device is around, it's around */
                 device_set_state(d, DEVICE_PLUGGED);
-<<<<<<< HEAD
-        else if (d->found != DEVICE_NOT_FOUND)
-                /* If a device is found in /proc/self/mountinfo or
-                 * /proc/swaps, it's "tentatively" around. */
-                device_set_state(d, DEVICE_TENTATIVE);
-=======
         else if (d->found != DEVICE_NOT_FOUND && d->deserialized_state != DEVICE_PLUGGED)
                 /* If a device is found in /proc/self/mountinfo or
                  * /proc/swaps, and was not yet announced via udev,
@@ -191,7 +185,6 @@
                         d->deserialized_state = state;
         } else
                 log_unit_debug(u, "Unknown serialization key: %s", key);
->>>>>>> 3f87dd87
 
         return 0;
 }
@@ -256,11 +249,7 @@
                 r = unit_set_description(u, path);
 
         if (r < 0)
-<<<<<<< HEAD
-                log_unit_error_errno(u->id, r, "Failed to set device description: %m");
-=======
                 log_unit_error_errno(u, r, "Failed to set device description: %m");
->>>>>>> 3f87dd87
 
         return r;
 }
@@ -287,18 +276,6 @@
                 memcpy(e, word, l);
                 e[l] = 0;
 
-<<<<<<< HEAD
-                n = unit_name_mangle(e, MANGLE_NOGLOB);
-                if (!n)
-                        return log_oom();
-
-                r = unit_add_dependency_by_name(u, UNIT_WANTS, n, NULL, true);
-                if (r < 0)
-                        return log_unit_error_errno(u->id, r, "Failed to add wants dependency: %m");
-        }
-        if (!isempty(state))
-                log_unit_warning(u->id, "Property %s on %s has trailing garbage, ignoring.", property, strna(udev_device_get_syspath(dev)));
-=======
                 r = unit_name_mangle(e, UNIT_NAME_NOGLOB, &n);
                 if (r < 0)
                         return log_unit_error_errno(u, r, "Failed to mangle unit name: %m");
@@ -309,7 +286,6 @@
         }
         if (!isempty(state))
                 log_unit_warning(u, "Property %s on %s has trailing garbage, ignoring.", property, strna(udev_device_get_syspath(dev)));
->>>>>>> 3f87dd87
 
         return 0;
 }
@@ -330,30 +306,17 @@
                         return 0;
         }
 
-<<<<<<< HEAD
-        e = unit_name_from_path(path, ".device");
-        if (!e)
-                return log_oom();
-
-        u = manager_get_unit(m, e);
-
-=======
         r = unit_name_from_path(path, ".device", &e);
         if (r < 0)
                 return log_error_errno(r, "Failed to generate unit name from device path: %m");
 
         u = manager_get_unit(m, e);
 
->>>>>>> 3f87dd87
         if (u &&
             sysfs &&
             DEVICE(u)->sysfs &&
             !path_equal(DEVICE(u)->sysfs, sysfs)) {
-<<<<<<< HEAD
-                log_unit_error(u->id, "Device %s appeared twice with different sysfs paths %s and %s", e, DEVICE(u)->sysfs, sysfs);
-=======
                 log_unit_debug(u, "Device %s appeared twice with different sysfs paths %s and %s", e, DEVICE(u)->sysfs, sysfs);
->>>>>>> 3f87dd87
                 return -EEXIST;
         }
 
@@ -396,11 +359,7 @@
         return 0;
 
 fail:
-<<<<<<< HEAD
-        log_unit_warning_errno(u->id, r, "Failed to set up device unit: %m");
-=======
         log_unit_warning_errno(u, r, "Failed to set up device unit: %m");
->>>>>>> 3f87dd87
 
         if (delete)
                 unit_free(u);
@@ -483,11 +442,7 @@
 }
 
 static void device_update_found_one(Device *d, bool add, DeviceFound found, bool now) {
-<<<<<<< HEAD
-        DeviceFound n;
-=======
         DeviceFound n, previous;
->>>>>>> 3f87dd87
 
         assert(d);
 
@@ -495,18 +450,6 @@
         if (n == d->found)
                 return;
 
-<<<<<<< HEAD
-        d->found = n;
-
-        if (now) {
-                if (d->found & DEVICE_FOUND_UDEV)
-                        device_set_state(d, DEVICE_PLUGGED);
-                else if (add && d->found != DEVICE_NOT_FOUND)
-                        device_set_state(d, DEVICE_TENTATIVE);
-                else
-                        device_set_state(d, DEVICE_DEAD);
-        }
-=======
         previous = d->found;
         d->found = n;
 
@@ -528,7 +471,6 @@
                  * from the kernel, then we consider the device is
                  * gone, the kernel just hasn't noticed it yet. */
                 device_set_state(d, DEVICE_DEAD);
->>>>>>> 3f87dd87
 }
 
 static int device_update_found_by_sysfs(Manager *m, const char *sysfs, bool add, DeviceFound found, bool now) {
@@ -550,10 +492,7 @@
 static int device_update_found_by_name(Manager *m, const char *path, bool add, DeviceFound found, bool now) {
         _cleanup_free_ char *e = NULL;
         Unit *u;
-<<<<<<< HEAD
-=======
         int r;
->>>>>>> 3f87dd87
 
         assert(m);
         assert(path);
@@ -561,16 +500,6 @@
         if (found == DEVICE_NOT_FOUND)
                 return 0;
 
-<<<<<<< HEAD
-        e = unit_name_from_path(path, ".device");
-        if (!e)
-                return log_oom();
-
-        u = manager_get_unit(m, e);
-        if (!u)
-                return 0;
-
-=======
         r = unit_name_from_path(path, ".device", &e);
         if (r < 0)
                 return log_error_errno(r, "Failed to generate unit name from device path: %m");
@@ -579,7 +508,6 @@
         if (!u)
                 return 0;
 
->>>>>>> 3f87dd87
         device_update_found_one(DEVICE(u), add, found, now);
         return 0;
 }
@@ -843,12 +771,9 @@
         assert(m);
         assert(node);
 
-<<<<<<< HEAD
-=======
         if (!device_supported())
                 return 0;
 
->>>>>>> 3f87dd87
         /* This is called whenever we find a device referenced in
          * /proc/swaps or /proc/self/mounts. Such a device might be
          * mounted/enabled at a time where udev has not finished
