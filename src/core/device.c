--- conflicted
+++ resolved
@@ -262,11 +262,7 @@
 
 static int device_setup_unit(Manager *m, struct udev_device *dev, const char *path, bool main) {
         _cleanup_free_ char *e = NULL;
-<<<<<<< HEAD
-        const char *sysfs;
-=======
         const char *sysfs = NULL;
->>>>>>> 1c82628b
         Unit *u = NULL;
         bool delete;
         int r;
@@ -283,18 +279,11 @@
         e = unit_name_from_path(path, ".device");
         if (!e)
                 return log_oom();
-<<<<<<< HEAD
-
-        u = manager_get_unit(m, e);
-
-        if (u &&
-=======
 
         u = manager_get_unit(m, e);
 
         if (u &&
             sysfs &&
->>>>>>> 1c82628b
             DEVICE(u)->sysfs &&
             !path_equal(DEVICE(u)->sysfs, sysfs)) {
                 log_unit_error(u->id, "Device %s appeared twice with different sysfs paths %s and %s", e, DEVICE(u)->sysfs, sysfs);
@@ -319,19 +308,6 @@
         /* If this was created via some dependency and has not
          * actually been seen yet ->sysfs will not be
          * initialized. Hence initialize it if necessary. */
-<<<<<<< HEAD
-
-        r = device_set_sysfs(DEVICE(u), sysfs);
-        if (r < 0)
-                goto fail;
-
-        (void) device_update_description(u, dev, path);
-
-        /* The additional systemd udev properties we only interpret
-         * for the main object */
-        if (main)
-                (void) device_add_udev_wants(u, dev);
-=======
         if (sysfs) {
                 r = device_set_sysfs(DEVICE(u), sysfs);
                 if (r < 0)
@@ -345,7 +321,6 @@
                         (void) device_add_udev_wants(u, dev);
         }
 
->>>>>>> 1c82628b
 
         /* Note that this won't dispatch the load queue, the caller
          * has to do that if needed and appropriate */
@@ -708,15 +683,9 @@
                  * udev, then it's completely gone, hence unset all
                  * found bits */
                 device_update_found_by_sysfs(m, sysfs, false, DEVICE_FOUND_UDEV|DEVICE_FOUND_MOUNT|DEVICE_FOUND_SWAP, true);
-<<<<<<< HEAD
 
         } else if (device_is_ready(dev)) {
 
-=======
-
-        } else if (device_is_ready(dev)) {
-
->>>>>>> 1c82628b
                 (void) device_process_new(m, dev);
 
                 r = swap_process_device_new(m, dev);
@@ -770,25 +739,6 @@
                 if (!path_startswith(node, "/dev"))
                         return 0;
 
-<<<<<<< HEAD
-                if (stat(node, &st) < 0) {
-                        if (errno == ENOENT)
-                                return 0;
-
-                        return log_error_errno(errno, "Failed to stat device node file %s: %m", node);
-                }
-
-                if (!S_ISBLK(st.st_mode) && !S_ISCHR(st.st_mode))
-                        return 0;
-
-                dev = udev_device_new_from_devnum(m->udev, S_ISBLK(st.st_mode) ? 'b' : 'c', st.st_rdev);
-                if (!dev) {
-                        if (errno == ENOENT)
-                                return 0;
-
-                        return log_oom();
-                }
-=======
                 /* We make an extra check here, if the device node
                  * actually exists. If it's missing, then this is an
                  * indication that device was unplugged but is still
@@ -809,7 +759,6 @@
 
                 } else if (errno != ENOENT)
                         return log_error_errno(errno, "Failed to stat device node file %s: %m", node);
->>>>>>> 1c82628b
 
                 /* If the device is known in the kernel and newly
                  * appeared, then we'll create a device unit for it,
