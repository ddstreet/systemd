--- conflicted
+++ resolved
@@ -707,9 +707,6 @@
                 return supported = false;
         }
 
-<<<<<<< HEAD
-        return supported = true;
-=======
         /* Unfortunately the kernel allows us to create BPF_PROG_TYPE_CGROUP_SKB programs even when CONFIG_CGROUP_BPF
          * is turned off at kernel compilation time. This sucks of course: why does it allow us to create a cgroup BPF
          * program if we can't do a thing with it later?
@@ -734,5 +731,4 @@
                 log_debug("Wut? kernel accepted our invalid BPF_PROG_ATTACH call? Something is weird, assuming BPF firewalling is broken and hence not supported.");
 
         return supported = false;
->>>>>>> b4aa237f
 }