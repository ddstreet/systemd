--- conflicted
+++ resolved
@@ -888,11 +888,7 @@
         } else {
                 bpf_firewall_unsupported_reason =
                         log_debug_errno(SYNTHETIC_ERRNO(EBADE),
-<<<<<<< HEAD
-                                        "Wut? Kernel accepted our invalid BPF_PROG_DETACH call? "
-=======
                                         "bpf-firewall: Wut? Kernel accepted our invalid BPF_PROG_DETACH call? "
->>>>>>> 04025fa6
                                         "Something is weird, assuming BPF firewalling is broken and hence not supported.");
                 return supported = BPF_FIREWALL_UNSUPPORTED;
         }
@@ -925,11 +921,7 @@
         } else {
                 bpf_firewall_unsupported_reason =
                         log_debug_errno(SYNTHETIC_ERRNO(EBADE),
-<<<<<<< HEAD
-                                        "Wut? Kernel accepted our invalid BPF_PROG_ATTACH+BPF_F_ALLOW_MULTI call? "
-=======
                                         "bpf-firewall: Wut? Kernel accepted our invalid BPF_PROG_ATTACH+BPF_F_ALLOW_MULTI call? "
->>>>>>> 04025fa6
                                         "Something is weird, assuming BPF firewalling is broken and hence not supported.");
                 return supported = BPF_FIREWALL_UNSUPPORTED;
         }
@@ -941,13 +933,8 @@
         assert(u);
         assert(u->manager);
 
-<<<<<<< HEAD
-        if (!warned && !MANAGER_IS_TEST_RUN(u->manager)) {
-                bool quiet = bpf_firewall_unsupported_reason == -EPERM && detect_container() > 0;
-=======
         if (warned || MANAGER_IS_TEST_RUN(u->manager))
                 return;
->>>>>>> 04025fa6
 
         bool quiet = ERRNO_IS_PRIVILEGE(bpf_firewall_unsupported_reason) && detect_container() > 0;
 
