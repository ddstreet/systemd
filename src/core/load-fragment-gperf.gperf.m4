--- conflicted
+++ resolved
@@ -241,11 +241,7 @@
 Socket.PassCredentials,          config_parse_bool,                  0,                             offsetof(Socket, pass_cred)
 Socket.PassSecurity,             config_parse_bool,                  0,                             offsetof(Socket, pass_sec)
 Socket.TCPCongestion,            config_parse_string,                0,                             offsetof(Socket, tcp_congestion)
-<<<<<<< HEAD
-Socket.ReusePort,                config_parse_bool,                  0,                             offsetof(Socket, reuseport)
-=======
 Socket.ReusePort,                config_parse_bool,                  0,                             offsetof(Socket, reuse_port)
->>>>>>> a8f3477d
 Socket.MessageQueueMaxMessages,  config_parse_long,                  0,                             offsetof(Socket, mq_maxmsg)
 Socket.MessageQueueMessageSize,  config_parse_long,                  0,                             offsetof(Socket, mq_msgsize)
 Socket.RemoveOnStop,             config_parse_bool,                  0,                             offsetof(Socket, remove_on_stop)
