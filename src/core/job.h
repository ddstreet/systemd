#pragma once

/***
  This file is part of systemd.

  Copyright 2010 Lennart Poettering

  systemd is free software; you can redistribute it and/or modify it
  under the terms of the GNU Lesser General Public License as published by
  the Free Software Foundation; either version 2.1 of the License, or
  (at your option) any later version.

  systemd is distributed in the hope that it will be useful, but
  WITHOUT ANY WARRANTY; without even the implied warranty of
  MERCHANTABILITY or FITNESS FOR A PARTICULAR PURPOSE. See the GNU
  Lesser General Public License for more details.

  You should have received a copy of the GNU Lesser General Public License
  along with systemd; If not, see <http://www.gnu.org/licenses/>.
***/

#include <stdbool.h>

#include "sd-event.h"

#include "list.h"
#include "unit-name.h"

typedef struct Job Job;
typedef struct JobDependency JobDependency;
typedef enum JobType JobType;
typedef enum JobState JobState;
typedef enum JobMode JobMode;
typedef enum JobResult JobResult;

/* Be careful when changing the job types! Adjust job_merging_table[] accordingly! */
enum JobType {
        JOB_START,                  /* if a unit does not support being started, we'll just wait until it becomes active */
        JOB_VERIFY_ACTIVE,

        JOB_STOP,

        JOB_RELOAD,                 /* if running, reload */

        /* Note that restarts are first treated like JOB_STOP, but
         * then instead of finishing are patched to become
         * JOB_START. */
        JOB_RESTART,                /* If running, stop. Then start unconditionally. */

        _JOB_TYPE_MAX_MERGING,

        /* JOB_NOP can enter into a transaction, but as it won't pull in
         * any dependencies and it uses the special 'nop_job' slot in Unit,
         * it won't have to merge with anything (except possibly into another
         * JOB_NOP, previously installed). JOB_NOP is special-cased in
         * job_type_is_*() functions so that the transaction can be
         * activated. */
        JOB_NOP = _JOB_TYPE_MAX_MERGING, /* do nothing */

        _JOB_TYPE_MAX_IN_TRANSACTION,

        /* JOB_TRY_RESTART can never appear in a transaction, because
         * it always collapses into JOB_RESTART or JOB_NOP before entering.
         * Thus we never need to merge it with anything. */
        JOB_TRY_RESTART = _JOB_TYPE_MAX_IN_TRANSACTION, /* if running, stop and then start */

        /* Similar to JOB_TRY_RESTART but collapses to JOB_RELOAD or JOB_NOP */
        JOB_TRY_RELOAD,

        /* JOB_RELOAD_OR_START won't enter into a transaction and cannot result
         * from transaction merging (there's no way for JOB_RELOAD and
         * JOB_START to meet in one transaction). It can result from a merge
         * during job installation, but then it will immediately collapse into
         * one of the two simpler types. */
        JOB_RELOAD_OR_START,        /* if running, reload, otherwise start */

        _JOB_TYPE_MAX,
        _JOB_TYPE_INVALID = -1
};

enum JobState {
        JOB_WAITING,
        JOB_RUNNING,
        _JOB_STATE_MAX,
        _JOB_STATE_INVALID = -1
};

enum JobMode {
        JOB_FAIL,                /* Fail if a conflicting job is already queued */
        JOB_REPLACE,             /* Replace an existing conflicting job */
        JOB_REPLACE_IRREVERSIBLY,/* Like JOB_REPLACE + produce irreversible jobs */
        JOB_ISOLATE,             /* Start a unit, and stop all others */
        JOB_FLUSH,               /* Flush out all other queued jobs when queing this one */
        JOB_IGNORE_DEPENDENCIES, /* Ignore both requirement and ordering dependencies */
        JOB_IGNORE_REQUIREMENTS, /* Ignore requirement dependencies */
        _JOB_MODE_MAX,
        _JOB_MODE_INVALID = -1
};

enum JobResult {
        JOB_DONE,                /* Job completed successfully */
        JOB_CANCELED,            /* Job canceled by a conflicting job installation or by explicit cancel request */
        JOB_TIMEOUT,             /* Job timeout elapsed */
        JOB_FAILED,              /* Job failed */
        JOB_DEPENDENCY,          /* A required dependency job did not result in JOB_DONE */
        JOB_SKIPPED,             /* Negative result of JOB_VERIFY_ACTIVE */
        JOB_INVALID,             /* JOB_RELOAD of inactive unit */
        JOB_ASSERT,              /* Couldn't start a unit, because an assert didn't hold */
        JOB_UNSUPPORTED,         /* Couldn't start a unit, because the unit type is not supported on the system */
        _JOB_RESULT_MAX,
        _JOB_RESULT_INVALID = -1
};

#include "unit.h"

struct JobDependency {
        /* Encodes that the 'subject' job needs the 'object' job in
         * some way. This structure is used only while building a transaction. */
        Job *subject;
        Job *object;

        LIST_FIELDS(JobDependency, subject);
        LIST_FIELDS(JobDependency, object);

        bool matters;
        bool conflicts;
};

struct Job {
        Manager *manager;
        Unit *unit;

        LIST_FIELDS(Job, transaction);
        LIST_FIELDS(Job, run_queue);
        LIST_FIELDS(Job, dbus_queue);

        LIST_HEAD(JobDependency, subject_list);
        LIST_HEAD(JobDependency, object_list);

        /* Used for graph algs as a "I have been here" marker */
        Job* marker;
        unsigned generation;

        uint32_t id;

        JobType type;
        JobState state;

        sd_event_source *timer_event_source;
        usec_t begin_usec;

        /*
         * This tracks where to send signals, and also which clients
         * are allowed to call DBus methods on the job (other than
         * root).
         *
         * There can be more than one client, because of job merging.
         */
        sd_bus_track *clients;
        char **deserialized_clients;

        JobResult result;

        bool installed:1;
        bool in_run_queue:1;
        bool matters_to_anchor:1;
        bool in_dbus_queue:1;
        bool sent_dbus_new_signal:1;
        bool ignore_order:1;
        bool irreversible:1;
        bool reloaded:1;
};

Job* job_new(Unit *unit, JobType type);
Job* job_new_raw(Unit *unit);
void job_unlink(Job *job);
<<<<<<< HEAD
void job_free(Job *job);
=======
Job* job_free(Job *job);
>>>>>>> e896d9fc
Job* job_install(Job *j);
int job_install_deserialized(Job *j);
void job_uninstall(Job *j);
void job_dump(Job *j, FILE*f, const char *prefix);
int job_serialize(Job *j, FILE *f, FDSet *fds);
int job_deserialize(Job *j, FILE *f, FDSet *fds);
int job_coldplug(Job *j);

JobDependency* job_dependency_new(Job *subject, Job *object, bool matters, bool conflicts);
void job_dependency_free(JobDependency *l);

int job_merge(Job *j, Job *other);

JobType job_type_lookup_merge(JobType a, JobType b) _pure_;

_pure_ static inline bool job_type_is_mergeable(JobType a, JobType b) {
        return job_type_lookup_merge(a, b) >= 0;
}

_pure_ static inline bool job_type_is_conflicting(JobType a, JobType b) {
        return a != JOB_NOP && b != JOB_NOP && !job_type_is_mergeable(a, b);
}

_pure_ static inline bool job_type_is_superset(JobType a, JobType b) {
        /* Checks whether operation a is a "superset" of b in its actions */
        if (b == JOB_NOP)
                return true;
        if (a == JOB_NOP)
                return false;
        return a == job_type_lookup_merge(a, b);
}

bool job_type_is_redundant(JobType a, UnitActiveState b) _pure_;

/* Collapses a state-dependent job type into a simpler type by observing
 * the state of the unit which it is going to be applied to. */
JobType job_type_collapse(JobType t, Unit *u);

int job_type_merge_and_collapse(JobType *a, JobType b, Unit *u);

void job_add_to_run_queue(Job *j);
void job_add_to_dbus_queue(Job *j);

int job_start_timer(Job *j);

int job_run_and_invalidate(Job *j);
int job_finish_and_invalidate(Job *j, JobResult result, bool recursive);

char *job_dbus_path(Job *j);

void job_shutdown_magic(Job *j);

int job_get_timeout(Job *j, usec_t *timeout) _pure_;

DEFINE_TRIVIAL_CLEANUP_FUNC(Job*, job_free);

const char* job_type_to_string(JobType t) _const_;
JobType job_type_from_string(const char *s) _pure_;

const char* job_state_to_string(JobState t) _const_;
JobState job_state_from_string(const char *s) _pure_;

const char* job_mode_to_string(JobMode t) _const_;
JobMode job_mode_from_string(const char *s) _pure_;

const char* job_result_to_string(JobResult t) _const_;
JobResult job_result_from_string(const char *s) _pure_;

const char* job_type_to_access_method(JobType t);<|MERGE_RESOLUTION|>--- conflicted
+++ resolved
@@ -168,17 +168,12 @@
         bool sent_dbus_new_signal:1;
         bool ignore_order:1;
         bool irreversible:1;
-        bool reloaded:1;
 };
 
 Job* job_new(Unit *unit, JobType type);
 Job* job_new_raw(Unit *unit);
 void job_unlink(Job *job);
-<<<<<<< HEAD
-void job_free(Job *job);
-=======
 Job* job_free(Job *job);
->>>>>>> e896d9fc
 Job* job_install(Job *j);
 int job_install_deserialized(Job *j);
 void job_uninstall(Job *j);
