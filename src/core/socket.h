--- conflicted
+++ resolved
@@ -52,10 +52,7 @@
         SOCKET_FAILURE_EXIT_CODE,
         SOCKET_FAILURE_SIGNAL,
         SOCKET_FAILURE_CORE_DUMP,
-<<<<<<< HEAD
-=======
         SOCKET_FAILURE_START_LIMIT_HIT,
->>>>>>> eb8e6ca4
         SOCKET_FAILURE_TRIGGER_LIMIT_HIT,
         SOCKET_FAILURE_SERVICE_START_LIMIT_HIT,
         _SOCKET_RESULT_MAX,
