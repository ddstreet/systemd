/* SPDX-License-Identifier: LGPL-2.1+ */

#include "conf-parser.h"
#include "fs-util.h"
#include "load-dropin.h"
#include "load-fragment.h"
#include "log.h"
#include "stat-util.h"
#include "string-util.h"
#include "strv.h"
#include "unit-name.h"
#include "unit.h"

static int unit_name_compatible(const char *a, const char *b) {
        _cleanup_free_ char *template = NULL;
        int r;

        /* The straightforward case: the symlink name matches the target */
        if (streq(a, b))
                return 1;

        r = unit_name_template(a, &template);
        if (r == -EINVAL)
                return 0; /* Not a template */
        if (r < 0)
                return r; /* OOM, or some other failure. Just skip the warning. */

        /* An instance name points to a target that is just the template name */
        return streq(template, b);
}

static int process_deps(Unit *u, UnitDependency dependency, const char *dir_suffix) {
        _cleanup_strv_free_ char **paths = NULL;
        char **p;
        int r;

        r = unit_file_find_dropin_paths(NULL,
                                        u->manager->lookup_paths.search_path,
                                        u->manager->unit_path_cache,
                                        dir_suffix,
                                        NULL,
                                        u->names,
                                        &paths);
        if (r < 0)
                return r;

        STRV_FOREACH(p, paths) {
                _cleanup_free_ char *target = NULL;
                const char *entry;

                entry = basename(*p);

                if (null_or_empty_path(*p) > 0) {
                        /* an error usually means an invalid symlink, which is not a mask */
                        log_unit_debug(u, "%s dependency on %s is masked by %s, ignoring.",
                                       unit_dependency_to_string(dependency), entry, *p);
                        continue;
                }

                r = is_symlink(*p);
                if (r < 0) {
                        log_unit_warning_errno(u, r, "%s dropin %s unreadable, ignoring: %m",
                                               unit_dependency_to_string(dependency), *p);
                        continue;
                }
                if (r == 0) {
                        log_unit_warning(u, "%s dependency dropin %s is not a symlink, ignoring.",
                                         unit_dependency_to_string(dependency), *p);
                        continue;
                }

                if (!unit_name_is_valid(entry, UNIT_NAME_ANY)) {
                        log_unit_warning(u, "%s dependency dropin %s is not a valid unit name, ignoring.",
                                         unit_dependency_to_string(dependency), *p);
                        continue;
                }

                r = readlink_malloc(*p, &target);
                if (r < 0) {
                        log_unit_warning_errno(u, r, "readlink(\"%s\") failed, ignoring: %m", *p);
                        continue;
                }

                /* We don't treat this as an error, especially because we didn't check this for a
                 * long time. Nevertheless, we warn, because such mismatch can be mighty confusing. */
                r = unit_name_compatible(entry, basename(target));
                if (r < 0) {
                        log_unit_warning_errno(u, r, "Can't check if names %s and %s are compatible, ignoring: %m", entry, basename(target));
                        continue;
                }
                if (r == 0)
                        log_unit_warning(u, "%s dependency dropin %s target %s has different name",
                                         unit_dependency_to_string(dependency), *p, target);

<<<<<<< HEAD
                r = unit_add_dependency_by_name(u, dependency, entry, NULL, true, UNIT_DEPENDENCY_FILE);
=======
                r = unit_add_dependency_by_name(u, dependency, entry, true, UNIT_DEPENDENCY_FILE);
>>>>>>> 9612f8cb
                if (r < 0)
                        log_unit_warning_errno(u, r, "Cannot add %s dependency on %s, ignoring: %m",
                                               unit_dependency_to_string(dependency), entry);
        }

        return 0;
}

int unit_load_dropin(Unit *u) {
        _cleanup_strv_free_ char **l = NULL;
        char **f;
        int r;

        assert(u);

        /* Load dependencies from .wants and .requires directories */
        r = process_deps(u, UNIT_WANTS, ".wants");
        if (r < 0)
                return r;

        r = process_deps(u, UNIT_REQUIRES, ".requires");
        if (r < 0)
                return r;

        /* Load .conf dropins */
        r = unit_find_dropin_paths(u, &l);
        if (r <= 0)
                return 0;

        if (!u->dropin_paths)
                u->dropin_paths = TAKE_PTR(l);
        else {
                r = strv_extend_strv(&u->dropin_paths, l, true);
                if (r < 0)
                        return log_oom();
        }

        STRV_FOREACH(f, u->dropin_paths)
                (void) config_parse(u->id, *f, NULL,
                                    UNIT_VTABLE(u)->sections,
                                    config_item_perf_lookup, load_fragment_gperf_lookup,
                                    0, u);

        u->dropin_mtime = now(CLOCK_REALTIME);

        return 0;
}<|MERGE_RESOLUTION|>--- conflicted
+++ resolved
@@ -92,11 +92,7 @@
                         log_unit_warning(u, "%s dependency dropin %s target %s has different name",
                                          unit_dependency_to_string(dependency), *p, target);
 
-<<<<<<< HEAD
-                r = unit_add_dependency_by_name(u, dependency, entry, NULL, true, UNIT_DEPENDENCY_FILE);
-=======
                 r = unit_add_dependency_by_name(u, dependency, entry, true, UNIT_DEPENDENCY_FILE);
->>>>>>> 9612f8cb
                 if (r < 0)
                         log_unit_warning_errno(u, r, "Cannot add %s dependency on %s, ignoring: %m",
                                                unit_dependency_to_string(dependency), entry);
