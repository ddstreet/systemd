--- conflicted
+++ resolved
@@ -94,11 +94,6 @@
         { "tmpfs",       "/run",                      "tmpfs",      "mode=755",                MS_NOSUID|MS_NODEV|MS_STRICTATIME,
           NULL,          MNT_FATAL|MNT_IN_CONTAINER },
         { "tmpfs",       "/run/lock",                 "tmpfs",      "mode=1777,size=5242880",  MS_NOSUID|MS_NODEV|MS_NOEXEC,
-<<<<<<< HEAD
-          NULL,          MNT_FATAL|MNT_IN_CONTAINER },
-        { "tmpfs",       "/sys/fs/cgroup",            "tmpfs",      "mode=755",                MS_NOSUID|MS_NOEXEC|MS_NODEV|MS_STRICTATIME,
-=======
->>>>>>> 5e2e0853
           NULL,          MNT_FATAL|MNT_IN_CONTAINER },
         { "cgroup",      "/sys/fs/cgroup",            "cgroup",     "__DEVEL__sane_behavior",  MS_NOSUID|MS_NOEXEC|MS_NODEV,
           cg_is_unified_wanted, MNT_FATAL|MNT_IN_CONTAINER },
