/***
  This file is part of systemd.

  Copyright 2010 Lennart Poettering

  systemd is free software; you can redistribute it and/or modify it
  under the terms of the GNU Lesser General Public License as published by
  the Free Software Foundation; either version 2.1 of the License, or
  (at your option) any later version.

  systemd is distributed in the hope that it will be useful, but
  WITHOUT ANY WARRANTY; without even the implied warranty of
  MERCHANTABILITY or FITNESS FOR A PARTICULAR PURPOSE. See the GNU
  Lesser General Public License for more details.

  You should have received a copy of the GNU Lesser General Public License
  along with systemd; If not, see <http://www.gnu.org/licenses/>.
***/

#include <errno.h>
#include <ftw.h>
#include <stdlib.h>
#include <sys/mount.h>
#include <unistd.h>

#include "alloc-util.h"
#include "bus-util.h"
#include "cgroup-util.h"
#include "dev-setup.h"
#include "efivars.h"
#include "fs-util.h"
#include "label.h"
#include "log.h"
#include "macro.h"
#include "missing.h"
#include "mkdir.h"
#include "mount-setup.h"
#include "mount-util.h"
#include "path-util.h"
#include "set.h"
#include "smack-util.h"
#include "strv.h"
#include "user-util.h"
#include "util.h"
#include "virt.h"

typedef enum MountMode {
        MNT_NONE  =        0,
        MNT_FATAL =        1 <<  0,
        MNT_IN_CONTAINER = 1 <<  1,
} MountMode;

typedef struct MountPoint {
        const char *what;
        const char *where;
        const char *type;
        const char *options;
        unsigned long flags;
        bool (*condition_fn)(void);
        MountMode mode;
} MountPoint;

/* The first three entries we might need before SELinux is up. The
 * fourth (securityfs) is needed by IMA to load a custom policy. The
 * other ones we can delay until SELinux and IMA are loaded. When
 * SMACK is enabled we need smackfs, too, so it's a fifth one. */
#if ENABLE_SMACK
#define N_EARLY_MOUNT 5
#else
#define N_EARLY_MOUNT 4
#endif

static const MountPoint mount_table[] = {
        { "sysfs",       "/sys",                      "sysfs",      NULL,                      MS_NOSUID|MS_NOEXEC|MS_NODEV,
          NULL,          MNT_FATAL|MNT_IN_CONTAINER },
        { "proc",        "/proc",                     "proc",       NULL,                      MS_NOSUID|MS_NOEXEC|MS_NODEV,
          NULL,          MNT_FATAL|MNT_IN_CONTAINER },
        { "devtmpfs",    "/dev",                      "devtmpfs",   "mode=755",                MS_NOSUID|MS_STRICTATIME,
          NULL,          MNT_FATAL|MNT_IN_CONTAINER },
        { "securityfs",  "/sys/kernel/security",      "securityfs", NULL,                      MS_NOSUID|MS_NOEXEC|MS_NODEV,
          NULL,          MNT_NONE                   },
#if ENABLE_SMACK
        { "smackfs",     "/sys/fs/smackfs",           "smackfs",    "smackfsdef=*",            MS_NOSUID|MS_NOEXEC|MS_NODEV,
          mac_smack_use, MNT_FATAL                  },
        { "tmpfs",       "/dev/shm",                  "tmpfs",      "mode=1777,smackfsroot=*", MS_NOSUID|MS_NODEV|MS_STRICTATIME,
          mac_smack_use, MNT_FATAL                  },
#endif
        { "tmpfs",       "/dev/shm",                  "tmpfs",      "mode=1777",               MS_NOSUID|MS_NODEV|MS_STRICTATIME,
          NULL,          MNT_FATAL|MNT_IN_CONTAINER },
        { "devpts",      "/dev/pts",                  "devpts",     "mode=620,gid=" STRINGIFY(TTY_GID), MS_NOSUID|MS_NOEXEC,
          NULL,          MNT_IN_CONTAINER           },
#if ENABLE_SMACK
        { "tmpfs",       "/run",                      "tmpfs",      "mode=755,smackfsroot=*",  MS_NOSUID|MS_NODEV|MS_STRICTATIME,
          mac_smack_use, MNT_FATAL                  },
#endif
        { "tmpfs",       "/run",                      "tmpfs",      "mode=755",                MS_NOSUID|MS_NODEV|MS_STRICTATIME,
          NULL,          MNT_FATAL|MNT_IN_CONTAINER },
        { "tmpfs",       "/run/lock",                 "tmpfs",      "mode=1777,size=5242880",  MS_NOSUID|MS_NODEV|MS_NOEXEC,
          NULL,          MNT_FATAL|MNT_IN_CONTAINER },
<<<<<<< HEAD
=======
        { "cgroup",      "/sys/fs/cgroup",            "cgroup2",    "nsdelegate",              MS_NOSUID|MS_NOEXEC|MS_NODEV,
          cg_is_unified_wanted, MNT_IN_CONTAINER },
>>>>>>> 2fd6b655
        { "cgroup",      "/sys/fs/cgroup",            "cgroup2",    NULL,                      MS_NOSUID|MS_NOEXEC|MS_NODEV,
          cg_is_unified_wanted, MNT_IN_CONTAINER },
        { "tmpfs",       "/sys/fs/cgroup",            "tmpfs",      "mode=755",                MS_NOSUID|MS_NOEXEC|MS_NODEV|MS_STRICTATIME,
          cg_is_legacy_wanted, MNT_FATAL|MNT_IN_CONTAINER },
        { "cgroup",      "/sys/fs/cgroup/unified",    "cgroup2",    "nsdelegate",              MS_NOSUID|MS_NOEXEC|MS_NODEV,
          cg_is_hybrid_wanted, MNT_IN_CONTAINER },
        { "cgroup",      "/sys/fs/cgroup/unified",    "cgroup2",    NULL,                      MS_NOSUID|MS_NOEXEC|MS_NODEV,
          cg_is_hybrid_wanted, MNT_IN_CONTAINER },
        { "cgroup",      "/sys/fs/cgroup/systemd",    "cgroup",     "none,name=systemd,xattr", MS_NOSUID|MS_NOEXEC|MS_NODEV,
          cg_is_legacy_wanted, MNT_IN_CONTAINER     },
        { "cgroup",      "/sys/fs/cgroup/systemd",    "cgroup",     "none,name=systemd",       MS_NOSUID|MS_NOEXEC|MS_NODEV,
          cg_is_legacy_wanted, MNT_FATAL|MNT_IN_CONTAINER },
        { "pstore",      "/sys/fs/pstore",            "pstore",     NULL,                      MS_NOSUID|MS_NOEXEC|MS_NODEV,
          NULL,          MNT_NONE                   },
#if ENABLE_EFI
        { "efivarfs",    "/sys/firmware/efi/efivars", "efivarfs",   NULL,                      MS_NOSUID|MS_NOEXEC|MS_NODEV,
          is_efi_boot,   MNT_NONE                   },
#endif
};

/* These are API file systems that might be mounted by other software,
 * we just list them here so that we know that we should ignore them */

static const char ignore_paths[] =
        /* SELinux file systems */
        "/sys/fs/selinux\0"
        /* Container bind mounts */
        "/proc/sys\0"
        "/dev/console\0"
        "/proc/kmsg\0";

bool mount_point_is_api(const char *path) {
        unsigned i;

        /* Checks if this mount point is considered "API", and hence
         * should be ignored */

        for (i = 0; i < ELEMENTSOF(mount_table); i ++)
                if (path_equal(path, mount_table[i].where))
                        return true;

        return path_startswith(path, "/sys/fs/cgroup/");
}

bool mount_point_ignore(const char *path) {
        const char *i;

        NULSTR_FOREACH(i, ignore_paths)
                if (path_equal(path, i))
                        return true;

        return false;
}

static int mount_one(const MountPoint *p, bool relabel) {
        int r;

        assert(p);

        if (p->condition_fn && !p->condition_fn())
                return 0;

        /* Relabel first, just in case */
        if (relabel)
                (void) label_fix(p->where, true, true);

        r = path_is_mount_point(p->where, NULL, AT_SYMLINK_FOLLOW);
        if (r < 0 && r != -ENOENT) {
                log_full_errno((p->mode & MNT_FATAL) ? LOG_ERR : LOG_DEBUG, r, "Failed to determine whether %s is a mount point: %m", p->where);
                return (p->mode & MNT_FATAL) ? r : 0;
        }
        if (r > 0)
                return 0;

        /* Skip securityfs in a container */
        if (!(p->mode & MNT_IN_CONTAINER) && detect_container() > 0)
                return 0;

        /* The access mode here doesn't really matter too much, since
         * the mounted file system will take precedence anyway. */
        if (relabel)
                (void) mkdir_p_label(p->where, 0755);
        else
                (void) mkdir_p(p->where, 0755);

        log_debug("Mounting %s to %s of type %s with options %s.",
                  p->what,
                  p->where,
                  p->type,
                  strna(p->options));

        if (mount(p->what,
                  p->where,
                  p->type,
                  p->flags,
                  p->options) < 0) {
                log_full_errno((p->mode & MNT_FATAL) ? LOG_ERR : LOG_DEBUG, errno, "Failed to mount %s at %s: %m", p->type, p->where);
                return (p->mode & MNT_FATAL) ? -errno : 0;
        }

        /* Relabel again, since we now mounted something fresh here */
        if (relabel)
                (void) label_fix(p->where, false, false);

        return 1;
}

static int mount_points_setup(unsigned n, bool loaded_policy) {
        unsigned i;
        int r = 0;

        for (i = 0; i < n; i ++) {
                int j;

                j = mount_one(mount_table + i, loaded_policy);
                if (j != 0 && r >= 0)
                        r = j;
        }

        return r;
}

int mount_setup_early(void) {
        assert_cc(N_EARLY_MOUNT <= ELEMENTSOF(mount_table));

        /* Do a minimal mount of /proc and friends to enable the most
         * basic stuff, such as SELinux */
        return mount_points_setup(N_EARLY_MOUNT, false);
}

int mount_cgroup_controllers(char ***join_controllers) {
        _cleanup_set_free_free_ Set *controllers = NULL;
        int r;

        if (!cg_is_legacy_wanted())
                return 0;

        /* Mount all available cgroup controllers that are built into the kernel. */

        controllers = set_new(&string_hash_ops);
        if (!controllers)
                return log_oom();

        r = cg_kernel_controllers(controllers);
        if (r < 0)
                return log_error_errno(r, "Failed to enumerate cgroup controllers: %m");

        for (;;) {
                _cleanup_free_ char *options = NULL, *controller = NULL, *where = NULL;
                MountPoint p = {
                        .what = "cgroup",
                        .type = "cgroup",
                        .flags = MS_NOSUID|MS_NOEXEC|MS_NODEV,
                        .mode = MNT_IN_CONTAINER,
                };
                char ***k = NULL;

                controller = set_steal_first(controllers);
                if (!controller)
                        break;

                if (join_controllers)
                        for (k = join_controllers; *k; k++)
                                if (strv_find(*k, controller))
                                        break;

                if (k && *k) {
                        char **i, **j;

                        for (i = *k, j = *k; *i; i++) {

                                if (!streq(*i, controller)) {
                                        _cleanup_free_ char *t;

                                        t = set_remove(controllers, *i);
                                        if (!t) {
                                                free(*i);
                                                continue;
                                        }
                                }

                                *(j++) = *i;
                        }

                        *j = NULL;

                        options = strv_join(*k, ",");
                        if (!options)
                                return log_oom();
                } else {
                        options = controller;
                        controller = NULL;
                }

                where = strappend("/sys/fs/cgroup/", options);
                if (!where)
                        return log_oom();

                p.where = where;
                p.options = options;

                r = mount_one(&p, true);
                if (r < 0)
                        return r;

                if (r > 0 && k && *k) {
                        char **i;

                        for (i = *k; *i; i++) {
                                _cleanup_free_ char *t = NULL;

                                t = strappend("/sys/fs/cgroup/", *i);
                                if (!t)
                                        return log_oom();

                                r = symlink(options, t);
                                if (r >= 0) {
#ifdef SMACK_RUN_LABEL
                                        _cleanup_free_ char *src;
                                        src = strappend("/sys/fs/cgroup/", options);
                                        if (!src)
                                                return log_oom();
                                        r = mac_smack_copy(t, src);
                                        if (r < 0 && r != -EOPNOTSUPP)
                                                return log_error_errno(r, "Failed to copy smack label from %s to %s: %m", src, t);
#endif
                                } else if (errno != EEXIST)
                                        return log_error_errno(errno, "Failed to create symlink %s: %m", t);
                        }
                }
        }

        /* Now that we mounted everything, let's make the tmpfs the
         * cgroup file systems are mounted into read-only. */
        (void) mount("tmpfs", "/sys/fs/cgroup", "tmpfs", MS_REMOUNT|MS_NOSUID|MS_NOEXEC|MS_NODEV|MS_STRICTATIME|MS_RDONLY, "mode=755");

        return 0;
}

#if HAVE_SELINUX || ENABLE_SMACK
static int nftw_cb(
                const char *fpath,
                const struct stat *sb,
                int tflag,
                struct FTW *ftwbuf) {

        /* No need to label /dev twice in a row... */
        if (_unlikely_(ftwbuf->level == 0))
                return FTW_CONTINUE;

        label_fix(fpath, false, false);

        /* /run/initramfs is static data and big, no need to
         * dynamically relabel its contents at boot... */
        if (_unlikely_(ftwbuf->level == 1 &&
                      tflag == FTW_D &&
                      streq(fpath, "/run/initramfs")))
                return FTW_SKIP_SUBTREE;

        return FTW_CONTINUE;
};
#endif

int mount_setup(bool loaded_policy) {
        int r = 0;

        r = mount_points_setup(ELEMENTSOF(mount_table), loaded_policy);
        if (r < 0)
                return r;

#if HAVE_SELINUX || ENABLE_SMACK
        /* Nodes in devtmpfs and /run need to be manually updated for
         * the appropriate labels, after mounting. The other virtual
         * API file systems like /sys and /proc do not need that, they
         * use the same label for all their files. */
        if (loaded_policy) {
                usec_t before_relabel, after_relabel;
                char timespan[FORMAT_TIMESPAN_MAX];

                before_relabel = now(CLOCK_MONOTONIC);

                nftw("/dev", nftw_cb, 64, FTW_MOUNT|FTW_PHYS|FTW_ACTIONRETVAL);
                nftw("/dev/shm", nftw_cb, 64, FTW_MOUNT|FTW_PHYS|FTW_ACTIONRETVAL);
                nftw("/run", nftw_cb, 64, FTW_MOUNT|FTW_PHYS|FTW_ACTIONRETVAL);

                after_relabel = now(CLOCK_MONOTONIC);

                log_info("Relabelled /dev and /run in %s.",
                         format_timespan(timespan, sizeof(timespan), after_relabel - before_relabel, 0));
        }
#endif

        /* Create a few default symlinks, which are normally created
         * by udevd, but some scripts might need them before we start
         * udevd. */
        dev_setup(NULL, UID_INVALID, GID_INVALID);

        /* Mark the root directory as shared in regards to mount propagation. The kernel defaults to "private", but we
         * think it makes more sense to have a default of "shared" so that nspawn and the container tools work out of
         * the box. If specific setups need other settings they can reset the propagation mode to private if
         * needed. Note that we set this only when we are invoked directly by the kernel. If we are invoked by a
         * container manager we assume the container manager knows what it is doing (for example, because it set up
         * some directories with different propagation modes). */
        if (detect_container() <= 0)
                if (mount(NULL, "/", NULL, MS_REC|MS_SHARED, NULL) < 0)
                        log_warning_errno(errno, "Failed to set up the root directory for shared mount propagation: %m");

        /* Create a few directories we always want around, Note that sd_booted() checks for /run/systemd/system, so
         * this mkdir really needs to stay for good, otherwise software that copied sd-daemon.c into their sources will
         * misdetect systemd. */
        (void) mkdir_label("/run/systemd", 0755);
        (void) mkdir_label("/run/systemd/system", 0755);

        /* Set up inaccessible items */
        (void) mkdir_label("/run/systemd/inaccessible", 0000);
        (void) mknod("/run/systemd/inaccessible/reg", S_IFREG | 0000, 0);
        (void) mkdir_label("/run/systemd/inaccessible/dir", 0000);
        (void) mknod("/run/systemd/inaccessible/chr", S_IFCHR | 0000, makedev(0, 0));
        (void) mknod("/run/systemd/inaccessible/blk", S_IFBLK | 0000, makedev(0, 0));
        (void) mkfifo("/run/systemd/inaccessible/fifo", 0000);
        (void) mknod("/run/systemd/inaccessible/sock", S_IFSOCK | 0000, 0);

        return 0;
}<|MERGE_RESOLUTION|>--- conflicted
+++ resolved
@@ -97,11 +97,8 @@
           NULL,          MNT_FATAL|MNT_IN_CONTAINER },
         { "tmpfs",       "/run/lock",                 "tmpfs",      "mode=1777,size=5242880",  MS_NOSUID|MS_NODEV|MS_NOEXEC,
           NULL,          MNT_FATAL|MNT_IN_CONTAINER },
-<<<<<<< HEAD
-=======
         { "cgroup",      "/sys/fs/cgroup",            "cgroup2",    "nsdelegate",              MS_NOSUID|MS_NOEXEC|MS_NODEV,
           cg_is_unified_wanted, MNT_IN_CONTAINER },
->>>>>>> 2fd6b655
         { "cgroup",      "/sys/fs/cgroup",            "cgroup2",    NULL,                      MS_NOSUID|MS_NOEXEC|MS_NODEV,
           cg_is_unified_wanted, MNT_IN_CONTAINER },
         { "tmpfs",       "/sys/fs/cgroup",            "tmpfs",      "mode=755",                MS_NOSUID|MS_NOEXEC|MS_NODEV|MS_STRICTATIME,
