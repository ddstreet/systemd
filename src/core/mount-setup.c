--- conflicted
+++ resolved
@@ -85,15 +85,9 @@
 #endif
         { "tmpfs",       "/run",                      "tmpfs",      "mode=755" TMPFS_LIMITS_RUN,               MS_NOSUID|MS_NODEV|MS_STRICTATIME,
           NULL,          MNT_FATAL|MNT_IN_CONTAINER },
-<<<<<<< HEAD
-        { "tmpfs",       "/run/lock",                 "tmpfs",      "mode=1777,size=5242880",  MS_NOSUID|MS_NODEV|MS_NOEXEC,
-          NULL,          MNT_FATAL|MNT_IN_CONTAINER },
-        { "cgroup2",     "/sys/fs/cgroup",            "cgroup2",    "nsdelegate",              MS_NOSUID|MS_NOEXEC|MS_NODEV,
-=======
         { "tmpfs",       "/run/lock",                 "tmpfs",      "mode=1777,size=5242880",                  MS_NOSUID|MS_NOEXEC|MS_NODEV,
           NULL,          MNT_FATAL|MNT_IN_CONTAINER },
         { "cgroup2",     "/sys/fs/cgroup",            "cgroup2",    "nsdelegate",                              MS_NOSUID|MS_NOEXEC|MS_NODEV,
->>>>>>> ea18ea56
           cg_is_unified_wanted, MNT_IN_CONTAINER|MNT_CHECK_WRITABLE },
         { "cgroup2",     "/sys/fs/cgroup",            "cgroup2",    NULL,                                      MS_NOSUID|MS_NOEXEC|MS_NODEV,
           cg_is_unified_wanted, MNT_IN_CONTAINER|MNT_CHECK_WRITABLE },
