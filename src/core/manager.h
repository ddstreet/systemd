--- conflicted
+++ resolved
@@ -1,28 +1,6 @@
 /* SPDX-License-Identifier: LGPL-2.1+ */
 #pragma once
 
-<<<<<<< HEAD
-/***
-  This file is part of systemd.
-
-  Copyright 2010 Lennart Poettering
-
-  systemd is free software; you can redistribute it and/or modify it
-  under the terms of the GNU Lesser General Public License as published by
-  the Free Software Foundation; either version 2.1 of the License, or
-  (at your option) any later version.
-
-  systemd is distributed in the hope that it will be useful, but
-  WITHOUT ANY WARRANTY; without even the implied warranty of
-  MERCHANTABILITY or FITNESS FOR A PARTICULAR PURPOSE. See the GNU
-  Lesser General Public License for more details.
-
-  You should have received a copy of the GNU Lesser General Public License
-  along with systemd; If not, see <http://www.gnu.org/licenses/>.
-***/
-
-=======
->>>>>>> 1bf624df
 #include <stdbool.h>
 #include <stdio.h>
 
@@ -37,10 +15,7 @@
 #include "ratelimit.h"
 
 struct libmnt_monitor;
-<<<<<<< HEAD
-=======
 typedef struct Unit Unit;
->>>>>>> 1bf624df
 
 /* Enforce upper limit how many names we allow */
 #define MANAGER_MAX_NAMES 131072 /* 128K */
