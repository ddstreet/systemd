--- conflicted
+++ resolved
@@ -2476,15 +2476,8 @@
                 }
         }
 
-<<<<<<< HEAD
-        if (!MANAGER_IS_RELOADING(u->manager)) {
-                manager_recheck_journal(m);
-                manager_recheck_dbus(m);
-        }
-=======
         manager_recheck_journal(m);
         manager_recheck_dbus(m);
->>>>>>> 1bf624df
 
         unit_trigger_notify(u);
 
