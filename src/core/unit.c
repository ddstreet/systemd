/* SPDX-License-Identifier: LGPL-2.1+ */
/***
  This file is part of systemd.

  Copyright 2010 Lennart Poettering

  systemd is free software; you can redistribute it and/or modify it
  under the terms of the GNU Lesser General Public License as published by
  the Free Software Foundation; either version 2.1 of the License, or
  (at your option) any later version.

  systemd is distributed in the hope that it will be useful, but
  WITHOUT ANY WARRANTY; without even the implied warranty of
  MERCHANTABILITY or FITNESS FOR A PARTICULAR PURPOSE. See the GNU
  Lesser General Public License for more details.

  You should have received a copy of the GNU Lesser General Public License
  along with systemd; If not, see <http://www.gnu.org/licenses/>.
***/

#include <errno.h>
#include <stdlib.h>
#include <string.h>
#include <sys/prctl.h>
#include <sys/stat.h>
#include <unistd.h>

#include "sd-id128.h"
#include "sd-messages.h"

#include "alloc-util.h"
#include "bus-common-errors.h"
#include "bus-util.h"
#include "cgroup-util.h"
#include "dbus-unit.h"
#include "dbus.h"
#include "dropin.h"
#include "escape.h"
#include "execute.h"
#include "fd-util.h"
#include "fileio-label.h"
#include "format-util.h"
#include "fs-util.h"
#include "id128-util.h"
#include "io-util.h"
#include "load-dropin.h"
#include "load-fragment.h"
#include "log.h"
#include "macro.h"
#include "missing.h"
#include "mkdir.h"
#include "parse-util.h"
#include "path-util.h"
#include "process-util.h"
#include "set.h"
#include "signal-util.h"
#include "sparse-endian.h"
#include "special.h"
#include "specifier.h"
#include "stat-util.h"
#include "stdio-util.h"
#include "string-table.h"
#include "string-util.h"
#include "strv.h"
#include "umask-util.h"
#include "unit-name.h"
#include "unit.h"
#include "user-util.h"
#include "virt.h"

const UnitVTable * const unit_vtable[_UNIT_TYPE_MAX] = {
        [UNIT_SERVICE] = &service_vtable,
        [UNIT_SOCKET] = &socket_vtable,
        [UNIT_TARGET] = &target_vtable,
        [UNIT_DEVICE] = &device_vtable,
        [UNIT_MOUNT] = &mount_vtable,
        [UNIT_AUTOMOUNT] = &automount_vtable,
        [UNIT_SWAP] = &swap_vtable,
        [UNIT_TIMER] = &timer_vtable,
        [UNIT_PATH] = &path_vtable,
        [UNIT_SLICE] = &slice_vtable,
        [UNIT_SCOPE] = &scope_vtable,
};

static void maybe_warn_about_dependency(Unit *u, const char *other, UnitDependency dependency);

Unit *unit_new(Manager *m, size_t size) {
        Unit *u;

        assert(m);
        assert(size >= sizeof(Unit));

        u = malloc0(size);
        if (!u)
                return NULL;

        u->names = set_new(&string_hash_ops);
        if (!u->names)
                return mfree(u);

        u->manager = m;
        u->type = _UNIT_TYPE_INVALID;
        u->default_dependencies = true;
        u->unit_file_state = _UNIT_FILE_STATE_INVALID;
        u->unit_file_preset = -1;
        u->on_failure_job_mode = JOB_REPLACE;
        u->cgroup_inotify_wd = -1;
        u->job_timeout = USEC_INFINITY;
        u->job_running_timeout = USEC_INFINITY;
        u->ref_uid = UID_INVALID;
        u->ref_gid = GID_INVALID;
        u->cpu_usage_last = NSEC_INFINITY;
        u->cgroup_bpf_state = UNIT_CGROUP_BPF_INVALIDATED;

        u->ip_accounting_ingress_map_fd = -1;
        u->ip_accounting_egress_map_fd = -1;
        u->ipv4_allow_map_fd = -1;
        u->ipv6_allow_map_fd = -1;
        u->ipv4_deny_map_fd = -1;
        u->ipv6_deny_map_fd = -1;

        u->last_section_private = -1;

        RATELIMIT_INIT(u->start_limit, m->default_start_limit_interval, m->default_start_limit_burst);
        RATELIMIT_INIT(u->auto_stop_ratelimit, 10 * USEC_PER_SEC, 16);

        return u;
}

int unit_new_for_name(Manager *m, size_t size, const char *name, Unit **ret) {
        Unit *u;
        int r;

        u = unit_new(m, size);
        if (!u)
                return -ENOMEM;

        r = unit_add_name(u, name);
        if (r < 0) {
                unit_free(u);
                return r;
        }

        *ret = u;
        return r;
}

bool unit_has_name(Unit *u, const char *name) {
        assert(u);
        assert(name);

        return set_contains(u->names, (char*) name);
}

static void unit_init(Unit *u) {
        CGroupContext *cc;
        ExecContext *ec;
        KillContext *kc;

        assert(u);
        assert(u->manager);
        assert(u->type >= 0);

        cc = unit_get_cgroup_context(u);
        if (cc) {
                cgroup_context_init(cc);

                /* Copy in the manager defaults into the cgroup
                 * context, _before_ the rest of the settings have
                 * been initialized */

                cc->cpu_accounting = u->manager->default_cpu_accounting;
                cc->io_accounting = u->manager->default_io_accounting;
                cc->ip_accounting = u->manager->default_ip_accounting;
                cc->blockio_accounting = u->manager->default_blockio_accounting;
                cc->memory_accounting = u->manager->default_memory_accounting;
                cc->tasks_accounting = u->manager->default_tasks_accounting;
                cc->ip_accounting = u->manager->default_ip_accounting;

                if (u->type != UNIT_SLICE)
                        cc->tasks_max = u->manager->default_tasks_max;
        }

        ec = unit_get_exec_context(u);
        if (ec) {
                exec_context_init(ec);

                ec->keyring_mode = MANAGER_IS_SYSTEM(u->manager) ?
                        EXEC_KEYRING_PRIVATE : EXEC_KEYRING_INHERIT;
        }

        kc = unit_get_kill_context(u);
        if (kc)
                kill_context_init(kc);

        if (UNIT_VTABLE(u)->init)
                UNIT_VTABLE(u)->init(u);
}

int unit_add_name(Unit *u, const char *text) {
        _cleanup_free_ char *s = NULL, *i = NULL;
        UnitType t;
        int r;

        assert(u);
        assert(text);

        if (unit_name_is_valid(text, UNIT_NAME_TEMPLATE)) {

                if (!u->instance)
                        return -EINVAL;

                r = unit_name_replace_instance(text, u->instance, &s);
                if (r < 0)
                        return r;
        } else {
                s = strdup(text);
                if (!s)
                        return -ENOMEM;
        }

        if (set_contains(u->names, s))
                return 0;
        if (hashmap_contains(u->manager->units, s))
                return -EEXIST;

        if (!unit_name_is_valid(s, UNIT_NAME_PLAIN|UNIT_NAME_INSTANCE))
                return -EINVAL;

        t = unit_name_to_type(s);
        if (t < 0)
                return -EINVAL;

        if (u->type != _UNIT_TYPE_INVALID && t != u->type)
                return -EINVAL;

        r = unit_name_to_instance(s, &i);
        if (r < 0)
                return r;

        if (i && !unit_type_may_template(t))
                return -EINVAL;

        /* Ensure that this unit is either instanced or not instanced,
         * but not both. Note that we do allow names with different
         * instance names however! */
        if (u->type != _UNIT_TYPE_INVALID && !u->instance != !i)
                return -EINVAL;

        if (!unit_type_may_alias(t) && !set_isempty(u->names))
                return -EEXIST;

        if (hashmap_size(u->manager->units) >= MANAGER_MAX_NAMES)
                return -E2BIG;

        r = set_put(u->names, s);
        if (r < 0)
                return r;
        assert(r > 0);

        r = hashmap_put(u->manager->units, s, u);
        if (r < 0) {
                (void) set_remove(u->names, s);
                return r;
        }

        if (u->type == _UNIT_TYPE_INVALID) {
                u->type = t;
                u->id = s;
                u->instance = i;

                LIST_PREPEND(units_by_type, u->manager->units_by_type[t], u);

                unit_init(u);

                i = NULL;
        }

        s = NULL;

        unit_add_to_dbus_queue(u);
        return 0;
}

int unit_choose_id(Unit *u, const char *name) {
        _cleanup_free_ char *t = NULL;
        char *s, *i;
        int r;

        assert(u);
        assert(name);

        if (unit_name_is_valid(name, UNIT_NAME_TEMPLATE)) {

                if (!u->instance)
                        return -EINVAL;

                r = unit_name_replace_instance(name, u->instance, &t);
                if (r < 0)
                        return r;

                name = t;
        }

        /* Selects one of the names of this unit as the id */
        s = set_get(u->names, (char*) name);
        if (!s)
                return -ENOENT;

        /* Determine the new instance from the new id */
        r = unit_name_to_instance(s, &i);
        if (r < 0)
                return r;

        u->id = s;

        free(u->instance);
        u->instance = i;

        unit_add_to_dbus_queue(u);

        return 0;
}

int unit_set_description(Unit *u, const char *description) {
        int r;

        assert(u);

        r = free_and_strdup(&u->description, empty_to_null(description));
        if (r < 0)
                return r;
        if (r > 0)
                unit_add_to_dbus_queue(u);

        return 0;
}

bool unit_check_gc(Unit *u) {
        UnitActiveState state;
        int r;

        assert(u);

        /* Checks whether the unit is ready to be unloaded for garbage collection. Returns true, when the unit shall
         * stay around, false if there's no reason to keep it loaded. */

        if (u->job)
                return true;

        if (u->nop_job)
                return true;

        state = unit_active_state(u);

        /* If the unit is inactive and failed and no job is queued for it, then release its runtime resources */
        if (UNIT_IS_INACTIVE_OR_FAILED(state) &&
            UNIT_VTABLE(u)->release_resources)
                UNIT_VTABLE(u)->release_resources(u);

        if (u->perpetual)
                return true;

        if (u->refs)
                return true;

        if (sd_bus_track_count(u->bus_track) > 0)
                return true;

        /* But we keep the unit object around for longer when it is referenced or configured to not be gc'ed */
        switch (u->collect_mode) {

        case COLLECT_INACTIVE:
                if (state != UNIT_INACTIVE)
                        return true;

                break;

        case COLLECT_INACTIVE_OR_FAILED:
                if (!IN_SET(state, UNIT_INACTIVE, UNIT_FAILED))
                        return true;

                break;

        default:
                assert_not_reached("Unknown garbage collection mode");
        }

        if (u->cgroup_path) {
                /* If the unit has a cgroup, then check whether there's anything in it. If so, we should stay
                 * around. Units with active processes should never be collected. */

                r = cg_is_empty_recursive(SYSTEMD_CGROUP_CONTROLLER, u->cgroup_path);
                if (r < 0)
                        log_unit_debug_errno(u, r, "Failed to determine whether cgroup %s is empty: %m", u->cgroup_path);
                if (r <= 0)
                        return true;
        }

        if (UNIT_VTABLE(u)->check_gc)
                if (UNIT_VTABLE(u)->check_gc(u))
                        return true;

        return false;
}

void unit_add_to_load_queue(Unit *u) {
        assert(u);
        assert(u->type != _UNIT_TYPE_INVALID);

        if (u->load_state != UNIT_STUB || u->in_load_queue)
                return;

        LIST_PREPEND(load_queue, u->manager->load_queue, u);
        u->in_load_queue = true;
}

void unit_add_to_cleanup_queue(Unit *u) {
        assert(u);

        if (u->in_cleanup_queue)
                return;

        LIST_PREPEND(cleanup_queue, u->manager->cleanup_queue, u);
        u->in_cleanup_queue = true;
}

void unit_add_to_gc_queue(Unit *u) {
        assert(u);

        if (u->in_gc_queue || u->in_cleanup_queue)
                return;

        if (unit_check_gc(u))
                return;

        LIST_PREPEND(gc_queue, u->manager->gc_unit_queue, u);
        u->in_gc_queue = true;
}

void unit_add_to_dbus_queue(Unit *u) {
        assert(u);
        assert(u->type != _UNIT_TYPE_INVALID);

        if (u->load_state == UNIT_STUB || u->in_dbus_queue)
                return;

        /* Shortcut things if nobody cares */
        if (sd_bus_track_count(u->manager->subscribed) <= 0 &&
            sd_bus_track_count(u->bus_track) <= 0 &&
            set_isempty(u->manager->private_buses)) {
                u->sent_dbus_new_signal = true;
                return;
        }

        LIST_PREPEND(dbus_queue, u->manager->dbus_unit_queue, u);
        u->in_dbus_queue = true;
}

static void bidi_set_free(Unit *u, Hashmap *h) {
        Unit *other;
        Iterator i;
        void *v;

        assert(u);

        /* Frees the hashmap and makes sure we are dropped from the inverse pointers */

        HASHMAP_FOREACH_KEY(v, other, h, i) {
                UnitDependency d;

                for (d = 0; d < _UNIT_DEPENDENCY_MAX; d++)
                        hashmap_remove(other->dependencies[d], u);

                unit_add_to_gc_queue(other);
        }

        hashmap_free(h);
}

static void unit_remove_transient(Unit *u) {
        char **i;

        assert(u);

        if (!u->transient)
                return;

        if (u->fragment_path)
                (void) unlink(u->fragment_path);

        STRV_FOREACH(i, u->dropin_paths) {
                _cleanup_free_ char *p = NULL, *pp = NULL;

                p = dirname_malloc(*i); /* Get the drop-in directory from the drop-in file */
                if (!p)
                        continue;

                pp = dirname_malloc(p); /* Get the config directory from the drop-in directory */
                if (!pp)
                        continue;

                /* Only drop transient drop-ins */
                if (!path_equal(u->manager->lookup_paths.transient, pp))
                        continue;

                (void) unlink(*i);
                (void) rmdir(p);
        }
}

static void unit_free_requires_mounts_for(Unit *u) {
        assert(u);

        for (;;) {
                _cleanup_free_ char *path;

                path = hashmap_steal_first_key(u->requires_mounts_for);
                if (!path)
                        break;
                else {
                        char s[strlen(path) + 1];

                        PATH_FOREACH_PREFIX_MORE(s, path) {
                                char *y;
                                Set *x;

                                x = hashmap_get2(u->manager->units_requiring_mounts_for, s, (void**) &y);
                                if (!x)
                                        continue;

                                (void) set_remove(x, u);

                                if (set_isempty(x)) {
                                        (void) hashmap_remove(u->manager->units_requiring_mounts_for, y);
                                        free(y);
                                        set_free(x);
                                }
                        }
                }
        }

        u->requires_mounts_for = hashmap_free(u->requires_mounts_for);
}

static void unit_done(Unit *u) {
        ExecContext *ec;
        CGroupContext *cc;

        assert(u);

        if (u->type < 0)
                return;

        if (UNIT_VTABLE(u)->done)
                UNIT_VTABLE(u)->done(u);

        ec = unit_get_exec_context(u);
        if (ec)
                exec_context_done(ec);

        cc = unit_get_cgroup_context(u);
        if (cc)
                cgroup_context_done(cc);
}

void unit_free(Unit *u) {
        UnitDependency d;
        Iterator i;
        char *t;

        if (!u)
                return;

        u->transient_file = safe_fclose(u->transient_file);

        if (!MANAGER_IS_RELOADING(u->manager))
                unit_remove_transient(u);

        bus_unit_send_removed_signal(u);

        unit_done(u);

        sd_bus_slot_unref(u->match_bus_slot);

        sd_bus_track_unref(u->bus_track);
        u->deserialized_refs = strv_free(u->deserialized_refs);

        unit_free_requires_mounts_for(u);

        SET_FOREACH(t, u->names, i)
                hashmap_remove_value(u->manager->units, t, u);

        if (!sd_id128_is_null(u->invocation_id))
                hashmap_remove_value(u->manager->units_by_invocation_id, &u->invocation_id, u);

        if (u->job) {
                Job *j = u->job;
                job_uninstall(j);
                job_free(j);
        }

        if (u->nop_job) {
                Job *j = u->nop_job;
                job_uninstall(j);
                job_free(j);
        }

        for (d = 0; d < _UNIT_DEPENDENCY_MAX; d++)
                bidi_set_free(u, u->dependencies[d]);

        if (u->type != _UNIT_TYPE_INVALID)
                LIST_REMOVE(units_by_type, u->manager->units_by_type[u->type], u);

        if (u->in_load_queue)
                LIST_REMOVE(load_queue, u->manager->load_queue, u);

        if (u->in_dbus_queue)
                LIST_REMOVE(dbus_queue, u->manager->dbus_unit_queue, u);

        if (u->in_cleanup_queue)
                LIST_REMOVE(cleanup_queue, u->manager->cleanup_queue, u);

        if (u->in_gc_queue)
                LIST_REMOVE(gc_queue, u->manager->gc_unit_queue, u);

        if (u->in_cgroup_realize_queue)
                LIST_REMOVE(cgroup_realize_queue, u->manager->cgroup_realize_queue, u);

        if (u->in_cgroup_empty_queue)
                LIST_REMOVE(cgroup_empty_queue, u->manager->cgroup_empty_queue, u);

        if (u->on_console)
                manager_unref_console(u->manager);

        unit_release_cgroup(u);

        if (!MANAGER_IS_RELOADING(u->manager))
                unit_unlink_state_files(u);

        unit_unref_uid_gid(u, false);

        (void) manager_update_failed_units(u->manager, u, false);
        set_remove(u->manager->startup_units, u);

        free(u->description);
        strv_free(u->documentation);
        free(u->fragment_path);
        free(u->source_path);
        strv_free(u->dropin_paths);
        free(u->instance);

        free(u->job_timeout_reboot_arg);

        set_free_free(u->names);

        unit_unwatch_all_pids(u);

        condition_free_list(u->conditions);
        condition_free_list(u->asserts);

        free(u->reboot_arg);

        unit_ref_unset(&u->slice);

        while (u->refs)
                unit_ref_unset(u->refs);

        safe_close(u->ip_accounting_ingress_map_fd);
        safe_close(u->ip_accounting_egress_map_fd);

        safe_close(u->ipv4_allow_map_fd);
        safe_close(u->ipv6_allow_map_fd);
        safe_close(u->ipv4_deny_map_fd);
        safe_close(u->ipv6_deny_map_fd);

        bpf_program_unref(u->ip_bpf_ingress);
        bpf_program_unref(u->ip_bpf_egress);

        free(u);
}

UnitActiveState unit_active_state(Unit *u) {
        assert(u);

        if (u->load_state == UNIT_MERGED)
                return unit_active_state(unit_follow_merge(u));

        /* After a reload it might happen that a unit is not correctly
         * loaded but still has a process around. That's why we won't
         * shortcut failed loading to UNIT_INACTIVE_FAILED. */

        return UNIT_VTABLE(u)->active_state(u);
}

const char* unit_sub_state_to_string(Unit *u) {
        assert(u);

        return UNIT_VTABLE(u)->sub_state_to_string(u);
}

static int set_complete_move(Set **s, Set **other) {
        assert(s);
        assert(other);

        if (!other)
                return 0;

        if (*s)
                return set_move(*s, *other);
        else {
                *s = *other;
                *other = NULL;
        }

        return 0;
}

static int hashmap_complete_move(Hashmap **s, Hashmap **other) {
        assert(s);
        assert(other);

        if (!*other)
                return 0;

        if (*s)
                return hashmap_move(*s, *other);
        else {
                *s = *other;
                *other = NULL;
        }

        return 0;
}

static int merge_names(Unit *u, Unit *other) {
        char *t;
        Iterator i;
        int r;

        assert(u);
        assert(other);

        r = set_complete_move(&u->names, &other->names);
        if (r < 0)
                return r;

        set_free_free(other->names);
        other->names = NULL;
        other->id = NULL;

        SET_FOREACH(t, u->names, i)
                assert_se(hashmap_replace(u->manager->units, t, u) == 0);

        return 0;
}

static int reserve_dependencies(Unit *u, Unit *other, UnitDependency d) {
        unsigned n_reserve;

        assert(u);
        assert(other);
        assert(d < _UNIT_DEPENDENCY_MAX);

        /*
         * If u does not have this dependency set allocated, there is no need
         * to reserve anything. In that case other's set will be transferred
         * as a whole to u by complete_move().
         */
        if (!u->dependencies[d])
                return 0;

        /* merge_dependencies() will skip a u-on-u dependency */
        n_reserve = hashmap_size(other->dependencies[d]) - !!hashmap_get(other->dependencies[d], u);

        return hashmap_reserve(u->dependencies[d], n_reserve);
}

static void merge_dependencies(Unit *u, Unit *other, const char *other_id, UnitDependency d) {
        Iterator i;
        Unit *back;
        void *v;
        int r;

        /* Merges all dependencies of type 'd' of the unit 'other' into the deps of the unit 'u' */

        assert(u);
        assert(other);
        assert(d < _UNIT_DEPENDENCY_MAX);

        /* Fix backwards pointers. Let's iterate through all dependendent units of the other unit. */
        HASHMAP_FOREACH_KEY(v, back, other->dependencies[d], i) {
                UnitDependency k;

                /* Let's now iterate through the dependencies of that dependencies of the other units, looking for
                 * pointers back, and let's fix them up, to instead point to 'u'. */

                for (k = 0; k < _UNIT_DEPENDENCY_MAX; k++) {
                        if (back == u) {
                                /* Do not add dependencies between u and itself. */
                                if (hashmap_remove(back->dependencies[k], other))
                                        maybe_warn_about_dependency(u, other_id, k);
                        } else {
                                UnitDependencyInfo di_u, di_other, di_merged;

                                /* Let's drop this dependency between "back" and "other", and let's create it between
                                 * "back" and "u" instead. Let's merge the bit masks of the dependency we are moving,
                                 * and any such dependency which might already exist */

                                di_other.data = hashmap_get(back->dependencies[k], other);
                                if (!di_other.data)
                                        continue; /* dependency isn't set, let's try the next one */

                                di_u.data = hashmap_get(back->dependencies[k], u);

                                di_merged = (UnitDependencyInfo) {
                                        .origin_mask = di_u.origin_mask | di_other.origin_mask,
                                        .destination_mask = di_u.destination_mask | di_other.destination_mask,
                                };

                                r = hashmap_remove_and_replace(back->dependencies[k], other, u, di_merged.data);
                                if (r < 0)
                                        log_warning_errno(r, "Failed to remove/replace: back=%s other=%s u=%s: %m", back->id, other_id, u->id);
                                assert(r >= 0);

                                /* assert_se(hashmap_remove_and_replace(back->dependencies[k], other, u, di_merged.data) >= 0); */
                        }
                }

        }

        /* Also do not move dependencies on u to itself */
        back = hashmap_remove(other->dependencies[d], u);
        if (back)
                maybe_warn_about_dependency(u, other_id, d);

        /* The move cannot fail. The caller must have performed a reservation. */
        assert_se(hashmap_complete_move(&u->dependencies[d], &other->dependencies[d]) == 0);

        other->dependencies[d] = hashmap_free(other->dependencies[d]);
}

int unit_merge(Unit *u, Unit *other) {
        UnitDependency d;
        const char *other_id = NULL;
        int r;

        assert(u);
        assert(other);
        assert(u->manager == other->manager);
        assert(u->type != _UNIT_TYPE_INVALID);

        other = unit_follow_merge(other);

        if (other == u)
                return 0;

        if (u->type != other->type)
                return -EINVAL;

        if (!u->instance != !other->instance)
                return -EINVAL;

        if (!unit_type_may_alias(u->type)) /* Merging only applies to unit names that support aliases */
                return -EEXIST;

        if (!IN_SET(other->load_state, UNIT_STUB, UNIT_NOT_FOUND))
                return -EEXIST;

        if (other->job)
                return -EEXIST;

        if (other->nop_job)
                return -EEXIST;

        if (!UNIT_IS_INACTIVE_OR_FAILED(unit_active_state(other)))
                return -EEXIST;

        if (other->id)
                other_id = strdupa(other->id);

        /* Make reservations to ensure merge_dependencies() won't fail */
        for (d = 0; d < _UNIT_DEPENDENCY_MAX; d++) {
                r = reserve_dependencies(u, other, d);
                /*
                 * We don't rollback reservations if we fail. We don't have
                 * a way to undo reservations. A reservation is not a leak.
                 */
                if (r < 0)
                        return r;
        }

        /* Merge names */
        r = merge_names(u, other);
        if (r < 0)
                return r;

        /* Redirect all references */
        while (other->refs)
                unit_ref_set(other->refs, u);

        /* Merge dependencies */
        for (d = 0; d < _UNIT_DEPENDENCY_MAX; d++)
                merge_dependencies(u, other, other_id, d);

        other->load_state = UNIT_MERGED;
        other->merged_into = u;

        /* If there is still some data attached to the other node, we
         * don't need it anymore, and can free it. */
        if (other->load_state != UNIT_STUB)
                if (UNIT_VTABLE(other)->done)
                        UNIT_VTABLE(other)->done(other);

        unit_add_to_dbus_queue(u);
        unit_add_to_cleanup_queue(other);

        return 0;
}

int unit_merge_by_name(Unit *u, const char *name) {
        _cleanup_free_ char *s = NULL;
        Unit *other;
        int r;

        assert(u);
        assert(name);

        if (unit_name_is_valid(name, UNIT_NAME_TEMPLATE)) {
                if (!u->instance)
                        return -EINVAL;

                r = unit_name_replace_instance(name, u->instance, &s);
                if (r < 0)
                        return r;

                name = s;
        }

        other = manager_get_unit(u->manager, name);
        if (other)
                return unit_merge(u, other);

        return unit_add_name(u, name);
}

Unit* unit_follow_merge(Unit *u) {
        assert(u);

        while (u->load_state == UNIT_MERGED)
                assert_se(u = u->merged_into);

        return u;
}

int unit_add_exec_dependencies(Unit *u, ExecContext *c) {
        ExecDirectoryType dt;
        char **dp;
        int r;

        assert(u);
        assert(c);

        if (c->working_directory) {
                r = unit_require_mounts_for(u, c->working_directory, UNIT_DEPENDENCY_FILE);
                if (r < 0)
                        return r;
        }

        if (c->root_directory) {
                r = unit_require_mounts_for(u, c->root_directory, UNIT_DEPENDENCY_FILE);
                if (r < 0)
                        return r;
        }

        if (c->root_image) {
                r = unit_require_mounts_for(u, c->root_image, UNIT_DEPENDENCY_FILE);
                if (r < 0)
                        return r;
        }

        for (dt = 0; dt < _EXEC_DIRECTORY_TYPE_MAX; dt++) {
                if (!u->manager->prefix[dt])
                        continue;

                STRV_FOREACH(dp, c->directories[dt].paths) {
                        _cleanup_free_ char *p;

                        p = strjoin(u->manager->prefix[dt], "/", *dp);
                        if (!p)
                                return -ENOMEM;

                        r = unit_require_mounts_for(u, p, UNIT_DEPENDENCY_FILE);
                        if (r < 0)
                                return r;
                }
        }

        if (!MANAGER_IS_SYSTEM(u->manager))
                return 0;

        if (c->private_tmp) {
                const char *p;

                FOREACH_STRING(p, "/tmp", "/var/tmp") {
                        r = unit_require_mounts_for(u, p, UNIT_DEPENDENCY_FILE);
                        if (r < 0)
                                return r;
                }

                r = unit_add_dependency_by_name(u, UNIT_AFTER, SPECIAL_TMPFILES_SETUP_SERVICE, NULL, true, UNIT_DEPENDENCY_FILE);
                if (r < 0)
                        return r;
        }

        if (!IN_SET(c->std_output,
                    EXEC_OUTPUT_JOURNAL, EXEC_OUTPUT_JOURNAL_AND_CONSOLE,
                    EXEC_OUTPUT_KMSG, EXEC_OUTPUT_KMSG_AND_CONSOLE,
                    EXEC_OUTPUT_SYSLOG, EXEC_OUTPUT_SYSLOG_AND_CONSOLE) &&
            !IN_SET(c->std_error,
                    EXEC_OUTPUT_JOURNAL, EXEC_OUTPUT_JOURNAL_AND_CONSOLE,
                    EXEC_OUTPUT_KMSG, EXEC_OUTPUT_KMSG_AND_CONSOLE,
                    EXEC_OUTPUT_SYSLOG, EXEC_OUTPUT_SYSLOG_AND_CONSOLE))
                return 0;

        /* If syslog or kernel logging is requested, make sure our own
         * logging daemon is run first. */

        r = unit_add_dependency_by_name(u, UNIT_AFTER, SPECIAL_JOURNALD_SOCKET, NULL, true, UNIT_DEPENDENCY_FILE);
        if (r < 0)
                return r;

        return 0;
}

const char *unit_description(Unit *u) {
        assert(u);

        if (u->description)
                return u->description;

        return strna(u->id);
}

static void print_unit_dependency_mask(FILE *f, const char *kind, UnitDependencyMask mask, bool *space) {
        const struct {
                UnitDependencyMask mask;
                const char *name;
        } table[] = {
                { UNIT_DEPENDENCY_FILE,               "file"               },
                { UNIT_DEPENDENCY_IMPLICIT,           "implicit"           },
                { UNIT_DEPENDENCY_DEFAULT,            "default"            },
                { UNIT_DEPENDENCY_UDEV,               "udev"               },
                { UNIT_DEPENDENCY_PATH,               "path"               },
                { UNIT_DEPENDENCY_MOUNTINFO_IMPLICIT, "mountinfo-implicit" },
                { UNIT_DEPENDENCY_MOUNTINFO_DEFAULT,  "mountinfo-default"  },
                { UNIT_DEPENDENCY_PROC_SWAP,          "proc-swap"          },
        };
        size_t i;

        assert(f);
        assert(kind);
        assert(space);

        for (i = 0; i < ELEMENTSOF(table); i++) {

                if (mask == 0)
                        break;

                if ((mask & table[i].mask) == table[i].mask) {
                        if (*space)
                                fputc(' ', f);
                        else
                                *space = true;

                        fputs(kind, f);
                        fputs("-", f);
                        fputs(table[i].name, f);

                        mask &= ~table[i].mask;
                }
        }

        assert(mask == 0);
}

void unit_dump(Unit *u, FILE *f, const char *prefix) {
        char *t, **j;
        UnitDependency d;
        Iterator i;
        const char *prefix2;
        char
                timestamp0[FORMAT_TIMESTAMP_MAX],
                timestamp1[FORMAT_TIMESTAMP_MAX],
                timestamp2[FORMAT_TIMESTAMP_MAX],
                timestamp3[FORMAT_TIMESTAMP_MAX],
                timestamp4[FORMAT_TIMESTAMP_MAX],
                timespan[FORMAT_TIMESPAN_MAX];
        Unit *following;
        _cleanup_set_free_ Set *following_set = NULL;
        const char *n;
        CGroupMask m;
        int r;

        assert(u);
        assert(u->type >= 0);

        prefix = strempty(prefix);
        prefix2 = strjoina(prefix, "\t");

        fprintf(f,
                "%s-> Unit %s:\n"
                "%s\tDescription: %s\n"
                "%s\tInstance: %s\n"
                "%s\tUnit Load State: %s\n"
                "%s\tUnit Active State: %s\n"
                "%s\tState Change Timestamp: %s\n"
                "%s\tInactive Exit Timestamp: %s\n"
                "%s\tActive Enter Timestamp: %s\n"
                "%s\tActive Exit Timestamp: %s\n"
                "%s\tInactive Enter Timestamp: %s\n"
                "%s\tGC Check Good: %s\n"
                "%s\tNeed Daemon Reload: %s\n"
                "%s\tTransient: %s\n"
                "%s\tPerpetual: %s\n"
                "%s\tGarbage Collection Mode: %s\n"
                "%s\tSlice: %s\n"
                "%s\tCGroup: %s\n"
                "%s\tCGroup realized: %s\n",
                prefix, u->id,
                prefix, unit_description(u),
                prefix, strna(u->instance),
                prefix, unit_load_state_to_string(u->load_state),
                prefix, unit_active_state_to_string(unit_active_state(u)),
                prefix, strna(format_timestamp(timestamp0, sizeof(timestamp0), u->state_change_timestamp.realtime)),
                prefix, strna(format_timestamp(timestamp1, sizeof(timestamp1), u->inactive_exit_timestamp.realtime)),
                prefix, strna(format_timestamp(timestamp2, sizeof(timestamp2), u->active_enter_timestamp.realtime)),
                prefix, strna(format_timestamp(timestamp3, sizeof(timestamp3), u->active_exit_timestamp.realtime)),
                prefix, strna(format_timestamp(timestamp4, sizeof(timestamp4), u->inactive_enter_timestamp.realtime)),
                prefix, yes_no(unit_check_gc(u)),
                prefix, yes_no(unit_need_daemon_reload(u)),
                prefix, yes_no(u->transient),
                prefix, yes_no(u->perpetual),
                prefix, collect_mode_to_string(u->collect_mode),
                prefix, strna(unit_slice_name(u)),
                prefix, strna(u->cgroup_path),
                prefix, yes_no(u->cgroup_realized));

        if (u->cgroup_realized_mask != 0) {
                _cleanup_free_ char *s = NULL;
                (void) cg_mask_to_string(u->cgroup_realized_mask, &s);
                fprintf(f, "%s\tCGroup realized mask: %s\n", prefix, strnull(s));
        }
        if (u->cgroup_enabled_mask != 0) {
                _cleanup_free_ char *s = NULL;
                (void) cg_mask_to_string(u->cgroup_enabled_mask, &s);
                fprintf(f, "%s\tCGroup enabled mask: %s\n", prefix, strnull(s));
        }
        m = unit_get_own_mask(u);
        if (m != 0) {
                _cleanup_free_ char *s = NULL;
                (void) cg_mask_to_string(m, &s);
                fprintf(f, "%s\tCGroup own mask: %s\n", prefix, strnull(s));
        }
        m = unit_get_members_mask(u);
        if (m != 0) {
                _cleanup_free_ char *s = NULL;
                (void) cg_mask_to_string(m, &s);
                fprintf(f, "%s\tCGroup members mask: %s\n", prefix, strnull(s));
        }

        SET_FOREACH(t, u->names, i)
                fprintf(f, "%s\tName: %s\n", prefix, t);

        if (!sd_id128_is_null(u->invocation_id))
                fprintf(f, "%s\tInvocation ID: " SD_ID128_FORMAT_STR "\n",
                        prefix, SD_ID128_FORMAT_VAL(u->invocation_id));

        STRV_FOREACH(j, u->documentation)
                fprintf(f, "%s\tDocumentation: %s\n", prefix, *j);

        following = unit_following(u);
        if (following)
                fprintf(f, "%s\tFollowing: %s\n", prefix, following->id);

        r = unit_following_set(u, &following_set);
        if (r >= 0) {
                Unit *other;

                SET_FOREACH(other, following_set, i)
                        fprintf(f, "%s\tFollowing Set Member: %s\n", prefix, other->id);
        }

        if (u->fragment_path)
                fprintf(f, "%s\tFragment Path: %s\n", prefix, u->fragment_path);

        if (u->source_path)
                fprintf(f, "%s\tSource Path: %s\n", prefix, u->source_path);

        STRV_FOREACH(j, u->dropin_paths)
                fprintf(f, "%s\tDropIn Path: %s\n", prefix, *j);

        if (u->failure_action != EMERGENCY_ACTION_NONE)
                fprintf(f, "%s\tFailure Action: %s\n", prefix, emergency_action_to_string(u->failure_action));
        if (u->success_action != EMERGENCY_ACTION_NONE)
                fprintf(f, "%s\tSuccess Action: %s\n", prefix, emergency_action_to_string(u->success_action));

        if (u->job_timeout != USEC_INFINITY)
                fprintf(f, "%s\tJob Timeout: %s\n", prefix, format_timespan(timespan, sizeof(timespan), u->job_timeout, 0));

        if (u->job_timeout_action != EMERGENCY_ACTION_NONE)
                fprintf(f, "%s\tJob Timeout Action: %s\n", prefix, emergency_action_to_string(u->job_timeout_action));

        if (u->job_timeout_reboot_arg)
                fprintf(f, "%s\tJob Timeout Reboot Argument: %s\n", prefix, u->job_timeout_reboot_arg);

        condition_dump_list(u->conditions, f, prefix, condition_type_to_string);
        condition_dump_list(u->asserts, f, prefix, assert_type_to_string);

        if (dual_timestamp_is_set(&u->condition_timestamp))
                fprintf(f,
                        "%s\tCondition Timestamp: %s\n"
                        "%s\tCondition Result: %s\n",
                        prefix, strna(format_timestamp(timestamp1, sizeof(timestamp1), u->condition_timestamp.realtime)),
                        prefix, yes_no(u->condition_result));

        if (dual_timestamp_is_set(&u->assert_timestamp))
                fprintf(f,
                        "%s\tAssert Timestamp: %s\n"
                        "%s\tAssert Result: %s\n",
                        prefix, strna(format_timestamp(timestamp1, sizeof(timestamp1), u->assert_timestamp.realtime)),
                        prefix, yes_no(u->assert_result));

        for (d = 0; d < _UNIT_DEPENDENCY_MAX; d++) {
                UnitDependencyInfo di;
                Unit *other;

                HASHMAP_FOREACH_KEY(di.data, other, u->dependencies[d], i) {
                        bool space = false;

                        fprintf(f, "%s\t%s: %s (", prefix, unit_dependency_to_string(d), other->id);

                        print_unit_dependency_mask(f, "origin", di.origin_mask, &space);
                        print_unit_dependency_mask(f, "destination", di.destination_mask, &space);

                        fputs(")\n", f);
                }
        }

        if (!hashmap_isempty(u->requires_mounts_for)) {
                UnitDependencyInfo di;
                const char *path;

                HASHMAP_FOREACH_KEY(di.data, path, u->requires_mounts_for, i) {
                        bool space = false;

                        fprintf(f, "%s\tRequiresMountsFor: %s (", prefix, path);

                        print_unit_dependency_mask(f, "origin", di.origin_mask, &space);
                        print_unit_dependency_mask(f, "destination", di.destination_mask, &space);

                        fputs(")\n", f);
                }
        }

        if (u->load_state == UNIT_LOADED) {

                fprintf(f,
                        "%s\tStopWhenUnneeded: %s\n"
                        "%s\tRefuseManualStart: %s\n"
                        "%s\tRefuseManualStop: %s\n"
                        "%s\tDefaultDependencies: %s\n"
                        "%s\tOnFailureJobMode: %s\n"
                        "%s\tIgnoreOnIsolate: %s\n",
                        prefix, yes_no(u->stop_when_unneeded),
                        prefix, yes_no(u->refuse_manual_start),
                        prefix, yes_no(u->refuse_manual_stop),
                        prefix, yes_no(u->default_dependencies),
                        prefix, job_mode_to_string(u->on_failure_job_mode),
                        prefix, yes_no(u->ignore_on_isolate));

                if (UNIT_VTABLE(u)->dump)
                        UNIT_VTABLE(u)->dump(u, f, prefix2);

        } else if (u->load_state == UNIT_MERGED)
                fprintf(f,
                        "%s\tMerged into: %s\n",
                        prefix, u->merged_into->id);
        else if (u->load_state == UNIT_ERROR)
                fprintf(f, "%s\tLoad Error Code: %s\n", prefix, strerror(-u->load_error));

        for (n = sd_bus_track_first(u->bus_track); n; n = sd_bus_track_next(u->bus_track))
                fprintf(f, "%s\tBus Ref: %s\n", prefix, n);

        if (u->job)
                job_dump(u->job, f, prefix2);

        if (u->nop_job)
                job_dump(u->nop_job, f, prefix2);
}

/* Common implementation for multiple backends */
int unit_load_fragment_and_dropin(Unit *u) {
        int r;

        assert(u);

        /* Load a .{service,socket,...} file */
        r = unit_load_fragment(u);
        if (r < 0)
                return r;

        if (u->load_state == UNIT_STUB)
                return -ENOENT;

        /* Load drop-in directory data. If u is an alias, we might be reloading the
         * target unit needlessly. But we cannot be sure which drops-ins have already
         * been loaded and which not, at least without doing complicated book-keeping,
         * so let's always reread all drop-ins. */
        return unit_load_dropin(unit_follow_merge(u));
}

/* Common implementation for multiple backends */
int unit_load_fragment_and_dropin_optional(Unit *u) {
        int r;

        assert(u);

        /* Same as unit_load_fragment_and_dropin(), but whether
         * something can be loaded or not doesn't matter. */

        /* Load a .service file */
        r = unit_load_fragment(u);
        if (r < 0)
                return r;

        if (u->load_state == UNIT_STUB)
                u->load_state = UNIT_LOADED;

        /* Load drop-in directory data */
        return unit_load_dropin(unit_follow_merge(u));
}

int unit_add_default_target_dependency(Unit *u, Unit *target) {
        assert(u);
        assert(target);

        if (target->type != UNIT_TARGET)
                return 0;

        /* Only add the dependency if both units are loaded, so that
         * that loop check below is reliable */
        if (u->load_state != UNIT_LOADED ||
            target->load_state != UNIT_LOADED)
                return 0;

        /* If either side wants no automatic dependencies, then let's
         * skip this */
        if (!u->default_dependencies ||
            !target->default_dependencies)
                return 0;

        /* Don't create loops */
        if (hashmap_get(target->dependencies[UNIT_BEFORE], u))
                return 0;

        return unit_add_dependency(target, UNIT_AFTER, u, true, UNIT_DEPENDENCY_DEFAULT);
}

static int unit_add_target_dependencies(Unit *u) {

        static const UnitDependency deps[] = {
                UNIT_REQUIRED_BY,
                UNIT_REQUISITE_OF,
                UNIT_WANTED_BY,
                UNIT_BOUND_BY
        };

        unsigned k;
        int r = 0;

        assert(u);

        for (k = 0; k < ELEMENTSOF(deps); k++) {
                Unit *target;
                Iterator i;
                void *v;

                HASHMAP_FOREACH_KEY(v, target, u->dependencies[deps[k]], i) {
                        r = unit_add_default_target_dependency(u, target);
                        if (r < 0)
                                return r;
                }
        }

        return r;
}

static int unit_add_slice_dependencies(Unit *u) {
        UnitDependencyMask mask;
        assert(u);

        if (!UNIT_HAS_CGROUP_CONTEXT(u))
                return 0;

        /* Slice units are implicitly ordered against their parent slices (as this relationship is encoded in the
           name), while all other units are ordered based on configuration (as in their case Slice= configures the
           relationship). */
        mask = u->type == UNIT_SLICE ? UNIT_DEPENDENCY_IMPLICIT : UNIT_DEPENDENCY_FILE;

        if (UNIT_ISSET(u->slice))
                return unit_add_two_dependencies(u, UNIT_AFTER, UNIT_REQUIRES, UNIT_DEREF(u->slice), true, mask);

        if (unit_has_name(u, SPECIAL_ROOT_SLICE))
                return 0;

        return unit_add_two_dependencies_by_name(u, UNIT_AFTER, UNIT_REQUIRES, SPECIAL_ROOT_SLICE, NULL, true, mask);
}

static int unit_add_mount_dependencies(Unit *u) {
        UnitDependencyInfo di;
        const char *path;
        Iterator i;
        int r;

        assert(u);

        HASHMAP_FOREACH_KEY(di.data, path, u->requires_mounts_for, i) {
                char prefix[strlen(path) + 1];

                PATH_FOREACH_PREFIX_MORE(prefix, path) {
                        _cleanup_free_ char *p = NULL;
                        Unit *m;

                        r = unit_name_from_path(prefix, ".mount", &p);
                        if (r < 0)
                                return r;

                        m = manager_get_unit(u->manager, p);
                        if (!m) {
                                /* Make sure to load the mount unit if
                                 * it exists. If so the dependencies
                                 * on this unit will be added later
                                 * during the loading of the mount
                                 * unit. */
                                (void) manager_load_unit_prepare(u->manager, p, NULL, NULL, &m);
                                continue;
                        }
                        if (m == u)
                                continue;

                        if (m->load_state != UNIT_LOADED)
                                continue;

                        r = unit_add_dependency(u, UNIT_AFTER, m, true, di.origin_mask);
                        if (r < 0)
                                return r;

                        if (m->fragment_path) {
                                r = unit_add_dependency(u, UNIT_REQUIRES, m, true, di.origin_mask);
                                if (r < 0)
                                        return r;
                        }
                }
        }

        return 0;
}

static int unit_add_startup_units(Unit *u) {
        CGroupContext *c;
        int r;

        c = unit_get_cgroup_context(u);
        if (!c)
                return 0;

        if (c->startup_cpu_shares == CGROUP_CPU_SHARES_INVALID &&
            c->startup_io_weight == CGROUP_WEIGHT_INVALID &&
            c->startup_blockio_weight == CGROUP_BLKIO_WEIGHT_INVALID)
                return 0;

        r = set_ensure_allocated(&u->manager->startup_units, NULL);
        if (r < 0)
                return r;

        return set_put(u->manager->startup_units, u);
}

int unit_load(Unit *u) {
        int r;

        assert(u);

        if (u->in_load_queue) {
                LIST_REMOVE(load_queue, u->manager->load_queue, u);
                u->in_load_queue = false;
        }

        if (u->type == _UNIT_TYPE_INVALID)
                return -EINVAL;

        if (u->load_state != UNIT_STUB)
                return 0;

        if (u->transient_file) {
                r = fflush_and_check(u->transient_file);
                if (r < 0)
                        goto fail;

                u->transient_file = safe_fclose(u->transient_file);
                u->fragment_mtime = now(CLOCK_REALTIME);
        }

        if (UNIT_VTABLE(u)->load) {
                r = UNIT_VTABLE(u)->load(u);
                if (r < 0)
                        goto fail;
        }

        if (u->load_state == UNIT_STUB) {
                r = -ENOENT;
                goto fail;
        }

        if (u->load_state == UNIT_LOADED) {

                r = unit_add_target_dependencies(u);
                if (r < 0)
                        goto fail;

                r = unit_add_slice_dependencies(u);
                if (r < 0)
                        goto fail;

                r = unit_add_mount_dependencies(u);
                if (r < 0)
                        goto fail;

                r = unit_add_startup_units(u);
                if (r < 0)
                        goto fail;

                if (u->on_failure_job_mode == JOB_ISOLATE && hashmap_size(u->dependencies[UNIT_ON_FAILURE]) > 1) {
                        log_unit_error(u, "More than one OnFailure= dependencies specified but OnFailureJobMode=isolate set. Refusing.");
                        r = -EINVAL;
                        goto fail;
                }

                if (u->job_running_timeout != USEC_INFINITY && u->job_running_timeout > u->job_timeout)
                        log_unit_warning(u, "JobRunningTimeoutSec= is greater than JobTimeoutSec=, it has no effect.");

                unit_update_cgroup_members_masks(u);
        }

        assert((u->load_state != UNIT_MERGED) == !u->merged_into);

        unit_add_to_dbus_queue(unit_follow_merge(u));
        unit_add_to_gc_queue(u);

        return 0;

fail:
        u->load_state = u->load_state == UNIT_STUB ? UNIT_NOT_FOUND : UNIT_ERROR;
        u->load_error = r;
        unit_add_to_dbus_queue(u);
        unit_add_to_gc_queue(u);

        log_unit_debug_errno(u, r, "Failed to load configuration: %m");

        return r;
}

static bool unit_condition_test_list(Unit *u, Condition *first, const char *(*to_string)(ConditionType t)) {
        Condition *c;
        int triggered = -1;

        assert(u);
        assert(to_string);

        /* If the condition list is empty, then it is true */
        if (!first)
                return true;

        /* Otherwise, if all of the non-trigger conditions apply and
         * if any of the trigger conditions apply (unless there are
         * none) we return true */
        LIST_FOREACH(conditions, c, first) {
                int r;

                r = condition_test(c);
                if (r < 0)
                        log_unit_warning(u,
                                         "Couldn't determine result for %s=%s%s%s, assuming failed: %m",
                                         to_string(c->type),
                                         c->trigger ? "|" : "",
                                         c->negate ? "!" : "",
                                         c->parameter);
                else
                        log_unit_debug(u,
                                       "%s=%s%s%s %s.",
                                       to_string(c->type),
                                       c->trigger ? "|" : "",
                                       c->negate ? "!" : "",
                                       c->parameter,
                                       condition_result_to_string(c->result));

                if (!c->trigger && r <= 0)
                        return false;

                if (c->trigger && triggered <= 0)
                        triggered = r > 0;
        }

        return triggered != 0;
}

static bool unit_condition_test(Unit *u) {
        assert(u);

        dual_timestamp_get(&u->condition_timestamp);
        u->condition_result = unit_condition_test_list(u, u->conditions, condition_type_to_string);

        return u->condition_result;
}

static bool unit_assert_test(Unit *u) {
        assert(u);

        dual_timestamp_get(&u->assert_timestamp);
        u->assert_result = unit_condition_test_list(u, u->asserts, assert_type_to_string);

        return u->assert_result;
}

void unit_status_printf(Unit *u, const char *status, const char *unit_status_msg_format) {
        DISABLE_WARNING_FORMAT_NONLITERAL;
        manager_status_printf(u->manager, STATUS_TYPE_NORMAL, status, unit_status_msg_format, unit_description(u));
        REENABLE_WARNING;
}

_pure_ static const char* unit_get_status_message_format(Unit *u, JobType t) {
        const char *format;
        const UnitStatusMessageFormats *format_table;

        assert(u);
        assert(IN_SET(t, JOB_START, JOB_STOP, JOB_RELOAD));

        if (t != JOB_RELOAD) {
                format_table = &UNIT_VTABLE(u)->status_message_formats;
                if (format_table) {
                        format = format_table->starting_stopping[t == JOB_STOP];
                        if (format)
                                return format;
                }
        }

        /* Return generic strings */
        if (t == JOB_START)
                return "Starting %s.";
        else if (t == JOB_STOP)
                return "Stopping %s.";
        else
                return "Reloading %s.";
}

static void unit_status_print_starting_stopping(Unit *u, JobType t) {
        const char *format;

        assert(u);

        /* Reload status messages have traditionally not been printed to console. */
        if (!IN_SET(t, JOB_START, JOB_STOP))
                return;

        format = unit_get_status_message_format(u, t);

        DISABLE_WARNING_FORMAT_NONLITERAL;
        unit_status_printf(u, "", format);
        REENABLE_WARNING;
}

static void unit_status_log_starting_stopping_reloading(Unit *u, JobType t) {
        const char *format, *mid;
        char buf[LINE_MAX];

        assert(u);

        if (!IN_SET(t, JOB_START, JOB_STOP, JOB_RELOAD))
                return;

        if (log_on_console())
                return;

        /* We log status messages for all units and all operations. */

        format = unit_get_status_message_format(u, t);

        DISABLE_WARNING_FORMAT_NONLITERAL;
        snprintf(buf, sizeof buf, format, unit_description(u));
        REENABLE_WARNING;

        mid = t == JOB_START ? "MESSAGE_ID=" SD_MESSAGE_UNIT_STARTING_STR :
              t == JOB_STOP  ? "MESSAGE_ID=" SD_MESSAGE_UNIT_STOPPING_STR :
                               "MESSAGE_ID=" SD_MESSAGE_UNIT_RELOADING_STR;

        /* Note that we deliberately use LOG_MESSAGE() instead of
         * LOG_UNIT_MESSAGE() here, since this is supposed to mimic
         * closely what is written to screen using the status output,
         * which is supposed the highest level, friendliest output
         * possible, which means we should avoid the low-level unit
         * name. */
        log_struct(LOG_INFO,
                   LOG_MESSAGE("%s", buf),
                   LOG_UNIT_ID(u),
                   LOG_UNIT_INVOCATION_ID(u),
                   mid,
                   NULL);
}

void unit_status_emit_starting_stopping_reloading(Unit *u, JobType t) {
        assert(u);
        assert(t >= 0);
        assert(t < _JOB_TYPE_MAX);

        unit_status_log_starting_stopping_reloading(u, t);
        unit_status_print_starting_stopping(u, t);
}

int unit_start_limit_test(Unit *u) {
        assert(u);

        if (ratelimit_test(&u->start_limit)) {
                u->start_limit_hit = false;
                return 0;
        }

        log_unit_warning(u, "Start request repeated too quickly.");
        u->start_limit_hit = true;

        return emergency_action(u->manager, u->start_limit_action, u->reboot_arg, "unit failed");
}

bool unit_shall_confirm_spawn(Unit *u) {
        assert(u);

        if (manager_is_confirm_spawn_disabled(u->manager))
                return false;

        /* For some reasons units remaining in the same process group
         * as PID 1 fail to acquire the console even if it's not used
         * by any process. So skip the confirmation question for them. */
        return !unit_get_exec_context(u)->same_pgrp;
}

static bool unit_verify_deps(Unit *u) {
        Unit *other;
        Iterator j;
        void *v;

        assert(u);

        /* Checks whether all BindsTo= dependencies of this unit are fulfilled — if they are also combined with
         * After=. We do not check Requires= or Requisite= here as they only should have an effect on the job
         * processing, but do not have any effect afterwards. We don't check BindsTo= dependencies that are not used in
         * conjunction with After= as for them any such check would make things entirely racy. */

        HASHMAP_FOREACH_KEY(v, other, u->dependencies[UNIT_BINDS_TO], j) {

                if (!hashmap_contains(u->dependencies[UNIT_AFTER], other))
                        continue;

                if (!UNIT_IS_ACTIVE_OR_RELOADING(unit_active_state(other))) {
                        log_unit_notice(u, "Bound to unit %s, but unit isn't active.", other->id);
                        return false;
                }
        }

        return true;
}

/* Errors:
 *         -EBADR:      This unit type does not support starting.
 *         -EALREADY:   Unit is already started.
 *         -EAGAIN:     An operation is already in progress. Retry later.
 *         -ECANCELED:  Too many requests for now.
 *         -EPROTO:     Assert failed
 *         -EINVAL:     Unit not loaded
 *         -EOPNOTSUPP: Unit type not supported
 *         -ENOLINK:    The necessary dependencies are not fulfilled.
 */
int unit_start(Unit *u) {
        UnitActiveState state;
        Unit *following;

        assert(u);

        /* If this is already started, then this will succeed. Note
         * that this will even succeed if this unit is not startable
         * by the user. This is relied on to detect when we need to
         * wait for units and when waiting is finished. */
        state = unit_active_state(u);
        if (UNIT_IS_ACTIVE_OR_RELOADING(state))
                return -EALREADY;

        /* Units that aren't loaded cannot be started */
        if (u->load_state != UNIT_LOADED)
                return -EINVAL;

        /* If the conditions failed, don't do anything at all. If we
         * already are activating this call might still be useful to
         * speed up activation in case there is some hold-off time,
         * but we don't want to recheck the condition in that case. */
        if (state != UNIT_ACTIVATING &&
            !unit_condition_test(u)) {
                log_unit_debug(u, "Starting requested but condition failed. Not starting unit.");
                return -EALREADY;
        }

        /* If the asserts failed, fail the entire job */
        if (state != UNIT_ACTIVATING &&
            !unit_assert_test(u)) {
                log_unit_notice(u, "Starting requested but asserts failed.");
                return -EPROTO;
        }

        /* Units of types that aren't supported cannot be
         * started. Note that we do this test only after the condition
         * checks, so that we rather return condition check errors
         * (which are usually not considered a true failure) than "not
         * supported" errors (which are considered a failure).
         */
        if (!unit_supported(u))
                return -EOPNOTSUPP;

        /* Let's make sure that the deps really are in order before we start this. Normally the job engine should have
         * taken care of this already, but let's check this here again. After all, our dependencies might not be in
         * effect anymore, due to a reload or due to a failed condition. */
        if (!unit_verify_deps(u))
                return -ENOLINK;

        /* Forward to the main object, if we aren't it. */
        following = unit_following(u);
        if (following) {
                log_unit_debug(u, "Redirecting start request from %s to %s.", u->id, following->id);
                return unit_start(following);
        }

        /* If it is stopped, but we cannot start it, then fail */
        if (!UNIT_VTABLE(u)->start)
                return -EBADR;

        /* We don't suppress calls to ->start() here when we are
         * already starting, to allow this request to be used as a
         * "hurry up" call, for example when the unit is in some "auto
         * restart" state where it waits for a holdoff timer to elapse
         * before it will start again. */

        unit_add_to_dbus_queue(u);

        return UNIT_VTABLE(u)->start(u);
}

bool unit_can_start(Unit *u) {
        assert(u);

        if (u->load_state != UNIT_LOADED)
                return false;

        if (!unit_supported(u))
                return false;

        return !!UNIT_VTABLE(u)->start;
}

bool unit_can_isolate(Unit *u) {
        assert(u);

        return unit_can_start(u) &&
                u->allow_isolate;
}

/* Errors:
 *         -EBADR:    This unit type does not support stopping.
 *         -EALREADY: Unit is already stopped.
 *         -EAGAIN:   An operation is already in progress. Retry later.
 */
int unit_stop(Unit *u) {
        UnitActiveState state;
        Unit *following;

        assert(u);

        state = unit_active_state(u);
        if (UNIT_IS_INACTIVE_OR_FAILED(state))
                return -EALREADY;

        following = unit_following(u);
        if (following) {
                log_unit_debug(u, "Redirecting stop request from %s to %s.", u->id, following->id);
                return unit_stop(following);
        }

        if (!UNIT_VTABLE(u)->stop)
                return -EBADR;

        unit_add_to_dbus_queue(u);

        return UNIT_VTABLE(u)->stop(u);
}

bool unit_can_stop(Unit *u) {
        assert(u);

        if (!unit_supported(u))
                return false;

        if (u->perpetual)
                return false;

        return !!UNIT_VTABLE(u)->stop;
}

/* Errors:
 *         -EBADR:    This unit type does not support reloading.
 *         -ENOEXEC:  Unit is not started.
 *         -EAGAIN:   An operation is already in progress. Retry later.
 */
int unit_reload(Unit *u) {
        UnitActiveState state;
        Unit *following;

        assert(u);

        if (u->load_state != UNIT_LOADED)
                return -EINVAL;

        if (!unit_can_reload(u))
                return -EBADR;

        state = unit_active_state(u);
        if (state == UNIT_RELOADING)
                return -EALREADY;

        if (state != UNIT_ACTIVE) {
                log_unit_warning(u, "Unit cannot be reloaded because it is inactive.");
                return -ENOEXEC;
        }

        following = unit_following(u);
        if (following) {
                log_unit_debug(u, "Redirecting reload request from %s to %s.", u->id, following->id);
                return unit_reload(following);
        }

        unit_add_to_dbus_queue(u);

        if (!UNIT_VTABLE(u)->reload) {
                /* Unit doesn't have a reload function, but we need to propagate the reload anyway */
                unit_notify(u, unit_active_state(u), unit_active_state(u), 0);
                return 0;
        }

        return UNIT_VTABLE(u)->reload(u);
}

bool unit_can_reload(Unit *u) {
        assert(u);

        if (UNIT_VTABLE(u)->can_reload)
                return UNIT_VTABLE(u)->can_reload(u);

        if (!hashmap_isempty(u->dependencies[UNIT_PROPAGATES_RELOAD_TO]))
                return true;

        return UNIT_VTABLE(u)->reload;
}

static void unit_check_unneeded(Unit *u) {

        _cleanup_(sd_bus_error_free) sd_bus_error error = SD_BUS_ERROR_NULL;

        static const UnitDependency needed_dependencies[] = {
                UNIT_REQUIRED_BY,
                UNIT_REQUISITE_OF,
                UNIT_WANTED_BY,
                UNIT_BOUND_BY,
        };

        unsigned j;
        int r;

        assert(u);

        /* If this service shall be shut down when unneeded then do
         * so. */

        if (!u->stop_when_unneeded)
                return;

        if (!UNIT_IS_ACTIVE_OR_ACTIVATING(unit_active_state(u)))
                return;

        for (j = 0; j < ELEMENTSOF(needed_dependencies); j++) {
                Unit *other;
                Iterator i;
                void *v;

                HASHMAP_FOREACH_KEY(v, other, u->dependencies[needed_dependencies[j]], i)
                        if (unit_active_or_pending(other) || unit_will_restart(other))
                                return;
        }

        /* If stopping a unit fails continuously we might enter a stop
         * loop here, hence stop acting on the service being
         * unnecessary after a while. */
        if (!ratelimit_test(&u->auto_stop_ratelimit)) {
                log_unit_warning(u, "Unit not needed anymore, but not stopping since we tried this too often recently.");
                return;
        }

        log_unit_info(u, "Unit not needed anymore. Stopping.");

        /* Ok, nobody needs us anymore. Sniff. Then let's commit suicide */
        r = manager_add_job(u->manager, JOB_STOP, u, JOB_FAIL, &error, NULL);
        if (r < 0)
                log_unit_warning_errno(u, r, "Failed to enqueue stop job, ignoring: %s", bus_error_message(&error, r));
}

static void unit_check_binds_to(Unit *u) {
        _cleanup_(sd_bus_error_free) sd_bus_error error = SD_BUS_ERROR_NULL;
        bool stop = false;
        Unit *other;
        Iterator i;
        void *v;
        int r;

        assert(u);

        if (u->job)
                return;

        if (unit_active_state(u) != UNIT_ACTIVE)
                return;

        HASHMAP_FOREACH_KEY(v, other, u->dependencies[UNIT_BINDS_TO], i) {
                if (other->job)
                        continue;

                if (!other->coldplugged)
                        /* We might yet create a job for the other unit… */
                        continue;

                if (!UNIT_IS_INACTIVE_OR_FAILED(unit_active_state(other)))
                        continue;

                stop = true;
                break;
        }

        if (!stop)
                return;

        /* If stopping a unit fails continuously we might enter a stop
         * loop here, hence stop acting on the service being
         * unnecessary after a while. */
        if (!ratelimit_test(&u->auto_stop_ratelimit)) {
                log_unit_warning(u, "Unit is bound to inactive unit %s, but not stopping since we tried this too often recently.", other->id);
                return;
        }

        assert(other);
        log_unit_info(u, "Unit is bound to inactive unit %s. Stopping, too.", other->id);

        /* A unit we need to run is gone. Sniff. Let's stop this. */
        r = manager_add_job(u->manager, JOB_STOP, u, JOB_FAIL, &error, NULL);
        if (r < 0)
                log_unit_warning_errno(u, r, "Failed to enqueue stop job, ignoring: %s", bus_error_message(&error, r));
}

static void retroactively_start_dependencies(Unit *u) {
        Iterator i;
        Unit *other;
        void *v;

        assert(u);
        assert(UNIT_IS_ACTIVE_OR_ACTIVATING(unit_active_state(u)));

        HASHMAP_FOREACH_KEY(v, other, u->dependencies[UNIT_REQUIRES], i)
                if (!hashmap_get(u->dependencies[UNIT_AFTER], other) &&
                    !UNIT_IS_ACTIVE_OR_ACTIVATING(unit_active_state(other)))
                        manager_add_job(u->manager, JOB_START, other, JOB_REPLACE, NULL, NULL);

        HASHMAP_FOREACH_KEY(v, other, u->dependencies[UNIT_BINDS_TO], i)
                if (!hashmap_get(u->dependencies[UNIT_AFTER], other) &&
                    !UNIT_IS_ACTIVE_OR_ACTIVATING(unit_active_state(other)))
                        manager_add_job(u->manager, JOB_START, other, JOB_REPLACE, NULL, NULL);

        HASHMAP_FOREACH_KEY(v, other, u->dependencies[UNIT_WANTS], i)
                if (!hashmap_get(u->dependencies[UNIT_AFTER], other) &&
                    !UNIT_IS_ACTIVE_OR_ACTIVATING(unit_active_state(other)))
                        manager_add_job(u->manager, JOB_START, other, JOB_FAIL, NULL, NULL);

        HASHMAP_FOREACH_KEY(v, other, u->dependencies[UNIT_CONFLICTS], i)
                if (!UNIT_IS_INACTIVE_OR_DEACTIVATING(unit_active_state(other)))
                        manager_add_job(u->manager, JOB_STOP, other, JOB_REPLACE, NULL, NULL);

        HASHMAP_FOREACH_KEY(v, other, u->dependencies[UNIT_CONFLICTED_BY], i)
                if (!UNIT_IS_INACTIVE_OR_DEACTIVATING(unit_active_state(other)))
                        manager_add_job(u->manager, JOB_STOP, other, JOB_REPLACE, NULL, NULL);
}

static void retroactively_stop_dependencies(Unit *u) {
        Unit *other;
        Iterator i;
        void *v;

        assert(u);
        assert(UNIT_IS_INACTIVE_OR_DEACTIVATING(unit_active_state(u)));

        /* Pull down units which are bound to us recursively if enabled */
        HASHMAP_FOREACH_KEY(v, other, u->dependencies[UNIT_BOUND_BY], i)
                if (!UNIT_IS_INACTIVE_OR_DEACTIVATING(unit_active_state(other)))
                        manager_add_job(u->manager, JOB_STOP, other, JOB_REPLACE, NULL, NULL);
}

static void check_unneeded_dependencies(Unit *u) {
        Unit *other;
        Iterator i;
        void *v;

        assert(u);
        assert(UNIT_IS_INACTIVE_OR_DEACTIVATING(unit_active_state(u)));

        /* Garbage collect services that might not be needed anymore, if enabled */
        HASHMAP_FOREACH_KEY(v, other, u->dependencies[UNIT_REQUIRES], i)
                if (!UNIT_IS_INACTIVE_OR_DEACTIVATING(unit_active_state(other)))
                        unit_check_unneeded(other);
        HASHMAP_FOREACH_KEY(v, other, u->dependencies[UNIT_WANTS], i)
                if (!UNIT_IS_INACTIVE_OR_DEACTIVATING(unit_active_state(other)))
                        unit_check_unneeded(other);
        HASHMAP_FOREACH_KEY(v, other, u->dependencies[UNIT_REQUISITE], i)
                if (!UNIT_IS_INACTIVE_OR_DEACTIVATING(unit_active_state(other)))
                        unit_check_unneeded(other);
        HASHMAP_FOREACH_KEY(v, other, u->dependencies[UNIT_BINDS_TO], i)
                if (!UNIT_IS_INACTIVE_OR_DEACTIVATING(unit_active_state(other)))
                        unit_check_unneeded(other);
}

void unit_start_on_failure(Unit *u) {
        Unit *other;
        Iterator i;
        void *v;
        int r;

        assert(u);

        if (hashmap_size(u->dependencies[UNIT_ON_FAILURE]) <= 0)
                return;

        log_unit_info(u, "Triggering OnFailure= dependencies.");

        HASHMAP_FOREACH_KEY(v, other, u->dependencies[UNIT_ON_FAILURE], i) {
                _cleanup_(sd_bus_error_free) sd_bus_error error = SD_BUS_ERROR_NULL;

                r = manager_add_job(u->manager, JOB_START, other, u->on_failure_job_mode, &error, NULL);
                if (r < 0)
                        log_unit_warning_errno(u, r, "Failed to enqueue OnFailure= job, ignoring: %s", bus_error_message(&error, r));
        }
}

void unit_trigger_notify(Unit *u) {
        Unit *other;
        Iterator i;
        void *v;

        assert(u);

        HASHMAP_FOREACH_KEY(v, other, u->dependencies[UNIT_TRIGGERED_BY], i)
                if (UNIT_VTABLE(other)->trigger_notify)
                        UNIT_VTABLE(other)->trigger_notify(other, u);
}

static int unit_log_resources(Unit *u) {

        struct iovec iovec[1 + _CGROUP_IP_ACCOUNTING_METRIC_MAX + 4];
        size_t n_message_parts = 0, n_iovec = 0;
        char* message_parts[3 + 1], *t;
        nsec_t nsec = NSEC_INFINITY;
        CGroupIPAccountingMetric m;
        size_t i;
        int r;
        const char* const ip_fields[_CGROUP_IP_ACCOUNTING_METRIC_MAX] = {
                [CGROUP_IP_INGRESS_BYTES]   = "IP_METRIC_INGRESS_BYTES",
                [CGROUP_IP_INGRESS_PACKETS] = "IP_METRIC_INGRESS_PACKETS",
                [CGROUP_IP_EGRESS_BYTES]    = "IP_METRIC_EGRESS_BYTES",
                [CGROUP_IP_EGRESS_PACKETS]  = "IP_METRIC_EGRESS_PACKETS",
        };

        assert(u);

        /* Invoked whenever a unit enters failed or dead state. Logs information about consumed resources if resource
         * accounting was enabled for a unit. It does this in two ways: a friendly human readable string with reduced
         * information and the complete data in structured fields. */

        (void) unit_get_cpu_usage(u, &nsec);
        if (nsec != NSEC_INFINITY) {
                char buf[FORMAT_TIMESPAN_MAX] = "";

                /* Format the CPU time for inclusion in the structured log message */
                if (asprintf(&t, "CPU_USAGE_NSEC=%" PRIu64, nsec) < 0) {
                        r = log_oom();
                        goto finish;
                }
                iovec[n_iovec++] = IOVEC_MAKE_STRING(t);

                /* Format the CPU time for inclusion in the human language message string */
                format_timespan(buf, sizeof(buf), nsec / NSEC_PER_USEC, USEC_PER_MSEC);
                t = strjoin(n_message_parts > 0 ? "consumed " : "Consumed ", buf, " CPU time");
                if (!t) {
                        r = log_oom();
                        goto finish;
                }

                message_parts[n_message_parts++] = t;
        }

        for (m = 0; m < _CGROUP_IP_ACCOUNTING_METRIC_MAX; m++) {
                char buf[FORMAT_BYTES_MAX] = "";
                uint64_t value = UINT64_MAX;

                assert(ip_fields[m]);

                (void) unit_get_ip_accounting(u, m, &value);
                if (value == UINT64_MAX)
                        continue;

                /* Format IP accounting data for inclusion in the structured log message */
                if (asprintf(&t, "%s=%" PRIu64, ip_fields[m], value) < 0) {
                        r = log_oom();
                        goto finish;
                }
                iovec[n_iovec++] = IOVEC_MAKE_STRING(t);

                /* Format the IP accounting data for inclusion in the human language message string, but only for the
                 * bytes counters (and not for the packets counters) */
                if (m == CGROUP_IP_INGRESS_BYTES)
                        t = strjoin(n_message_parts > 0 ? "received " : "Received ",
                                    format_bytes(buf, sizeof(buf), value),
                                    " IP traffic");
                else if (m == CGROUP_IP_EGRESS_BYTES)
                        t = strjoin(n_message_parts > 0 ? "sent " : "Sent ",
                                    format_bytes(buf, sizeof(buf), value),
                                    " IP traffic");
                else
                        continue;
                if (!t) {
                        r = log_oom();
                        goto finish;
                }

                message_parts[n_message_parts++] = t;
        }

        /* Is there any accounting data available at all? */
        if (n_iovec == 0) {
                r = 0;
                goto finish;
        }

        if (n_message_parts == 0)
                t = strjoina("MESSAGE=", u->id, ": Completed");
        else {
                _cleanup_free_ char *joined;

                message_parts[n_message_parts] = NULL;

                joined = strv_join(message_parts, ", ");
                if (!joined) {
                        r = log_oom();
                        goto finish;
                }

                t = strjoina("MESSAGE=", u->id, ": ", joined);
        }

        /* The following four fields we allocate on the stack or are static strings, we hence don't want to free them,
         * and hence don't increase n_iovec for them */
        iovec[n_iovec] = IOVEC_MAKE_STRING(t);
        iovec[n_iovec + 1] = IOVEC_MAKE_STRING("MESSAGE_ID=" SD_MESSAGE_UNIT_RESOURCES_STR);

        t = strjoina(u->manager->unit_log_field, u->id);
        iovec[n_iovec + 2] = IOVEC_MAKE_STRING(t);

        t = strjoina(u->manager->invocation_log_field, u->invocation_id_string);
        iovec[n_iovec + 3] = IOVEC_MAKE_STRING(t);

        log_struct_iovec(LOG_INFO, iovec, n_iovec + 4);
        r = 0;

finish:
        for (i = 0; i < n_message_parts; i++)
                free(message_parts[i]);

        for (i = 0; i < n_iovec; i++)
                free(iovec[i].iov_base);

        return r;

}

static void unit_update_on_console(Unit *u) {
        bool b;

        assert(u);

        b = unit_needs_console(u);
        if (u->on_console == b)
                return;

        u->on_console = b;
        if (b)
                manager_ref_console(u->manager);
        else
                manager_unref_console(u->manager);

}

<<<<<<< HEAD
static bool unit_process_job(Job *j, UnitActiveState ns, bool reload_success) {
=======
static bool unit_process_job(Job *j, UnitActiveState ns, UnitNotifyFlags flags) {
>>>>>>> 79524e36
        bool unexpected = false;

        assert(j);

        if (j->state == JOB_WAITING)

                /* So we reached a different state for this
                 * job. Let's see if we can run it now if it
                 * failed previously due to EAGAIN. */
                job_add_to_run_queue(j);

        /* Let's check whether this state change constitutes a
         * finished job, or maybe contradicts a running job and
         * hence needs to invalidate jobs. */

        switch (j->type) {

        case JOB_START:
        case JOB_VERIFY_ACTIVE:

                if (UNIT_IS_ACTIVE_OR_RELOADING(ns))
                        job_finish_and_invalidate(j, JOB_DONE, true, false);
                else if (j->state == JOB_RUNNING && ns != UNIT_ACTIVATING) {
                        unexpected = true;

                        if (UNIT_IS_INACTIVE_OR_FAILED(ns))
                                job_finish_and_invalidate(j, ns == UNIT_FAILED ? JOB_FAILED : JOB_DONE, true, false);
                }

                break;

        case JOB_RELOAD:
        case JOB_RELOAD_OR_START:
        case JOB_TRY_RELOAD:

                if (j->state == JOB_RUNNING) {
                        if (ns == UNIT_ACTIVE)
<<<<<<< HEAD
                                job_finish_and_invalidate(j, reload_success ? JOB_DONE : JOB_FAILED, true, false);
=======
                                job_finish_and_invalidate(j, (flags & UNIT_NOTIFY_RELOAD_FAILURE) ? JOB_FAILED : JOB_DONE, true, false);
>>>>>>> 79524e36
                        else if (!IN_SET(ns, UNIT_ACTIVATING, UNIT_RELOADING)) {
                                unexpected = true;

                                if (UNIT_IS_INACTIVE_OR_FAILED(ns))
                                        job_finish_and_invalidate(j, ns == UNIT_FAILED ? JOB_FAILED : JOB_DONE, true, false);
                        }
                }

                break;

        case JOB_STOP:
        case JOB_RESTART:
        case JOB_TRY_RESTART:

                if (UNIT_IS_INACTIVE_OR_FAILED(ns))
                        job_finish_and_invalidate(j, JOB_DONE, true, false);
                else if (j->state == JOB_RUNNING && ns != UNIT_DEACTIVATING) {
                        unexpected = true;
                        job_finish_and_invalidate(j, JOB_FAILED, true, false);
                }

                break;

        default:
                assert_not_reached("Job type unknown");
        }

        return unexpected;
}

<<<<<<< HEAD
void unit_notify(Unit *u, UnitActiveState os, UnitActiveState ns, bool reload_success) {
=======
void unit_notify(Unit *u, UnitActiveState os, UnitActiveState ns, UnitNotifyFlags flags) {
>>>>>>> 79524e36
        Manager *m;

        assert(u);
        assert(os < _UNIT_ACTIVE_STATE_MAX);
        assert(ns < _UNIT_ACTIVE_STATE_MAX);

        /* Note that this is called for all low-level state changes,
         * even if they might map to the same high-level
         * UnitActiveState! That means that ns == os is an expected
         * behavior here. For example: if a mount point is remounted
         * this function will be called too! */

        m = u->manager;

        /* Update timestamps for state changes */
        if (!MANAGER_IS_RELOADING(m)) {
                dual_timestamp_get(&u->state_change_timestamp);

                if (UNIT_IS_INACTIVE_OR_FAILED(os) && !UNIT_IS_INACTIVE_OR_FAILED(ns))
                        u->inactive_exit_timestamp = u->state_change_timestamp;
                else if (!UNIT_IS_INACTIVE_OR_FAILED(os) && UNIT_IS_INACTIVE_OR_FAILED(ns))
                        u->inactive_enter_timestamp = u->state_change_timestamp;

                if (!UNIT_IS_ACTIVE_OR_RELOADING(os) && UNIT_IS_ACTIVE_OR_RELOADING(ns))
                        u->active_enter_timestamp = u->state_change_timestamp;
                else if (UNIT_IS_ACTIVE_OR_RELOADING(os) && !UNIT_IS_ACTIVE_OR_RELOADING(ns))
                        u->active_exit_timestamp = u->state_change_timestamp;
        }

        /* Keep track of failed units */
        (void) manager_update_failed_units(u->manager, u, ns == UNIT_FAILED);

        /* Make sure the cgroup and state files are always removed when we become inactive */
        if (UNIT_IS_INACTIVE_OR_FAILED(ns)) {
                unit_prune_cgroup(u);
                unit_unlink_state_files(u);
        }

        unit_update_on_console(u);

        if (!MANAGER_IS_RELOADING(m)) {
                bool unexpected;

                /* Let's propagate state changes to the job */
                if (u->job)
<<<<<<< HEAD
                        unexpected = unit_process_job(u->job, ns, reload_success);
=======
                        unexpected = unit_process_job(u->job, ns, flags);
>>>>>>> 79524e36
                else
                        unexpected = true;

                /* If this state change happened without being requested by a job, then let's retroactively start or
                 * stop dependencies. We skip that step when deserializing, since we don't want to create any
                 * additional jobs just because something is already activated. */

                /* If this state change happened without being
                 * requested by a job, then let's retroactively start
                 * or stop dependencies. We skip that step when
                 * deserializing, since we don't want to create any
                 * additional jobs just because something is already
                 * activated. */

                if (unexpected) {
                        if (UNIT_IS_INACTIVE_OR_FAILED(os) && UNIT_IS_ACTIVE_OR_ACTIVATING(ns))
                                retroactively_start_dependencies(u);
                        else if (UNIT_IS_ACTIVE_OR_ACTIVATING(os) && UNIT_IS_INACTIVE_OR_DEACTIVATING(ns))
                                retroactively_stop_dependencies(u);
                }

                /* stop unneeded units regardless if going down was expected or not */
                if (UNIT_IS_INACTIVE_OR_DEACTIVATING(ns))
                        check_unneeded_dependencies(u);

                if (ns != os && ns == UNIT_FAILED) {
                        log_unit_debug(u, "Unit entered failed state.");

                        if (!(flags & UNIT_NOTIFY_WILL_AUTO_RESTART))
                                unit_start_on_failure(u);
                }
        }

        /* Some names are special */
        if (UNIT_IS_ACTIVE_OR_RELOADING(ns)) {

                if (unit_has_name(u, SPECIAL_DBUS_SERVICE))
                        /* The bus might have just become available,
                         * hence try to connect to it, if we aren't
                         * yet connected. */
                        bus_init(m, true);

                if (u->type == UNIT_SERVICE &&
                    !UNIT_IS_ACTIVE_OR_RELOADING(os) &&
                    !MANAGER_IS_RELOADING(m)) {
                        /* Write audit record if we have just finished starting up */
                        manager_send_unit_audit(m, u, AUDIT_SERVICE_START, true);
                        u->in_audit = true;
                }

                if (!UNIT_IS_ACTIVE_OR_RELOADING(os))
                        manager_send_unit_plymouth(m, u);

        } else {
                /* We don't care about D-Bus going down here, since we'll get an asynchronous notification for it
                 * anyway. */

                if (UNIT_IS_INACTIVE_OR_FAILED(ns) &&
                    !UNIT_IS_INACTIVE_OR_FAILED(os)
                    && !MANAGER_IS_RELOADING(m)) {

                        /* This unit just stopped/failed. */
                        if (u->type == UNIT_SERVICE) {

                                /* Hmm, if there was no start record written
                                 * write it now, so that we always have a nice
                                 * pair */
                                if (!u->in_audit) {
                                        manager_send_unit_audit(m, u, AUDIT_SERVICE_START, ns == UNIT_INACTIVE);

                                        if (ns == UNIT_INACTIVE)
                                                manager_send_unit_audit(m, u, AUDIT_SERVICE_STOP, true);
                                } else
                                        /* Write audit record if we have just finished shutting down */
                                        manager_send_unit_audit(m, u, AUDIT_SERVICE_STOP, ns == UNIT_INACTIVE);

                                u->in_audit = false;
                        }

                        /* Write a log message about consumed resources */
                        unit_log_resources(u);
                }
        }

        manager_recheck_journal(m);
        unit_trigger_notify(u);

        if (!MANAGER_IS_RELOADING(u->manager)) {
                /* Maybe we finished startup and are now ready for
                 * being stopped because unneeded? */
                unit_check_unneeded(u);

                /* Maybe we finished startup, but something we needed
                 * has vanished? Let's die then. (This happens when
                 * something BindsTo= to a Type=oneshot unit, as these
                 * units go directly from starting to inactive,
                 * without ever entering started.) */
                unit_check_binds_to(u);

                if (os != UNIT_FAILED && ns == UNIT_FAILED)
                        (void) emergency_action(u->manager, u->failure_action, u->reboot_arg, "unit failed");
                else if (!UNIT_IS_INACTIVE_OR_FAILED(os) && ns == UNIT_INACTIVE)
                        (void) emergency_action(u->manager, u->success_action, u->reboot_arg, "unit succeeded");
        }

        unit_add_to_dbus_queue(u);
        unit_add_to_gc_queue(u);
}

int unit_watch_pid(Unit *u, pid_t pid) {
        int r;

        assert(u);
        assert(pid_is_valid(pid));

        /* Watch a specific PID */

        r = set_ensure_allocated(&u->pids, NULL);
        if (r < 0)
                return r;

        r = hashmap_ensure_allocated(&u->manager->watch_pids, NULL);
        if (r < 0)
                return r;

        /* First try, let's add the unit keyed by "pid". */
        r = hashmap_put(u->manager->watch_pids, PID_TO_PTR(pid), u);
        if (r == -EEXIST)  {
                Unit **array;
                bool found = false;
                size_t n = 0;

                /* OK, the "pid" key is already assigned to a different unit. Let's see if the "-pid" key (which points
                 * to an array of Units rather than just a Unit), lists us already. */

                array = hashmap_get(u->manager->watch_pids, PID_TO_PTR(-pid));
                if (array)
                        for (; array[n]; n++)
                                if (array[n] == u)
                                        found = true;

                if (found) /* Found it already? if so, do nothing */
                        r = 0;
                else {
                        Unit **new_array;

                        /* Allocate a new array */
                        new_array = new(Unit*, n + 2);
                        if (!new_array)
                                return -ENOMEM;

                        memcpy_safe(new_array, array, sizeof(Unit*) * n);
                        new_array[n] = u;
                        new_array[n+1] = NULL;

                        /* Add or replace the old array */
                        r = hashmap_replace(u->manager->watch_pids, PID_TO_PTR(-pid), new_array);
                        if (r < 0) {
                                free(new_array);
                                return r;
                        }

                        free(array);
                }
        } else if (r < 0)
                return r;

        r = set_put(u->pids, PID_TO_PTR(pid));
        if (r < 0)
                return r;

        return 0;
}

void unit_unwatch_pid(Unit *u, pid_t pid) {
        Unit **array;

        assert(u);
        assert(pid_is_valid(pid));

        /* First let's drop the unit in case it's keyed as "pid". */
        (void) hashmap_remove_value(u->manager->watch_pids, PID_TO_PTR(pid), u);

        /* Then, let's also drop the unit, in case it's in the array keyed by -pid */
        array = hashmap_get(u->manager->watch_pids, PID_TO_PTR(-pid));
        if (array) {
                size_t n, m = 0;

                /* Let's iterate through the array, dropping our own entry */
                for (n = 0; array[n]; n++)
                        if (array[n] != u)
                                array[m++] = array[n];
                array[m] = NULL;

                if (m == 0) {
                        /* The array is now empty, remove the entire entry */
                        assert(hashmap_remove(u->manager->watch_pids, PID_TO_PTR(-pid)) == array);
                        free(array);
                }
        }

        (void) set_remove(u->pids, PID_TO_PTR(pid));
}

void unit_unwatch_all_pids(Unit *u) {
        assert(u);

        while (!set_isempty(u->pids))
                unit_unwatch_pid(u, PTR_TO_PID(set_first(u->pids)));

        u->pids = set_free(u->pids);
}

void unit_tidy_watch_pids(Unit *u, pid_t except1, pid_t except2) {
        Iterator i;
        void *e;

        assert(u);

        /* Cleans dead PIDs from our list */

        SET_FOREACH(e, u->pids, i) {
                pid_t pid = PTR_TO_PID(e);

                if (pid == except1 || pid == except2)
                        continue;

                if (!pid_is_unwaited(pid))
                        unit_unwatch_pid(u, pid);
        }
}

bool unit_job_is_applicable(Unit *u, JobType j) {
        assert(u);
        assert(j >= 0 && j < _JOB_TYPE_MAX);

        switch (j) {

        case JOB_VERIFY_ACTIVE:
        case JOB_START:
        case JOB_NOP:
                /* Note that we don't check unit_can_start() here. That's because .device units and suchlike are not
                 * startable by us but may appear due to external events, and it thus makes sense to permit enqueing
                 * jobs for it. */
                return true;

        case JOB_STOP:
                /* Similar as above. However, perpetual units can never be stopped (neither explicitly nor due to
                 * external events), hence it makes no sense to permit enqueing such a request either. */
                return !u->perpetual;

        case JOB_RESTART:
        case JOB_TRY_RESTART:
                return unit_can_stop(u) && unit_can_start(u);

        case JOB_RELOAD:
        case JOB_TRY_RELOAD:
                return unit_can_reload(u);

        case JOB_RELOAD_OR_START:
                return unit_can_reload(u) && unit_can_start(u);

        default:
                assert_not_reached("Invalid job type");
        }
}

static void maybe_warn_about_dependency(Unit *u, const char *other, UnitDependency dependency) {
        assert(u);

        /* Only warn about some unit types */
        if (!IN_SET(dependency, UNIT_CONFLICTS, UNIT_CONFLICTED_BY, UNIT_BEFORE, UNIT_AFTER, UNIT_ON_FAILURE, UNIT_TRIGGERS, UNIT_TRIGGERED_BY))
                return;

        if (streq_ptr(u->id, other))
                log_unit_warning(u, "Dependency %s=%s dropped", unit_dependency_to_string(dependency), u->id);
        else
                log_unit_warning(u, "Dependency %s=%s dropped, merged into %s", unit_dependency_to_string(dependency), strna(other), u->id);
}

static int unit_add_dependency_hashmap(
                Hashmap **h,
                Unit *other,
                UnitDependencyMask origin_mask,
                UnitDependencyMask destination_mask) {

        UnitDependencyInfo info;
        int r;

        assert(h);
        assert(other);
        assert(origin_mask < _UNIT_DEPENDENCY_MASK_FULL);
        assert(destination_mask < _UNIT_DEPENDENCY_MASK_FULL);
        assert(origin_mask > 0 || destination_mask > 0);

        r = hashmap_ensure_allocated(h, NULL);
        if (r < 0)
                return r;

        assert_cc(sizeof(void*) == sizeof(info));

        info.data = hashmap_get(*h, other);
        if (info.data) {
                /* Entry already exists. Add in our mask. */

                if ((info.origin_mask & origin_mask) == info.origin_mask &&
                    (info.destination_mask & destination_mask) == info.destination_mask)
                        return 0; /* NOP */

                info.origin_mask |= origin_mask;
                info.destination_mask |= destination_mask;

                r = hashmap_update(*h, other, info.data);
        } else {
                info = (UnitDependencyInfo) {
                        .origin_mask = origin_mask,
                        .destination_mask = destination_mask,
                };

                r = hashmap_put(*h, other, info.data);
        }
        if (r < 0)
                return r;

        return 1;
}

int unit_add_dependency(
                Unit *u,
                UnitDependency d,
                Unit *other,
                bool add_reference,
                UnitDependencyMask mask) {

        static const UnitDependency inverse_table[_UNIT_DEPENDENCY_MAX] = {
                [UNIT_REQUIRES] = UNIT_REQUIRED_BY,
                [UNIT_WANTS] = UNIT_WANTED_BY,
                [UNIT_REQUISITE] = UNIT_REQUISITE_OF,
                [UNIT_BINDS_TO] = UNIT_BOUND_BY,
                [UNIT_PART_OF] = UNIT_CONSISTS_OF,
                [UNIT_REQUIRED_BY] = UNIT_REQUIRES,
                [UNIT_REQUISITE_OF] = UNIT_REQUISITE,
                [UNIT_WANTED_BY] = UNIT_WANTS,
                [UNIT_BOUND_BY] = UNIT_BINDS_TO,
                [UNIT_CONSISTS_OF] = UNIT_PART_OF,
                [UNIT_CONFLICTS] = UNIT_CONFLICTED_BY,
                [UNIT_CONFLICTED_BY] = UNIT_CONFLICTS,
                [UNIT_BEFORE] = UNIT_AFTER,
                [UNIT_AFTER] = UNIT_BEFORE,
                [UNIT_ON_FAILURE] = _UNIT_DEPENDENCY_INVALID,
                [UNIT_REFERENCES] = UNIT_REFERENCED_BY,
                [UNIT_REFERENCED_BY] = UNIT_REFERENCES,
                [UNIT_TRIGGERS] = UNIT_TRIGGERED_BY,
                [UNIT_TRIGGERED_BY] = UNIT_TRIGGERS,
                [UNIT_PROPAGATES_RELOAD_TO] = UNIT_RELOAD_PROPAGATED_FROM,
                [UNIT_RELOAD_PROPAGATED_FROM] = UNIT_PROPAGATES_RELOAD_TO,
                [UNIT_JOINS_NAMESPACE_OF] = UNIT_JOINS_NAMESPACE_OF,
        };
        Unit *original_u = u, *original_other = other;
        int r;

        assert(u);
        assert(d >= 0 && d < _UNIT_DEPENDENCY_MAX);
        assert(other);

        u = unit_follow_merge(u);
        other = unit_follow_merge(other);

        /* We won't allow dependencies on ourselves. We will not
         * consider them an error however. */
        if (u == other) {
                maybe_warn_about_dependency(original_u, original_other->id, d);
                return 0;
        }

        if ((d == UNIT_BEFORE && other->type == UNIT_DEVICE) ||
            (d == UNIT_AFTER && u->type == UNIT_DEVICE)) {
                log_unit_warning(u, "Dependency Before=%s ignored (.device units cannot be delayed)", other->id);
                return 0;
        }

        r = unit_add_dependency_hashmap(u->dependencies + d, other, mask, 0);
        if (r < 0)
                return r;

        if (inverse_table[d] != _UNIT_DEPENDENCY_INVALID && inverse_table[d] != d) {
                r = unit_add_dependency_hashmap(other->dependencies + inverse_table[d], u, 0, mask);
                if (r < 0)
                        return r;
        }

        if (add_reference) {
                r = unit_add_dependency_hashmap(u->dependencies + UNIT_REFERENCES, other, mask, 0);
                if (r < 0)
                        return r;

                r = unit_add_dependency_hashmap(other->dependencies + UNIT_REFERENCED_BY, u, 0, mask);
                if (r < 0)
                        return r;
        }

        unit_add_to_dbus_queue(u);
        return 0;
}

int unit_add_two_dependencies(Unit *u, UnitDependency d, UnitDependency e, Unit *other, bool add_reference, UnitDependencyMask mask) {
        int r;

        assert(u);

        r = unit_add_dependency(u, d, other, add_reference, mask);
        if (r < 0)
                return r;

        return unit_add_dependency(u, e, other, add_reference, mask);
}

static int resolve_template(Unit *u, const char *name, const char*path, char **buf, const char **ret) {
        int r;

        assert(u);
        assert(name || path);
        assert(buf);
        assert(ret);

        if (!name)
                name = basename(path);

        if (!unit_name_is_valid(name, UNIT_NAME_TEMPLATE)) {
                *buf = NULL;
                *ret = name;
                return 0;
        }

        if (u->instance)
                r = unit_name_replace_instance(name, u->instance, buf);
        else {
                _cleanup_free_ char *i = NULL;

                r = unit_name_to_prefix(u->id, &i);
                if (r < 0)
                        return r;

                r = unit_name_replace_instance(name, i, buf);
        }
        if (r < 0)
                return r;

        *ret = *buf;
        return 0;
}

int unit_add_dependency_by_name(Unit *u, UnitDependency d, const char *name, const char *path, bool add_reference, UnitDependencyMask mask) {
        _cleanup_free_ char *buf = NULL;
        Unit *other;
        int r;

        assert(u);
        assert(name || path);

        r = resolve_template(u, name, path, &buf, &name);
        if (r < 0)
                return r;

        r = manager_load_unit(u->manager, name, path, NULL, &other);
        if (r < 0)
                return r;

        return unit_add_dependency(u, d, other, add_reference, mask);
}

int unit_add_two_dependencies_by_name(Unit *u, UnitDependency d, UnitDependency e, const char *name, const char *path, bool add_reference, UnitDependencyMask mask) {
        _cleanup_free_ char *buf = NULL;
        Unit *other;
        int r;

        assert(u);
        assert(name || path);

        r = resolve_template(u, name, path, &buf, &name);
        if (r < 0)
                return r;

        r = manager_load_unit(u->manager, name, path, NULL, &other);
        if (r < 0)
                return r;

        return unit_add_two_dependencies(u, d, e, other, add_reference, mask);
}

int set_unit_path(const char *p) {
        /* This is mostly for debug purposes */
        if (setenv("SYSTEMD_UNIT_PATH", p, 1) < 0)
                return -errno;

        return 0;
}

char *unit_dbus_path(Unit *u) {
        assert(u);

        if (!u->id)
                return NULL;

        return unit_dbus_path_from_name(u->id);
}

char *unit_dbus_path_invocation_id(Unit *u) {
        assert(u);

        if (sd_id128_is_null(u->invocation_id))
                return NULL;

        return unit_dbus_path_from_name(u->invocation_id_string);
}

int unit_set_slice(Unit *u, Unit *slice) {
        assert(u);
        assert(slice);

        /* Sets the unit slice if it has not been set before. Is extra
         * careful, to only allow this for units that actually have a
         * cgroup context. Also, we don't allow to set this for slices
         * (since the parent slice is derived from the name). Make
         * sure the unit we set is actually a slice. */

        if (!UNIT_HAS_CGROUP_CONTEXT(u))
                return -EOPNOTSUPP;

        if (u->type == UNIT_SLICE)
                return -EINVAL;

        if (unit_active_state(u) != UNIT_INACTIVE)
                return -EBUSY;

        if (slice->type != UNIT_SLICE)
                return -EINVAL;

        if (unit_has_name(u, SPECIAL_INIT_SCOPE) &&
            !unit_has_name(slice, SPECIAL_ROOT_SLICE))
                return -EPERM;

        if (UNIT_DEREF(u->slice) == slice)
                return 0;

        /* Disallow slice changes if @u is already bound to cgroups */
        if (UNIT_ISSET(u->slice) && u->cgroup_realized)
                return -EBUSY;

        unit_ref_unset(&u->slice);
        unit_ref_set(&u->slice, slice);
        return 1;
}

int unit_set_default_slice(Unit *u) {
        _cleanup_free_ char *b = NULL;
        const char *slice_name;
        Unit *slice;
        int r;

        assert(u);

        if (UNIT_ISSET(u->slice))
                return 0;

        if (u->instance) {
                _cleanup_free_ char *prefix = NULL, *escaped = NULL;

                /* Implicitly place all instantiated units in their
                 * own per-template slice */

                r = unit_name_to_prefix(u->id, &prefix);
                if (r < 0)
                        return r;

                /* The prefix is already escaped, but it might include
                 * "-" which has a special meaning for slice units,
                 * hence escape it here extra. */
                escaped = unit_name_escape(prefix);
                if (!escaped)
                        return -ENOMEM;

                if (MANAGER_IS_SYSTEM(u->manager))
                        b = strjoin("system-", escaped, ".slice");
                else
                        b = strappend(escaped, ".slice");
                if (!b)
                        return -ENOMEM;

                slice_name = b;
        } else
                slice_name =
                        MANAGER_IS_SYSTEM(u->manager) && !unit_has_name(u, SPECIAL_INIT_SCOPE)
                        ? SPECIAL_SYSTEM_SLICE
                        : SPECIAL_ROOT_SLICE;

        r = manager_load_unit(u->manager, slice_name, NULL, NULL, &slice);
        if (r < 0)
                return r;

        return unit_set_slice(u, slice);
}

const char *unit_slice_name(Unit *u) {
        assert(u);

        if (!UNIT_ISSET(u->slice))
                return NULL;

        return UNIT_DEREF(u->slice)->id;
}

int unit_load_related_unit(Unit *u, const char *type, Unit **_found) {
        _cleanup_free_ char *t = NULL;
        int r;

        assert(u);
        assert(type);
        assert(_found);

        r = unit_name_change_suffix(u->id, type, &t);
        if (r < 0)
                return r;
        if (unit_has_name(u, t))
                return -EINVAL;

        r = manager_load_unit(u->manager, t, NULL, NULL, _found);
        assert(r < 0 || *_found != u);
        return r;
}

static int signal_name_owner_changed(sd_bus_message *message, void *userdata, sd_bus_error *error) {
        const char *name, *old_owner, *new_owner;
        Unit *u = userdata;
        int r;

        assert(message);
        assert(u);

        r = sd_bus_message_read(message, "sss", &name, &old_owner, &new_owner);
        if (r < 0) {
                bus_log_parse_error(r);
                return 0;
        }

        old_owner = empty_to_null(old_owner);
        new_owner = empty_to_null(new_owner);

        if (UNIT_VTABLE(u)->bus_name_owner_change)
                UNIT_VTABLE(u)->bus_name_owner_change(u, name, old_owner, new_owner);

        return 0;
}

int unit_install_bus_match(Unit *u, sd_bus *bus, const char *name) {
        const char *match;

        assert(u);
        assert(bus);
        assert(name);

        if (u->match_bus_slot)
                return -EBUSY;

        match = strjoina("type='signal',"
                         "sender='org.freedesktop.DBus',"
                         "path='/org/freedesktop/DBus',"
                         "interface='org.freedesktop.DBus',"
                         "member='NameOwnerChanged',"
                         "arg0='", name, "'");

        return sd_bus_add_match_async(bus, &u->match_bus_slot, match, signal_name_owner_changed, NULL, u);
}

int unit_watch_bus_name(Unit *u, const char *name) {
        int r;

        assert(u);
        assert(name);

        /* Watch a specific name on the bus. We only support one unit
         * watching each name for now. */

        if (u->manager->api_bus) {
                /* If the bus is already available, install the match directly.
                 * Otherwise, just put the name in the list. bus_setup_api() will take care later. */
                r = unit_install_bus_match(u, u->manager->api_bus, name);
                if (r < 0)
                        return log_warning_errno(r, "Failed to subscribe to NameOwnerChanged signal for '%s': %m", name);
        }

        r = hashmap_put(u->manager->watch_bus, name, u);
        if (r < 0) {
                u->match_bus_slot = sd_bus_slot_unref(u->match_bus_slot);
                return log_warning_errno(r, "Failed to put bus name to hashmap: %m");
        }

        return 0;
}

void unit_unwatch_bus_name(Unit *u, const char *name) {
        assert(u);
        assert(name);

        (void) hashmap_remove_value(u->manager->watch_bus, name, u);
        u->match_bus_slot = sd_bus_slot_unref(u->match_bus_slot);
}

bool unit_can_serialize(Unit *u) {
        assert(u);

        return UNIT_VTABLE(u)->serialize && UNIT_VTABLE(u)->deserialize_item;
}

static int unit_serialize_cgroup_mask(FILE *f, const char *key, CGroupMask mask) {
        _cleanup_free_ char *s = NULL;
        int r = 0;

        assert(f);
        assert(key);

        if (mask != 0) {
                r = cg_mask_to_string(mask, &s);
                if (r >= 0) {
                        fputs(key, f);
                        fputc('=', f);
                        fputs(s, f);
                        fputc('\n', f);
                }
        }
        return r;
}

static const char *ip_accounting_metric_field[_CGROUP_IP_ACCOUNTING_METRIC_MAX] = {
        [CGROUP_IP_INGRESS_BYTES] = "ip-accounting-ingress-bytes",
        [CGROUP_IP_INGRESS_PACKETS] = "ip-accounting-ingress-packets",
        [CGROUP_IP_EGRESS_BYTES] = "ip-accounting-egress-bytes",
        [CGROUP_IP_EGRESS_PACKETS] = "ip-accounting-egress-packets",
};

int unit_serialize(Unit *u, FILE *f, FDSet *fds, bool serialize_jobs) {
        CGroupIPAccountingMetric m;
        int r;

        assert(u);
        assert(f);
        assert(fds);

        if (unit_can_serialize(u)) {
                ExecRuntime *rt;

                r = UNIT_VTABLE(u)->serialize(u, f, fds);
                if (r < 0)
                        return r;

                rt = unit_get_exec_runtime(u);
                if (rt) {
                        r = exec_runtime_serialize(u, rt, f, fds);
                        if (r < 0)
                                return r;
                }
        }

        dual_timestamp_serialize(f, "state-change-timestamp", &u->state_change_timestamp);

        dual_timestamp_serialize(f, "inactive-exit-timestamp", &u->inactive_exit_timestamp);
        dual_timestamp_serialize(f, "active-enter-timestamp", &u->active_enter_timestamp);
        dual_timestamp_serialize(f, "active-exit-timestamp", &u->active_exit_timestamp);
        dual_timestamp_serialize(f, "inactive-enter-timestamp", &u->inactive_enter_timestamp);

        dual_timestamp_serialize(f, "condition-timestamp", &u->condition_timestamp);
        dual_timestamp_serialize(f, "assert-timestamp", &u->assert_timestamp);

        if (dual_timestamp_is_set(&u->condition_timestamp))
                unit_serialize_item(u, f, "condition-result", yes_no(u->condition_result));

        if (dual_timestamp_is_set(&u->assert_timestamp))
                unit_serialize_item(u, f, "assert-result", yes_no(u->assert_result));

        unit_serialize_item(u, f, "transient", yes_no(u->transient));

        unit_serialize_item(u, f, "exported-invocation-id", yes_no(u->exported_invocation_id));
        unit_serialize_item(u, f, "exported-log-level-max", yes_no(u->exported_log_level_max));
        unit_serialize_item(u, f, "exported-log-extra-fields", yes_no(u->exported_log_extra_fields));

        unit_serialize_item_format(u, f, "cpu-usage-base", "%" PRIu64, u->cpu_usage_base);
        if (u->cpu_usage_last != NSEC_INFINITY)
                unit_serialize_item_format(u, f, "cpu-usage-last", "%" PRIu64, u->cpu_usage_last);

        if (u->cgroup_path)
                unit_serialize_item(u, f, "cgroup", u->cgroup_path);
        unit_serialize_item(u, f, "cgroup-realized", yes_no(u->cgroup_realized));
        (void) unit_serialize_cgroup_mask(f, "cgroup-realized-mask", u->cgroup_realized_mask);
        (void) unit_serialize_cgroup_mask(f, "cgroup-enabled-mask", u->cgroup_enabled_mask);
        unit_serialize_item_format(u, f, "cgroup-bpf-realized", "%i", u->cgroup_bpf_state);

        if (uid_is_valid(u->ref_uid))
                unit_serialize_item_format(u, f, "ref-uid", UID_FMT, u->ref_uid);
        if (gid_is_valid(u->ref_gid))
                unit_serialize_item_format(u, f, "ref-gid", GID_FMT, u->ref_gid);

        if (!sd_id128_is_null(u->invocation_id))
                unit_serialize_item_format(u, f, "invocation-id", SD_ID128_FORMAT_STR, SD_ID128_FORMAT_VAL(u->invocation_id));

        bus_track_serialize(u->bus_track, f, "ref");

        for (m = 0; m < _CGROUP_IP_ACCOUNTING_METRIC_MAX; m++) {
                uint64_t v;

                r = unit_get_ip_accounting(u, m, &v);
                if (r >= 0)
                        unit_serialize_item_format(u, f, ip_accounting_metric_field[m], "%" PRIu64, v);
        }

        if (serialize_jobs) {
                if (u->job) {
                        fprintf(f, "job\n");
                        job_serialize(u->job, f);
                }

                if (u->nop_job) {
                        fprintf(f, "job\n");
                        job_serialize(u->nop_job, f);
                }
        }

        /* End marker */
        fputc('\n', f);
        return 0;
}

int unit_serialize_item(Unit *u, FILE *f, const char *key, const char *value) {
        assert(u);
        assert(f);
        assert(key);

        if (!value)
                return 0;

        fputs(key, f);
        fputc('=', f);
        fputs(value, f);
        fputc('\n', f);

        return 1;
}

int unit_serialize_item_escaped(Unit *u, FILE *f, const char *key, const char *value) {
        _cleanup_free_ char *c = NULL;

        assert(u);
        assert(f);
        assert(key);

        if (!value)
                return 0;

        c = cescape(value);
        if (!c)
                return -ENOMEM;

        fputs(key, f);
        fputc('=', f);
        fputs(c, f);
        fputc('\n', f);

        return 1;
}

int unit_serialize_item_fd(Unit *u, FILE *f, FDSet *fds, const char *key, int fd) {
        int copy;

        assert(u);
        assert(f);
        assert(key);

        if (fd < 0)
                return 0;

        copy = fdset_put_dup(fds, fd);
        if (copy < 0)
                return copy;

        fprintf(f, "%s=%i\n", key, copy);
        return 1;
}

void unit_serialize_item_format(Unit *u, FILE *f, const char *key, const char *format, ...) {
        va_list ap;

        assert(u);
        assert(f);
        assert(key);
        assert(format);

        fputs(key, f);
        fputc('=', f);

        va_start(ap, format);
        vfprintf(f, format, ap);
        va_end(ap);

        fputc('\n', f);
}

static int unit_deserialize_job(Unit *u, FILE *f) {
        _cleanup_(job_freep) Job *j = NULL;
        int r;

        assert(u);
        assert(f);

        j = job_new_raw(u);
        if (!j)
                return log_oom();

        r = job_deserialize(j, f);
        if (r < 0)
                return r;

        r = job_install_deserialized(j);
        if (r < 0)
                return r;

        TAKE_PTR(j);
        return 0;
}

int unit_deserialize(Unit *u, FILE *f, FDSet *fds) {
        ExecRuntime **rt = NULL;
        size_t offset;
        int r;

        assert(u);
        assert(f);
        assert(fds);

        offset = UNIT_VTABLE(u)->exec_runtime_offset;
        if (offset > 0)
                rt = (ExecRuntime**) ((uint8_t*) u + offset);

        for (;;) {
                _cleanup_free_ char *line = NULL;
                CGroupIPAccountingMetric m;
                char *l, *v;
                size_t k;

                r = read_line(f, LONG_LINE_MAX, &line);
                if (r < 0)
                        return log_error_errno(r, "Failed to read serialization line: %m");
                if (r == 0) /* eof */
                        break;

                l = strstrip(line);
                if (isempty(l)) /* End marker */
                        break;

                k = strcspn(l, "=");

                if (l[k] == '=') {
                        l[k] = 0;
                        v = l+k+1;
                } else
                        v = l+k;

                if (streq(l, "job")) {
                        if (v[0] == '\0') {
                                /* New-style serialized job */
                                r = unit_deserialize_job(u, f);
                                if (r < 0)
                                        return r;
                        } else  /* Legacy for pre-44 */
                                log_unit_warning(u, "Update from too old systemd versions are unsupported, cannot deserialize job: %s", v);
                        continue;
                } else if (streq(l, "state-change-timestamp")) {
                        dual_timestamp_deserialize(v, &u->state_change_timestamp);
                        continue;
                } else if (streq(l, "inactive-exit-timestamp")) {
                        dual_timestamp_deserialize(v, &u->inactive_exit_timestamp);
                        continue;
                } else if (streq(l, "active-enter-timestamp")) {
                        dual_timestamp_deserialize(v, &u->active_enter_timestamp);
                        continue;
                } else if (streq(l, "active-exit-timestamp")) {
                        dual_timestamp_deserialize(v, &u->active_exit_timestamp);
                        continue;
                } else if (streq(l, "inactive-enter-timestamp")) {
                        dual_timestamp_deserialize(v, &u->inactive_enter_timestamp);
                        continue;
                } else if (streq(l, "condition-timestamp")) {
                        dual_timestamp_deserialize(v, &u->condition_timestamp);
                        continue;
                } else if (streq(l, "assert-timestamp")) {
                        dual_timestamp_deserialize(v, &u->assert_timestamp);
                        continue;
                } else if (streq(l, "condition-result")) {

                        r = parse_boolean(v);
                        if (r < 0)
                                log_unit_debug(u, "Failed to parse condition result value %s, ignoring.", v);
                        else
                                u->condition_result = r;

                        continue;

                } else if (streq(l, "assert-result")) {

                        r = parse_boolean(v);
                        if (r < 0)
                                log_unit_debug(u, "Failed to parse assert result value %s, ignoring.", v);
                        else
                                u->assert_result = r;

                        continue;

                } else if (streq(l, "transient")) {

                        r = parse_boolean(v);
                        if (r < 0)
                                log_unit_debug(u, "Failed to parse transient bool %s, ignoring.", v);
                        else
                                u->transient = r;

                        continue;

                } else if (streq(l, "exported-invocation-id")) {

                        r = parse_boolean(v);
                        if (r < 0)
                                log_unit_debug(u, "Failed to parse exported invocation ID bool %s, ignoring.", v);
                        else
                                u->exported_invocation_id = r;

                        continue;

                } else if (streq(l, "exported-log-level-max")) {

                        r = parse_boolean(v);
                        if (r < 0)
                                log_unit_debug(u, "Failed to parse exported log level max bool %s, ignoring.", v);
                        else
                                u->exported_log_level_max = r;

                        continue;

                } else if (streq(l, "exported-log-extra-fields")) {

                        r = parse_boolean(v);
                        if (r < 0)
                                log_unit_debug(u, "Failed to parse exported log extra fields bool %s, ignoring.", v);
                        else
                                u->exported_log_extra_fields = r;

                        continue;

                } else if (STR_IN_SET(l, "cpu-usage-base", "cpuacct-usage-base")) {

                        r = safe_atou64(v, &u->cpu_usage_base);
                        if (r < 0)
                                log_unit_debug(u, "Failed to parse CPU usage base %s, ignoring.", v);

                        continue;

                } else if (streq(l, "cpu-usage-last")) {

                        r = safe_atou64(v, &u->cpu_usage_last);
                        if (r < 0)
                                log_unit_debug(u, "Failed to read CPU usage last %s, ignoring.", v);

                        continue;

                } else if (streq(l, "cgroup")) {

                        r = unit_set_cgroup_path(u, v);
                        if (r < 0)
                                log_unit_debug_errno(u, r, "Failed to set cgroup path %s, ignoring: %m", v);

                        (void) unit_watch_cgroup(u);

                        continue;
                } else if (streq(l, "cgroup-realized")) {
                        int b;

                        b = parse_boolean(v);
                        if (b < 0)
                                log_unit_debug(u, "Failed to parse cgroup-realized bool %s, ignoring.", v);
                        else
                                u->cgroup_realized = b;

                        continue;

                } else if (streq(l, "cgroup-realized-mask")) {

                        r = cg_mask_from_string(v, &u->cgroup_realized_mask);
                        if (r < 0)
                                log_unit_debug(u, "Failed to parse cgroup-realized-mask %s, ignoring.", v);
                        continue;

                } else if (streq(l, "cgroup-enabled-mask")) {

                        r = cg_mask_from_string(v, &u->cgroup_enabled_mask);
                        if (r < 0)
                                log_unit_debug(u, "Failed to parse cgroup-enabled-mask %s, ignoring.", v);
                        continue;

                } else if (streq(l, "cgroup-bpf-realized")) {
                        int i;

                        r = safe_atoi(v, &i);
                        if (r < 0)
                                log_unit_debug(u, "Failed to parse cgroup BPF state %s, ignoring.", v);
                        else
                                u->cgroup_bpf_state =
                                        i < 0 ? UNIT_CGROUP_BPF_INVALIDATED :
                                        i > 0 ? UNIT_CGROUP_BPF_ON :
                                        UNIT_CGROUP_BPF_OFF;

                        continue;

                } else if (streq(l, "ref-uid")) {
                        uid_t uid;

                        r = parse_uid(v, &uid);
                        if (r < 0)
                                log_unit_debug(u, "Failed to parse referenced UID %s, ignoring.", v);
                        else
                                unit_ref_uid_gid(u, uid, GID_INVALID);

                        continue;

                } else if (streq(l, "ref-gid")) {
                        gid_t gid;

                        r = parse_gid(v, &gid);
                        if (r < 0)
                                log_unit_debug(u, "Failed to parse referenced GID %s, ignoring.", v);
                        else
                                unit_ref_uid_gid(u, UID_INVALID, gid);

                } else if (streq(l, "ref")) {

                        r = strv_extend(&u->deserialized_refs, v);
                        if (r < 0)
                                log_oom();

                        continue;
                } else if (streq(l, "invocation-id")) {
                        sd_id128_t id;

                        r = sd_id128_from_string(v, &id);
                        if (r < 0)
                                log_unit_debug(u, "Failed to parse invocation id %s, ignoring.", v);
                        else {
                                r = unit_set_invocation_id(u, id);
                                if (r < 0)
                                        log_unit_warning_errno(u, r, "Failed to set invocation ID for unit: %m");
                        }

                        continue;
                }

                /* Check if this is an IP accounting metric serialization field */
                for (m = 0; m < _CGROUP_IP_ACCOUNTING_METRIC_MAX; m++)
                        if (streq(l, ip_accounting_metric_field[m]))
                                break;
                if (m < _CGROUP_IP_ACCOUNTING_METRIC_MAX) {
                        uint64_t c;

                        r = safe_atou64(v, &c);
                        if (r < 0)
                                log_unit_debug(u, "Failed to parse IP accounting value %s, ignoring.", v);
                        else
                                u->ip_accounting_extra[m] = c;
                        continue;
                }

                if (unit_can_serialize(u)) {
                        if (rt) {
                                r = exec_runtime_deserialize_item(u, rt, l, v, fds);
                                if (r < 0) {
                                        log_unit_warning(u, "Failed to deserialize runtime parameter '%s', ignoring.", l);
                                        continue;
                                }

                                /* Returns positive if key was handled by the call */
                                if (r > 0)
                                        continue;
                        }

                        r = UNIT_VTABLE(u)->deserialize_item(u, l, v, fds);
                        if (r < 0)
                                log_unit_warning(u, "Failed to deserialize unit parameter '%s', ignoring.", l);
                }
        }

        /* Versions before 228 did not carry a state change timestamp. In this case, take the current time. This is
         * useful, so that timeouts based on this timestamp don't trigger too early, and is in-line with the logic from
         * before 228 where the base for timeouts was not persistent across reboots. */

        if (!dual_timestamp_is_set(&u->state_change_timestamp))
                dual_timestamp_get(&u->state_change_timestamp);

        /* Let's make sure that everything that is deserialized also gets any potential new cgroup settings applied
         * after we are done. For that we invalidate anything already realized, so that we can realize it again. */
        unit_invalidate_cgroup(u, _CGROUP_MASK_ALL);
        unit_invalidate_cgroup_bpf(u);

        return 0;
}

int unit_deserialize_skip(FILE *f) {
        int r;
        assert(f);

        /* Skip serialized data for this unit. We don't know what it is. */

        for (;;) {
                _cleanup_free_ char *line = NULL;
                char *l;

                r = read_line(f, LONG_LINE_MAX, &line);
                if (r < 0)
                        return log_error_errno(r, "Failed to read serialization line: %m");
                if (r == 0)
                        return 0;

                l = strstrip(line);

                /* End marker */
                if (isempty(l))
                        return 1;
        }
}


int unit_add_node_dependency(Unit *u, const char *what, bool wants, UnitDependency dep, UnitDependencyMask mask) {
        Unit *device;
        _cleanup_free_ char *e = NULL;
        int r;

        assert(u);

        /* Adds in links to the device node that this unit is based on */
        if (isempty(what))
                return 0;

        if (!is_device_path(what))
                return 0;

        /* When device units aren't supported (such as in a
         * container), don't create dependencies on them. */
        if (!unit_type_supported(UNIT_DEVICE))
                return 0;

        r = unit_name_from_path(what, ".device", &e);
        if (r < 0)
                return r;

        r = manager_load_unit(u->manager, e, NULL, NULL, &device);
        if (r < 0)
                return r;

        if (dep == UNIT_REQUIRES && device_shall_be_bound_by(device, u))
                dep = UNIT_BINDS_TO;

        r = unit_add_two_dependencies(u, UNIT_AFTER,
                                      MANAGER_IS_SYSTEM(u->manager) ? dep : UNIT_WANTS,
                                      device, true, mask);
        if (r < 0)
                return r;

        if (wants) {
                r = unit_add_dependency(device, UNIT_WANTS, u, false, mask);
                if (r < 0)
                        return r;
        }

        return 0;
}

int unit_coldplug(Unit *u) {
        int r = 0, q;
        char **i;

        assert(u);

        /* Make sure we don't enter a loop, when coldplugging
         * recursively. */
        if (u->coldplugged)
                return 0;

        u->coldplugged = true;

        STRV_FOREACH(i, u->deserialized_refs) {
                q = bus_unit_track_add_name(u, *i);
                if (q < 0 && r >= 0)
                        r = q;
        }
        u->deserialized_refs = strv_free(u->deserialized_refs);

        if (UNIT_VTABLE(u)->coldplug) {
                q = UNIT_VTABLE(u)->coldplug(u);
                if (q < 0 && r >= 0)
                        r = q;
        }

        if (u->job) {
                q = job_coldplug(u->job);
                if (q < 0 && r >= 0)
                        r = q;
        }

        return r;
}

static bool fragment_mtime_newer(const char *path, usec_t mtime, bool path_masked) {
        struct stat st;

        if (!path)
                return false;

        /* If the source is some virtual kernel file system, then we assume we watch it anyway, and hence pretend we
         * are never out-of-date. */
        if (PATH_STARTSWITH_SET(path, "/proc", "/sys"))
                return false;

        if (stat(path, &st) < 0)
                /* What, cannot access this anymore? */
                return true;

        if (path_masked)
                /* For masked files check if they are still so */
                return !null_or_empty(&st);
        else
                /* For non-empty files check the mtime */
                return timespec_load(&st.st_mtim) > mtime;

        return false;
}

bool unit_need_daemon_reload(Unit *u) {
        _cleanup_strv_free_ char **t = NULL;
        char **path;

        assert(u);

        /* For unit files, we allow masking… */
        if (fragment_mtime_newer(u->fragment_path, u->fragment_mtime,
                                 u->load_state == UNIT_MASKED))
                return true;

        /* Source paths should not be masked… */
        if (fragment_mtime_newer(u->source_path, u->source_mtime, false))
                return true;

        if (u->load_state == UNIT_LOADED)
                (void) unit_find_dropin_paths(u, &t);
        if (!strv_equal(u->dropin_paths, t))
                return true;

        /* … any drop-ins that are masked are simply omitted from the list. */
        STRV_FOREACH(path, u->dropin_paths)
                if (fragment_mtime_newer(*path, u->dropin_mtime, false))
                        return true;

        return false;
}

void unit_reset_failed(Unit *u) {
        assert(u);

        if (UNIT_VTABLE(u)->reset_failed)
                UNIT_VTABLE(u)->reset_failed(u);

        RATELIMIT_RESET(u->start_limit);
        u->start_limit_hit = false;
}

Unit *unit_following(Unit *u) {
        assert(u);

        if (UNIT_VTABLE(u)->following)
                return UNIT_VTABLE(u)->following(u);

        return NULL;
}

bool unit_stop_pending(Unit *u) {
        assert(u);

        /* This call does check the current state of the unit. It's
         * hence useful to be called from state change calls of the
         * unit itself, where the state isn't updated yet. This is
         * different from unit_inactive_or_pending() which checks both
         * the current state and for a queued job. */

        return u->job && u->job->type == JOB_STOP;
}

bool unit_inactive_or_pending(Unit *u) {
        assert(u);

        /* Returns true if the unit is inactive or going down */

        if (UNIT_IS_INACTIVE_OR_DEACTIVATING(unit_active_state(u)))
                return true;

        if (unit_stop_pending(u))
                return true;

        return false;
}

bool unit_active_or_pending(Unit *u) {
        assert(u);

        /* Returns true if the unit is active or going up */

        if (UNIT_IS_ACTIVE_OR_ACTIVATING(unit_active_state(u)))
                return true;

        if (u->job &&
            IN_SET(u->job->type, JOB_START, JOB_RELOAD_OR_START, JOB_RESTART))
                return true;

        return false;
}

bool unit_will_restart(Unit *u) {
        assert(u);

        if (!UNIT_VTABLE(u)->will_restart)
                return false;

        return UNIT_VTABLE(u)->will_restart(u);
}

int unit_kill(Unit *u, KillWho w, int signo, sd_bus_error *error) {
        assert(u);
        assert(w >= 0 && w < _KILL_WHO_MAX);
        assert(SIGNAL_VALID(signo));

        if (!UNIT_VTABLE(u)->kill)
                return -EOPNOTSUPP;

        return UNIT_VTABLE(u)->kill(u, w, signo, error);
}

static Set *unit_pid_set(pid_t main_pid, pid_t control_pid) {
        Set *pid_set;
        int r;

        pid_set = set_new(NULL);
        if (!pid_set)
                return NULL;

        /* Exclude the main/control pids from being killed via the cgroup */
        if (main_pid > 0) {
                r = set_put(pid_set, PID_TO_PTR(main_pid));
                if (r < 0)
                        goto fail;
        }

        if (control_pid > 0) {
                r = set_put(pid_set, PID_TO_PTR(control_pid));
                if (r < 0)
                        goto fail;
        }

        return pid_set;

fail:
        set_free(pid_set);
        return NULL;
}

int unit_kill_common(
                Unit *u,
                KillWho who,
                int signo,
                pid_t main_pid,
                pid_t control_pid,
                sd_bus_error *error) {

        int r = 0;
        bool killed = false;

        if (IN_SET(who, KILL_MAIN, KILL_MAIN_FAIL)) {
                if (main_pid < 0)
                        return sd_bus_error_setf(error, BUS_ERROR_NO_SUCH_PROCESS, "%s units have no main processes", unit_type_to_string(u->type));
                else if (main_pid == 0)
                        return sd_bus_error_set_const(error, BUS_ERROR_NO_SUCH_PROCESS, "No main process to kill");
        }

        if (IN_SET(who, KILL_CONTROL, KILL_CONTROL_FAIL)) {
                if (control_pid < 0)
                        return sd_bus_error_setf(error, BUS_ERROR_NO_SUCH_PROCESS, "%s units have no control processes", unit_type_to_string(u->type));
                else if (control_pid == 0)
                        return sd_bus_error_set_const(error, BUS_ERROR_NO_SUCH_PROCESS, "No control process to kill");
        }

        if (IN_SET(who, KILL_CONTROL, KILL_CONTROL_FAIL, KILL_ALL, KILL_ALL_FAIL))
                if (control_pid > 0) {
                        if (kill(control_pid, signo) < 0)
                                r = -errno;
                        else
                                killed = true;
                }

        if (IN_SET(who, KILL_MAIN, KILL_MAIN_FAIL, KILL_ALL, KILL_ALL_FAIL))
                if (main_pid > 0) {
                        if (kill(main_pid, signo) < 0)
                                r = -errno;
                        else
                                killed = true;
                }

        if (IN_SET(who, KILL_ALL, KILL_ALL_FAIL) && u->cgroup_path) {
                _cleanup_set_free_ Set *pid_set = NULL;
                int q;

                /* Exclude the main/control pids from being killed via the cgroup */
                pid_set = unit_pid_set(main_pid, control_pid);
                if (!pid_set)
                        return -ENOMEM;

                q = cg_kill_recursive(SYSTEMD_CGROUP_CONTROLLER, u->cgroup_path, signo, 0, pid_set, NULL, NULL);
                if (q < 0 && !IN_SET(q, -EAGAIN, -ESRCH, -ENOENT))
                        r = q;
                else
                        killed = true;
        }

        if (r == 0 && !killed && IN_SET(who, KILL_ALL_FAIL, KILL_CONTROL_FAIL))
                return -ESRCH;

        return r;
}

int unit_following_set(Unit *u, Set **s) {
        assert(u);
        assert(s);

        if (UNIT_VTABLE(u)->following_set)
                return UNIT_VTABLE(u)->following_set(u, s);

        *s = NULL;
        return 0;
}

UnitFileState unit_get_unit_file_state(Unit *u) {
        int r;

        assert(u);

        if (u->unit_file_state < 0 && u->fragment_path) {
                r = unit_file_get_state(
                                u->manager->unit_file_scope,
                                NULL,
                                basename(u->fragment_path),
                                &u->unit_file_state);
                if (r < 0)
                        u->unit_file_state = UNIT_FILE_BAD;
        }

        return u->unit_file_state;
}

int unit_get_unit_file_preset(Unit *u) {
        assert(u);

        if (u->unit_file_preset < 0 && u->fragment_path)
                u->unit_file_preset = unit_file_query_preset(
                                u->manager->unit_file_scope,
                                NULL,
                                basename(u->fragment_path));

        return u->unit_file_preset;
}

Unit* unit_ref_set(UnitRef *ref, Unit *u) {
        assert(ref);
        assert(u);

        if (ref->unit)
                unit_ref_unset(ref);

        ref->unit = u;
        LIST_PREPEND(refs, u->refs, ref);
        return u;
}

void unit_ref_unset(UnitRef *ref) {
        assert(ref);

        if (!ref->unit)
                return;

        /* We are about to drop a reference to the unit, make sure the garbage collection has a look at it as it might
         * be unreferenced now. */
        unit_add_to_gc_queue(ref->unit);

        LIST_REMOVE(refs, ref->unit->refs, ref);
        ref->unit = NULL;
}

static int user_from_unit_name(Unit *u, char **ret) {

        static const uint8_t hash_key[] = {
                0x58, 0x1a, 0xaf, 0xe6, 0x28, 0x58, 0x4e, 0x96,
                0xb4, 0x4e, 0xf5, 0x3b, 0x8c, 0x92, 0x07, 0xec
        };

        _cleanup_free_ char *n = NULL;
        int r;

        r = unit_name_to_prefix(u->id, &n);
        if (r < 0)
                return r;

        if (valid_user_group_name(n)) {
                *ret = n;
                n = NULL;
                return 0;
        }

        /* If we can't use the unit name as a user name, then let's hash it and use that */
        if (asprintf(ret, "_du%016" PRIx64, siphash24(n, strlen(n), hash_key)) < 0)
                return -ENOMEM;

        return 0;
}

int unit_patch_contexts(Unit *u) {
        CGroupContext *cc;
        ExecContext *ec;
        unsigned i;
        int r;

        assert(u);

        /* Patch in the manager defaults into the exec and cgroup
         * contexts, _after_ the rest of the settings have been
         * initialized */

        ec = unit_get_exec_context(u);
        if (ec) {
                /* This only copies in the ones that need memory */
                for (i = 0; i < _RLIMIT_MAX; i++)
                        if (u->manager->rlimit[i] && !ec->rlimit[i]) {
                                ec->rlimit[i] = newdup(struct rlimit, u->manager->rlimit[i], 1);
                                if (!ec->rlimit[i])
                                        return -ENOMEM;
                        }

                if (MANAGER_IS_USER(u->manager) &&
                    !ec->working_directory) {

                        r = get_home_dir(&ec->working_directory);
                        if (r < 0)
                                return r;

                        /* Allow user services to run, even if the
                         * home directory is missing */
                        ec->working_directory_missing_ok = true;
                }

                if (ec->private_devices)
                        ec->capability_bounding_set &= ~((UINT64_C(1) << CAP_MKNOD) | (UINT64_C(1) << CAP_SYS_RAWIO));

                if (ec->protect_kernel_modules)
                        ec->capability_bounding_set &= ~(UINT64_C(1) << CAP_SYS_MODULE);

                if (ec->dynamic_user) {
                        if (!ec->user) {
                                r = user_from_unit_name(u, &ec->user);
                                if (r < 0)
                                        return r;
                        }

                        if (!ec->group) {
                                ec->group = strdup(ec->user);
                                if (!ec->group)
                                        return -ENOMEM;
                        }

                        /* If the dynamic user option is on, let's make sure that the unit can't leave its UID/GID
                         * around in the file system or on IPC objects. Hence enforce a strict sandbox. */

                        ec->private_tmp = true;
                        ec->remove_ipc = true;
                        ec->protect_system = PROTECT_SYSTEM_STRICT;
                        if (ec->protect_home == PROTECT_HOME_NO)
                                ec->protect_home = PROTECT_HOME_READ_ONLY;
                }
        }

        cc = unit_get_cgroup_context(u);
        if (cc) {

                if (ec &&
                    ec->private_devices &&
                    cc->device_policy == CGROUP_AUTO)
                        cc->device_policy = CGROUP_CLOSED;
        }

        return 0;
}

ExecContext *unit_get_exec_context(Unit *u) {
        size_t offset;
        assert(u);

        if (u->type < 0)
                return NULL;

        offset = UNIT_VTABLE(u)->exec_context_offset;
        if (offset <= 0)
                return NULL;

        return (ExecContext*) ((uint8_t*) u + offset);
}

KillContext *unit_get_kill_context(Unit *u) {
        size_t offset;
        assert(u);

        if (u->type < 0)
                return NULL;

        offset = UNIT_VTABLE(u)->kill_context_offset;
        if (offset <= 0)
                return NULL;

        return (KillContext*) ((uint8_t*) u + offset);
}

CGroupContext *unit_get_cgroup_context(Unit *u) {
        size_t offset;

        if (u->type < 0)
                return NULL;

        offset = UNIT_VTABLE(u)->cgroup_context_offset;
        if (offset <= 0)
                return NULL;

        return (CGroupContext*) ((uint8_t*) u + offset);
}

ExecRuntime *unit_get_exec_runtime(Unit *u) {
        size_t offset;

        if (u->type < 0)
                return NULL;

        offset = UNIT_VTABLE(u)->exec_runtime_offset;
        if (offset <= 0)
                return NULL;

        return *(ExecRuntime**) ((uint8_t*) u + offset);
}

static const char* unit_drop_in_dir(Unit *u, UnitWriteFlags flags) {
        assert(u);

        if (UNIT_WRITE_FLAGS_NOOP(flags))
                return NULL;

        if (u->transient) /* Redirect drop-ins for transient units always into the transient directory. */
                return u->manager->lookup_paths.transient;

        if (flags & UNIT_PERSISTENT)
                return u->manager->lookup_paths.persistent_control;

        if (flags & UNIT_RUNTIME)
                return u->manager->lookup_paths.runtime_control;

        return NULL;
}

char* unit_escape_setting(const char *s, UnitWriteFlags flags, char **buf) {
        char *ret = NULL;

        if (!s)
                return NULL;

        /* Escapes the input string as requested. Returns the escaped string. If 'buf' is specified then the allocated
         * return buffer pointer is also written to *buf, except if no escaping was necessary, in which case *buf is
         * set to NULL, and the input pointer is returned as-is. This means the return value always contains a properly
         * escaped version, but *buf when passed only contains a pointer if an allocation was necessary. If *buf is
         * not specified, then the return value always needs to be freed. Callers can use this to optimize memory
         * allocations. */

        if (flags & UNIT_ESCAPE_SPECIFIERS) {
                ret = specifier_escape(s);
                if (!ret)
                        return NULL;

                s = ret;
        }

        if (flags & UNIT_ESCAPE_C) {
                char *a;

                a = cescape(s);
                free(ret);
                if (!a)
                        return NULL;

                ret = a;
        }

        if (buf) {
                *buf = ret;
                return ret ?: (char*) s;
        }

        return ret ?: strdup(s);
}

char* unit_concat_strv(char **l, UnitWriteFlags flags) {
        _cleanup_free_ char *result = NULL;
        size_t n = 0, allocated = 0;
        char **i, *ret;

        /* Takes a list of strings, escapes them, and concatenates them. This may be used to format command lines in a
         * way suitable for ExecStart= stanzas */

        STRV_FOREACH(i, l) {
                _cleanup_free_ char *buf = NULL;
                const char *p;
                size_t a;
                char *q;

                p = unit_escape_setting(*i, flags, &buf);
                if (!p)
                        return NULL;

                a = (n > 0) + 1 + strlen(p) + 1; /* separating space + " + entry + " */
                if (!GREEDY_REALLOC(result, allocated, n + a + 1))
                        return NULL;

                q = result + n;
                if (n > 0)
                        *(q++) = ' ';

                *(q++) = '"';
                q = stpcpy(q, p);
                *(q++) = '"';

                n += a;
        }

        if (!GREEDY_REALLOC(result, allocated, n + 1))
                return NULL;

        result[n] = 0;

        ret = result;
        result = NULL;

        return ret;
}

int unit_write_setting(Unit *u, UnitWriteFlags flags, const char *name, const char *data) {
        _cleanup_free_ char *p = NULL, *q = NULL, *escaped = NULL;
        const char *dir, *wrapped;
        int r;

        assert(u);
        assert(name);
        assert(data);

        if (UNIT_WRITE_FLAGS_NOOP(flags))
                return 0;

        data = unit_escape_setting(data, flags, &escaped);
        if (!data)
                return -ENOMEM;

        /* Prefix the section header. If we are writing this out as transient file, then let's suppress this if the
         * previous section header is the same */

        if (flags & UNIT_PRIVATE) {
                if (!UNIT_VTABLE(u)->private_section)
                        return -EINVAL;

                if (!u->transient_file || u->last_section_private < 0)
                        data = strjoina("[", UNIT_VTABLE(u)->private_section, "]\n", data);
                else if (u->last_section_private == 0)
                        data = strjoina("\n[", UNIT_VTABLE(u)->private_section, "]\n", data);
        } else {
                if (!u->transient_file || u->last_section_private < 0)
                        data = strjoina("[Unit]\n", data);
                else if (u->last_section_private > 0)
                        data = strjoina("\n[Unit]\n", data);
        }

        if (u->transient_file) {
                /* When this is a transient unit file in creation, then let's not create a new drop-in but instead
                 * write to the transient unit file. */
                fputs(data, u->transient_file);

                if (!endswith(data, "\n"))
                        fputc('\n', u->transient_file);

                /* Remember which section we wrote this entry to */
                u->last_section_private = !!(flags & UNIT_PRIVATE);
                return 0;
        }

        dir = unit_drop_in_dir(u, flags);
        if (!dir)
                return -EINVAL;

        wrapped = strjoina("# This is a drop-in unit file extension, created via \"systemctl set-property\"\n"
                           "# or an equivalent operation. Do not edit.\n",
                           data,
                           "\n");

        r = drop_in_file(dir, u->id, 50, name, &p, &q);
        if (r < 0)
                return r;

        (void) mkdir_p_label(p, 0755);
        r = write_string_file_atomic_label(q, wrapped);
        if (r < 0)
                return r;

        r = strv_push(&u->dropin_paths, q);
        if (r < 0)
                return r;
        q = NULL;

        strv_uniq(u->dropin_paths);

        u->dropin_mtime = now(CLOCK_REALTIME);

        return 0;
}

int unit_write_settingf(Unit *u, UnitWriteFlags flags, const char *name, const char *format, ...) {
        _cleanup_free_ char *p = NULL;
        va_list ap;
        int r;

        assert(u);
        assert(name);
        assert(format);

        if (UNIT_WRITE_FLAGS_NOOP(flags))
                return 0;

        va_start(ap, format);
        r = vasprintf(&p, format, ap);
        va_end(ap);

        if (r < 0)
                return -ENOMEM;

        return unit_write_setting(u, flags, name, p);
}

int unit_make_transient(Unit *u) {
        _cleanup_free_ char *path = NULL;
        FILE *f;

        assert(u);

        if (!UNIT_VTABLE(u)->can_transient)
                return -EOPNOTSUPP;

        (void) mkdir_p_label(u->manager->lookup_paths.transient, 0755);

        path = strjoin(u->manager->lookup_paths.transient, "/", u->id);
        if (!path)
                return -ENOMEM;

        /* Let's open the file we'll write the transient settings into. This file is kept open as long as we are
         * creating the transient, and is closed in unit_load(), as soon as we start loading the file. */

        RUN_WITH_UMASK(0022) {
                f = fopen(path, "we");
                if (!f)
                        return -errno;
        }

        safe_fclose(u->transient_file);
        u->transient_file = f;

        free_and_replace(u->fragment_path, path);

        u->source_path = mfree(u->source_path);
        u->dropin_paths = strv_free(u->dropin_paths);
        u->fragment_mtime = u->source_mtime = u->dropin_mtime = 0;

        u->load_state = UNIT_STUB;
        u->load_error = 0;
        u->transient = true;

        unit_add_to_dbus_queue(u);
        unit_add_to_gc_queue(u);

        fputs("# This is a transient unit file, created programmatically via the systemd API. Do not edit.\n",
              u->transient_file);

        return 0;
}

static void log_kill(pid_t pid, int sig, void *userdata) {
        _cleanup_free_ char *comm = NULL;

        (void) get_process_comm(pid, &comm);

        /* Don't log about processes marked with brackets, under the assumption that these are temporary processes
           only, like for example systemd's own PAM stub process. */
        if (comm && comm[0] == '(')
                return;

        log_unit_notice(userdata,
                        "Killing process " PID_FMT " (%s) with signal SIG%s.",
                        pid,
                        strna(comm),
                        signal_to_string(sig));
}

static int operation_to_signal(KillContext *c, KillOperation k) {
        assert(c);

        switch (k) {

        case KILL_TERMINATE:
        case KILL_TERMINATE_AND_LOG:
                return c->kill_signal;

        case KILL_KILL:
                return SIGKILL;

        case KILL_ABORT:
                return SIGABRT;

        default:
                assert_not_reached("KillOperation unknown");
        }
}

int unit_kill_context(
                Unit *u,
                KillContext *c,
                KillOperation k,
                pid_t main_pid,
                pid_t control_pid,
                bool main_pid_alien) {

        bool wait_for_exit = false, send_sighup;
        cg_kill_log_func_t log_func = NULL;
        int sig, r;

        assert(u);
        assert(c);

        /* Kill the processes belonging to this unit, in preparation for shutting the unit down.
         * Returns > 0 if we killed something worth waiting for, 0 otherwise. */

        if (c->kill_mode == KILL_NONE)
                return 0;

        sig = operation_to_signal(c, k);

        send_sighup =
                c->send_sighup &&
                IN_SET(k, KILL_TERMINATE, KILL_TERMINATE_AND_LOG) &&
                sig != SIGHUP;

        if (k != KILL_TERMINATE || IN_SET(sig, SIGKILL, SIGABRT))
                log_func = log_kill;

        if (main_pid > 0) {
                if (log_func)
                        log_func(main_pid, sig, u);

                r = kill_and_sigcont(main_pid, sig);
                if (r < 0 && r != -ESRCH) {
                        _cleanup_free_ char *comm = NULL;
                        (void) get_process_comm(main_pid, &comm);

                        log_unit_warning_errno(u, r, "Failed to kill main process " PID_FMT " (%s), ignoring: %m", main_pid, strna(comm));
                } else {
                        if (!main_pid_alien)
                                wait_for_exit = true;

                        if (r != -ESRCH && send_sighup)
                                (void) kill(main_pid, SIGHUP);
                }
        }

        if (control_pid > 0) {
                if (log_func)
                        log_func(control_pid, sig, u);

                r = kill_and_sigcont(control_pid, sig);
                if (r < 0 && r != -ESRCH) {
                        _cleanup_free_ char *comm = NULL;
                        (void) get_process_comm(control_pid, &comm);

                        log_unit_warning_errno(u, r, "Failed to kill control process " PID_FMT " (%s), ignoring: %m", control_pid, strna(comm));
                } else {
                        wait_for_exit = true;

                        if (r != -ESRCH && send_sighup)
                                (void) kill(control_pid, SIGHUP);
                }
        }

        if (u->cgroup_path &&
            (c->kill_mode == KILL_CONTROL_GROUP || (c->kill_mode == KILL_MIXED && k == KILL_KILL))) {
                _cleanup_set_free_ Set *pid_set = NULL;

                /* Exclude the main/control pids from being killed via the cgroup */
                pid_set = unit_pid_set(main_pid, control_pid);
                if (!pid_set)
                        return -ENOMEM;

                r = cg_kill_recursive(SYSTEMD_CGROUP_CONTROLLER, u->cgroup_path,
                                      sig,
                                      CGROUP_SIGCONT|CGROUP_IGNORE_SELF,
                                      pid_set,
                                      log_func, u);
                if (r < 0) {
                        if (!IN_SET(r, -EAGAIN, -ESRCH, -ENOENT))
                                log_unit_warning_errno(u, r, "Failed to kill control group %s, ignoring: %m", u->cgroup_path);

                } else if (r > 0) {

                        wait_for_exit = true;

                        if (send_sighup) {
                                set_free(pid_set);

                                pid_set = unit_pid_set(main_pid, control_pid);
                                if (!pid_set)
                                        return -ENOMEM;

                                cg_kill_recursive(SYSTEMD_CGROUP_CONTROLLER, u->cgroup_path,
                                                  SIGHUP,
                                                  CGROUP_IGNORE_SELF,
                                                  pid_set,
                                                  NULL, NULL);
                        }
                }
        }

        return wait_for_exit;
}

int unit_require_mounts_for(Unit *u, const char *path, UnitDependencyMask mask) {
        char prefix[strlen(path) + 1], *p;
        UnitDependencyInfo di;
        int r;

        assert(u);
        assert(path);

        /* Registers a unit for requiring a certain path and all its prefixes. We keep a hashtable of these paths in
         * the unit (from the path to the UnitDependencyInfo structure indicating how to the dependency came to
         * be). However, we build a prefix table for all possible prefixes so that new appearing mount units can easily
         * determine which units to make themselves a dependency of. */

        if (!path_is_absolute(path))
                return -EINVAL;

        r = hashmap_ensure_allocated(&u->requires_mounts_for, &string_hash_ops);
        if (r < 0)
                return r;

        p = strdup(path);
        if (!p)
                return -ENOMEM;

        path_kill_slashes(p);

        if (!path_is_normalized(p)) {
                free(p);
                return -EPERM;
        }

        if (hashmap_contains(u->requires_mounts_for, p)) {
                free(p);
                return 0;
        }

        di = (UnitDependencyInfo) {
                .origin_mask = mask
        };

        r = hashmap_put(u->requires_mounts_for, p, di.data);
        if (r < 0) {
                free(p);
                return r;
        }

        PATH_FOREACH_PREFIX_MORE(prefix, p) {
                Set *x;

                x = hashmap_get(u->manager->units_requiring_mounts_for, prefix);
                if (!x) {
                        char *q;

                        r = hashmap_ensure_allocated(&u->manager->units_requiring_mounts_for, &string_hash_ops);
                        if (r < 0)
                                return r;

                        q = strdup(prefix);
                        if (!q)
                                return -ENOMEM;

                        x = set_new(NULL);
                        if (!x) {
                                free(q);
                                return -ENOMEM;
                        }

                        r = hashmap_put(u->manager->units_requiring_mounts_for, q, x);
                        if (r < 0) {
                                free(q);
                                set_free(x);
                                return r;
                        }
                }

                r = set_put(x, u);
                if (r < 0)
                        return r;
        }

        return 0;
}

int unit_setup_exec_runtime(Unit *u) {
        ExecRuntime **rt;
        size_t offset;
        Unit *other;
        Iterator i;
        void *v;

        offset = UNIT_VTABLE(u)->exec_runtime_offset;
        assert(offset > 0);

        /* Check if there already is an ExecRuntime for this unit? */
        rt = (ExecRuntime**) ((uint8_t*) u + offset);
        if (*rt)
                return 0;

        /* Try to get it from somebody else */
        HASHMAP_FOREACH_KEY(v, other, u->dependencies[UNIT_JOINS_NAMESPACE_OF], i) {

                *rt = unit_get_exec_runtime(other);
                if (*rt) {
                        exec_runtime_ref(*rt);
                        return 0;
                }
        }

        return exec_runtime_make(rt, unit_get_exec_context(u), u->id);
}

int unit_setup_dynamic_creds(Unit *u) {
        ExecContext *ec;
        DynamicCreds *dcreds;
        size_t offset;

        assert(u);

        offset = UNIT_VTABLE(u)->dynamic_creds_offset;
        assert(offset > 0);
        dcreds = (DynamicCreds*) ((uint8_t*) u + offset);

        ec = unit_get_exec_context(u);
        assert(ec);

        if (!ec->dynamic_user)
                return 0;

        return dynamic_creds_acquire(dcreds, u->manager, ec->user, ec->group);
}

bool unit_type_supported(UnitType t) {
        if (_unlikely_(t < 0))
                return false;
        if (_unlikely_(t >= _UNIT_TYPE_MAX))
                return false;

        if (!unit_vtable[t]->supported)
                return true;

        return unit_vtable[t]->supported();
}

void unit_warn_if_dir_nonempty(Unit *u, const char* where) {
        int r;

        assert(u);
        assert(where);

        r = dir_is_empty(where);
        if (r > 0)
                return;
        if (r < 0) {
                log_unit_warning_errno(u, r, "Failed to check directory %s: %m", where);
                return;
        }

        log_struct(LOG_NOTICE,
                   "MESSAGE_ID=" SD_MESSAGE_OVERMOUNTING_STR,
                   LOG_UNIT_ID(u),
                   LOG_UNIT_INVOCATION_ID(u),
                   LOG_UNIT_MESSAGE(u, "Directory %s to mount over is not empty, mounting anyway.", where),
                   "WHERE=%s", where,
                   NULL);
}

int unit_fail_if_noncanonical(Unit *u, const char* where) {
        _cleanup_free_ char *canonical_where;
        int r;

        assert(u);
        assert(where);

        r = chase_symlinks(where, NULL, CHASE_NONEXISTENT, &canonical_where);
        if (r < 0) {
                log_unit_debug_errno(u, r, "Failed to check %s for symlinks, ignoring: %m", where);
                return 0;
        }

        /* We will happily ignore a trailing slash (or any redundant slashes) */
        if (path_equal(where, canonical_where))
                return 0;

        /* No need to mention "." or "..", they would already have been rejected by unit_name_from_path() */
        log_struct(LOG_ERR,
                   "MESSAGE_ID=" SD_MESSAGE_OVERMOUNTING_STR,
                   LOG_UNIT_ID(u),
                   LOG_UNIT_INVOCATION_ID(u),
                   LOG_UNIT_MESSAGE(u, "Mount path %s is not canonical (contains a symlink).", where),
                   "WHERE=%s", where,
                   NULL);

        return -ELOOP;
}

bool unit_is_pristine(Unit *u) {
        assert(u);

        /* Check if the unit already exists or is already around,
         * in a number of different ways. Note that to cater for unit
         * types such as slice, we are generally fine with units that
         * are marked UNIT_LOADED even though nothing was
         * actually loaded, as those unit types don't require a file
         * on disk to validly load. */

        return !(!IN_SET(u->load_state, UNIT_NOT_FOUND, UNIT_LOADED) ||
                 u->fragment_path ||
                 u->source_path ||
                 !strv_isempty(u->dropin_paths) ||
                 u->job ||
                 u->merged_into);
}

pid_t unit_control_pid(Unit *u) {
        assert(u);

        if (UNIT_VTABLE(u)->control_pid)
                return UNIT_VTABLE(u)->control_pid(u);

        return 0;
}

pid_t unit_main_pid(Unit *u) {
        assert(u);

        if (UNIT_VTABLE(u)->main_pid)
                return UNIT_VTABLE(u)->main_pid(u);

        return 0;
}

static void unit_unref_uid_internal(
                Unit *u,
                uid_t *ref_uid,
                bool destroy_now,
                void (*_manager_unref_uid)(Manager *m, uid_t uid, bool destroy_now)) {

        assert(u);
        assert(ref_uid);
        assert(_manager_unref_uid);

        /* Generic implementation of both unit_unref_uid() and unit_unref_gid(), under the assumption that uid_t and
         * gid_t are actually the same time, with the same validity rules.
         *
         * Drops a reference to UID/GID from a unit. */

        assert_cc(sizeof(uid_t) == sizeof(gid_t));
        assert_cc(UID_INVALID == (uid_t) GID_INVALID);

        if (!uid_is_valid(*ref_uid))
                return;

        _manager_unref_uid(u->manager, *ref_uid, destroy_now);
        *ref_uid = UID_INVALID;
}

void unit_unref_uid(Unit *u, bool destroy_now) {
        unit_unref_uid_internal(u, &u->ref_uid, destroy_now, manager_unref_uid);
}

void unit_unref_gid(Unit *u, bool destroy_now) {
        unit_unref_uid_internal(u, (uid_t*) &u->ref_gid, destroy_now, manager_unref_gid);
}

static int unit_ref_uid_internal(
                Unit *u,
                uid_t *ref_uid,
                uid_t uid,
                bool clean_ipc,
                int (*_manager_ref_uid)(Manager *m, uid_t uid, bool clean_ipc)) {

        int r;

        assert(u);
        assert(ref_uid);
        assert(uid_is_valid(uid));
        assert(_manager_ref_uid);

        /* Generic implementation of both unit_ref_uid() and unit_ref_guid(), under the assumption that uid_t and gid_t
         * are actually the same type, and have the same validity rules.
         *
         * Adds a reference on a specific UID/GID to this unit. Each unit referencing the same UID/GID maintains a
         * reference so that we can destroy the UID/GID's IPC resources as soon as this is requested and the counter
         * drops to zero. */

        assert_cc(sizeof(uid_t) == sizeof(gid_t));
        assert_cc(UID_INVALID == (uid_t) GID_INVALID);

        if (*ref_uid == uid)
                return 0;

        if (uid_is_valid(*ref_uid)) /* Already set? */
                return -EBUSY;

        r = _manager_ref_uid(u->manager, uid, clean_ipc);
        if (r < 0)
                return r;

        *ref_uid = uid;
        return 1;
}

int unit_ref_uid(Unit *u, uid_t uid, bool clean_ipc) {
        return unit_ref_uid_internal(u, &u->ref_uid, uid, clean_ipc, manager_ref_uid);
}

int unit_ref_gid(Unit *u, gid_t gid, bool clean_ipc) {
        return unit_ref_uid_internal(u, (uid_t*) &u->ref_gid, (uid_t) gid, clean_ipc, manager_ref_gid);
}

static int unit_ref_uid_gid_internal(Unit *u, uid_t uid, gid_t gid, bool clean_ipc) {
        int r = 0, q = 0;

        assert(u);

        /* Reference both a UID and a GID in one go. Either references both, or neither. */

        if (uid_is_valid(uid)) {
                r = unit_ref_uid(u, uid, clean_ipc);
                if (r < 0)
                        return r;
        }

        if (gid_is_valid(gid)) {
                q = unit_ref_gid(u, gid, clean_ipc);
                if (q < 0) {
                        if (r > 0)
                                unit_unref_uid(u, false);

                        return q;
                }
        }

        return r > 0 || q > 0;
}

int unit_ref_uid_gid(Unit *u, uid_t uid, gid_t gid) {
        ExecContext *c;
        int r;

        assert(u);

        c = unit_get_exec_context(u);

        r = unit_ref_uid_gid_internal(u, uid, gid, c ? c->remove_ipc : false);
        if (r < 0)
                return log_unit_warning_errno(u, r, "Couldn't add UID/GID reference to unit, proceeding without: %m");

        return r;
}

void unit_unref_uid_gid(Unit *u, bool destroy_now) {
        assert(u);

        unit_unref_uid(u, destroy_now);
        unit_unref_gid(u, destroy_now);
}

void unit_notify_user_lookup(Unit *u, uid_t uid, gid_t gid) {
        int r;

        assert(u);

        /* This is invoked whenever one of the forked off processes let's us know the UID/GID its user name/group names
         * resolved to. We keep track of which UID/GID is currently assigned in order to be able to destroy its IPC
         * objects when no service references the UID/GID anymore. */

        r = unit_ref_uid_gid(u, uid, gid);
        if (r > 0)
                bus_unit_send_change_signal(u);
}

int unit_set_invocation_id(Unit *u, sd_id128_t id) {
        int r;

        assert(u);

        /* Set the invocation ID for this unit. If we cannot, this will not roll back, but reset the whole thing. */

        if (sd_id128_equal(u->invocation_id, id))
                return 0;

        if (!sd_id128_is_null(u->invocation_id))
                (void) hashmap_remove_value(u->manager->units_by_invocation_id, &u->invocation_id, u);

        if (sd_id128_is_null(id)) {
                r = 0;
                goto reset;
        }

        r = hashmap_ensure_allocated(&u->manager->units_by_invocation_id, &id128_hash_ops);
        if (r < 0)
                goto reset;

        u->invocation_id = id;
        sd_id128_to_string(id, u->invocation_id_string);

        r = hashmap_put(u->manager->units_by_invocation_id, &u->invocation_id, u);
        if (r < 0)
                goto reset;

        return 0;

reset:
        u->invocation_id = SD_ID128_NULL;
        u->invocation_id_string[0] = 0;
        return r;
}

int unit_acquire_invocation_id(Unit *u) {
        sd_id128_t id;
        int r;

        assert(u);

        r = sd_id128_randomize(&id);
        if (r < 0)
                return log_unit_error_errno(u, r, "Failed to generate invocation ID for unit: %m");

        r = unit_set_invocation_id(u, id);
        if (r < 0)
                return log_unit_error_errno(u, r, "Failed to set invocation ID for unit: %m");

        return 0;
}

void unit_set_exec_params(Unit *u, ExecParameters *p) {
        assert(u);
        assert(p);

        p->cgroup_path = u->cgroup_path;
        SET_FLAG(p->flags, EXEC_CGROUP_DELEGATE, UNIT_CGROUP_BOOL(u, delegate));
}

int unit_fork_helper_process(Unit *u, const char *name, pid_t *ret) {
        int r;

        assert(u);
        assert(ret);

        /* Forks off a helper process and makes sure it is a member of the unit's cgroup. Returns == 0 in the child,
         * and > 0 in the parent. The pid parameter is always filled in with the child's PID. */

        (void) unit_realize_cgroup(u);

        r = safe_fork(name, FORK_REOPEN_LOG, ret);
        if (r != 0)
                return r;

        (void) default_signals(SIGNALS_CRASH_HANDLER, SIGNALS_IGNORE, -1);
        (void) ignore_signals(SIGPIPE, -1);

        (void) prctl(PR_SET_PDEATHSIG, SIGTERM);

        if (u->cgroup_path) {
                r = cg_attach_everywhere(u->manager->cgroup_supported, u->cgroup_path, 0, NULL, NULL);
                if (r < 0) {
                        log_unit_error_errno(u, r, "Failed to join unit cgroup %s: %m", u->cgroup_path);
                        _exit(EXIT_CGROUP);
                }
        }

        return 0;
}

static void unit_update_dependency_mask(Unit *u, UnitDependency d, Unit *other, UnitDependencyInfo di) {
        assert(u);
        assert(d >= 0);
        assert(d < _UNIT_DEPENDENCY_MAX);
        assert(other);

        if (di.origin_mask == 0 && di.destination_mask == 0) {
                /* No bit set anymore, let's drop the whole entry */
                assert_se(hashmap_remove(u->dependencies[d], other));
                log_unit_debug(u, "%s lost dependency %s=%s", u->id, unit_dependency_to_string(d), other->id);
        } else
                /* Mask was reduced, let's update the entry */
                assert_se(hashmap_update(u->dependencies[d], other, di.data) == 0);
}

void unit_remove_dependencies(Unit *u, UnitDependencyMask mask) {
        UnitDependency d;

        assert(u);

        /* Removes all dependencies u has on other units marked for ownership by 'mask'. */

        if (mask == 0)
                return;

        for (d = 0; d < _UNIT_DEPENDENCY_MAX; d++) {
                bool done;

                do {
                        UnitDependencyInfo di;
                        Unit *other;
                        Iterator i;

                        done = true;

                        HASHMAP_FOREACH_KEY(di.data, other, u->dependencies[d], i) {
                                UnitDependency q;

                                if ((di.origin_mask & ~mask) == di.origin_mask)
                                        continue;
                                di.origin_mask &= ~mask;
                                unit_update_dependency_mask(u, d, other, di);

                                /* We updated the dependency from our unit to the other unit now. But most dependencies
                                 * imply a reverse dependency. Hence, let's delete that one too. For that we go through
                                 * all dependency types on the other unit and delete all those which point to us and
                                 * have the right mask set. */

                                for (q = 0; q < _UNIT_DEPENDENCY_MAX; q++) {
                                        UnitDependencyInfo dj;

                                        dj.data = hashmap_get(other->dependencies[q], u);
                                        if ((dj.destination_mask & ~mask) == dj.destination_mask)
                                                continue;
                                        dj.destination_mask &= ~mask;

                                        unit_update_dependency_mask(other, q, u, dj);
                                }

                                unit_add_to_gc_queue(other);

                                done = false;
                                break;
                        }

                } while (!done);
        }
}

static int unit_export_invocation_id(Unit *u) {
        const char *p;
        int r;

        assert(u);

        if (u->exported_invocation_id)
                return 0;

        if (sd_id128_is_null(u->invocation_id))
                return 0;

        p = strjoina("/run/systemd/units/invocation:", u->id);
        r = symlink_atomic(u->invocation_id_string, p);
        if (r < 0)
                return log_unit_debug_errno(u, r, "Failed to create invocation ID symlink %s: %m", p);

        u->exported_invocation_id = true;
        return 0;
}

static int unit_export_log_level_max(Unit *u, const ExecContext *c) {
        const char *p;
        char buf[2];
        int r;

        assert(u);
        assert(c);

        if (u->exported_log_level_max)
                return 0;

        if (c->log_level_max < 0)
                return 0;

        assert(c->log_level_max <= 7);

        buf[0] = '0' + c->log_level_max;
        buf[1] = 0;

        p = strjoina("/run/systemd/units/log-level-max:", u->id);
        r = symlink_atomic(buf, p);
        if (r < 0)
                return log_unit_debug_errno(u, r, "Failed to create maximum log level symlink %s: %m", p);

        u->exported_log_level_max = true;
        return 0;
}

static int unit_export_log_extra_fields(Unit *u, const ExecContext *c) {
        _cleanup_close_ int fd = -1;
        struct iovec *iovec;
        const char *p;
        char *pattern;
        le64_t *sizes;
        ssize_t n;
        size_t i;
        int r;

        if (u->exported_log_extra_fields)
                return 0;

        if (c->n_log_extra_fields <= 0)
                return 0;

        sizes = newa(le64_t, c->n_log_extra_fields);
        iovec = newa(struct iovec, c->n_log_extra_fields * 2);

        for (i = 0; i < c->n_log_extra_fields; i++) {
                sizes[i] = htole64(c->log_extra_fields[i].iov_len);

                iovec[i*2] = IOVEC_MAKE(sizes + i, sizeof(le64_t));
                iovec[i*2+1] = c->log_extra_fields[i];
        }

        p = strjoina("/run/systemd/units/log-extra-fields:", u->id);
        pattern = strjoina(p, ".XXXXXX");

        fd = mkostemp_safe(pattern);
        if (fd < 0)
                return log_unit_debug_errno(u, fd, "Failed to create extra fields file %s: %m", p);

        n = writev(fd, iovec, c->n_log_extra_fields*2);
        if (n < 0) {
                r = log_unit_debug_errno(u, errno, "Failed to write extra fields: %m");
                goto fail;
        }

        (void) fchmod(fd, 0644);

        if (rename(pattern, p) < 0) {
                r = log_unit_debug_errno(u, errno, "Failed to rename extra fields file: %m");
                goto fail;
        }

        u->exported_log_extra_fields = true;
        return 0;

fail:
        (void) unlink(pattern);
        return r;
}

void unit_export_state_files(Unit *u) {
        const ExecContext *c;

        assert(u);

        if (!u->id)
                return;

        if (!MANAGER_IS_SYSTEM(u->manager))
                return;

        /* Exports a couple of unit properties to /run/systemd/units/, so that journald can quickly query this data
         * from there. Ideally, journald would use IPC to query this, like everybody else, but that's hard, as long as
         * the IPC system itself and PID 1 also log to the journal.
         *
         * Note that these files really shouldn't be considered API for anyone else, as use a runtime file system as
         * IPC replacement is not compatible with today's world of file system namespaces. However, this doesn't really
         * apply to communication between the journal and systemd, as we assume that these two daemons live in the same
         * namespace at least.
         *
         * Note that some of the "files" exported here are actually symlinks and not regular files. Symlinks work
         * better for storing small bits of data, in particular as we can write them with two system calls, and read
         * them with one. */

        (void) unit_export_invocation_id(u);

        c = unit_get_exec_context(u);
        if (c) {
                (void) unit_export_log_level_max(u, c);
                (void) unit_export_log_extra_fields(u, c);
        }
}

void unit_unlink_state_files(Unit *u) {
        const char *p;

        assert(u);

        if (!u->id)
                return;

        if (!MANAGER_IS_SYSTEM(u->manager))
                return;

        /* Undoes the effect of unit_export_state() */

        if (u->exported_invocation_id) {
                p = strjoina("/run/systemd/units/invocation:", u->id);
                (void) unlink(p);

                u->exported_invocation_id = false;
        }

        if (u->exported_log_level_max) {
                p = strjoina("/run/systemd/units/log-level-max:", u->id);
                (void) unlink(p);

                u->exported_log_level_max = false;
        }

        if (u->exported_log_extra_fields) {
                p = strjoina("/run/systemd/units/extra-fields:", u->id);
                (void) unlink(p);

                u->exported_log_extra_fields = false;
        }
}

int unit_prepare_exec(Unit *u) {
        int r;

        assert(u);

        /* Prepares everything so that we can fork of a process for this unit */

        (void) unit_realize_cgroup(u);

        if (u->reset_accounting) {
                (void) unit_reset_cpu_accounting(u);
                (void) unit_reset_ip_accounting(u);
                u->reset_accounting = false;
        }

        unit_export_state_files(u);

        r = unit_setup_exec_runtime(u);
        if (r < 0)
                return r;

        r = unit_setup_dynamic_creds(u);
        if (r < 0)
                return r;

        return 0;
}

static void log_leftover(pid_t pid, int sig, void *userdata) {
        _cleanup_free_ char *comm = NULL;

        (void) get_process_comm(pid, &comm);

        if (comm && comm[0] == '(') /* Most likely our own helper process (PAM?), ignore */
                return;

        log_unit_warning(userdata,
                         "Found left-over process " PID_FMT " (%s) in control group while starting unit. Ignoring.\n"
                         "This usually indicates unclean termination of a previous run, or service implementation deficiencies.",
                         pid, strna(comm));
}

void unit_warn_leftover_processes(Unit *u) {
        assert(u);

        (void) unit_pick_cgroup_path(u);

        if (!u->cgroup_path)
                return;

        (void) cg_kill_recursive(SYSTEMD_CGROUP_CONTROLLER, u->cgroup_path, 0, 0, NULL, log_leftover, u);
}

bool unit_needs_console(Unit *u) {
        ExecContext *ec;
        UnitActiveState state;

        assert(u);

        state = unit_active_state(u);

        if (UNIT_IS_INACTIVE_OR_FAILED(state))
                return false;

        if (UNIT_VTABLE(u)->needs_console)
                return UNIT_VTABLE(u)->needs_console(u);

        /* If this unit type doesn't implement this call, let's use a generic fallback implementation: */
        ec = unit_get_exec_context(u);
        if (!ec)
                return false;

        return exec_context_may_touch_console(ec);
}

static const char* const collect_mode_table[_COLLECT_MODE_MAX] = {
        [COLLECT_INACTIVE] = "inactive",
        [COLLECT_INACTIVE_OR_FAILED] = "inactive-or-failed",
};

DEFINE_STRING_TABLE_LOOKUP(collect_mode, CollectMode);<|MERGE_RESOLUTION|>--- conflicted
+++ resolved
@@ -2326,11 +2326,7 @@
 
 }
 
-<<<<<<< HEAD
-static bool unit_process_job(Job *j, UnitActiveState ns, bool reload_success) {
-=======
 static bool unit_process_job(Job *j, UnitActiveState ns, UnitNotifyFlags flags) {
->>>>>>> 79524e36
         bool unexpected = false;
 
         assert(j);
@@ -2368,11 +2364,7 @@
 
                 if (j->state == JOB_RUNNING) {
                         if (ns == UNIT_ACTIVE)
-<<<<<<< HEAD
-                                job_finish_and_invalidate(j, reload_success ? JOB_DONE : JOB_FAILED, true, false);
-=======
                                 job_finish_and_invalidate(j, (flags & UNIT_NOTIFY_RELOAD_FAILURE) ? JOB_FAILED : JOB_DONE, true, false);
->>>>>>> 79524e36
                         else if (!IN_SET(ns, UNIT_ACTIVATING, UNIT_RELOADING)) {
                                 unexpected = true;
 
@@ -2403,11 +2395,7 @@
         return unexpected;
 }
 
-<<<<<<< HEAD
-void unit_notify(Unit *u, UnitActiveState os, UnitActiveState ns, bool reload_success) {
-=======
 void unit_notify(Unit *u, UnitActiveState os, UnitActiveState ns, UnitNotifyFlags flags) {
->>>>>>> 79524e36
         Manager *m;
 
         assert(u);
@@ -2453,11 +2441,7 @@
 
                 /* Let's propagate state changes to the job */
                 if (u->job)
-<<<<<<< HEAD
-                        unexpected = unit_process_job(u->job, ns, reload_success);
-=======
                         unexpected = unit_process_job(u->job, ns, flags);
->>>>>>> 79524e36
                 else
                         unexpected = true;
 
