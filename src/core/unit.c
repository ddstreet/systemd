/* SPDX-License-Identifier: LGPL-2.1+ */
/***
  This file is part of systemd.

  Copyright 2010 Lennart Poettering

  systemd is free software; you can redistribute it and/or modify it
  under the terms of the GNU Lesser General Public License as published by
  the Free Software Foundation; either version 2.1 of the License, or
  (at your option) any later version.

  systemd is distributed in the hope that it will be useful, but
  WITHOUT ANY WARRANTY; without even the implied warranty of
  MERCHANTABILITY or FITNESS FOR A PARTICULAR PURPOSE. See the GNU
  Lesser General Public License for more details.

  You should have received a copy of the GNU Lesser General Public License
  along with systemd; If not, see <http://www.gnu.org/licenses/>.
***/

#include <errno.h>
#include <stdlib.h>
#include <string.h>
#include <sys/prctl.h>
#include <sys/stat.h>
#include <unistd.h>

#include "sd-id128.h"
#include "sd-messages.h"

#include "alloc-util.h"
#include "bus-common-errors.h"
#include "bus-util.h"
#include "cgroup-util.h"
#include "dbus-unit.h"
#include "dbus.h"
#include "dropin.h"
#include "escape.h"
#include "execute.h"
#include "fd-util.h"
#include "fileio-label.h"
#include "format-util.h"
#include "fs-util.h"
#include "id128-util.h"
#include "io-util.h"
#include "load-dropin.h"
#include "load-fragment.h"
#include "log.h"
#include "macro.h"
#include "missing.h"
#include "mkdir.h"
#include "parse-util.h"
#include "path-util.h"
#include "process-util.h"
#include "set.h"
#include "signal-util.h"
#include "sparse-endian.h"
#include "special.h"
#include "specifier.h"
#include "stat-util.h"
#include "stdio-util.h"
#include "string-table.h"
#include "string-util.h"
#include "strv.h"
#include "umask-util.h"
#include "unit-name.h"
#include "unit.h"
#include "user-util.h"
#include "virt.h"

const UnitVTable * const unit_vtable[_UNIT_TYPE_MAX] = {
        [UNIT_SERVICE] = &service_vtable,
        [UNIT_SOCKET] = &socket_vtable,
        [UNIT_TARGET] = &target_vtable,
        [UNIT_DEVICE] = &device_vtable,
        [UNIT_MOUNT] = &mount_vtable,
        [UNIT_AUTOMOUNT] = &automount_vtable,
        [UNIT_SWAP] = &swap_vtable,
        [UNIT_TIMER] = &timer_vtable,
        [UNIT_PATH] = &path_vtable,
        [UNIT_SLICE] = &slice_vtable,
        [UNIT_SCOPE] = &scope_vtable,
};

static void maybe_warn_about_dependency(Unit *u, const char *other, UnitDependency dependency);

Unit *unit_new(Manager *m, size_t size) {
        Unit *u;

        assert(m);
        assert(size >= sizeof(Unit));

        u = malloc0(size);
        if (!u)
                return NULL;

        u->names = set_new(&string_hash_ops);
        if (!u->names)
                return mfree(u);

        u->manager = m;
        u->type = _UNIT_TYPE_INVALID;
        u->default_dependencies = true;
        u->unit_file_state = _UNIT_FILE_STATE_INVALID;
        u->unit_file_preset = -1;
        u->on_failure_job_mode = JOB_REPLACE;
        u->cgroup_inotify_wd = -1;
        u->job_timeout = USEC_INFINITY;
        u->job_running_timeout = USEC_INFINITY;
        u->ref_uid = UID_INVALID;
        u->ref_gid = GID_INVALID;
        u->cpu_usage_last = NSEC_INFINITY;
        u->cgroup_bpf_state = UNIT_CGROUP_BPF_INVALIDATED;

        u->ip_accounting_ingress_map_fd = -1;
        u->ip_accounting_egress_map_fd = -1;
        u->ipv4_allow_map_fd = -1;
        u->ipv6_allow_map_fd = -1;
        u->ipv4_deny_map_fd = -1;
        u->ipv6_deny_map_fd = -1;

        u->last_section_private = -1;

        RATELIMIT_INIT(u->start_limit, m->default_start_limit_interval, m->default_start_limit_burst);
        RATELIMIT_INIT(u->auto_stop_ratelimit, 10 * USEC_PER_SEC, 16);

        return u;
}

int unit_new_for_name(Manager *m, size_t size, const char *name, Unit **ret) {
        Unit *u;
        int r;

        u = unit_new(m, size);
        if (!u)
                return -ENOMEM;

        r = unit_add_name(u, name);
        if (r < 0) {
                unit_free(u);
                return r;
        }

        *ret = u;
        return r;
}

bool unit_has_name(Unit *u, const char *name) {
        assert(u);
        assert(name);

        return set_contains(u->names, (char*) name);
}

static void unit_init(Unit *u) {
        CGroupContext *cc;
        ExecContext *ec;
        KillContext *kc;

        assert(u);
        assert(u->manager);
        assert(u->type >= 0);

        cc = unit_get_cgroup_context(u);
        if (cc) {
                cgroup_context_init(cc);

                /* Copy in the manager defaults into the cgroup
                 * context, _before_ the rest of the settings have
                 * been initialized */

                cc->cpu_accounting = u->manager->default_cpu_accounting;
                cc->io_accounting = u->manager->default_io_accounting;
                cc->ip_accounting = u->manager->default_ip_accounting;
                cc->blockio_accounting = u->manager->default_blockio_accounting;
                cc->memory_accounting = u->manager->default_memory_accounting;
                cc->tasks_accounting = u->manager->default_tasks_accounting;
                cc->ip_accounting = u->manager->default_ip_accounting;

                if (u->type != UNIT_SLICE)
                        cc->tasks_max = u->manager->default_tasks_max;
        }

        ec = unit_get_exec_context(u);
        if (ec) {
                exec_context_init(ec);

                if (MANAGER_IS_SYSTEM(u->manager))
                        ec->keyring_mode = EXEC_KEYRING_PRIVATE;
                else {
                        ec->keyring_mode = EXEC_KEYRING_INHERIT;

                        /* User manager might have its umask redefined by PAM or UMask=. In this
                         * case let the units it manages inherit this value by default. They can
                         * still tune this value through their own unit file */
                        (void) get_process_umask(getpid_cached(), &ec->umask);
                }
        }

        kc = unit_get_kill_context(u);
        if (kc)
                kill_context_init(kc);

        if (UNIT_VTABLE(u)->init)
                UNIT_VTABLE(u)->init(u);
}

int unit_add_name(Unit *u, const char *text) {
        _cleanup_free_ char *s = NULL, *i = NULL;
        UnitType t;
        int r;

        assert(u);
        assert(text);

        if (unit_name_is_valid(text, UNIT_NAME_TEMPLATE)) {

                if (!u->instance)
                        return -EINVAL;

                r = unit_name_replace_instance(text, u->instance, &s);
                if (r < 0)
                        return r;
        } else {
                s = strdup(text);
                if (!s)
                        return -ENOMEM;
        }

        if (set_contains(u->names, s))
                return 0;
        if (hashmap_contains(u->manager->units, s))
                return -EEXIST;

        if (!unit_name_is_valid(s, UNIT_NAME_PLAIN|UNIT_NAME_INSTANCE))
                return -EINVAL;

        t = unit_name_to_type(s);
        if (t < 0)
                return -EINVAL;

        if (u->type != _UNIT_TYPE_INVALID && t != u->type)
                return -EINVAL;

        r = unit_name_to_instance(s, &i);
        if (r < 0)
                return r;

        if (i && !unit_type_may_template(t))
                return -EINVAL;

        /* Ensure that this unit is either instanced or not instanced,
         * but not both. Note that we do allow names with different
         * instance names however! */
        if (u->type != _UNIT_TYPE_INVALID && !u->instance != !i)
                return -EINVAL;

        if (!unit_type_may_alias(t) && !set_isempty(u->names))
                return -EEXIST;

        if (hashmap_size(u->manager->units) >= MANAGER_MAX_NAMES)
                return -E2BIG;

        r = set_put(u->names, s);
        if (r < 0)
                return r;
        assert(r > 0);

        r = hashmap_put(u->manager->units, s, u);
        if (r < 0) {
                (void) set_remove(u->names, s);
                return r;
        }

        if (u->type == _UNIT_TYPE_INVALID) {
                u->type = t;
                u->id = s;
                u->instance = i;

                LIST_PREPEND(units_by_type, u->manager->units_by_type[t], u);

                unit_init(u);

                i = NULL;
        }

        s = NULL;

        unit_add_to_dbus_queue(u);
        return 0;
}

int unit_choose_id(Unit *u, const char *name) {
        _cleanup_free_ char *t = NULL;
        char *s, *i;
        int r;

        assert(u);
        assert(name);

        if (unit_name_is_valid(name, UNIT_NAME_TEMPLATE)) {

                if (!u->instance)
                        return -EINVAL;

                r = unit_name_replace_instance(name, u->instance, &t);
                if (r < 0)
                        return r;

                name = t;
        }

        /* Selects one of the names of this unit as the id */
        s = set_get(u->names, (char*) name);
        if (!s)
                return -ENOENT;

        /* Determine the new instance from the new id */
        r = unit_name_to_instance(s, &i);
        if (r < 0)
                return r;

        u->id = s;

        free(u->instance);
        u->instance = i;

        unit_add_to_dbus_queue(u);

        return 0;
}

int unit_set_description(Unit *u, const char *description) {
        int r;

        assert(u);

        r = free_and_strdup(&u->description, empty_to_null(description));
        if (r < 0)
                return r;
        if (r > 0)
                unit_add_to_dbus_queue(u);

        return 0;
}

bool unit_check_gc(Unit *u) {
        UnitActiveState state;
        int r;

        assert(u);

        /* Checks whether the unit is ready to be unloaded for garbage collection. Returns true, when the unit shall
         * stay around, false if there's no reason to keep it loaded. */

        if (u->job)
                return true;

        if (u->nop_job)
                return true;

        state = unit_active_state(u);

        /* If the unit is inactive and failed and no job is queued for it, then release its runtime resources */
        if (UNIT_IS_INACTIVE_OR_FAILED(state) &&
            UNIT_VTABLE(u)->release_resources)
                UNIT_VTABLE(u)->release_resources(u);

        if (u->perpetual)
                return true;

        if (u->refs)
                return true;

        if (sd_bus_track_count(u->bus_track) > 0)
                return true;

        /* But we keep the unit object around for longer when it is referenced or configured to not be gc'ed */
        switch (u->collect_mode) {

        case COLLECT_INACTIVE:
                if (state != UNIT_INACTIVE)
                        return true;

                break;

        case COLLECT_INACTIVE_OR_FAILED:
                if (!IN_SET(state, UNIT_INACTIVE, UNIT_FAILED))
                        return true;

                break;

        default:
                assert_not_reached("Unknown garbage collection mode");
        }

        if (u->cgroup_path) {
                /* If the unit has a cgroup, then check whether there's anything in it. If so, we should stay
                 * around. Units with active processes should never be collected. */

                r = cg_is_empty_recursive(SYSTEMD_CGROUP_CONTROLLER, u->cgroup_path);
                if (r < 0)
                        log_unit_debug_errno(u, r, "Failed to determine whether cgroup %s is empty: %m", u->cgroup_path);
                if (r <= 0)
                        return true;
        }

        if (UNIT_VTABLE(u)->check_gc)
                if (UNIT_VTABLE(u)->check_gc(u))
                        return true;

        return false;
}

void unit_add_to_load_queue(Unit *u) {
        assert(u);
        assert(u->type != _UNIT_TYPE_INVALID);

        if (u->load_state != UNIT_STUB || u->in_load_queue)
                return;

        LIST_PREPEND(load_queue, u->manager->load_queue, u);
        u->in_load_queue = true;
}

void unit_add_to_cleanup_queue(Unit *u) {
        assert(u);

        if (u->in_cleanup_queue)
                return;

        LIST_PREPEND(cleanup_queue, u->manager->cleanup_queue, u);
        u->in_cleanup_queue = true;
}

void unit_add_to_gc_queue(Unit *u) {
        assert(u);

        if (u->in_gc_queue || u->in_cleanup_queue)
                return;

        if (unit_check_gc(u))
                return;

        LIST_PREPEND(gc_queue, u->manager->gc_unit_queue, u);
        u->in_gc_queue = true;
}

void unit_add_to_dbus_queue(Unit *u) {
        assert(u);
        assert(u->type != _UNIT_TYPE_INVALID);

        if (u->load_state == UNIT_STUB || u->in_dbus_queue)
                return;

        /* Shortcut things if nobody cares */
        if (sd_bus_track_count(u->manager->subscribed) <= 0 &&
            sd_bus_track_count(u->bus_track) <= 0 &&
            set_isempty(u->manager->private_buses)) {
                u->sent_dbus_new_signal = true;
                return;
        }

        LIST_PREPEND(dbus_queue, u->manager->dbus_unit_queue, u);
        u->in_dbus_queue = true;
}

static void bidi_set_free(Unit *u, Hashmap *h) {
        Unit *other;
        Iterator i;
        void *v;

        assert(u);

        /* Frees the hashmap and makes sure we are dropped from the inverse pointers */

        HASHMAP_FOREACH_KEY(v, other, h, i) {
                UnitDependency d;

                for (d = 0; d < _UNIT_DEPENDENCY_MAX; d++)
                        hashmap_remove(other->dependencies[d], u);

                unit_add_to_gc_queue(other);
        }

        hashmap_free(h);
}

static void unit_remove_transient(Unit *u) {
        char **i;

        assert(u);

        if (!u->transient)
                return;

        if (u->fragment_path)
                (void) unlink(u->fragment_path);

        STRV_FOREACH(i, u->dropin_paths) {
                _cleanup_free_ char *p = NULL, *pp = NULL;

                p = dirname_malloc(*i); /* Get the drop-in directory from the drop-in file */
                if (!p)
                        continue;

                pp = dirname_malloc(p); /* Get the config directory from the drop-in directory */
                if (!pp)
                        continue;

                /* Only drop transient drop-ins */
                if (!path_equal(u->manager->lookup_paths.transient, pp))
                        continue;

                (void) unlink(*i);
                (void) rmdir(p);
        }
}

static void unit_free_requires_mounts_for(Unit *u) {
        assert(u);

        for (;;) {
                _cleanup_free_ char *path;

                path = hashmap_steal_first_key(u->requires_mounts_for);
                if (!path)
                        break;
                else {
                        char s[strlen(path) + 1];

                        PATH_FOREACH_PREFIX_MORE(s, path) {
                                char *y;
                                Set *x;

                                x = hashmap_get2(u->manager->units_requiring_mounts_for, s, (void**) &y);
                                if (!x)
                                        continue;

                                (void) set_remove(x, u);

                                if (set_isempty(x)) {
                                        (void) hashmap_remove(u->manager->units_requiring_mounts_for, y);
                                        free(y);
                                        set_free(x);
                                }
                        }
                }
        }

        u->requires_mounts_for = hashmap_free(u->requires_mounts_for);
}

static void unit_done(Unit *u) {
        ExecContext *ec;
        CGroupContext *cc;

        assert(u);

        if (u->type < 0)
                return;

        if (UNIT_VTABLE(u)->done)
                UNIT_VTABLE(u)->done(u);

        ec = unit_get_exec_context(u);
        if (ec)
                exec_context_done(ec);

        cc = unit_get_cgroup_context(u);
        if (cc)
                cgroup_context_done(cc);
}

void unit_free(Unit *u) {
        UnitDependency d;
        Iterator i;
        char *t;

        if (!u)
                return;

        u->transient_file = safe_fclose(u->transient_file);

        if (!MANAGER_IS_RELOADING(u->manager))
                unit_remove_transient(u);

        bus_unit_send_removed_signal(u);

        unit_done(u);

        sd_bus_slot_unref(u->match_bus_slot);

        sd_bus_track_unref(u->bus_track);
        u->deserialized_refs = strv_free(u->deserialized_refs);

        unit_free_requires_mounts_for(u);

        SET_FOREACH(t, u->names, i)
                hashmap_remove_value(u->manager->units, t, u);

        if (!sd_id128_is_null(u->invocation_id))
                hashmap_remove_value(u->manager->units_by_invocation_id, &u->invocation_id, u);

        if (u->job) {
                Job *j = u->job;
                job_uninstall(j);
                job_free(j);
        }

        if (u->nop_job) {
                Job *j = u->nop_job;
                job_uninstall(j);
                job_free(j);
        }

        for (d = 0; d < _UNIT_DEPENDENCY_MAX; d++)
                bidi_set_free(u, u->dependencies[d]);

        if (u->type != _UNIT_TYPE_INVALID)
                LIST_REMOVE(units_by_type, u->manager->units_by_type[u->type], u);

        if (u->in_load_queue)
                LIST_REMOVE(load_queue, u->manager->load_queue, u);

        if (u->in_dbus_queue)
                LIST_REMOVE(dbus_queue, u->manager->dbus_unit_queue, u);

        if (u->in_cleanup_queue)
                LIST_REMOVE(cleanup_queue, u->manager->cleanup_queue, u);

        if (u->in_gc_queue)
                LIST_REMOVE(gc_queue, u->manager->gc_unit_queue, u);

        if (u->in_cgroup_realize_queue)
                LIST_REMOVE(cgroup_realize_queue, u->manager->cgroup_realize_queue, u);

        if (u->in_cgroup_empty_queue)
                LIST_REMOVE(cgroup_empty_queue, u->manager->cgroup_empty_queue, u);

        if (u->on_console)
                manager_unref_console(u->manager);

        unit_release_cgroup(u);

        if (!MANAGER_IS_RELOADING(u->manager))
                unit_unlink_state_files(u);

        unit_unref_uid_gid(u, false);

        (void) manager_update_failed_units(u->manager, u, false);
        set_remove(u->manager->startup_units, u);

        free(u->description);
        strv_free(u->documentation);
        free(u->fragment_path);
        free(u->source_path);
        strv_free(u->dropin_paths);
        free(u->instance);

        free(u->job_timeout_reboot_arg);

        set_free_free(u->names);

        unit_unwatch_all_pids(u);

        condition_free_list(u->conditions);
        condition_free_list(u->asserts);

        free(u->reboot_arg);

        unit_ref_unset(&u->slice);

        while (u->refs)
                unit_ref_unset(u->refs);

        safe_close(u->ip_accounting_ingress_map_fd);
        safe_close(u->ip_accounting_egress_map_fd);

        safe_close(u->ipv4_allow_map_fd);
        safe_close(u->ipv6_allow_map_fd);
        safe_close(u->ipv4_deny_map_fd);
        safe_close(u->ipv6_deny_map_fd);

        bpf_program_unref(u->ip_bpf_ingress);
        bpf_program_unref(u->ip_bpf_egress);

        free(u);
}

UnitActiveState unit_active_state(Unit *u) {
        assert(u);

        if (u->load_state == UNIT_MERGED)
                return unit_active_state(unit_follow_merge(u));

        /* After a reload it might happen that a unit is not correctly
         * loaded but still has a process around. That's why we won't
         * shortcut failed loading to UNIT_INACTIVE_FAILED. */

        return UNIT_VTABLE(u)->active_state(u);
}

const char* unit_sub_state_to_string(Unit *u) {
        assert(u);

        return UNIT_VTABLE(u)->sub_state_to_string(u);
}

static int set_complete_move(Set **s, Set **other) {
        assert(s);
        assert(other);

        if (!other)
                return 0;

        if (*s)
                return set_move(*s, *other);
        else {
                *s = *other;
                *other = NULL;
        }

        return 0;
}

static int hashmap_complete_move(Hashmap **s, Hashmap **other) {
        assert(s);
        assert(other);

        if (!*other)
                return 0;

        if (*s)
                return hashmap_move(*s, *other);
        else {
                *s = *other;
                *other = NULL;
        }

        return 0;
}

static int merge_names(Unit *u, Unit *other) {
        char *t;
        Iterator i;
        int r;

        assert(u);
        assert(other);

        r = set_complete_move(&u->names, &other->names);
        if (r < 0)
                return r;

        set_free_free(other->names);
        other->names = NULL;
        other->id = NULL;

        SET_FOREACH(t, u->names, i)
                assert_se(hashmap_replace(u->manager->units, t, u) == 0);

        return 0;
}

static int reserve_dependencies(Unit *u, Unit *other, UnitDependency d) {
        unsigned n_reserve;

        assert(u);
        assert(other);
        assert(d < _UNIT_DEPENDENCY_MAX);

        /*
         * If u does not have this dependency set allocated, there is no need
         * to reserve anything. In that case other's set will be transferred
         * as a whole to u by complete_move().
         */
        if (!u->dependencies[d])
                return 0;

        /* merge_dependencies() will skip a u-on-u dependency */
        n_reserve = hashmap_size(other->dependencies[d]) - !!hashmap_get(other->dependencies[d], u);

        return hashmap_reserve(u->dependencies[d], n_reserve);
}

static void merge_dependencies(Unit *u, Unit *other, const char *other_id, UnitDependency d) {
        Iterator i;
        Unit *back;
        void *v;
        int r;

        /* Merges all dependencies of type 'd' of the unit 'other' into the deps of the unit 'u' */

        assert(u);
        assert(other);
        assert(d < _UNIT_DEPENDENCY_MAX);

        /* Fix backwards pointers. Let's iterate through all dependendent units of the other unit. */
        HASHMAP_FOREACH_KEY(v, back, other->dependencies[d], i) {
                UnitDependency k;

                /* Let's now iterate through the dependencies of that dependencies of the other units, looking for
                 * pointers back, and let's fix them up, to instead point to 'u'. */

                for (k = 0; k < _UNIT_DEPENDENCY_MAX; k++) {
                        if (back == u) {
                                /* Do not add dependencies between u and itself. */
                                if (hashmap_remove(back->dependencies[k], other))
                                        maybe_warn_about_dependency(u, other_id, k);
                        } else {
                                UnitDependencyInfo di_u, di_other, di_merged;

                                /* Let's drop this dependency between "back" and "other", and let's create it between
                                 * "back" and "u" instead. Let's merge the bit masks of the dependency we are moving,
                                 * and any such dependency which might already exist */

                                di_other.data = hashmap_get(back->dependencies[k], other);
                                if (!di_other.data)
                                        continue; /* dependency isn't set, let's try the next one */

                                di_u.data = hashmap_get(back->dependencies[k], u);

                                di_merged = (UnitDependencyInfo) {
                                        .origin_mask = di_u.origin_mask | di_other.origin_mask,
                                        .destination_mask = di_u.destination_mask | di_other.destination_mask,
                                };

                                r = hashmap_remove_and_replace(back->dependencies[k], other, u, di_merged.data);
                                if (r < 0)
                                        log_warning_errno(r, "Failed to remove/replace: back=%s other=%s u=%s: %m", back->id, other_id, u->id);
                                assert(r >= 0);

                                /* assert_se(hashmap_remove_and_replace(back->dependencies[k], other, u, di_merged.data) >= 0); */
                        }
                }

        }

        /* Also do not move dependencies on u to itself */
        back = hashmap_remove(other->dependencies[d], u);
        if (back)
                maybe_warn_about_dependency(u, other_id, d);

        /* The move cannot fail. The caller must have performed a reservation. */
        assert_se(hashmap_complete_move(&u->dependencies[d], &other->dependencies[d]) == 0);

        other->dependencies[d] = hashmap_free(other->dependencies[d]);
}

int unit_merge(Unit *u, Unit *other) {
        UnitDependency d;
        const char *other_id = NULL;
        int r;

        assert(u);
        assert(other);
        assert(u->manager == other->manager);
        assert(u->type != _UNIT_TYPE_INVALID);

        other = unit_follow_merge(other);

        if (other == u)
                return 0;

        if (u->type != other->type)
                return -EINVAL;

        if (!u->instance != !other->instance)
                return -EINVAL;

        if (!unit_type_may_alias(u->type)) /* Merging only applies to unit names that support aliases */
                return -EEXIST;

        if (!IN_SET(other->load_state, UNIT_STUB, UNIT_NOT_FOUND))
                return -EEXIST;

        if (other->job)
                return -EEXIST;

        if (other->nop_job)
                return -EEXIST;

        if (!UNIT_IS_INACTIVE_OR_FAILED(unit_active_state(other)))
                return -EEXIST;

        if (other->id)
                other_id = strdupa(other->id);

        /* Make reservations to ensure merge_dependencies() won't fail */
        for (d = 0; d < _UNIT_DEPENDENCY_MAX; d++) {
                r = reserve_dependencies(u, other, d);
                /*
                 * We don't rollback reservations if we fail. We don't have
                 * a way to undo reservations. A reservation is not a leak.
                 */
                if (r < 0)
                        return r;
        }

        /* Merge names */
        r = merge_names(u, other);
        if (r < 0)
                return r;

        /* Redirect all references */
        while (other->refs)
                unit_ref_set(other->refs, u);

        /* Merge dependencies */
        for (d = 0; d < _UNIT_DEPENDENCY_MAX; d++)
                merge_dependencies(u, other, other_id, d);

        other->load_state = UNIT_MERGED;
        other->merged_into = u;

        /* If there is still some data attached to the other node, we
         * don't need it anymore, and can free it. */
        if (other->load_state != UNIT_STUB)
                if (UNIT_VTABLE(other)->done)
                        UNIT_VTABLE(other)->done(other);

        unit_add_to_dbus_queue(u);
        unit_add_to_cleanup_queue(other);

        return 0;
}

int unit_merge_by_name(Unit *u, const char *name) {
        _cleanup_free_ char *s = NULL;
        Unit *other;
        int r;

        assert(u);
        assert(name);

        if (unit_name_is_valid(name, UNIT_NAME_TEMPLATE)) {
                if (!u->instance)
                        return -EINVAL;

                r = unit_name_replace_instance(name, u->instance, &s);
                if (r < 0)
                        return r;

                name = s;
        }

        other = manager_get_unit(u->manager, name);
        if (other)
                return unit_merge(u, other);

        return unit_add_name(u, name);
}

Unit* unit_follow_merge(Unit *u) {
        assert(u);

        while (u->load_state == UNIT_MERGED)
                assert_se(u = u->merged_into);

        return u;
}

int unit_add_exec_dependencies(Unit *u, ExecContext *c) {
        ExecDirectoryType dt;
        char **dp;
        int r;

        assert(u);
        assert(c);

        if (c->working_directory) {
                r = unit_require_mounts_for(u, c->working_directory, UNIT_DEPENDENCY_FILE);
                if (r < 0)
                        return r;
        }

        if (c->root_directory) {
                r = unit_require_mounts_for(u, c->root_directory, UNIT_DEPENDENCY_FILE);
                if (r < 0)
                        return r;
        }

        if (c->root_image) {
                r = unit_require_mounts_for(u, c->root_image, UNIT_DEPENDENCY_FILE);
                if (r < 0)
                        return r;
        }

        for (dt = 0; dt < _EXEC_DIRECTORY_TYPE_MAX; dt++) {
                if (!u->manager->prefix[dt])
                        continue;

                STRV_FOREACH(dp, c->directories[dt].paths) {
                        _cleanup_free_ char *p;

                        p = strjoin(u->manager->prefix[dt], "/", *dp);
                        if (!p)
                                return -ENOMEM;

                        r = unit_require_mounts_for(u, p, UNIT_DEPENDENCY_FILE);
                        if (r < 0)
                                return r;
                }
        }

        if (!MANAGER_IS_SYSTEM(u->manager))
                return 0;

        if (c->private_tmp) {
                const char *p;

                FOREACH_STRING(p, "/tmp", "/var/tmp") {
                        r = unit_require_mounts_for(u, p, UNIT_DEPENDENCY_FILE);
                        if (r < 0)
                                return r;
                }

                r = unit_add_dependency_by_name(u, UNIT_AFTER, SPECIAL_TMPFILES_SETUP_SERVICE, NULL, true, UNIT_DEPENDENCY_FILE);
                if (r < 0)
                        return r;
        }

        if (!IN_SET(c->std_output,
                    EXEC_OUTPUT_JOURNAL, EXEC_OUTPUT_JOURNAL_AND_CONSOLE,
                    EXEC_OUTPUT_KMSG, EXEC_OUTPUT_KMSG_AND_CONSOLE,
                    EXEC_OUTPUT_SYSLOG, EXEC_OUTPUT_SYSLOG_AND_CONSOLE) &&
            !IN_SET(c->std_error,
                    EXEC_OUTPUT_JOURNAL, EXEC_OUTPUT_JOURNAL_AND_CONSOLE,
                    EXEC_OUTPUT_KMSG, EXEC_OUTPUT_KMSG_AND_CONSOLE,
                    EXEC_OUTPUT_SYSLOG, EXEC_OUTPUT_SYSLOG_AND_CONSOLE))
                return 0;

        /* If syslog or kernel logging is requested, make sure our own
         * logging daemon is run first. */

        r = unit_add_dependency_by_name(u, UNIT_AFTER, SPECIAL_JOURNALD_SOCKET, NULL, true, UNIT_DEPENDENCY_FILE);
        if (r < 0)
                return r;

        return 0;
}

const char *unit_description(Unit *u) {
        assert(u);

        if (u->description)
                return u->description;

        return strna(u->id);
}

static void print_unit_dependency_mask(FILE *f, const char *kind, UnitDependencyMask mask, bool *space) {
        const struct {
                UnitDependencyMask mask;
                const char *name;
        } table[] = {
                { UNIT_DEPENDENCY_FILE,               "file"               },
                { UNIT_DEPENDENCY_IMPLICIT,           "implicit"           },
                { UNIT_DEPENDENCY_DEFAULT,            "default"            },
                { UNIT_DEPENDENCY_UDEV,               "udev"               },
                { UNIT_DEPENDENCY_PATH,               "path"               },
                { UNIT_DEPENDENCY_MOUNTINFO_IMPLICIT, "mountinfo-implicit" },
                { UNIT_DEPENDENCY_MOUNTINFO_DEFAULT,  "mountinfo-default"  },
                { UNIT_DEPENDENCY_PROC_SWAP,          "proc-swap"          },
        };
        size_t i;

        assert(f);
        assert(kind);
        assert(space);

        for (i = 0; i < ELEMENTSOF(table); i++) {

                if (mask == 0)
                        break;

                if ((mask & table[i].mask) == table[i].mask) {
                        if (*space)
                                fputc(' ', f);
                        else
                                *space = true;

                        fputs(kind, f);
                        fputs("-", f);
                        fputs(table[i].name, f);

                        mask &= ~table[i].mask;
                }
        }

        assert(mask == 0);
}

void unit_dump(Unit *u, FILE *f, const char *prefix) {
        char *t, **j;
        UnitDependency d;
        Iterator i;
        const char *prefix2;
        char
                timestamp0[FORMAT_TIMESTAMP_MAX],
                timestamp1[FORMAT_TIMESTAMP_MAX],
                timestamp2[FORMAT_TIMESTAMP_MAX],
                timestamp3[FORMAT_TIMESTAMP_MAX],
                timestamp4[FORMAT_TIMESTAMP_MAX],
                timespan[FORMAT_TIMESPAN_MAX];
        Unit *following;
        _cleanup_set_free_ Set *following_set = NULL;
        const char *n;
        CGroupMask m;
        int r;

        assert(u);
        assert(u->type >= 0);

        prefix = strempty(prefix);
        prefix2 = strjoina(prefix, "\t");

        fprintf(f,
                "%s-> Unit %s:\n"
                "%s\tDescription: %s\n"
                "%s\tInstance: %s\n"
                "%s\tUnit Load State: %s\n"
                "%s\tUnit Active State: %s\n"
                "%s\tState Change Timestamp: %s\n"
                "%s\tInactive Exit Timestamp: %s\n"
                "%s\tActive Enter Timestamp: %s\n"
                "%s\tActive Exit Timestamp: %s\n"
                "%s\tInactive Enter Timestamp: %s\n"
                "%s\tGC Check Good: %s\n"
                "%s\tNeed Daemon Reload: %s\n"
                "%s\tTransient: %s\n"
                "%s\tPerpetual: %s\n"
                "%s\tGarbage Collection Mode: %s\n"
                "%s\tSlice: %s\n"
                "%s\tCGroup: %s\n"
                "%s\tCGroup realized: %s\n",
                prefix, u->id,
                prefix, unit_description(u),
                prefix, strna(u->instance),
                prefix, unit_load_state_to_string(u->load_state),
                prefix, unit_active_state_to_string(unit_active_state(u)),
                prefix, strna(format_timestamp(timestamp0, sizeof(timestamp0), u->state_change_timestamp.realtime)),
                prefix, strna(format_timestamp(timestamp1, sizeof(timestamp1), u->inactive_exit_timestamp.realtime)),
                prefix, strna(format_timestamp(timestamp2, sizeof(timestamp2), u->active_enter_timestamp.realtime)),
                prefix, strna(format_timestamp(timestamp3, sizeof(timestamp3), u->active_exit_timestamp.realtime)),
                prefix, strna(format_timestamp(timestamp4, sizeof(timestamp4), u->inactive_enter_timestamp.realtime)),
                prefix, yes_no(unit_check_gc(u)),
                prefix, yes_no(unit_need_daemon_reload(u)),
                prefix, yes_no(u->transient),
                prefix, yes_no(u->perpetual),
                prefix, collect_mode_to_string(u->collect_mode),
                prefix, strna(unit_slice_name(u)),
                prefix, strna(u->cgroup_path),
                prefix, yes_no(u->cgroup_realized));

        if (u->cgroup_realized_mask != 0) {
                _cleanup_free_ char *s = NULL;
                (void) cg_mask_to_string(u->cgroup_realized_mask, &s);
                fprintf(f, "%s\tCGroup realized mask: %s\n", prefix, strnull(s));
        }
        if (u->cgroup_enabled_mask != 0) {
                _cleanup_free_ char *s = NULL;
                (void) cg_mask_to_string(u->cgroup_enabled_mask, &s);
                fprintf(f, "%s\tCGroup enabled mask: %s\n", prefix, strnull(s));
        }
        m = unit_get_own_mask(u);
        if (m != 0) {
                _cleanup_free_ char *s = NULL;
                (void) cg_mask_to_string(m, &s);
                fprintf(f, "%s\tCGroup own mask: %s\n", prefix, strnull(s));
        }
        m = unit_get_members_mask(u);
        if (m != 0) {
                _cleanup_free_ char *s = NULL;
                (void) cg_mask_to_string(m, &s);
                fprintf(f, "%s\tCGroup members mask: %s\n", prefix, strnull(s));
        }

        SET_FOREACH(t, u->names, i)
                fprintf(f, "%s\tName: %s\n", prefix, t);

        if (!sd_id128_is_null(u->invocation_id))
                fprintf(f, "%s\tInvocation ID: " SD_ID128_FORMAT_STR "\n",
                        prefix, SD_ID128_FORMAT_VAL(u->invocation_id));

        STRV_FOREACH(j, u->documentation)
                fprintf(f, "%s\tDocumentation: %s\n", prefix, *j);

        following = unit_following(u);
        if (following)
                fprintf(f, "%s\tFollowing: %s\n", prefix, following->id);

        r = unit_following_set(u, &following_set);
        if (r >= 0) {
                Unit *other;

                SET_FOREACH(other, following_set, i)
                        fprintf(f, "%s\tFollowing Set Member: %s\n", prefix, other->id);
        }

        if (u->fragment_path)
                fprintf(f, "%s\tFragment Path: %s\n", prefix, u->fragment_path);

        if (u->source_path)
                fprintf(f, "%s\tSource Path: %s\n", prefix, u->source_path);

        STRV_FOREACH(j, u->dropin_paths)
                fprintf(f, "%s\tDropIn Path: %s\n", prefix, *j);

        if (u->failure_action != EMERGENCY_ACTION_NONE)
                fprintf(f, "%s\tFailure Action: %s\n", prefix, emergency_action_to_string(u->failure_action));
        if (u->success_action != EMERGENCY_ACTION_NONE)
                fprintf(f, "%s\tSuccess Action: %s\n", prefix, emergency_action_to_string(u->success_action));

        if (u->job_timeout != USEC_INFINITY)
                fprintf(f, "%s\tJob Timeout: %s\n", prefix, format_timespan(timespan, sizeof(timespan), u->job_timeout, 0));

        if (u->job_timeout_action != EMERGENCY_ACTION_NONE)
                fprintf(f, "%s\tJob Timeout Action: %s\n", prefix, emergency_action_to_string(u->job_timeout_action));

        if (u->job_timeout_reboot_arg)
                fprintf(f, "%s\tJob Timeout Reboot Argument: %s\n", prefix, u->job_timeout_reboot_arg);

        condition_dump_list(u->conditions, f, prefix, condition_type_to_string);
        condition_dump_list(u->asserts, f, prefix, assert_type_to_string);

        if (dual_timestamp_is_set(&u->condition_timestamp))
                fprintf(f,
                        "%s\tCondition Timestamp: %s\n"
                        "%s\tCondition Result: %s\n",
                        prefix, strna(format_timestamp(timestamp1, sizeof(timestamp1), u->condition_timestamp.realtime)),
                        prefix, yes_no(u->condition_result));

        if (dual_timestamp_is_set(&u->assert_timestamp))
                fprintf(f,
                        "%s\tAssert Timestamp: %s\n"
                        "%s\tAssert Result: %s\n",
                        prefix, strna(format_timestamp(timestamp1, sizeof(timestamp1), u->assert_timestamp.realtime)),
                        prefix, yes_no(u->assert_result));

        for (d = 0; d < _UNIT_DEPENDENCY_MAX; d++) {
                UnitDependencyInfo di;
                Unit *other;

                HASHMAP_FOREACH_KEY(di.data, other, u->dependencies[d], i) {
                        bool space = false;

                        fprintf(f, "%s\t%s: %s (", prefix, unit_dependency_to_string(d), other->id);

                        print_unit_dependency_mask(f, "origin", di.origin_mask, &space);
                        print_unit_dependency_mask(f, "destination", di.destination_mask, &space);

                        fputs(")\n", f);
                }
        }

        if (!hashmap_isempty(u->requires_mounts_for)) {
                UnitDependencyInfo di;
                const char *path;

                HASHMAP_FOREACH_KEY(di.data, path, u->requires_mounts_for, i) {
                        bool space = false;

                        fprintf(f, "%s\tRequiresMountsFor: %s (", prefix, path);

                        print_unit_dependency_mask(f, "origin", di.origin_mask, &space);
                        print_unit_dependency_mask(f, "destination", di.destination_mask, &space);

                        fputs(")\n", f);
                }
        }

        if (u->load_state == UNIT_LOADED) {

                fprintf(f,
                        "%s\tStopWhenUnneeded: %s\n"
                        "%s\tRefuseManualStart: %s\n"
                        "%s\tRefuseManualStop: %s\n"
                        "%s\tDefaultDependencies: %s\n"
                        "%s\tOnFailureJobMode: %s\n"
                        "%s\tIgnoreOnIsolate: %s\n",
                        prefix, yes_no(u->stop_when_unneeded),
                        prefix, yes_no(u->refuse_manual_start),
                        prefix, yes_no(u->refuse_manual_stop),
                        prefix, yes_no(u->default_dependencies),
                        prefix, job_mode_to_string(u->on_failure_job_mode),
                        prefix, yes_no(u->ignore_on_isolate));

                if (UNIT_VTABLE(u)->dump)
                        UNIT_VTABLE(u)->dump(u, f, prefix2);

        } else if (u->load_state == UNIT_MERGED)
                fprintf(f,
                        "%s\tMerged into: %s\n",
                        prefix, u->merged_into->id);
        else if (u->load_state == UNIT_ERROR)
                fprintf(f, "%s\tLoad Error Code: %s\n", prefix, strerror(-u->load_error));

        for (n = sd_bus_track_first(u->bus_track); n; n = sd_bus_track_next(u->bus_track))
                fprintf(f, "%s\tBus Ref: %s\n", prefix, n);

        if (u->job)
                job_dump(u->job, f, prefix2);

        if (u->nop_job)
                job_dump(u->nop_job, f, prefix2);
}

/* Common implementation for multiple backends */
int unit_load_fragment_and_dropin(Unit *u) {
        int r;

        assert(u);

        /* Load a .{service,socket,...} file */
        r = unit_load_fragment(u);
        if (r < 0)
                return r;

        if (u->load_state == UNIT_STUB)
                return -ENOENT;

        /* Load drop-in directory data. If u is an alias, we might be reloading the
         * target unit needlessly. But we cannot be sure which drops-ins have already
         * been loaded and which not, at least without doing complicated book-keeping,
         * so let's always reread all drop-ins. */
        return unit_load_dropin(unit_follow_merge(u));
}

/* Common implementation for multiple backends */
int unit_load_fragment_and_dropin_optional(Unit *u) {
        int r;

        assert(u);

        /* Same as unit_load_fragment_and_dropin(), but whether
         * something can be loaded or not doesn't matter. */

        /* Load a .service file */
        r = unit_load_fragment(u);
        if (r < 0)
                return r;

        if (u->load_state == UNIT_STUB)
                u->load_state = UNIT_LOADED;

        /* Load drop-in directory data */
        return unit_load_dropin(unit_follow_merge(u));
}

int unit_add_default_target_dependency(Unit *u, Unit *target) {
        assert(u);
        assert(target);

        if (target->type != UNIT_TARGET)
                return 0;

        /* Only add the dependency if both units are loaded, so that
         * that loop check below is reliable */
        if (u->load_state != UNIT_LOADED ||
            target->load_state != UNIT_LOADED)
                return 0;

        /* If either side wants no automatic dependencies, then let's
         * skip this */
        if (!u->default_dependencies ||
            !target->default_dependencies)
                return 0;

        /* Don't create loops */
        if (hashmap_get(target->dependencies[UNIT_BEFORE], u))
                return 0;

        return unit_add_dependency(target, UNIT_AFTER, u, true, UNIT_DEPENDENCY_DEFAULT);
}

static int unit_add_target_dependencies(Unit *u) {

        static const UnitDependency deps[] = {
                UNIT_REQUIRED_BY,
                UNIT_REQUISITE_OF,
                UNIT_WANTED_BY,
                UNIT_BOUND_BY
        };

        unsigned k;
        int r = 0;

        assert(u);

        for (k = 0; k < ELEMENTSOF(deps); k++) {
                Unit *target;
                Iterator i;
                void *v;

                HASHMAP_FOREACH_KEY(v, target, u->dependencies[deps[k]], i) {
                        r = unit_add_default_target_dependency(u, target);
                        if (r < 0)
                                return r;
                }
        }

        return r;
}

static int unit_add_slice_dependencies(Unit *u) {
        UnitDependencyMask mask;
        assert(u);

        if (!UNIT_HAS_CGROUP_CONTEXT(u))
                return 0;

        /* Slice units are implicitly ordered against their parent slices (as this relationship is encoded in the
           name), while all other units are ordered based on configuration (as in their case Slice= configures the
           relationship). */
        mask = u->type == UNIT_SLICE ? UNIT_DEPENDENCY_IMPLICIT : UNIT_DEPENDENCY_FILE;

        if (UNIT_ISSET(u->slice))
                return unit_add_two_dependencies(u, UNIT_AFTER, UNIT_REQUIRES, UNIT_DEREF(u->slice), true, mask);

        if (unit_has_name(u, SPECIAL_ROOT_SLICE))
                return 0;

        return unit_add_two_dependencies_by_name(u, UNIT_AFTER, UNIT_REQUIRES, SPECIAL_ROOT_SLICE, NULL, true, mask);
}

static int unit_add_mount_dependencies(Unit *u) {
        UnitDependencyInfo di;
        const char *path;
        Iterator i;
        int r;

        assert(u);

        HASHMAP_FOREACH_KEY(di.data, path, u->requires_mounts_for, i) {
                char prefix[strlen(path) + 1];

                PATH_FOREACH_PREFIX_MORE(prefix, path) {
                        _cleanup_free_ char *p = NULL;
                        Unit *m;

                        r = unit_name_from_path(prefix, ".mount", &p);
                        if (r < 0)
                                return r;

                        m = manager_get_unit(u->manager, p);
                        if (!m) {
                                /* Make sure to load the mount unit if
                                 * it exists. If so the dependencies
                                 * on this unit will be added later
                                 * during the loading of the mount
                                 * unit. */
                                (void) manager_load_unit_prepare(u->manager, p, NULL, NULL, &m);
                                continue;
                        }
                        if (m == u)
                                continue;

                        if (m->load_state != UNIT_LOADED)
                                continue;

                        r = unit_add_dependency(u, UNIT_AFTER, m, true, di.origin_mask);
                        if (r < 0)
                                return r;

                        if (m->fragment_path) {
                                r = unit_add_dependency(u, UNIT_REQUIRES, m, true, di.origin_mask);
                                if (r < 0)
                                        return r;
                        }
                }
        }

        return 0;
}

static int unit_add_startup_units(Unit *u) {
        CGroupContext *c;
        int r;

        c = unit_get_cgroup_context(u);
        if (!c)
                return 0;

        if (c->startup_cpu_shares == CGROUP_CPU_SHARES_INVALID &&
            c->startup_io_weight == CGROUP_WEIGHT_INVALID &&
            c->startup_blockio_weight == CGROUP_BLKIO_WEIGHT_INVALID)
                return 0;

        r = set_ensure_allocated(&u->manager->startup_units, NULL);
        if (r < 0)
                return r;

        return set_put(u->manager->startup_units, u);
}

int unit_load(Unit *u) {
        int r;

        assert(u);

        if (u->in_load_queue) {
                LIST_REMOVE(load_queue, u->manager->load_queue, u);
                u->in_load_queue = false;
        }

        if (u->type == _UNIT_TYPE_INVALID)
                return -EINVAL;

        if (u->load_state != UNIT_STUB)
                return 0;

        if (u->transient_file) {
                r = fflush_and_check(u->transient_file);
                if (r < 0)
                        goto fail;

                u->transient_file = safe_fclose(u->transient_file);
                u->fragment_mtime = now(CLOCK_REALTIME);
        }

        if (UNIT_VTABLE(u)->load) {
                r = UNIT_VTABLE(u)->load(u);
                if (r < 0)
                        goto fail;
        }

        if (u->load_state == UNIT_STUB) {
                r = -ENOENT;
                goto fail;
        }

        if (u->load_state == UNIT_LOADED) {

                r = unit_add_target_dependencies(u);
                if (r < 0)
                        goto fail;

                r = unit_add_slice_dependencies(u);
                if (r < 0)
                        goto fail;

                r = unit_add_mount_dependencies(u);
                if (r < 0)
                        goto fail;

                r = unit_add_startup_units(u);
                if (r < 0)
                        goto fail;

                if (u->on_failure_job_mode == JOB_ISOLATE && hashmap_size(u->dependencies[UNIT_ON_FAILURE]) > 1) {
                        log_unit_error(u, "More than one OnFailure= dependencies specified but OnFailureJobMode=isolate set. Refusing.");
                        r = -EINVAL;
                        goto fail;
                }

                if (u->job_running_timeout != USEC_INFINITY && u->job_running_timeout > u->job_timeout)
                        log_unit_warning(u, "JobRunningTimeoutSec= is greater than JobTimeoutSec=, it has no effect.");

                unit_update_cgroup_members_masks(u);
        }

        assert((u->load_state != UNIT_MERGED) == !u->merged_into);

        unit_add_to_dbus_queue(unit_follow_merge(u));
        unit_add_to_gc_queue(u);

        return 0;

fail:
        u->load_state = u->load_state == UNIT_STUB ? UNIT_NOT_FOUND : UNIT_ERROR;
        u->load_error = r;
        unit_add_to_dbus_queue(u);
        unit_add_to_gc_queue(u);

        log_unit_debug_errno(u, r, "Failed to load configuration: %m");

        return r;
}

static bool unit_condition_test_list(Unit *u, Condition *first, const char *(*to_string)(ConditionType t)) {
        Condition *c;
        int triggered = -1;

        assert(u);
        assert(to_string);

        /* If the condition list is empty, then it is true */
        if (!first)
                return true;

        /* Otherwise, if all of the non-trigger conditions apply and
         * if any of the trigger conditions apply (unless there are
         * none) we return true */
        LIST_FOREACH(conditions, c, first) {
                int r;

                r = condition_test(c);
                if (r < 0)
                        log_unit_warning(u,
                                         "Couldn't determine result for %s=%s%s%s, assuming failed: %m",
                                         to_string(c->type),
                                         c->trigger ? "|" : "",
                                         c->negate ? "!" : "",
                                         c->parameter);
                else
                        log_unit_debug(u,
                                       "%s=%s%s%s %s.",
                                       to_string(c->type),
                                       c->trigger ? "|" : "",
                                       c->negate ? "!" : "",
                                       c->parameter,
                                       condition_result_to_string(c->result));

                if (!c->trigger && r <= 0)
                        return false;

                if (c->trigger && triggered <= 0)
                        triggered = r > 0;
        }

        return triggered != 0;
}

static bool unit_condition_test(Unit *u) {
        assert(u);

        dual_timestamp_get(&u->condition_timestamp);
        u->condition_result = unit_condition_test_list(u, u->conditions, condition_type_to_string);

        return u->condition_result;
}

static bool unit_assert_test(Unit *u) {
        assert(u);

        dual_timestamp_get(&u->assert_timestamp);
        u->assert_result = unit_condition_test_list(u, u->asserts, assert_type_to_string);

        return u->assert_result;
}

void unit_status_printf(Unit *u, const char *status, const char *unit_status_msg_format) {
        DISABLE_WARNING_FORMAT_NONLITERAL;
        manager_status_printf(u->manager, STATUS_TYPE_NORMAL, status, unit_status_msg_format, unit_description(u));
        REENABLE_WARNING;
}

_pure_ static const char* unit_get_status_message_format(Unit *u, JobType t) {
        const char *format;
        const UnitStatusMessageFormats *format_table;

        assert(u);
        assert(IN_SET(t, JOB_START, JOB_STOP, JOB_RELOAD));

        if (t != JOB_RELOAD) {
                format_table = &UNIT_VTABLE(u)->status_message_formats;
                if (format_table) {
                        format = format_table->starting_stopping[t == JOB_STOP];
                        if (format)
                                return format;
                }
        }

        /* Return generic strings */
        if (t == JOB_START)
                return "Starting %s.";
        else if (t == JOB_STOP)
                return "Stopping %s.";
        else
                return "Reloading %s.";
}

static void unit_status_print_starting_stopping(Unit *u, JobType t) {
        const char *format;

        assert(u);

        /* Reload status messages have traditionally not been printed to console. */
        if (!IN_SET(t, JOB_START, JOB_STOP))
                return;

        format = unit_get_status_message_format(u, t);

        DISABLE_WARNING_FORMAT_NONLITERAL;
        unit_status_printf(u, "", format);
        REENABLE_WARNING;
}

static void unit_status_log_starting_stopping_reloading(Unit *u, JobType t) {
        const char *format, *mid;
        char buf[LINE_MAX];

        assert(u);

        if (!IN_SET(t, JOB_START, JOB_STOP, JOB_RELOAD))
                return;

        if (log_on_console())
                return;

        /* We log status messages for all units and all operations. */

        format = unit_get_status_message_format(u, t);

        DISABLE_WARNING_FORMAT_NONLITERAL;
        snprintf(buf, sizeof buf, format, unit_description(u));
        REENABLE_WARNING;

        mid = t == JOB_START ? "MESSAGE_ID=" SD_MESSAGE_UNIT_STARTING_STR :
              t == JOB_STOP  ? "MESSAGE_ID=" SD_MESSAGE_UNIT_STOPPING_STR :
                               "MESSAGE_ID=" SD_MESSAGE_UNIT_RELOADING_STR;

        /* Note that we deliberately use LOG_MESSAGE() instead of
         * LOG_UNIT_MESSAGE() here, since this is supposed to mimic
         * closely what is written to screen using the status output,
         * which is supposed the highest level, friendliest output
         * possible, which means we should avoid the low-level unit
         * name. */
        log_struct(LOG_INFO,
                   LOG_MESSAGE("%s", buf),
                   LOG_UNIT_ID(u),
                   LOG_UNIT_INVOCATION_ID(u),
                   mid,
                   NULL);
}

void unit_status_emit_starting_stopping_reloading(Unit *u, JobType t) {
        assert(u);
        assert(t >= 0);
        assert(t < _JOB_TYPE_MAX);

        unit_status_log_starting_stopping_reloading(u, t);
        unit_status_print_starting_stopping(u, t);
}

int unit_start_limit_test(Unit *u) {
        assert(u);

        if (ratelimit_test(&u->start_limit)) {
                u->start_limit_hit = false;
                return 0;
        }

        log_unit_warning(u, "Start request repeated too quickly.");
        u->start_limit_hit = true;

        return emergency_action(u->manager, u->start_limit_action, u->reboot_arg, "unit failed");
}

bool unit_shall_confirm_spawn(Unit *u) {
        assert(u);

        if (manager_is_confirm_spawn_disabled(u->manager))
                return false;

        /* For some reasons units remaining in the same process group
         * as PID 1 fail to acquire the console even if it's not used
         * by any process. So skip the confirmation question for them. */
        return !unit_get_exec_context(u)->same_pgrp;
}

static bool unit_verify_deps(Unit *u) {
        Unit *other;
        Iterator j;
        void *v;

        assert(u);

        /* Checks whether all BindsTo= dependencies of this unit are fulfilled — if they are also combined with
         * After=. We do not check Requires= or Requisite= here as they only should have an effect on the job
         * processing, but do not have any effect afterwards. We don't check BindsTo= dependencies that are not used in
         * conjunction with After= as for them any such check would make things entirely racy. */

        HASHMAP_FOREACH_KEY(v, other, u->dependencies[UNIT_BINDS_TO], j) {

                if (!hashmap_contains(u->dependencies[UNIT_AFTER], other))
                        continue;

                if (!UNIT_IS_ACTIVE_OR_RELOADING(unit_active_state(other))) {
                        log_unit_notice(u, "Bound to unit %s, but unit isn't active.", other->id);
                        return false;
                }
        }

        return true;
}

/* Errors:
 *         -EBADR:      This unit type does not support starting.
 *         -EALREADY:   Unit is already started.
 *         -EAGAIN:     An operation is already in progress. Retry later.
 *         -ECANCELED:  Too many requests for now.
 *         -EPROTO:     Assert failed
 *         -EINVAL:     Unit not loaded
 *         -EOPNOTSUPP: Unit type not supported
 *         -ENOLINK:    The necessary dependencies are not fulfilled.
 */
int unit_start(Unit *u) {
        UnitActiveState state;
        Unit *following;

        assert(u);

        /* If this is already started, then this will succeed. Note
         * that this will even succeed if this unit is not startable
         * by the user. This is relied on to detect when we need to
         * wait for units and when waiting is finished. */
        state = unit_active_state(u);
        if (UNIT_IS_ACTIVE_OR_RELOADING(state))
                return -EALREADY;

        /* Units that aren't loaded cannot be started */
        if (u->load_state != UNIT_LOADED)
                return -EINVAL;

        /* If the conditions failed, don't do anything at all. If we
         * already are activating this call might still be useful to
         * speed up activation in case there is some hold-off time,
         * but we don't want to recheck the condition in that case. */
        if (state != UNIT_ACTIVATING &&
            !unit_condition_test(u)) {
                log_unit_debug(u, "Starting requested but condition failed. Not starting unit.");
                return -EALREADY;
        }

        /* If the asserts failed, fail the entire job */
        if (state != UNIT_ACTIVATING &&
            !unit_assert_test(u)) {
                log_unit_notice(u, "Starting requested but asserts failed.");
                return -EPROTO;
        }

        /* Units of types that aren't supported cannot be
         * started. Note that we do this test only after the condition
         * checks, so that we rather return condition check errors
         * (which are usually not considered a true failure) than "not
         * supported" errors (which are considered a failure).
         */
        if (!unit_supported(u))
                return -EOPNOTSUPP;

        /* Let's make sure that the deps really are in order before we start this. Normally the job engine should have
         * taken care of this already, but let's check this here again. After all, our dependencies might not be in
         * effect anymore, due to a reload or due to a failed condition. */
        if (!unit_verify_deps(u))
                return -ENOLINK;

        /* Forward to the main object, if we aren't it. */
        following = unit_following(u);
        if (following) {
                log_unit_debug(u, "Redirecting start request from %s to %s.", u->id, following->id);
                return unit_start(following);
        }

        /* If it is stopped, but we cannot start it, then fail */
        if (!UNIT_VTABLE(u)->start)
                return -EBADR;

        /* We don't suppress calls to ->start() here when we are
         * already starting, to allow this request to be used as a
         * "hurry up" call, for example when the unit is in some "auto
         * restart" state where it waits for a holdoff timer to elapse
         * before it will start again. */

        unit_add_to_dbus_queue(u);

        return UNIT_VTABLE(u)->start(u);
}

bool unit_can_start(Unit *u) {
        assert(u);

        if (u->load_state != UNIT_LOADED)
                return false;

        if (!unit_supported(u))
                return false;

        return !!UNIT_VTABLE(u)->start;
}

bool unit_can_isolate(Unit *u) {
        assert(u);

        return unit_can_start(u) &&
                u->allow_isolate;
}

/* Errors:
 *         -EBADR:    This unit type does not support stopping.
 *         -EALREADY: Unit is already stopped.
 *         -EAGAIN:   An operation is already in progress. Retry later.
 */
int unit_stop(Unit *u) {
        UnitActiveState state;
        Unit *following;

        assert(u);

        state = unit_active_state(u);
        if (UNIT_IS_INACTIVE_OR_FAILED(state))
                return -EALREADY;

        following = unit_following(u);
        if (following) {
                log_unit_debug(u, "Redirecting stop request from %s to %s.", u->id, following->id);
                return unit_stop(following);
        }

        if (!UNIT_VTABLE(u)->stop)
                return -EBADR;

        unit_add_to_dbus_queue(u);

        return UNIT_VTABLE(u)->stop(u);
}

bool unit_can_stop(Unit *u) {
        assert(u);

        if (!unit_supported(u))
                return false;

        if (u->perpetual)
                return false;

        return !!UNIT_VTABLE(u)->stop;
}

/* Errors:
 *         -EBADR:    This unit type does not support reloading.
 *         -ENOEXEC:  Unit is not started.
 *         -EAGAIN:   An operation is already in progress. Retry later.
 */
int unit_reload(Unit *u) {
        UnitActiveState state;
        Unit *following;

        assert(u);

        if (u->load_state != UNIT_LOADED)
                return -EINVAL;

        if (!unit_can_reload(u))
                return -EBADR;

        state = unit_active_state(u);
        if (state == UNIT_RELOADING)
                return -EALREADY;

        if (state != UNIT_ACTIVE) {
                log_unit_warning(u, "Unit cannot be reloaded because it is inactive.");
                return -ENOEXEC;
        }

        following = unit_following(u);
        if (following) {
                log_unit_debug(u, "Redirecting reload request from %s to %s.", u->id, following->id);
                return unit_reload(following);
        }

        unit_add_to_dbus_queue(u);

        if (!UNIT_VTABLE(u)->reload) {
                /* Unit doesn't have a reload function, but we need to propagate the reload anyway */
                unit_notify(u, unit_active_state(u), unit_active_state(u), 0);
                return 0;
        }

        return UNIT_VTABLE(u)->reload(u);
}

bool unit_can_reload(Unit *u) {
        assert(u);

        if (UNIT_VTABLE(u)->can_reload)
                return UNIT_VTABLE(u)->can_reload(u);

        if (!hashmap_isempty(u->dependencies[UNIT_PROPAGATES_RELOAD_TO]))
                return true;

        return UNIT_VTABLE(u)->reload;
}

static void unit_check_unneeded(Unit *u) {

        _cleanup_(sd_bus_error_free) sd_bus_error error = SD_BUS_ERROR_NULL;

        static const UnitDependency needed_dependencies[] = {
                UNIT_REQUIRED_BY,
                UNIT_REQUISITE_OF,
                UNIT_WANTED_BY,
                UNIT_BOUND_BY,
        };

        unsigned j;
        int r;

        assert(u);

        /* If this service shall be shut down when unneeded then do
         * so. */

        if (!u->stop_when_unneeded)
                return;

        if (!UNIT_IS_ACTIVE_OR_ACTIVATING(unit_active_state(u)))
                return;

        for (j = 0; j < ELEMENTSOF(needed_dependencies); j++) {
                Unit *other;
                Iterator i;
                void *v;

                HASHMAP_FOREACH_KEY(v, other, u->dependencies[needed_dependencies[j]], i)
                        if (unit_active_or_pending(other) || unit_will_restart(other))
                                return;
        }

        /* If stopping a unit fails continuously we might enter a stop
         * loop here, hence stop acting on the service being
         * unnecessary after a while. */
        if (!ratelimit_test(&u->auto_stop_ratelimit)) {
                log_unit_warning(u, "Unit not needed anymore, but not stopping since we tried this too often recently.");
                return;
        }

        log_unit_info(u, "Unit not needed anymore. Stopping.");

        /* Ok, nobody needs us anymore. Sniff. Then let's commit suicide */
        r = manager_add_job(u->manager, JOB_STOP, u, JOB_FAIL, &error, NULL);
        if (r < 0)
                log_unit_warning_errno(u, r, "Failed to enqueue stop job, ignoring: %s", bus_error_message(&error, r));
}

static void unit_check_binds_to(Unit *u) {
        _cleanup_(sd_bus_error_free) sd_bus_error error = SD_BUS_ERROR_NULL;
        bool stop = false;
        Unit *other;
        Iterator i;
        void *v;
        int r;

        assert(u);

        if (u->job)
                return;

        if (unit_active_state(u) != UNIT_ACTIVE)
                return;

        HASHMAP_FOREACH_KEY(v, other, u->dependencies[UNIT_BINDS_TO], i) {
                if (other->job)
                        continue;

                if (!other->coldplugged)
                        /* We might yet create a job for the other unit… */
                        continue;

                if (!UNIT_IS_INACTIVE_OR_FAILED(unit_active_state(other)))
                        continue;

                stop = true;
                break;
        }

        if (!stop)
                return;

        /* If stopping a unit fails continuously we might enter a stop
         * loop here, hence stop acting on the service being
         * unnecessary after a while. */
        if (!ratelimit_test(&u->auto_stop_ratelimit)) {
                log_unit_warning(u, "Unit is bound to inactive unit %s, but not stopping since we tried this too often recently.", other->id);
                return;
        }

        assert(other);
        log_unit_info(u, "Unit is bound to inactive unit %s. Stopping, too.", other->id);

        /* A unit we need to run is gone. Sniff. Let's stop this. */
        r = manager_add_job(u->manager, JOB_STOP, u, JOB_FAIL, &error, NULL);
        if (r < 0)
                log_unit_warning_errno(u, r, "Failed to enqueue stop job, ignoring: %s", bus_error_message(&error, r));
}

static void retroactively_start_dependencies(Unit *u) {
        Iterator i;
        Unit *other;
        void *v;

        assert(u);
        assert(UNIT_IS_ACTIVE_OR_ACTIVATING(unit_active_state(u)));

        HASHMAP_FOREACH_KEY(v, other, u->dependencies[UNIT_REQUIRES], i)
                if (!hashmap_get(u->dependencies[UNIT_AFTER], other) &&
                    !UNIT_IS_ACTIVE_OR_ACTIVATING(unit_active_state(other)))
                        manager_add_job(u->manager, JOB_START, other, JOB_REPLACE, NULL, NULL);

        HASHMAP_FOREACH_KEY(v, other, u->dependencies[UNIT_BINDS_TO], i)
                if (!hashmap_get(u->dependencies[UNIT_AFTER], other) &&
                    !UNIT_IS_ACTIVE_OR_ACTIVATING(unit_active_state(other)))
                        manager_add_job(u->manager, JOB_START, other, JOB_REPLACE, NULL, NULL);

        HASHMAP_FOREACH_KEY(v, other, u->dependencies[UNIT_WANTS], i)
                if (!hashmap_get(u->dependencies[UNIT_AFTER], other) &&
                    !UNIT_IS_ACTIVE_OR_ACTIVATING(unit_active_state(other)))
                        manager_add_job(u->manager, JOB_START, other, JOB_FAIL, NULL, NULL);

        HASHMAP_FOREACH_KEY(v, other, u->dependencies[UNIT_CONFLICTS], i)
                if (!UNIT_IS_INACTIVE_OR_DEACTIVATING(unit_active_state(other)))
                        manager_add_job(u->manager, JOB_STOP, other, JOB_REPLACE, NULL, NULL);

        HASHMAP_FOREACH_KEY(v, other, u->dependencies[UNIT_CONFLICTED_BY], i)
                if (!UNIT_IS_INACTIVE_OR_DEACTIVATING(unit_active_state(other)))
                        manager_add_job(u->manager, JOB_STOP, other, JOB_REPLACE, NULL, NULL);
}

static void retroactively_stop_dependencies(Unit *u) {
        Unit *other;
        Iterator i;
        void *v;

        assert(u);
        assert(UNIT_IS_INACTIVE_OR_DEACTIVATING(unit_active_state(u)));

        /* Pull down units which are bound to us recursively if enabled */
        HASHMAP_FOREACH_KEY(v, other, u->dependencies[UNIT_BOUND_BY], i)
                if (!UNIT_IS_INACTIVE_OR_DEACTIVATING(unit_active_state(other)))
                        manager_add_job(u->manager, JOB_STOP, other, JOB_REPLACE, NULL, NULL);
}

static void check_unneeded_dependencies(Unit *u) {
        Unit *other;
        Iterator i;
        void *v;

        assert(u);
        assert(UNIT_IS_INACTIVE_OR_DEACTIVATING(unit_active_state(u)));

        /* Garbage collect services that might not be needed anymore, if enabled */
        HASHMAP_FOREACH_KEY(v, other, u->dependencies[UNIT_REQUIRES], i)
                if (!UNIT_IS_INACTIVE_OR_DEACTIVATING(unit_active_state(other)))
                        unit_check_unneeded(other);
        HASHMAP_FOREACH_KEY(v, other, u->dependencies[UNIT_WANTS], i)
                if (!UNIT_IS_INACTIVE_OR_DEACTIVATING(unit_active_state(other)))
                        unit_check_unneeded(other);
        HASHMAP_FOREACH_KEY(v, other, u->dependencies[UNIT_REQUISITE], i)
                if (!UNIT_IS_INACTIVE_OR_DEACTIVATING(unit_active_state(other)))
                        unit_check_unneeded(other);
        HASHMAP_FOREACH_KEY(v, other, u->dependencies[UNIT_BINDS_TO], i)
                if (!UNIT_IS_INACTIVE_OR_DEACTIVATING(unit_active_state(other)))
                        unit_check_unneeded(other);
}

void unit_start_on_failure(Unit *u) {
        Unit *other;
        Iterator i;
        void *v;
        int r;

        assert(u);

        if (hashmap_size(u->dependencies[UNIT_ON_FAILURE]) <= 0)
                return;

        log_unit_info(u, "Triggering OnFailure= dependencies.");

        HASHMAP_FOREACH_KEY(v, other, u->dependencies[UNIT_ON_FAILURE], i) {
                _cleanup_(sd_bus_error_free) sd_bus_error error = SD_BUS_ERROR_NULL;

                r = manager_add_job(u->manager, JOB_START, other, u->on_failure_job_mode, &error, NULL);
                if (r < 0)
                        log_unit_warning_errno(u, r, "Failed to enqueue OnFailure= job, ignoring: %s", bus_error_message(&error, r));
        }
}

void unit_trigger_notify(Unit *u) {
        Unit *other;
        Iterator i;
        void *v;

        assert(u);

        HASHMAP_FOREACH_KEY(v, other, u->dependencies[UNIT_TRIGGERED_BY], i)
                if (UNIT_VTABLE(other)->trigger_notify)
                        UNIT_VTABLE(other)->trigger_notify(other, u);
}

static int unit_log_resources(Unit *u) {

        struct iovec iovec[1 + _CGROUP_IP_ACCOUNTING_METRIC_MAX + 4];
        size_t n_message_parts = 0, n_iovec = 0;
        char* message_parts[3 + 1], *t;
        nsec_t nsec = NSEC_INFINITY;
        CGroupIPAccountingMetric m;
        size_t i;
        int r;
        const char* const ip_fields[_CGROUP_IP_ACCOUNTING_METRIC_MAX] = {
                [CGROUP_IP_INGRESS_BYTES]   = "IP_METRIC_INGRESS_BYTES",
                [CGROUP_IP_INGRESS_PACKETS] = "IP_METRIC_INGRESS_PACKETS",
                [CGROUP_IP_EGRESS_BYTES]    = "IP_METRIC_EGRESS_BYTES",
                [CGROUP_IP_EGRESS_PACKETS]  = "IP_METRIC_EGRESS_PACKETS",
        };

        assert(u);

        /* Invoked whenever a unit enters failed or dead state. Logs information about consumed resources if resource
         * accounting was enabled for a unit. It does this in two ways: a friendly human readable string with reduced
         * information and the complete data in structured fields. */

        (void) unit_get_cpu_usage(u, &nsec);
        if (nsec != NSEC_INFINITY) {
                char buf[FORMAT_TIMESPAN_MAX] = "";

                /* Format the CPU time for inclusion in the structured log message */
                if (asprintf(&t, "CPU_USAGE_NSEC=%" PRIu64, nsec) < 0) {
                        r = log_oom();
                        goto finish;
                }
                iovec[n_iovec++] = IOVEC_MAKE_STRING(t);

                /* Format the CPU time for inclusion in the human language message string */
                format_timespan(buf, sizeof(buf), nsec / NSEC_PER_USEC, USEC_PER_MSEC);
                t = strjoin(n_message_parts > 0 ? "consumed " : "Consumed ", buf, " CPU time");
                if (!t) {
                        r = log_oom();
                        goto finish;
                }

                message_parts[n_message_parts++] = t;
        }

        for (m = 0; m < _CGROUP_IP_ACCOUNTING_METRIC_MAX; m++) {
                char buf[FORMAT_BYTES_MAX] = "";
                uint64_t value = UINT64_MAX;

                assert(ip_fields[m]);

                (void) unit_get_ip_accounting(u, m, &value);
                if (value == UINT64_MAX)
                        continue;

                /* Format IP accounting data for inclusion in the structured log message */
                if (asprintf(&t, "%s=%" PRIu64, ip_fields[m], value) < 0) {
                        r = log_oom();
                        goto finish;
                }
                iovec[n_iovec++] = IOVEC_MAKE_STRING(t);

                /* Format the IP accounting data for inclusion in the human language message string, but only for the
                 * bytes counters (and not for the packets counters) */
                if (m == CGROUP_IP_INGRESS_BYTES)
                        t = strjoin(n_message_parts > 0 ? "received " : "Received ",
                                    format_bytes(buf, sizeof(buf), value),
                                    " IP traffic");
                else if (m == CGROUP_IP_EGRESS_BYTES)
                        t = strjoin(n_message_parts > 0 ? "sent " : "Sent ",
                                    format_bytes(buf, sizeof(buf), value),
                                    " IP traffic");
                else
                        continue;
                if (!t) {
                        r = log_oom();
                        goto finish;
                }

                message_parts[n_message_parts++] = t;
        }

        /* Is there any accounting data available at all? */
        if (n_iovec == 0) {
                r = 0;
                goto finish;
        }

        if (n_message_parts == 0)
                t = strjoina("MESSAGE=", u->id, ": Completed");
        else {
                _cleanup_free_ char *joined;

                message_parts[n_message_parts] = NULL;

                joined = strv_join(message_parts, ", ");
                if (!joined) {
                        r = log_oom();
                        goto finish;
                }

                t = strjoina("MESSAGE=", u->id, ": ", joined);
        }

        /* The following four fields we allocate on the stack or are static strings, we hence don't want to free them,
         * and hence don't increase n_iovec for them */
        iovec[n_iovec] = IOVEC_MAKE_STRING(t);
        iovec[n_iovec + 1] = IOVEC_MAKE_STRING("MESSAGE_ID=" SD_MESSAGE_UNIT_RESOURCES_STR);

        t = strjoina(u->manager->unit_log_field, u->id);
        iovec[n_iovec + 2] = IOVEC_MAKE_STRING(t);

        t = strjoina(u->manager->invocation_log_field, u->invocation_id_string);
        iovec[n_iovec + 3] = IOVEC_MAKE_STRING(t);

        log_struct_iovec(LOG_INFO, iovec, n_iovec + 4);
        r = 0;

finish:
        for (i = 0; i < n_message_parts; i++)
                free(message_parts[i]);

        for (i = 0; i < n_iovec; i++)
                free(iovec[i].iov_base);

        return r;

}

static void unit_update_on_console(Unit *u) {
        bool b;

        assert(u);

        b = unit_needs_console(u);
        if (u->on_console == b)
                return;

        u->on_console = b;
        if (b)
                manager_ref_console(u->manager);
        else
                manager_unref_console(u->manager);
}

static bool unit_process_job(Job *j, UnitActiveState ns, UnitNotifyFlags flags) {
        bool unexpected = false;

        assert(j);

        if (j->state == JOB_WAITING)

                /* So we reached a different state for this
                 * job. Let's see if we can run it now if it
                 * failed previously due to EAGAIN. */
                job_add_to_run_queue(j);

        /* Let's check whether this state change constitutes a
         * finished job, or maybe contradicts a running job and
         * hence needs to invalidate jobs. */

        switch (j->type) {

        case JOB_START:
        case JOB_VERIFY_ACTIVE:

                if (UNIT_IS_ACTIVE_OR_RELOADING(ns))
                        job_finish_and_invalidate(j, JOB_DONE, true, false);
                else if (j->state == JOB_RUNNING && ns != UNIT_ACTIVATING) {
                        unexpected = true;

                        if (UNIT_IS_INACTIVE_OR_FAILED(ns))
                                job_finish_and_invalidate(j, ns == UNIT_FAILED ? JOB_FAILED : JOB_DONE, true, false);
                }

                break;

        case JOB_RELOAD:
        case JOB_RELOAD_OR_START:
        case JOB_TRY_RELOAD:

                if (j->state == JOB_RUNNING) {
                        if (ns == UNIT_ACTIVE)
                                job_finish_and_invalidate(j, (flags & UNIT_NOTIFY_RELOAD_FAILURE) ? JOB_FAILED : JOB_DONE, true, false);
                        else if (!IN_SET(ns, UNIT_ACTIVATING, UNIT_RELOADING)) {
                                unexpected = true;

                                if (UNIT_IS_INACTIVE_OR_FAILED(ns))
                                        job_finish_and_invalidate(j, ns == UNIT_FAILED ? JOB_FAILED : JOB_DONE, true, false);
                        }
                }

                break;

        case JOB_STOP:
        case JOB_RESTART:
        case JOB_TRY_RESTART:

                if (UNIT_IS_INACTIVE_OR_FAILED(ns))
                        job_finish_and_invalidate(j, JOB_DONE, true, false);
                else if (j->state == JOB_RUNNING && ns != UNIT_DEACTIVATING) {
                        unexpected = true;
                        job_finish_and_invalidate(j, JOB_FAILED, true, false);
                }

                break;

        default:
                assert_not_reached("Job type unknown");
        }

        return unexpected;
}

<<<<<<< HEAD
static bool unit_process_job(Job *j, UnitActiveState ns, UnitNotifyFlags flags) {
        bool unexpected = false;

        assert(j);

        if (j->state == JOB_WAITING)

                /* So we reached a different state for this
                 * job. Let's see if we can run it now if it
                 * failed previously due to EAGAIN. */
                job_add_to_run_queue(j);

        /* Let's check whether this state change constitutes a
         * finished job, or maybe contradicts a running job and
         * hence needs to invalidate jobs. */

        switch (j->type) {

        case JOB_START:
        case JOB_VERIFY_ACTIVE:

                if (UNIT_IS_ACTIVE_OR_RELOADING(ns))
                        job_finish_and_invalidate(j, JOB_DONE, true, false);
                else if (j->state == JOB_RUNNING && ns != UNIT_ACTIVATING) {
                        unexpected = true;

                        if (UNIT_IS_INACTIVE_OR_FAILED(ns))
                                job_finish_and_invalidate(j, ns == UNIT_FAILED ? JOB_FAILED : JOB_DONE, true, false);
                }

                break;

        case JOB_RELOAD:
        case JOB_RELOAD_OR_START:
        case JOB_TRY_RELOAD:

                if (j->state == JOB_RUNNING) {
                        if (ns == UNIT_ACTIVE)
                                job_finish_and_invalidate(j, (flags & UNIT_NOTIFY_RELOAD_FAILURE) ? JOB_FAILED : JOB_DONE, true, false);
                        else if (!IN_SET(ns, UNIT_ACTIVATING, UNIT_RELOADING)) {
                                unexpected = true;

                                if (UNIT_IS_INACTIVE_OR_FAILED(ns))
                                        job_finish_and_invalidate(j, ns == UNIT_FAILED ? JOB_FAILED : JOB_DONE, true, false);
                        }
                }

                break;

        case JOB_STOP:
        case JOB_RESTART:
        case JOB_TRY_RESTART:

                if (UNIT_IS_INACTIVE_OR_FAILED(ns))
                        job_finish_and_invalidate(j, JOB_DONE, true, false);
                else if (j->state == JOB_RUNNING && ns != UNIT_DEACTIVATING) {
                        unexpected = true;
                        job_finish_and_invalidate(j, JOB_FAILED, true, false);
                }

                break;

        default:
                assert_not_reached("Job type unknown");
        }

        return unexpected;
}

=======
>>>>>>> a2fa476c
void unit_notify(Unit *u, UnitActiveState os, UnitActiveState ns, UnitNotifyFlags flags) {
        Manager *m;

        assert(u);
        assert(os < _UNIT_ACTIVE_STATE_MAX);
        assert(ns < _UNIT_ACTIVE_STATE_MAX);

        /* Note that this is called for all low-level state changes,
         * even if they might map to the same high-level
         * UnitActiveState! That means that ns == os is an expected
         * behavior here. For example: if a mount point is remounted
         * this function will be called too! */

        m = u->manager;

        /* Update timestamps for state changes */
        if (!MANAGER_IS_RELOADING(m)) {
                dual_timestamp_get(&u->state_change_timestamp);

                if (UNIT_IS_INACTIVE_OR_FAILED(os) && !UNIT_IS_INACTIVE_OR_FAILED(ns))
                        u->inactive_exit_timestamp = u->state_change_timestamp;
                else if (!UNIT_IS_INACTIVE_OR_FAILED(os) && UNIT_IS_INACTIVE_OR_FAILED(ns))
                        u->inactive_enter_timestamp = u->state_change_timestamp;

                if (!UNIT_IS_ACTIVE_OR_RELOADING(os) && UNIT_IS_ACTIVE_OR_RELOADING(ns))
                        u->active_enter_timestamp = u->state_change_timestamp;
                else if (UNIT_IS_ACTIVE_OR_RELOADING(os) && !UNIT_IS_ACTIVE_OR_RELOADING(ns))
                        u->active_exit_timestamp = u->state_change_timestamp;
        }

        /* Keep track of failed units */
        (void) manager_update_failed_units(u->manager, u, ns == UNIT_FAILED);

        /* Make sure the cgroup and state files are always removed when we become inactive */
        if (UNIT_IS_INACTIVE_OR_FAILED(ns)) {
                unit_prune_cgroup(u);
                unit_unlink_state_files(u);
        }

        unit_update_on_console(u);

        if (!MANAGER_IS_RELOADING(m)) {
                bool unexpected;

                /* Let's propagate state changes to the job */
                if (u->job)
                        unexpected = unit_process_job(u->job, ns, flags);
                else
                        unexpected = true;

                /* If this state change happened without being requested by a job, then let's retroactively start or
                 * stop dependencies. We skip that step when deserializing, since we don't want to create any
                 * additional jobs just because something is already activated. */

                /* If this state change happened without being
                 * requested by a job, then let's retroactively start
                 * or stop dependencies. We skip that step when
                 * deserializing, since we don't want to create any
                 * additional jobs just because something is already
                 * activated. */

                if (unexpected) {
                        if (UNIT_IS_INACTIVE_OR_FAILED(os) && UNIT_IS_ACTIVE_OR_ACTIVATING(ns))
                                retroactively_start_dependencies(u);
                        else if (UNIT_IS_ACTIVE_OR_ACTIVATING(os) && UNIT_IS_INACTIVE_OR_DEACTIVATING(ns))
                                retroactively_stop_dependencies(u);
                }

                /* stop unneeded units regardless if going down was expected or not */
                if (UNIT_IS_INACTIVE_OR_DEACTIVATING(ns))
                        check_unneeded_dependencies(u);

                if (ns != os && ns == UNIT_FAILED) {
                        log_unit_debug(u, "Unit entered failed state.");

                        if (!(flags & UNIT_NOTIFY_WILL_AUTO_RESTART))
                                unit_start_on_failure(u);
                }
        }

        /* Some names are special */
        if (UNIT_IS_ACTIVE_OR_RELOADING(ns)) {

                if (unit_has_name(u, SPECIAL_DBUS_SERVICE))
                        /* The bus might have just become available,
                         * hence try to connect to it, if we aren't
                         * yet connected. */
                        bus_init(m, true);

                if (u->type == UNIT_SERVICE &&
                    !UNIT_IS_ACTIVE_OR_RELOADING(os) &&
                    !MANAGER_IS_RELOADING(m)) {
                        /* Write audit record if we have just finished starting up */
                        manager_send_unit_audit(m, u, AUDIT_SERVICE_START, true);
                        u->in_audit = true;
                }

                if (!UNIT_IS_ACTIVE_OR_RELOADING(os))
                        manager_send_unit_plymouth(m, u);

        } else {
                /* We don't care about D-Bus going down here, since we'll get an asynchronous notification for it
                 * anyway. */

                if (UNIT_IS_INACTIVE_OR_FAILED(ns) &&
                    !UNIT_IS_INACTIVE_OR_FAILED(os)
                    && !MANAGER_IS_RELOADING(m)) {

                        /* This unit just stopped/failed. */
                        if (u->type == UNIT_SERVICE) {

                                /* Hmm, if there was no start record written
                                 * write it now, so that we always have a nice
                                 * pair */
                                if (!u->in_audit) {
                                        manager_send_unit_audit(m, u, AUDIT_SERVICE_START, ns == UNIT_INACTIVE);

                                        if (ns == UNIT_INACTIVE)
                                                manager_send_unit_audit(m, u, AUDIT_SERVICE_STOP, true);
                                } else
                                        /* Write audit record if we have just finished shutting down */
                                        manager_send_unit_audit(m, u, AUDIT_SERVICE_STOP, ns == UNIT_INACTIVE);

                                u->in_audit = false;
                        }

                        /* Write a log message about consumed resources */
                        unit_log_resources(u);
                }
        }

        manager_recheck_journal(m);
        unit_trigger_notify(u);

        if (!MANAGER_IS_RELOADING(u->manager)) {
                /* Maybe we finished startup and are now ready for
                 * being stopped because unneeded? */
                unit_check_unneeded(u);

                /* Maybe we finished startup, but something we needed
                 * has vanished? Let's die then. (This happens when
                 * something BindsTo= to a Type=oneshot unit, as these
                 * units go directly from starting to inactive,
                 * without ever entering started.) */
                unit_check_binds_to(u);

                if (os != UNIT_FAILED && ns == UNIT_FAILED)
                        (void) emergency_action(u->manager, u->failure_action, u->reboot_arg, "unit failed");
                else if (!UNIT_IS_INACTIVE_OR_FAILED(os) && ns == UNIT_INACTIVE)
                        (void) emergency_action(u->manager, u->success_action, u->reboot_arg, "unit succeeded");
        }

        unit_add_to_dbus_queue(u);
        unit_add_to_gc_queue(u);
}

int unit_watch_pid(Unit *u, pid_t pid) {
        int r;

        assert(u);
        assert(pid_is_valid(pid));

        /* Watch a specific PID */

        r = set_ensure_allocated(&u->pids, NULL);
        if (r < 0)
                return r;

        r = hashmap_ensure_allocated(&u->manager->watch_pids, NULL);
        if (r < 0)
                return r;

        /* First try, let's add the unit keyed by "pid". */
        r = hashmap_put(u->manager->watch_pids, PID_TO_PTR(pid), u);
        if (r == -EEXIST)  {
                Unit **array;
                bool found = false;
                size_t n = 0;

                /* OK, the "pid" key is already assigned to a different unit. Let's see if the "-pid" key (which points
                 * to an array of Units rather than just a Unit), lists us already. */

                array = hashmap_get(u->manager->watch_pids, PID_TO_PTR(-pid));
                if (array)
                        for (; array[n]; n++)
                                if (array[n] == u)
                                        found = true;

                if (found) /* Found it already? if so, do nothing */
                        r = 0;
                else {
                        Unit **new_array;

                        /* Allocate a new array */
                        new_array = new(Unit*, n + 2);
                        if (!new_array)
                                return -ENOMEM;

                        memcpy_safe(new_array, array, sizeof(Unit*) * n);
                        new_array[n] = u;
                        new_array[n+1] = NULL;

                        /* Add or replace the old array */
                        r = hashmap_replace(u->manager->watch_pids, PID_TO_PTR(-pid), new_array);
                        if (r < 0) {
                                free(new_array);
                                return r;
                        }

                        free(array);
                }
        } else if (r < 0)
                return r;

        r = set_put(u->pids, PID_TO_PTR(pid));
        if (r < 0)
                return r;

        return 0;
}

void unit_unwatch_pid(Unit *u, pid_t pid) {
        Unit **array;

        assert(u);
        assert(pid_is_valid(pid));

        /* First let's drop the unit in case it's keyed as "pid". */
        (void) hashmap_remove_value(u->manager->watch_pids, PID_TO_PTR(pid), u);

        /* Then, let's also drop the unit, in case it's in the array keyed by -pid */
        array = hashmap_get(u->manager->watch_pids, PID_TO_PTR(-pid));
        if (array) {
                size_t n, m = 0;

                /* Let's iterate through the array, dropping our own entry */
                for (n = 0; array[n]; n++)
                        if (array[n] != u)
                                array[m++] = array[n];
                array[m] = NULL;

                if (m == 0) {
                        /* The array is now empty, remove the entire entry */
                        assert(hashmap_remove(u->manager->watch_pids, PID_TO_PTR(-pid)) == array);
                        free(array);
                }
        }

        (void) set_remove(u->pids, PID_TO_PTR(pid));
}

void unit_unwatch_all_pids(Unit *u) {
        assert(u);

        while (!set_isempty(u->pids))
                unit_unwatch_pid(u, PTR_TO_PID(set_first(u->pids)));

        u->pids = set_free(u->pids);
}

void unit_tidy_watch_pids(Unit *u, pid_t except1, pid_t except2) {
        Iterator i;
        void *e;

        assert(u);

        /* Cleans dead PIDs from our list */

        SET_FOREACH(e, u->pids, i) {
                pid_t pid = PTR_TO_PID(e);

                if (pid == except1 || pid == except2)
                        continue;

                if (!pid_is_unwaited(pid))
                        unit_unwatch_pid(u, pid);
        }
}

bool unit_job_is_applicable(Unit *u, JobType j) {
        assert(u);
        assert(j >= 0 && j < _JOB_TYPE_MAX);

        switch (j) {

        case JOB_VERIFY_ACTIVE:
        case JOB_START:
        case JOB_NOP:
                /* Note that we don't check unit_can_start() here. That's because .device units and suchlike are not
                 * startable by us but may appear due to external events, and it thus makes sense to permit enqueing
                 * jobs for it. */
                return true;

        case JOB_STOP:
                /* Similar as above. However, perpetual units can never be stopped (neither explicitly nor due to
                 * external events), hence it makes no sense to permit enqueing such a request either. */
                return !u->perpetual;

        case JOB_RESTART:
        case JOB_TRY_RESTART:
                return unit_can_stop(u) && unit_can_start(u);

        case JOB_RELOAD:
        case JOB_TRY_RELOAD:
                return unit_can_reload(u);

        case JOB_RELOAD_OR_START:
                return unit_can_reload(u) && unit_can_start(u);

        default:
                assert_not_reached("Invalid job type");
        }
}

static void maybe_warn_about_dependency(Unit *u, const char *other, UnitDependency dependency) {
        assert(u);

        /* Only warn about some unit types */
        if (!IN_SET(dependency, UNIT_CONFLICTS, UNIT_CONFLICTED_BY, UNIT_BEFORE, UNIT_AFTER, UNIT_ON_FAILURE, UNIT_TRIGGERS, UNIT_TRIGGERED_BY))
                return;

        if (streq_ptr(u->id, other))
                log_unit_warning(u, "Dependency %s=%s dropped", unit_dependency_to_string(dependency), u->id);
        else
                log_unit_warning(u, "Dependency %s=%s dropped, merged into %s", unit_dependency_to_string(dependency), strna(other), u->id);
}

static int unit_add_dependency_hashmap(
                Hashmap **h,
                Unit *other,
                UnitDependencyMask origin_mask,
                UnitDependencyMask destination_mask) {

        UnitDependencyInfo info;
        int r;

        assert(h);
        assert(other);
        assert(origin_mask < _UNIT_DEPENDENCY_MASK_FULL);
        assert(destination_mask < _UNIT_DEPENDENCY_MASK_FULL);
        assert(origin_mask > 0 || destination_mask > 0);

        r = hashmap_ensure_allocated(h, NULL);
        if (r < 0)
                return r;

        assert_cc(sizeof(void*) == sizeof(info));

        info.data = hashmap_get(*h, other);
        if (info.data) {
                /* Entry already exists. Add in our mask. */

                if ((info.origin_mask & origin_mask) == info.origin_mask &&
                    (info.destination_mask & destination_mask) == info.destination_mask)
                        return 0; /* NOP */

                info.origin_mask |= origin_mask;
                info.destination_mask |= destination_mask;

                r = hashmap_update(*h, other, info.data);
        } else {
                info = (UnitDependencyInfo) {
                        .origin_mask = origin_mask,
                        .destination_mask = destination_mask,
                };

                r = hashmap_put(*h, other, info.data);
        }
        if (r < 0)
                return r;

        return 1;
}

int unit_add_dependency(
                Unit *u,
                UnitDependency d,
                Unit *other,
                bool add_reference,
                UnitDependencyMask mask) {

        static const UnitDependency inverse_table[_UNIT_DEPENDENCY_MAX] = {
                [UNIT_REQUIRES] = UNIT_REQUIRED_BY,
                [UNIT_WANTS] = UNIT_WANTED_BY,
                [UNIT_REQUISITE] = UNIT_REQUISITE_OF,
                [UNIT_BINDS_TO] = UNIT_BOUND_BY,
                [UNIT_PART_OF] = UNIT_CONSISTS_OF,
                [UNIT_REQUIRED_BY] = UNIT_REQUIRES,
                [UNIT_REQUISITE_OF] = UNIT_REQUISITE,
                [UNIT_WANTED_BY] = UNIT_WANTS,
                [UNIT_BOUND_BY] = UNIT_BINDS_TO,
                [UNIT_CONSISTS_OF] = UNIT_PART_OF,
                [UNIT_CONFLICTS] = UNIT_CONFLICTED_BY,
                [UNIT_CONFLICTED_BY] = UNIT_CONFLICTS,
                [UNIT_BEFORE] = UNIT_AFTER,
                [UNIT_AFTER] = UNIT_BEFORE,
                [UNIT_ON_FAILURE] = _UNIT_DEPENDENCY_INVALID,
                [UNIT_REFERENCES] = UNIT_REFERENCED_BY,
                [UNIT_REFERENCED_BY] = UNIT_REFERENCES,
                [UNIT_TRIGGERS] = UNIT_TRIGGERED_BY,
                [UNIT_TRIGGERED_BY] = UNIT_TRIGGERS,
                [UNIT_PROPAGATES_RELOAD_TO] = UNIT_RELOAD_PROPAGATED_FROM,
                [UNIT_RELOAD_PROPAGATED_FROM] = UNIT_PROPAGATES_RELOAD_TO,
                [UNIT_JOINS_NAMESPACE_OF] = UNIT_JOINS_NAMESPACE_OF,
        };
        Unit *original_u = u, *original_other = other;
        int r;

        assert(u);
        assert(d >= 0 && d < _UNIT_DEPENDENCY_MAX);
        assert(other);

        u = unit_follow_merge(u);
        other = unit_follow_merge(other);

        /* We won't allow dependencies on ourselves. We will not
         * consider them an error however. */
        if (u == other) {
                maybe_warn_about_dependency(original_u, original_other->id, d);
                return 0;
        }

        if ((d == UNIT_BEFORE && other->type == UNIT_DEVICE) ||
            (d == UNIT_AFTER && u->type == UNIT_DEVICE)) {
                log_unit_warning(u, "Dependency Before=%s ignored (.device units cannot be delayed)", other->id);
                return 0;
        }

        r = unit_add_dependency_hashmap(u->dependencies + d, other, mask, 0);
        if (r < 0)
                return r;

        if (inverse_table[d] != _UNIT_DEPENDENCY_INVALID && inverse_table[d] != d) {
                r = unit_add_dependency_hashmap(other->dependencies + inverse_table[d], u, 0, mask);
                if (r < 0)
                        return r;
        }

        if (add_reference) {
                r = unit_add_dependency_hashmap(u->dependencies + UNIT_REFERENCES, other, mask, 0);
                if (r < 0)
                        return r;

                r = unit_add_dependency_hashmap(other->dependencies + UNIT_REFERENCED_BY, u, 0, mask);
                if (r < 0)
                        return r;
        }

        unit_add_to_dbus_queue(u);
        return 0;
}

int unit_add_two_dependencies(Unit *u, UnitDependency d, UnitDependency e, Unit *other, bool add_reference, UnitDependencyMask mask) {
        int r;

        assert(u);

        r = unit_add_dependency(u, d, other, add_reference, mask);
        if (r < 0)
                return r;

        return unit_add_dependency(u, e, other, add_reference, mask);
}

static int resolve_template(Unit *u, const char *name, const char*path, char **buf, const char **ret) {
        int r;

        assert(u);
        assert(name || path);
        assert(buf);
        assert(ret);

        if (!name)
                name = basename(path);

        if (!unit_name_is_valid(name, UNIT_NAME_TEMPLATE)) {
                *buf = NULL;
                *ret = name;
                return 0;
        }

        if (u->instance)
                r = unit_name_replace_instance(name, u->instance, buf);
        else {
                _cleanup_free_ char *i = NULL;

                r = unit_name_to_prefix(u->id, &i);
                if (r < 0)
                        return r;

                r = unit_name_replace_instance(name, i, buf);
        }
        if (r < 0)
                return r;

        *ret = *buf;
        return 0;
}

int unit_add_dependency_by_name(Unit *u, UnitDependency d, const char *name, const char *path, bool add_reference, UnitDependencyMask mask) {
        _cleanup_free_ char *buf = NULL;
        Unit *other;
        int r;

        assert(u);
        assert(name || path);

        r = resolve_template(u, name, path, &buf, &name);
        if (r < 0)
                return r;

        r = manager_load_unit(u->manager, name, path, NULL, &other);
        if (r < 0)
                return r;

        return unit_add_dependency(u, d, other, add_reference, mask);
}

int unit_add_two_dependencies_by_name(Unit *u, UnitDependency d, UnitDependency e, const char *name, const char *path, bool add_reference, UnitDependencyMask mask) {
        _cleanup_free_ char *buf = NULL;
        Unit *other;
        int r;

        assert(u);
        assert(name || path);

        r = resolve_template(u, name, path, &buf, &name);
        if (r < 0)
                return r;

        r = manager_load_unit(u->manager, name, path, NULL, &other);
        if (r < 0)
                return r;

        return unit_add_two_dependencies(u, d, e, other, add_reference, mask);
}

int set_unit_path(const char *p) {
        /* This is mostly for debug purposes */
        if (setenv("SYSTEMD_UNIT_PATH", p, 1) < 0)
                return -errno;

        return 0;
}

char *unit_dbus_path(Unit *u) {
        assert(u);

        if (!u->id)
                return NULL;

        return unit_dbus_path_from_name(u->id);
}

char *unit_dbus_path_invocation_id(Unit *u) {
        assert(u);

        if (sd_id128_is_null(u->invocation_id))
                return NULL;

        return unit_dbus_path_from_name(u->invocation_id_string);
}

int unit_set_slice(Unit *u, Unit *slice) {
        assert(u);
        assert(slice);

        /* Sets the unit slice if it has not been set before. Is extra
         * careful, to only allow this for units that actually have a
         * cgroup context. Also, we don't allow to set this for slices
         * (since the parent slice is derived from the name). Make
         * sure the unit we set is actually a slice. */

        if (!UNIT_HAS_CGROUP_CONTEXT(u))
                return -EOPNOTSUPP;

        if (u->type == UNIT_SLICE)
                return -EINVAL;

        if (unit_active_state(u) != UNIT_INACTIVE)
                return -EBUSY;

        if (slice->type != UNIT_SLICE)
                return -EINVAL;

        if (unit_has_name(u, SPECIAL_INIT_SCOPE) &&
            !unit_has_name(slice, SPECIAL_ROOT_SLICE))
                return -EPERM;

        if (UNIT_DEREF(u->slice) == slice)
                return 0;

        /* Disallow slice changes if @u is already bound to cgroups */
        if (UNIT_ISSET(u->slice) && u->cgroup_realized)
                return -EBUSY;

        unit_ref_unset(&u->slice);
        unit_ref_set(&u->slice, slice);
        return 1;
}

int unit_set_default_slice(Unit *u) {
        _cleanup_free_ char *b = NULL;
        const char *slice_name;
        Unit *slice;
        int r;

        assert(u);

        if (UNIT_ISSET(u->slice))
                return 0;

        if (u->instance) {
                _cleanup_free_ char *prefix = NULL, *escaped = NULL;

                /* Implicitly place all instantiated units in their
                 * own per-template slice */

                r = unit_name_to_prefix(u->id, &prefix);
                if (r < 0)
                        return r;

                /* The prefix is already escaped, but it might include
                 * "-" which has a special meaning for slice units,
                 * hence escape it here extra. */
                escaped = unit_name_escape(prefix);
                if (!escaped)
                        return -ENOMEM;

                if (MANAGER_IS_SYSTEM(u->manager))
                        b = strjoin("system-", escaped, ".slice");
                else
                        b = strappend(escaped, ".slice");
                if (!b)
                        return -ENOMEM;

                slice_name = b;
        } else
                slice_name =
                        MANAGER_IS_SYSTEM(u->manager) && !unit_has_name(u, SPECIAL_INIT_SCOPE)
                        ? SPECIAL_SYSTEM_SLICE
                        : SPECIAL_ROOT_SLICE;

        r = manager_load_unit(u->manager, slice_name, NULL, NULL, &slice);
        if (r < 0)
                return r;

        return unit_set_slice(u, slice);
}

const char *unit_slice_name(Unit *u) {
        assert(u);

        if (!UNIT_ISSET(u->slice))
                return NULL;

        return UNIT_DEREF(u->slice)->id;
}

int unit_load_related_unit(Unit *u, const char *type, Unit **_found) {
        _cleanup_free_ char *t = NULL;
        int r;

        assert(u);
        assert(type);
        assert(_found);

        r = unit_name_change_suffix(u->id, type, &t);
        if (r < 0)
                return r;
        if (unit_has_name(u, t))
                return -EINVAL;

        r = manager_load_unit(u->manager, t, NULL, NULL, _found);
        assert(r < 0 || *_found != u);
        return r;
}

static int signal_name_owner_changed(sd_bus_message *message, void *userdata, sd_bus_error *error) {
        const char *name, *old_owner, *new_owner;
        Unit *u = userdata;
        int r;

        assert(message);
        assert(u);

        r = sd_bus_message_read(message, "sss", &name, &old_owner, &new_owner);
        if (r < 0) {
                bus_log_parse_error(r);
                return 0;
        }

        old_owner = empty_to_null(old_owner);
        new_owner = empty_to_null(new_owner);

        if (UNIT_VTABLE(u)->bus_name_owner_change)
                UNIT_VTABLE(u)->bus_name_owner_change(u, old_owner, new_owner);

        return 0;
}

static int get_name_owner_handler(sd_bus_message *message, void *userdata, sd_bus_error *error) {
        const sd_bus_error *e;
        const char *new_owner;
        Unit *u = userdata;
        int r;

        assert(message);
        assert(u);

        u->get_name_owner_slot = sd_bus_slot_unref(u->get_name_owner_slot);

        if (sd_bus_error_is_set(error)) {
                log_error("Failed to get name owner from bus: %s", error->message);
                return 0;
        }

        e = sd_bus_message_get_error(message);
        if (sd_bus_error_has_name(e, "org.freedesktop.DBus.Error.NameHasNoOwner"))
                return 0;

        if (e) {
                log_error("Unexpected error response from GetNameOwner: %s", e->message);
                return 0;
        }

        r = sd_bus_message_read(message, "s", &new_owner);
        if (r < 0) {
                bus_log_parse_error(r);
                return 0;
        }

        new_owner = empty_to_null(new_owner);

        if (UNIT_VTABLE(u)->bus_name_owner_change)
                UNIT_VTABLE(u)->bus_name_owner_change(u, NULL, new_owner);

        return 0;
}

int unit_install_bus_match(Unit *u, sd_bus *bus, const char *name) {
        const char *match;

        assert(u);
        assert(bus);
        assert(name);

        if (u->match_bus_slot)
                return -EBUSY;

        match = strjoina("type='signal',"
                         "sender='org.freedesktop.DBus',"
                         "path='/org/freedesktop/DBus',"
                         "interface='org.freedesktop.DBus',"
                         "member='NameOwnerChanged',"
                         "arg0='", name, "'");

        int r = sd_bus_add_match_async(bus, &u->match_bus_slot, match, signal_name_owner_changed, NULL, u);
        if (r < 0)
                return r;

        return sd_bus_call_method_async(bus,
                                        &u->get_name_owner_slot,
                                        "org.freedesktop.DBus",
                                        "/org/freedesktop/DBus",
                                        "org.freedesktop.DBus",
                                        "GetNameOwner",
                                        get_name_owner_handler,
                                        u,
                                        "s", name);
}

int unit_watch_bus_name(Unit *u, const char *name) {
        int r;

        assert(u);
        assert(name);

        /* Watch a specific name on the bus. We only support one unit
         * watching each name for now. */

        if (u->manager->api_bus) {
                /* If the bus is already available, install the match directly.
                 * Otherwise, just put the name in the list. bus_setup_api() will take care later. */
                r = unit_install_bus_match(u, u->manager->api_bus, name);
                if (r < 0)
                        return log_warning_errno(r, "Failed to subscribe to NameOwnerChanged signal for '%s': %m", name);
        }

        r = hashmap_put(u->manager->watch_bus, name, u);
        if (r < 0) {
                u->match_bus_slot = sd_bus_slot_unref(u->match_bus_slot);
                return log_warning_errno(r, "Failed to put bus name to hashmap: %m");
        }

        return 0;
}

void unit_unwatch_bus_name(Unit *u, const char *name) {
        assert(u);
        assert(name);

        (void) hashmap_remove_value(u->manager->watch_bus, name, u);
        u->match_bus_slot = sd_bus_slot_unref(u->match_bus_slot);
        u->get_name_owner_slot = sd_bus_slot_unref(u->get_name_owner_slot);
}

bool unit_can_serialize(Unit *u) {
        assert(u);

        return UNIT_VTABLE(u)->serialize && UNIT_VTABLE(u)->deserialize_item;
}

static int unit_serialize_cgroup_mask(FILE *f, const char *key, CGroupMask mask) {
        _cleanup_free_ char *s = NULL;
        int r = 0;

        assert(f);
        assert(key);

        if (mask != 0) {
                r = cg_mask_to_string(mask, &s);
                if (r >= 0) {
                        fputs(key, f);
                        fputc('=', f);
                        fputs(s, f);
                        fputc('\n', f);
                }
        }
        return r;
}

static const char *ip_accounting_metric_field[_CGROUP_IP_ACCOUNTING_METRIC_MAX] = {
        [CGROUP_IP_INGRESS_BYTES] = "ip-accounting-ingress-bytes",
        [CGROUP_IP_INGRESS_PACKETS] = "ip-accounting-ingress-packets",
        [CGROUP_IP_EGRESS_BYTES] = "ip-accounting-egress-bytes",
        [CGROUP_IP_EGRESS_PACKETS] = "ip-accounting-egress-packets",
};

int unit_serialize(Unit *u, FILE *f, FDSet *fds, bool serialize_jobs) {
        CGroupIPAccountingMetric m;
        int r;

        assert(u);
        assert(f);
        assert(fds);

        if (unit_can_serialize(u)) {
                ExecRuntime *rt;

                r = UNIT_VTABLE(u)->serialize(u, f, fds);
                if (r < 0)
                        return r;

                rt = unit_get_exec_runtime(u);
                if (rt) {
                        r = exec_runtime_serialize(u, rt, f, fds);
                        if (r < 0)
                                return r;
                }
        }

        dual_timestamp_serialize(f, "state-change-timestamp", &u->state_change_timestamp);

        dual_timestamp_serialize(f, "inactive-exit-timestamp", &u->inactive_exit_timestamp);
        dual_timestamp_serialize(f, "active-enter-timestamp", &u->active_enter_timestamp);
        dual_timestamp_serialize(f, "active-exit-timestamp", &u->active_exit_timestamp);
        dual_timestamp_serialize(f, "inactive-enter-timestamp", &u->inactive_enter_timestamp);

        dual_timestamp_serialize(f, "condition-timestamp", &u->condition_timestamp);
        dual_timestamp_serialize(f, "assert-timestamp", &u->assert_timestamp);

        if (dual_timestamp_is_set(&u->condition_timestamp))
                unit_serialize_item(u, f, "condition-result", yes_no(u->condition_result));

        if (dual_timestamp_is_set(&u->assert_timestamp))
                unit_serialize_item(u, f, "assert-result", yes_no(u->assert_result));

        unit_serialize_item(u, f, "transient", yes_no(u->transient));

        unit_serialize_item(u, f, "exported-invocation-id", yes_no(u->exported_invocation_id));
        unit_serialize_item(u, f, "exported-log-level-max", yes_no(u->exported_log_level_max));
        unit_serialize_item(u, f, "exported-log-extra-fields", yes_no(u->exported_log_extra_fields));

        unit_serialize_item_format(u, f, "cpu-usage-base", "%" PRIu64, u->cpu_usage_base);
        if (u->cpu_usage_last != NSEC_INFINITY)
                unit_serialize_item_format(u, f, "cpu-usage-last", "%" PRIu64, u->cpu_usage_last);

        if (u->cgroup_path)
                unit_serialize_item(u, f, "cgroup", u->cgroup_path);
        unit_serialize_item(u, f, "cgroup-realized", yes_no(u->cgroup_realized));
        (void) unit_serialize_cgroup_mask(f, "cgroup-realized-mask", u->cgroup_realized_mask);
        (void) unit_serialize_cgroup_mask(f, "cgroup-enabled-mask", u->cgroup_enabled_mask);
        unit_serialize_item_format(u, f, "cgroup-bpf-realized", "%i", u->cgroup_bpf_state);

        if (uid_is_valid(u->ref_uid))
                unit_serialize_item_format(u, f, "ref-uid", UID_FMT, u->ref_uid);
        if (gid_is_valid(u->ref_gid))
                unit_serialize_item_format(u, f, "ref-gid", GID_FMT, u->ref_gid);

        if (!sd_id128_is_null(u->invocation_id))
                unit_serialize_item_format(u, f, "invocation-id", SD_ID128_FORMAT_STR, SD_ID128_FORMAT_VAL(u->invocation_id));

        bus_track_serialize(u->bus_track, f, "ref");

        for (m = 0; m < _CGROUP_IP_ACCOUNTING_METRIC_MAX; m++) {
                uint64_t v;

                r = unit_get_ip_accounting(u, m, &v);
                if (r >= 0)
                        unit_serialize_item_format(u, f, ip_accounting_metric_field[m], "%" PRIu64, v);
        }

        if (serialize_jobs) {
                if (u->job) {
                        fprintf(f, "job\n");
                        job_serialize(u->job, f);
                }

                if (u->nop_job) {
                        fprintf(f, "job\n");
                        job_serialize(u->nop_job, f);
                }
        }

        /* End marker */
        fputc('\n', f);
        return 0;
}

int unit_serialize_item(Unit *u, FILE *f, const char *key, const char *value) {
        assert(u);
        assert(f);
        assert(key);

        if (!value)
                return 0;

        fputs(key, f);
        fputc('=', f);
        fputs(value, f);
        fputc('\n', f);

        return 1;
}

int unit_serialize_item_escaped(Unit *u, FILE *f, const char *key, const char *value) {
        _cleanup_free_ char *c = NULL;

        assert(u);
        assert(f);
        assert(key);

        if (!value)
                return 0;

        c = cescape(value);
        if (!c)
                return -ENOMEM;

        fputs(key, f);
        fputc('=', f);
        fputs(c, f);
        fputc('\n', f);

        return 1;
}

int unit_serialize_item_fd(Unit *u, FILE *f, FDSet *fds, const char *key, int fd) {
        int copy;

        assert(u);
        assert(f);
        assert(key);

        if (fd < 0)
                return 0;

        copy = fdset_put_dup(fds, fd);
        if (copy < 0)
                return copy;

        fprintf(f, "%s=%i\n", key, copy);
        return 1;
}

void unit_serialize_item_format(Unit *u, FILE *f, const char *key, const char *format, ...) {
        va_list ap;

        assert(u);
        assert(f);
        assert(key);
        assert(format);

        fputs(key, f);
        fputc('=', f);

        va_start(ap, format);
        vfprintf(f, format, ap);
        va_end(ap);

        fputc('\n', f);
}

static int unit_deserialize_job(Unit *u, FILE *f) {
        _cleanup_(job_freep) Job *j = NULL;
        int r;

        assert(u);
        assert(f);

        j = job_new_raw(u);
        if (!j)
                return log_oom();

        r = job_deserialize(j, f);
        if (r < 0)
                return r;

        r = job_install_deserialized(j);
        if (r < 0)
                return r;

        TAKE_PTR(j);
        return 0;
}

int unit_deserialize(Unit *u, FILE *f, FDSet *fds) {
        ExecRuntime **rt = NULL;
        size_t offset;
        int r;

        assert(u);
        assert(f);
        assert(fds);

        offset = UNIT_VTABLE(u)->exec_runtime_offset;
        if (offset > 0)
                rt = (ExecRuntime**) ((uint8_t*) u + offset);

        for (;;) {
                _cleanup_free_ char *line = NULL;
                CGroupIPAccountingMetric m;
                char *l, *v;
                size_t k;

                r = read_line(f, LONG_LINE_MAX, &line);
                if (r < 0)
                        return log_error_errno(r, "Failed to read serialization line: %m");
                if (r == 0) /* eof */
                        break;

                l = strstrip(line);
                if (isempty(l)) /* End marker */
                        break;

                k = strcspn(l, "=");

                if (l[k] == '=') {
                        l[k] = 0;
                        v = l+k+1;
                } else
                        v = l+k;

                if (streq(l, "job")) {
                        if (v[0] == '\0') {
                                /* New-style serialized job */
                                r = unit_deserialize_job(u, f);
                                if (r < 0)
                                        return r;
                        } else  /* Legacy for pre-44 */
                                log_unit_warning(u, "Update from too old systemd versions are unsupported, cannot deserialize job: %s", v);
                        continue;
                } else if (streq(l, "state-change-timestamp")) {
                        dual_timestamp_deserialize(v, &u->state_change_timestamp);
                        continue;
                } else if (streq(l, "inactive-exit-timestamp")) {
                        dual_timestamp_deserialize(v, &u->inactive_exit_timestamp);
                        continue;
                } else if (streq(l, "active-enter-timestamp")) {
                        dual_timestamp_deserialize(v, &u->active_enter_timestamp);
                        continue;
                } else if (streq(l, "active-exit-timestamp")) {
                        dual_timestamp_deserialize(v, &u->active_exit_timestamp);
                        continue;
                } else if (streq(l, "inactive-enter-timestamp")) {
                        dual_timestamp_deserialize(v, &u->inactive_enter_timestamp);
                        continue;
                } else if (streq(l, "condition-timestamp")) {
                        dual_timestamp_deserialize(v, &u->condition_timestamp);
                        continue;
                } else if (streq(l, "assert-timestamp")) {
                        dual_timestamp_deserialize(v, &u->assert_timestamp);
                        continue;
                } else if (streq(l, "condition-result")) {

                        r = parse_boolean(v);
                        if (r < 0)
                                log_unit_debug(u, "Failed to parse condition result value %s, ignoring.", v);
                        else
                                u->condition_result = r;

                        continue;

                } else if (streq(l, "assert-result")) {

                        r = parse_boolean(v);
                        if (r < 0)
                                log_unit_debug(u, "Failed to parse assert result value %s, ignoring.", v);
                        else
                                u->assert_result = r;

                        continue;

                } else if (streq(l, "transient")) {

                        r = parse_boolean(v);
                        if (r < 0)
                                log_unit_debug(u, "Failed to parse transient bool %s, ignoring.", v);
                        else
                                u->transient = r;

                        continue;

                } else if (streq(l, "exported-invocation-id")) {

                        r = parse_boolean(v);
                        if (r < 0)
                                log_unit_debug(u, "Failed to parse exported invocation ID bool %s, ignoring.", v);
                        else
                                u->exported_invocation_id = r;

                        continue;

                } else if (streq(l, "exported-log-level-max")) {

                        r = parse_boolean(v);
                        if (r < 0)
                                log_unit_debug(u, "Failed to parse exported log level max bool %s, ignoring.", v);
                        else
                                u->exported_log_level_max = r;

                        continue;

                } else if (streq(l, "exported-log-extra-fields")) {

                        r = parse_boolean(v);
                        if (r < 0)
                                log_unit_debug(u, "Failed to parse exported log extra fields bool %s, ignoring.", v);
                        else
                                u->exported_log_extra_fields = r;

                        continue;

                } else if (STR_IN_SET(l, "cpu-usage-base", "cpuacct-usage-base")) {

                        r = safe_atou64(v, &u->cpu_usage_base);
                        if (r < 0)
                                log_unit_debug(u, "Failed to parse CPU usage base %s, ignoring.", v);

                        continue;

                } else if (streq(l, "cpu-usage-last")) {

                        r = safe_atou64(v, &u->cpu_usage_last);
                        if (r < 0)
                                log_unit_debug(u, "Failed to read CPU usage last %s, ignoring.", v);

                        continue;

                } else if (streq(l, "cgroup")) {

                        r = unit_set_cgroup_path(u, v);
                        if (r < 0)
                                log_unit_debug_errno(u, r, "Failed to set cgroup path %s, ignoring: %m", v);

                        (void) unit_watch_cgroup(u);

                        continue;
                } else if (streq(l, "cgroup-realized")) {
                        int b;

                        b = parse_boolean(v);
                        if (b < 0)
                                log_unit_debug(u, "Failed to parse cgroup-realized bool %s, ignoring.", v);
                        else
                                u->cgroup_realized = b;

                        continue;

                } else if (streq(l, "cgroup-realized-mask")) {

                        r = cg_mask_from_string(v, &u->cgroup_realized_mask);
                        if (r < 0)
                                log_unit_debug(u, "Failed to parse cgroup-realized-mask %s, ignoring.", v);
                        continue;

                } else if (streq(l, "cgroup-enabled-mask")) {

                        r = cg_mask_from_string(v, &u->cgroup_enabled_mask);
                        if (r < 0)
                                log_unit_debug(u, "Failed to parse cgroup-enabled-mask %s, ignoring.", v);
                        continue;

                } else if (streq(l, "cgroup-bpf-realized")) {
                        int i;

                        r = safe_atoi(v, &i);
                        if (r < 0)
                                log_unit_debug(u, "Failed to parse cgroup BPF state %s, ignoring.", v);
                        else
                                u->cgroup_bpf_state =
                                        i < 0 ? UNIT_CGROUP_BPF_INVALIDATED :
                                        i > 0 ? UNIT_CGROUP_BPF_ON :
                                        UNIT_CGROUP_BPF_OFF;

                        continue;

                } else if (streq(l, "ref-uid")) {
                        uid_t uid;

                        r = parse_uid(v, &uid);
                        if (r < 0)
                                log_unit_debug(u, "Failed to parse referenced UID %s, ignoring.", v);
                        else
                                unit_ref_uid_gid(u, uid, GID_INVALID);

                        continue;

                } else if (streq(l, "ref-gid")) {
                        gid_t gid;

                        r = parse_gid(v, &gid);
                        if (r < 0)
                                log_unit_debug(u, "Failed to parse referenced GID %s, ignoring.", v);
                        else
                                unit_ref_uid_gid(u, UID_INVALID, gid);

                } else if (streq(l, "ref")) {

                        r = strv_extend(&u->deserialized_refs, v);
                        if (r < 0)
                                log_oom();

                        continue;
                } else if (streq(l, "invocation-id")) {
                        sd_id128_t id;

                        r = sd_id128_from_string(v, &id);
                        if (r < 0)
                                log_unit_debug(u, "Failed to parse invocation id %s, ignoring.", v);
                        else {
                                r = unit_set_invocation_id(u, id);
                                if (r < 0)
                                        log_unit_warning_errno(u, r, "Failed to set invocation ID for unit: %m");
                        }

                        continue;
                }

                /* Check if this is an IP accounting metric serialization field */
                for (m = 0; m < _CGROUP_IP_ACCOUNTING_METRIC_MAX; m++)
                        if (streq(l, ip_accounting_metric_field[m]))
                                break;
                if (m < _CGROUP_IP_ACCOUNTING_METRIC_MAX) {
                        uint64_t c;

                        r = safe_atou64(v, &c);
                        if (r < 0)
                                log_unit_debug(u, "Failed to parse IP accounting value %s, ignoring.", v);
                        else
                                u->ip_accounting_extra[m] = c;
                        continue;
                }

                if (unit_can_serialize(u)) {
                        if (rt) {
                                r = exec_runtime_deserialize_item(u, rt, l, v, fds);
                                if (r < 0) {
                                        log_unit_warning(u, "Failed to deserialize runtime parameter '%s', ignoring.", l);
                                        continue;
                                }

                                /* Returns positive if key was handled by the call */
                                if (r > 0)
                                        continue;
                        }

                        r = UNIT_VTABLE(u)->deserialize_item(u, l, v, fds);
                        if (r < 0)
                                log_unit_warning(u, "Failed to deserialize unit parameter '%s', ignoring.", l);
                }
        }

        /* Versions before 228 did not carry a state change timestamp. In this case, take the current time. This is
         * useful, so that timeouts based on this timestamp don't trigger too early, and is in-line with the logic from
         * before 228 where the base for timeouts was not persistent across reboots. */

        if (!dual_timestamp_is_set(&u->state_change_timestamp))
                dual_timestamp_get(&u->state_change_timestamp);

        /* Let's make sure that everything that is deserialized also gets any potential new cgroup settings applied
         * after we are done. For that we invalidate anything already realized, so that we can realize it again. */
        unit_invalidate_cgroup(u, _CGROUP_MASK_ALL);
        unit_invalidate_cgroup_bpf(u);

        return 0;
}

int unit_deserialize_skip(FILE *f) {
        int r;
        assert(f);

        /* Skip serialized data for this unit. We don't know what it is. */

        for (;;) {
                _cleanup_free_ char *line = NULL;
                char *l;

                r = read_line(f, LONG_LINE_MAX, &line);
                if (r < 0)
                        return log_error_errno(r, "Failed to read serialization line: %m");
                if (r == 0)
                        return 0;

                l = strstrip(line);

                /* End marker */
                if (isempty(l))
                        return 1;
        }
}


int unit_add_node_dependency(Unit *u, const char *what, bool wants, UnitDependency dep, UnitDependencyMask mask) {
        Unit *device;
        _cleanup_free_ char *e = NULL;
        int r;

        assert(u);

        /* Adds in links to the device node that this unit is based on */
        if (isempty(what))
                return 0;

        if (!is_device_path(what))
                return 0;

        /* When device units aren't supported (such as in a
         * container), don't create dependencies on them. */
        if (!unit_type_supported(UNIT_DEVICE))
                return 0;

        r = unit_name_from_path(what, ".device", &e);
        if (r < 0)
                return r;

        r = manager_load_unit(u->manager, e, NULL, NULL, &device);
        if (r < 0)
                return r;

        if (dep == UNIT_REQUIRES && device_shall_be_bound_by(device, u))
                dep = UNIT_BINDS_TO;

        r = unit_add_two_dependencies(u, UNIT_AFTER,
                                      MANAGER_IS_SYSTEM(u->manager) ? dep : UNIT_WANTS,
                                      device, true, mask);
        if (r < 0)
                return r;

        if (wants) {
                r = unit_add_dependency(device, UNIT_WANTS, u, false, mask);
                if (r < 0)
                        return r;
        }

        return 0;
}

int unit_coldplug(Unit *u) {
        int r = 0, q;
        char **i;

        assert(u);

        /* Make sure we don't enter a loop, when coldplugging recursively. */
        if (u->coldplugged)
                return 0;

        u->coldplugged = true;

        STRV_FOREACH(i, u->deserialized_refs) {
                q = bus_unit_track_add_name(u, *i);
                if (q < 0 && r >= 0)
                        r = q;
        }
        u->deserialized_refs = strv_free(u->deserialized_refs);

        if (UNIT_VTABLE(u)->coldplug) {
                q = UNIT_VTABLE(u)->coldplug(u);
                if (q < 0 && r >= 0)
                        r = q;
        }

        if (u->job) {
                q = job_coldplug(u->job);
                if (q < 0 && r >= 0)
                        r = q;
        }

        return r;
}

void unit_catchup(Unit *u) {
        assert(u);

        if (UNIT_VTABLE(u)->catchup)
                UNIT_VTABLE(u)->catchup(u);

        unit_cgroup_catchup(u);
}

static bool fragment_mtime_newer(const char *path, usec_t mtime, bool path_masked) {
        struct stat st;

        if (!path)
                return false;

        /* If the source is some virtual kernel file system, then we assume we watch it anyway, and hence pretend we
         * are never out-of-date. */
        if (PATH_STARTSWITH_SET(path, "/proc", "/sys"))
                return false;

        if (stat(path, &st) < 0)
                /* What, cannot access this anymore? */
                return true;

        if (path_masked)
                /* For masked files check if they are still so */
                return !null_or_empty(&st);
        else
                /* For non-empty files check the mtime */
                return timespec_load(&st.st_mtim) > mtime;

        return false;
}

bool unit_need_daemon_reload(Unit *u) {
        _cleanup_strv_free_ char **t = NULL;
        char **path;

        assert(u);

        /* For unit files, we allow masking… */
        if (fragment_mtime_newer(u->fragment_path, u->fragment_mtime,
                                 u->load_state == UNIT_MASKED))
                return true;

        /* Source paths should not be masked… */
        if (fragment_mtime_newer(u->source_path, u->source_mtime, false))
                return true;

        if (u->load_state == UNIT_LOADED)
                (void) unit_find_dropin_paths(u, &t);
        if (!strv_equal(u->dropin_paths, t))
                return true;

        /* … any drop-ins that are masked are simply omitted from the list. */
        STRV_FOREACH(path, u->dropin_paths)
                if (fragment_mtime_newer(*path, u->dropin_mtime, false))
                        return true;

        return false;
}

void unit_reset_failed(Unit *u) {
        assert(u);

        if (UNIT_VTABLE(u)->reset_failed)
                UNIT_VTABLE(u)->reset_failed(u);

        RATELIMIT_RESET(u->start_limit);
        u->start_limit_hit = false;
}

Unit *unit_following(Unit *u) {
        assert(u);

        if (UNIT_VTABLE(u)->following)
                return UNIT_VTABLE(u)->following(u);

        return NULL;
}

bool unit_stop_pending(Unit *u) {
        assert(u);

        /* This call does check the current state of the unit. It's
         * hence useful to be called from state change calls of the
         * unit itself, where the state isn't updated yet. This is
         * different from unit_inactive_or_pending() which checks both
         * the current state and for a queued job. */

        return u->job && u->job->type == JOB_STOP;
}

bool unit_inactive_or_pending(Unit *u) {
        assert(u);

        /* Returns true if the unit is inactive or going down */

        if (UNIT_IS_INACTIVE_OR_DEACTIVATING(unit_active_state(u)))
                return true;

        if (unit_stop_pending(u))
                return true;

        return false;
}

bool unit_active_or_pending(Unit *u) {
        assert(u);

        /* Returns true if the unit is active or going up */

        if (UNIT_IS_ACTIVE_OR_ACTIVATING(unit_active_state(u)))
                return true;

        if (u->job &&
            IN_SET(u->job->type, JOB_START, JOB_RELOAD_OR_START, JOB_RESTART))
                return true;

        return false;
}

bool unit_will_restart(Unit *u) {
        assert(u);

        if (!UNIT_VTABLE(u)->will_restart)
                return false;

        return UNIT_VTABLE(u)->will_restart(u);
}

int unit_kill(Unit *u, KillWho w, int signo, sd_bus_error *error) {
        assert(u);
        assert(w >= 0 && w < _KILL_WHO_MAX);
        assert(SIGNAL_VALID(signo));

        if (!UNIT_VTABLE(u)->kill)
                return -EOPNOTSUPP;

        return UNIT_VTABLE(u)->kill(u, w, signo, error);
}

static Set *unit_pid_set(pid_t main_pid, pid_t control_pid) {
        Set *pid_set;
        int r;

        pid_set = set_new(NULL);
        if (!pid_set)
                return NULL;

        /* Exclude the main/control pids from being killed via the cgroup */
        if (main_pid > 0) {
                r = set_put(pid_set, PID_TO_PTR(main_pid));
                if (r < 0)
                        goto fail;
        }

        if (control_pid > 0) {
                r = set_put(pid_set, PID_TO_PTR(control_pid));
                if (r < 0)
                        goto fail;
        }

        return pid_set;

fail:
        set_free(pid_set);
        return NULL;
}

int unit_kill_common(
                Unit *u,
                KillWho who,
                int signo,
                pid_t main_pid,
                pid_t control_pid,
                sd_bus_error *error) {

        int r = 0;
        bool killed = false;

        if (IN_SET(who, KILL_MAIN, KILL_MAIN_FAIL)) {
                if (main_pid < 0)
                        return sd_bus_error_setf(error, BUS_ERROR_NO_SUCH_PROCESS, "%s units have no main processes", unit_type_to_string(u->type));
                else if (main_pid == 0)
                        return sd_bus_error_set_const(error, BUS_ERROR_NO_SUCH_PROCESS, "No main process to kill");
        }

        if (IN_SET(who, KILL_CONTROL, KILL_CONTROL_FAIL)) {
                if (control_pid < 0)
                        return sd_bus_error_setf(error, BUS_ERROR_NO_SUCH_PROCESS, "%s units have no control processes", unit_type_to_string(u->type));
                else if (control_pid == 0)
                        return sd_bus_error_set_const(error, BUS_ERROR_NO_SUCH_PROCESS, "No control process to kill");
        }

        if (IN_SET(who, KILL_CONTROL, KILL_CONTROL_FAIL, KILL_ALL, KILL_ALL_FAIL))
                if (control_pid > 0) {
                        if (kill(control_pid, signo) < 0)
                                r = -errno;
                        else
                                killed = true;
                }

        if (IN_SET(who, KILL_MAIN, KILL_MAIN_FAIL, KILL_ALL, KILL_ALL_FAIL))
                if (main_pid > 0) {
                        if (kill(main_pid, signo) < 0)
                                r = -errno;
                        else
                                killed = true;
                }

        if (IN_SET(who, KILL_ALL, KILL_ALL_FAIL) && u->cgroup_path) {
                _cleanup_set_free_ Set *pid_set = NULL;
                int q;

                /* Exclude the main/control pids from being killed via the cgroup */
                pid_set = unit_pid_set(main_pid, control_pid);
                if (!pid_set)
                        return -ENOMEM;

                q = cg_kill_recursive(SYSTEMD_CGROUP_CONTROLLER, u->cgroup_path, signo, 0, pid_set, NULL, NULL);
                if (q < 0 && !IN_SET(q, -EAGAIN, -ESRCH, -ENOENT))
                        r = q;
                else
                        killed = true;
        }

        if (r == 0 && !killed && IN_SET(who, KILL_ALL_FAIL, KILL_CONTROL_FAIL))
                return -ESRCH;

        return r;
}

int unit_following_set(Unit *u, Set **s) {
        assert(u);
        assert(s);

        if (UNIT_VTABLE(u)->following_set)
                return UNIT_VTABLE(u)->following_set(u, s);

        *s = NULL;
        return 0;
}

UnitFileState unit_get_unit_file_state(Unit *u) {
        int r;

        assert(u);

        if (u->unit_file_state < 0 && u->fragment_path) {
                r = unit_file_get_state(
                                u->manager->unit_file_scope,
                                NULL,
                                basename(u->fragment_path),
                                &u->unit_file_state);
                if (r < 0)
                        u->unit_file_state = UNIT_FILE_BAD;
        }

        return u->unit_file_state;
}

int unit_get_unit_file_preset(Unit *u) {
        assert(u);

        if (u->unit_file_preset < 0 && u->fragment_path)
                u->unit_file_preset = unit_file_query_preset(
                                u->manager->unit_file_scope,
                                NULL,
                                basename(u->fragment_path));

        return u->unit_file_preset;
}

Unit* unit_ref_set(UnitRef *ref, Unit *u) {
        assert(ref);
        assert(u);

        if (ref->unit)
                unit_ref_unset(ref);

        ref->unit = u;
        LIST_PREPEND(refs, u->refs, ref);
        return u;
}

void unit_ref_unset(UnitRef *ref) {
        assert(ref);

        if (!ref->unit)
                return;

        /* We are about to drop a reference to the unit, make sure the garbage collection has a look at it as it might
         * be unreferenced now. */
        unit_add_to_gc_queue(ref->unit);

        LIST_REMOVE(refs, ref->unit->refs, ref);
        ref->unit = NULL;
}

static int user_from_unit_name(Unit *u, char **ret) {

        static const uint8_t hash_key[] = {
                0x58, 0x1a, 0xaf, 0xe6, 0x28, 0x58, 0x4e, 0x96,
                0xb4, 0x4e, 0xf5, 0x3b, 0x8c, 0x92, 0x07, 0xec
        };

        _cleanup_free_ char *n = NULL;
        int r;

        r = unit_name_to_prefix(u->id, &n);
        if (r < 0)
                return r;

        if (valid_user_group_name(n)) {
                *ret = n;
                n = NULL;
                return 0;
        }

        /* If we can't use the unit name as a user name, then let's hash it and use that */
        if (asprintf(ret, "_du%016" PRIx64, siphash24(n, strlen(n), hash_key)) < 0)
                return -ENOMEM;

        return 0;
}

int unit_patch_contexts(Unit *u) {
        CGroupContext *cc;
        ExecContext *ec;
        unsigned i;
        int r;

        assert(u);

        /* Patch in the manager defaults into the exec and cgroup
         * contexts, _after_ the rest of the settings have been
         * initialized */

        ec = unit_get_exec_context(u);
        if (ec) {
                /* This only copies in the ones that need memory */
                for (i = 0; i < _RLIMIT_MAX; i++)
                        if (u->manager->rlimit[i] && !ec->rlimit[i]) {
                                ec->rlimit[i] = newdup(struct rlimit, u->manager->rlimit[i], 1);
                                if (!ec->rlimit[i])
                                        return -ENOMEM;
                        }

                if (MANAGER_IS_USER(u->manager) &&
                    !ec->working_directory) {

                        r = get_home_dir(&ec->working_directory);
                        if (r < 0)
                                return r;

                        /* Allow user services to run, even if the
                         * home directory is missing */
                        ec->working_directory_missing_ok = true;
                }

                if (ec->private_devices)
                        ec->capability_bounding_set &= ~((UINT64_C(1) << CAP_MKNOD) | (UINT64_C(1) << CAP_SYS_RAWIO));

                if (ec->protect_kernel_modules)
                        ec->capability_bounding_set &= ~(UINT64_C(1) << CAP_SYS_MODULE);

                if (ec->dynamic_user) {
                        if (!ec->user) {
                                r = user_from_unit_name(u, &ec->user);
                                if (r < 0)
                                        return r;
                        }

                        if (!ec->group) {
                                ec->group = strdup(ec->user);
                                if (!ec->group)
                                        return -ENOMEM;
                        }

                        /* If the dynamic user option is on, let's make sure that the unit can't leave its
                         * UID/GID around in the file system or on IPC objects. Hence enforce a strict
                         * sandbox. */

                        ec->private_tmp = true;
                        ec->remove_ipc = true;
                        ec->protect_system = PROTECT_SYSTEM_STRICT;
                        if (ec->protect_home == PROTECT_HOME_NO)
                                ec->protect_home = PROTECT_HOME_READ_ONLY;

                        /* Make sure this service can neither benefit from SUID/SGID binaries nor create
                         * them. */
                        ec->no_new_privileges = true;
                        ec->restrict_suid_sgid = true;
                }
        }

        cc = unit_get_cgroup_context(u);
        if (cc) {

                if (ec &&
                    ec->private_devices &&
                    cc->device_policy == CGROUP_AUTO)
                        cc->device_policy = CGROUP_CLOSED;
        }

        return 0;
}

ExecContext *unit_get_exec_context(Unit *u) {
        size_t offset;
        assert(u);

        if (u->type < 0)
                return NULL;

        offset = UNIT_VTABLE(u)->exec_context_offset;
        if (offset <= 0)
                return NULL;

        return (ExecContext*) ((uint8_t*) u + offset);
}

KillContext *unit_get_kill_context(Unit *u) {
        size_t offset;
        assert(u);

        if (u->type < 0)
                return NULL;

        offset = UNIT_VTABLE(u)->kill_context_offset;
        if (offset <= 0)
                return NULL;

        return (KillContext*) ((uint8_t*) u + offset);
}

CGroupContext *unit_get_cgroup_context(Unit *u) {
        size_t offset;

        if (u->type < 0)
                return NULL;

        offset = UNIT_VTABLE(u)->cgroup_context_offset;
        if (offset <= 0)
                return NULL;

        return (CGroupContext*) ((uint8_t*) u + offset);
}

ExecRuntime *unit_get_exec_runtime(Unit *u) {
        size_t offset;

        if (u->type < 0)
                return NULL;

        offset = UNIT_VTABLE(u)->exec_runtime_offset;
        if (offset <= 0)
                return NULL;

        return *(ExecRuntime**) ((uint8_t*) u + offset);
}

static const char* unit_drop_in_dir(Unit *u, UnitWriteFlags flags) {
        assert(u);

        if (UNIT_WRITE_FLAGS_NOOP(flags))
                return NULL;

        if (u->transient) /* Redirect drop-ins for transient units always into the transient directory. */
                return u->manager->lookup_paths.transient;

        if (flags & UNIT_PERSISTENT)
                return u->manager->lookup_paths.persistent_control;

        if (flags & UNIT_RUNTIME)
                return u->manager->lookup_paths.runtime_control;

        return NULL;
}

char* unit_escape_setting(const char *s, UnitWriteFlags flags, char **buf) {
        char *ret = NULL;

        if (!s)
                return NULL;

        /* Escapes the input string as requested. Returns the escaped string. If 'buf' is specified then the allocated
         * return buffer pointer is also written to *buf, except if no escaping was necessary, in which case *buf is
         * set to NULL, and the input pointer is returned as-is. This means the return value always contains a properly
         * escaped version, but *buf when passed only contains a pointer if an allocation was necessary. If *buf is
         * not specified, then the return value always needs to be freed. Callers can use this to optimize memory
         * allocations. */

        if (flags & UNIT_ESCAPE_SPECIFIERS) {
                ret = specifier_escape(s);
                if (!ret)
                        return NULL;

                s = ret;
        }

        if (flags & UNIT_ESCAPE_C) {
                char *a;

                a = cescape(s);
                free(ret);
                if (!a)
                        return NULL;

                ret = a;
        }

        if (buf) {
                *buf = ret;
                return ret ?: (char*) s;
        }

        return ret ?: strdup(s);
}

char* unit_concat_strv(char **l, UnitWriteFlags flags) {
        _cleanup_free_ char *result = NULL;
        size_t n = 0, allocated = 0;
        char **i, *ret;

        /* Takes a list of strings, escapes them, and concatenates them. This may be used to format command lines in a
         * way suitable for ExecStart= stanzas */

        STRV_FOREACH(i, l) {
                _cleanup_free_ char *buf = NULL;
                const char *p;
                size_t a;
                char *q;

                p = unit_escape_setting(*i, flags, &buf);
                if (!p)
                        return NULL;

                a = (n > 0) + 1 + strlen(p) + 1; /* separating space + " + entry + " */
                if (!GREEDY_REALLOC(result, allocated, n + a + 1))
                        return NULL;

                q = result + n;
                if (n > 0)
                        *(q++) = ' ';

                *(q++) = '"';
                q = stpcpy(q, p);
                *(q++) = '"';

                n += a;
        }

        if (!GREEDY_REALLOC(result, allocated, n + 1))
                return NULL;

        result[n] = 0;

        ret = result;
        result = NULL;

        return ret;
}

int unit_write_setting(Unit *u, UnitWriteFlags flags, const char *name, const char *data) {
        _cleanup_free_ char *p = NULL, *q = NULL, *escaped = NULL;
        const char *dir, *wrapped;
        int r;

        assert(u);
        assert(name);
        assert(data);

        if (UNIT_WRITE_FLAGS_NOOP(flags))
                return 0;

        data = unit_escape_setting(data, flags, &escaped);
        if (!data)
                return -ENOMEM;

        /* Prefix the section header. If we are writing this out as transient file, then let's suppress this if the
         * previous section header is the same */

        if (flags & UNIT_PRIVATE) {
                if (!UNIT_VTABLE(u)->private_section)
                        return -EINVAL;

                if (!u->transient_file || u->last_section_private < 0)
                        data = strjoina("[", UNIT_VTABLE(u)->private_section, "]\n", data);
                else if (u->last_section_private == 0)
                        data = strjoina("\n[", UNIT_VTABLE(u)->private_section, "]\n", data);
        } else {
                if (!u->transient_file || u->last_section_private < 0)
                        data = strjoina("[Unit]\n", data);
                else if (u->last_section_private > 0)
                        data = strjoina("\n[Unit]\n", data);
        }

        if (u->transient_file) {
                /* When this is a transient unit file in creation, then let's not create a new drop-in but instead
                 * write to the transient unit file. */
                fputs(data, u->transient_file);

                if (!endswith(data, "\n"))
                        fputc('\n', u->transient_file);

                /* Remember which section we wrote this entry to */
                u->last_section_private = !!(flags & UNIT_PRIVATE);
                return 0;
        }

        dir = unit_drop_in_dir(u, flags);
        if (!dir)
                return -EINVAL;

        wrapped = strjoina("# This is a drop-in unit file extension, created via \"systemctl set-property\"\n"
                           "# or an equivalent operation. Do not edit.\n",
                           data,
                           "\n");

        r = drop_in_file(dir, u->id, 50, name, &p, &q);
        if (r < 0)
                return r;

        (void) mkdir_p_label(p, 0755);
        r = write_string_file_atomic_label(q, wrapped);
        if (r < 0)
                return r;

        r = strv_push(&u->dropin_paths, q);
        if (r < 0)
                return r;
        q = NULL;

        strv_uniq(u->dropin_paths);

        u->dropin_mtime = now(CLOCK_REALTIME);

        return 0;
}

int unit_write_settingf(Unit *u, UnitWriteFlags flags, const char *name, const char *format, ...) {
        _cleanup_free_ char *p = NULL;
        va_list ap;
        int r;

        assert(u);
        assert(name);
        assert(format);

        if (UNIT_WRITE_FLAGS_NOOP(flags))
                return 0;

        va_start(ap, format);
        r = vasprintf(&p, format, ap);
        va_end(ap);

        if (r < 0)
                return -ENOMEM;

        return unit_write_setting(u, flags, name, p);
}

int unit_make_transient(Unit *u) {
        _cleanup_free_ char *path = NULL;
        FILE *f;

        assert(u);

        if (!UNIT_VTABLE(u)->can_transient)
                return -EOPNOTSUPP;

        (void) mkdir_p_label(u->manager->lookup_paths.transient, 0755);

        path = strjoin(u->manager->lookup_paths.transient, "/", u->id);
        if (!path)
                return -ENOMEM;

        /* Let's open the file we'll write the transient settings into. This file is kept open as long as we are
         * creating the transient, and is closed in unit_load(), as soon as we start loading the file. */

        RUN_WITH_UMASK(0022) {
                f = fopen(path, "we");
                if (!f)
                        return -errno;
        }

        safe_fclose(u->transient_file);
        u->transient_file = f;

        free_and_replace(u->fragment_path, path);

        u->source_path = mfree(u->source_path);
        u->dropin_paths = strv_free(u->dropin_paths);
        u->fragment_mtime = u->source_mtime = u->dropin_mtime = 0;

        u->load_state = UNIT_STUB;
        u->load_error = 0;
        u->transient = true;

        unit_add_to_dbus_queue(u);
        unit_add_to_gc_queue(u);

        fputs("# This is a transient unit file, created programmatically via the systemd API. Do not edit.\n",
              u->transient_file);

        return 0;
}

static void log_kill(pid_t pid, int sig, void *userdata) {
        _cleanup_free_ char *comm = NULL;

        (void) get_process_comm(pid, &comm);

        /* Don't log about processes marked with brackets, under the assumption that these are temporary processes
           only, like for example systemd's own PAM stub process. */
        if (comm && comm[0] == '(')
                return;

        log_unit_notice(userdata,
                        "Killing process " PID_FMT " (%s) with signal SIG%s.",
                        pid,
                        strna(comm),
                        signal_to_string(sig));
}

static int operation_to_signal(KillContext *c, KillOperation k) {
        assert(c);

        switch (k) {

        case KILL_TERMINATE:
        case KILL_TERMINATE_AND_LOG:
                return c->kill_signal;

        case KILL_KILL:
                return SIGKILL;

        case KILL_ABORT:
                return SIGABRT;

        default:
                assert_not_reached("KillOperation unknown");
        }
}

int unit_kill_context(
                Unit *u,
                KillContext *c,
                KillOperation k,
                pid_t main_pid,
                pid_t control_pid,
                bool main_pid_alien) {

        bool wait_for_exit = false, send_sighup;
        cg_kill_log_func_t log_func = NULL;
        int sig, r;

        assert(u);
        assert(c);

        /* Kill the processes belonging to this unit, in preparation for shutting the unit down.
         * Returns > 0 if we killed something worth waiting for, 0 otherwise. */

        if (c->kill_mode == KILL_NONE)
                return 0;

        sig = operation_to_signal(c, k);

        send_sighup =
                c->send_sighup &&
                IN_SET(k, KILL_TERMINATE, KILL_TERMINATE_AND_LOG) &&
                sig != SIGHUP;

        if (k != KILL_TERMINATE || IN_SET(sig, SIGKILL, SIGABRT))
                log_func = log_kill;

        if (main_pid > 0) {
                if (log_func)
                        log_func(main_pid, sig, u);

                r = kill_and_sigcont(main_pid, sig);
                if (r < 0 && r != -ESRCH) {
                        _cleanup_free_ char *comm = NULL;
                        (void) get_process_comm(main_pid, &comm);

                        log_unit_warning_errno(u, r, "Failed to kill main process " PID_FMT " (%s), ignoring: %m", main_pid, strna(comm));
                } else {
                        if (!main_pid_alien)
                                wait_for_exit = true;

                        if (r != -ESRCH && send_sighup)
                                (void) kill(main_pid, SIGHUP);
                }
        }

        if (control_pid > 0) {
                if (log_func)
                        log_func(control_pid, sig, u);

                r = kill_and_sigcont(control_pid, sig);
                if (r < 0 && r != -ESRCH) {
                        _cleanup_free_ char *comm = NULL;
                        (void) get_process_comm(control_pid, &comm);

                        log_unit_warning_errno(u, r, "Failed to kill control process " PID_FMT " (%s), ignoring: %m", control_pid, strna(comm));
                } else {
                        wait_for_exit = true;

                        if (r != -ESRCH && send_sighup)
                                (void) kill(control_pid, SIGHUP);
                }
        }

        if (u->cgroup_path &&
            (c->kill_mode == KILL_CONTROL_GROUP || (c->kill_mode == KILL_MIXED && k == KILL_KILL))) {
                _cleanup_set_free_ Set *pid_set = NULL;

                /* Exclude the main/control pids from being killed via the cgroup */
                pid_set = unit_pid_set(main_pid, control_pid);
                if (!pid_set)
                        return -ENOMEM;

                r = cg_kill_recursive(SYSTEMD_CGROUP_CONTROLLER, u->cgroup_path,
                                      sig,
                                      CGROUP_SIGCONT|CGROUP_IGNORE_SELF,
                                      pid_set,
                                      log_func, u);
                if (r < 0) {
                        if (!IN_SET(r, -EAGAIN, -ESRCH, -ENOENT))
                                log_unit_warning_errno(u, r, "Failed to kill control group %s, ignoring: %m", u->cgroup_path);

                } else if (r > 0) {

                        wait_for_exit = true;

                        if (send_sighup) {
                                set_free(pid_set);

                                pid_set = unit_pid_set(main_pid, control_pid);
                                if (!pid_set)
                                        return -ENOMEM;

                                cg_kill_recursive(SYSTEMD_CGROUP_CONTROLLER, u->cgroup_path,
                                                  SIGHUP,
                                                  CGROUP_IGNORE_SELF,
                                                  pid_set,
                                                  NULL, NULL);
                        }
                }
        }

        return wait_for_exit;
}

int unit_require_mounts_for(Unit *u, const char *path, UnitDependencyMask mask) {
        char prefix[strlen(path) + 1], *p;
        UnitDependencyInfo di;
        int r;

        assert(u);
        assert(path);

        /* Registers a unit for requiring a certain path and all its prefixes. We keep a hashtable of these paths in
         * the unit (from the path to the UnitDependencyInfo structure indicating how to the dependency came to
         * be). However, we build a prefix table for all possible prefixes so that new appearing mount units can easily
         * determine which units to make themselves a dependency of. */

        if (!path_is_absolute(path))
                return -EINVAL;

        r = hashmap_ensure_allocated(&u->requires_mounts_for, &string_hash_ops);
        if (r < 0)
                return r;

        p = strdup(path);
        if (!p)
                return -ENOMEM;

        path_kill_slashes(p);

        if (!path_is_normalized(p)) {
                free(p);
                return -EPERM;
        }

        if (hashmap_contains(u->requires_mounts_for, p)) {
                free(p);
                return 0;
        }

        di = (UnitDependencyInfo) {
                .origin_mask = mask
        };

        r = hashmap_put(u->requires_mounts_for, p, di.data);
        if (r < 0) {
                free(p);
                return r;
        }

        PATH_FOREACH_PREFIX_MORE(prefix, p) {
                Set *x;

                x = hashmap_get(u->manager->units_requiring_mounts_for, prefix);
                if (!x) {
                        char *q;

                        r = hashmap_ensure_allocated(&u->manager->units_requiring_mounts_for, &string_hash_ops);
                        if (r < 0)
                                return r;

                        q = strdup(prefix);
                        if (!q)
                                return -ENOMEM;

                        x = set_new(NULL);
                        if (!x) {
                                free(q);
                                return -ENOMEM;
                        }

                        r = hashmap_put(u->manager->units_requiring_mounts_for, q, x);
                        if (r < 0) {
                                free(q);
                                set_free(x);
                                return r;
                        }
                }

                r = set_put(x, u);
                if (r < 0)
                        return r;
        }

        return 0;
}

int unit_setup_exec_runtime(Unit *u) {
        ExecRuntime **rt;
        size_t offset;
        Unit *other;
        Iterator i;
        void *v;

        offset = UNIT_VTABLE(u)->exec_runtime_offset;
        assert(offset > 0);

        /* Check if there already is an ExecRuntime for this unit? */
        rt = (ExecRuntime**) ((uint8_t*) u + offset);
        if (*rt)
                return 0;

        /* Try to get it from somebody else */
        HASHMAP_FOREACH_KEY(v, other, u->dependencies[UNIT_JOINS_NAMESPACE_OF], i) {

                *rt = unit_get_exec_runtime(other);
                if (*rt) {
                        exec_runtime_ref(*rt);
                        return 0;
                }
        }

        return exec_runtime_make(rt, unit_get_exec_context(u), u->id);
}

int unit_setup_dynamic_creds(Unit *u) {
        ExecContext *ec;
        DynamicCreds *dcreds;
        size_t offset;

        assert(u);

        offset = UNIT_VTABLE(u)->dynamic_creds_offset;
        assert(offset > 0);
        dcreds = (DynamicCreds*) ((uint8_t*) u + offset);

        ec = unit_get_exec_context(u);
        assert(ec);

        if (!ec->dynamic_user)
                return 0;

        return dynamic_creds_acquire(dcreds, u->manager, ec->user, ec->group);
}

bool unit_type_supported(UnitType t) {
        if (_unlikely_(t < 0))
                return false;
        if (_unlikely_(t >= _UNIT_TYPE_MAX))
                return false;

        if (!unit_vtable[t]->supported)
                return true;

        return unit_vtable[t]->supported();
}

void unit_warn_if_dir_nonempty(Unit *u, const char* where) {
        int r;

        assert(u);
        assert(where);

        r = dir_is_empty(where);
        if (r > 0)
                return;
        if (r < 0) {
                log_unit_warning_errno(u, r, "Failed to check directory %s: %m", where);
                return;
        }

        log_struct(LOG_NOTICE,
                   "MESSAGE_ID=" SD_MESSAGE_OVERMOUNTING_STR,
                   LOG_UNIT_ID(u),
                   LOG_UNIT_INVOCATION_ID(u),
                   LOG_UNIT_MESSAGE(u, "Directory %s to mount over is not empty, mounting anyway.", where),
                   "WHERE=%s", where,
                   NULL);
}

int unit_fail_if_noncanonical(Unit *u, const char* where) {
        _cleanup_free_ char *canonical_where = NULL;
        int r;

        assert(u);
        assert(where);

        r = chase_symlinks(where, NULL, CHASE_NONEXISTENT, &canonical_where);
        if (r < 0) {
                log_unit_debug_errno(u, r, "Failed to check %s for symlinks, ignoring: %m", where);
                return 0;
        }

        /* We will happily ignore a trailing slash (or any redundant slashes) */
        if (path_equal(where, canonical_where))
                return 0;

        /* No need to mention "." or "..", they would already have been rejected by unit_name_from_path() */
        log_struct(LOG_ERR,
                   "MESSAGE_ID=" SD_MESSAGE_OVERMOUNTING_STR,
                   LOG_UNIT_ID(u),
                   LOG_UNIT_INVOCATION_ID(u),
                   LOG_UNIT_MESSAGE(u, "Mount path %s is not canonical (contains a symlink).", where),
                   "WHERE=%s", where,
                   NULL);

        return -ELOOP;
}

bool unit_is_pristine(Unit *u) {
        assert(u);

        /* Check if the unit already exists or is already around,
         * in a number of different ways. Note that to cater for unit
         * types such as slice, we are generally fine with units that
         * are marked UNIT_LOADED even though nothing was
         * actually loaded, as those unit types don't require a file
         * on disk to validly load. */

        return !(!IN_SET(u->load_state, UNIT_NOT_FOUND, UNIT_LOADED) ||
                 u->fragment_path ||
                 u->source_path ||
                 !strv_isempty(u->dropin_paths) ||
                 u->job ||
                 u->merged_into);
}

pid_t unit_control_pid(Unit *u) {
        assert(u);

        if (UNIT_VTABLE(u)->control_pid)
                return UNIT_VTABLE(u)->control_pid(u);

        return 0;
}

pid_t unit_main_pid(Unit *u) {
        assert(u);

        if (UNIT_VTABLE(u)->main_pid)
                return UNIT_VTABLE(u)->main_pid(u);

        return 0;
}

static void unit_unref_uid_internal(
                Unit *u,
                uid_t *ref_uid,
                bool destroy_now,
                void (*_manager_unref_uid)(Manager *m, uid_t uid, bool destroy_now)) {

        assert(u);
        assert(ref_uid);
        assert(_manager_unref_uid);

        /* Generic implementation of both unit_unref_uid() and unit_unref_gid(), under the assumption that uid_t and
         * gid_t are actually the same time, with the same validity rules.
         *
         * Drops a reference to UID/GID from a unit. */

        assert_cc(sizeof(uid_t) == sizeof(gid_t));
        assert_cc(UID_INVALID == (uid_t) GID_INVALID);

        if (!uid_is_valid(*ref_uid))
                return;

        _manager_unref_uid(u->manager, *ref_uid, destroy_now);
        *ref_uid = UID_INVALID;
}

void unit_unref_uid(Unit *u, bool destroy_now) {
        unit_unref_uid_internal(u, &u->ref_uid, destroy_now, manager_unref_uid);
}

void unit_unref_gid(Unit *u, bool destroy_now) {
        unit_unref_uid_internal(u, (uid_t*) &u->ref_gid, destroy_now, manager_unref_gid);
}

static int unit_ref_uid_internal(
                Unit *u,
                uid_t *ref_uid,
                uid_t uid,
                bool clean_ipc,
                int (*_manager_ref_uid)(Manager *m, uid_t uid, bool clean_ipc)) {

        int r;

        assert(u);
        assert(ref_uid);
        assert(uid_is_valid(uid));
        assert(_manager_ref_uid);

        /* Generic implementation of both unit_ref_uid() and unit_ref_guid(), under the assumption that uid_t and gid_t
         * are actually the same type, and have the same validity rules.
         *
         * Adds a reference on a specific UID/GID to this unit. Each unit referencing the same UID/GID maintains a
         * reference so that we can destroy the UID/GID's IPC resources as soon as this is requested and the counter
         * drops to zero. */

        assert_cc(sizeof(uid_t) == sizeof(gid_t));
        assert_cc(UID_INVALID == (uid_t) GID_INVALID);

        if (*ref_uid == uid)
                return 0;

        if (uid_is_valid(*ref_uid)) /* Already set? */
                return -EBUSY;

        r = _manager_ref_uid(u->manager, uid, clean_ipc);
        if (r < 0)
                return r;

        *ref_uid = uid;
        return 1;
}

int unit_ref_uid(Unit *u, uid_t uid, bool clean_ipc) {
        return unit_ref_uid_internal(u, &u->ref_uid, uid, clean_ipc, manager_ref_uid);
}

int unit_ref_gid(Unit *u, gid_t gid, bool clean_ipc) {
        return unit_ref_uid_internal(u, (uid_t*) &u->ref_gid, (uid_t) gid, clean_ipc, manager_ref_gid);
}

static int unit_ref_uid_gid_internal(Unit *u, uid_t uid, gid_t gid, bool clean_ipc) {
        int r = 0, q = 0;

        assert(u);

        /* Reference both a UID and a GID in one go. Either references both, or neither. */

        if (uid_is_valid(uid)) {
                r = unit_ref_uid(u, uid, clean_ipc);
                if (r < 0)
                        return r;
        }

        if (gid_is_valid(gid)) {
                q = unit_ref_gid(u, gid, clean_ipc);
                if (q < 0) {
                        if (r > 0)
                                unit_unref_uid(u, false);

                        return q;
                }
        }

        return r > 0 || q > 0;
}

int unit_ref_uid_gid(Unit *u, uid_t uid, gid_t gid) {
        ExecContext *c;
        int r;

        assert(u);

        c = unit_get_exec_context(u);

        r = unit_ref_uid_gid_internal(u, uid, gid, c ? c->remove_ipc : false);
        if (r < 0)
                return log_unit_warning_errno(u, r, "Couldn't add UID/GID reference to unit, proceeding without: %m");

        return r;
}

void unit_unref_uid_gid(Unit *u, bool destroy_now) {
        assert(u);

        unit_unref_uid(u, destroy_now);
        unit_unref_gid(u, destroy_now);
}

void unit_notify_user_lookup(Unit *u, uid_t uid, gid_t gid) {
        int r;

        assert(u);

        /* This is invoked whenever one of the forked off processes let's us know the UID/GID its user name/group names
         * resolved to. We keep track of which UID/GID is currently assigned in order to be able to destroy its IPC
         * objects when no service references the UID/GID anymore. */

        r = unit_ref_uid_gid(u, uid, gid);
        if (r > 0)
                bus_unit_send_change_signal(u);
}

int unit_set_invocation_id(Unit *u, sd_id128_t id) {
        int r;

        assert(u);

        /* Set the invocation ID for this unit. If we cannot, this will not roll back, but reset the whole thing. */

        if (sd_id128_equal(u->invocation_id, id))
                return 0;

        if (!sd_id128_is_null(u->invocation_id))
                (void) hashmap_remove_value(u->manager->units_by_invocation_id, &u->invocation_id, u);

        if (sd_id128_is_null(id)) {
                r = 0;
                goto reset;
        }

        r = hashmap_ensure_allocated(&u->manager->units_by_invocation_id, &id128_hash_ops);
        if (r < 0)
                goto reset;

        u->invocation_id = id;
        sd_id128_to_string(id, u->invocation_id_string);

        r = hashmap_put(u->manager->units_by_invocation_id, &u->invocation_id, u);
        if (r < 0)
                goto reset;

        return 0;

reset:
        u->invocation_id = SD_ID128_NULL;
        u->invocation_id_string[0] = 0;
        return r;
}

int unit_acquire_invocation_id(Unit *u) {
        sd_id128_t id;
        int r;

        assert(u);

        r = sd_id128_randomize(&id);
        if (r < 0)
                return log_unit_error_errno(u, r, "Failed to generate invocation ID for unit: %m");

        r = unit_set_invocation_id(u, id);
        if (r < 0)
                return log_unit_error_errno(u, r, "Failed to set invocation ID for unit: %m");

        return 0;
}

void unit_set_exec_params(Unit *u, ExecParameters *p) {
        assert(u);
        assert(p);

        p->cgroup_path = u->cgroup_path;
        SET_FLAG(p->flags, EXEC_CGROUP_DELEGATE, UNIT_CGROUP_BOOL(u, delegate));
}

int unit_fork_helper_process(Unit *u, const char *name, pid_t *ret) {
        int r;

        assert(u);
        assert(ret);

        /* Forks off a helper process and makes sure it is a member of the unit's cgroup. Returns == 0 in the child,
         * and > 0 in the parent. The pid parameter is always filled in with the child's PID. */

        (void) unit_realize_cgroup(u);

        r = safe_fork(name, FORK_REOPEN_LOG, ret);
        if (r != 0)
                return r;

        (void) default_signals(SIGNALS_CRASH_HANDLER, SIGNALS_IGNORE, -1);
        (void) ignore_signals(SIGPIPE, -1);

        (void) prctl(PR_SET_PDEATHSIG, SIGTERM);

        if (u->cgroup_path) {
                r = cg_attach_everywhere(u->manager->cgroup_supported, u->cgroup_path, 0, NULL, NULL);
                if (r < 0) {
                        log_unit_error_errno(u, r, "Failed to join unit cgroup %s: %m", u->cgroup_path);
                        _exit(EXIT_CGROUP);
                }
        }

        return 0;
}

static void unit_update_dependency_mask(Unit *u, UnitDependency d, Unit *other, UnitDependencyInfo di) {
        assert(u);
        assert(d >= 0);
        assert(d < _UNIT_DEPENDENCY_MAX);
        assert(other);

        if (di.origin_mask == 0 && di.destination_mask == 0) {
                /* No bit set anymore, let's drop the whole entry */
                assert_se(hashmap_remove(u->dependencies[d], other));
                log_unit_debug(u, "%s lost dependency %s=%s", u->id, unit_dependency_to_string(d), other->id);
        } else
                /* Mask was reduced, let's update the entry */
                assert_se(hashmap_update(u->dependencies[d], other, di.data) == 0);
}

void unit_remove_dependencies(Unit *u, UnitDependencyMask mask) {
        UnitDependency d;

        assert(u);

        /* Removes all dependencies u has on other units marked for ownership by 'mask'. */

        if (mask == 0)
                return;

        for (d = 0; d < _UNIT_DEPENDENCY_MAX; d++) {
                bool done;

                do {
                        UnitDependencyInfo di;
                        Unit *other;
                        Iterator i;

                        done = true;

                        HASHMAP_FOREACH_KEY(di.data, other, u->dependencies[d], i) {
                                UnitDependency q;

                                if ((di.origin_mask & ~mask) == di.origin_mask)
                                        continue;
                                di.origin_mask &= ~mask;
                                unit_update_dependency_mask(u, d, other, di);

                                /* We updated the dependency from our unit to the other unit now. But most dependencies
                                 * imply a reverse dependency. Hence, let's delete that one too. For that we go through
                                 * all dependency types on the other unit and delete all those which point to us and
                                 * have the right mask set. */

                                for (q = 0; q < _UNIT_DEPENDENCY_MAX; q++) {
                                        UnitDependencyInfo dj;

                                        dj.data = hashmap_get(other->dependencies[q], u);
                                        if ((dj.destination_mask & ~mask) == dj.destination_mask)
                                                continue;
                                        dj.destination_mask &= ~mask;

                                        unit_update_dependency_mask(other, q, u, dj);
                                }

                                unit_add_to_gc_queue(other);

                                done = false;
                                break;
                        }

                } while (!done);
        }
}

static int unit_export_invocation_id(Unit *u) {
        const char *p;
        int r;

        assert(u);

        if (u->exported_invocation_id)
                return 0;

        if (sd_id128_is_null(u->invocation_id))
                return 0;

        p = strjoina("/run/systemd/units/invocation:", u->id);
        r = symlink_atomic(u->invocation_id_string, p);
        if (r < 0)
                return log_unit_debug_errno(u, r, "Failed to create invocation ID symlink %s: %m", p);

        u->exported_invocation_id = true;
        return 0;
}

static int unit_export_log_level_max(Unit *u, const ExecContext *c) {
        const char *p;
        char buf[2];
        int r;

        assert(u);
        assert(c);

        if (u->exported_log_level_max)
                return 0;

        if (c->log_level_max < 0)
                return 0;

        assert(c->log_level_max <= 7);

        buf[0] = '0' + c->log_level_max;
        buf[1] = 0;

        p = strjoina("/run/systemd/units/log-level-max:", u->id);
        r = symlink_atomic(buf, p);
        if (r < 0)
                return log_unit_debug_errno(u, r, "Failed to create maximum log level symlink %s: %m", p);

        u->exported_log_level_max = true;
        return 0;
}

static int unit_export_log_extra_fields(Unit *u, const ExecContext *c) {
        _cleanup_close_ int fd = -1;
        struct iovec *iovec;
        const char *p;
        char *pattern;
        le64_t *sizes;
        ssize_t n;
        size_t i;
        int r;

        if (u->exported_log_extra_fields)
                return 0;

        if (c->n_log_extra_fields <= 0)
                return 0;

        sizes = newa(le64_t, c->n_log_extra_fields);
        iovec = newa(struct iovec, c->n_log_extra_fields * 2);

        for (i = 0; i < c->n_log_extra_fields; i++) {
                sizes[i] = htole64(c->log_extra_fields[i].iov_len);

                iovec[i*2] = IOVEC_MAKE(sizes + i, sizeof(le64_t));
                iovec[i*2+1] = c->log_extra_fields[i];
        }

        p = strjoina("/run/systemd/units/log-extra-fields:", u->id);
        pattern = strjoina(p, ".XXXXXX");

        fd = mkostemp_safe(pattern);
        if (fd < 0)
                return log_unit_debug_errno(u, fd, "Failed to create extra fields file %s: %m", p);

        n = writev(fd, iovec, c->n_log_extra_fields*2);
        if (n < 0) {
                r = log_unit_debug_errno(u, errno, "Failed to write extra fields: %m");
                goto fail;
        }

        (void) fchmod(fd, 0644);

        if (rename(pattern, p) < 0) {
                r = log_unit_debug_errno(u, errno, "Failed to rename extra fields file: %m");
                goto fail;
        }

        u->exported_log_extra_fields = true;
        return 0;

fail:
        (void) unlink(pattern);
        return r;
}

void unit_export_state_files(Unit *u) {
        const ExecContext *c;

        assert(u);

        if (!u->id)
                return;

        if (!MANAGER_IS_SYSTEM(u->manager))
                return;

        /* Exports a couple of unit properties to /run/systemd/units/, so that journald can quickly query this data
         * from there. Ideally, journald would use IPC to query this, like everybody else, but that's hard, as long as
         * the IPC system itself and PID 1 also log to the journal.
         *
         * Note that these files really shouldn't be considered API for anyone else, as use a runtime file system as
         * IPC replacement is not compatible with today's world of file system namespaces. However, this doesn't really
         * apply to communication between the journal and systemd, as we assume that these two daemons live in the same
         * namespace at least.
         *
         * Note that some of the "files" exported here are actually symlinks and not regular files. Symlinks work
         * better for storing small bits of data, in particular as we can write them with two system calls, and read
         * them with one. */

        (void) unit_export_invocation_id(u);

        c = unit_get_exec_context(u);
        if (c) {
                (void) unit_export_log_level_max(u, c);
                (void) unit_export_log_extra_fields(u, c);
        }
}

void unit_unlink_state_files(Unit *u) {
        const char *p;

        assert(u);

        if (!u->id)
                return;

        if (!MANAGER_IS_SYSTEM(u->manager))
                return;

        /* Undoes the effect of unit_export_state() */

        if (u->exported_invocation_id) {
                p = strjoina("/run/systemd/units/invocation:", u->id);
                (void) unlink(p);

                u->exported_invocation_id = false;
        }

        if (u->exported_log_level_max) {
                p = strjoina("/run/systemd/units/log-level-max:", u->id);
                (void) unlink(p);

                u->exported_log_level_max = false;
        }

        if (u->exported_log_extra_fields) {
                p = strjoina("/run/systemd/units/extra-fields:", u->id);
                (void) unlink(p);

                u->exported_log_extra_fields = false;
        }
}

int unit_prepare_exec(Unit *u) {
        int r;

        assert(u);

        /* Prepares everything so that we can fork of a process for this unit */

        (void) unit_realize_cgroup(u);

        if (u->reset_accounting) {
                (void) unit_reset_cpu_accounting(u);
                (void) unit_reset_ip_accounting(u);
                u->reset_accounting = false;
        }

        unit_export_state_files(u);

        r = unit_setup_exec_runtime(u);
        if (r < 0)
                return r;

        r = unit_setup_dynamic_creds(u);
        if (r < 0)
                return r;

        return 0;
}

static void log_leftover(pid_t pid, int sig, void *userdata) {
        _cleanup_free_ char *comm = NULL;

        (void) get_process_comm(pid, &comm);

        if (comm && comm[0] == '(') /* Most likely our own helper process (PAM?), ignore */
                return;

        log_unit_warning(userdata,
                         "Found left-over process " PID_FMT " (%s) in control group while starting unit. Ignoring.\n"
                         "This usually indicates unclean termination of a previous run, or service implementation deficiencies.",
                         pid, strna(comm));
}

void unit_warn_leftover_processes(Unit *u) {
        assert(u);

        (void) unit_pick_cgroup_path(u);

        if (!u->cgroup_path)
                return;

        (void) cg_kill_recursive(SYSTEMD_CGROUP_CONTROLLER, u->cgroup_path, 0, 0, NULL, log_leftover, u);
}

bool unit_needs_console(Unit *u) {
        ExecContext *ec;
        UnitActiveState state;

        assert(u);

        state = unit_active_state(u);

        if (UNIT_IS_INACTIVE_OR_FAILED(state))
                return false;

        if (UNIT_VTABLE(u)->needs_console)
                return UNIT_VTABLE(u)->needs_console(u);

        /* If this unit type doesn't implement this call, let's use a generic fallback implementation: */
        ec = unit_get_exec_context(u);
        if (!ec)
                return false;

        return exec_context_may_touch_console(ec);
}

static const char* const collect_mode_table[_COLLECT_MODE_MAX] = {
        [COLLECT_INACTIVE] = "inactive",
        [COLLECT_INACTIVE_OR_FAILED] = "inactive-or-failed",
};

DEFINE_STRING_TABLE_LOOKUP(collect_mode, CollectMode);<|MERGE_RESOLUTION|>--- conflicted
+++ resolved
@@ -2402,78 +2402,6 @@
         return unexpected;
 }
 
-<<<<<<< HEAD
-static bool unit_process_job(Job *j, UnitActiveState ns, UnitNotifyFlags flags) {
-        bool unexpected = false;
-
-        assert(j);
-
-        if (j->state == JOB_WAITING)
-
-                /* So we reached a different state for this
-                 * job. Let's see if we can run it now if it
-                 * failed previously due to EAGAIN. */
-                job_add_to_run_queue(j);
-
-        /* Let's check whether this state change constitutes a
-         * finished job, or maybe contradicts a running job and
-         * hence needs to invalidate jobs. */
-
-        switch (j->type) {
-
-        case JOB_START:
-        case JOB_VERIFY_ACTIVE:
-
-                if (UNIT_IS_ACTIVE_OR_RELOADING(ns))
-                        job_finish_and_invalidate(j, JOB_DONE, true, false);
-                else if (j->state == JOB_RUNNING && ns != UNIT_ACTIVATING) {
-                        unexpected = true;
-
-                        if (UNIT_IS_INACTIVE_OR_FAILED(ns))
-                                job_finish_and_invalidate(j, ns == UNIT_FAILED ? JOB_FAILED : JOB_DONE, true, false);
-                }
-
-                break;
-
-        case JOB_RELOAD:
-        case JOB_RELOAD_OR_START:
-        case JOB_TRY_RELOAD:
-
-                if (j->state == JOB_RUNNING) {
-                        if (ns == UNIT_ACTIVE)
-                                job_finish_and_invalidate(j, (flags & UNIT_NOTIFY_RELOAD_FAILURE) ? JOB_FAILED : JOB_DONE, true, false);
-                        else if (!IN_SET(ns, UNIT_ACTIVATING, UNIT_RELOADING)) {
-                                unexpected = true;
-
-                                if (UNIT_IS_INACTIVE_OR_FAILED(ns))
-                                        job_finish_and_invalidate(j, ns == UNIT_FAILED ? JOB_FAILED : JOB_DONE, true, false);
-                        }
-                }
-
-                break;
-
-        case JOB_STOP:
-        case JOB_RESTART:
-        case JOB_TRY_RESTART:
-
-                if (UNIT_IS_INACTIVE_OR_FAILED(ns))
-                        job_finish_and_invalidate(j, JOB_DONE, true, false);
-                else if (j->state == JOB_RUNNING && ns != UNIT_DEACTIVATING) {
-                        unexpected = true;
-                        job_finish_and_invalidate(j, JOB_FAILED, true, false);
-                }
-
-                break;
-
-        default:
-                assert_not_reached("Job type unknown");
-        }
-
-        return unexpected;
-}
-
-=======
->>>>>>> a2fa476c
 void unit_notify(Unit *u, UnitActiveState os, UnitActiveState ns, UnitNotifyFlags flags) {
         Manager *m;
 
