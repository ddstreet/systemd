--- conflicted
+++ resolved
@@ -3639,11 +3639,7 @@
                 } else if (r > 0) {
                         wait_for_exit = true;
 
-<<<<<<< HEAD
-                        if (c->send_sighup && k != KILL_KILL) {
-=======
                         if (send_sighup) {
->>>>>>> 77d0b7cd
                                 set_free(pid_set);
 
                                 pid_set = unit_pid_set(main_pid, control_pid);
