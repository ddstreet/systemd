/*-*- Mode: C; c-basic-offset: 8; indent-tabs-mode: nil -*-*/

/***
  This file is part of systemd.

  Copyright 2010 Lennart Poettering

  systemd is free software; you can redistribute it and/or modify it
  under the terms of the GNU Lesser General Public License as published by
  the Free Software Foundation; either version 2.1 of the License, or
  (at your option) any later version.

  systemd is distributed in the hope that it will be useful, but
  WITHOUT ANY WARRANTY; without even the implied warranty of
  MERCHANTABILITY or FITNESS FOR A PARTICULAR PURPOSE. See the GNU
  Lesser General Public License for more details.

  You should have received a copy of the GNU Lesser General Public License
  along with systemd; If not, see <http://www.gnu.org/licenses/>.
***/

#include <errno.h>
#include <string.h>
#include <stdlib.h>
#include <unistd.h>
#include <sys/stat.h>

#include "sd-id128.h"
#include "sd-messages.h"
#include "set.h"
#include "macro.h"
#include "strv.h"
#include "path-util.h"
#include "log.h"
#include "cgroup-util.h"
#include "missing.h"
#include "mkdir.h"
#include "fileio-label.h"
#include "formats-util.h"
#include "process-util.h"
#include "virt.h"
#include "bus-common-errors.h"
#include "bus-util.h"
#include "dropin.h"
#include "unit-name.h"
#include "special.h"
#include "unit.h"
#include "load-fragment.h"
#include "load-dropin.h"
#include "dbus.h"
#include "dbus-unit.h"
#include "execute.h"

const UnitVTable * const unit_vtable[_UNIT_TYPE_MAX] = {
        [UNIT_SERVICE] = &service_vtable,
        [UNIT_SOCKET] = &socket_vtable,
        [UNIT_BUSNAME] = &busname_vtable,
        [UNIT_TARGET] = &target_vtable,
        [UNIT_SNAPSHOT] = &snapshot_vtable,
        [UNIT_DEVICE] = &device_vtable,
        [UNIT_MOUNT] = &mount_vtable,
        [UNIT_AUTOMOUNT] = &automount_vtable,
        [UNIT_SWAP] = &swap_vtable,
        [UNIT_TIMER] = &timer_vtable,
        [UNIT_PATH] = &path_vtable,
        [UNIT_SLICE] = &slice_vtable,
        [UNIT_SCOPE] = &scope_vtable
};

static void maybe_warn_about_dependency(Unit *u, const char *other, UnitDependency dependency);

Unit *unit_new(Manager *m, size_t size) {
        Unit *u;

        assert(m);
        assert(size >= sizeof(Unit));

        u = malloc0(size);
        if (!u)
                return NULL;

        u->names = set_new(&string_hash_ops);
        if (!u->names) {
                free(u);
                return NULL;
        }

        u->manager = m;
        u->type = _UNIT_TYPE_INVALID;
        u->default_dependencies = true;
        u->unit_file_state = _UNIT_FILE_STATE_INVALID;
        u->unit_file_preset = -1;
        u->on_failure_job_mode = JOB_REPLACE;
        u->cgroup_inotify_wd = -1;

        RATELIMIT_INIT(u->auto_stop_ratelimit, 10 * USEC_PER_SEC, 16);

        return u;
}

bool unit_has_name(Unit *u, const char *name) {
        assert(u);
        assert(name);

        return !!set_get(u->names, (char*) name);
}

static void unit_init(Unit *u) {
        CGroupContext *cc;
        ExecContext *ec;
        KillContext *kc;

        assert(u);
        assert(u->manager);
        assert(u->type >= 0);

        cc = unit_get_cgroup_context(u);
        if (cc) {
                cgroup_context_init(cc);

                /* Copy in the manager defaults into the cgroup
                 * context, _before_ the rest of the settings have
                 * been initialized */

                cc->cpu_accounting = u->manager->default_cpu_accounting;
                cc->blockio_accounting = u->manager->default_blockio_accounting;
                cc->memory_accounting = u->manager->default_memory_accounting;
        }

        ec = unit_get_exec_context(u);
        if (ec)
                exec_context_init(ec);

        kc = unit_get_kill_context(u);
        if (kc)
                kill_context_init(kc);

        if (UNIT_VTABLE(u)->init)
                UNIT_VTABLE(u)->init(u);
}

int unit_add_name(Unit *u, const char *text) {
        _cleanup_free_ char *s = NULL, *i = NULL;
        UnitType t;
        int r;

        assert(u);
        assert(text);

        if (unit_name_is_valid(text, UNIT_NAME_TEMPLATE)) {

                if (!u->instance)
                        return -EINVAL;

                r = unit_name_replace_instance(text, u->instance, &s);
                if (r < 0)
                        return r;
        } else {
                s = strdup(text);
                if (!s)
                        return -ENOMEM;
        }

        if (set_contains(u->names, s))
                return 0;
        if (hashmap_contains(u->manager->units, s))
                return -EEXIST;

        if (!unit_name_is_valid(s, UNIT_NAME_PLAIN|UNIT_NAME_INSTANCE))
                return -EINVAL;

        t = unit_name_to_type(s);
        if (t < 0)
                return -EINVAL;

        if (u->type != _UNIT_TYPE_INVALID && t != u->type)
                return -EINVAL;

        r = unit_name_to_instance(s, &i);
        if (r < 0)
                return r;

        if (i && unit_vtable[t]->no_instances)
                return -EINVAL;

        /* Ensure that this unit is either instanced or not instanced,
         * but not both. Note that we do allow names with different
         * instance names however! */
        if (u->type != _UNIT_TYPE_INVALID && !u->instance != !i)
                return -EINVAL;

        if (unit_vtable[t]->no_alias && !set_isempty(u->names))
                return -EEXIST;

        if (hashmap_size(u->manager->units) >= MANAGER_MAX_NAMES)
                return -E2BIG;

        r = set_put(u->names, s);
        if (r < 0)
                return r;
        assert(r > 0);

        r = hashmap_put(u->manager->units, s, u);
        if (r < 0) {
                (void) set_remove(u->names, s);
                return r;
        }

        if (u->type == _UNIT_TYPE_INVALID) {
                u->type = t;
                u->id = s;
                u->instance = i;

                LIST_PREPEND(units_by_type, u->manager->units_by_type[t], u);

                unit_init(u);

                i = NULL;
        }

        s = NULL;

        unit_add_to_dbus_queue(u);
        return 0;
}

int unit_choose_id(Unit *u, const char *name) {
        _cleanup_free_ char *t = NULL;
        char *s, *i;
        int r;

        assert(u);
        assert(name);

        if (unit_name_is_valid(name, UNIT_NAME_TEMPLATE)) {

                if (!u->instance)
                        return -EINVAL;

                r = unit_name_replace_instance(name, u->instance, &t);
                if (r < 0)
                        return r;

                name = t;
        }

        /* Selects one of the names of this unit as the id */
        s = set_get(u->names, (char*) name);
        if (!s)
                return -ENOENT;

        /* Determine the new instance from the new id */
        r = unit_name_to_instance(s, &i);
        if (r < 0)
                return r;

        u->id = s;

        free(u->instance);
        u->instance = i;

        unit_add_to_dbus_queue(u);

        return 0;
}

int unit_set_description(Unit *u, const char *description) {
        char *s;

        assert(u);

        if (isempty(description))
                s = NULL;
        else {
                s = strdup(description);
                if (!s)
                        return -ENOMEM;
        }

        free(u->description);
        u->description = s;

        unit_add_to_dbus_queue(u);
        return 0;
}

bool unit_check_gc(Unit *u) {
        UnitActiveState state;
        assert(u);

        if (u->job)
                return true;

        if (u->nop_job)
                return true;

        state = unit_active_state(u);

        /* If the unit is inactive and failed and no job is queued for
         * it, then release its runtime resources */
        if (UNIT_IS_INACTIVE_OR_FAILED(state) &&
            UNIT_VTABLE(u)->release_resources)
                UNIT_VTABLE(u)->release_resources(u);

        /* But we keep the unit object around for longer when it is
         * referenced or configured to not be gc'ed */
        if (state != UNIT_INACTIVE)
                return true;

        if (UNIT_VTABLE(u)->no_gc)
                return true;

        if (u->no_gc)
                return true;

        if (u->refs)
                return true;

        if (UNIT_VTABLE(u)->check_gc)
                if (UNIT_VTABLE(u)->check_gc(u))
                        return true;

        return false;
}

void unit_add_to_load_queue(Unit *u) {
        assert(u);
        assert(u->type != _UNIT_TYPE_INVALID);

        if (u->load_state != UNIT_STUB || u->in_load_queue)
                return;

        LIST_PREPEND(load_queue, u->manager->load_queue, u);
        u->in_load_queue = true;
}

void unit_add_to_cleanup_queue(Unit *u) {
        assert(u);

        if (u->in_cleanup_queue)
                return;

        LIST_PREPEND(cleanup_queue, u->manager->cleanup_queue, u);
        u->in_cleanup_queue = true;
}

void unit_add_to_gc_queue(Unit *u) {
        assert(u);

        if (u->in_gc_queue || u->in_cleanup_queue)
                return;

        if (unit_check_gc(u))
                return;

        LIST_PREPEND(gc_queue, u->manager->gc_queue, u);
        u->in_gc_queue = true;

        u->manager->n_in_gc_queue ++;
}

void unit_add_to_dbus_queue(Unit *u) {
        assert(u);
        assert(u->type != _UNIT_TYPE_INVALID);

        if (u->load_state == UNIT_STUB || u->in_dbus_queue)
                return;

        /* Shortcut things if nobody cares */
        if (sd_bus_track_count(u->manager->subscribed) <= 0 &&
            set_isempty(u->manager->private_buses)) {
                u->sent_dbus_new_signal = true;
                return;
        }

        LIST_PREPEND(dbus_queue, u->manager->dbus_unit_queue, u);
        u->in_dbus_queue = true;
}

static void bidi_set_free(Unit *u, Set *s) {
        Iterator i;
        Unit *other;

        assert(u);

        /* Frees the set and makes sure we are dropped from the
         * inverse pointers */

        SET_FOREACH(other, s, i) {
                UnitDependency d;

                for (d = 0; d < _UNIT_DEPENDENCY_MAX; d++)
                        set_remove(other->dependencies[d], u);

                unit_add_to_gc_queue(other);
        }

        set_free(s);
}

static void unit_remove_transient(Unit *u) {
        char **i;

        assert(u);

        if (!u->transient)
                return;

        if (u->fragment_path)
                (void) unlink(u->fragment_path);

        STRV_FOREACH(i, u->dropin_paths) {
                _cleanup_free_ char *p = NULL;
                int r;

                (void) unlink(*i);

                r = path_get_parent(*i, &p);
                if (r >= 0)
                        (void) rmdir(p);
        }
}

static void unit_free_requires_mounts_for(Unit *u) {
        char **j;

        STRV_FOREACH(j, u->requires_mounts_for) {
                char s[strlen(*j) + 1];

                PATH_FOREACH_PREFIX_MORE(s, *j) {
                        char *y;
                        Set *x;

                        x = hashmap_get2(u->manager->units_requiring_mounts_for, s, (void**) &y);
                        if (!x)
                                continue;

                        set_remove(x, u);

                        if (set_isempty(x)) {
                                hashmap_remove(u->manager->units_requiring_mounts_for, y);
                                free(y);
                                set_free(x);
                        }
                }
        }

        strv_free(u->requires_mounts_for);
        u->requires_mounts_for = NULL;
}

static void unit_done(Unit *u) {
        ExecContext *ec;
        CGroupContext *cc;

        assert(u);

        if (u->type < 0)
                return;

        if (UNIT_VTABLE(u)->done)
                UNIT_VTABLE(u)->done(u);

        ec = unit_get_exec_context(u);
        if (ec)
                exec_context_done(ec);

        cc = unit_get_cgroup_context(u);
        if (cc)
                cgroup_context_done(cc);
}

void unit_free(Unit *u) {
        UnitDependency d;
        Iterator i;
        char *t;

        assert(u);

        if (u->manager->n_reloading <= 0)
                unit_remove_transient(u);

        bus_unit_send_removed_signal(u);

        unit_done(u);

        sd_bus_slot_unref(u->match_bus_slot);

        unit_free_requires_mounts_for(u);

        SET_FOREACH(t, u->names, i)
                hashmap_remove_value(u->manager->units, t, u);

        if (u->job) {
                Job *j = u->job;
                job_uninstall(j);
                job_free(j);
        }

        if (u->nop_job) {
                Job *j = u->nop_job;
                job_uninstall(j);
                job_free(j);
        }

        for (d = 0; d < _UNIT_DEPENDENCY_MAX; d++)
                bidi_set_free(u, u->dependencies[d]);

        if (u->type != _UNIT_TYPE_INVALID)
                LIST_REMOVE(units_by_type, u->manager->units_by_type[u->type], u);

        if (u->in_load_queue)
                LIST_REMOVE(load_queue, u->manager->load_queue, u);

        if (u->in_dbus_queue)
                LIST_REMOVE(dbus_queue, u->manager->dbus_unit_queue, u);

        if (u->in_cleanup_queue)
                LIST_REMOVE(cleanup_queue, u->manager->cleanup_queue, u);

        if (u->in_gc_queue) {
                LIST_REMOVE(gc_queue, u->manager->gc_queue, u);
                u->manager->n_in_gc_queue--;
        }

        if (u->in_cgroup_queue)
                LIST_REMOVE(cgroup_queue, u->manager->cgroup_queue, u);

        unit_release_cgroup(u);

        manager_update_failed_units(u->manager, u, false);
        set_remove(u->manager->startup_units, u);

        free(u->description);
        strv_free(u->documentation);
        free(u->fragment_path);
        free(u->source_path);
        strv_free(u->dropin_paths);
        free(u->instance);

        free(u->job_timeout_reboot_arg);

        set_free_free(u->names);

        unit_unwatch_all_pids(u);

        condition_free_list(u->conditions);
        condition_free_list(u->asserts);

        unit_ref_unset(&u->slice);

        while (u->refs)
                unit_ref_unset(u->refs);

        free(u);
}

UnitActiveState unit_active_state(Unit *u) {
        assert(u);

        if (u->load_state == UNIT_MERGED)
                return unit_active_state(unit_follow_merge(u));

        /* After a reload it might happen that a unit is not correctly
         * loaded but still has a process around. That's why we won't
         * shortcut failed loading to UNIT_INACTIVE_FAILED. */

        return UNIT_VTABLE(u)->active_state(u);
}

const char* unit_sub_state_to_string(Unit *u) {
        assert(u);

        return UNIT_VTABLE(u)->sub_state_to_string(u);
}

static int complete_move(Set **s, Set **other) {
        int r;

        assert(s);
        assert(other);

        if (!*other)
                return 0;

        if (*s) {
                r = set_move(*s, *other);
                if (r < 0)
                        return r;
        } else {
                *s = *other;
                *other = NULL;
        }

        return 0;
}

static int merge_names(Unit *u, Unit *other) {
        char *t;
        Iterator i;
        int r;

        assert(u);
        assert(other);

        r = complete_move(&u->names, &other->names);
        if (r < 0)
                return r;

        set_free_free(other->names);
        other->names = NULL;
        other->id = NULL;

        SET_FOREACH(t, u->names, i)
                assert_se(hashmap_replace(u->manager->units, t, u) == 0);

        return 0;
}

static int reserve_dependencies(Unit *u, Unit *other, UnitDependency d) {
        unsigned n_reserve;

        assert(u);
        assert(other);
        assert(d < _UNIT_DEPENDENCY_MAX);

        /*
         * If u does not have this dependency set allocated, there is no need
         * to reserve anything. In that case other's set will be transferred
         * as a whole to u by complete_move().
         */
        if (!u->dependencies[d])
                return 0;

        /* merge_dependencies() will skip a u-on-u dependency */
        n_reserve = set_size(other->dependencies[d]) - !!set_get(other->dependencies[d], u);

        return set_reserve(u->dependencies[d], n_reserve);
}

static void merge_dependencies(Unit *u, Unit *other, const char *other_id, UnitDependency d) {
        Iterator i;
        Unit *back;
        int r;

        assert(u);
        assert(other);
        assert(d < _UNIT_DEPENDENCY_MAX);

        /* Fix backwards pointers */
        SET_FOREACH(back, other->dependencies[d], i) {
                UnitDependency k;

                for (k = 0; k < _UNIT_DEPENDENCY_MAX; k++) {
                        /* Do not add dependencies between u and itself */
                        if (back == u) {
                                if (set_remove(back->dependencies[k], other))
                                        maybe_warn_about_dependency(u, other_id, k);
                        } else {
                                r = set_remove_and_put(back->dependencies[k], other, u);
                                if (r == -EEXIST)
                                        set_remove(back->dependencies[k], other);
                                else
                                        assert(r >= 0 || r == -ENOENT);
                        }
                }
        }

        /* Also do not move dependencies on u to itself */
        back = set_remove(other->dependencies[d], u);
        if (back)
                maybe_warn_about_dependency(u, other_id, d);

        /* The move cannot fail. The caller must have performed a reservation. */
        assert_se(complete_move(&u->dependencies[d], &other->dependencies[d]) == 0);

        set_free(other->dependencies[d]);
        other->dependencies[d] = NULL;
}

int unit_merge(Unit *u, Unit *other) {
        UnitDependency d;
        const char *other_id = NULL;
        int r;

        assert(u);
        assert(other);
        assert(u->manager == other->manager);
        assert(u->type != _UNIT_TYPE_INVALID);

        other = unit_follow_merge(other);

        if (other == u)
                return 0;

        if (u->type != other->type)
                return -EINVAL;

        if (!u->instance != !other->instance)
                return -EINVAL;

        if (other->load_state != UNIT_STUB &&
            other->load_state != UNIT_NOT_FOUND)
                return -EEXIST;

        if (other->job)
                return -EEXIST;

        if (other->nop_job)
                return -EEXIST;

        if (!UNIT_IS_INACTIVE_OR_FAILED(unit_active_state(other)))
                return -EEXIST;

        if (other->id)
                other_id = strdupa(other->id);

        /* Make reservations to ensure merge_dependencies() won't fail */
        for (d = 0; d < _UNIT_DEPENDENCY_MAX; d++) {
                r = reserve_dependencies(u, other, d);
                /*
                 * We don't rollback reservations if we fail. We don't have
                 * a way to undo reservations. A reservation is not a leak.
                 */
                if (r < 0)
                        return r;
        }

        /* Merge names */
        r = merge_names(u, other);
        if (r < 0)
                return r;

        /* Redirect all references */
        while (other->refs)
                unit_ref_set(other->refs, u);

        /* Merge dependencies */
        for (d = 0; d < _UNIT_DEPENDENCY_MAX; d++)
                merge_dependencies(u, other, other_id, d);

        other->load_state = UNIT_MERGED;
        other->merged_into = u;

        /* If there is still some data attached to the other node, we
         * don't need it anymore, and can free it. */
        if (other->load_state != UNIT_STUB)
                if (UNIT_VTABLE(other)->done)
                        UNIT_VTABLE(other)->done(other);

        unit_add_to_dbus_queue(u);
        unit_add_to_cleanup_queue(other);

        return 0;
}

int unit_merge_by_name(Unit *u, const char *name) {
        Unit *other;
        int r;
        _cleanup_free_ char *s = NULL;

        assert(u);
        assert(name);

        if (unit_name_is_valid(name, UNIT_NAME_TEMPLATE)) {
                if (!u->instance)
                        return -EINVAL;

                r = unit_name_replace_instance(name, u->instance, &s);
                if (r < 0)
                        return r;

                name = s;
        }

        other = manager_get_unit(u->manager, name);
        if (other)
                return unit_merge(u, other);

        return unit_add_name(u, name);
}

Unit* unit_follow_merge(Unit *u) {
        assert(u);

        while (u->load_state == UNIT_MERGED)
                assert_se(u = u->merged_into);

        return u;
}

int unit_add_exec_dependencies(Unit *u, ExecContext *c) {
        int r;

        assert(u);
        assert(c);

        if (c->working_directory) {
                r = unit_require_mounts_for(u, c->working_directory);
                if (r < 0)
                        return r;
        }

        if (c->root_directory) {
                r = unit_require_mounts_for(u, c->root_directory);
                if (r < 0)
                        return r;
        }

        if (u->manager->running_as != MANAGER_SYSTEM)
                return 0;

        if (c->private_tmp) {
                r = unit_require_mounts_for(u, "/tmp");
                if (r < 0)
                        return r;

                r = unit_require_mounts_for(u, "/var/tmp");
                if (r < 0)
                        return r;
        }

        if (c->std_output != EXEC_OUTPUT_KMSG &&
            c->std_output != EXEC_OUTPUT_SYSLOG &&
            c->std_output != EXEC_OUTPUT_JOURNAL &&
            c->std_output != EXEC_OUTPUT_KMSG_AND_CONSOLE &&
            c->std_output != EXEC_OUTPUT_SYSLOG_AND_CONSOLE &&
            c->std_output != EXEC_OUTPUT_JOURNAL_AND_CONSOLE &&
            c->std_error != EXEC_OUTPUT_KMSG &&
            c->std_error != EXEC_OUTPUT_SYSLOG &&
            c->std_error != EXEC_OUTPUT_JOURNAL &&
            c->std_error != EXEC_OUTPUT_KMSG_AND_CONSOLE &&
            c->std_error != EXEC_OUTPUT_JOURNAL_AND_CONSOLE &&
            c->std_error != EXEC_OUTPUT_SYSLOG_AND_CONSOLE)
                return 0;

        /* If syslog or kernel logging is requested, make sure our own
         * logging daemon is run first. */

        r = unit_add_dependency_by_name(u, UNIT_AFTER, SPECIAL_JOURNALD_SOCKET, NULL, true);
        if (r < 0)
                return r;

        return 0;
}

const char *unit_description(Unit *u) {
        assert(u);

        if (u->description)
                return u->description;

        return strna(u->id);
}

void unit_dump(Unit *u, FILE *f, const char *prefix) {
        char *t, **j;
        UnitDependency d;
        Iterator i;
        const char *prefix2;
        char
                timestamp1[FORMAT_TIMESTAMP_MAX],
                timestamp2[FORMAT_TIMESTAMP_MAX],
                timestamp3[FORMAT_TIMESTAMP_MAX],
                timestamp4[FORMAT_TIMESTAMP_MAX],
                timespan[FORMAT_TIMESPAN_MAX];
        Unit *following;
        _cleanup_set_free_ Set *following_set = NULL;
        int r;

        assert(u);
        assert(u->type >= 0);

        prefix = strempty(prefix);
        prefix2 = strjoina(prefix, "\t");

        fprintf(f,
                "%s-> Unit %s:\n"
                "%s\tDescription: %s\n"
                "%s\tInstance: %s\n"
                "%s\tUnit Load State: %s\n"
                "%s\tUnit Active State: %s\n"
                "%s\tInactive Exit Timestamp: %s\n"
                "%s\tActive Enter Timestamp: %s\n"
                "%s\tActive Exit Timestamp: %s\n"
                "%s\tInactive Enter Timestamp: %s\n"
                "%s\tGC Check Good: %s\n"
                "%s\tNeed Daemon Reload: %s\n"
                "%s\tTransient: %s\n"
                "%s\tSlice: %s\n"
                "%s\tCGroup: %s\n"
                "%s\tCGroup realized: %s\n"
                "%s\tCGroup mask: 0x%x\n"
                "%s\tCGroup members mask: 0x%x\n",
                prefix, u->id,
                prefix, unit_description(u),
                prefix, strna(u->instance),
                prefix, unit_load_state_to_string(u->load_state),
                prefix, unit_active_state_to_string(unit_active_state(u)),
                prefix, strna(format_timestamp(timestamp1, sizeof(timestamp1), u->inactive_exit_timestamp.realtime)),
                prefix, strna(format_timestamp(timestamp2, sizeof(timestamp2), u->active_enter_timestamp.realtime)),
                prefix, strna(format_timestamp(timestamp3, sizeof(timestamp3), u->active_exit_timestamp.realtime)),
                prefix, strna(format_timestamp(timestamp4, sizeof(timestamp4), u->inactive_enter_timestamp.realtime)),
                prefix, yes_no(unit_check_gc(u)),
                prefix, yes_no(unit_need_daemon_reload(u)),
                prefix, yes_no(u->transient),
                prefix, strna(unit_slice_name(u)),
                prefix, strna(u->cgroup_path),
                prefix, yes_no(u->cgroup_realized),
                prefix, u->cgroup_realized_mask,
                prefix, u->cgroup_members_mask);

        SET_FOREACH(t, u->names, i)
                fprintf(f, "%s\tName: %s\n", prefix, t);

        STRV_FOREACH(j, u->documentation)
                fprintf(f, "%s\tDocumentation: %s\n", prefix, *j);

        following = unit_following(u);
        if (following)
                fprintf(f, "%s\tFollowing: %s\n", prefix, following->id);

        r = unit_following_set(u, &following_set);
        if (r >= 0) {
                Unit *other;

                SET_FOREACH(other, following_set, i)
                        fprintf(f, "%s\tFollowing Set Member: %s\n", prefix, other->id);
        }

        if (u->fragment_path)
                fprintf(f, "%s\tFragment Path: %s\n", prefix, u->fragment_path);

        if (u->source_path)
                fprintf(f, "%s\tSource Path: %s\n", prefix, u->source_path);

        STRV_FOREACH(j, u->dropin_paths)
                fprintf(f, "%s\tDropIn Path: %s\n", prefix, *j);

        if (u->job_timeout > 0)
                fprintf(f, "%s\tJob Timeout: %s\n", prefix, format_timespan(timespan, sizeof(timespan), u->job_timeout, 0));

        if (u->job_timeout_action != FAILURE_ACTION_NONE)
                fprintf(f, "%s\tJob Timeout Action: %s\n", prefix, failure_action_to_string(u->job_timeout_action));

        if (u->job_timeout_reboot_arg)
                fprintf(f, "%s\tJob Timeout Reboot Argument: %s\n", prefix, u->job_timeout_reboot_arg);

        condition_dump_list(u->conditions, f, prefix, condition_type_to_string);
        condition_dump_list(u->asserts, f, prefix, assert_type_to_string);

        if (dual_timestamp_is_set(&u->condition_timestamp))
                fprintf(f,
                        "%s\tCondition Timestamp: %s\n"
                        "%s\tCondition Result: %s\n",
                        prefix, strna(format_timestamp(timestamp1, sizeof(timestamp1), u->condition_timestamp.realtime)),
                        prefix, yes_no(u->condition_result));

        if (dual_timestamp_is_set(&u->assert_timestamp))
                fprintf(f,
                        "%s\tAssert Timestamp: %s\n"
                        "%s\tAssert Result: %s\n",
                        prefix, strna(format_timestamp(timestamp1, sizeof(timestamp1), u->assert_timestamp.realtime)),
                        prefix, yes_no(u->assert_result));

        for (d = 0; d < _UNIT_DEPENDENCY_MAX; d++) {
                Unit *other;

                SET_FOREACH(other, u->dependencies[d], i)
                        fprintf(f, "%s\t%s: %s\n", prefix, unit_dependency_to_string(d), other->id);
        }

        if (!strv_isempty(u->requires_mounts_for)) {
                fprintf(f,
                        "%s\tRequiresMountsFor:", prefix);

                STRV_FOREACH(j, u->requires_mounts_for)
                        fprintf(f, " %s", *j);

                fputs("\n", f);
        }

        if (u->load_state == UNIT_LOADED) {

                fprintf(f,
                        "%s\tStopWhenUnneeded: %s\n"
                        "%s\tRefuseManualStart: %s\n"
                        "%s\tRefuseManualStop: %s\n"
                        "%s\tDefaultDependencies: %s\n"
                        "%s\tOnFailureJobMode: %s\n"
                        "%s\tIgnoreOnIsolate: %s\n"
                        "%s\tIgnoreOnSnapshot: %s\n",
                        prefix, yes_no(u->stop_when_unneeded),
                        prefix, yes_no(u->refuse_manual_start),
                        prefix, yes_no(u->refuse_manual_stop),
                        prefix, yes_no(u->default_dependencies),
                        prefix, job_mode_to_string(u->on_failure_job_mode),
                        prefix, yes_no(u->ignore_on_isolate),
                        prefix, yes_no(u->ignore_on_snapshot));

                if (UNIT_VTABLE(u)->dump)
                        UNIT_VTABLE(u)->dump(u, f, prefix2);

        } else if (u->load_state == UNIT_MERGED)
                fprintf(f,
                        "%s\tMerged into: %s\n",
                        prefix, u->merged_into->id);
        else if (u->load_state == UNIT_ERROR)
                fprintf(f, "%s\tLoad Error Code: %s\n", prefix, strerror(-u->load_error));


        if (u->job)
                job_dump(u->job, f, prefix2);

        if (u->nop_job)
                job_dump(u->nop_job, f, prefix2);

}

/* Common implementation for multiple backends */
int unit_load_fragment_and_dropin(Unit *u) {
        int r;

        assert(u);

        /* Load a .{service,socket,...} file */
        r = unit_load_fragment(u);
        if (r < 0)
                return r;

        if (u->load_state == UNIT_STUB)
                return -ENOENT;

        /* Load drop-in directory data */
        r = unit_load_dropin(unit_follow_merge(u));
        if (r < 0)
                return r;

        return 0;
}

/* Common implementation for multiple backends */
int unit_load_fragment_and_dropin_optional(Unit *u) {
        int r;

        assert(u);

        /* Same as unit_load_fragment_and_dropin(), but whether
         * something can be loaded or not doesn't matter. */

        /* Load a .service file */
        r = unit_load_fragment(u);
        if (r < 0)
                return r;

        if (u->load_state == UNIT_STUB)
                u->load_state = UNIT_LOADED;

        /* Load drop-in directory data */
        r = unit_load_dropin(unit_follow_merge(u));
        if (r < 0)
                return r;

        return 0;
}

int unit_add_default_target_dependency(Unit *u, Unit *target) {
        assert(u);
        assert(target);

        if (target->type != UNIT_TARGET)
                return 0;

        /* Only add the dependency if both units are loaded, so that
         * that loop check below is reliable */
        if (u->load_state != UNIT_LOADED ||
            target->load_state != UNIT_LOADED)
                return 0;

        /* If either side wants no automatic dependencies, then let's
         * skip this */
        if (!u->default_dependencies ||
            !target->default_dependencies)
                return 0;

        /* Don't create loops */
        if (set_get(target->dependencies[UNIT_BEFORE], u))
                return 0;

        return unit_add_dependency(target, UNIT_AFTER, u, true);
}

static int unit_add_target_dependencies(Unit *u) {

        static const UnitDependency deps[] = {
                UNIT_REQUIRED_BY,
                UNIT_REQUIRED_BY_OVERRIDABLE,
                UNIT_REQUISITE_OF,
                UNIT_REQUISITE_OF_OVERRIDABLE,
                UNIT_WANTED_BY,
                UNIT_BOUND_BY
        };

        Unit *target;
        Iterator i;
        unsigned k;
        int r = 0;

        assert(u);

        for (k = 0; k < ELEMENTSOF(deps); k++)
                SET_FOREACH(target, u->dependencies[deps[k]], i) {
                        r = unit_add_default_target_dependency(u, target);
                        if (r < 0)
                                return r;
                }

        return r;
}

static int unit_add_slice_dependencies(Unit *u) {
        assert(u);

        if (!UNIT_HAS_CGROUP_CONTEXT(u))
                return 0;

        if (UNIT_ISSET(u->slice))
                return unit_add_two_dependencies(u, UNIT_AFTER, UNIT_WANTS, UNIT_DEREF(u->slice), true);

        if (streq(u->id, SPECIAL_ROOT_SLICE))
                return 0;

        return unit_add_two_dependencies_by_name(u, UNIT_AFTER, UNIT_WANTS, SPECIAL_ROOT_SLICE, NULL, true);
}

static int unit_add_mount_dependencies(Unit *u) {
        char **i;
        int r;

        assert(u);

        STRV_FOREACH(i, u->requires_mounts_for) {
                char prefix[strlen(*i) + 1];

                PATH_FOREACH_PREFIX_MORE(prefix, *i) {
                        Unit *m;

                        r = manager_get_unit_by_path(u->manager, prefix, ".mount", &m);
                        if (r < 0)
                                return r;
                        if (r == 0)
                                continue;
                        if (m == u)
                                continue;

                        if (m->load_state != UNIT_LOADED)
                                continue;

                        r = unit_add_dependency(u, UNIT_AFTER, m, true);
                        if (r < 0)
                                return r;

                        if (m->fragment_path) {
                                r = unit_add_dependency(u, UNIT_REQUIRES, m, true);
                                if (r < 0)
                                        return r;
                        }
                }
        }

        return 0;
}

static int unit_add_startup_units(Unit *u) {
        CGroupContext *c;

        c = unit_get_cgroup_context(u);
        if (!c)
                return 0;

        if (c->startup_cpu_shares == (unsigned long) -1 &&
            c->startup_blockio_weight == (unsigned long) -1)
                return 0;

        return set_put(u->manager->startup_units, u);
}

int unit_load(Unit *u) {
        int r;

        assert(u);

        if (u->in_load_queue) {
                LIST_REMOVE(load_queue, u->manager->load_queue, u);
                u->in_load_queue = false;
        }

        if (u->type == _UNIT_TYPE_INVALID)
                return -EINVAL;

        if (u->load_state != UNIT_STUB)
                return 0;

        if (UNIT_VTABLE(u)->load) {
                r = UNIT_VTABLE(u)->load(u);
                if (r < 0)
                        goto fail;
        }

        if (u->load_state == UNIT_STUB) {
                r = -ENOENT;
                goto fail;
        }

        if (u->load_state == UNIT_LOADED) {

                r = unit_add_target_dependencies(u);
                if (r < 0)
                        goto fail;

                r = unit_add_slice_dependencies(u);
                if (r < 0)
                        goto fail;

                r = unit_add_mount_dependencies(u);
                if (r < 0)
                        goto fail;

                r = unit_add_startup_units(u);
                if (r < 0)
                        goto fail;

                if (u->on_failure_job_mode == JOB_ISOLATE && set_size(u->dependencies[UNIT_ON_FAILURE]) > 1) {
                        log_unit_error(u, "More than one OnFailure= dependencies specified but OnFailureJobMode=isolate set. Refusing.");
                        r = -EINVAL;
                        goto fail;
                }

                unit_update_cgroup_members_masks(u);
        }

        assert((u->load_state != UNIT_MERGED) == !u->merged_into);

        unit_add_to_dbus_queue(unit_follow_merge(u));
        unit_add_to_gc_queue(u);

        return 0;

fail:
        u->load_state = u->load_state == UNIT_STUB ? UNIT_NOT_FOUND : UNIT_ERROR;
        u->load_error = r;
        unit_add_to_dbus_queue(u);
        unit_add_to_gc_queue(u);

        log_unit_debug_errno(u, r, "Failed to load configuration: %m");

        return r;
}

static bool unit_condition_test_list(Unit *u, Condition *first, const char *(*to_string)(ConditionType t)) {
        Condition *c;
        int triggered = -1;

        assert(u);
        assert(to_string);

        /* If the condition list is empty, then it is true */
        if (!first)
                return true;

        /* Otherwise, if all of the non-trigger conditions apply and
         * if any of the trigger conditions apply (unless there are
         * none) we return true */
        LIST_FOREACH(conditions, c, first) {
                int r;

                r = condition_test(c);
                if (r < 0)
                        log_unit_warning(u,
                                         "Couldn't determine result for %s=%s%s%s, assuming failed: %m",
                                         to_string(c->type),
                                         c->trigger ? "|" : "",
                                         c->negate ? "!" : "",
                                         c->parameter);
                else
                        log_unit_debug(u,
                                       "%s=%s%s%s %s.",
                                       to_string(c->type),
                                       c->trigger ? "|" : "",
                                       c->negate ? "!" : "",
                                       c->parameter,
                                       condition_result_to_string(c->result));

                if (!c->trigger && r <= 0)
                        return false;

                if (c->trigger && triggered <= 0)
                        triggered = r > 0;
        }

        return triggered != 0;
}

static bool unit_condition_test(Unit *u) {
        assert(u);

        dual_timestamp_get(&u->condition_timestamp);
        u->condition_result = unit_condition_test_list(u, u->conditions, condition_type_to_string);

        return u->condition_result;
}

static bool unit_assert_test(Unit *u) {
        assert(u);

        dual_timestamp_get(&u->assert_timestamp);
        u->assert_result = unit_condition_test_list(u, u->asserts, assert_type_to_string);

        return u->assert_result;
}

_pure_ static const char* unit_get_status_message_format(Unit *u, JobType t) {
        const char *format;
        const UnitStatusMessageFormats *format_table;

        assert(u);
        assert(t == JOB_START || t == JOB_STOP || t == JOB_RELOAD);

        if (t != JOB_RELOAD) {
                format_table = &UNIT_VTABLE(u)->status_message_formats;
                if (format_table) {
                        format = format_table->starting_stopping[t == JOB_STOP];
                        if (format)
                                return format;
                }
        }

        /* Return generic strings */
        if (t == JOB_START)
                return "Starting %s.";
        else if (t == JOB_STOP)
                return "Stopping %s.";
        else
                return "Reloading %s.";
}

static void unit_status_print_starting_stopping(Unit *u, JobType t) {
        const char *format;

        assert(u);

        format = unit_get_status_message_format(u, t);

        DISABLE_WARNING_FORMAT_NONLITERAL;
        unit_status_printf(u, "", format);
        REENABLE_WARNING;
}

static void unit_status_log_starting_stopping_reloading(Unit *u, JobType t) {
        const char *format;
        char buf[LINE_MAX];
        sd_id128_t mid;

        assert(u);

        if (t != JOB_START && t != JOB_STOP && t != JOB_RELOAD)
                return;

        if (log_on_console())
                return;

        /* We log status messages for all units and all operations. */

        format = unit_get_status_message_format(u, t);

        DISABLE_WARNING_FORMAT_NONLITERAL;
        snprintf(buf, sizeof(buf), format, unit_description(u));
        REENABLE_WARNING;

        mid = t == JOB_START ? SD_MESSAGE_UNIT_STARTING :
              t == JOB_STOP  ? SD_MESSAGE_UNIT_STOPPING :
                               SD_MESSAGE_UNIT_RELOADING;

        /* Note that we deliberately use LOG_MESSAGE() instead of
         * LOG_UNIT_MESSAGE() here, since this is supposed to mimic
         * closely what is written to screen using the status output,
         * which is supposed the highest level, friendliest output
         * possible, which means we should avoid the low-level unit
         * name. */
        log_struct(LOG_INFO,
                   LOG_MESSAGE_ID(mid),
                   LOG_UNIT_ID(u),
                   LOG_MESSAGE("%s", buf),
                   NULL);
}

void unit_status_emit_starting_stopping_reloading(Unit *u, JobType t) {

        unit_status_log_starting_stopping_reloading(u, t);

        /* Reload status messages have traditionally not been printed to console. */
        if (t != JOB_RELOAD)
                unit_status_print_starting_stopping(u, t);
}

/* Errors:
 *         -EBADR:     This unit type does not support starting.
 *         -EALREADY:  Unit is already started.
 *         -EAGAIN:    An operation is already in progress. Retry later.
 *         -ECANCELED: Too many requests for now.
 *         -EPROTO:    Assert failed
 */
int unit_start(Unit *u) {
        UnitActiveState state;
        Unit *following;

        assert(u);

        /* Units that aren't loaded cannot be started */
        if (u->load_state != UNIT_LOADED)
                return -EINVAL;

        /* If this is already started, then this will succeed. Note
         * that this will even succeed if this unit is not startable
         * by the user. This is relied on to detect when we need to
         * wait for units and when waiting is finished. */
        state = unit_active_state(u);
        if (UNIT_IS_ACTIVE_OR_RELOADING(state))
                return -EALREADY;

        /* If the conditions failed, don't do anything at all. If we
         * already are activating this call might still be useful to
         * speed up activation in case there is some hold-off time,
         * but we don't want to recheck the condition in that case. */
        if (state != UNIT_ACTIVATING &&
            !unit_condition_test(u)) {
                log_unit_debug(u, "Starting requested but condition failed. Not starting unit.");
                return -EALREADY;
        }

        /* If the asserts failed, fail the entire job */
        if (state != UNIT_ACTIVATING &&
            !unit_assert_test(u)) {
                log_unit_notice(u, "Starting requested but asserts failed.");
                return -EPROTO;
        }

        /* Units of types that aren't supported cannot be
         * started. Note that we do this test only after the condition
         * checks, so that we rather return condition check errors
         * (which are usually not considered a true failure) than "not
         * supported" errors (which are considered a failure).
         */
        if (!unit_supported(u))
                return -EOPNOTSUPP;

        /* Forward to the main object, if we aren't it. */
        following = unit_following(u);
        if (following) {
                log_unit_debug(u, "Redirecting start request from %s to %s.", u->id, following->id);
                return unit_start(following);
        }

        /* If it is stopped, but we cannot start it, then fail */
        if (!UNIT_VTABLE(u)->start)
                return -EBADR;

        /* We don't suppress calls to ->start() here when we are
         * already starting, to allow this request to be used as a
         * "hurry up" call, for example when the unit is in some "auto
         * restart" state where it waits for a holdoff timer to elapse
         * before it will start again. */

        unit_add_to_dbus_queue(u);

        return UNIT_VTABLE(u)->start(u);
}

bool unit_can_start(Unit *u) {
        assert(u);

        if (u->load_state != UNIT_LOADED)
                return false;

        if (!unit_supported(u))
                return false;

        return !!UNIT_VTABLE(u)->start;
}

bool unit_can_isolate(Unit *u) {
        assert(u);

        return unit_can_start(u) &&
                u->allow_isolate;
}

/* Errors:
 *         -EBADR:    This unit type does not support stopping.
 *         -EALREADY: Unit is already stopped.
 *         -EAGAIN:   An operation is already in progress. Retry later.
 */
int unit_stop(Unit *u) {
        UnitActiveState state;
        Unit *following;

        assert(u);

        state = unit_active_state(u);
        if (UNIT_IS_INACTIVE_OR_FAILED(state))
                return -EALREADY;

        following = unit_following(u);
        if (following) {
                log_unit_debug(u, "Redirecting stop request from %s to %s.", u->id, following->id);
                return unit_stop(following);
        }

        if (!UNIT_VTABLE(u)->stop)
                return -EBADR;

        unit_add_to_dbus_queue(u);

        return UNIT_VTABLE(u)->stop(u);
}

/* Errors:
 *         -EBADR:    This unit type does not support reloading.
 *         -ENOEXEC:  Unit is not started.
 *         -EAGAIN:   An operation is already in progress. Retry later.
 */
int unit_reload(Unit *u) {
        UnitActiveState state;
        Unit *following;

        assert(u);

        if (u->load_state != UNIT_LOADED)
                return -EINVAL;

        if (!unit_can_reload(u))
                return -EBADR;

        state = unit_active_state(u);
        if (state == UNIT_RELOADING)
                return -EALREADY;

        if (state != UNIT_ACTIVE) {
                log_unit_warning(u, "Unit cannot be reloaded because it is inactive.");
                return -ENOEXEC;
        }

        following = unit_following(u);
        if (following) {
                log_unit_debug(u, "Redirecting reload request from %s to %s.", u->id, following->id);
                return unit_reload(following);
        }

        unit_add_to_dbus_queue(u);

        return UNIT_VTABLE(u)->reload(u);
}

bool unit_can_reload(Unit *u) {
        assert(u);

        if (!UNIT_VTABLE(u)->reload)
                return false;

        if (!UNIT_VTABLE(u)->can_reload)
                return true;

        return UNIT_VTABLE(u)->can_reload(u);
}

static void unit_check_unneeded(Unit *u) {

        static const UnitDependency needed_dependencies[] = {
                UNIT_REQUIRED_BY,
                UNIT_REQUIRED_BY_OVERRIDABLE,
                UNIT_REQUISITE_OF,
                UNIT_REQUISITE_OF_OVERRIDABLE,
                UNIT_WANTED_BY,
                UNIT_BOUND_BY,
        };

        Unit *other;
        Iterator i;
        unsigned j;
        int r;

        assert(u);

        /* If this service shall be shut down when unneeded then do
         * so. */

        if (!u->stop_when_unneeded)
                return;

        if (!UNIT_IS_ACTIVE_OR_ACTIVATING(unit_active_state(u)))
                return;

        for (j = 0; j < ELEMENTSOF(needed_dependencies); j++)
                SET_FOREACH(other, u->dependencies[needed_dependencies[j]], i)
                        if (unit_active_or_pending(other))
                                return;

        /* If stopping a unit fails continously we might enter a stop
         * loop here, hence stop acting on the service being
         * unnecessary after a while. */
        if (!ratelimit_test(&u->auto_stop_ratelimit)) {
                log_unit_warning(u, "Unit not needed anymore, but not stopping since we tried this too often recently.");
                return;
        }

        log_unit_info(u, "Unit not needed anymore. Stopping.");

        /* Ok, nobody needs us anymore. Sniff. Then let's commit suicide */
        r = manager_add_job(u->manager, JOB_STOP, u, JOB_FAIL, true, NULL, NULL);
        if (r < 0)
                log_unit_warning_errno(u, r, "Failed to enqueue stop job, ignoring: %m");
}

static void unit_check_binds_to(Unit *u) {
        bool stop = false;
        Unit *other;
        Iterator i;
        int r;

        assert(u);

        if (u->job)
                return;

        if (unit_active_state(u) != UNIT_ACTIVE)
                return;

        SET_FOREACH(other, u->dependencies[UNIT_BINDS_TO], i) {
                if (other->job)
                        continue;

                if (!UNIT_IS_INACTIVE_OR_FAILED(unit_active_state(other)))
                        continue;

                stop = true;
                break;
        }

        if (!stop)
                return;

        /* If stopping a unit fails continously we might enter a stop
         * loop here, hence stop acting on the service being
         * unnecessary after a while. */
        if (!ratelimit_test(&u->auto_stop_ratelimit)) {
                log_unit_warning(u, "Unit is bound to inactive unit %s, but not stopping since we tried this too often recently.", other->id);
                return;
        }

        assert(other);
        log_unit_info(u, "Unit is bound to inactive unit %s. Stopping, too.", other->id);

        /* A unit we need to run is gone. Sniff. Let's stop this. */
        r = manager_add_job(u->manager, JOB_STOP, u, JOB_FAIL, true, NULL, NULL);
        if (r < 0)
                log_unit_warning_errno(u, r, "Failed to enqueue stop job, ignoring: %m");
}

static void retroactively_start_dependencies(Unit *u) {
        Iterator i;
        Unit *other;

        assert(u);
        assert(UNIT_IS_ACTIVE_OR_ACTIVATING(unit_active_state(u)));

        SET_FOREACH(other, u->dependencies[UNIT_REQUIRES], i)
                if (!set_get(u->dependencies[UNIT_AFTER], other) &&
                    !UNIT_IS_ACTIVE_OR_ACTIVATING(unit_active_state(other)))
                        manager_add_job(u->manager, JOB_START, other, JOB_REPLACE, true, NULL, NULL);

        SET_FOREACH(other, u->dependencies[UNIT_BINDS_TO], i)
                if (!set_get(u->dependencies[UNIT_AFTER], other) &&
                    !UNIT_IS_ACTIVE_OR_ACTIVATING(unit_active_state(other)))
                        manager_add_job(u->manager, JOB_START, other, JOB_REPLACE, true, NULL, NULL);

        SET_FOREACH(other, u->dependencies[UNIT_REQUIRES_OVERRIDABLE], i)
                if (!set_get(u->dependencies[UNIT_AFTER], other) &&
                    !UNIT_IS_ACTIVE_OR_ACTIVATING(unit_active_state(other)))
                        manager_add_job(u->manager, JOB_START, other, JOB_FAIL, false, NULL, NULL);

        SET_FOREACH(other, u->dependencies[UNIT_WANTS], i)
                if (!set_get(u->dependencies[UNIT_AFTER], other) &&
                    !UNIT_IS_ACTIVE_OR_ACTIVATING(unit_active_state(other)))
                        manager_add_job(u->manager, JOB_START, other, JOB_FAIL, false, NULL, NULL);

        SET_FOREACH(other, u->dependencies[UNIT_CONFLICTS], i)
                if (!UNIT_IS_INACTIVE_OR_DEACTIVATING(unit_active_state(other)))
                        manager_add_job(u->manager, JOB_STOP, other, JOB_REPLACE, true, NULL, NULL);

        SET_FOREACH(other, u->dependencies[UNIT_CONFLICTED_BY], i)
                if (!UNIT_IS_INACTIVE_OR_DEACTIVATING(unit_active_state(other)))
                        manager_add_job(u->manager, JOB_STOP, other, JOB_REPLACE, true, NULL, NULL);
}

static void retroactively_stop_dependencies(Unit *u) {
        Iterator i;
        Unit *other;

        assert(u);
        assert(UNIT_IS_INACTIVE_OR_DEACTIVATING(unit_active_state(u)));

        /* Pull down units which are bound to us recursively if enabled */
        SET_FOREACH(other, u->dependencies[UNIT_BOUND_BY], i)
                if (!UNIT_IS_INACTIVE_OR_DEACTIVATING(unit_active_state(other)))
                        manager_add_job(u->manager, JOB_STOP, other, JOB_REPLACE, true, NULL, NULL);
}

static void check_unneeded_dependencies(Unit *u) {
        Iterator i;
        Unit *other;

        assert(u);
        assert(UNIT_IS_INACTIVE_OR_DEACTIVATING(unit_active_state(u)));

        /* Garbage collect services that might not be needed anymore, if enabled */
        SET_FOREACH(other, u->dependencies[UNIT_REQUIRES], i)
                if (!UNIT_IS_INACTIVE_OR_DEACTIVATING(unit_active_state(other)))
                        unit_check_unneeded(other);
        SET_FOREACH(other, u->dependencies[UNIT_REQUIRES_OVERRIDABLE], i)
                if (!UNIT_IS_INACTIVE_OR_DEACTIVATING(unit_active_state(other)))
                        unit_check_unneeded(other);
        SET_FOREACH(other, u->dependencies[UNIT_WANTS], i)
                if (!UNIT_IS_INACTIVE_OR_DEACTIVATING(unit_active_state(other)))
                        unit_check_unneeded(other);
        SET_FOREACH(other, u->dependencies[UNIT_REQUISITE], i)
                if (!UNIT_IS_INACTIVE_OR_DEACTIVATING(unit_active_state(other)))
                        unit_check_unneeded(other);
        SET_FOREACH(other, u->dependencies[UNIT_REQUISITE_OVERRIDABLE], i)
                if (!UNIT_IS_INACTIVE_OR_DEACTIVATING(unit_active_state(other)))
                        unit_check_unneeded(other);
        SET_FOREACH(other, u->dependencies[UNIT_BINDS_TO], i)
                if (!UNIT_IS_INACTIVE_OR_DEACTIVATING(unit_active_state(other)))
                        unit_check_unneeded(other);
}

void unit_start_on_failure(Unit *u) {
        Unit *other;
        Iterator i;

        assert(u);

        if (set_size(u->dependencies[UNIT_ON_FAILURE]) <= 0)
                return;

        log_unit_info(u, "Triggering OnFailure= dependencies.");

        SET_FOREACH(other, u->dependencies[UNIT_ON_FAILURE], i) {
                int r;

                r = manager_add_job(u->manager, JOB_START, other, u->on_failure_job_mode, true, NULL, NULL);
                if (r < 0)
                        log_unit_error_errno(u, r, "Failed to enqueue OnFailure= job: %m");
        }
}

void unit_trigger_notify(Unit *u) {
        Unit *other;
        Iterator i;

        assert(u);

        SET_FOREACH(other, u->dependencies[UNIT_TRIGGERED_BY], i)
                if (UNIT_VTABLE(other)->trigger_notify)
                        UNIT_VTABLE(other)->trigger_notify(other, u);
}

void unit_notify(Unit *u, UnitActiveState os, UnitActiveState ns, bool reload_success) {
        Manager *m;
        bool unexpected;

        assert(u);
        assert(os < _UNIT_ACTIVE_STATE_MAX);
        assert(ns < _UNIT_ACTIVE_STATE_MAX);

        /* Note that this is called for all low-level state changes,
         * even if they might map to the same high-level
         * UnitActiveState! That means that ns == os is an expected
         * behavior here. For example: if a mount point is remounted
         * this function will be called too! */

        m = u->manager;

        /* Update timestamps for state changes */
        if (m->n_reloading <= 0) {
                dual_timestamp ts;

                dual_timestamp_get(&ts);

                if (UNIT_IS_INACTIVE_OR_FAILED(os) && !UNIT_IS_INACTIVE_OR_FAILED(ns))
                        u->inactive_exit_timestamp = ts;
                else if (!UNIT_IS_INACTIVE_OR_FAILED(os) && UNIT_IS_INACTIVE_OR_FAILED(ns))
                        u->inactive_enter_timestamp = ts;

                if (!UNIT_IS_ACTIVE_OR_RELOADING(os) && UNIT_IS_ACTIVE_OR_RELOADING(ns))
                        u->active_enter_timestamp = ts;
                else if (UNIT_IS_ACTIVE_OR_RELOADING(os) && !UNIT_IS_ACTIVE_OR_RELOADING(ns))
                        u->active_exit_timestamp = ts;
        }

        /* Keep track of failed units */
        manager_update_failed_units(u->manager, u, ns == UNIT_FAILED);

        /* Make sure the cgroup is always removed when we become inactive */
        if (UNIT_IS_INACTIVE_OR_FAILED(ns))
                unit_prune_cgroup(u);

        /* Note that this doesn't apply to RemainAfterExit services exiting
         * successfully, since there's no change of state in that case. Which is
         * why it is handled in service_set_state() */
        if (UNIT_IS_INACTIVE_OR_FAILED(os) != UNIT_IS_INACTIVE_OR_FAILED(ns)) {
                ExecContext *ec;

                ec = unit_get_exec_context(u);
                if (ec && exec_context_may_touch_console(ec)) {
                        if (UNIT_IS_INACTIVE_OR_FAILED(ns)) {
                                m->n_on_console --;

                                if (m->n_on_console == 0)
                                        /* unset no_console_output flag, since the console is free */
                                        m->no_console_output = false;
                        } else
                                m->n_on_console ++;
                }
        }

        if (u->job) {
                unexpected = false;

                if (u->job->state == JOB_WAITING)

                        /* So we reached a different state for this
                         * job. Let's see if we can run it now if it
                         * failed previously due to EAGAIN. */
                        job_add_to_run_queue(u->job);

                /* Let's check whether this state change constitutes a
                 * finished job, or maybe contradicts a running job and
                 * hence needs to invalidate jobs. */

                switch (u->job->type) {

                case JOB_START:
                case JOB_VERIFY_ACTIVE:

                        if (UNIT_IS_ACTIVE_OR_RELOADING(ns))
                                job_finish_and_invalidate(u->job, JOB_DONE, true);
                        else if (u->job->state == JOB_RUNNING && ns != UNIT_ACTIVATING) {
                                unexpected = true;

                                if (UNIT_IS_INACTIVE_OR_FAILED(ns))
                                        job_finish_and_invalidate(u->job, ns == UNIT_FAILED ? JOB_FAILED : JOB_DONE, true);
                        }

                        break;

                case JOB_RELOAD:
                case JOB_RELOAD_OR_START:

                        if (u->job->state == JOB_RUNNING) {
                                if (ns == UNIT_ACTIVE)
                                        job_finish_and_invalidate(u->job, reload_success ? JOB_DONE : JOB_FAILED, true);
                                else if (ns != UNIT_ACTIVATING && ns != UNIT_RELOADING) {
                                        unexpected = true;

                                        if (UNIT_IS_INACTIVE_OR_FAILED(ns))
                                                job_finish_and_invalidate(u->job, ns == UNIT_FAILED ? JOB_FAILED : JOB_DONE, true);
                                }
                        }

                        break;

                case JOB_STOP:
                case JOB_RESTART:
                case JOB_TRY_RESTART:

                        if (UNIT_IS_INACTIVE_OR_FAILED(ns))
                                job_finish_and_invalidate(u->job, JOB_DONE, true);
                        else if (u->job->state == JOB_RUNNING && ns != UNIT_DEACTIVATING) {
                                unexpected = true;
                                job_finish_and_invalidate(u->job, JOB_FAILED, true);
                        }

                        break;

                default:
                        assert_not_reached("Job type unknown");
                }

        } else
                unexpected = true;

        if (m->n_reloading <= 0) {

                /* If this state change happened without being
                 * requested by a job, then let's retroactively start
                 * or stop dependencies. We skip that step when
                 * deserializing, since we don't want to create any
                 * additional jobs just because something is already
                 * activated. */

                if (unexpected) {
                        if (UNIT_IS_INACTIVE_OR_FAILED(os) && UNIT_IS_ACTIVE_OR_ACTIVATING(ns))
                                retroactively_start_dependencies(u);
                        else if (UNIT_IS_ACTIVE_OR_ACTIVATING(os) && UNIT_IS_INACTIVE_OR_DEACTIVATING(ns))
                                retroactively_stop_dependencies(u);
                }

                /* stop unneeded units regardless if going down was expected or not */
                if (UNIT_IS_INACTIVE_OR_DEACTIVATING(ns))
                        check_unneeded_dependencies(u);

                if (ns != os && ns == UNIT_FAILED) {
                        log_unit_notice(u, "Unit entered failed state.");
                        unit_start_on_failure(u);
                }
        }

        /* Some names are special */
        if (UNIT_IS_ACTIVE_OR_RELOADING(ns)) {

                if (unit_has_name(u, SPECIAL_DBUS_SERVICE))
                        /* The bus might have just become available,
                         * hence try to connect to it, if we aren't
                         * yet connected. */
                        bus_init(m, true);

                if (u->type == UNIT_SERVICE &&
                    !UNIT_IS_ACTIVE_OR_RELOADING(os) &&
                    m->n_reloading <= 0) {
                        /* Write audit record if we have just finished starting up */
                        manager_send_unit_audit(m, u, AUDIT_SERVICE_START, true);
                        u->in_audit = true;
                }

                if (!UNIT_IS_ACTIVE_OR_RELOADING(os))
                        manager_send_unit_plymouth(m, u);

        } else {

                /* We don't care about D-Bus here, since we'll get an
                 * asynchronous notification for it anyway. */

                if (u->type == UNIT_SERVICE &&
                    UNIT_IS_INACTIVE_OR_FAILED(ns) &&
                    !UNIT_IS_INACTIVE_OR_FAILED(os) &&
                    m->n_reloading <= 0) {

                        /* Hmm, if there was no start record written
                         * write it now, so that we always have a nice
                         * pair */
                        if (!u->in_audit) {
                                manager_send_unit_audit(m, u, AUDIT_SERVICE_START, ns == UNIT_INACTIVE);

                                if (ns == UNIT_INACTIVE)
                                        manager_send_unit_audit(m, u, AUDIT_SERVICE_STOP, true);
                        } else
                                /* Write audit record if we have just finished shutting down */
                                manager_send_unit_audit(m, u, AUDIT_SERVICE_STOP, ns == UNIT_INACTIVE);

                        u->in_audit = false;
                }
        }

        manager_recheck_journal(m);
        unit_trigger_notify(u);

        if (u->manager->n_reloading <= 0) {
                /* Maybe we finished startup and are now ready for
                 * being stopped because unneeded? */
                unit_check_unneeded(u);

                /* Maybe we finished startup, but something we needed
                 * has vanished? Let's die then. (This happens when
                 * something BindsTo= to a Type=oneshot unit, as these
                 * units go directly from starting to inactive,
                 * without ever entering started.) */
                unit_check_binds_to(u);
        }

        unit_add_to_dbus_queue(u);
        unit_add_to_gc_queue(u);
}

int unit_watch_pid(Unit *u, pid_t pid) {
        int q, r;

        assert(u);
        assert(pid >= 1);

        /* Watch a specific PID. We only support one or two units
         * watching each PID for now, not more. */

        r = set_ensure_allocated(&u->pids, NULL);
        if (r < 0)
                return r;

        r = hashmap_ensure_allocated(&u->manager->watch_pids1, NULL);
        if (r < 0)
                return r;

        r = hashmap_put(u->manager->watch_pids1, PID_TO_PTR(pid), u);
        if (r == -EEXIST) {
                r = hashmap_ensure_allocated(&u->manager->watch_pids2, NULL);
                if (r < 0)
                        return r;

                r = hashmap_put(u->manager->watch_pids2, PID_TO_PTR(pid), u);
        }

        q = set_put(u->pids, PID_TO_PTR(pid));
        if (q < 0)
                return q;

        return r;
}

void unit_unwatch_pid(Unit *u, pid_t pid) {
        assert(u);
        assert(pid >= 1);

        (void) hashmap_remove_value(u->manager->watch_pids1, PID_TO_PTR(pid), u);
        (void) hashmap_remove_value(u->manager->watch_pids2, PID_TO_PTR(pid), u);
        (void) set_remove(u->pids, PID_TO_PTR(pid));
}

void unit_unwatch_all_pids(Unit *u) {
        assert(u);

        while (!set_isempty(u->pids))
                unit_unwatch_pid(u, PTR_TO_PID(set_first(u->pids)));

        u->pids = set_free(u->pids);
}

void unit_tidy_watch_pids(Unit *u, pid_t except1, pid_t except2) {
        Iterator i;
        void *e;

        assert(u);

        /* Cleans dead PIDs from our list */

        SET_FOREACH(e, u->pids, i) {
                pid_t pid = PTR_TO_PID(e);

                if (pid == except1 || pid == except2)
                        continue;

                if (!pid_is_unwaited(pid))
                        unit_unwatch_pid(u, pid);
        }
}

bool unit_job_is_applicable(Unit *u, JobType j) {
        assert(u);
        assert(j >= 0 && j < _JOB_TYPE_MAX);

        switch (j) {

        case JOB_VERIFY_ACTIVE:
        case JOB_START:
        case JOB_STOP:
        case JOB_NOP:
                return true;

        case JOB_RESTART:
        case JOB_TRY_RESTART:
                return unit_can_start(u);

        case JOB_RELOAD:
                return unit_can_reload(u);

        case JOB_RELOAD_OR_START:
                return unit_can_reload(u) && unit_can_start(u);

        default:
                assert_not_reached("Invalid job type");
        }
}

static void maybe_warn_about_dependency(Unit *u, const char *other, UnitDependency dependency) {
        assert(u);

        /* Only warn about some unit types */
        if (!IN_SET(dependency, UNIT_CONFLICTS, UNIT_CONFLICTED_BY, UNIT_BEFORE, UNIT_AFTER, UNIT_ON_FAILURE, UNIT_TRIGGERS, UNIT_TRIGGERED_BY))
                return;

        if (streq_ptr(u->id, other))
                log_unit_warning(u, "Dependency %s=%s dropped", unit_dependency_to_string(dependency), u->id);
        else
                log_unit_warning(u, "Dependency %s=%s dropped, merged into %s", unit_dependency_to_string(dependency), strna(other), u->id);
}

int unit_add_dependency(Unit *u, UnitDependency d, Unit *other, bool add_reference) {

        static const UnitDependency inverse_table[_UNIT_DEPENDENCY_MAX] = {
                [UNIT_REQUIRES] = UNIT_REQUIRED_BY,
                [UNIT_REQUIRES_OVERRIDABLE] = UNIT_REQUIRED_BY_OVERRIDABLE,
                [UNIT_WANTS] = UNIT_WANTED_BY,
                [UNIT_REQUISITE] = UNIT_REQUISITE_OF,
                [UNIT_REQUISITE_OVERRIDABLE] = UNIT_REQUISITE_OF_OVERRIDABLE,
                [UNIT_BINDS_TO] = UNIT_BOUND_BY,
                [UNIT_PART_OF] = UNIT_CONSISTS_OF,
                [UNIT_REQUIRED_BY] = UNIT_REQUIRES,
                [UNIT_REQUIRED_BY_OVERRIDABLE] = UNIT_REQUIRES_OVERRIDABLE,
                [UNIT_REQUISITE_OF] = UNIT_REQUISITE,
                [UNIT_REQUISITE_OF_OVERRIDABLE] = UNIT_REQUISITE_OVERRIDABLE,
                [UNIT_WANTED_BY] = UNIT_WANTS,
                [UNIT_BOUND_BY] = UNIT_BINDS_TO,
                [UNIT_CONSISTS_OF] = UNIT_PART_OF,
                [UNIT_CONFLICTS] = UNIT_CONFLICTED_BY,
                [UNIT_CONFLICTED_BY] = UNIT_CONFLICTS,
                [UNIT_BEFORE] = UNIT_AFTER,
                [UNIT_AFTER] = UNIT_BEFORE,
                [UNIT_ON_FAILURE] = _UNIT_DEPENDENCY_INVALID,
                [UNIT_REFERENCES] = UNIT_REFERENCED_BY,
                [UNIT_REFERENCED_BY] = UNIT_REFERENCES,
                [UNIT_TRIGGERS] = UNIT_TRIGGERED_BY,
                [UNIT_TRIGGERED_BY] = UNIT_TRIGGERS,
                [UNIT_PROPAGATES_RELOAD_TO] = UNIT_RELOAD_PROPAGATED_FROM,
                [UNIT_RELOAD_PROPAGATED_FROM] = UNIT_PROPAGATES_RELOAD_TO,
                [UNIT_JOINS_NAMESPACE_OF] = UNIT_JOINS_NAMESPACE_OF,
        };
        int r, q = 0, v = 0, w = 0;
        Unit *orig_u = u, *orig_other = other;

        assert(u);
        assert(d >= 0 && d < _UNIT_DEPENDENCY_MAX);
        assert(other);

        u = unit_follow_merge(u);
        other = unit_follow_merge(other);

        /* We won't allow dependencies on ourselves. We will not
         * consider them an error however. */
        if (u == other) {
                maybe_warn_about_dependency(orig_u, orig_other->id, d);
                return 0;
        }

        r = set_ensure_allocated(&u->dependencies[d], NULL);
        if (r < 0)
                return r;

        if (inverse_table[d] != _UNIT_DEPENDENCY_INVALID) {
                r = set_ensure_allocated(&other->dependencies[inverse_table[d]], NULL);
                if (r < 0)
                        return r;
        }

        if (add_reference) {
                r = set_ensure_allocated(&u->dependencies[UNIT_REFERENCES], NULL);
                if (r < 0)
                        return r;

                r = set_ensure_allocated(&other->dependencies[UNIT_REFERENCED_BY], NULL);
                if (r < 0)
                        return r;
        }

        q = set_put(u->dependencies[d], other);
        if (q < 0)
                return q;

        if (inverse_table[d] != _UNIT_DEPENDENCY_INVALID && inverse_table[d] != d) {
                v = set_put(other->dependencies[inverse_table[d]], u);
                if (v < 0) {
                        r = v;
                        goto fail;
                }
        }

        if (add_reference) {
                w = set_put(u->dependencies[UNIT_REFERENCES], other);
                if (w < 0) {
                        r = w;
                        goto fail;
                }

                r = set_put(other->dependencies[UNIT_REFERENCED_BY], u);
                if (r < 0)
                        goto fail;
        }

        unit_add_to_dbus_queue(u);
        return 0;

fail:
        if (q > 0)
                set_remove(u->dependencies[d], other);

        if (v > 0)
                set_remove(other->dependencies[inverse_table[d]], u);

        if (w > 0)
                set_remove(u->dependencies[UNIT_REFERENCES], other);

        return r;
}

int unit_add_two_dependencies(Unit *u, UnitDependency d, UnitDependency e, Unit *other, bool add_reference) {
        int r;

        assert(u);

        r = unit_add_dependency(u, d, other, add_reference);
        if (r < 0)
                return r;

        return unit_add_dependency(u, e, other, add_reference);
}

static int resolve_template(Unit *u, const char *name, const char*path, char **buf, const char **ret) {
        int r;

        assert(u);
        assert(name || path);
        assert(buf);
        assert(ret);

        if (!name)
                name = basename(path);

        if (!unit_name_is_valid(name, UNIT_NAME_TEMPLATE)) {
                *buf = NULL;
                *ret = name;
                return 0;
        }

        if (u->instance)
                r = unit_name_replace_instance(name, u->instance, buf);
        else {
                _cleanup_free_ char *i = NULL;

                r = unit_name_to_prefix(u->id, &i);
                if (r < 0)
                        return r;

                r = unit_name_replace_instance(name, i, buf);
        }
        if (r < 0)
                return r;

        *ret = *buf;
        return 0;
}

int unit_add_dependency_by_name(Unit *u, UnitDependency d, const char *name, const char *path, bool add_reference) {
        _cleanup_free_ char *buf = NULL;
        Unit *other;
        int r;

        assert(u);
        assert(name || path);

        r = resolve_template(u, name, path, &buf, &name);
        if (r < 0)
                return r;

        r = manager_load_unit(u->manager, name, path, NULL, &other);
        if (r < 0)
                return r;

        return unit_add_dependency(u, d, other, add_reference);
}

int unit_add_two_dependencies_by_name(Unit *u, UnitDependency d, UnitDependency e, const char *name, const char *path, bool add_reference) {
        _cleanup_free_ char *buf = NULL;
        Unit *other;
        int r;

        assert(u);
        assert(name || path);

        r = resolve_template(u, name, path, &buf, &name);
        if (r < 0)
                return r;

        r = manager_load_unit(u->manager, name, path, NULL, &other);
        if (r < 0)
                return r;

        return unit_add_two_dependencies(u, d, e, other, add_reference);
}

int unit_add_dependency_by_name_inverse(Unit *u, UnitDependency d, const char *name, const char *path, bool add_reference) {
        _cleanup_free_ char *buf = NULL;
        Unit *other;
        int r;

        assert(u);
        assert(name || path);

        r = resolve_template(u, name, path, &buf, &name);
        if (r < 0)
                return r;

        r = manager_load_unit(u->manager, name, path, NULL, &other);
        if (r < 0)
                return r;

        return unit_add_dependency(other, d, u, add_reference);
}

int unit_add_two_dependencies_by_name_inverse(Unit *u, UnitDependency d, UnitDependency e, const char *name, const char *path, bool add_reference) {
        _cleanup_free_ char *buf = NULL;
        Unit *other;
        int r;

        assert(u);
        assert(name || path);

        r  = resolve_template(u, name, path, &buf, &name);
        if (r < 0)
                return r;

        r = manager_load_unit(u->manager, name, path, NULL, &other);
        if (r < 0)
                return r;

        return unit_add_two_dependencies(other, d, e, u, add_reference);
}

int set_unit_path(const char *p) {
        /* This is mostly for debug purposes */
        if (setenv("SYSTEMD_UNIT_PATH", p, 0) < 0)
                return -errno;

        return 0;
}

char *unit_dbus_path(Unit *u) {
        assert(u);

        if (!u->id)
                return NULL;

        return unit_dbus_path_from_name(u->id);
}

int unit_set_slice(Unit *u, Unit *slice) {
        assert(u);
        assert(slice);

        /* Sets the unit slice if it has not been set before. Is extra
         * careful, to only allow this for units that actually have a
         * cgroup context. Also, we don't allow to set this for slices
         * (since the parent slice is derived from the name). Make
         * sure the unit we set is actually a slice. */

        if (!UNIT_HAS_CGROUP_CONTEXT(u))
                return -EOPNOTSUPP;

        if (u->type == UNIT_SLICE)
                return -EINVAL;

        if (unit_active_state(u) != UNIT_INACTIVE)
                return -EBUSY;

        if (slice->type != UNIT_SLICE)
                return -EINVAL;

        if (unit_has_name(u, SPECIAL_INIT_SCOPE) &&
            !unit_has_name(slice, SPECIAL_ROOT_SLICE))
                return -EPERM;

        if (UNIT_DEREF(u->slice) == slice)
                return 0;

        if (UNIT_ISSET(u->slice))
                return -EBUSY;

        unit_ref_set(&u->slice, slice);
        return 1;
}

int unit_set_default_slice(Unit *u) {
        _cleanup_free_ char *b = NULL;
        const char *slice_name;
        Unit *slice;
        int r;

        assert(u);

        if (UNIT_ISSET(u->slice))
                return 0;

        if (u->instance) {
                _cleanup_free_ char *prefix = NULL, *escaped = NULL;

                /* Implicitly place all instantiated units in their
                 * own per-template slice */

                r = unit_name_to_prefix(u->id, &prefix);
                if (r < 0)
                        return r;

                /* The prefix is already escaped, but it might include
                 * "-" which has a special meaning for slice units,
                 * hence escape it here extra. */
                escaped = unit_name_escape(prefix);
                if (!escaped)
                        return -ENOMEM;

                if (u->manager->running_as == MANAGER_SYSTEM)
                        b = strjoin("system-", escaped, ".slice", NULL);
                else
                        b = strappend(escaped, ".slice");
                if (!b)
                        return -ENOMEM;

                slice_name = b;
        } else
                slice_name =
                        u->manager->running_as == MANAGER_SYSTEM && !unit_has_name(u, SPECIAL_INIT_SCOPE)
                        ? SPECIAL_SYSTEM_SLICE
                        : SPECIAL_ROOT_SLICE;

        r = manager_load_unit(u->manager, slice_name, NULL, NULL, &slice);
        if (r < 0)
                return r;

        return unit_set_slice(u, slice);
}

const char *unit_slice_name(Unit *u) {
        assert(u);

        if (!UNIT_ISSET(u->slice))
                return NULL;

        return UNIT_DEREF(u->slice)->id;
}

int unit_load_related_unit(Unit *u, const char *type, Unit **_found) {
        _cleanup_free_ char *t = NULL;
        int r;

        assert(u);
        assert(type);
        assert(_found);

        r = unit_name_change_suffix(u->id, type, &t);
        if (r < 0)
                return r;
        if (unit_has_name(u, t))
                return -EINVAL;

        r = manager_load_unit(u->manager, t, NULL, NULL, _found);
        assert(r < 0 || *_found != u);
        return r;
}

static int signal_name_owner_changed(sd_bus_message *message, void *userdata, sd_bus_error *error) {
        const char *name, *old_owner, *new_owner;
        Unit *u = userdata;
        int r;

        assert(message);
        assert(u);

        r = sd_bus_message_read(message, "sss", &name, &old_owner, &new_owner);
        if (r < 0) {
                bus_log_parse_error(r);
                return 0;
        }

        if (UNIT_VTABLE(u)->bus_name_owner_change)
                UNIT_VTABLE(u)->bus_name_owner_change(u, name, old_owner, new_owner);

        return 0;
}

int unit_install_bus_match(sd_bus *bus, Unit *u, const char *name) {
        _cleanup_free_ char *match = NULL;
        Manager *m = u->manager;

        assert(m);

        if (u->match_bus_slot)
                return -EBUSY;

        match = strjoin("type='signal',"
                        "sender='org.freedesktop.DBus',"
                        "path='/org/freedesktop/DBus',"
                        "interface='org.freedesktop.DBus',"
                        "member='NameOwnerChanged',"
                        "arg0='",
                        name,
                        "'",
                        NULL);
        if (!match)
                return -ENOMEM;

        return sd_bus_add_match(bus, &u->match_bus_slot, match, signal_name_owner_changed, u);
}

int unit_watch_bus_name(Unit *u, const char *name) {
        int r;

        assert(u);
        assert(name);

        /* Watch a specific name on the bus. We only support one unit
         * watching each name for now. */

        if (u->manager->api_bus) {
                /* If the bus is already available, install the match directly.
                 * Otherwise, just put the name in the list. bus_setup_api() will take care later. */
                r = unit_install_bus_match(u->manager->api_bus, u, name);
                if (r < 0)
                        return log_warning_errno(r, "Failed to subscribe to NameOwnerChanged signal: %m");
        }

        r = hashmap_put(u->manager->watch_bus, name, u);
        if (r < 0) {
                u->match_bus_slot = sd_bus_slot_unref(u->match_bus_slot);
                return log_warning_errno(r, "Failed to put bus name to hashmap: %m");
        }

        return 0;
}

void unit_unwatch_bus_name(Unit *u, const char *name) {
        assert(u);
        assert(name);

        hashmap_remove_value(u->manager->watch_bus, name, u);
        u->match_bus_slot = sd_bus_slot_unref(u->match_bus_slot);
}

bool unit_can_serialize(Unit *u) {
        assert(u);

        return UNIT_VTABLE(u)->serialize && UNIT_VTABLE(u)->deserialize_item;
}

int unit_serialize(Unit *u, FILE *f, FDSet *fds, bool serialize_jobs) {
        int r;

        assert(u);
        assert(f);
        assert(fds);

        if (unit_can_serialize(u)) {
                ExecRuntime *rt;

                r = UNIT_VTABLE(u)->serialize(u, f, fds);
                if (r < 0)
                        return r;

                rt = unit_get_exec_runtime(u);
                if (rt) {
                        r = exec_runtime_serialize(u, rt, f, fds);
                        if (r < 0)
                                return r;
                }
        }

        dual_timestamp_serialize(f, "inactive-exit-timestamp", &u->inactive_exit_timestamp);
        dual_timestamp_serialize(f, "active-enter-timestamp", &u->active_enter_timestamp);
        dual_timestamp_serialize(f, "active-exit-timestamp", &u->active_exit_timestamp);
        dual_timestamp_serialize(f, "inactive-enter-timestamp", &u->inactive_enter_timestamp);
        dual_timestamp_serialize(f, "condition-timestamp", &u->condition_timestamp);
        dual_timestamp_serialize(f, "assert-timestamp", &u->assert_timestamp);

        if (dual_timestamp_is_set(&u->condition_timestamp))
                unit_serialize_item(u, f, "condition-result", yes_no(u->condition_result));

        if (dual_timestamp_is_set(&u->assert_timestamp))
                unit_serialize_item(u, f, "assert-result", yes_no(u->assert_result));

        unit_serialize_item(u, f, "transient", yes_no(u->transient));
        unit_serialize_item_format(u, f, "cpuacct-usage-base", "%" PRIu64, u->cpuacct_usage_base);

        if (u->cgroup_path)
                unit_serialize_item(u, f, "cgroup", u->cgroup_path);
        unit_serialize_item(u, f, "cgroup-realized", yes_no(u->cgroup_realized));

        if (serialize_jobs) {
                if (u->job) {
                        fprintf(f, "job\n");
                        job_serialize(u->job, f, fds);
                }

                if (u->nop_job) {
                        fprintf(f, "job\n");
                        job_serialize(u->nop_job, f, fds);
                }
        }

        /* End marker */
        fputc('\n', f);
        return 0;
}

void unit_serialize_item_format(Unit *u, FILE *f, const char *key, const char *format, ...) {
        va_list ap;

        assert(u);
        assert(f);
        assert(key);
        assert(format);

        fputs(key, f);
        fputc('=', f);

        va_start(ap, format);
        vfprintf(f, format, ap);
        va_end(ap);

        fputc('\n', f);
}

void unit_serialize_item(Unit *u, FILE *f, const char *key, const char *value) {
        assert(u);
        assert(f);
        assert(key);
        assert(value);

        fprintf(f, "%s=%s\n", key, value);
}

int unit_deserialize(Unit *u, FILE *f, FDSet *fds) {
        ExecRuntime **rt = NULL;
        size_t offset;
        int r;

        assert(u);
        assert(f);
        assert(fds);

        offset = UNIT_VTABLE(u)->exec_runtime_offset;
        if (offset > 0)
                rt = (ExecRuntime**) ((uint8_t*) u + offset);

        for (;;) {
                char line[LINE_MAX], *l, *v;
                size_t k;

                if (!fgets(line, sizeof(line), f)) {
                        if (feof(f))
                                return 0;
                        return -errno;
                }

                char_array_0(line);
                l = strstrip(line);

                /* End marker */
                if (isempty(l))
                        return 0;

                k = strcspn(l, "=");

                if (l[k] == '=') {
                        l[k] = 0;
                        v = l+k+1;
                } else
                        v = l+k;

                if (streq(l, "job")) {
                        if (v[0] == '\0') {
                                /* new-style serialized job */
                                Job *j;

                                j = job_new_raw(u);
                                if (!j)
                                        return log_oom();

                                r = job_deserialize(j, f, fds);
                                if (r < 0) {
                                        job_free(j);
                                        return r;
                                }

                                r = hashmap_put(u->manager->jobs, UINT32_TO_PTR(j->id), j);
                                if (r < 0) {
                                        job_free(j);
                                        return r;
                                }

                                r = job_install_deserialized(j);
                                if (r < 0) {
                                        hashmap_remove(u->manager->jobs, UINT32_TO_PTR(j->id));
                                        job_free(j);
                                        return r;
                                }
                        } else  /* legacy for pre-44 */
                                log_unit_warning(u, "Update from too old systemd versions are unsupported, cannot deserialize job: %s", v);
                        continue;
                } else if (streq(l, "inactive-exit-timestamp")) {
                        dual_timestamp_deserialize(v, &u->inactive_exit_timestamp);
                        continue;
                } else if (streq(l, "active-enter-timestamp")) {
                        dual_timestamp_deserialize(v, &u->active_enter_timestamp);
                        continue;
                } else if (streq(l, "active-exit-timestamp")) {
                        dual_timestamp_deserialize(v, &u->active_exit_timestamp);
                        continue;
                } else if (streq(l, "inactive-enter-timestamp")) {
                        dual_timestamp_deserialize(v, &u->inactive_enter_timestamp);
                        continue;
                } else if (streq(l, "condition-timestamp")) {
                        dual_timestamp_deserialize(v, &u->condition_timestamp);
                        continue;
                } else if (streq(l, "assert-timestamp")) {
                        dual_timestamp_deserialize(v, &u->assert_timestamp);
                        continue;
                } else if (streq(l, "condition-result")) {

                        r = parse_boolean(v);
                        if (r < 0)
                                log_unit_debug(u, "Failed to parse condition result value %s, ignoring.", v);
                        else
                                u->condition_result = r;

                        continue;

                } else if (streq(l, "assert-result")) {

                        r = parse_boolean(v);
                        if (r < 0)
                                log_unit_debug(u, "Failed to parse assert result value %s, ignoring.", v);
                        else
                                u->assert_result = r;

                        continue;

                } else if (streq(l, "transient")) {

                        r = parse_boolean(v);
                        if (r < 0)
                                log_unit_debug(u, "Failed to parse transient bool %s, ignoring.", v);
                        else
                                u->transient = r;

                        continue;

                } else if (streq(l, "cpuacct-usage-base")) {

                        r = safe_atou64(v, &u->cpuacct_usage_base);
                        if (r < 0)
                                log_unit_debug(u, "Failed to parse CPU usage %s, ignoring.", v);

                        continue;

                } else if (streq(l, "cgroup")) {

                        r = unit_set_cgroup_path(u, v);
                        if (r < 0)
                                log_unit_debug_errno(u, r, "Failed to set cgroup path %s, ignoring: %m", v);

                        (void) unit_watch_cgroup(u);

                        continue;
                } else if (streq(l, "cgroup-realized")) {
                        int b;

                        b = parse_boolean(v);
                        if (b < 0)
                                log_unit_debug(u, "Failed to parse cgroup-realized bool %s, ignoring.", v);
                        else
                                u->cgroup_realized = b;

                        continue;
                }

                if (unit_can_serialize(u)) {
                        if (rt) {
                                r = exec_runtime_deserialize_item(u, rt, l, v, fds);
                                if (r < 0) {
                                        log_unit_warning(u, "Failed to deserialize runtime parameter '%s', ignoring.", l);
                                        continue;
                                }

                                /* Returns positive if key was handled by the call */
                                if (r > 0)
                                        continue;
                        }

                        r = UNIT_VTABLE(u)->deserialize_item(u, l, v, fds);
                        if (r < 0)
                                log_unit_warning(u, "Failed to deserialize unit parameter '%s', ignoring.", l);
                }
        }
}

int unit_add_node_link(Unit *u, const char *what, bool wants) {
        Unit *device;
        _cleanup_free_ char *e = NULL;
        int r;

        assert(u);

        /* Adds in links to the device node that this unit is based on */
        if (isempty(what))
                return 0;

        if (!is_device_path(what))
                return 0;

        /* When device units aren't supported (such as in a
         * container), don't create dependencies on them. */
        if (!unit_type_supported(UNIT_DEVICE))
                return 0;

        r = unit_name_from_path(what, ".device", &e);
        if (r < 0)
                return r;

        r = manager_load_unit(u->manager, e, NULL, NULL, &device);
        if (r < 0)
                return r;

        r = unit_add_two_dependencies(u, UNIT_AFTER, u->manager->running_as == MANAGER_SYSTEM ? UNIT_BINDS_TO : UNIT_WANTS, device, true);
        if (r < 0)
                return r;

        if (wants) {
                r = unit_add_dependency(device, UNIT_WANTS, u, false);
                if (r < 0)
                        return r;
        }

        return 0;
}

int unit_coldplug(Unit *u) {
        int r;

        assert(u);

        /* Make sure we don't enter a loop, when coldplugging
         * recursively. */
        if (u->coldplugged)
                return 0;

        u->coldplugged = true;

        if (UNIT_VTABLE(u)->coldplug) {
                r = UNIT_VTABLE(u)->coldplug(u);
                if (r < 0)
                        return r;
        }

        if (u->job) {
                r = job_coldplug(u->job);
                if (r < 0)
                        return r;
        }

        return 0;
}

void unit_status_printf(Unit *u, const char *status, const char *unit_status_msg_format) {
        DISABLE_WARNING_FORMAT_NONLITERAL;
        manager_status_printf(u->manager, STATUS_TYPE_NORMAL,
                              status, unit_status_msg_format, unit_description(u));
        REENABLE_WARNING;
}

bool unit_need_daemon_reload(Unit *u) {
        _cleanup_strv_free_ char **t = NULL;
        char **path;
        struct stat st;
        unsigned loaded_cnt, current_cnt;

        assert(u);

        if (u->fragment_path) {
                zero(st);
                if (stat(u->fragment_path, &st) < 0)
                        /* What, cannot access this anymore? */
                        return true;

                if (u->fragment_mtime > 0 &&
                    timespec_load(&st.st_mtim) != u->fragment_mtime)
                        return true;
        }

        if (u->source_path) {
                zero(st);
                if (stat(u->source_path, &st) < 0)
                        return true;

                if (u->source_mtime > 0 &&
                    timespec_load(&st.st_mtim) != u->source_mtime)
                        return true;
        }

        (void) unit_find_dropin_paths(u, &t);
        loaded_cnt = strv_length(t);
        current_cnt = strv_length(u->dropin_paths);

        if (loaded_cnt == current_cnt) {
                if (loaded_cnt == 0)
                        return false;

                if (strv_overlap(u->dropin_paths, t)) {
                        STRV_FOREACH(path, u->dropin_paths) {
                                zero(st);
                                if (stat(*path, &st) < 0)
                                        return true;

                                if (u->dropin_mtime > 0 &&
                                    timespec_load(&st.st_mtim) > u->dropin_mtime)
                                        return true;
                        }

                        return false;
                } else
                        return true;
        } else
                return true;
}

void unit_reset_failed(Unit *u) {
        assert(u);

        if (UNIT_VTABLE(u)->reset_failed)
                UNIT_VTABLE(u)->reset_failed(u);
}

Unit *unit_following(Unit *u) {
        assert(u);

        if (UNIT_VTABLE(u)->following)
                return UNIT_VTABLE(u)->following(u);

        return NULL;
}

bool unit_stop_pending(Unit *u) {
        assert(u);

        /* This call does check the current state of the unit. It's
         * hence useful to be called from state change calls of the
         * unit itself, where the state isn't updated yet. This is
         * different from unit_inactive_or_pending() which checks both
         * the current state and for a queued job. */

        return u->job && u->job->type == JOB_STOP;
}

bool unit_inactive_or_pending(Unit *u) {
        assert(u);

        /* Returns true if the unit is inactive or going down */

        if (UNIT_IS_INACTIVE_OR_DEACTIVATING(unit_active_state(u)))
                return true;

        if (unit_stop_pending(u))
                return true;

        return false;
}

bool unit_active_or_pending(Unit *u) {
        assert(u);

        /* Returns true if the unit is active or going up */

        if (UNIT_IS_ACTIVE_OR_ACTIVATING(unit_active_state(u)))
                return true;

        if (u->job &&
            (u->job->type == JOB_START ||
             u->job->type == JOB_RELOAD_OR_START ||
             u->job->type == JOB_RESTART))
                return true;

        return false;
}

int unit_kill(Unit *u, KillWho w, int signo, sd_bus_error *error) {
        assert(u);
        assert(w >= 0 && w < _KILL_WHO_MAX);
        assert(signo > 0);
        assert(signo < _NSIG);

        if (!UNIT_VTABLE(u)->kill)
                return -EOPNOTSUPP;

        return UNIT_VTABLE(u)->kill(u, w, signo, error);
}

static Set *unit_pid_set(pid_t main_pid, pid_t control_pid) {
        Set *pid_set;
        int r;

        pid_set = set_new(NULL);
        if (!pid_set)
                return NULL;

        /* Exclude the main/control pids from being killed via the cgroup */
        if (main_pid > 0) {
                r = set_put(pid_set, PID_TO_PTR(main_pid));
                if (r < 0)
                        goto fail;
        }

        if (control_pid > 0) {
                r = set_put(pid_set, PID_TO_PTR(control_pid));
                if (r < 0)
                        goto fail;
        }

        return pid_set;

fail:
        set_free(pid_set);
        return NULL;
}

int unit_kill_common(
                Unit *u,
                KillWho who,
                int signo,
                pid_t main_pid,
                pid_t control_pid,
                sd_bus_error *error) {

        int r = 0;

        if (who == KILL_MAIN) {
                if (main_pid < 0)
                        return sd_bus_error_setf(error, BUS_ERROR_NO_SUCH_PROCESS, "%s units have no main processes", unit_type_to_string(u->type));
                else if (main_pid == 0)
                        return sd_bus_error_set_const(error, BUS_ERROR_NO_SUCH_PROCESS, "No main process to kill");
        }

        if (who == KILL_CONTROL) {
                if (control_pid < 0)
                        return sd_bus_error_setf(error, BUS_ERROR_NO_SUCH_PROCESS, "%s units have no control processes", unit_type_to_string(u->type));
                else if (control_pid == 0)
                        return sd_bus_error_set_const(error, BUS_ERROR_NO_SUCH_PROCESS, "No control process to kill");
        }

        if (who == KILL_CONTROL || who == KILL_ALL)
                if (control_pid > 0)
                        if (kill(control_pid, signo) < 0)
                                r = -errno;

        if (who == KILL_MAIN || who == KILL_ALL)
                if (main_pid > 0)
                        if (kill(main_pid, signo) < 0)
                                r = -errno;

        if (who == KILL_ALL && u->cgroup_path) {
                _cleanup_set_free_ Set *pid_set = NULL;
                int q;

                /* Exclude the main/control pids from being killed via the cgroup */
                pid_set = unit_pid_set(main_pid, control_pid);
                if (!pid_set)
                        return -ENOMEM;

                q = cg_kill_recursive(SYSTEMD_CGROUP_CONTROLLER, u->cgroup_path, signo, false, false, false, pid_set);
                if (q < 0 && q != -EAGAIN && q != -ESRCH && q != -ENOENT)
                        r = q;
        }

        return r;
}

int unit_following_set(Unit *u, Set **s) {
        assert(u);
        assert(s);

        if (UNIT_VTABLE(u)->following_set)
                return UNIT_VTABLE(u)->following_set(u, s);

        *s = NULL;
        return 0;
}

UnitFileState unit_get_unit_file_state(Unit *u) {
        assert(u);

        if (u->unit_file_state < 0 && u->fragment_path)
                u->unit_file_state = unit_file_get_state(
                                u->manager->running_as == MANAGER_SYSTEM ? UNIT_FILE_SYSTEM : UNIT_FILE_USER,
                                NULL, basename(u->fragment_path));

        return u->unit_file_state;
}

int unit_get_unit_file_preset(Unit *u) {
        assert(u);

        if (u->unit_file_preset < 0 && u->fragment_path)
                u->unit_file_preset = unit_file_query_preset(
                                u->manager->running_as == MANAGER_SYSTEM ? UNIT_FILE_SYSTEM : UNIT_FILE_USER,
                                NULL, basename(u->fragment_path));

        return u->unit_file_preset;
}

Unit* unit_ref_set(UnitRef *ref, Unit *u) {
        assert(ref);
        assert(u);

        if (ref->unit)
                unit_ref_unset(ref);

        ref->unit = u;
        LIST_PREPEND(refs, u->refs, ref);
        return u;
}

void unit_ref_unset(UnitRef *ref) {
        assert(ref);

        if (!ref->unit)
                return;

        LIST_REMOVE(refs, ref->unit->refs, ref);
        ref->unit = NULL;
}

int unit_patch_contexts(Unit *u) {
        CGroupContext *cc;
        ExecContext *ec;
        unsigned i;
        int r;

        assert(u);

        /* Patch in the manager defaults into the exec and cgroup
         * contexts, _after_ the rest of the settings have been
         * initialized */

        ec = unit_get_exec_context(u);
        if (ec) {
                /* This only copies in the ones that need memory */
                for (i = 0; i < _RLIMIT_MAX; i++)
                        if (u->manager->rlimit[i] && !ec->rlimit[i]) {
                                ec->rlimit[i] = newdup(struct rlimit, u->manager->rlimit[i], 1);
                                if (!ec->rlimit[i])
                                        return -ENOMEM;
                        }

                if (u->manager->running_as == MANAGER_USER &&
                    !ec->working_directory) {

                        r = get_home_dir(&ec->working_directory);
                        if (r < 0)
                                return r;

                        /* Allow user services to run, even if the
                         * home directory is missing */
                        ec->working_directory_missing_ok = true;
                }

                if (u->manager->running_as == MANAGER_USER &&
                    (ec->syscall_whitelist ||
                     !set_isempty(ec->syscall_filter) ||
                     !set_isempty(ec->syscall_archs) ||
                     ec->address_families_whitelist ||
                     !set_isempty(ec->address_families)))
                        ec->no_new_privileges = true;

                if (ec->private_devices)
                        ec->capability_bounding_set_drop |= (uint64_t) 1ULL << (uint64_t) CAP_MKNOD;
        }

        cc = unit_get_cgroup_context(u);
        if (cc) {

                if (ec &&
                    ec->private_devices &&
                    cc->device_policy == CGROUP_AUTO)
                        cc->device_policy = CGROUP_CLOSED;
        }

        return 0;
}

ExecContext *unit_get_exec_context(Unit *u) {
        size_t offset;
        assert(u);

        if (u->type < 0)
                return NULL;

        offset = UNIT_VTABLE(u)->exec_context_offset;
        if (offset <= 0)
                return NULL;

        return (ExecContext*) ((uint8_t*) u + offset);
}

KillContext *unit_get_kill_context(Unit *u) {
        size_t offset;
        assert(u);

        if (u->type < 0)
                return NULL;

        offset = UNIT_VTABLE(u)->kill_context_offset;
        if (offset <= 0)
                return NULL;

        return (KillContext*) ((uint8_t*) u + offset);
}

CGroupContext *unit_get_cgroup_context(Unit *u) {
        size_t offset;

        if (u->type < 0)
                return NULL;

        offset = UNIT_VTABLE(u)->cgroup_context_offset;
        if (offset <= 0)
                return NULL;

        return (CGroupContext*) ((uint8_t*) u + offset);
}

ExecRuntime *unit_get_exec_runtime(Unit *u) {
        size_t offset;

        if (u->type < 0)
                return NULL;

        offset = UNIT_VTABLE(u)->exec_runtime_offset;
        if (offset <= 0)
                return NULL;

        return *(ExecRuntime**) ((uint8_t*) u + offset);
}

static int unit_drop_in_dir(Unit *u, UnitSetPropertiesMode mode, bool transient, char **dir) {
        assert(u);

        if (u->manager->running_as == MANAGER_USER) {
                int r;

                if (mode == UNIT_PERSISTENT && !transient)
                        r = user_config_home(dir);
                else
                        r = user_runtime_dir(dir);
                if (r == 0)
                        return -ENOENT;

                return r;
        }

        if (mode == UNIT_PERSISTENT && !transient)
                *dir = strdup("/etc/systemd/system");
        else
                *dir = strdup("/run/systemd/system");
        if (!*dir)
                return -ENOMEM;

        return 0;
}

static int unit_drop_in_file(Unit *u, UnitSetPropertiesMode mode, const char *name, char **p, char **q) {
        _cleanup_free_ char *dir = NULL;
        int r;

        assert(u);

        r = unit_drop_in_dir(u, mode, u->transient, &dir);
        if (r < 0)
                return r;

        return drop_in_file(dir, u->id, 50, name, p, q);
}

int unit_write_drop_in(Unit *u, UnitSetPropertiesMode mode, const char *name, const char *data) {

        _cleanup_free_ char *dir = NULL, *p = NULL, *q = NULL;
        int r;

        assert(u);

        if (!IN_SET(mode, UNIT_PERSISTENT, UNIT_RUNTIME))
                return 0;

        r = unit_drop_in_dir(u, mode, u->transient, &dir);
        if (r < 0)
                return r;

        r = write_drop_in(dir, u->id, 50, name, data);
        if (r < 0)
                return r;

        r = drop_in_file(dir, u->id, 50, name, &p, &q);
        if (r < 0)
                return r;

        r = strv_extend(&u->dropin_paths, q);
        if (r < 0)
                return r;

        strv_sort(u->dropin_paths);
        strv_uniq(u->dropin_paths);

        u->dropin_mtime = now(CLOCK_REALTIME);

        return 0;
}

int unit_write_drop_in_format(Unit *u, UnitSetPropertiesMode mode, const char *name, const char *format, ...) {
        _cleanup_free_ char *p = NULL;
        va_list ap;
        int r;

        assert(u);
        assert(name);
        assert(format);

        if (!IN_SET(mode, UNIT_PERSISTENT, UNIT_RUNTIME))
                return 0;

        va_start(ap, format);
        r = vasprintf(&p, format, ap);
        va_end(ap);

        if (r < 0)
                return -ENOMEM;

        return unit_write_drop_in(u, mode, name, p);
}

int unit_write_drop_in_private(Unit *u, UnitSetPropertiesMode mode, const char *name, const char *data) {
        _cleanup_free_ char *ndata = NULL;

        assert(u);
        assert(name);
        assert(data);

        if (!UNIT_VTABLE(u)->private_section)
                return -EINVAL;

        if (!IN_SET(mode, UNIT_PERSISTENT, UNIT_RUNTIME))
                return 0;

        ndata = strjoin("[", UNIT_VTABLE(u)->private_section, "]\n", data, NULL);
        if (!ndata)
                return -ENOMEM;

        return unit_write_drop_in(u, mode, name, ndata);
}

int unit_write_drop_in_private_format(Unit *u, UnitSetPropertiesMode mode, const char *name, const char *format, ...) {
        _cleanup_free_ char *p = NULL;
        va_list ap;
        int r;

        assert(u);
        assert(name);
        assert(format);

        if (!IN_SET(mode, UNIT_PERSISTENT, UNIT_RUNTIME))
                return 0;

        va_start(ap, format);
        r = vasprintf(&p, format, ap);
        va_end(ap);

        if (r < 0)
                return -ENOMEM;

        return unit_write_drop_in_private(u, mode, name, p);
}

int unit_remove_drop_in(Unit *u, UnitSetPropertiesMode mode, const char *name) {
        _cleanup_free_ char *p = NULL, *q = NULL;
        int r;

        assert(u);

        if (!IN_SET(mode, UNIT_PERSISTENT, UNIT_RUNTIME))
                return 0;

        r = unit_drop_in_file(u, mode, name, &p, &q);
        if (r < 0)
                return r;

        if (unlink(q) < 0)
                r = errno == ENOENT ? 0 : -errno;
        else
                r = 1;

        rmdir(p);
        return r;
}

int unit_make_transient(Unit *u) {
        assert(u);

        if (!UNIT_VTABLE(u)->can_transient)
                return -EOPNOTSUPP;

        u->load_state = UNIT_STUB;
        u->load_error = 0;
        u->transient = true;
        u->fragment_path = mfree(u->fragment_path);

        return 0;
}

int unit_kill_context(
                Unit *u,
                KillContext *c,
                KillOperation k,
                pid_t main_pid,
                pid_t control_pid,
                bool main_pid_alien) {

        bool wait_for_exit = false;
        int sig, r;

        assert(u);
        assert(c);

        if (c->kill_mode == KILL_NONE)
                return 0;

        switch (k) {
        case KILL_KILL:
                sig = SIGKILL;
                break;
        case KILL_ABORT:
                sig = SIGABRT;
                break;
        case KILL_TERMINATE:
                sig = c->kill_signal;
                break;
        default:
                assert_not_reached("KillOperation unknown");
        }

        if (main_pid > 0) {
                r = kill_and_sigcont(main_pid, sig);

                if (r < 0 && r != -ESRCH) {
                        _cleanup_free_ char *comm = NULL;
                        get_process_comm(main_pid, &comm);

                        log_unit_warning_errno(u, r, "Failed to kill main process " PID_FMT " (%s), ignoring: %m", main_pid, strna(comm));
                } else {
                        if (!main_pid_alien)
                                wait_for_exit = true;

                        if (c->send_sighup && k == KILL_TERMINATE)
                                (void) kill(main_pid, SIGHUP);
                }
        }

        if (control_pid > 0) {
                r = kill_and_sigcont(control_pid, sig);

                if (r < 0 && r != -ESRCH) {
                        _cleanup_free_ char *comm = NULL;
                        get_process_comm(control_pid, &comm);

                        log_unit_warning_errno(u, r, "Failed to kill control process " PID_FMT " (%s), ignoring: %m", control_pid, strna(comm));
                } else {
                        wait_for_exit = true;

                        if (c->send_sighup && k == KILL_TERMINATE)
                                (void) kill(control_pid, SIGHUP);
                }
        }

        if (u->cgroup_path &&
            (c->kill_mode == KILL_CONTROL_GROUP || (c->kill_mode == KILL_MIXED && k == KILL_KILL))) {
                _cleanup_set_free_ Set *pid_set = NULL;

                /* Exclude the main/control pids from being killed via the cgroup */
                pid_set = unit_pid_set(main_pid, control_pid);
                if (!pid_set)
                        return -ENOMEM;

                r = cg_kill_recursive(SYSTEMD_CGROUP_CONTROLLER, u->cgroup_path, sig, true, k != KILL_TERMINATE, false, pid_set);
                if (r < 0) {
                        if (r != -EAGAIN && r != -ESRCH && r != -ENOENT)
                                log_unit_warning_errno(u, r, "Failed to kill control group %s, ignoring: %m", u->cgroup_path);

<<<<<<< HEAD
=======
                } else if (r > 0) {

>>>>>>> 8906c2ad
                        wait_for_exit = true;

                        if (c->send_sighup && k != KILL_KILL) {
                                set_free(pid_set);

                                pid_set = unit_pid_set(main_pid, control_pid);
                                if (!pid_set)
                                        return -ENOMEM;

                                cg_kill_recursive(SYSTEMD_CGROUP_CONTROLLER, u->cgroup_path, SIGHUP, false, true, false, pid_set);
                        }
                }
        }

        return wait_for_exit;
}

int unit_require_mounts_for(Unit *u, const char *path) {
        char prefix[strlen(path) + 1], *p;
        int r;

        assert(u);
        assert(path);

        /* Registers a unit for requiring a certain path and all its
         * prefixes. We keep a simple array of these paths in the
         * unit, since its usually short. However, we build a prefix
         * table for all possible prefixes so that new appearing mount
         * units can easily determine which units to make themselves a
         * dependency of. */

        if (!path_is_absolute(path))
                return -EINVAL;

        p = strdup(path);
        if (!p)
                return -ENOMEM;

        path_kill_slashes(p);

        if (!path_is_safe(p)) {
                free(p);
                return -EPERM;
        }

        if (strv_contains(u->requires_mounts_for, p)) {
                free(p);
                return 0;
        }

        r = strv_consume(&u->requires_mounts_for, p);
        if (r < 0)
                return r;

        PATH_FOREACH_PREFIX_MORE(prefix, p) {
                Set *x;

                x = hashmap_get(u->manager->units_requiring_mounts_for, prefix);
                if (!x) {
                        char *q;

                        r = hashmap_ensure_allocated(&u->manager->units_requiring_mounts_for, &string_hash_ops);
                        if (r < 0)
                                return r;

                        q = strdup(prefix);
                        if (!q)
                                return -ENOMEM;

                        x = set_new(NULL);
                        if (!x) {
                                free(q);
                                return -ENOMEM;
                        }

                        r = hashmap_put(u->manager->units_requiring_mounts_for, q, x);
                        if (r < 0) {
                                free(q);
                                set_free(x);
                                return r;
                        }
                }

                r = set_put(x, u);
                if (r < 0)
                        return r;
        }

        return 0;
}

int unit_setup_exec_runtime(Unit *u) {
        ExecRuntime **rt;
        size_t offset;
        Iterator i;
        Unit *other;

        offset = UNIT_VTABLE(u)->exec_runtime_offset;
        assert(offset > 0);

        /* Check if there already is an ExecRuntime for this unit? */
        rt = (ExecRuntime**) ((uint8_t*) u + offset);
        if (*rt)
                return 0;

        /* Try to get it from somebody else */
        SET_FOREACH(other, u->dependencies[UNIT_JOINS_NAMESPACE_OF], i) {

                *rt = unit_get_exec_runtime(other);
                if (*rt) {
                        exec_runtime_ref(*rt);
                        return 0;
                }
        }

        return exec_runtime_make(rt, unit_get_exec_context(u), u->id);
}

bool unit_type_supported(UnitType t) {
        if (_unlikely_(t < 0))
                return false;
        if (_unlikely_(t >= _UNIT_TYPE_MAX))
                return false;

        if (!unit_vtable[t]->supported)
                return true;

        return unit_vtable[t]->supported();
}

void unit_warn_if_dir_nonempty(Unit *u, const char* where) {
        int r;

        assert(u);
        assert(where);

        r = dir_is_empty(where);
        if (r > 0)
                return;
        if (r < 0) {
                log_unit_warning_errno(u, r, "Failed to check directory %s: %m", where);
                return;
        }

        log_struct(LOG_NOTICE,
                   LOG_MESSAGE_ID(SD_MESSAGE_OVERMOUNTING),
                   LOG_UNIT_ID(u),
                   LOG_UNIT_MESSAGE(u, "Directory %s to mount over is not empty, mounting anyway.", where),
                   "WHERE=%s", where,
                   NULL);
}

int unit_fail_if_symlink(Unit *u, const char* where) {
        int r;

        assert(u);
        assert(where);

        r = is_symlink(where);
        if (r < 0) {
                log_unit_debug_errno(u, r, "Failed to check symlink %s, ignoring: %m", where);
                return 0;
        }
        if (r == 0)
                return 0;

        log_struct(LOG_ERR,
                   LOG_MESSAGE_ID(SD_MESSAGE_OVERMOUNTING),
                   LOG_UNIT_ID(u),
                   LOG_UNIT_MESSAGE(u, "Mount on symlink %s not allowed.", where),
                   "WHERE=%s", where,
                   NULL);

        return -ELOOP;
}

static const char* const unit_active_state_table[_UNIT_ACTIVE_STATE_MAX] = {
        [UNIT_ACTIVE] = "active",
        [UNIT_RELOADING] = "reloading",
        [UNIT_INACTIVE] = "inactive",
        [UNIT_FAILED] = "failed",
        [UNIT_ACTIVATING] = "activating",
        [UNIT_DEACTIVATING] = "deactivating"
};

DEFINE_STRING_TABLE_LOOKUP(unit_active_state, UnitActiveState);<|MERGE_RESOLUTION|>--- conflicted
+++ resolved
@@ -3493,11 +3493,8 @@
                         if (r != -EAGAIN && r != -ESRCH && r != -ENOENT)
                                 log_unit_warning_errno(u, r, "Failed to kill control group %s, ignoring: %m", u->cgroup_path);
 
-<<<<<<< HEAD
-=======
                 } else if (r > 0) {
 
->>>>>>> 8906c2ad
                         wait_for_exit = true;
 
                         if (c->send_sighup && k != KILL_KILL) {
