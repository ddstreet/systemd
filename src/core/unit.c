--- conflicted
+++ resolved
@@ -1608,11 +1608,7 @@
                 unit_destroy_cgroup(u);
 
         /* Note that this doesn't apply to RemainAfterExit services exiting
-<<<<<<< HEAD
-         * sucessfully, since there's no change of state in that case. Which is
-=======
          * successfully, since there's no change of state in that case. Which is
->>>>>>> c17d7fc6
          * why it is handled in service_set_state() */
         if (UNIT_IS_INACTIVE_OR_FAILED(os) != UNIT_IS_INACTIVE_OR_FAILED(ns)) {
                 ExecContext *ec;
@@ -1813,39 +1809,6 @@
         return r;
 }
 
-<<<<<<< HEAD
-int unit_watch_pid(Unit *u, pid_t pid) {
-        int q, r;
-
-        assert(u);
-        assert(pid >= 1);
-
-        /* Watch a specific PID. We only support one or two units
-         * watching each PID for now, not more. */
-
-        r = set_ensure_allocated(&u->pids, trivial_hash_func, trivial_compare_func);
-        if (r < 0)
-                return r;
-
-        r = hashmap_ensure_allocated(&u->manager->watch_pids1, trivial_hash_func, trivial_compare_func);
-        if (r < 0)
-                return r;
-
-        r = hashmap_put(u->manager->watch_pids1, LONG_TO_PTR(pid), u);
-        if (r == -EEXIST) {
-                r = hashmap_ensure_allocated(&u->manager->watch_pids2, trivial_hash_func, trivial_compare_func);
-                if (r < 0)
-                        return r;
-
-                r = hashmap_put(u->manager->watch_pids2, LONG_TO_PTR(pid), u);
-        }
-
-        q = set_put(u->pids, LONG_TO_PTR(pid));
-        if (q < 0)
-                return q;
-
-        return r;
-=======
 void unit_unwatch_pid(Unit *u, pid_t pid) {
         assert(u);
         assert(pid >= 1);
@@ -1853,29 +1816,16 @@
         hashmap_remove_value(u->manager->watch_pids1, LONG_TO_PTR(pid), u);
         hashmap_remove_value(u->manager->watch_pids2, LONG_TO_PTR(pid), u);
         set_remove(u->pids, LONG_TO_PTR(pid));
->>>>>>> c17d7fc6
 }
 
 void unit_unwatch_all_pids(Unit *u) {
         assert(u);
 
-<<<<<<< HEAD
-        hashmap_remove_value(u->manager->watch_pids1, LONG_TO_PTR(pid), u);
-        hashmap_remove_value(u->manager->watch_pids2, LONG_TO_PTR(pid), u);
-        set_remove(u->pids, LONG_TO_PTR(pid));
-}
-
-void unit_unwatch_all_pids(Unit *u) {
-        assert(u);
-
-=======
->>>>>>> c17d7fc6
         while (!set_isempty(u->pids))
                 unit_unwatch_pid(u, PTR_TO_LONG(set_first(u->pids)));
 
         set_free(u->pids);
         u->pids = NULL;
-<<<<<<< HEAD
 }
 
 static int unit_watch_pids_in_path(Unit *u, const char *path) {
@@ -1929,7 +1879,6 @@
         return ret;
 }
 
-
 int unit_watch_all_pids(Unit *u) {
         assert(u);
 
@@ -1954,100 +1903,6 @@
 
                 if (pid == except1 || pid == except2)
                         continue;
-
-                if (kill(pid, 0) < 0 && errno == ESRCH)
-                        unit_unwatch_pid(u, pid);
-        }
-=======
->>>>>>> c17d7fc6
-}
-
-static int unit_watch_pids_in_path(Unit *u, const char *path) {
-        _cleanup_closedir_ DIR *d = NULL;
-        _cleanup_fclose_ FILE *f = NULL;
-        int ret = 0, r;
-
-        assert(u);
-        assert(path);
-
-        /* Adds all PIDs from a specific cgroup path to the set of PIDs we watch. */
-
-        r = cg_enumerate_processes(SYSTEMD_CGROUP_CONTROLLER, path, &f);
-        if (r >= 0) {
-                pid_t pid;
-
-                while ((r = cg_read_pid(f, &pid)) > 0) {
-                        r = unit_watch_pid(u, pid);
-                        if (r < 0 && ret >= 0)
-                                ret = r;
-                }
-                if (r < 0 && ret >= 0)
-                        ret = r;
-
-        } else if (ret >= 0)
-                ret = r;
-
-        r = cg_enumerate_subgroups(SYSTEMD_CGROUP_CONTROLLER, path, &d);
-        if (r >= 0) {
-                char *fn;
-
-                while ((r = cg_read_subgroup(d, &fn)) > 0) {
-                        _cleanup_free_ char *p = NULL;
-
-                        p = strjoin(path, "/", fn, NULL);
-                        free(fn);
-
-                        if (!p)
-                                return -ENOMEM;
-
-                        r = unit_watch_pids_in_path(u, p);
-                        if (r < 0 && ret >= 0)
-                                ret = r;
-                }
-                if (r < 0 && ret >= 0)
-                        ret = r;
-
-        } else if (ret >= 0)
-                ret = r;
-
-        return ret;
-}
-
-<<<<<<< HEAD
-fail:
-        if (ours)
-                safe_close(fd);
-=======
-int unit_watch_all_pids(Unit *u) {
-        assert(u);
-
-        /* Adds all PIDs from our cgroup to the set of PIDs we watch */
-
-        if (!u->cgroup_path)
-                return -ENOENT;
->>>>>>> c17d7fc6
-
-        return unit_watch_pids_in_path(u, u->cgroup_path);
-}
-
-void unit_tidy_watch_pids(Unit *u, pid_t except1, pid_t except2) {
-        Iterator i;
-        void *e;
-
-        assert(u);
-
-        /* Cleans dead PIDs from our list */
-
-        SET_FOREACH(e, u->pids, i) {
-                pid_t pid = PTR_TO_LONG(e);
-
-<<<<<<< HEAD
-        assert_se(epoll_ctl(u->manager->epoll_fd, EPOLL_CTL_DEL, w->fd, NULL) >= 0);
-        safe_close(w->fd);
-=======
-                if (pid == except1 || pid == except2)
-                        continue;
->>>>>>> c17d7fc6
 
                 if (!pid_is_unwaited(pid))
                         unit_unwatch_pid(u, pid);
@@ -2463,11 +2318,6 @@
         assert(fds);
 
         if (unit_can_serialize(u)) {
-<<<<<<< HEAD
-                r = UNIT_VTABLE(u)->serialize(u, f, fds);
-                if (r < 0)
-                        return r;
-=======
                 ExecRuntime *rt;
 
                 r = UNIT_VTABLE(u)->serialize(u, f, fds);
@@ -2480,7 +2330,6 @@
                         if (r < 0)
                                 return r;
                 }
->>>>>>> c17d7fc6
         }
 
         dual_timestamp_serialize(f, "inactive-exit-timestamp", &u->inactive_exit_timestamp);
@@ -2550,13 +2399,10 @@
         assert(f);
         assert(fds);
 
-<<<<<<< HEAD
-=======
         offset = UNIT_VTABLE(u)->exec_runtime_offset;
         if (offset > 0)
                 rt = (ExecRuntime**) ((uint8_t*) u + offset);
 
->>>>>>> c17d7fc6
         for (;;) {
                 char line[LINE_MAX], *l, *v;
                 size_t k;
@@ -2678,8 +2524,6 @@
                 }
 
                 if (unit_can_serialize(u)) {
-<<<<<<< HEAD
-=======
                         if (rt) {
                                 r = exec_runtime_deserialize_item(rt, u, l, v, fds);
                                 if (r < 0)
@@ -2688,7 +2532,6 @@
                                         continue;
                         }
 
->>>>>>> c17d7fc6
                         r = UNIT_VTABLE(u)->deserialize_item(u, l, v, fds);
                         if (r < 0)
                                 return r;
