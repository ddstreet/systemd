/***
  This file is part of systemd.

  Copyright 2010 Lennart Poettering

  systemd is free software; you can redistribute it and/or modify it
  under the terms of the GNU Lesser General Public License as published by
  the Free Software Foundation; either version 2.1 of the License, or
  (at your option) any later version.

  systemd is distributed in the hope that it will be useful, but
  WITHOUT ANY WARRANTY; without even the implied warranty of
  MERCHANTABILITY or FITNESS FOR A PARTICULAR PURPOSE. See the GNU
  Lesser General Public License for more details.

  You should have received a copy of the GNU Lesser General Public License
  along with systemd; If not, see <http://www.gnu.org/licenses/>.
***/

#include <errno.h>
#include <sys/epoll.h>
#include <unistd.h>

#include "sd-bus.h"

#include "alloc-util.h"
#include "bus-common-errors.h"
#include "bus-error.h"
#include "bus-internal.h"
#include "bus-util.h"
#include "dbus-cgroup.h"
#include "dbus-execute.h"
#include "dbus-job.h"
#include "dbus-kill.h"
#include "dbus-manager.h"
#include "dbus-unit.h"
#include "dbus.h"
#include "fd-util.h"
#include "log.h"
#include "missing.h"
#include "mkdir.h"
#include "selinux-access.h"
#include "special.h"
#include "string-util.h"
#include "strv.h"
#include "strxcpyx.h"
#include "user-util.h"

#define CONNECTIONS_MAX 4096

static void destroy_bus(Manager *m, sd_bus **bus);

int bus_send_queued_message(Manager *m) {
        int r;

        assert(m);

        if (!m->queued_message)
                return 0;

        /* If we cannot get rid of this message we won't dispatch any
         * D-Bus messages, so that we won't end up wanting to queue
         * another message. */

        r = sd_bus_send(NULL, m->queued_message, NULL);
        if (r < 0)
                log_warning_errno(r, "Failed to send queued message: %m");

        m->queued_message = sd_bus_message_unref(m->queued_message);

        return 0;
}

int bus_forward_agent_released(Manager *m, const char *path) {
        int r;

        assert(m);
        assert(path);

        if (!MANAGER_IS_SYSTEM(m))
                return 0;

        if (!m->system_bus)
                return 0;

        /* If we are running a system instance we forward the agent message on the system bus, so that the user
         * instances get notified about this, too */

        r = sd_bus_emit_signal(m->system_bus,
                               "/org/freedesktop/systemd1/agent",
                               "org.freedesktop.systemd1.Agent",
                               "Released",
                               "s", path);
        if (r < 0)
                return log_warning_errno(r, "Failed to propagate agent release message: %m");

        return 1;
}

static int signal_agent_released(sd_bus_message *message, void *userdata, sd_bus_error *error) {
        _cleanup_(sd_bus_creds_unrefp) sd_bus_creds *creds = NULL;
        Manager *m = userdata;
        const char *cgroup;
        uid_t sender_uid;
        int r;

        assert(message);
        assert(m);

        /* only accept org.freedesktop.systemd1.Agent from UID=0 */
        r = sd_bus_query_sender_creds(message, SD_BUS_CREDS_EUID, &creds);
        if (r < 0)
                return r;

        r = sd_bus_creds_get_euid(creds, &sender_uid);
        if (r < 0 || sender_uid != 0)
                return 0;

        /* parse 'cgroup-empty' notification */
        r = sd_bus_message_read(message, "s", &cgroup);
        if (r < 0) {
                bus_log_parse_error(r);
                return 0;
        }

        manager_notify_cgroup_empty(m, cgroup);
        return 0;
}

static int signal_disconnected(sd_bus_message *message, void *userdata, sd_bus_error *error) {
        Manager *m = userdata;
        sd_bus *bus;

        assert(message);
        assert(m);
        assert_se(bus = sd_bus_message_get_bus(message));

        if (bus == m->api_bus)
                destroy_bus(m, &m->api_bus);
        if (bus == m->system_bus)
                destroy_bus(m, &m->system_bus);
        if (set_remove(m->private_buses, bus)) {
                log_debug("Got disconnect on private connection.");
                destroy_bus(m, &bus);
        }

        return 0;
}

static int signal_activation_request(sd_bus_message *message, void *userdata, sd_bus_error *ret_error) {
        _cleanup_(sd_bus_error_free) sd_bus_error error = SD_BUS_ERROR_NULL;
        _cleanup_(sd_bus_message_unrefp) sd_bus_message *reply = NULL;
        Manager *m = userdata;
        const char *name;
        Unit *u;
        int r;

        assert(message);
        assert(m);

        r = sd_bus_message_read(message, "s", &name);
        if (r < 0) {
                bus_log_parse_error(r);
                return 0;
        }

        if (manager_unit_inactive_or_pending(m, SPECIAL_DBUS_SERVICE) ||
            manager_unit_inactive_or_pending(m, SPECIAL_DBUS_SOCKET)) {
                r = sd_bus_error_setf(&error, BUS_ERROR_SHUTTING_DOWN, "Refusing activation, D-Bus is shutting down.");
                goto failed;
        }

        r = manager_load_unit(m, name, NULL, &error, &u);
        if (r < 0)
                goto failed;

        if (u->refuse_manual_start) {
                r = sd_bus_error_setf(&error, BUS_ERROR_ONLY_BY_DEPENDENCY, "Operation refused, %s may be requested by dependency only.", u->id);
                goto failed;
        }

        r = manager_add_job(m, JOB_START, u, JOB_REPLACE, &error, NULL);
        if (r < 0)
                goto failed;

        /* Successfully queued, that's it for us */
        return 0;

failed:
        if (!sd_bus_error_is_set(&error))
                sd_bus_error_set_errno(&error, r);

        log_debug("D-Bus activation failed for %s: %s", name, bus_error_message(&error, r));

        r = sd_bus_message_new_signal(sd_bus_message_get_bus(message), &reply, "/org/freedesktop/systemd1", "org.freedesktop.systemd1.Activator", "ActivationFailure");
        if (r < 0) {
                bus_log_create_error(r);
                return 0;
        }

        r = sd_bus_message_append(reply, "sss", name, error.name, error.message);
        if (r < 0) {
                bus_log_create_error(r);
                return 0;
        }

        r = sd_bus_send_to(NULL, reply, "org.freedesktop.DBus", NULL);
        if (r < 0)
                return log_error_errno(r, "Failed to respond with to bus activation request: %m");

        return 0;
}

#ifdef HAVE_SELINUX
static int mac_selinux_filter(sd_bus_message *message, void *userdata, sd_bus_error *error) {
        Manager *m = userdata;
        const char *verb, *path;
        Unit *u = NULL;
        Job *j;
        int r;

        assert(message);

        /* Our own method calls are all protected individually with
         * selinux checks, but the built-in interfaces need to be
         * protected too. */

        if (sd_bus_message_is_method_call(message, "org.freedesktop.DBus.Properties", "Set"))
                verb = "reload";
        else if (sd_bus_message_is_method_call(message, "org.freedesktop.DBus.Introspectable", NULL) ||
                 sd_bus_message_is_method_call(message, "org.freedesktop.DBus.Properties", NULL) ||
                 sd_bus_message_is_method_call(message, "org.freedesktop.DBus.ObjectManager", NULL) ||
                 sd_bus_message_is_method_call(message, "org.freedesktop.DBus.Peer", NULL))
                verb = "status";
        else
                return 0;

        path = sd_bus_message_get_path(message);

        if (object_path_startswith("/org/freedesktop/systemd1", path)) {

                r = mac_selinux_access_check(message, verb, error);
                if (r < 0)
                        return r;

                return 0;
        }

        if (streq_ptr(path, "/org/freedesktop/systemd1/unit/self")) {
                _cleanup_(sd_bus_creds_unrefp) sd_bus_creds *creds = NULL;
                pid_t pid;

                r = sd_bus_query_sender_creds(message, SD_BUS_CREDS_PID, &creds);
                if (r < 0)
                        return 0;

                r = sd_bus_creds_get_pid(creds, &pid);
                if (r < 0)
                        return 0;

                u = manager_get_unit_by_pid(m, pid);
        } else {
                r = manager_get_job_from_dbus_path(m, path, &j);
                if (r >= 0)
                        u = j->unit;
                else
                        manager_load_unit_from_dbus_path(m, path, NULL, &u);
        }

        if (!u)
                return 0;

        r = mac_selinux_unit_access_check(u, message, verb, error);
        if (r < 0)
                return r;

        return 0;
}
#endif

static int bus_job_find(sd_bus *bus, const char *path, const char *interface, void *userdata, void **found, sd_bus_error *error) {
        Manager *m = userdata;
        Job *j;
        int r;

        assert(bus);
        assert(path);
        assert(interface);
        assert(found);
        assert(m);

        r = manager_get_job_from_dbus_path(m, path, &j);
        if (r < 0)
                return 0;

        *found = j;
        return 1;
}

static int find_unit(Manager *m, sd_bus *bus, const char *path, Unit **unit, sd_bus_error *error) {
        Unit *u;
        int r;

        assert(m);
        assert(bus);
        assert(path);

        if (streq_ptr(path, "/org/freedesktop/systemd1/unit/self")) {
                _cleanup_(sd_bus_creds_unrefp) sd_bus_creds *creds = NULL;
                sd_bus_message *message;
                pid_t pid;

                message = sd_bus_get_current_message(bus);
                if (!message)
                        return 0;

                r = sd_bus_query_sender_creds(message, SD_BUS_CREDS_PID, &creds);
                if (r < 0)
                        return r;

                r = sd_bus_creds_get_pid(creds, &pid);
                if (r < 0)
                        return r;

                u = manager_get_unit_by_pid(m, pid);
        } else {
                r = manager_load_unit_from_dbus_path(m, path, error, &u);
                if (r < 0)
                        return 0;
        }

        if (!u)
                return 0;

        *unit = u;
        return 1;
}

static int bus_unit_find(sd_bus *bus, const char *path, const char *interface, void *userdata, void **found, sd_bus_error *error) {
        Manager *m = userdata;

        assert(bus);
        assert(path);
        assert(interface);
        assert(found);
        assert(m);

        return find_unit(m, bus, path, (Unit**) found, error);
}

static int bus_unit_interface_find(sd_bus *bus, const char *path, const char *interface, void *userdata, void **found, sd_bus_error *error) {
        Manager *m = userdata;
        Unit *u;
        int r;

        assert(bus);
        assert(path);
        assert(interface);
        assert(found);
        assert(m);

        r = find_unit(m, bus, path, &u, error);
        if (r <= 0)
                return r;

        if (!streq_ptr(interface, unit_dbus_interface_from_type(u->type)))
                return 0;

        *found = u;
        return 1;
}

static int bus_unit_cgroup_find(sd_bus *bus, const char *path, const char *interface, void *userdata, void **found, sd_bus_error *error) {
        Manager *m = userdata;
        Unit *u;
        int r;

        assert(bus);
        assert(path);
        assert(interface);
        assert(found);
        assert(m);

        r = find_unit(m, bus, path, &u, error);
        if (r <= 0)
                return r;

        if (!streq_ptr(interface, unit_dbus_interface_from_type(u->type)))
                return 0;

        if (!UNIT_HAS_CGROUP_CONTEXT(u))
                return 0;

        *found = u;
        return 1;
}

static int bus_cgroup_context_find(sd_bus *bus, const char *path, const char *interface, void *userdata, void **found, sd_bus_error *error) {
        Manager *m = userdata;
        CGroupContext *c;
        Unit *u;
        int r;

        assert(bus);
        assert(path);
        assert(interface);
        assert(found);
        assert(m);

        r = find_unit(m, bus, path, &u, error);
        if (r <= 0)
                return r;

        if (!streq_ptr(interface, unit_dbus_interface_from_type(u->type)))
                return 0;

        c = unit_get_cgroup_context(u);
        if (!c)
                return 0;

        *found = c;
        return 1;
}

static int bus_exec_context_find(sd_bus *bus, const char *path, const char *interface, void *userdata, void **found, sd_bus_error *error) {
        Manager *m = userdata;
        ExecContext *c;
        Unit *u;
        int r;

        assert(bus);
        assert(path);
        assert(interface);
        assert(found);
        assert(m);

        r = find_unit(m, bus, path, &u, error);
        if (r <= 0)
                return r;

        if (!streq_ptr(interface, unit_dbus_interface_from_type(u->type)))
                return 0;

        c = unit_get_exec_context(u);
        if (!c)
                return 0;

        *found = c;
        return 1;
}

static int bus_kill_context_find(sd_bus *bus, const char *path, const char *interface, void *userdata, void **found, sd_bus_error *error) {
        Manager *m = userdata;
        KillContext *c;
        Unit *u;
        int r;

        assert(bus);
        assert(path);
        assert(interface);
        assert(found);
        assert(m);

        r = find_unit(m, bus, path, &u, error);
        if (r <= 0)
                return r;

        if (!streq_ptr(interface, unit_dbus_interface_from_type(u->type)))
                return 0;

        c = unit_get_kill_context(u);
        if (!c)
                return 0;

        *found = c;
        return 1;
}

static int bus_job_enumerate(sd_bus *bus, const char *path, void *userdata, char ***nodes, sd_bus_error *error) {
        _cleanup_free_ char **l = NULL;
        Manager *m = userdata;
        unsigned k = 0;
        Iterator i;
        Job *j;

        l = new0(char*, hashmap_size(m->jobs)+1);
        if (!l)
                return -ENOMEM;

        HASHMAP_FOREACH(j, m->jobs, i) {
                l[k] = job_dbus_path(j);
                if (!l[k])
                        return -ENOMEM;

                k++;
        }

        assert(hashmap_size(m->jobs) == k);

        *nodes = l;
        l = NULL;

        return k;
}

static int bus_unit_enumerate(sd_bus *bus, const char *path, void *userdata, char ***nodes, sd_bus_error *error) {
        _cleanup_free_ char **l = NULL;
        Manager *m = userdata;
        unsigned k = 0;
        Iterator i;
        Unit *u;

        l = new0(char*, hashmap_size(m->units)+1);
        if (!l)
                return -ENOMEM;

        HASHMAP_FOREACH(u, m->units, i) {
                l[k] = unit_dbus_path(u);
                if (!l[k])
                        return -ENOMEM;

                k++;
        }

        *nodes = l;
        l = NULL;

        return k;
}

static int bus_setup_api_vtables(Manager *m, sd_bus *bus) {
        UnitType t;
        int r;

        assert(m);
        assert(bus);

#ifdef HAVE_SELINUX
        r = sd_bus_add_filter(bus, NULL, mac_selinux_filter, m);
        if (r < 0)
                return log_error_errno(r, "Failed to add SELinux access filter: %m");
#endif

        r = sd_bus_add_object_vtable(bus, NULL, "/org/freedesktop/systemd1", "org.freedesktop.systemd1.Manager", bus_manager_vtable, m);
        if (r < 0)
                return log_error_errno(r, "Failed to register Manager vtable: %m");

        r = sd_bus_add_fallback_vtable(bus, NULL, "/org/freedesktop/systemd1/job", "org.freedesktop.systemd1.Job", bus_job_vtable, bus_job_find, m);
        if (r < 0)
                return log_error_errno(r, "Failed to register Job vtable: %m");

        r = sd_bus_add_node_enumerator(bus, NULL, "/org/freedesktop/systemd1/job", bus_job_enumerate, m);
        if (r < 0)
                return log_error_errno(r, "Failed to add job enumerator: %m");

        r = sd_bus_add_fallback_vtable(bus, NULL, "/org/freedesktop/systemd1/unit", "org.freedesktop.systemd1.Unit", bus_unit_vtable, bus_unit_find, m);
        if (r < 0)
                return log_error_errno(r, "Failed to register Unit vtable: %m");

        r = sd_bus_add_node_enumerator(bus, NULL, "/org/freedesktop/systemd1/unit", bus_unit_enumerate, m);
        if (r < 0)
                return log_error_errno(r, "Failed to add job enumerator: %m");

        for (t = 0; t < _UNIT_TYPE_MAX; t++) {
                const char *interface;

                assert_se(interface = unit_dbus_interface_from_type(t));

                r = sd_bus_add_fallback_vtable(bus, NULL, "/org/freedesktop/systemd1/unit", interface, unit_vtable[t]->bus_vtable, bus_unit_interface_find, m);
                if (r < 0)
                        return log_error_errno(r, "Failed to register type specific vtable for %s: %m", interface);

                if (unit_vtable[t]->cgroup_context_offset > 0) {
                        r = sd_bus_add_fallback_vtable(bus, NULL, "/org/freedesktop/systemd1/unit", interface, bus_unit_cgroup_vtable, bus_unit_cgroup_find, m);
                        if (r < 0)
                                return log_error_errno(r, "Failed to register control group unit vtable for %s: %m", interface);

                        r = sd_bus_add_fallback_vtable(bus, NULL, "/org/freedesktop/systemd1/unit", interface, bus_cgroup_vtable, bus_cgroup_context_find, m);
                        if (r < 0)
                                return log_error_errno(r, "Failed to register control group vtable for %s: %m", interface);
                }

                if (unit_vtable[t]->exec_context_offset > 0) {
                        r = sd_bus_add_fallback_vtable(bus, NULL, "/org/freedesktop/systemd1/unit", interface, bus_exec_vtable, bus_exec_context_find, m);
                        if (r < 0)
                                return log_error_errno(r, "Failed to register execute vtable for %s: %m", interface);
                }

                if (unit_vtable[t]->kill_context_offset > 0) {
                        r = sd_bus_add_fallback_vtable(bus, NULL, "/org/freedesktop/systemd1/unit", interface, bus_kill_vtable, bus_kill_context_find, m);
                        if (r < 0)
                                return log_error_errno(r, "Failed to register kill vtable for %s: %m", interface);
                }
        }

        return 0;
}

static int bus_setup_disconnected_match(Manager *m, sd_bus *bus) {
        int r;

        assert(m);
        assert(bus);

        r = sd_bus_add_match(
                        bus,
                        NULL,
                        "sender='org.freedesktop.DBus.Local',"
                        "type='signal',"
                        "path='/org/freedesktop/DBus/Local',"
                        "interface='org.freedesktop.DBus.Local',"
                        "member='Disconnected'",
                        signal_disconnected, m);

        if (r < 0)
                return log_error_errno(r, "Failed to register match for Disconnected message: %m");

        return 0;
}

static int bus_on_connection(sd_event_source *s, int fd, uint32_t revents, void *userdata) {
        _cleanup_(sd_bus_unrefp) sd_bus *bus = NULL;
        _cleanup_close_ int nfd = -1;
        Manager *m = userdata;
        sd_id128_t id;
        int r;

        assert(s);
        assert(m);

        nfd = accept4(fd, NULL, NULL, SOCK_NONBLOCK|SOCK_CLOEXEC);
        if (nfd < 0) {
                log_warning_errno(errno, "Failed to accept private connection, ignoring: %m");
                return 0;
        }

        if (set_size(m->private_buses) >= CONNECTIONS_MAX) {
                log_warning("Too many concurrent connections, refusing");
                return 0;
        }

        r = set_ensure_allocated(&m->private_buses, NULL);
        if (r < 0) {
                log_oom();
                return 0;
        }

        r = sd_bus_new(&bus);
        if (r < 0) {
                log_warning_errno(r, "Failed to allocate new private connection bus: %m");
                return 0;
        }

        r = sd_bus_set_fd(bus, nfd, nfd);
        if (r < 0) {
                log_warning_errno(r, "Failed to set fd on new connection bus: %m");
                return 0;
        }

        nfd = -1;

        r = bus_check_peercred(bus);
        if (r < 0) {
                log_warning_errno(r, "Incoming private connection from unprivileged client, refusing: %m");
                return 0;
        }

        assert_se(sd_id128_randomize(&id) >= 0);

        r = sd_bus_set_server(bus, 1, id);
        if (r < 0) {
                log_warning_errno(r, "Failed to enable server support for new connection bus: %m");
                return 0;
        }

        r = sd_bus_negotiate_creds(bus, 1,
                                   SD_BUS_CREDS_PID|SD_BUS_CREDS_UID|
                                   SD_BUS_CREDS_EUID|SD_BUS_CREDS_EFFECTIVE_CAPS|
                                   SD_BUS_CREDS_SELINUX_CONTEXT);
        if (r < 0) {
                log_warning_errno(r, "Failed to enable credentials for new connection: %m");
                return 0;
        }

        r = sd_bus_start(bus);
        if (r < 0) {
                log_warning_errno(r, "Failed to start new connection bus: %m");
                return 0;
        }

        r = sd_bus_attach_event(bus, m->event, SD_EVENT_PRIORITY_NORMAL);
        if (r < 0) {
                log_warning_errno(r, "Failed to attach new connection bus to event loop: %m");
                return 0;
        }

        r = bus_setup_disconnected_match(m, bus);
        if (r < 0)
                return 0;

        r = bus_setup_api_vtables(m, bus);
        if (r < 0) {
                log_warning_errno(r, "Failed to set up API vtables on new connection bus: %m");
                return 0;
        }

        r = set_put(m->private_buses, bus);
        if (r < 0) {
                log_warning_errno(r, "Failed to add new connection bus to set: %m");
                return 0;
        }

        bus = NULL;

        log_debug("Accepted new private connection.");

        return 0;
}

int manager_sync_bus_names(Manager *m, sd_bus *bus) {
        _cleanup_strv_free_ char **names = NULL;
        const char *name;
        Iterator i;
        Unit *u;
        int r;

        assert(m);
        assert(bus);

        r = sd_bus_list_names(bus, &names, NULL);
        if (r < 0)
                return log_error_errno(r, "Failed to get initial list of names: %m");

        /* We have to synchronize the current bus names with the
         * list of active services. To do this, walk the list of
         * all units with bus names. */
        HASHMAP_FOREACH_KEY(u, name, m->watch_bus, i) {
                Service *s = SERVICE(u);

                assert(s);

                if (!streq_ptr(s->bus_name, name)) {
                        log_unit_warning(u, "Bus name has changed from %s → %s, ignoring.", s->bus_name, name);
                        continue;
                }

                /* Check if a service's bus name is in the list of currently
                 * active names */
                if (strv_contains(names, name)) {
                        _cleanup_(sd_bus_creds_unrefp) sd_bus_creds *creds = NULL;
                        const char *unique;

                        /* If it is, determine its current owner */
                        r = sd_bus_get_name_creds(bus, name, SD_BUS_CREDS_UNIQUE_NAME, &creds);
                        if (r < 0) {
                                log_error_errno(r, "Failed to get bus name owner %s: %m", name);
                                continue;
                        }

                        r = sd_bus_creds_get_unique_name(creds, &unique);
                        if (r < 0) {
                                log_error_errno(r, "Failed to get unique name for %s: %m", name);
                                continue;
                        }

                        /* Now, let's compare that to the previous bus owner, and
                         * if it's still the same, all is fine, so just don't
                         * bother the service. Otherwise, the name has apparently
                         * changed, so synthesize a name owner changed signal. */

                        if (!streq_ptr(unique, s->bus_name_owner))
                                UNIT_VTABLE(u)->bus_name_owner_change(u, name, s->bus_name_owner, unique);
                } else {
                        /* So, the name we're watching is not on the bus.
                         * This either means it simply hasn't appeared yet,
                         * or it was lost during the daemon reload.
                         * Check if the service has a stored name owner,
                         * and synthesize a name loss signal in this case. */

                        if (s->bus_name_owner)
                                UNIT_VTABLE(u)->bus_name_owner_change(u, name, s->bus_name_owner, NULL);
                }
        }

        return 0;
}

static int bus_setup_api(Manager *m, sd_bus *bus) {
        Iterator i;
        char *name;
        Unit *u;
        int r;

        assert(m);
        assert(bus);

        /* Let's make sure we have enough credential bits so that we can make security and selinux decisions */
        r = sd_bus_negotiate_creds(bus, 1,
                                   SD_BUS_CREDS_PID|SD_BUS_CREDS_UID|
                                   SD_BUS_CREDS_EUID|SD_BUS_CREDS_EFFECTIVE_CAPS|
                                   SD_BUS_CREDS_SELINUX_CONTEXT);
        if (r < 0)
                log_warning_errno(r, "Failed to enable credential passing, ignoring: %m");

        r = bus_setup_api_vtables(m, bus);
        if (r < 0)
                return r;

        HASHMAP_FOREACH_KEY(u, name, m->watch_bus, i) {
                r = unit_install_bus_match(u, bus, name);
                if (r < 0)
                        log_error_errno(r, "Failed to subscribe to NameOwnerChanged signal for '%s': %m", name);
        }

        r = sd_bus_add_match(
                        bus,
                        NULL,
                        "type='signal',"
                        "sender='org.freedesktop.DBus',"
                        "path='/org/freedesktop/DBus',"
                        "interface='org.freedesktop.systemd1.Activator',"
                        "member='ActivationRequest'",
                        signal_activation_request, m);
        if (r < 0)
                log_warning_errno(r, "Failed to subscribe to activation signal: %m");

        /* Allow replacing of our name, to ease implementation of
         * reexecution, where we keep the old connection open until
         * after the new connection is set up and the name installed
         * to allow clients to synchronously wait for reexecution to
         * finish */
        r = sd_bus_request_name(bus,"org.freedesktop.systemd1", SD_BUS_NAME_REPLACE_EXISTING|SD_BUS_NAME_ALLOW_REPLACEMENT);
        if (r < 0)
                return log_error_errno(r, "Failed to register name: %m");

        r = manager_sync_bus_names(m, bus);
        if (r < 0)
                return r;

        log_debug("Successfully connected to API bus.");
        return 0;
}

static int bus_init_api(Manager *m) {
        _cleanup_(sd_bus_unrefp) sd_bus *bus = NULL;
        int r;

        if (m->api_bus)
                return 0;

        /* The API and system bus is the same if we are running in system mode */
        if (MANAGER_IS_SYSTEM(m) && m->system_bus)
                bus = sd_bus_ref(m->system_bus);
        else {
                if (MANAGER_IS_SYSTEM(m))
                        r = sd_bus_open_system(&bus);
                else
                        r = sd_bus_open_user(&bus);

                if (r < 0) {
                        log_debug("Failed to connect to API bus, retrying later...");
                        return 0;
                }

                r = sd_bus_attach_event(bus, m->event, SD_EVENT_PRIORITY_NORMAL);
                if (r < 0) {
                        log_error_errno(r, "Failed to attach API bus to event loop: %m");
                        return 0;
                }

                r = bus_setup_disconnected_match(m, bus);
                if (r < 0)
                        return 0;
        }

        r = bus_setup_api(m, bus);
        if (r < 0) {
                log_error_errno(r, "Failed to set up API bus: %m");
                return 0;
        }

        m->api_bus = bus;
        bus = NULL;

        return 0;
}

static int bus_setup_system(Manager *m, sd_bus *bus) {
        int r;

        assert(m);
        assert(bus);

        /* if we are a user instance we get the Released message via the system bus */
        if (MANAGER_IS_USER(m)) {
                r = sd_bus_add_match(
                                bus,
                                NULL,
                                "type='signal',"
                                "interface='org.freedesktop.systemd1.Agent',"
                                "member='Released',"
                                "path='/org/freedesktop/systemd1/agent'",
                                signal_agent_released, m);
                if (r < 0)
                        log_warning_errno(r, "Failed to register Released match on system bus: %m");
        }

        log_debug("Successfully connected to system bus.");
        return 0;
}

static int bus_init_system(Manager *m) {
        _cleanup_(sd_bus_unrefp) sd_bus *bus = NULL;
        int r;

        if (m->system_bus)
                return 0;

        /* The API and system bus is the same if we are running in system mode */
        if (MANAGER_IS_SYSTEM(m) && m->api_bus) {
                m->system_bus = sd_bus_ref(m->api_bus);
                return 0;
        }

        r = sd_bus_open_system(&bus);
        if (r < 0) {
                log_debug("Failed to connect to system bus, retrying later...");
                return 0;
        }

        r = bus_setup_disconnected_match(m, bus);
        if (r < 0)
                return 0;

        r = sd_bus_attach_event(bus, m->event, SD_EVENT_PRIORITY_NORMAL);
        if (r < 0) {
                log_error_errno(r, "Failed to attach system bus to event loop: %m");
                return 0;
        }

        r = bus_setup_system(m, bus);
        if (r < 0) {
                log_error_errno(r, "Failed to set up system bus: %m");
                return 0;
        }

        m->system_bus = bus;
        bus = NULL;

        return 0;
}

static int bus_init_private(Manager *m) {
        _cleanup_close_ int fd = -1;
        union sockaddr_union sa = {
                .un.sun_family = AF_UNIX
        };
        sd_event_source *s;
        socklen_t salen;
        int r;

        assert(m);

        if (m->private_listen_fd >= 0)
                return 0;

        if (MANAGER_IS_SYSTEM(m)) {

                /* We want the private bus only when running as init */
                if (getpid() != 1)
                        return 0;

                strcpy(sa.un.sun_path, "/run/systemd/private");
                salen = SOCKADDR_UN_LEN(sa.un);
        } else {
                size_t left = sizeof(sa.un.sun_path);
                char *p = sa.un.sun_path;
                const char *e;

                e = secure_getenv("XDG_RUNTIME_DIR");
                if (!e) {
                        log_error("Failed to determine XDG_RUNTIME_DIR");
                        return -EHOSTDOWN;
                }

                left = strpcpy(&p, left, e);
                left = strpcpy(&p, left, "/systemd/private");

                salen = sizeof(sa.un) - left;
        }

        (void) mkdir_parents_label(sa.un.sun_path, 0755);
        (void) unlink(sa.un.sun_path);

        fd = socket(AF_UNIX, SOCK_STREAM|SOCK_CLOEXEC|SOCK_NONBLOCK, 0);
        if (fd < 0)
                return log_error_errno(errno, "Failed to allocate private socket: %m");

        r = bind(fd, &sa.sa, salen);
        if (r < 0)
                return log_error_errno(errno, "Failed to bind private socket: %m");

        r = listen(fd, SOMAXCONN);
        if (r < 0)
                return log_error_errno(errno, "Failed to make private socket listening: %m");

        r = sd_event_add_io(m->event, &s, fd, EPOLLIN, bus_on_connection, m);
        if (r < 0)
                return log_error_errno(r, "Failed to allocate event source: %m");

        (void) sd_event_source_set_description(s, "bus-connection");

        m->private_listen_fd = fd;
        m->private_listen_event_source = s;
        fd = -1;

        log_debug("Successfully created private D-Bus server.");

        return 0;
}

int bus_init(Manager *m, bool try_bus_connect) {
        int r;

        if (try_bus_connect) {
                r = bus_init_system(m);
                if (r < 0)
                        return r;

                r = bus_init_api(m);
                if (r < 0)
                        return r;
        }

        r = bus_init_private(m);
        if (r < 0)
                return r;

        return 0;
}

static void destroy_bus(Manager *m, sd_bus **bus) {
        Iterator i;
        Job *j;

        assert(m);
        assert(bus);

        if (!*bus)
                return;

        /* Get rid of tracked clients on this bus */
        if (m->subscribed && sd_bus_track_get_bus(m->subscribed) == *bus)
                m->subscribed = sd_bus_track_unref(m->subscribed);

        HASHMAP_FOREACH(j, m->jobs, i)
                if (j->clients && sd_bus_track_get_bus(j->clients) == *bus)
                        j->clients = sd_bus_track_unref(j->clients);

        /* Get rid of queued message on this bus */
        if (m->queued_message && sd_bus_message_get_bus(m->queued_message) == *bus)
                m->queued_message = sd_bus_message_unref(m->queued_message);

        /* Possibly flush unwritten data, but only if we are
         * unprivileged, since we don't want to sync here */
        if (!MANAGER_IS_SYSTEM(m))
                sd_bus_flush(*bus);

        /* And destroy the object */
        sd_bus_close(*bus);
        *bus = sd_bus_unref(*bus);
}

void bus_done(Manager *m) {
        sd_bus *b;

        assert(m);

        if (m->api_bus)
                destroy_bus(m, &m->api_bus);
        if (m->system_bus)
                destroy_bus(m, &m->system_bus);
        while ((b = set_steal_first(m->private_buses)))
                destroy_bus(m, &b);

        m->private_buses = set_free(m->private_buses);

        m->subscribed = sd_bus_track_unref(m->subscribed);
        m->deserialized_subscribed = strv_free(m->deserialized_subscribed);

        if (m->private_listen_event_source)
                m->private_listen_event_source = sd_event_source_unref(m->private_listen_event_source);

        m->private_listen_fd = safe_close(m->private_listen_fd);

        bus_verify_polkit_async_registry_free(m->polkit_registry);
}

int bus_fdset_add_all(Manager *m, FDSet *fds) {
        Iterator i;
        sd_bus *b;
        int fd;

        assert(m);
        assert(fds);

        /* When we are about to reexecute we add all D-Bus fds to the
         * set to pass over to the newly executed systemd. They won't
         * be used there however, except thatt they are closed at the
         * very end of deserialization, those making it possible for
         * clients to synchronously wait for systemd to reexec by
         * simply waiting for disconnection */

        if (m->api_bus) {
                fd = sd_bus_get_fd(m->api_bus);
                if (fd >= 0) {
                        fd = fdset_put_dup(fds, fd);
                        if (fd < 0)
                                return fd;
                }
        }

        SET_FOREACH(b, m->private_buses, i) {
                fd = sd_bus_get_fd(b);
                if (fd >= 0) {
                        fd = fdset_put_dup(fds, fd);
                        if (fd < 0)
                                return fd;
                }
        }

        /* We don't offer any APIs on the system bus (well, unless it
         * is the same as the API bus) hence we don't bother with it
         * here */

        return 0;
}

int bus_foreach_bus(
                Manager *m,
                sd_bus_track *subscribed2,
                int (*send_message)(sd_bus *bus, void *userdata),
                void *userdata) {

        Iterator i;
        sd_bus *b;
        int r, ret = 0;

        /* Send to all direct buses, unconditionally */
        SET_FOREACH(b, m->private_buses, i) {
                r = send_message(b, userdata);
                if (r < 0)
                        ret = r;
        }

        /* Send to API bus, but only if somebody is subscribed */
        if (sd_bus_track_count(m->subscribed) > 0 ||
            sd_bus_track_count(subscribed2) > 0) {
                r = send_message(m->api_bus, userdata);
                if (r < 0)
                        ret = r;
        }

        return ret;
}

void bus_track_serialize(sd_bus_track *t, FILE *f, const char *prefix) {
        const char *n;

        assert(f);
        assert(prefix);

        for (n = sd_bus_track_first(t); n; n = sd_bus_track_next(t)) {
                int c, j;
<<<<<<< HEAD

                c = sd_bus_track_count_name(t, n);

=======

                c = sd_bus_track_count_name(t, n);

>>>>>>> c928914d
                for (j = 0; j < c; j++) {
                        fputs(prefix, f);
                        fputc('=', f);
                        fputs(n, f);
                        fputc('\n', f);
                }
        }
}

int bus_track_coldplug(Manager *m, sd_bus_track **t, bool recursive, char **l) {
        char **i;
        int r = 0;

        assert(m);
        assert(t);

        if (strv_isempty(l))
                return 0;

        if (!m->api_bus)
                return 0;

        if (!*t) {
                r = sd_bus_track_new(m->api_bus, t, NULL, NULL);
                if (r < 0)
                        return r;
        }

        r = sd_bus_track_set_recursive(*t, recursive);
        if (r < 0)
                return r;

        r = 0;
        STRV_FOREACH(i, l) {
                int k;

                k = sd_bus_track_add_name(*t, *i);
                if (k < 0)
                        r = k;
        }

        return r;
}

int bus_verify_manage_units_async(Manager *m, sd_bus_message *call, sd_bus_error *error) {
        return bus_verify_polkit_async(call, CAP_SYS_ADMIN, "org.freedesktop.systemd1.manage-units", NULL, false, UID_INVALID, &m->polkit_registry, error);
}

int bus_verify_manage_unit_files_async(Manager *m, sd_bus_message *call, sd_bus_error *error) {
        return bus_verify_polkit_async(call, CAP_SYS_ADMIN, "org.freedesktop.systemd1.manage-unit-files", NULL, false, UID_INVALID, &m->polkit_registry, error);
}

int bus_verify_reload_daemon_async(Manager *m, sd_bus_message *call, sd_bus_error *error) {
        return bus_verify_polkit_async(call, CAP_SYS_ADMIN, "org.freedesktop.systemd1.reload-daemon", NULL, false, UID_INVALID, &m->polkit_registry, error);
}

int bus_verify_set_environment_async(Manager *m, sd_bus_message *call, sd_bus_error *error) {
        return bus_verify_polkit_async(call, CAP_SYS_ADMIN, "org.freedesktop.systemd1.set-environment", NULL, false, UID_INVALID, &m->polkit_registry, error);
}<|MERGE_RESOLUTION|>--- conflicted
+++ resolved
@@ -1172,15 +1172,9 @@
 
         for (n = sd_bus_track_first(t); n; n = sd_bus_track_next(t)) {
                 int c, j;
-<<<<<<< HEAD
 
                 c = sd_bus_track_count_name(t, n);
 
-=======
-
-                c = sd_bus_track_count_name(t, n);
-
->>>>>>> c928914d
                 for (j = 0; j < c; j++) {
                         fputs(prefix, f);
                         fputc('=', f);
