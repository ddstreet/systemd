/***
  This file is part of systemd.

  Copyright 2010 Lennart Poettering

  systemd is free software; you can redistribute it and/or modify it
  under the terms of the GNU Lesser General Public License as published by
  the Free Software Foundation; either version 2.1 of the License, or
  (at your option) any later version.

  systemd is distributed in the hope that it will be useful, but
  WITHOUT ANY WARRANTY; without even the implied warranty of
  MERCHANTABILITY or FITNESS FOR A PARTICULAR PURPOSE. See the GNU
  Lesser General Public License for more details.

  You should have received a copy of the GNU Lesser General Public License
  along with systemd; If not, see <http://www.gnu.org/licenses/>.
***/

#include <dirent.h>
#include <errno.h>
#include <fcntl.h>
#include <linux/kd.h>
#include <signal.h>
#include <string.h>
#include <sys/epoll.h>
#include <sys/inotify.h>
#include <sys/ioctl.h>
#include <sys/reboot.h>
#include <sys/timerfd.h>
#include <sys/wait.h>
#include <unistd.h>

#ifdef HAVE_AUDIT
#include <libaudit.h>
#endif

#include "sd-daemon.h"
#include "sd-messages.h"

#include "alloc-util.h"
#include "audit-fd.h"
#include "boot-timestamps.h"
#include "bus-common-errors.h"
#include "bus-error.h"
#include "bus-kernel.h"
#include "bus-util.h"
#include "dbus-job.h"
#include "dbus-manager.h"
#include "dbus-unit.h"
#include "dbus.h"
#include "dirent-util.h"
#include "env-util.h"
#include "escape.h"
#include "exit-status.h"
#include "fd-util.h"
#include "fileio.h"
#include "fs-util.h"
#include "hashmap.h"
#include "io-util.h"
#include "locale-setup.h"
#include "log.h"
#include "macro.h"
#include "manager.h"
#include "missing.h"
#include "mkdir.h"
#include "mkdir.h"
#include "parse-util.h"
#include "path-lookup.h"
#include "path-util.h"
#include "process-util.h"
#include "ratelimit.h"
#include "rm-rf.h"
#include "signal-util.h"
#include "special.h"
#include "stat-util.h"
#include "string-table.h"
#include "string-util.h"
#include "strv.h"
#include "terminal-util.h"
#include "time-util.h"
#include "transaction.h"
#include "umask-util.h"
#include "unit-name.h"
#include "util.h"
#include "virt.h"
#include "watchdog.h"

#define NOTIFY_RCVBUF_SIZE (8*1024*1024)
#define CGROUPS_AGENT_RCVBUF_SIZE (8*1024*1024)

/* Initial delay and the interval for printing status messages about running jobs */
#define JOBS_IN_PROGRESS_WAIT_USEC (5*USEC_PER_SEC)
#define JOBS_IN_PROGRESS_PERIOD_USEC (USEC_PER_SEC / 3)
#define JOBS_IN_PROGRESS_PERIOD_DIVISOR 3

static int manager_dispatch_notify_fd(sd_event_source *source, int fd, uint32_t revents, void *userdata);
static int manager_dispatch_cgroups_agent_fd(sd_event_source *source, int fd, uint32_t revents, void *userdata);
static int manager_dispatch_signal_fd(sd_event_source *source, int fd, uint32_t revents, void *userdata);
static int manager_dispatch_time_change_fd(sd_event_source *source, int fd, uint32_t revents, void *userdata);
static int manager_dispatch_idle_pipe_fd(sd_event_source *source, int fd, uint32_t revents, void *userdata);
static int manager_dispatch_jobs_in_progress(sd_event_source *source, usec_t usec, void *userdata);
static int manager_dispatch_run_queue(sd_event_source *source, void *userdata);
static int manager_run_generators(Manager *m);

static void manager_watch_jobs_in_progress(Manager *m) {
        usec_t next;
        int r;

        assert(m);

        if (m->jobs_in_progress_event_source)
                return;

        next = now(CLOCK_MONOTONIC) + JOBS_IN_PROGRESS_WAIT_USEC;
        r = sd_event_add_time(
                        m->event,
                        &m->jobs_in_progress_event_source,
                        CLOCK_MONOTONIC,
                        next, 0,
                        manager_dispatch_jobs_in_progress, m);
        if (r < 0)
                return;

        (void) sd_event_source_set_description(m->jobs_in_progress_event_source, "manager-jobs-in-progress");
}

#define CYLON_BUFFER_EXTRA (2*(sizeof(ANSI_RED)-1) + sizeof(ANSI_HIGHLIGHT_RED)-1 + 2*(sizeof(ANSI_NORMAL)-1))

static void draw_cylon(char buffer[], size_t buflen, unsigned width, unsigned pos) {
        char *p = buffer;

        assert(buflen >= CYLON_BUFFER_EXTRA + width + 1);
        assert(pos <= width+1); /* 0 or width+1 mean that the center light is behind the corner */

        if (pos > 1) {
                if (pos > 2)
                        p = mempset(p, ' ', pos-2);
                p = stpcpy(p, ANSI_RED);
                *p++ = '*';
        }

        if (pos > 0 && pos <= width) {
                p = stpcpy(p, ANSI_HIGHLIGHT_RED);
                *p++ = '*';
        }

        p = stpcpy(p, ANSI_NORMAL);

        if (pos < width) {
                p = stpcpy(p, ANSI_RED);
                *p++ = '*';
                if (pos < width-1)
                        p = mempset(p, ' ', width-1-pos);
                strcpy(p, ANSI_NORMAL);
        }
}

void manager_flip_auto_status(Manager *m, bool enable) {
        assert(m);

        if (enable) {
                if (m->show_status == SHOW_STATUS_AUTO)
                        manager_set_show_status(m, SHOW_STATUS_TEMPORARY);
        } else {
                if (m->show_status == SHOW_STATUS_TEMPORARY)
                        manager_set_show_status(m, SHOW_STATUS_AUTO);
        }
}

static void manager_print_jobs_in_progress(Manager *m) {
        _cleanup_free_ char *job_of_n = NULL;
        Iterator i;
        Job *j;
        unsigned counter = 0, print_nr;
        char cylon[6 + CYLON_BUFFER_EXTRA + 1];
        unsigned cylon_pos;
        char time[FORMAT_TIMESPAN_MAX], limit[FORMAT_TIMESPAN_MAX] = "no limit";
        uint64_t x;

        assert(m);
        assert(m->n_running_jobs > 0);

        manager_flip_auto_status(m, true);

        print_nr = (m->jobs_in_progress_iteration / JOBS_IN_PROGRESS_PERIOD_DIVISOR) % m->n_running_jobs;

        HASHMAP_FOREACH(j, m->jobs, i)
                if (j->state == JOB_RUNNING && counter++ == print_nr)
                        break;

        /* m->n_running_jobs must be consistent with the contents of m->jobs,
         * so the above loop must have succeeded in finding j. */
        assert(counter == print_nr + 1);
        assert(j);

        cylon_pos = m->jobs_in_progress_iteration % 14;
        if (cylon_pos >= 8)
                cylon_pos = 14 - cylon_pos;
        draw_cylon(cylon, sizeof(cylon), 6, cylon_pos);

        m->jobs_in_progress_iteration++;

        if (m->n_running_jobs > 1) {
                if (asprintf(&job_of_n, "(%u of %u) ", counter, m->n_running_jobs) < 0)
                        job_of_n = NULL;
        }

        format_timespan(time, sizeof(time), now(CLOCK_MONOTONIC) - j->begin_usec, 1*USEC_PER_SEC);
        if (job_get_timeout(j, &x) > 0)
                format_timespan(limit, sizeof(limit), x - j->begin_usec, 1*USEC_PER_SEC);

        manager_status_printf(m, STATUS_TYPE_EPHEMERAL, cylon,
                              "%sA %s job is running for %s (%s / %s)",
                              strempty(job_of_n),
                              job_type_to_string(j->type),
                              unit_description(j->unit),
                              time, limit);
}

static int have_ask_password(void) {
        _cleanup_closedir_ DIR *dir;

        dir = opendir("/run/systemd/ask-password");
        if (!dir) {
                if (errno == ENOENT)
                        return false;
                else
                        return -errno;
        }

        for (;;) {
                struct dirent *de;

                errno = 0;
                de = readdir(dir);
                if (!de && errno > 0)
                        return -errno;
                if (!de)
                        return false;

                if (startswith(de->d_name, "ask."))
                        return true;
        }
}

static int manager_dispatch_ask_password_fd(sd_event_source *source,
                                            int fd, uint32_t revents, void *userdata) {
        Manager *m = userdata;

        assert(m);

        flush_fd(fd);

        m->have_ask_password = have_ask_password();
        if (m->have_ask_password < 0)
                /* Log error but continue. Negative have_ask_password
                 * is treated as unknown status. */
                log_error_errno(m->have_ask_password, "Failed to list /run/systemd/ask-password: %m");

        return 0;
}

static void manager_close_ask_password(Manager *m) {
        assert(m);

        m->ask_password_event_source = sd_event_source_unref(m->ask_password_event_source);
        m->ask_password_inotify_fd = safe_close(m->ask_password_inotify_fd);
        m->have_ask_password = -EINVAL;
}

static int manager_check_ask_password(Manager *m) {
        int r;

        assert(m);

        if (!m->ask_password_event_source) {
                assert(m->ask_password_inotify_fd < 0);

                mkdir_p_label("/run/systemd/ask-password", 0755);

                m->ask_password_inotify_fd = inotify_init1(IN_NONBLOCK|IN_CLOEXEC);
                if (m->ask_password_inotify_fd < 0)
                        return log_error_errno(errno, "inotify_init1() failed: %m");

                if (inotify_add_watch(m->ask_password_inotify_fd, "/run/systemd/ask-password", IN_CREATE|IN_DELETE|IN_MOVE) < 0) {
                        log_error_errno(errno, "Failed to add watch on /run/systemd/ask-password: %m");
                        manager_close_ask_password(m);
                        return -errno;
                }

                r = sd_event_add_io(m->event, &m->ask_password_event_source,
                                    m->ask_password_inotify_fd, EPOLLIN,
                                    manager_dispatch_ask_password_fd, m);
                if (r < 0) {
                        log_error_errno(errno, "Failed to add event source for /run/systemd/ask-password: %m");
                        manager_close_ask_password(m);
                        return -errno;
                }

                (void) sd_event_source_set_description(m->ask_password_event_source, "manager-ask-password");

                /* Queries might have been added meanwhile... */
                manager_dispatch_ask_password_fd(m->ask_password_event_source,
                                                 m->ask_password_inotify_fd, EPOLLIN, m);
        }

        return m->have_ask_password;
}

static int manager_watch_idle_pipe(Manager *m) {
        int r;

        assert(m);

        if (m->idle_pipe_event_source)
                return 0;

        if (m->idle_pipe[2] < 0)
                return 0;

        r = sd_event_add_io(m->event, &m->idle_pipe_event_source, m->idle_pipe[2], EPOLLIN, manager_dispatch_idle_pipe_fd, m);
        if (r < 0)
                return log_error_errno(r, "Failed to watch idle pipe: %m");

        (void) sd_event_source_set_description(m->idle_pipe_event_source, "manager-idle-pipe");

        return 0;
}

static void manager_close_idle_pipe(Manager *m) {
        assert(m);

        m->idle_pipe_event_source = sd_event_source_unref(m->idle_pipe_event_source);

        safe_close_pair(m->idle_pipe);
        safe_close_pair(m->idle_pipe + 2);
}

static int manager_setup_time_change(Manager *m) {
        int r;

        /* We only care for the cancellation event, hence we set the
         * timeout to the latest possible value. */
        struct itimerspec its = {
                .it_value.tv_sec = TIME_T_MAX,
        };

        assert(m);
        assert_cc(sizeof(time_t) == sizeof(TIME_T_MAX));

        if (m->test_run)
                return 0;

        /* Uses TFD_TIMER_CANCEL_ON_SET to get notifications whenever
         * CLOCK_REALTIME makes a jump relative to CLOCK_MONOTONIC */

        m->time_change_fd = timerfd_create(CLOCK_REALTIME, TFD_NONBLOCK|TFD_CLOEXEC);
        if (m->time_change_fd < 0)
                return log_error_errno(errno, "Failed to create timerfd: %m");

        if (timerfd_settime(m->time_change_fd, TFD_TIMER_ABSTIME|TFD_TIMER_CANCEL_ON_SET, &its, NULL) < 0) {
                log_debug_errno(errno, "Failed to set up TFD_TIMER_CANCEL_ON_SET, ignoring: %m");
                m->time_change_fd = safe_close(m->time_change_fd);
                return 0;
        }

        r = sd_event_add_io(m->event, &m->time_change_event_source, m->time_change_fd, EPOLLIN, manager_dispatch_time_change_fd, m);
        if (r < 0)
                return log_error_errno(r, "Failed to create time change event source: %m");

        (void) sd_event_source_set_description(m->time_change_event_source, "manager-time-change");

        log_debug("Set up TFD_TIMER_CANCEL_ON_SET timerfd.");

        return 0;
}

static int enable_special_signals(Manager *m) {
        _cleanup_close_ int fd = -1;

        assert(m);

        if (m->test_run)
                return 0;

        /* Enable that we get SIGINT on control-alt-del. In containers
         * this will fail with EPERM (older) or EINVAL (newer), so
         * ignore that. */
        if (reboot(RB_DISABLE_CAD) < 0 && errno != EPERM && errno != EINVAL)
                log_warning_errno(errno, "Failed to enable ctrl-alt-del handling: %m");

        fd = open_terminal("/dev/tty0", O_RDWR|O_NOCTTY|O_CLOEXEC);
        if (fd < 0) {
                /* Support systems without virtual console */
                if (fd != -ENOENT)
                        log_warning_errno(errno, "Failed to open /dev/tty0: %m");
        } else {
                /* Enable that we get SIGWINCH on kbrequest */
                if (ioctl(fd, KDSIGACCEPT, SIGWINCH) < 0)
                        log_warning_errno(errno, "Failed to enable kbrequest handling: %m");
        }

        return 0;
}

static int manager_setup_signals(Manager *m) {
        struct sigaction sa = {
                .sa_handler = SIG_DFL,
                .sa_flags = SA_NOCLDSTOP|SA_RESTART,
        };
        sigset_t mask;
        int r;

        assert(m);

        assert_se(sigaction(SIGCHLD, &sa, NULL) == 0);

        /* We make liberal use of realtime signals here. On
         * Linux/glibc we have 30 of them (with the exception of Linux
         * on hppa, see below), between SIGRTMIN+0 ... SIGRTMIN+30
         * (aka SIGRTMAX). */

        assert_se(sigemptyset(&mask) == 0);
        sigset_add_many(&mask,
                        SIGCHLD,     /* Child died */
                        SIGTERM,     /* Reexecute daemon */
                        SIGHUP,      /* Reload configuration */
                        SIGUSR1,     /* systemd/upstart: reconnect to D-Bus */
                        SIGUSR2,     /* systemd: dump status */
                        SIGINT,      /* Kernel sends us this on control-alt-del */
                        SIGWINCH,    /* Kernel sends us this on kbrequest (alt-arrowup) */
                        SIGPWR,      /* Some kernel drivers and upsd send us this on power failure */

                        SIGRTMIN+0,  /* systemd: start default.target */
                        SIGRTMIN+1,  /* systemd: isolate rescue.target */
                        SIGRTMIN+2,  /* systemd: isolate emergency.target */
                        SIGRTMIN+3,  /* systemd: start halt.target */
                        SIGRTMIN+4,  /* systemd: start poweroff.target */
                        SIGRTMIN+5,  /* systemd: start reboot.target */
                        SIGRTMIN+6,  /* systemd: start kexec.target */

                        /* ... space for more special targets ... */

                        SIGRTMIN+13, /* systemd: Immediate halt */
                        SIGRTMIN+14, /* systemd: Immediate poweroff */
                        SIGRTMIN+15, /* systemd: Immediate reboot */
                        SIGRTMIN+16, /* systemd: Immediate kexec */

                        /* ... space for more immediate system state changes ... */

                        SIGRTMIN+20, /* systemd: enable status messages */
                        SIGRTMIN+21, /* systemd: disable status messages */
                        SIGRTMIN+22, /* systemd: set log level to LOG_DEBUG */
                        SIGRTMIN+23, /* systemd: set log level to LOG_INFO */
                        SIGRTMIN+24, /* systemd: Immediate exit (--user only) */

                        /* .. one free signal here ... */

#if !defined(__hppa64__) && !defined(__hppa__)
                        /* Apparently Linux on hppa has fewer RT
                         * signals (SIGRTMAX is SIGRTMIN+25 there),
                         * hence let's not try to make use of them
                         * here. Since these commands are accessible
                         * by different means and only really a safety
                         * net, the missing functionality on hppa
                         * shouldn't matter. */

                        SIGRTMIN+26, /* systemd: set log target to journal-or-kmsg */
                        SIGRTMIN+27, /* systemd: set log target to console */
                        SIGRTMIN+28, /* systemd: set log target to kmsg */
                        SIGRTMIN+29, /* systemd: set log target to syslog-or-kmsg (obsolete) */

                        /* ... one free signal here SIGRTMIN+30 ... */
#endif
                        -1);
        assert_se(sigprocmask(SIG_SETMASK, &mask, NULL) == 0);

        m->signal_fd = signalfd(-1, &mask, SFD_NONBLOCK|SFD_CLOEXEC);
        if (m->signal_fd < 0)
                return -errno;

        r = sd_event_add_io(m->event, &m->signal_event_source, m->signal_fd, EPOLLIN, manager_dispatch_signal_fd, m);
        if (r < 0)
                return r;

        (void) sd_event_source_set_description(m->signal_event_source, "manager-signal");

        /* Process signals a bit earlier than the rest of things, but later than notify_fd processing, so that the
         * notify processing can still figure out to which process/service a message belongs, before we reap the
         * process. Also, process this before handling cgroup notifications, so that we always collect child exit
         * status information before detecting that there's no process in a cgroup. */
        r = sd_event_source_set_priority(m->signal_event_source, SD_EVENT_PRIORITY_NORMAL-6);
        if (r < 0)
                return r;

        if (MANAGER_IS_SYSTEM(m))
                return enable_special_signals(m);

        return 0;
}

static void manager_clean_environment(Manager *m) {
        assert(m);

        /* Let's remove some environment variables that we
         * need ourselves to communicate with our clients */
        strv_env_unset_many(
                        m->environment,
                        "NOTIFY_SOCKET",
                        "MAINPID",
                        "MANAGERPID",
                        "LISTEN_PID",
                        "LISTEN_FDS",
                        "LISTEN_FDNAMES",
                        "WATCHDOG_PID",
                        "WATCHDOG_USEC",
                        NULL);
}

static int manager_default_environment(Manager *m) {
        assert(m);

        if (MANAGER_IS_SYSTEM(m)) {
                /* The system manager always starts with a clean
                 * environment for its children. It does not import
                 * the kernel or the parents exported variables.
                 *
                 * The initial passed environ is untouched to keep
                 * /proc/self/environ valid; it is used for tagging
                 * the init process inside containers. */
                m->environment = strv_new("PATH=" DEFAULT_PATH,
                                          NULL);

                /* Import locale variables LC_*= from configuration */
                locale_setup(&m->environment);
        } else {
                /* The user manager passes its own environment
                 * along to its children. */
                m->environment = strv_copy(environ);
        }

        if (!m->environment)
                return -ENOMEM;

        manager_clean_environment(m);
        strv_sort(m->environment);

        return 0;
}


int manager_new(UnitFileScope scope, bool test_run, Manager **_m) {
        Manager *m;
        int r;

        assert(_m);
        assert(IN_SET(scope, UNIT_FILE_SYSTEM, UNIT_FILE_USER));

        m = new0(Manager, 1);
        if (!m)
                return -ENOMEM;

        m->unit_file_scope = scope;
        m->exit_code = _MANAGER_EXIT_CODE_INVALID;
        m->default_timer_accuracy_usec = USEC_PER_MINUTE;
        m->default_tasks_max = (uint64_t) -1;

#ifdef ENABLE_EFI
        if (MANAGER_IS_SYSTEM(m) && detect_container() <= 0)
                boot_timestamps(&m->userspace_timestamp, &m->firmware_timestamp, &m->loader_timestamp);
#endif

<<<<<<< HEAD
        m->running_as = running_as;
        m->exit_code = _MANAGER_EXIT_CODE_INVALID;
        m->default_timer_accuracy_usec = USEC_PER_MINUTE;
        m->default_tasks_max = (uint64_t) -1;

=======
>>>>>>> e50c486c
        /* Prepare log fields we can use for structured logging */
        if (MANAGER_IS_SYSTEM(m)) {
                m->unit_log_field = "UNIT=";
                m->unit_log_format_string = "UNIT=%s";
        } else {
                m->unit_log_field = "USER_UNIT=";
                m->unit_log_format_string = "USER_UNIT=%s";
        }

        m->idle_pipe[0] = m->idle_pipe[1] = m->idle_pipe[2] = m->idle_pipe[3] = -1;

        m->pin_cgroupfs_fd = m->notify_fd = m->cgroups_agent_fd = m->signal_fd = m->time_change_fd =
                m->dev_autofs_fd = m->private_listen_fd = m->kdbus_fd = m->cgroup_inotify_fd =
                m->ask_password_inotify_fd = -1;

        m->current_job_id = 1; /* start as id #1, so that we can leave #0 around as "null-like" value */

        m->have_ask_password = -EINVAL; /* we don't know */
        m->first_boot = -1;

        m->test_run = test_run;

        /* Reboot immediately if the user hits C-A-D more often than 7x per 2s */
        RATELIMIT_INIT(m->ctrl_alt_del_ratelimit, 2 * USEC_PER_SEC, 7);

        r = manager_default_environment(m);
        if (r < 0)
                goto fail;

        r = hashmap_ensure_allocated(&m->units, &string_hash_ops);
        if (r < 0)
                goto fail;

        r = hashmap_ensure_allocated(&m->jobs, NULL);
        if (r < 0)
                goto fail;

        r = hashmap_ensure_allocated(&m->cgroup_unit, &string_hash_ops);
        if (r < 0)
                goto fail;

        r = hashmap_ensure_allocated(&m->watch_bus, &string_hash_ops);
        if (r < 0)
                goto fail;

        r = sd_event_default(&m->event);
        if (r < 0)
                goto fail;

        r = sd_event_add_defer(m->event, &m->run_queue_event_source, manager_dispatch_run_queue, m);
        if (r < 0)
                goto fail;

        r = sd_event_source_set_priority(m->run_queue_event_source, SD_EVENT_PRIORITY_IDLE);
        if (r < 0)
                goto fail;

        r = sd_event_source_set_enabled(m->run_queue_event_source, SD_EVENT_OFF);
        if (r < 0)
                goto fail;

        (void) sd_event_source_set_description(m->run_queue_event_source, "manager-run-queue");

        r = manager_setup_signals(m);
        if (r < 0)
                goto fail;

        r = manager_setup_cgroup(m);
        if (r < 0)
                goto fail;

        r = manager_setup_time_change(m);
        if (r < 0)
                goto fail;

        m->udev = udev_new();
        if (!m->udev) {
                r = -ENOMEM;
                goto fail;
        }

        /* Note that we set up neither kdbus, nor the notify fd
         * here. We do that after deserialization, since they might
         * have gotten serialized across the reexec. */

        m->taint_usr = dir_is_empty("/usr") > 0;

        *_m = m;
        return 0;

fail:
        manager_free(m);
        return r;
}

static int manager_setup_notify(Manager *m) {
        int r;

        if (m->test_run)
                return 0;

        if (m->notify_fd < 0) {
                _cleanup_close_ int fd = -1;
                union sockaddr_union sa = {
                        .sa.sa_family = AF_UNIX,
                };
                static const int one = 1;
                const char *e;

                /* First free all secondary fields */
                m->notify_socket = mfree(m->notify_socket);
                m->notify_event_source = sd_event_source_unref(m->notify_event_source);

                fd = socket(AF_UNIX, SOCK_DGRAM|SOCK_CLOEXEC|SOCK_NONBLOCK, 0);
                if (fd < 0)
                        return log_error_errno(errno, "Failed to allocate notification socket: %m");

                fd_inc_rcvbuf(fd, NOTIFY_RCVBUF_SIZE);

                e = manager_get_runtime_prefix(m);
                if (!e) {
                        log_error("Failed to determine runtime prefix.");
                        return -EINVAL;
                }

                m->notify_socket = strappend(e, "/systemd/notify");
                if (!m->notify_socket)
                        return log_oom();

                (void) mkdir_parents_label(m->notify_socket, 0755);
                (void) unlink(m->notify_socket);

                strncpy(sa.un.sun_path, m->notify_socket, sizeof(sa.un.sun_path)-1);
                r = bind(fd, &sa.sa, SOCKADDR_UN_LEN(sa.un));
                if (r < 0)
                        return log_error_errno(errno, "bind(%s) failed: %m", sa.un.sun_path);

                r = setsockopt(fd, SOL_SOCKET, SO_PASSCRED, &one, sizeof(one));
                if (r < 0)
                        return log_error_errno(errno, "SO_PASSCRED failed: %m");

                m->notify_fd = fd;
                fd = -1;

                log_debug("Using notification socket %s", m->notify_socket);
        }

        if (!m->notify_event_source) {
                r = sd_event_add_io(m->event, &m->notify_event_source, m->notify_fd, EPOLLIN, manager_dispatch_notify_fd, m);
                if (r < 0)
                        return log_error_errno(r, "Failed to allocate notify event source: %m");

                /* Process notification messages a bit earlier than SIGCHLD, so that we can still identify to which
                 * service an exit message belongs. */
                r = sd_event_source_set_priority(m->notify_event_source, SD_EVENT_PRIORITY_NORMAL-7);
                if (r < 0)
                        return log_error_errno(r, "Failed to set priority of notify event source: %m");

                (void) sd_event_source_set_description(m->notify_event_source, "manager-notify");
        }

        return 0;
}

static int manager_setup_cgroups_agent(Manager *m) {

        static const union sockaddr_union sa = {
                .un.sun_family = AF_UNIX,
                .un.sun_path = "/run/systemd/cgroups-agent",
        };
        int r;

        /* This creates a listening socket we receive cgroups agent messages on. We do not use D-Bus for delivering
         * these messages from the cgroups agent binary to PID 1, as the cgroups agent binary is very short-living, and
         * each instance of it needs a new D-Bus connection. Since D-Bus connections are SOCK_STREAM/AF_UNIX, on
         * overloaded systems the backlog of the D-Bus socket becomes relevant, as not more than the configured number
         * of D-Bus connections may be queued until the kernel will start dropping further incoming connections,
         * possibly resulting in lost cgroups agent messages. To avoid this, we'll use a private SOCK_DGRAM/AF_UNIX
         * socket, where no backlog is relevant as communication may take place without an actual connect() cycle, and
         * we thus won't lose messages.
         *
         * Note that PID 1 will forward the agent message to system bus, so that the user systemd instance may listen
         * to it. The system instance hence listens on this special socket, but the user instances listen on the system
         * bus for these messages. */

        if (m->test_run)
                return 0;

        if (!MANAGER_IS_SYSTEM(m))
                return 0;

        if (cg_unified() > 0) /* We don't need this anymore on the unified hierarchy */
                return 0;

        if (m->cgroups_agent_fd < 0) {
                _cleanup_close_ int fd = -1;

                /* First free all secondary fields */
                m->cgroups_agent_event_source = sd_event_source_unref(m->cgroups_agent_event_source);

                fd = socket(AF_UNIX, SOCK_DGRAM|SOCK_CLOEXEC|SOCK_NONBLOCK, 0);
                if (fd < 0)
                        return log_error_errno(errno, "Failed to allocate cgroups agent socket: %m");

                fd_inc_rcvbuf(fd, CGROUPS_AGENT_RCVBUF_SIZE);

                (void) unlink(sa.un.sun_path);

                /* Only allow root to connect to this socket */
                RUN_WITH_UMASK(0077)
                        r = bind(fd, &sa.sa, SOCKADDR_UN_LEN(sa.un));
                if (r < 0)
                        return log_error_errno(errno, "bind(%s) failed: %m", sa.un.sun_path);

                m->cgroups_agent_fd = fd;
                fd = -1;
        }

        if (!m->cgroups_agent_event_source) {
                r = sd_event_add_io(m->event, &m->cgroups_agent_event_source, m->cgroups_agent_fd, EPOLLIN, manager_dispatch_cgroups_agent_fd, m);
                if (r < 0)
                        return log_error_errno(r, "Failed to allocate cgroups agent event source: %m");

                /* Process cgroups notifications early, but after having processed service notification messages or
                 * SIGCHLD signals, so that a cgroup running empty is always just the last safety net of notification,
                 * and we collected the metadata the notification and SIGCHLD stuff offers first. Also see handling of
                 * cgroup inotify for the unified cgroup stuff. */
                r = sd_event_source_set_priority(m->cgroups_agent_event_source, SD_EVENT_PRIORITY_NORMAL-5);
                if (r < 0)
                        return log_error_errno(r, "Failed to set priority of cgroups agent event source: %m");

                (void) sd_event_source_set_description(m->cgroups_agent_event_source, "manager-cgroups-agent");
        }

        return 0;
}

static int manager_setup_kdbus(Manager *m) {
        _cleanup_free_ char *p = NULL;

        assert(m);

        if (m->test_run || m->kdbus_fd >= 0)
                return 0;
        if (!is_kdbus_available())
                return -ESOCKTNOSUPPORT;

        m->kdbus_fd = bus_kernel_create_bus(
                        MANAGER_IS_SYSTEM(m) ? "system" : "user",
                        MANAGER_IS_SYSTEM(m), &p);

        if (m->kdbus_fd < 0)
                return log_debug_errno(m->kdbus_fd, "Failed to set up kdbus: %m");

        log_debug("Successfully set up kdbus on %s", p);

        return 0;
}

static int manager_connect_bus(Manager *m, bool reexecuting) {
        bool try_bus_connect;

        assert(m);

        if (m->test_run)
                return 0;

        try_bus_connect =
                m->kdbus_fd >= 0 ||
                reexecuting ||
                (MANAGER_IS_USER(m) && getenv("DBUS_SESSION_BUS_ADDRESS"));

        /* Try to connect to the buses, if possible. */
        return bus_init(m, try_bus_connect);
}

static unsigned manager_dispatch_cleanup_queue(Manager *m) {
        Unit *u;
        unsigned n = 0;

        assert(m);

        while ((u = m->cleanup_queue)) {
                assert(u->in_cleanup_queue);

                unit_free(u);
                n++;
        }

        return n;
}

enum {
        GC_OFFSET_IN_PATH,  /* This one is on the path we were traveling */
        GC_OFFSET_UNSURE,   /* No clue */
        GC_OFFSET_GOOD,     /* We still need this unit */
        GC_OFFSET_BAD,      /* We don't need this unit anymore */
        _GC_OFFSET_MAX
};

static void unit_gc_sweep(Unit *u, unsigned gc_marker) {
        Iterator i;
        Unit *other;
        bool is_bad;

        assert(u);

        if (u->gc_marker == gc_marker + GC_OFFSET_GOOD ||
            u->gc_marker == gc_marker + GC_OFFSET_BAD ||
            u->gc_marker == gc_marker + GC_OFFSET_IN_PATH)
                return;

        if (u->in_cleanup_queue)
                goto bad;

        if (unit_check_gc(u))
                goto good;

        u->gc_marker = gc_marker + GC_OFFSET_IN_PATH;

        is_bad = true;

        SET_FOREACH(other, u->dependencies[UNIT_REFERENCED_BY], i) {
                unit_gc_sweep(other, gc_marker);

                if (other->gc_marker == gc_marker + GC_OFFSET_GOOD)
                        goto good;

                if (other->gc_marker != gc_marker + GC_OFFSET_BAD)
                        is_bad = false;
        }

        if (is_bad)
                goto bad;

        /* We were unable to find anything out about this entry, so
         * let's investigate it later */
        u->gc_marker = gc_marker + GC_OFFSET_UNSURE;
        unit_add_to_gc_queue(u);
        return;

bad:
        /* We definitely know that this one is not useful anymore, so
         * let's mark it for deletion */
        u->gc_marker = gc_marker + GC_OFFSET_BAD;
        unit_add_to_cleanup_queue(u);
        return;

good:
        u->gc_marker = gc_marker + GC_OFFSET_GOOD;
}

static unsigned manager_dispatch_gc_queue(Manager *m) {
        Unit *u;
        unsigned n = 0;
        unsigned gc_marker;

        assert(m);

        /* log_debug("Running GC..."); */

        m->gc_marker += _GC_OFFSET_MAX;
        if (m->gc_marker + _GC_OFFSET_MAX <= _GC_OFFSET_MAX)
                m->gc_marker = 1;

        gc_marker = m->gc_marker;

        while ((u = m->gc_queue)) {
                assert(u->in_gc_queue);

                unit_gc_sweep(u, gc_marker);

                LIST_REMOVE(gc_queue, m->gc_queue, u);
                u->in_gc_queue = false;

                n++;

                if (u->gc_marker == gc_marker + GC_OFFSET_BAD ||
                    u->gc_marker == gc_marker + GC_OFFSET_UNSURE) {
                        if (u->id)
                                log_unit_debug(u, "Collecting.");
                        u->gc_marker = gc_marker + GC_OFFSET_BAD;
                        unit_add_to_cleanup_queue(u);
                }
        }

        m->n_in_gc_queue = 0;

        return n;
}

static void manager_clear_jobs_and_units(Manager *m) {
        Unit *u;

        assert(m);

        while ((u = hashmap_first(m->units)))
                unit_free(u);

        manager_dispatch_cleanup_queue(m);

        assert(!m->load_queue);
        assert(!m->run_queue);
        assert(!m->dbus_unit_queue);
        assert(!m->dbus_job_queue);
        assert(!m->cleanup_queue);
        assert(!m->gc_queue);

        assert(hashmap_isempty(m->jobs));
        assert(hashmap_isempty(m->units));

        m->n_on_console = 0;
        m->n_running_jobs = 0;
}

Manager* manager_free(Manager *m) {
        UnitType c;
        int i;

        if (!m)
                return NULL;

        manager_clear_jobs_and_units(m);

        for (c = 0; c < _UNIT_TYPE_MAX; c++)
                if (unit_vtable[c]->shutdown)
                        unit_vtable[c]->shutdown(m);

        /* If we reexecute ourselves, we keep the root cgroup
         * around */
        manager_shutdown_cgroup(m, m->exit_code != MANAGER_REEXECUTE);

        lookup_paths_flush_generator(&m->lookup_paths);

        bus_done(m);

        hashmap_free(m->units);
        hashmap_free(m->jobs);
        hashmap_free(m->watch_pids1);
        hashmap_free(m->watch_pids2);
        hashmap_free(m->watch_bus);

        set_free(m->startup_units);
        set_free(m->failed_units);

        sd_event_source_unref(m->signal_event_source);
        sd_event_source_unref(m->notify_event_source);
        sd_event_source_unref(m->cgroups_agent_event_source);
        sd_event_source_unref(m->time_change_event_source);
        sd_event_source_unref(m->jobs_in_progress_event_source);
        sd_event_source_unref(m->run_queue_event_source);

        safe_close(m->signal_fd);
        safe_close(m->notify_fd);
        safe_close(m->cgroups_agent_fd);
        safe_close(m->time_change_fd);
        safe_close(m->kdbus_fd);

        manager_close_ask_password(m);

        manager_close_idle_pipe(m);

        udev_unref(m->udev);
        sd_event_unref(m->event);

        free(m->notify_socket);

        lookup_paths_free(&m->lookup_paths);
        strv_free(m->environment);

        hashmap_free(m->cgroup_unit);
        set_free_free(m->unit_path_cache);

        free(m->switch_root);
        free(m->switch_root_init);

        for (i = 0; i < _RLIMIT_MAX; i++)
                m->rlimit[i] = mfree(m->rlimit[i]);

        assert(hashmap_isempty(m->units_requiring_mounts_for));
        hashmap_free(m->units_requiring_mounts_for);

        free(m);
        return NULL;
}

void manager_enumerate(Manager *m) {
        UnitType c;

        assert(m);

        /* Let's ask every type to load all units from disk/kernel
         * that it might know */
        for (c = 0; c < _UNIT_TYPE_MAX; c++) {
                if (!unit_type_supported(c)) {
                        log_debug("Unit type .%s is not supported on this system.", unit_type_to_string(c));
                        continue;
                }

                if (!unit_vtable[c]->enumerate)
                        continue;

                unit_vtable[c]->enumerate(m);
        }

        manager_dispatch_load_queue(m);
}

static void manager_coldplug(Manager *m) {
        Iterator i;
        Unit *u;
        char *k;
        int r;

        assert(m);

        /* Then, let's set up their initial state. */
        HASHMAP_FOREACH_KEY(u, k, m->units, i) {

                /* ignore aliases */
                if (u->id != k)
                        continue;

                r = unit_coldplug(u);
                if (r < 0)
                        log_warning_errno(r, "We couldn't coldplug %s, proceeding anyway: %m", u->id);
        }
}

static void manager_build_unit_path_cache(Manager *m) {
        char **i;
        int r;

        assert(m);

        set_free_free(m->unit_path_cache);

        m->unit_path_cache = set_new(&string_hash_ops);
        if (!m->unit_path_cache) {
                r = -ENOMEM;
                goto fail;
        }

        /* This simply builds a list of files we know exist, so that
         * we don't always have to go to disk */

        STRV_FOREACH(i, m->lookup_paths.search_path) {
                _cleanup_closedir_ DIR *d = NULL;
                struct dirent *de;

                d = opendir(*i);
                if (!d) {
                        if (errno != ENOENT)
                                log_warning_errno(errno, "Failed to open directory %s, ignoring: %m", *i);
                        continue;
                }

                FOREACH_DIRENT(de, d, r = -errno; goto fail) {
                        char *p;

                        p = strjoin(streq(*i, "/") ? "" : *i, "/", de->d_name, NULL);
                        if (!p) {
                                r = -ENOMEM;
                                goto fail;
                        }

                        r = set_consume(m->unit_path_cache, p);
                        if (r < 0)
                                goto fail;
                }
        }

        return;

fail:
        log_warning_errno(r, "Failed to build unit path cache, proceeding without: %m");
        m->unit_path_cache = set_free_free(m->unit_path_cache);
}

static void manager_distribute_fds(Manager *m, FDSet *fds) {
        Iterator i;
        Unit *u;

        assert(m);

        HASHMAP_FOREACH(u, m->units, i) {

                if (fdset_size(fds) <= 0)
                        break;

                if (!UNIT_VTABLE(u)->distribute_fds)
                        continue;

                UNIT_VTABLE(u)->distribute_fds(u, fds);
        }
}

int manager_startup(Manager *m, FILE *serialization, FDSet *fds) {
        int r, q;

        assert(m);

        r = lookup_paths_init(&m->lookup_paths, m->unit_file_scope, 0, NULL);
        if (r < 0)
                return r;

        /* Make sure the transient directory always exists, so that it remains in the search path */
        r = mkdir_p_label(m->lookup_paths.transient, 0755);
        if (r < 0)
                return r;

        dual_timestamp_get(&m->generators_start_timestamp);
        r = manager_run_generators(m);
        dual_timestamp_get(&m->generators_finish_timestamp);
        if (r < 0)
                return r;

        lookup_paths_reduce(&m->lookup_paths);
        manager_build_unit_path_cache(m);

        /* If we will deserialize make sure that during enumeration
         * this is already known, so we increase the counter here
         * already */
        if (serialization)
                m->n_reloading++;

        /* First, enumerate what we can from all config files */
        dual_timestamp_get(&m->units_load_start_timestamp);
        manager_enumerate(m);
        dual_timestamp_get(&m->units_load_finish_timestamp);

        /* Second, deserialize if there is something to deserialize */
        if (serialization)
                r = manager_deserialize(m, serialization, fds);

        /* Any fds left? Find some unit which wants them. This is
         * useful to allow container managers to pass some file
         * descriptors to us pre-initialized. This enables
         * socket-based activation of entire containers. */
        manager_distribute_fds(m, fds);

        /* We might have deserialized the notify fd, but if we didn't
         * then let's create the bus now */
        q = manager_setup_notify(m);
        if (q < 0 && r == 0)
                r = q;

        q = manager_setup_cgroups_agent(m);
        if (q < 0 && r == 0)
                r = q;

        /* We might have deserialized the kdbus control fd, but if we
         * didn't, then let's create the bus now. */
        manager_setup_kdbus(m);
        manager_connect_bus(m, !!serialization);
        bus_track_coldplug(m, &m->subscribed, &m->deserialized_subscribed);

        /* Third, fire things up! */
        manager_coldplug(m);

        if (serialization) {
                assert(m->n_reloading > 0);
                m->n_reloading--;

                /* Let's wait for the UnitNew/JobNew messages being
                 * sent, before we notify that the reload is
                 * finished */
                m->send_reloading_done = true;
        }

        return r;
}

int manager_add_job(Manager *m, JobType type, Unit *unit, JobMode mode, sd_bus_error *e, Job **_ret) {
        int r;
        Transaction *tr;

        assert(m);
        assert(type < _JOB_TYPE_MAX);
        assert(unit);
        assert(mode < _JOB_MODE_MAX);

        if (mode == JOB_ISOLATE && type != JOB_START)
                return sd_bus_error_setf(e, SD_BUS_ERROR_INVALID_ARGS, "Isolate is only valid for start.");

        if (mode == JOB_ISOLATE && !unit->allow_isolate)
                return sd_bus_error_setf(e, BUS_ERROR_NO_ISOLATION, "Operation refused, unit may not be isolated.");

        log_unit_debug(unit, "Trying to enqueue job %s/%s/%s", unit->id, job_type_to_string(type), job_mode_to_string(mode));

        type = job_type_collapse(type, unit);

        tr = transaction_new(mode == JOB_REPLACE_IRREVERSIBLY);
        if (!tr)
                return -ENOMEM;

        r = transaction_add_job_and_dependencies(tr, type, unit, NULL, true, false,
                                                 mode == JOB_IGNORE_DEPENDENCIES || mode == JOB_IGNORE_REQUIREMENTS,
                                                 mode == JOB_IGNORE_DEPENDENCIES, e);
        if (r < 0)
                goto tr_abort;

        if (mode == JOB_ISOLATE) {
                r = transaction_add_isolate_jobs(tr, m);
                if (r < 0)
                        goto tr_abort;
        }

        r = transaction_activate(tr, m, mode, e);
        if (r < 0)
                goto tr_abort;

        log_unit_debug(unit,
                       "Enqueued job %s/%s as %u", unit->id,
                       job_type_to_string(type), (unsigned) tr->anchor_job->id);

        if (_ret)
                *_ret = tr->anchor_job;

        transaction_free(tr);
        return 0;

tr_abort:
        transaction_abort(tr);
        transaction_free(tr);
        return r;
}

int manager_add_job_by_name(Manager *m, JobType type, const char *name, JobMode mode, sd_bus_error *e, Job **ret) {
        Unit *unit;
        int r;

        assert(m);
        assert(type < _JOB_TYPE_MAX);
        assert(name);
        assert(mode < _JOB_MODE_MAX);

        r = manager_load_unit(m, name, NULL, NULL, &unit);
        if (r < 0)
                return r;

        return manager_add_job(m, type, unit, mode, e, ret);
}

int manager_add_job_by_name_and_warn(Manager *m, JobType type, const char *name, JobMode mode, Job **ret) {
        _cleanup_(sd_bus_error_free) sd_bus_error error = SD_BUS_ERROR_NULL;
        int r;

        assert(m);
        assert(type < _JOB_TYPE_MAX);
        assert(name);
        assert(mode < _JOB_MODE_MAX);

        r = manager_add_job_by_name(m, type, name, mode, &error, ret);
        if (r < 0)
                return log_warning_errno(r, "Failed to enqueue %s job for %s: %s", job_mode_to_string(mode), name, bus_error_message(&error, r));

        return r;
}

Job *manager_get_job(Manager *m, uint32_t id) {
        assert(m);

        return hashmap_get(m->jobs, UINT32_TO_PTR(id));
}

Unit *manager_get_unit(Manager *m, const char *name) {
        assert(m);
        assert(name);

        return hashmap_get(m->units, name);
}

unsigned manager_dispatch_load_queue(Manager *m) {
        Unit *u;
        unsigned n = 0;

        assert(m);

        /* Make sure we are not run recursively */
        if (m->dispatching_load_queue)
                return 0;

        m->dispatching_load_queue = true;

        /* Dispatches the load queue. Takes a unit from the queue and
         * tries to load its data until the queue is empty */

        while ((u = m->load_queue)) {
                assert(u->in_load_queue);

                unit_load(u);
                n++;
        }

        m->dispatching_load_queue = false;
        return n;
}

int manager_load_unit_prepare(
                Manager *m,
                const char *name,
                const char *path,
                sd_bus_error *e,
                Unit **_ret) {

        Unit *ret;
        UnitType t;
        int r;

        assert(m);
        assert(name || path);

        /* This will prepare the unit for loading, but not actually
         * load anything from disk. */

        if (path && !is_path(path))
                return sd_bus_error_setf(e, SD_BUS_ERROR_INVALID_ARGS, "Path %s is not absolute.", path);

        if (!name)
                name = basename(path);

        t = unit_name_to_type(name);

        if (t == _UNIT_TYPE_INVALID || !unit_name_is_valid(name, UNIT_NAME_PLAIN|UNIT_NAME_INSTANCE)) {
                if (unit_name_is_valid(name, UNIT_NAME_TEMPLATE))
                        return sd_bus_error_setf(e, SD_BUS_ERROR_INVALID_ARGS, "Unit name %s is missing the instance name.", name);

                return sd_bus_error_setf(e, SD_BUS_ERROR_INVALID_ARGS, "Unit name %s is not valid.", name);
        }

        ret = manager_get_unit(m, name);
        if (ret) {
                *_ret = ret;
                return 1;
        }

        ret = unit_new(m, unit_vtable[t]->object_size);
        if (!ret)
                return -ENOMEM;

        if (path) {
                ret->fragment_path = strdup(path);
                if (!ret->fragment_path) {
                        unit_free(ret);
                        return -ENOMEM;
                }
        }

        r = unit_add_name(ret, name);
        if (r < 0) {
                unit_free(ret);
                return r;
        }

        unit_add_to_load_queue(ret);
        unit_add_to_dbus_queue(ret);
        unit_add_to_gc_queue(ret);

        if (_ret)
                *_ret = ret;

        return 0;
}

int manager_load_unit(
                Manager *m,
                const char *name,
                const char *path,
                sd_bus_error *e,
                Unit **_ret) {

        int r;

        assert(m);

        /* This will load the service information files, but not actually
         * start any services or anything. */

        r = manager_load_unit_prepare(m, name, path, e, _ret);
        if (r != 0)
                return r;

        manager_dispatch_load_queue(m);

        if (_ret)
                *_ret = unit_follow_merge(*_ret);

        return 0;
}

void manager_dump_jobs(Manager *s, FILE *f, const char *prefix) {
        Iterator i;
        Job *j;

        assert(s);
        assert(f);

        HASHMAP_FOREACH(j, s->jobs, i)
                job_dump(j, f, prefix);
}

void manager_dump_units(Manager *s, FILE *f, const char *prefix) {
        Iterator i;
        Unit *u;
        const char *t;

        assert(s);
        assert(f);

        HASHMAP_FOREACH_KEY(u, t, s->units, i)
                if (u->id == t)
                        unit_dump(u, f, prefix);
}

void manager_clear_jobs(Manager *m) {
        Job *j;

        assert(m);

        while ((j = hashmap_first(m->jobs)))
                /* No need to recurse. We're cancelling all jobs. */
                job_finish_and_invalidate(j, JOB_CANCELED, false, false);
}

static int manager_dispatch_run_queue(sd_event_source *source, void *userdata) {
        Manager *m = userdata;
        Job *j;

        assert(source);
        assert(m);

        while ((j = m->run_queue)) {
                assert(j->installed);
                assert(j->in_run_queue);

                job_run_and_invalidate(j);
        }

        if (m->n_running_jobs > 0)
                manager_watch_jobs_in_progress(m);

        if (m->n_on_console > 0)
                manager_watch_idle_pipe(m);

        return 1;
}

static unsigned manager_dispatch_dbus_queue(Manager *m) {
        Job *j;
        Unit *u;
        unsigned n = 0;

        assert(m);

        if (m->dispatching_dbus_queue)
                return 0;

        m->dispatching_dbus_queue = true;

        while ((u = m->dbus_unit_queue)) {
                assert(u->in_dbus_queue);

                bus_unit_send_change_signal(u);
                n++;
        }

        while ((j = m->dbus_job_queue)) {
                assert(j->in_dbus_queue);

                bus_job_send_change_signal(j);
                n++;
        }

        m->dispatching_dbus_queue = false;

        if (m->send_reloading_done) {
                m->send_reloading_done = false;

                bus_manager_send_reloading(m, false);
        }

        if (m->queued_message)
                bus_send_queued_message(m);

        return n;
}

static int manager_dispatch_cgroups_agent_fd(sd_event_source *source, int fd, uint32_t revents, void *userdata) {
        Manager *m = userdata;
        char buf[PATH_MAX+1];
        ssize_t n;

        n = recv(fd, buf, sizeof(buf), 0);
        if (n < 0)
                return log_error_errno(errno, "Failed to read cgroups agent message: %m");
        if (n == 0) {
                log_error("Got zero-length cgroups agent message, ignoring.");
                return 0;
        }
        if ((size_t) n >= sizeof(buf)) {
                log_error("Got overly long cgroups agent message, ignoring.");
                return 0;
        }

        if (memchr(buf, 0, n)) {
                log_error("Got cgroups agent message with embedded NUL byte, ignoring.");
                return 0;
        }
        buf[n] = 0;

        manager_notify_cgroup_empty(m, buf);
        bus_forward_agent_released(m, buf);

        return 0;
}

static void manager_invoke_notify_message(Manager *m, Unit *u, pid_t pid, const char *buf, size_t n, FDSet *fds) {
        _cleanup_strv_free_ char **tags = NULL;

        assert(m);
        assert(u);
        assert(buf);
        assert(n > 0);

        tags = strv_split(buf, "\n\r");
        if (!tags) {
                log_oom();
                return;
        }

        if (UNIT_VTABLE(u)->notify_message)
                UNIT_VTABLE(u)->notify_message(u, pid, tags, fds);
        else
                log_unit_debug(u, "Got notification message for unit. Ignoring.");
}

static int manager_dispatch_notify_fd(sd_event_source *source, int fd, uint32_t revents, void *userdata) {
        _cleanup_fdset_free_ FDSet *fds = NULL;
        Manager *m = userdata;

        char buf[NOTIFY_BUFFER_MAX+1];
        struct iovec iovec = {
                .iov_base = buf,
                .iov_len = sizeof(buf)-1,
        };
        union {
                struct cmsghdr cmsghdr;
                uint8_t buf[CMSG_SPACE(sizeof(struct ucred)) +
                            CMSG_SPACE(sizeof(int) * NOTIFY_FD_MAX)];
        } control = {};
        struct msghdr msghdr = {
                .msg_iov = &iovec,
                .msg_iovlen = 1,
                .msg_control = &control,
                .msg_controllen = sizeof(control),
        };

        struct cmsghdr *cmsg;
        struct ucred *ucred = NULL;
        bool found = false;
        Unit *u1, *u2, *u3;
        int r, *fd_array = NULL;
        unsigned n_fds = 0;
        ssize_t n;

        assert(m);
        assert(m->notify_fd == fd);

        if (revents != EPOLLIN) {
                log_warning("Got unexpected poll event for notify fd.");
                return 0;
        }

        n = recvmsg(m->notify_fd, &msghdr, MSG_DONTWAIT|MSG_CMSG_CLOEXEC);
        if (n < 0) {
                if (errno == EAGAIN || errno == EINTR)
                        return 0;

                return -errno;
        }

        CMSG_FOREACH(cmsg, &msghdr) {
                if (cmsg->cmsg_level == SOL_SOCKET && cmsg->cmsg_type == SCM_RIGHTS) {

                        fd_array = (int*) CMSG_DATA(cmsg);
                        n_fds = (cmsg->cmsg_len - CMSG_LEN(0)) / sizeof(int);

                } else if (cmsg->cmsg_level == SOL_SOCKET &&
                           cmsg->cmsg_type == SCM_CREDENTIALS &&
                           cmsg->cmsg_len == CMSG_LEN(sizeof(struct ucred))) {

                        ucred = (struct ucred*) CMSG_DATA(cmsg);
                }
        }

        if (n_fds > 0) {
                assert(fd_array);

                r = fdset_new_array(&fds, fd_array, n_fds);
                if (r < 0) {
                        close_many(fd_array, n_fds);
                        return log_oom();
                }
        }

        if (!ucred || ucred->pid <= 0) {
                log_warning("Received notify message without valid credentials. Ignoring.");
                return 0;
        }

        if ((size_t) n >= sizeof(buf)) {
                log_warning("Received notify message exceeded maximum size. Ignoring.");
                return 0;
        }

        buf[n] = 0;

        /* Notify every unit that might be interested, but try
         * to avoid notifying the same one multiple times. */
        u1 = manager_get_unit_by_pid_cgroup(m, ucred->pid);
        if (u1) {
                manager_invoke_notify_message(m, u1, ucred->pid, buf, n, fds);
                found = true;
        }

        u2 = hashmap_get(m->watch_pids1, PID_TO_PTR(ucred->pid));
        if (u2 && u2 != u1) {
                manager_invoke_notify_message(m, u2, ucred->pid, buf, n, fds);
                found = true;
        }

        u3 = hashmap_get(m->watch_pids2, PID_TO_PTR(ucred->pid));
        if (u3 && u3 != u2 && u3 != u1) {
                manager_invoke_notify_message(m, u3, ucred->pid, buf, n, fds);
                found = true;
        }

        if (!found)
                log_warning("Cannot find unit for notify message of PID "PID_FMT".", ucred->pid);

        if (fdset_size(fds) > 0)
                log_warning("Got auxiliary fds with notification message, closing all.");

        return 0;
}

static void invoke_sigchld_event(Manager *m, Unit *u, const siginfo_t *si) {
        assert(m);
        assert(u);
        assert(si);

        log_unit_debug(u, "Child "PID_FMT" belongs to %s", si->si_pid, u->id);

        unit_unwatch_pid(u, si->si_pid);

        if (UNIT_VTABLE(u)->sigchld_event)
                UNIT_VTABLE(u)->sigchld_event(u, si->si_pid, si->si_code, si->si_status);
}

static int manager_dispatch_sigchld(Manager *m) {
        assert(m);

        for (;;) {
                siginfo_t si = {};

                /* First we call waitd() for a PID and do not reap the
                 * zombie. That way we can still access /proc/$PID for
                 * it while it is a zombie. */
                if (waitid(P_ALL, 0, &si, WEXITED|WNOHANG|WNOWAIT) < 0) {

                        if (errno == ECHILD)
                                break;

                        if (errno == EINTR)
                                continue;

                        return -errno;
                }

                if (si.si_pid <= 0)
                        break;

                if (si.si_code == CLD_EXITED || si.si_code == CLD_KILLED || si.si_code == CLD_DUMPED) {
                        _cleanup_free_ char *name = NULL;
                        Unit *u1, *u2, *u3;

                        get_process_comm(si.si_pid, &name);

                        log_debug("Child "PID_FMT" (%s) died (code=%s, status=%i/%s)",
                                  si.si_pid, strna(name),
                                  sigchld_code_to_string(si.si_code),
                                  si.si_status,
                                  strna(si.si_code == CLD_EXITED
                                        ? exit_status_to_string(si.si_status, EXIT_STATUS_FULL)
                                        : signal_to_string(si.si_status)));

                        /* And now figure out the unit this belongs
                         * to, it might be multiple... */
                        u1 = manager_get_unit_by_pid_cgroup(m, si.si_pid);
                        if (u1)
                                invoke_sigchld_event(m, u1, &si);
                        u2 = hashmap_get(m->watch_pids1, PID_TO_PTR(si.si_pid));
                        if (u2 && u2 != u1)
                                invoke_sigchld_event(m, u2, &si);
                        u3 = hashmap_get(m->watch_pids2, PID_TO_PTR(si.si_pid));
                        if (u3 && u3 != u2 && u3 != u1)
                                invoke_sigchld_event(m, u3, &si);
                }

                /* And now, we actually reap the zombie. */
                if (waitid(P_PID, si.si_pid, &si, WEXITED) < 0) {
                        if (errno == EINTR)
                                continue;

                        return -errno;
                }
        }

        return 0;
}

static int manager_start_target(Manager *m, const char *name, JobMode mode) {
        _cleanup_(sd_bus_error_free) sd_bus_error error = SD_BUS_ERROR_NULL;
        int r;

        log_debug("Activating special unit %s", name);

        r = manager_add_job_by_name(m, JOB_START, name, mode, &error, NULL);
        if (r < 0)
                log_error("Failed to enqueue %s job: %s", name, bus_error_message(&error, r));

        return r;
}

static int manager_dispatch_signal_fd(sd_event_source *source, int fd, uint32_t revents, void *userdata) {
        Manager *m = userdata;
        ssize_t n;
        struct signalfd_siginfo sfsi;
        bool sigchld = false;
        int r;

        assert(m);
        assert(m->signal_fd == fd);

        if (revents != EPOLLIN) {
                log_warning("Got unexpected events from signal file descriptor.");
                return 0;
        }

        for (;;) {
                n = read(m->signal_fd, &sfsi, sizeof(sfsi));
                if (n != sizeof(sfsi)) {

                        if (n >= 0)
                                return -EIO;

                        if (errno == EINTR || errno == EAGAIN)
                                break;

                        return -errno;
                }

                log_received_signal(sfsi.ssi_signo == SIGCHLD ||
                                    (sfsi.ssi_signo == SIGTERM && MANAGER_IS_USER(m))
                                    ? LOG_DEBUG : LOG_INFO,
                                    &sfsi);

                switch (sfsi.ssi_signo) {

                case SIGCHLD:
                        sigchld = true;
                        break;

                case SIGTERM:
                        if (MANAGER_IS_SYSTEM(m)) {
                                /* This is for compatibility with the
                                 * original sysvinit */
                                m->exit_code = MANAGER_REEXECUTE;
                                break;
                        }

                        /* Fall through */

                case SIGINT:
                        if (MANAGER_IS_SYSTEM(m)) {

                                /* If the user presses C-A-D more than
                                 * 7 times within 2s, we reboot
                                 * immediately. */

                                if (ratelimit_test(&m->ctrl_alt_del_ratelimit))
                                        manager_start_target(m, SPECIAL_CTRL_ALT_DEL_TARGET, JOB_REPLACE_IRREVERSIBLY);
                                else {
                                        log_notice("Ctrl-Alt-Del was pressed more than 7 times within 2s, rebooting immediately.");
                                        status_printf(NULL, true, false, "Ctrl-Alt-Del was pressed more than 7 times within 2s, rebooting immediately.");
                                        m->exit_code = MANAGER_REBOOT;
                                }

                                break;
                        }

                        /* Run the exit target if there is one, if not, just exit. */
                        if (manager_start_target(m, SPECIAL_EXIT_TARGET, JOB_REPLACE) < 0) {
                                m->exit_code = MANAGER_EXIT;
                                return 0;
                        }

                        break;

                case SIGWINCH:
                        if (MANAGER_IS_SYSTEM(m))
                                manager_start_target(m, SPECIAL_KBREQUEST_TARGET, JOB_REPLACE);

                        /* This is a nop on non-init */
                        break;

                case SIGPWR:
                        if (MANAGER_IS_SYSTEM(m))
                                manager_start_target(m, SPECIAL_SIGPWR_TARGET, JOB_REPLACE);

                        /* This is a nop on non-init */
                        break;

                case SIGUSR1: {
                        Unit *u;

                        u = manager_get_unit(m, SPECIAL_DBUS_SERVICE);

                        if (!u || UNIT_IS_ACTIVE_OR_RELOADING(unit_active_state(u))) {
                                log_info("Trying to reconnect to bus...");
                                bus_init(m, true);
                        }

                        if (!u || !UNIT_IS_ACTIVE_OR_ACTIVATING(unit_active_state(u))) {
                                log_info("Loading D-Bus service...");
                                manager_start_target(m, SPECIAL_DBUS_SERVICE, JOB_REPLACE);
                        }

                        break;
                }

                case SIGUSR2: {
                        _cleanup_free_ char *dump = NULL;
                        _cleanup_fclose_ FILE *f = NULL;
                        size_t size;

                        f = open_memstream(&dump, &size);
                        if (!f) {
                                log_warning_errno(errno, "Failed to allocate memory stream: %m");
                                break;
                        }

                        manager_dump_units(m, f, "\t");
                        manager_dump_jobs(m, f, "\t");

                        r = fflush_and_check(f);
                        if (r < 0) {
                                log_warning_errno(r, "Failed to write status stream: %m");
                                break;
                        }

                        log_dump(LOG_INFO, dump);
                        break;
                }

                case SIGHUP:
                        m->exit_code = MANAGER_RELOAD;
                        break;

                default: {

                        /* Starting SIGRTMIN+0 */
                        static const char * const target_table[] = {
                                [0] = SPECIAL_DEFAULT_TARGET,
                                [1] = SPECIAL_RESCUE_TARGET,
                                [2] = SPECIAL_EMERGENCY_TARGET,
                                [3] = SPECIAL_HALT_TARGET,
                                [4] = SPECIAL_POWEROFF_TARGET,
                                [5] = SPECIAL_REBOOT_TARGET,
                                [6] = SPECIAL_KEXEC_TARGET
                        };

                        /* Starting SIGRTMIN+13, so that target halt and system halt are 10 apart */
                        static const ManagerExitCode code_table[] = {
                                [0] = MANAGER_HALT,
                                [1] = MANAGER_POWEROFF,
                                [2] = MANAGER_REBOOT,
                                [3] = MANAGER_KEXEC
                        };

                        if ((int) sfsi.ssi_signo >= SIGRTMIN+0 &&
                            (int) sfsi.ssi_signo < SIGRTMIN+(int) ELEMENTSOF(target_table)) {
                                int idx = (int) sfsi.ssi_signo - SIGRTMIN;
                                manager_start_target(m, target_table[idx],
                                                     (idx == 1 || idx == 2) ? JOB_ISOLATE : JOB_REPLACE);
                                break;
                        }

                        if ((int) sfsi.ssi_signo >= SIGRTMIN+13 &&
                            (int) sfsi.ssi_signo < SIGRTMIN+13+(int) ELEMENTSOF(code_table)) {
                                m->exit_code = code_table[sfsi.ssi_signo - SIGRTMIN - 13];
                                break;
                        }

                        switch (sfsi.ssi_signo - SIGRTMIN) {

                        case 20:
                                manager_set_show_status(m, SHOW_STATUS_YES);
                                break;

                        case 21:
                                manager_set_show_status(m, SHOW_STATUS_NO);
                                break;

                        case 22:
                                log_set_max_level(LOG_DEBUG);
                                log_info("Setting log level to debug.");
                                break;

                        case 23:
                                log_set_max_level(LOG_INFO);
                                log_info("Setting log level to info.");
                                break;

                        case 24:
                                if (MANAGER_IS_USER(m)) {
                                        m->exit_code = MANAGER_EXIT;
                                        return 0;
                                }

                                /* This is a nop on init */
                                break;

                        case 26:
                        case 29: /* compatibility: used to be mapped to LOG_TARGET_SYSLOG_OR_KMSG */
                                log_set_target(LOG_TARGET_JOURNAL_OR_KMSG);
                                log_notice("Setting log target to journal-or-kmsg.");
                                break;

                        case 27:
                                log_set_target(LOG_TARGET_CONSOLE);
                                log_notice("Setting log target to console.");
                                break;

                        case 28:
                                log_set_target(LOG_TARGET_KMSG);
                                log_notice("Setting log target to kmsg.");
                                break;

                        default:
                                log_warning("Got unhandled signal <%s>.", signal_to_string(sfsi.ssi_signo));
                        }
                }
                }
        }

        if (sigchld)
                manager_dispatch_sigchld(m);

        return 0;
}

static int manager_dispatch_time_change_fd(sd_event_source *source, int fd, uint32_t revents, void *userdata) {
        Manager *m = userdata;
        Iterator i;
        Unit *u;

        assert(m);
        assert(m->time_change_fd == fd);

        log_struct(LOG_INFO,
                   LOG_MESSAGE_ID(SD_MESSAGE_TIME_CHANGE),
                   LOG_MESSAGE("Time has been changed"),
                   NULL);

        /* Restart the watch */
        m->time_change_event_source = sd_event_source_unref(m->time_change_event_source);
        m->time_change_fd = safe_close(m->time_change_fd);

        manager_setup_time_change(m);

        HASHMAP_FOREACH(u, m->units, i)
                if (UNIT_VTABLE(u)->time_change)
                        UNIT_VTABLE(u)->time_change(u);

        return 0;
}

static int manager_dispatch_idle_pipe_fd(sd_event_source *source, int fd, uint32_t revents, void *userdata) {
        Manager *m = userdata;

        assert(m);
        assert(m->idle_pipe[2] == fd);

        m->no_console_output = m->n_on_console > 0;

        manager_close_idle_pipe(m);

        return 0;
}

static int manager_dispatch_jobs_in_progress(sd_event_source *source, usec_t usec, void *userdata) {
        Manager *m = userdata;
        int r;
        uint64_t next;

        assert(m);
        assert(source);

        manager_print_jobs_in_progress(m);

        next = now(CLOCK_MONOTONIC) + JOBS_IN_PROGRESS_PERIOD_USEC;
        r = sd_event_source_set_time(source, next);
        if (r < 0)
                return r;

        return sd_event_source_set_enabled(source, SD_EVENT_ONESHOT);
}

int manager_loop(Manager *m) {
        int r;

        RATELIMIT_DEFINE(rl, 1*USEC_PER_SEC, 50000);

        assert(m);
        m->exit_code = MANAGER_OK;

        /* Release the path cache */
        m->unit_path_cache = set_free_free(m->unit_path_cache);

        manager_check_finished(m);

        /* There might still be some zombies hanging around from
         * before we were exec()'ed. Let's reap them. */
        r = manager_dispatch_sigchld(m);
        if (r < 0)
                return r;

        while (m->exit_code == MANAGER_OK) {
                usec_t wait_usec;

                if (m->runtime_watchdog > 0 && m->runtime_watchdog != USEC_INFINITY && MANAGER_IS_SYSTEM(m))
                        watchdog_ping();

                if (!ratelimit_test(&rl)) {
                        /* Yay, something is going seriously wrong, pause a little */
                        log_warning("Looping too fast. Throttling execution a little.");
                        sleep(1);
                }

                if (manager_dispatch_load_queue(m) > 0)
                        continue;

                if (manager_dispatch_gc_queue(m) > 0)
                        continue;

                if (manager_dispatch_cleanup_queue(m) > 0)
                        continue;

                if (manager_dispatch_cgroup_queue(m) > 0)
                        continue;

                if (manager_dispatch_dbus_queue(m) > 0)
                        continue;

                /* Sleep for half the watchdog time */
                if (m->runtime_watchdog > 0 && m->runtime_watchdog != USEC_INFINITY && MANAGER_IS_SYSTEM(m)) {
                        wait_usec = m->runtime_watchdog / 2;
                        if (wait_usec <= 0)
                                wait_usec = 1;
                } else
                        wait_usec = USEC_INFINITY;

                r = sd_event_run(m->event, wait_usec);
                if (r < 0)
                        return log_error_errno(r, "Failed to run event loop: %m");
        }

        return m->exit_code;
}

int manager_load_unit_from_dbus_path(Manager *m, const char *s, sd_bus_error *e, Unit **_u) {
        _cleanup_free_ char *n = NULL;
        Unit *u;
        int r;

        assert(m);
        assert(s);
        assert(_u);

        r = unit_name_from_dbus_path(s, &n);
        if (r < 0)
                return r;

        r = manager_load_unit(m, n, NULL, e, &u);
        if (r < 0)
                return r;

        *_u = u;

        return 0;
}

int manager_get_job_from_dbus_path(Manager *m, const char *s, Job **_j) {
        const char *p;
        unsigned id;
        Job *j;
        int r;

        assert(m);
        assert(s);
        assert(_j);

        p = startswith(s, "/org/freedesktop/systemd1/job/");
        if (!p)
                return -EINVAL;

        r = safe_atou(p, &id);
        if (r < 0)
                return r;

        j = manager_get_job(m, id);
        if (!j)
                return -ENOENT;

        *_j = j;

        return 0;
}

void manager_send_unit_audit(Manager *m, Unit *u, int type, bool success) {

#ifdef HAVE_AUDIT
        _cleanup_free_ char *p = NULL;
        const char *msg;
        int audit_fd, r;

        if (!MANAGER_IS_SYSTEM(m))
                return;

        audit_fd = get_audit_fd();
        if (audit_fd < 0)
                return;

        /* Don't generate audit events if the service was already
         * started and we're just deserializing */
        if (MANAGER_IS_RELOADING(m))
                return;

        if (u->type != UNIT_SERVICE)
                return;

        r = unit_name_to_prefix_and_instance(u->id, &p);
        if (r < 0) {
                log_error_errno(r, "Failed to extract prefix and instance of unit name: %m");
                return;
        }

        msg = strjoina("unit=", p);
        if (audit_log_user_comm_message(audit_fd, type, msg, "systemd", NULL, NULL, NULL, success) < 0) {
                if (errno == EPERM)
                        /* We aren't allowed to send audit messages?
                         * Then let's not retry again. */
                        close_audit_fd();
                else
                        log_warning_errno(errno, "Failed to send audit message: %m");
        }
#endif

}

void manager_send_unit_plymouth(Manager *m, Unit *u) {
        static const union sockaddr_union sa = PLYMOUTH_SOCKET;
        _cleanup_free_ char *message = NULL;
        _cleanup_close_ int fd = -1;
        int n = 0;

        /* Don't generate plymouth events if the service was already
         * started and we're just deserializing */
        if (MANAGER_IS_RELOADING(m))
                return;

        if (!MANAGER_IS_SYSTEM(m))
                return;

        if (detect_container() > 0)
                return;

        if (u->type != UNIT_SERVICE &&
            u->type != UNIT_MOUNT &&
            u->type != UNIT_SWAP)
                return;

        /* We set SOCK_NONBLOCK here so that we rather drop the
         * message then wait for plymouth */
        fd = socket(AF_UNIX, SOCK_STREAM|SOCK_CLOEXEC|SOCK_NONBLOCK, 0);
        if (fd < 0) {
                log_error_errno(errno, "socket() failed: %m");
                return;
        }

        if (connect(fd, &sa.sa, SOCKADDR_UN_LEN(sa.un)) < 0) {

                if (!IN_SET(errno, EPIPE, EAGAIN, ENOENT, ECONNREFUSED, ECONNRESET, ECONNABORTED))
                        log_error_errno(errno, "connect() failed: %m");
                return;
        }

        if (asprintf(&message, "U\002%c%s%n", (int) (strlen(u->id) + 1), u->id, &n) < 0) {
                log_oom();
                return;
        }

        errno = 0;
        if (write(fd, message, n + 1) != n + 1)
                if (!IN_SET(errno, EPIPE, EAGAIN, ENOENT, ECONNREFUSED, ECONNRESET, ECONNABORTED))
                        log_error_errno(errno, "Failed to write Plymouth message: %m");
}

int manager_open_serialization(Manager *m, FILE **_f) {
        const char *path;
        int fd = -1;
        FILE *f;

        assert(_f);

        path = MANAGER_IS_SYSTEM(m) ? "/run/systemd" : "/tmp";
        fd = open_tmpfile_unlinkable(path, O_RDWR|O_CLOEXEC);
        if (fd < 0)
                return -errno;

        log_debug("Serializing state to %s", path);

        f = fdopen(fd, "w+");
        if (!f) {
                safe_close(fd);
                return -errno;
        }

        *_f = f;

        return 0;
}

int manager_serialize(Manager *m, FILE *f, FDSet *fds, bool switching_root) {
        Iterator i;
        Unit *u;
        const char *t;
        char **e;
        int r;

        assert(m);
        assert(f);
        assert(fds);

        m->n_reloading++;

        fprintf(f, "current-job-id=%"PRIu32"\n", m->current_job_id);
        fprintf(f, "taint-usr=%s\n", yes_no(m->taint_usr));
        fprintf(f, "n-installed-jobs=%u\n", m->n_installed_jobs);
        fprintf(f, "n-failed-jobs=%u\n", m->n_failed_jobs);

        dual_timestamp_serialize(f, "firmware-timestamp", &m->firmware_timestamp);
        dual_timestamp_serialize(f, "loader-timestamp", &m->loader_timestamp);
        dual_timestamp_serialize(f, "kernel-timestamp", &m->kernel_timestamp);
        dual_timestamp_serialize(f, "initrd-timestamp", &m->initrd_timestamp);

        if (!in_initrd()) {
                dual_timestamp_serialize(f, "userspace-timestamp", &m->userspace_timestamp);
                dual_timestamp_serialize(f, "finish-timestamp", &m->finish_timestamp);
                dual_timestamp_serialize(f, "security-start-timestamp", &m->security_start_timestamp);
                dual_timestamp_serialize(f, "security-finish-timestamp", &m->security_finish_timestamp);
                dual_timestamp_serialize(f, "generators-start-timestamp", &m->generators_start_timestamp);
                dual_timestamp_serialize(f, "generators-finish-timestamp", &m->generators_finish_timestamp);
                dual_timestamp_serialize(f, "units-load-start-timestamp", &m->units_load_start_timestamp);
                dual_timestamp_serialize(f, "units-load-finish-timestamp", &m->units_load_finish_timestamp);
        }

        if (!switching_root) {
                STRV_FOREACH(e, m->environment) {
                        _cleanup_free_ char *ce;

                        ce = cescape(*e);
                        if (!ce)
                                return -ENOMEM;

                        fprintf(f, "env=%s\n", *e);
                }
        }

        if (m->notify_fd >= 0) {
                int copy;

                copy = fdset_put_dup(fds, m->notify_fd);
                if (copy < 0)
                        return copy;

                fprintf(f, "notify-fd=%i\n", copy);
                fprintf(f, "notify-socket=%s\n", m->notify_socket);
        }

        if (m->cgroups_agent_fd >= 0) {
                int copy;

                copy = fdset_put_dup(fds, m->cgroups_agent_fd);
                if (copy < 0)
                        return copy;

                fprintf(f, "cgroups-agent-fd=%i\n", copy);
        }

        if (m->kdbus_fd >= 0) {
                int copy;

                copy = fdset_put_dup(fds, m->kdbus_fd);
                if (copy < 0)
                        return copy;

                fprintf(f, "kdbus-fd=%i\n", copy);
        }

        bus_track_serialize(m->subscribed, f);

        fputc('\n', f);

        HASHMAP_FOREACH_KEY(u, t, m->units, i) {
                if (u->id != t)
                        continue;

                /* Start marker */
                fputs(u->id, f);
                fputc('\n', f);

                r = unit_serialize(u, f, fds, !switching_root);
                if (r < 0) {
                        m->n_reloading--;
                        return r;
                }
        }

        assert(m->n_reloading > 0);
        m->n_reloading--;

        if (ferror(f))
                return -EIO;

        r = bus_fdset_add_all(m, fds);
        if (r < 0)
                return r;

        return 0;
}

int manager_deserialize(Manager *m, FILE *f, FDSet *fds) {
        int r = 0;

        assert(m);
        assert(f);

        log_debug("Deserializing state...");

        m->n_reloading++;

        for (;;) {
                char line[LINE_MAX], *l;

                if (!fgets(line, sizeof(line), f)) {
                        if (feof(f))
                                r = 0;
                        else
                                r = -errno;

                        goto finish;
                }

                char_array_0(line);
                l = strstrip(line);

                if (l[0] == 0)
                        break;

                if (startswith(l, "current-job-id=")) {
                        uint32_t id;

                        if (safe_atou32(l+15, &id) < 0)
                                log_debug("Failed to parse current job id value %s", l+15);
                        else
                                m->current_job_id = MAX(m->current_job_id, id);

                } else if (startswith(l, "n-installed-jobs=")) {
                        uint32_t n;

                        if (safe_atou32(l+17, &n) < 0)
                                log_debug("Failed to parse installed jobs counter %s", l+17);
                        else
                                m->n_installed_jobs += n;

                } else if (startswith(l, "n-failed-jobs=")) {
                        uint32_t n;

                        if (safe_atou32(l+14, &n) < 0)
                                log_debug("Failed to parse failed jobs counter %s", l+14);
                        else
                                m->n_failed_jobs += n;

                } else if (startswith(l, "taint-usr=")) {
                        int b;

                        b = parse_boolean(l+10);
                        if (b < 0)
                                log_debug("Failed to parse taint /usr flag %s", l+10);
                        else
                                m->taint_usr = m->taint_usr || b;

                } else if (startswith(l, "firmware-timestamp="))
                        dual_timestamp_deserialize(l+19, &m->firmware_timestamp);
                else if (startswith(l, "loader-timestamp="))
                        dual_timestamp_deserialize(l+17, &m->loader_timestamp);
                else if (startswith(l, "kernel-timestamp="))
                        dual_timestamp_deserialize(l+17, &m->kernel_timestamp);
                else if (startswith(l, "initrd-timestamp="))
                        dual_timestamp_deserialize(l+17, &m->initrd_timestamp);
                else if (startswith(l, "userspace-timestamp="))
                        dual_timestamp_deserialize(l+20, &m->userspace_timestamp);
                else if (startswith(l, "finish-timestamp="))
                        dual_timestamp_deserialize(l+17, &m->finish_timestamp);
                else if (startswith(l, "security-start-timestamp="))
                        dual_timestamp_deserialize(l+25, &m->security_start_timestamp);
                else if (startswith(l, "security-finish-timestamp="))
                        dual_timestamp_deserialize(l+26, &m->security_finish_timestamp);
                else if (startswith(l, "generators-start-timestamp="))
                        dual_timestamp_deserialize(l+27, &m->generators_start_timestamp);
                else if (startswith(l, "generators-finish-timestamp="))
                        dual_timestamp_deserialize(l+28, &m->generators_finish_timestamp);
                else if (startswith(l, "units-load-start-timestamp="))
                        dual_timestamp_deserialize(l+27, &m->units_load_start_timestamp);
                else if (startswith(l, "units-load-finish-timestamp="))
                        dual_timestamp_deserialize(l+28, &m->units_load_finish_timestamp);
                else if (startswith(l, "env=")) {
                        _cleanup_free_ char *uce = NULL;
                        char **e;

                        r = cunescape(l + 4, UNESCAPE_RELAX, &uce);
                        if (r < 0)
                                goto finish;

                        e = strv_env_set(m->environment, uce);
                        if (!e) {
                                r = -ENOMEM;
                                goto finish;
                        }

                        strv_free(m->environment);
                        m->environment = e;

                } else if (startswith(l, "notify-fd=")) {
                        int fd;

                        if (safe_atoi(l + 10, &fd) < 0 || fd < 0 || !fdset_contains(fds, fd))
                                log_debug("Failed to parse notify fd: %s", l + 10);
                        else {
                                m->notify_event_source = sd_event_source_unref(m->notify_event_source);
                                safe_close(m->notify_fd);
                                m->notify_fd = fdset_remove(fds, fd);
                        }

                } else if (startswith(l, "notify-socket=")) {
                        char *n;

                        n = strdup(l+14);
                        if (!n) {
                                r = -ENOMEM;
                                goto finish;
                        }

                        free(m->notify_socket);
                        m->notify_socket = n;

                } else if (startswith(l, "cgroups-agent-fd=")) {
                        int fd;

                        if (safe_atoi(l + 17, &fd) < 0 || fd < 0 || !fdset_contains(fds, fd))
                                log_debug("Failed to parse cgroups agent fd: %s", l + 10);
                        else {
                                m->cgroups_agent_event_source = sd_event_source_unref(m->cgroups_agent_event_source);
                                safe_close(m->cgroups_agent_fd);
                                m->cgroups_agent_fd = fdset_remove(fds, fd);
                        }

                } else if (startswith(l, "kdbus-fd=")) {
                        int fd;

                        if (safe_atoi(l + 9, &fd) < 0 || fd < 0 || !fdset_contains(fds, fd))
                                log_debug("Failed to parse kdbus fd: %s", l + 9);
                        else {
                                safe_close(m->kdbus_fd);
                                m->kdbus_fd = fdset_remove(fds, fd);
                        }

                } else {
                        int k;

                        k = bus_track_deserialize_item(&m->deserialized_subscribed, l);
                        if (k < 0)
                                log_debug_errno(k, "Failed to deserialize bus tracker object: %m");
                        else if (k == 0)
                                log_debug("Unknown serialization item '%s'", l);
                }
        }

        for (;;) {
                Unit *u;
                char name[UNIT_NAME_MAX+2];

                /* Start marker */
                if (!fgets(name, sizeof(name), f)) {
                        if (feof(f))
                                r = 0;
                        else
                                r = -errno;

                        goto finish;
                }

                char_array_0(name);

                r = manager_load_unit(m, strstrip(name), NULL, NULL, &u);
                if (r < 0)
                        goto finish;

                r = unit_deserialize(u, f, fds);
                if (r < 0)
                        goto finish;
        }

finish:
        if (ferror(f))
                r = -EIO;

        assert(m->n_reloading > 0);
        m->n_reloading--;

        return r;
}

int manager_reload(Manager *m) {
        int r, q;
        _cleanup_fclose_ FILE *f = NULL;
        _cleanup_fdset_free_ FDSet *fds = NULL;

        assert(m);

        r = manager_open_serialization(m, &f);
        if (r < 0)
                return r;

        m->n_reloading++;
        bus_manager_send_reloading(m, true);

        fds = fdset_new();
        if (!fds) {
                m->n_reloading--;
                return -ENOMEM;
        }

        r = manager_serialize(m, f, fds, false);
        if (r < 0) {
                m->n_reloading--;
                return r;
        }

        if (fseeko(f, 0, SEEK_SET) < 0) {
                m->n_reloading--;
                return -errno;
        }

        /* From here on there is no way back. */
        manager_clear_jobs_and_units(m);
        lookup_paths_flush_generator(&m->lookup_paths);
        lookup_paths_free(&m->lookup_paths);

        q = lookup_paths_init(&m->lookup_paths, m->unit_file_scope, 0, NULL);
        if (q < 0 && r >= 0)
                r = q;

        /* Find new unit paths */
        q = manager_run_generators(m);
        if (q < 0 && r >= 0)
                r = q;

        lookup_paths_reduce(&m->lookup_paths);
        manager_build_unit_path_cache(m);

        /* First, enumerate what we can from all config files */
        manager_enumerate(m);

        /* Second, deserialize our stored data */
        q = manager_deserialize(m, f, fds);
        if (q < 0 && r >= 0)
                r = q;

        fclose(f);
        f = NULL;

        /* Re-register notify_fd as event source */
        q = manager_setup_notify(m);
        if (q < 0 && r >= 0)
                r = q;

        q = manager_setup_cgroups_agent(m);
        if (q < 0 && r >= 0)
                r = q;

        /* Third, fire things up! */
        manager_coldplug(m);

        /* Sync current state of bus names with our set of listening units */
        if (m->api_bus)
                manager_sync_bus_names(m, m->api_bus);

        assert(m->n_reloading > 0);
        m->n_reloading--;

        m->send_reloading_done = true;

        return r;
}

void manager_reset_failed(Manager *m) {
        Unit *u;
        Iterator i;

        assert(m);

        HASHMAP_FOREACH(u, m->units, i)
                unit_reset_failed(u);
}

bool manager_unit_inactive_or_pending(Manager *m, const char *name) {
        Unit *u;

        assert(m);
        assert(name);

        /* Returns true if the unit is inactive or going down */
        u = manager_get_unit(m, name);
        if (!u)
                return true;

        return unit_inactive_or_pending(u);
}

static void manager_notify_finished(Manager *m) {
        char userspace[FORMAT_TIMESPAN_MAX], initrd[FORMAT_TIMESPAN_MAX], kernel[FORMAT_TIMESPAN_MAX], sum[FORMAT_TIMESPAN_MAX];
        usec_t firmware_usec, loader_usec, kernel_usec, initrd_usec, userspace_usec, total_usec;

        if (m->test_run)
                return;

        if (MANAGER_IS_SYSTEM(m) && detect_container() <= 0) {

                /* Note that m->kernel_usec.monotonic is always at 0,
                 * and m->firmware_usec.monotonic and
                 * m->loader_usec.monotonic should be considered
                 * negative values. */

                firmware_usec = m->firmware_timestamp.monotonic - m->loader_timestamp.monotonic;
                loader_usec = m->loader_timestamp.monotonic - m->kernel_timestamp.monotonic;
                userspace_usec = m->finish_timestamp.monotonic - m->userspace_timestamp.monotonic;
                total_usec = m->firmware_timestamp.monotonic + m->finish_timestamp.monotonic;

                if (dual_timestamp_is_set(&m->initrd_timestamp)) {

                        kernel_usec = m->initrd_timestamp.monotonic - m->kernel_timestamp.monotonic;
                        initrd_usec = m->userspace_timestamp.monotonic - m->initrd_timestamp.monotonic;

                        log_struct(LOG_INFO,
                                   LOG_MESSAGE_ID(SD_MESSAGE_STARTUP_FINISHED),
                                   "KERNEL_USEC="USEC_FMT, kernel_usec,
                                   "INITRD_USEC="USEC_FMT, initrd_usec,
                                   "USERSPACE_USEC="USEC_FMT, userspace_usec,
                                   LOG_MESSAGE("Startup finished in %s (kernel) + %s (initrd) + %s (userspace) = %s.",
                                               format_timespan(kernel, sizeof(kernel), kernel_usec, USEC_PER_MSEC),
                                               format_timespan(initrd, sizeof(initrd), initrd_usec, USEC_PER_MSEC),
                                               format_timespan(userspace, sizeof(userspace), userspace_usec, USEC_PER_MSEC),
                                               format_timespan(sum, sizeof(sum), total_usec, USEC_PER_MSEC)),
                                   NULL);
                } else {
                        kernel_usec = m->userspace_timestamp.monotonic - m->kernel_timestamp.monotonic;
                        initrd_usec = 0;

                        log_struct(LOG_INFO,
                                   LOG_MESSAGE_ID(SD_MESSAGE_STARTUP_FINISHED),
                                   "KERNEL_USEC="USEC_FMT, kernel_usec,
                                   "USERSPACE_USEC="USEC_FMT, userspace_usec,
                                   LOG_MESSAGE("Startup finished in %s (kernel) + %s (userspace) = %s.",
                                               format_timespan(kernel, sizeof(kernel), kernel_usec, USEC_PER_MSEC),
                                               format_timespan(userspace, sizeof(userspace), userspace_usec, USEC_PER_MSEC),
                                               format_timespan(sum, sizeof(sum), total_usec, USEC_PER_MSEC)),
                                   NULL);
                }
        } else {
                firmware_usec = loader_usec = initrd_usec = kernel_usec = 0;
                total_usec = userspace_usec = m->finish_timestamp.monotonic - m->userspace_timestamp.monotonic;

                log_struct(LOG_INFO,
                           LOG_MESSAGE_ID(SD_MESSAGE_STARTUP_FINISHED),
                           "USERSPACE_USEC="USEC_FMT, userspace_usec,
                           LOG_MESSAGE("Startup finished in %s.",
                                       format_timespan(sum, sizeof(sum), total_usec, USEC_PER_MSEC)),
                           NULL);
        }

        bus_manager_send_finished(m, firmware_usec, loader_usec, kernel_usec, initrd_usec, userspace_usec, total_usec);

        sd_notifyf(false,
                   "READY=1\n"
                   "STATUS=Startup finished in %s.",
                   format_timespan(sum, sizeof(sum), total_usec, USEC_PER_MSEC));
}

void manager_check_finished(Manager *m) {
        assert(m);

        if (MANAGER_IS_RELOADING(m))
                return;

        /* Verify that we are actually running currently. Initially
         * the exit code is set to invalid, and during operation it is
         * then set to MANAGER_OK */
        if (m->exit_code != MANAGER_OK)
                return;

        if (hashmap_size(m->jobs) > 0) {
                if (m->jobs_in_progress_event_source)
                        /* Ignore any failure, this is only for feedback */
                        (void) sd_event_source_set_time(m->jobs_in_progress_event_source, now(CLOCK_MONOTONIC) + JOBS_IN_PROGRESS_WAIT_USEC);

                return;
        }

        manager_flip_auto_status(m, false);

        /* Notify Type=idle units that we are done now */
        manager_close_idle_pipe(m);

        /* Turn off confirm spawn now */
        m->confirm_spawn = false;

        /* No need to update ask password status when we're going non-interactive */
        manager_close_ask_password(m);

        /* This is no longer the first boot */
        manager_set_first_boot(m, false);

        if (dual_timestamp_is_set(&m->finish_timestamp))
                return;

        dual_timestamp_get(&m->finish_timestamp);

        manager_notify_finished(m);

        manager_invalidate_startup_units(m);
}

static int manager_run_generators(Manager *m) {
        _cleanup_strv_free_ char **paths = NULL;
        const char *argv[5];
        char **path;
        int r;

        assert(m);

        if (m->test_run)
                return 0;

        paths = generator_binary_paths(m->unit_file_scope);
        if (!paths)
                return log_oom();

        /* Optimize by skipping the whole process by not creating output directories
         * if no generators are found. */
        STRV_FOREACH(path, paths) {
                if (access(*path, F_OK) >= 0)
                        goto found;
                if (errno != ENOENT)
                        log_warning_errno(errno, "Failed to open generator directory %s: %m", *path);
        }

        return 0;

 found:
        r = lookup_paths_mkdir_generator(&m->lookup_paths);
        if (r < 0)
                goto finish;

        argv[0] = NULL; /* Leave this empty, execute_directory() will fill something in */
        argv[1] = m->lookup_paths.generator;
        argv[2] = m->lookup_paths.generator_early;
        argv[3] = m->lookup_paths.generator_late;
        argv[4] = NULL;

        RUN_WITH_UMASK(0022)
                execute_directories((const char* const*) paths, DEFAULT_TIMEOUT_USEC, (char**) argv);

finish:
        lookup_paths_trim_generator(&m->lookup_paths);
        return r;
}

int manager_environment_add(Manager *m, char **minus, char **plus) {
        char **a = NULL, **b = NULL, **l;
        assert(m);

        l = m->environment;

        if (!strv_isempty(minus)) {
                a = strv_env_delete(l, 1, minus);
                if (!a)
                        return -ENOMEM;

                l = a;
        }

        if (!strv_isempty(plus)) {
                b = strv_env_merge(2, l, plus);
                if (!b) {
                        strv_free(a);
                        return -ENOMEM;
                }

                l = b;
        }

        if (m->environment != l)
                strv_free(m->environment);
        if (a != l)
                strv_free(a);
        if (b != l)
                strv_free(b);

        m->environment = l;
        manager_clean_environment(m);
        strv_sort(m->environment);

        return 0;
}

int manager_set_default_rlimits(Manager *m, struct rlimit **default_rlimit) {
        int i;

        assert(m);

        for (i = 0; i < _RLIMIT_MAX; i++) {
                m->rlimit[i] = mfree(m->rlimit[i]);

                if (!default_rlimit[i])
                        continue;

                m->rlimit[i] = newdup(struct rlimit, default_rlimit[i], 1);
                if (!m->rlimit[i])
                        return -ENOMEM;
        }

        return 0;
}

void manager_recheck_journal(Manager *m) {
        Unit *u;

        assert(m);

        if (!MANAGER_IS_SYSTEM(m))
                return;

        u = manager_get_unit(m, SPECIAL_JOURNALD_SOCKET);
        if (u && SOCKET(u)->state != SOCKET_RUNNING) {
                log_close_journal();
                return;
        }

        u = manager_get_unit(m, SPECIAL_JOURNALD_SERVICE);
        if (u && SERVICE(u)->state != SERVICE_RUNNING) {
                log_close_journal();
                return;
        }

        /* Hmm, OK, so the socket is fully up and the service is up
         * too, then let's make use of the thing. */
        log_open();
}

void manager_set_show_status(Manager *m, ShowStatus mode) {
        assert(m);
        assert(IN_SET(mode, SHOW_STATUS_AUTO, SHOW_STATUS_NO, SHOW_STATUS_YES, SHOW_STATUS_TEMPORARY));

        if (!MANAGER_IS_SYSTEM(m))
                return;

        if (m->show_status != mode)
                log_debug("%s showing of status.",
                          mode == SHOW_STATUS_NO ? "Disabling" : "Enabling");
        m->show_status = mode;

        if (mode > 0)
                (void) touch("/run/systemd/show-status");
        else
                (void) unlink("/run/systemd/show-status");
}

static bool manager_get_show_status(Manager *m, StatusType type) {
        assert(m);

        if (!MANAGER_IS_SYSTEM(m))
                return false;

        if (m->no_console_output)
                return false;

        if (!IN_SET(manager_state(m), MANAGER_INITIALIZING, MANAGER_STARTING, MANAGER_STOPPING))
                return false;

        /* If we cannot find out the status properly, just proceed. */
        if (type != STATUS_TYPE_EMERGENCY && manager_check_ask_password(m) > 0)
                return false;

        if (m->show_status > 0)
                return true;

        return false;
}

void manager_set_first_boot(Manager *m, bool b) {
        assert(m);

        if (!MANAGER_IS_SYSTEM(m))
                return;

        if (m->first_boot != (int) b) {
                if (b)
                        (void) touch("/run/systemd/first-boot");
                else
                        (void) unlink("/run/systemd/first-boot");
        }

        m->first_boot = b;
}

void manager_status_printf(Manager *m, StatusType type, const char *status, const char *format, ...) {
        va_list ap;

        /* If m is NULL, assume we're after shutdown and let the messages through. */

        if (m && !manager_get_show_status(m, type))
                return;

        /* XXX We should totally drop the check for ephemeral here
         * and thus effectively make 'Type=idle' pointless. */
        if (type == STATUS_TYPE_EPHEMERAL && m && m->n_on_console > 0)
                return;

        va_start(ap, format);
        status_vprintf(status, true, type == STATUS_TYPE_EPHEMERAL, format, ap);
        va_end(ap);
}

Set *manager_get_units_requiring_mounts_for(Manager *m, const char *path) {
        char p[strlen(path)+1];

        assert(m);
        assert(path);

        strcpy(p, path);
        path_kill_slashes(p);

        return hashmap_get(m->units_requiring_mounts_for, streq(p, "/") ? "" : p);
}

const char *manager_get_runtime_prefix(Manager *m) {
        assert(m);

        return MANAGER_IS_SYSTEM(m) ?
               "/run" :
               getenv("XDG_RUNTIME_DIR");
}

int manager_update_failed_units(Manager *m, Unit *u, bool failed) {
        unsigned size;
        int r;

        assert(m);
        assert(u->manager == m);

        size = set_size(m->failed_units);

        if (failed) {
                r = set_ensure_allocated(&m->failed_units, NULL);
                if (r < 0)
                        return log_oom();

                if (set_put(m->failed_units, u) < 0)
                        return log_oom();
        } else
                (void) set_remove(m->failed_units, u);

        if (set_size(m->failed_units) != size)
                bus_manager_send_change_signal(m);

        return 0;
}

ManagerState manager_state(Manager *m) {
        Unit *u;

        assert(m);

        /* Did we ever finish booting? If not then we are still starting up */
        if (!dual_timestamp_is_set(&m->finish_timestamp)) {

                u = manager_get_unit(m, SPECIAL_BASIC_TARGET);
                if (!u || !UNIT_IS_ACTIVE_OR_RELOADING(unit_active_state(u)))
                        return MANAGER_INITIALIZING;

                return MANAGER_STARTING;
        }

        /* Is the special shutdown target queued? If so, we are in shutdown state */
        u = manager_get_unit(m, SPECIAL_SHUTDOWN_TARGET);
        if (u && u->job && IN_SET(u->job->type, JOB_START, JOB_RESTART, JOB_RELOAD_OR_START))
                return MANAGER_STOPPING;

        /* Are the rescue or emergency targets active or queued? If so we are in maintenance state */
        u = manager_get_unit(m, SPECIAL_RESCUE_TARGET);
        if (u && (UNIT_IS_ACTIVE_OR_ACTIVATING(unit_active_state(u)) ||
                  (u->job && IN_SET(u->job->type, JOB_START, JOB_RESTART, JOB_RELOAD_OR_START))))
                return MANAGER_MAINTENANCE;

        u = manager_get_unit(m, SPECIAL_EMERGENCY_TARGET);
        if (u && (UNIT_IS_ACTIVE_OR_ACTIVATING(unit_active_state(u)) ||
                  (u->job && IN_SET(u->job->type, JOB_START, JOB_RESTART, JOB_RELOAD_OR_START))))
                return MANAGER_MAINTENANCE;

        /* Are there any failed units? If so, we are in degraded mode */
        if (set_size(m->failed_units) > 0)
                return MANAGER_DEGRADED;

        return MANAGER_RUNNING;
}

static const char *const manager_state_table[_MANAGER_STATE_MAX] = {
        [MANAGER_INITIALIZING] = "initializing",
        [MANAGER_STARTING] = "starting",
        [MANAGER_RUNNING] = "running",
        [MANAGER_DEGRADED] = "degraded",
        [MANAGER_MAINTENANCE] = "maintenance",
        [MANAGER_STOPPING] = "stopping",
};

DEFINE_STRING_TABLE_LOOKUP(manager_state, ManagerState);<|MERGE_RESOLUTION|>--- conflicted
+++ resolved
@@ -571,14 +571,6 @@
                 boot_timestamps(&m->userspace_timestamp, &m->firmware_timestamp, &m->loader_timestamp);
 #endif
 
-<<<<<<< HEAD
-        m->running_as = running_as;
-        m->exit_code = _MANAGER_EXIT_CODE_INVALID;
-        m->default_timer_accuracy_usec = USEC_PER_MINUTE;
-        m->default_tasks_max = (uint64_t) -1;
-
-=======
->>>>>>> e50c486c
         /* Prepare log fields we can use for structured logging */
         if (MANAGER_IS_SYSTEM(m)) {
                 m->unit_log_field = "UNIT=";
