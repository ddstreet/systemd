/*-*- Mode: C; c-basic-offset: 8; indent-tabs-mode: nil -*-*/

/***
  This file is part of systemd.

  Copyright 2010 Lennart Poettering

  systemd is free software; you can redistribute it and/or modify it
  under the terms of the GNU Lesser General Public License as published by
  the Free Software Foundation; either version 2.1 of the License, or
  (at your option) any later version.

  systemd is distributed in the hope that it will be useful, but
  WITHOUT ANY WARRANTY; without even the implied warranty of
  MERCHANTABILITY or FITNESS FOR A PARTICULAR PURPOSE. See the GNU
  Lesser General Public License for more details.

  You should have received a copy of the GNU Lesser General Public License
  along with systemd; If not, see <http://www.gnu.org/licenses/>.
***/

#include <assert.h>
#include <errno.h>
#include <string.h>
#include <signal.h>
#include <sys/wait.h>
#include <unistd.h>
#include <sys/poll.h>
#include <sys/reboot.h>
#include <sys/ioctl.h>
#include <linux/kd.h>
#include <termios.h>
#include <fcntl.h>
#include <sys/types.h>
#include <sys/stat.h>
#include <dirent.h>
#include <sys/timerfd.h>

#ifdef HAVE_AUDIT
#include <libaudit.h>
#endif

#include "sd-daemon.h"
#include "sd-id128.h"
#include "sd-messages.h"

#include "manager.h"
#include "transaction.h"
#include "hashmap.h"
#include "macro.h"
#include "strv.h"
#include "log.h"
#include "util.h"
#include "mkdir.h"
#include "ratelimit.h"
#include "locale-setup.h"
#include "mount-setup.h"
#include "unit-name.h"
#include "missing.h"
#include "path-lookup.h"
#include "special.h"
#include "exit-status.h"
#include "virt.h"
#include "watchdog.h"
#include "cgroup-util.h"
#include "path-util.h"
#include "audit-fd.h"
#include "boot-timestamps.h"
#include "env-util.h"
#include "bus-errors.h"
#include "bus-error.h"
#include "bus-util.h"
#include "dbus.h"
#include "dbus-unit.h"
#include "dbus-job.h"
#include "dbus-manager.h"
#include "bus-kernel.h"

/* As soon as 5s passed since a unit was added to our GC queue, make sure to run a gc sweep */
#define GC_QUEUE_USEC_MAX (10*USEC_PER_SEC)

/* Initial delay and the interval for printing status messages about running jobs */
#define JOBS_IN_PROGRESS_WAIT_USEC (5*USEC_PER_SEC)
#define JOBS_IN_PROGRESS_PERIOD_USEC (USEC_PER_SEC / 3)
#define JOBS_IN_PROGRESS_PERIOD_DIVISOR 3

#define TIME_T_MAX (time_t)((1UL << ((sizeof(time_t) << 3) - 1)) - 1)

static int manager_dispatch_notify_fd(sd_event_source *source, int fd, uint32_t revents, void *userdata);
static int manager_dispatch_signal_fd(sd_event_source *source, int fd, uint32_t revents, void *userdata);
static int manager_dispatch_time_change_fd(sd_event_source *source, int fd, uint32_t revents, void *userdata);
static int manager_dispatch_idle_pipe_fd(sd_event_source *source, int fd, uint32_t revents, void *userdata);
static int manager_dispatch_jobs_in_progress(sd_event_source *source, usec_t usec, void *userdata);
static int manager_dispatch_run_queue(sd_event_source *source, void *userdata);

static int manager_watch_jobs_in_progress(Manager *m) {
        usec_t next;

        assert(m);

        if (m->jobs_in_progress_event_source)
                return 0;

<<<<<<< HEAD
err:
        safe_close(m->jobs_in_progress_watch.fd);
        watch_init(&m->jobs_in_progress_watch);
        return r;
}

static void manager_unwatch_jobs_in_progress(Manager *m) {
        if (m->jobs_in_progress_watch.type != WATCH_JOBS_IN_PROGRESS)
                return;

        assert_se(epoll_ctl(m->epoll_fd, EPOLL_CTL_DEL, m->jobs_in_progress_watch.fd, NULL) >= 0);
        safe_close(m->jobs_in_progress_watch.fd);
        watch_init(&m->jobs_in_progress_watch);
        m->jobs_in_progress_iteration = 0;

        log_debug("Closed jobs progress timerfd.");
}
=======
        next = now(CLOCK_MONOTONIC) + JOBS_IN_PROGRESS_WAIT_USEC;
        return sd_event_add_time(
                        m->event,
                        &m->jobs_in_progress_event_source,
                        CLOCK_MONOTONIC,
                        next, 0,
                        manager_dispatch_jobs_in_progress, m);
}

#define CYLON_BUFFER_EXTRA (2*(sizeof(ANSI_RED_ON)-1) + sizeof(ANSI_HIGHLIGHT_RED_ON)-1 + 2*(sizeof(ANSI_HIGHLIGHT_OFF)-1))
>>>>>>> a8f3477d

static void draw_cylon(char buffer[], size_t buflen, unsigned width, unsigned pos) {
        char *p = buffer;

        assert(buflen >= CYLON_BUFFER_EXTRA + width + 1);
        assert(pos <= width+1); /* 0 or width+1 mean that the center light is behind the corner */

        if (pos > 1) {
                if (pos > 2)
                        p = mempset(p, ' ', pos-2);
                p = stpcpy(p, ANSI_RED_ON);
                *p++ = '*';
        }

        if (pos > 0 && pos <= width) {
                p = stpcpy(p, ANSI_HIGHLIGHT_RED_ON);
                *p++ = '*';
        }

        p = stpcpy(p, ANSI_HIGHLIGHT_OFF);

        if (pos < width) {
                p = stpcpy(p, ANSI_RED_ON);
                *p++ = '*';
                if (pos < width-1)
                        p = mempset(p, ' ', width-1-pos);
                strcpy(p, ANSI_HIGHLIGHT_OFF);
        }
}

void manager_flip_auto_status(Manager *m, bool enable) {
        assert(m);

        if (enable) {
                if (m->show_status == SHOW_STATUS_AUTO)
                        manager_set_show_status(m, SHOW_STATUS_TEMPORARY);
        } else {
                if (m->show_status == SHOW_STATUS_TEMPORARY)
                        manager_set_show_status(m, SHOW_STATUS_AUTO);
        }
}

static void manager_print_jobs_in_progress(Manager *m) {
        _cleanup_free_ char *job_of_n = NULL;
        Iterator i;
        Job *j;
        unsigned counter = 0, print_nr;
        char cylon[6 + CYLON_BUFFER_EXTRA + 1];
        unsigned cylon_pos;
        char time[FORMAT_TIMESPAN_MAX], limit[FORMAT_TIMESPAN_MAX] = "no limit";
        uint64_t x;

        assert(m);

        manager_flip_auto_status(m, true);

        print_nr = (m->jobs_in_progress_iteration / JOBS_IN_PROGRESS_PERIOD_DIVISOR) % m->n_running_jobs;

        HASHMAP_FOREACH(j, m->jobs, i)
                if (j->state == JOB_RUNNING && counter++ == print_nr)
                        break;

        /* m->n_running_jobs must be consistent with the contents of m->jobs,
         * so the above loop must have succeeded in finding j. */
        assert(counter == print_nr + 1);
        assert(j);

        cylon_pos = m->jobs_in_progress_iteration % 14;
        if (cylon_pos >= 8)
                cylon_pos = 14 - cylon_pos;
        draw_cylon(cylon, sizeof(cylon), 6, cylon_pos);

        m->jobs_in_progress_iteration++;

        if (m->n_running_jobs > 1)
                if (asprintf(&job_of_n, "(%u of %u) ", counter, m->n_running_jobs) < 0)
                        job_of_n = NULL;

        format_timespan(time, sizeof(time), now(CLOCK_MONOTONIC) - j->begin_usec, 1*USEC_PER_SEC);
        if (job_get_timeout(j, &x) > 0)
                format_timespan(limit, sizeof(limit), x - j->begin_usec, 1*USEC_PER_SEC);

        manager_status_printf(m, true, cylon,
                              "%sA %s job is running for %s (%s / %s)",
                              strempty(job_of_n),
                              job_type_to_string(j->type),
                              unit_description(j->unit),
                              time, limit);

}

static int manager_watch_idle_pipe(Manager *m) {
        int r;

        assert(m);

        if (m->idle_pipe_event_source)
                return 0;

        if (m->idle_pipe[2] < 0)
                return 0;

        r = sd_event_add_io(m->event, &m->idle_pipe_event_source, m->idle_pipe[2], EPOLLIN, manager_dispatch_idle_pipe_fd, m);
        if (r < 0) {
                log_error("Failed to watch idle pipe: %s", strerror(-r));
                return r;
        }

        return 0;
<<<<<<< HEAD

err:
        safe_close(m->idle_pipe_watch.fd);
        watch_init(&m->idle_pipe_watch);
        return r;
=======
>>>>>>> a8f3477d
}

static void manager_close_idle_pipe(Manager *m) {
        assert(m);

        safe_close_pair(m->idle_pipe);
        safe_close_pair(m->idle_pipe + 2);
}

static int manager_setup_time_change(Manager *m) {
        int r;

        /* We only care for the cancellation event, hence we set the
         * timeout to the latest possible value. */
        struct itimerspec its = {
                .it_value.tv_sec = TIME_T_MAX,
        };

        assert(m);
        assert_cc(sizeof(time_t) == sizeof(TIME_T_MAX));

        /* Uses TFD_TIMER_CANCEL_ON_SET to get notifications whenever
         * CLOCK_REALTIME makes a jump relative to CLOCK_MONOTONIC */

        m->time_change_fd = timerfd_create(CLOCK_REALTIME, TFD_NONBLOCK|TFD_CLOEXEC);
        if (m->time_change_fd < 0) {
                log_error("Failed to create timerfd: %m");
                return -errno;
        }

        if (timerfd_settime(m->time_change_fd, TFD_TIMER_ABSTIME|TFD_TIMER_CANCEL_ON_SET, &its, NULL) < 0) {
                log_debug("Failed to set up TFD_TIMER_CANCEL_ON_SET, ignoring: %m");
<<<<<<< HEAD
                m->time_change_watch.fd = safe_close(m->time_change_watch.fd);
                watch_init(&m->time_change_watch);
=======
                m->time_change_fd = safe_close(m->time_change_fd);
>>>>>>> a8f3477d
                return 0;
        }

        r = sd_event_add_io(m->event, &m->time_change_event_source, m->time_change_fd, EPOLLIN, manager_dispatch_time_change_fd, m);
        if (r < 0) {
                log_error("Failed to create time change event source: %s", strerror(-r));
                return r;
        }

        log_debug("Set up TFD_TIMER_CANCEL_ON_SET timerfd.");

        return 0;
}

static int enable_special_signals(Manager *m) {
        _cleanup_close_ int fd = -1;

        assert(m);

        /* Enable that we get SIGINT on control-alt-del. In containers
         * this will fail with EPERM (older) or EINVAL (newer), so
         * ignore that. */
        if (reboot(RB_DISABLE_CAD) < 0 && errno != EPERM && errno != EINVAL)
                log_warning("Failed to enable ctrl-alt-del handling: %m");

        fd = open_terminal("/dev/tty0", O_RDWR|O_NOCTTY|O_CLOEXEC);
        if (fd < 0) {
                /* Support systems without virtual console */
                if (fd != -ENOENT)
                        log_warning("Failed to open /dev/tty0: %m");
        } else {
                /* Enable that we get SIGWINCH on kbrequest */
                if (ioctl(fd, KDSIGACCEPT, SIGWINCH) < 0)
<<<<<<< HEAD
                        log_warning("Failed to enable kbrequest handling: %s", strerror(errno));

                safe_close(fd);
=======
                        log_warning("Failed to enable kbrequest handling: %m");
>>>>>>> a8f3477d
        }

        return 0;
}

static int manager_setup_signals(Manager *m) {
        struct sigaction sa = {
                .sa_handler = SIG_DFL,
                .sa_flags = SA_NOCLDSTOP|SA_RESTART,
        };
        sigset_t mask;
        int r;

        assert(m);

        /* We are not interested in SIGSTOP and friends. */
        assert_se(sigaction(SIGCHLD, &sa, NULL) == 0);

        assert_se(sigemptyset(&mask) == 0);

        sigset_add_many(&mask,
                        SIGCHLD,     /* Child died */
                        SIGTERM,     /* Reexecute daemon */
                        SIGHUP,      /* Reload configuration */
                        SIGUSR1,     /* systemd/upstart: reconnect to D-Bus */
                        SIGUSR2,     /* systemd: dump status */
                        SIGINT,      /* Kernel sends us this on control-alt-del */
                        SIGWINCH,    /* Kernel sends us this on kbrequest (alt-arrowup) */
                        SIGPWR,      /* Some kernel drivers and upsd send us this on power failure */
                        SIGRTMIN+0,  /* systemd: start default.target */
                        SIGRTMIN+1,  /* systemd: isolate rescue.target */
                        SIGRTMIN+2,  /* systemd: isolate emergency.target */
                        SIGRTMIN+3,  /* systemd: start halt.target */
                        SIGRTMIN+4,  /* systemd: start poweroff.target */
                        SIGRTMIN+5,  /* systemd: start reboot.target */
                        SIGRTMIN+6,  /* systemd: start kexec.target */
                        SIGRTMIN+13, /* systemd: Immediate halt */
                        SIGRTMIN+14, /* systemd: Immediate poweroff */
                        SIGRTMIN+15, /* systemd: Immediate reboot */
                        SIGRTMIN+16, /* systemd: Immediate kexec */
                        SIGRTMIN+20, /* systemd: enable status messages */
                        SIGRTMIN+21, /* systemd: disable status messages */
                        SIGRTMIN+22, /* systemd: set log level to LOG_DEBUG */
                        SIGRTMIN+23, /* systemd: set log level to LOG_INFO */
                        SIGRTMIN+24, /* systemd: Immediate exit (--user only) */
                        SIGRTMIN+26, /* systemd: set log target to journal-or-kmsg */
                        SIGRTMIN+27, /* systemd: set log target to console */
                        SIGRTMIN+28, /* systemd: set log target to kmsg */
                        SIGRTMIN+29, /* systemd: set log target to syslog-or-kmsg */
                        -1);
        assert_se(sigprocmask(SIG_SETMASK, &mask, NULL) == 0);

        m->signal_fd = signalfd(-1, &mask, SFD_NONBLOCK|SFD_CLOEXEC);
        if (m->signal_fd < 0)
                return -errno;

        r = sd_event_add_io(m->event, &m->signal_event_source, m->signal_fd, EPOLLIN, manager_dispatch_signal_fd, m);
        if (r < 0)
                return r;

        /* Process signals a bit earlier than the rest of things, but
         * later that notify_fd processing, so that the notify
         * processing can still figure out to which process/service a
         * message belongs, before we reap the process. */
        r = sd_event_source_set_priority(m->signal_event_source, -5);
        if (r < 0)
                return r;

        if (m->running_as == SYSTEMD_SYSTEM)
                return enable_special_signals(m);

        return 0;
}

static void manager_clean_environment(Manager *m) {
        assert(m);

        /* Let's remove some environment variables that we
         * need ourselves to communicate with our clients */
        strv_env_unset_many(
                        m->environment,
                        "NOTIFY_SOCKET",
                        "MAINPID",
                        "MANAGERPID",
                        "LISTEN_PID",
                        "LISTEN_FDS",
                        "WATCHDOG_PID",
                        "WATCHDOG_USEC",
                        NULL);
}

static int manager_default_environment(Manager *m) {
        assert(m);

        if (m->running_as == SYSTEMD_SYSTEM) {
                /* The system manager always starts with a clean
                 * environment for its children. It does not import
                 * the kernel or the parents exported variables.
                 *
                 * The initial passed environ is untouched to keep
                 * /proc/self/environ valid; it is used for tagging
                 * the init process inside containers. */
                m->environment = strv_new("PATH=" DEFAULT_PATH,
                                          NULL);

                /* Import locale variables LC_*= from configuration */
                locale_setup(&m->environment);
        } else {
                /* The user manager passes its own environment
                 * along to its children. */
                m->environment = strv_copy(environ);
        }

        if (!m->environment)
                return -ENOMEM;

        manager_clean_environment(m);
        strv_sort(m->environment);

        return 0;
}

int manager_new(SystemdRunningAs running_as, Manager **_m) {
        Manager *m;
        int r;

        assert(_m);
        assert(running_as >= 0);
        assert(running_as < _SYSTEMD_RUNNING_AS_MAX);

        m = new0(Manager, 1);
        if (!m)
                return -ENOMEM;

#ifdef ENABLE_EFI
        if (running_as == SYSTEMD_SYSTEM && detect_container(NULL) <= 0)
                boot_timestamps(&m->userspace_timestamp, &m->firmware_timestamp, &m->loader_timestamp);
#endif

        m->running_as = running_as;
        m->exit_code = _MANAGER_EXIT_CODE_INVALID;
        m->default_timer_accuracy_usec = USEC_PER_MINUTE;

        m->idle_pipe[0] = m->idle_pipe[1] = m->idle_pipe[2] = m->idle_pipe[3] = -1;

        m->pin_cgroupfs_fd = m->notify_fd = m->signal_fd = m->time_change_fd = m->dev_autofs_fd = m->private_listen_fd = m->kdbus_fd = -1;
        m->current_job_id = 1; /* start as id #1, so that we can leave #0 around as "null-like" value */

        r = manager_default_environment(m);
        if (r < 0)
                goto fail;

        r = hashmap_ensure_allocated(&m->units, string_hash_func, string_compare_func);
        if (r < 0)
                goto fail;

        r = hashmap_ensure_allocated(&m->jobs, trivial_hash_func, trivial_compare_func);
        if (r < 0)
                goto fail;

<<<<<<< HEAD
        if (!(m->watch_pids1 = hashmap_new(trivial_hash_func, trivial_compare_func)))
                goto fail;

        if (!(m->watch_pids2 = hashmap_new(trivial_hash_func, trivial_compare_func)))
=======
        r = hashmap_ensure_allocated(&m->cgroup_unit, string_hash_func, string_compare_func);
        if (r < 0)
>>>>>>> a8f3477d
                goto fail;

        r = hashmap_ensure_allocated(&m->watch_bus, string_hash_func, string_compare_func);
        if (r < 0)
                goto fail;

        r = set_ensure_allocated(&m->startup_units, trivial_hash_func, trivial_compare_func);
        if (r < 0)
                goto fail;

        r = set_ensure_allocated(&m->failed_units, trivial_hash_func, trivial_compare_func);
        if (r < 0)
                goto fail;

        r = sd_event_default(&m->event);
        if (r < 0)
                goto fail;

        r = sd_event_add_defer(m->event, &m->run_queue_event_source, manager_dispatch_run_queue, m);
        if (r < 0)
                goto fail;

        r = sd_event_source_set_priority(m->run_queue_event_source, SD_EVENT_PRIORITY_IDLE);
        if (r < 0)
                goto fail;

        r = sd_event_source_set_enabled(m->run_queue_event_source, SD_EVENT_OFF);
        if (r < 0)
                goto fail;

        r = manager_setup_signals(m);
        if (r < 0)
                goto fail;

        r = manager_setup_cgroup(m);
        if (r < 0)
                goto fail;

        r = manager_setup_time_change(m);
        if (r < 0)
                goto fail;

        m->udev = udev_new();
        if (!m->udev) {
                r = -ENOMEM;
                goto fail;
        }

        /* Note that we set up neither kdbus, nor the notify fd
         * here. We do that after deserialization, since they might
         * have gotten serialized across the reexec. */

        m->taint_usr = dir_is_empty("/usr") > 0;

        *_m = m;
        return 0;

fail:
        manager_free(m);
        return r;
}

static int manager_setup_notify(Manager *m) {
        int r;

        if (m->notify_fd < 0) {
                _cleanup_close_ int fd = -1;
                union {
                        struct sockaddr sa;
                        struct sockaddr_un un;
                } sa = {
                        .sa.sa_family = AF_UNIX,
                };
                int one = 1;

                /* First free all secondary fields */
                free(m->notify_socket);
                m->notify_socket = NULL;
                m->notify_event_source = sd_event_source_unref(m->notify_event_source);

                fd = socket(AF_UNIX, SOCK_DGRAM|SOCK_CLOEXEC|SOCK_NONBLOCK, 0);
                if (fd < 0) {
                        log_error("Failed to allocate notification socket: %m");
                        return -errno;
                }

                if (m->running_as == SYSTEMD_SYSTEM)
                        m->notify_socket = strdup("/run/systemd/notify");
                else {
                        const char *e;

                        e = getenv("XDG_RUNTIME_DIR");
                        if (!e) {
                                log_error("XDG_RUNTIME_DIR is not set: %m");
                                return -EINVAL;
                        }

                        m->notify_socket = strappend(e, "/systemd/notify");
                }
                if (!m->notify_socket)
                        return log_oom();

                strncpy(sa.un.sun_path, m->notify_socket, sizeof(sa.un.sun_path)-1);
                r = bind(fd, &sa.sa, offsetof(struct sockaddr_un, sun_path) + strlen(sa.un.sun_path));
                if (r < 0) {
                        log_error("bind() failed: %m");
                        return -errno;
                }

                r = setsockopt(fd, SOL_SOCKET, SO_PASSCRED, &one, sizeof(one));
                if (r < 0) {
                        log_error("SO_PASSCRED failed: %m");
                        return -errno;
                }

                m->notify_fd = fd;
                fd = -1;

                log_debug("Using notification socket %s", m->notify_socket);
        }

        if (!m->notify_event_source) {
                r = sd_event_add_io(m->event, &m->notify_event_source, m->notify_fd, EPOLLIN, manager_dispatch_notify_fd, m);
                if (r < 0) {
                        log_error("Failed to allocate notify event source: %s", strerror(-r));
                        return -errno;
                }

                /* Process signals a bit earlier than SIGCHLD, so that we can
                 * still identify to which service an exit message belongs */
                r = sd_event_source_set_priority(m->notify_event_source, -7);
                if (r < 0) {
                        log_error("Failed to set priority of notify event source: %s", strerror(-r));
                        return r;
                }
        }

        return 0;
}

static int manager_setup_kdbus(Manager *m) {
#ifdef ENABLE_KDBUS
        _cleanup_free_ char *p = NULL;
#endif

#ifdef ENABLE_KDBUS
        assert(m);

        if (m->kdbus_fd >= 0)
                return 0;

        m->kdbus_fd = bus_kernel_create_bus(m->running_as == SYSTEMD_SYSTEM ? "system" : "user", m->running_as == SYSTEMD_SYSTEM, &p);
        if (m->kdbus_fd < 0) {
                log_debug("Failed to set up kdbus: %s", strerror(-m->kdbus_fd));
                return m->kdbus_fd;
        }

        log_debug("Successfully set up kdbus on %s", p);

        /* Create the namespace directory here, so that the contents
         * of that directory is not visible to non-root users. This is
         * necessary to ensure that users cannot get access to busses
         * of virtualized users when no UID namespacing is used. */
        if (m->running_as == SYSTEMD_SYSTEM)
                mkdir_p_label("/dev/kdbus/domain", 0700);
#endif

        return 0;
}

static int manager_connect_bus(Manager *m, bool reexecuting) {
        bool try_bus_connect;

        assert(m);

        try_bus_connect =
                m->kdbus_fd >= 0 ||
                reexecuting ||
                (m->running_as == SYSTEMD_USER && getenv("DBUS_SESSION_BUS_ADDRESS"));

        /* Try to connect to the busses, if possible. */
        return bus_init(m, try_bus_connect);
}

static unsigned manager_dispatch_cleanup_queue(Manager *m) {
        Unit *u;
        unsigned n = 0;

        assert(m);

        while ((u = m->cleanup_queue)) {
                assert(u->in_cleanup_queue);

                unit_free(u);
                n++;
        }

        return n;
}

enum {
        GC_OFFSET_IN_PATH,  /* This one is on the path we were traveling */
        GC_OFFSET_UNSURE,   /* No clue */
        GC_OFFSET_GOOD,     /* We still need this unit */
        GC_OFFSET_BAD,      /* We don't need this unit anymore */
        _GC_OFFSET_MAX
};

static void unit_gc_sweep(Unit *u, unsigned gc_marker) {
        Iterator i;
        Unit *other;
        bool is_bad;

        assert(u);

        if (u->gc_marker == gc_marker + GC_OFFSET_GOOD ||
            u->gc_marker == gc_marker + GC_OFFSET_BAD ||
            u->gc_marker == gc_marker + GC_OFFSET_IN_PATH)
                return;

        if (u->in_cleanup_queue)
                goto bad;

        if (unit_check_gc(u))
                goto good;

        u->gc_marker = gc_marker + GC_OFFSET_IN_PATH;

        is_bad = true;

        SET_FOREACH(other, u->dependencies[UNIT_REFERENCED_BY], i) {
                unit_gc_sweep(other, gc_marker);

                if (other->gc_marker == gc_marker + GC_OFFSET_GOOD)
                        goto good;

                if (other->gc_marker != gc_marker + GC_OFFSET_BAD)
                        is_bad = false;
        }

        if (is_bad)
                goto bad;

        /* We were unable to find anything out about this entry, so
         * let's investigate it later */
        u->gc_marker = gc_marker + GC_OFFSET_UNSURE;
        unit_add_to_gc_queue(u);
        return;

bad:
        /* We definitely know that this one is not useful anymore, so
         * let's mark it for deletion */
        u->gc_marker = gc_marker + GC_OFFSET_BAD;
        unit_add_to_cleanup_queue(u);
        return;

good:
        u->gc_marker = gc_marker + GC_OFFSET_GOOD;
}

static unsigned manager_dispatch_gc_queue(Manager *m) {
        Unit *u;
        unsigned n = 0;
        unsigned gc_marker;

        assert(m);

        /* log_debug("Running GC..."); */

        m->gc_marker += _GC_OFFSET_MAX;
        if (m->gc_marker + _GC_OFFSET_MAX <= _GC_OFFSET_MAX)
                m->gc_marker = 1;

        gc_marker = m->gc_marker;

        while ((u = m->gc_queue)) {
                assert(u->in_gc_queue);

                unit_gc_sweep(u, gc_marker);

                LIST_REMOVE(gc_queue, m->gc_queue, u);
                u->in_gc_queue = false;

                n++;

                if (u->gc_marker == gc_marker + GC_OFFSET_BAD ||
                    u->gc_marker == gc_marker + GC_OFFSET_UNSURE) {
                        log_debug_unit(u->id, "Collecting %s", u->id);
                        u->gc_marker = gc_marker + GC_OFFSET_BAD;
                        unit_add_to_cleanup_queue(u);
                }
        }

        m->n_in_gc_queue = 0;

        return n;
}

static void manager_clear_jobs_and_units(Manager *m) {
        Unit *u;

        assert(m);

        while ((u = hashmap_first(m->units)))
                unit_free(u);

        manager_dispatch_cleanup_queue(m);

        assert(!m->load_queue);
        assert(!m->run_queue);
        assert(!m->dbus_unit_queue);
        assert(!m->dbus_job_queue);
        assert(!m->cleanup_queue);
        assert(!m->gc_queue);

        assert(hashmap_isempty(m->jobs));
        assert(hashmap_isempty(m->units));

        m->n_on_console = 0;
        m->n_running_jobs = 0;
}

void manager_free(Manager *m) {
        UnitType c;
        int i;

        assert(m);

        manager_clear_jobs_and_units(m);

        for (c = 0; c < _UNIT_TYPE_MAX; c++)
                if (unit_vtable[c]->shutdown)
                        unit_vtable[c]->shutdown(m);

        /* If we reexecute ourselves, we keep the root cgroup
         * around */
        manager_shutdown_cgroup(m, m->exit_code != MANAGER_REEXECUTE);

        manager_undo_generators(m);

        bus_done(m);

        hashmap_free(m->units);
        hashmap_free(m->jobs);
        hashmap_free(m->watch_pids1);
        hashmap_free(m->watch_pids2);
        hashmap_free(m->watch_bus);

<<<<<<< HEAD
        safe_close(m->epoll_fd);
        safe_close(m->signal_watch.fd);
        safe_close(m->notify_watch.fd);
        safe_close(m->time_change_watch.fd);
        safe_close(m->jobs_in_progress_watch.fd);
=======
        set_free(m->startup_units);
        set_free(m->failed_units);

        sd_event_source_unref(m->signal_event_source);
        sd_event_source_unref(m->notify_event_source);
        sd_event_source_unref(m->time_change_event_source);
        sd_event_source_unref(m->jobs_in_progress_event_source);
        sd_event_source_unref(m->idle_pipe_event_source);
        sd_event_source_unref(m->run_queue_event_source);

        safe_close(m->signal_fd);
        safe_close(m->notify_fd);
        safe_close(m->time_change_fd);
        safe_close(m->kdbus_fd);

        manager_close_idle_pipe(m);

        udev_unref(m->udev);
        sd_event_unref(m->event);
>>>>>>> a8f3477d

        free(m->notify_socket);

        lookup_paths_free(&m->lookup_paths);
        strv_free(m->environment);

        hashmap_free(m->cgroup_unit);
        set_free_free(m->unit_path_cache);

        free(m->switch_root);
        free(m->switch_root_init);

        for (i = 0; i < _RLIMIT_MAX; i++)
                free(m->rlimit[i]);

        assert(hashmap_isempty(m->units_requiring_mounts_for));
        hashmap_free(m->units_requiring_mounts_for);

        free(m);
}

int manager_enumerate(Manager *m) {
        int r = 0, q;
        UnitType c;

        assert(m);

        /* Let's ask every type to load all units from disk/kernel
         * that it might know */
        for (c = 0; c < _UNIT_TYPE_MAX; c++)
                if (unit_vtable[c]->enumerate) {
                        q = unit_vtable[c]->enumerate(m);
                        if (q < 0)
                                r = q;
                }

        manager_dispatch_load_queue(m);
        return r;
}

static int manager_coldplug(Manager *m) {
        int r = 0;
        Iterator i;
        Unit *u;
        char *k;

        assert(m);

        /* Then, let's set up their initial state. */
        HASHMAP_FOREACH_KEY(u, k, m->units, i) {
                int q;

                /* ignore aliases */
                if (u->id != k)
                        continue;

                q = unit_coldplug(u);
                if (q < 0)
                        r = q;
        }

        return r;
}

static void manager_build_unit_path_cache(Manager *m) {
        char **i;
        _cleanup_free_ DIR *d = NULL;
        int r;

        assert(m);

        set_free_free(m->unit_path_cache);

        m->unit_path_cache = set_new(string_hash_func, string_compare_func);
        if (!m->unit_path_cache) {
                log_error("Failed to allocate unit path cache.");
                return;
        }

        /* This simply builds a list of files we know exist, so that
         * we don't always have to go to disk */

        STRV_FOREACH(i, m->lookup_paths.unit_path) {
                struct dirent *de;

                d = opendir(*i);
                if (!d) {
                        if (errno != ENOENT)
                                log_error("Failed to open directory %s: %m", *i);
                        continue;
                }

                while ((de = readdir(d))) {
                        char *p;

                        if (ignore_file(de->d_name))
                                continue;

                        p = strjoin(streq(*i, "/") ? "" : *i, "/", de->d_name, NULL);
                        if (!p) {
                                r = -ENOMEM;
                                goto fail;
                        }

                        r = set_consume(m->unit_path_cache, p);
                        if (r < 0)
                                goto fail;
                }

                closedir(d);
                d = NULL;
        }

        return;

fail:
        log_error("Failed to build unit path cache: %s", strerror(-r));

        set_free_free(m->unit_path_cache);
        m->unit_path_cache = NULL;
}


static int manager_distribute_fds(Manager *m, FDSet *fds) {
        Unit *u;
        Iterator i;
        int r;

        assert(m);

        HASHMAP_FOREACH(u, m->units, i) {

                if (fdset_size(fds) <= 0)
                        break;

                if (UNIT_VTABLE(u)->distribute_fds) {
                        r = UNIT_VTABLE(u)->distribute_fds(u, fds);
                        if (r < 0)
                                return r;
                }
        }

        return 0;
}

int manager_startup(Manager *m, FILE *serialization, FDSet *fds) {
        int r, q;

        assert(m);

        dual_timestamp_get(&m->generators_start_timestamp);
        manager_run_generators(m);
        dual_timestamp_get(&m->generators_finish_timestamp);

        r = lookup_paths_init(
                        &m->lookup_paths, m->running_as, true,
                        NULL,
                        m->generator_unit_path,
                        m->generator_unit_path_early,
                        m->generator_unit_path_late);
        if (r < 0)
                return r;

        manager_build_unit_path_cache(m);

        /* If we will deserialize make sure that during enumeration
         * this is already known, so we increase the counter here
         * already */
        if (serialization)
                m->n_reloading ++;

        /* First, enumerate what we can from all config files */
        dual_timestamp_get(&m->units_load_start_timestamp);
        r = manager_enumerate(m);
        dual_timestamp_get(&m->units_load_finish_timestamp);

        /* Second, deserialize if there is something to deserialize */
        if (serialization) {
                q = manager_deserialize(m, serialization, fds);
                if (q < 0)
                        r = q;
        }

        /* Any fds left? Find some unit which wants them. This is
         * useful to allow container managers to pass some file
         * descriptors to us pre-initialized. This enables
         * socket-based activation of entire containers. */
        if (fdset_size(fds) > 0) {
                q = manager_distribute_fds(m, fds);
                if (q < 0)
                        r = q;
        }

        /* We might have deserialized the notify fd, but if we didn't
         * then let's create the bus now */
        manager_setup_notify(m);

        /* We might have deserialized the kdbus control fd, but if we
         * didn't, then let's create the bus now. */
        manager_setup_kdbus(m);
        manager_connect_bus(m, !!serialization);
        bus_track_coldplug(m, &m->subscribed, &m->deserialized_subscribed);

        /* Third, fire things up! */
        q = manager_coldplug(m);
        if (q < 0)
                r = q;

        if (serialization) {
                assert(m->n_reloading > 0);
                m->n_reloading --;

                /* Let's wait for the UnitNew/JobNew messages being
                 * sent, before we notify that the reload is
                 * finished */
                m->send_reloading_done = true;
        }

        return r;
}

int manager_add_job(Manager *m, JobType type, Unit *unit, JobMode mode, bool override, sd_bus_error *e, Job **_ret) {
        int r;
        Transaction *tr;
        Job *j;
        Iterator i;

        assert(m);
        assert(type < _JOB_TYPE_MAX);
        assert(unit);
        assert(mode < _JOB_MODE_MAX);

        if (mode == JOB_ISOLATE && type != JOB_START) {
                sd_bus_error_setf(e, SD_BUS_ERROR_INVALID_ARGS, "Isolate is only valid for start.");
                return -EINVAL;
        }

        if (type == JOB_RELOAD || type == JOB_RELOAD_OR_START || type == JOB_RESTART || type == JOB_TRY_RESTART) {
<<<<<<< HEAD
                /* If final.target is queued (happens on poweroff, reboot and
                 * halt), we will not accept new reload jobs. They would not be
                 * executed ever anyways (since the shutdown comes first), but
                 * they block the shutdown process: when systemd tries to stop
                 * a unit such as ifup@eth0.service, that unit might invoke a
                 * systemctl reload command, which blockingly waits (but only
                 * gets executed after all other queued units for the shutdown
                 * have been executed).
                 *
                 * See http://bugs.debian.org/624599 and
                 *     http://bugs.debian.org/635777 */
                HASHMAP_FOREACH(j, m->jobs, i) {
                        assert(j->installed);

                        if (strcmp(j->unit->id, "final.target") == 0) {
                                log_debug("final.target is queued, ignoring %s request for unit %s", job_type_to_string(type), unit->id);
                                dbus_set_error(e, BUS_ERROR_INVALID_JOB_MODE, "final.target is queued, ignoring %s request for unit %s", job_type_to_string(type), unit->id);
=======
                HASHMAP_FOREACH(j, m->jobs, i) {
                        assert(j->installed);

                        /* If final.target is queued (happens on poweroff, reboot and
                         * halt), we will not accept new reload jobs. They would not be
                         * executed ever anyways (since the shutdown comes first), but
                         * they block the shutdown process: when systemd tries to stop
                         * a unit such as ifup@eth0.service, that unit might invoke a
                         * systemctl reload command, which blockingly waits (but only
                         * gets executed after all other queued units for the shutdown
                         * have been executed).
                         *
                         * See http://bugs.debian.org/624599 and
                         *     http://bugs.debian.org/635777 */
                        if (strcmp(j->unit->id, "final.target") == 0) {
                                log_debug("final.target is queued, ignoring %s request for unit %s", job_type_to_string(type), unit->id);
                                sd_bus_error_setf(e, BUS_ERROR_SHUTTING_DOWN, "final.target is queued, ignoring %s request for unit %s", job_type_to_string(type), unit->id);
>>>>>>> a8f3477d
                                return -EINVAL;
                        }
                        /* Trying to reload services from multi-user.target
                         * during the early boot stage can lead to deadlocks.
                         * An example is samba being reloaded by the dhcp hook
                         * when the network is activated during rcS.
                         * As a workaround we ignore reload or (re)start
                         * requests while sysinit.target is queued for
                         * services which have the DefaultDependencies option
                         * set to yes.
                         *
                         * See http://bugs.debian.org/624599 */
                        if (strcmp(j->unit->id, "sysinit.target") == 0 && unit->default_dependencies) {
                                log_debug("sysinit.target is queued, ignoring %s request for unit %s", job_type_to_string(type), unit->id);
<<<<<<< HEAD
                                dbus_set_error(e, BUS_ERROR_INVALID_JOB_MODE, "sysinit.target is queued, ignoring %s request for unit %s", job_type_to_string(type), unit->id);
=======
                                sd_bus_error_setf(e, SD_BUS_ERROR_INVALID_ARGS, "sysinit.target is queued, ignoring %s request for unit %s", job_type_to_string(type), unit->id);
>>>>>>> a8f3477d
                                return -EINVAL;
                        }
                }
        }

        if (mode == JOB_ISOLATE && !unit->allow_isolate) {
                sd_bus_error_setf(e, BUS_ERROR_NO_ISOLATION, "Operation refused, unit may not be isolated.");
                return -EPERM;
        }

        log_debug_unit(unit->id,
                       "Trying to enqueue job %s/%s/%s", unit->id,
                       job_type_to_string(type), job_mode_to_string(mode));

        job_type_collapse(&type, unit);

        tr = transaction_new(mode == JOB_REPLACE_IRREVERSIBLY);
        if (!tr)
                return -ENOMEM;

        r = transaction_add_job_and_dependencies(tr, type, unit, NULL, true, override, false,
                                                 mode == JOB_IGNORE_DEPENDENCIES || mode == JOB_IGNORE_REQUIREMENTS,
                                                 mode == JOB_IGNORE_DEPENDENCIES, e);
        if (r < 0)
                goto tr_abort;

        if (mode == JOB_ISOLATE) {
                r = transaction_add_isolate_jobs(tr, m);
                if (r < 0)
                        goto tr_abort;
        }

        r = transaction_activate(tr, m, mode, e);
        if (r < 0)
                goto tr_abort;

        log_debug_unit(unit->id,
                       "Enqueued job %s/%s as %u", unit->id,
                       job_type_to_string(type), (unsigned) tr->anchor_job->id);

        if (_ret)
                *_ret = tr->anchor_job;

        transaction_free(tr);
        return 0;

tr_abort:
        transaction_abort(tr);
        transaction_free(tr);
        return r;
}

int manager_add_job_by_name(Manager *m, JobType type, const char *name, JobMode mode, bool override, sd_bus_error *e, Job **_ret) {
        Unit *unit;
        int r;

        assert(m);
        assert(type < _JOB_TYPE_MAX);
        assert(name);
        assert(mode < _JOB_MODE_MAX);

        r = manager_load_unit(m, name, NULL, NULL, &unit);
        if (r < 0)
                return r;

        return manager_add_job(m, type, unit, mode, override, e, _ret);
}

Job *manager_get_job(Manager *m, uint32_t id) {
        assert(m);

        return hashmap_get(m->jobs, UINT32_TO_PTR(id));
}

Unit *manager_get_unit(Manager *m, const char *name) {
        assert(m);
        assert(name);

        return hashmap_get(m->units, name);
}

unsigned manager_dispatch_load_queue(Manager *m) {
        Unit *u;
        unsigned n = 0;

        assert(m);

        /* Make sure we are not run recursively */
        if (m->dispatching_load_queue)
                return 0;

        m->dispatching_load_queue = true;

        /* Dispatches the load queue. Takes a unit from the queue and
         * tries to load its data until the queue is empty */

        while ((u = m->load_queue)) {
                assert(u->in_load_queue);

                unit_load(u);
                n++;
        }

        m->dispatching_load_queue = false;
        return n;
}

int manager_load_unit_prepare(
                Manager *m,
                const char *name,
                const char *path,
                sd_bus_error *e,
                Unit **_ret) {

        Unit *ret;
        UnitType t;
        int r;

        assert(m);
        assert(name || path);

        /* This will prepare the unit for loading, but not actually
         * load anything from disk. */

        if (path && !is_path(path))
                return sd_bus_error_setf(e, SD_BUS_ERROR_INVALID_ARGS, "Path %s is not absolute.", path);

        if (!name)
                name = basename(path);

        t = unit_name_to_type(name);

        if (t == _UNIT_TYPE_INVALID || !unit_name_is_valid(name, TEMPLATE_INVALID))
                return sd_bus_error_setf(e, SD_BUS_ERROR_INVALID_ARGS, "Unit name %s is not valid.", name);

        ret = manager_get_unit(m, name);
        if (ret) {
                *_ret = ret;
                return 1;
        }

        ret = unit_new(m, unit_vtable[t]->object_size);
        if (!ret)
                return -ENOMEM;

        if (path) {
                ret->fragment_path = strdup(path);
                if (!ret->fragment_path) {
                        unit_free(ret);
                        return -ENOMEM;
                }
        }

        r = unit_add_name(ret, name);
        if (r < 0) {
                unit_free(ret);
                return r;
        }

        unit_add_to_load_queue(ret);
        unit_add_to_dbus_queue(ret);
        unit_add_to_gc_queue(ret);

        if (_ret)
                *_ret = ret;

        return 0;
}

int manager_load_unit(
                Manager *m,
                const char *name,
                const char *path,
                sd_bus_error *e,
                Unit **_ret) {

        int r;

        assert(m);

        /* This will load the service information files, but not actually
         * start any services or anything. */

        r = manager_load_unit_prepare(m, name, path, e, _ret);
        if (r != 0)
                return r;

        manager_dispatch_load_queue(m);

        if (_ret)
                *_ret = unit_follow_merge(*_ret);

        return 0;
}

void manager_dump_jobs(Manager *s, FILE *f, const char *prefix) {
        Iterator i;
        Job *j;

        assert(s);
        assert(f);

        HASHMAP_FOREACH(j, s->jobs, i)
                job_dump(j, f, prefix);
}

void manager_dump_units(Manager *s, FILE *f, const char *prefix) {
        Iterator i;
        Unit *u;
        const char *t;

        assert(s);
        assert(f);

        HASHMAP_FOREACH_KEY(u, t, s->units, i)
                if (u->id == t)
                        unit_dump(u, f, prefix);
}

void manager_clear_jobs(Manager *m) {
        Job *j;

        assert(m);

        while ((j = hashmap_first(m->jobs)))
                /* No need to recurse. We're cancelling all jobs. */
                job_finish_and_invalidate(j, JOB_CANCELED, false);
}

static int manager_dispatch_run_queue(sd_event_source *source, void *userdata) {
        Manager *m = userdata;
        Job *j;

        assert(source);
        assert(m);

        while ((j = m->run_queue)) {
                assert(j->installed);
                assert(j->in_run_queue);

                job_run_and_invalidate(j);
        }

        if (m->n_running_jobs > 0)
                manager_watch_jobs_in_progress(m);

        if (m->n_on_console > 0)
                manager_watch_idle_pipe(m);

        return 1;
}

static unsigned manager_dispatch_dbus_queue(Manager *m) {
        Job *j;
        Unit *u;
        unsigned n = 0;

        assert(m);

        if (m->dispatching_dbus_queue)
                return 0;

        m->dispatching_dbus_queue = true;

        while ((u = m->dbus_unit_queue)) {
                assert(u->in_dbus_queue);

                bus_unit_send_change_signal(u);
                n++;
        }

        while ((j = m->dbus_job_queue)) {
                assert(j->in_dbus_queue);

                bus_job_send_change_signal(j);
                n++;
        }

        m->dispatching_dbus_queue = false;

        if (m->send_reloading_done) {
                m->send_reloading_done = false;

                bus_manager_send_reloading(m, false);
        }

        if (m->queued_message)
                bus_send_queued_message(m);

        return n;
}

static void manager_invoke_notify_message(Manager *m, Unit *u, pid_t pid, char *buf, size_t n) {
        _cleanup_strv_free_ char **tags = NULL;

        assert(m);
        assert(u);
        assert(buf);
        assert(n > 0);

        tags = strv_split(buf, "\n\r");
        if (!tags) {
                log_oom();
                return;
        }

        log_debug_unit(u->id, "Got notification message for unit %s", u->id);

        if (UNIT_VTABLE(u)->notify_message)
                UNIT_VTABLE(u)->notify_message(u, pid, tags);
}

<<<<<<< HEAD
static int manager_process_notify_fd(Manager *m) {
=======
static int manager_dispatch_notify_fd(sd_event_source *source, int fd, uint32_t revents, void *userdata) {
        Manager *m = userdata;
>>>>>>> a8f3477d
        ssize_t n;

        assert(m);
        assert(m->notify_fd == fd);

        if (revents != EPOLLIN) {
                log_warning("Got unexpected poll event for notify fd.");
                return 0;
        }

        for (;;) {
                char buf[4096];
                struct iovec iovec = {
                        .iov_base = buf,
                        .iov_len = sizeof(buf)-1,
                };
                bool found = false;

                bool found = false;

                union {
                        struct cmsghdr cmsghdr;
                        uint8_t buf[CMSG_SPACE(sizeof(struct ucred))];
                } control = {};

                struct msghdr msghdr = {
                        .msg_iov = &iovec,
                        .msg_iovlen = 1,
                        .msg_control = &control,
                        .msg_controllen = sizeof(control),
                };
                struct ucred *ucred;
                Unit *u;

                n = recvmsg(m->notify_fd, &msghdr, MSG_DONTWAIT);
                if (n <= 0) {
                        if (n == 0)
                                return -EIO;

                        if (errno == EAGAIN || errno == EINTR)
                                break;

                        return -errno;
                }

                if (msghdr.msg_controllen < CMSG_LEN(sizeof(struct ucred)) ||
                    control.cmsghdr.cmsg_level != SOL_SOCKET ||
                    control.cmsghdr.cmsg_type != SCM_CREDENTIALS ||
                    control.cmsghdr.cmsg_len != CMSG_LEN(sizeof(struct ucred))) {
                        log_warning("Received notify message without credentials. Ignoring.");
                        continue;
                }

                ucred = (struct ucred*) CMSG_DATA(&control.cmsghdr);

                assert((size_t) n < sizeof(buf));
                buf[n] = 0;

                u = manager_get_unit_by_pid(m, ucred->pid);
                if (u) {
                        manager_invoke_notify_message(m, u, ucred->pid, buf, n);
                        found = true;
                }

                u = hashmap_get(m->watch_pids1, LONG_TO_PTR(ucred->pid));
                if (u) {
                        manager_invoke_notify_message(m, u, ucred->pid, buf, n);
                        found = true;
                }

                u = hashmap_get(m->watch_pids2, LONG_TO_PTR(ucred->pid));
                if (u) {
                        manager_invoke_notify_message(m, u, ucred->pid, buf, n);
                        found = true;
                }

                if (!found)
<<<<<<< HEAD
                        log_warning("Cannot find unit for notify message of PID %lu.",(long unsigned) ucred->pid);
=======
                        log_warning("Cannot find unit for notify message of PID "PID_FMT".", ucred->pid);
>>>>>>> a8f3477d
        }

        return 0;
}

static void invoke_sigchld_event(Manager *m, Unit *u, siginfo_t *si) {
<<<<<<< HEAD
=======
        assert(m);
        assert(u);
        assert(si);

        log_debug_unit(u->id, "Child "PID_FMT" belongs to %s", si->si_pid, u->id);

        unit_unwatch_pid(u, si->si_pid);
        UNIT_VTABLE(u)->sigchld_event(u, si->si_pid, si->si_code, si->si_status);
}

static int manager_dispatch_sigchld(Manager *m) {
>>>>>>> a8f3477d
        assert(m);
        assert(u);
        assert(si);

<<<<<<< HEAD
        log_debug_unit(u->id, "Child %lu belongs to %s",(long unsigned) si->si_pid, u->id);
=======
        for (;;) {
                siginfo_t si = {};
>>>>>>> a8f3477d

        unit_unwatch_pid(u, si->si_pid);
        UNIT_VTABLE(u)->sigchld_event(u, si->si_pid, si->si_code, si->si_status);
}

static int manager_dispatch_sigchld(Manager *m) {
    assert(m);

    for (;;) {
            siginfo_t si = {};

            /* First we call waitd() for a PID and do not reap the
             * zombie. That way we can still access /proc/$PID for
             * it while it is a zombie. */
            if (waitid(P_ALL, 0, &si, WEXITED|WNOHANG|WNOWAIT) < 0) {

                    if (errno == ECHILD)
                            break;

<<<<<<< HEAD
                    if (errno == EINTR)
                            continue;

                    return -errno;
            }

            if (si.si_pid <= 0)
                    break;

            if (si.si_code == CLD_EXITED || si.si_code == CLD_KILLED || si.si_code == CLD_DUMPED) {
                    _cleanup_free_ char *name = NULL;
                    Unit *u;
=======
                if (si.si_code == CLD_EXITED || si.si_code == CLD_KILLED || si.si_code == CLD_DUMPED) {
                        _cleanup_free_ char *name = NULL;
                        Unit *u;

                        get_process_comm(si.si_pid, &name);

                        log_debug("Child "PID_FMT" (%s) died (code=%s, status=%i/%s)",
                                  si.si_pid, strna(name),
                                  sigchld_code_to_string(si.si_code),
                                  si.si_status,
                                  strna(si.si_code == CLD_EXITED
                                        ? exit_status_to_string(si.si_status, EXIT_STATUS_FULL)
                                        : signal_to_string(si.si_status)));

                        /* And now figure out the unit this belongs
                         * to, it might be multiple... */
                        u = manager_get_unit_by_pid(m, si.si_pid);
                        if (u)
                                invoke_sigchld_event(m, u, &si);
                        u = hashmap_get(m->watch_pids1, LONG_TO_PTR(si.si_pid));
                        if (u)
                                invoke_sigchld_event(m, u, &si);
                        u = hashmap_get(m->watch_pids2, LONG_TO_PTR(si.si_pid));
                        if (u)
                                invoke_sigchld_event(m, u, &si);
                }
>>>>>>> a8f3477d

                    get_process_comm(si.si_pid, &name);

<<<<<<< HEAD
                    log_debug("Child %lu (%s) died (code=%s, status=%i/%s)",
                              (long unsigned) si.si_pid, strna(name),
                              sigchld_code_to_string(si.si_code),
                              si.si_status,
                              strna(si.si_code == CLD_EXITED
                                    ? exit_status_to_string(si.si_status, EXIT_STATUS_FULL)
                                    : signal_to_string(si.si_status)));

                    /* And now figure out the unit this belongs
                     * to, it might be multiple... */
                    u = manager_get_unit_by_pid(m, si.si_pid);
                    if (u)
                            invoke_sigchld_event(m, u, &si);
                    u = hashmap_get(m->watch_pids1, LONG_TO_PTR(si.si_pid));
                    if (u)
                            invoke_sigchld_event(m, u, &si);
                    u = hashmap_get(m->watch_pids2, LONG_TO_PTR(si.si_pid));
                    if (u)
                            invoke_sigchld_event(m, u, &si);
            }

            /* And now, we actually reap the zombie. */
            if (waitid(P_PID, si.si_pid, &si, WEXITED) < 0) {
                    if (errno == EINTR)
                            continue;

                    return -errno;
            }
    }
=======
                        return -errno;
                }
        }
>>>>>>> a8f3477d

    return 0;
}

static int manager_start_target(Manager *m, const char *name, JobMode mode) {
        _cleanup_bus_error_free_ sd_bus_error error = SD_BUS_ERROR_NULL;
        int r;

        log_debug_unit(name, "Activating special unit %s", name);

        r = manager_add_job_by_name(m, JOB_START, name, mode, true, &error, NULL);
        if (r < 0)
                log_error_unit(name, "Failed to enqueue %s job: %s", name, bus_error_message(&error, r));

        return r;
}

static int manager_dispatch_signal_fd(sd_event_source *source, int fd, uint32_t revents, void *userdata) {
        Manager *m = userdata;
        ssize_t n;
        struct signalfd_siginfo sfsi;
        bool sigchld = false;

        assert(m);
        assert(m->signal_fd == fd);

        if (revents != EPOLLIN) {
                log_warning("Got unexpected events from signal file descriptor.");
                return 0;
        }

        for (;;) {
                n = read(m->signal_fd, &sfsi, sizeof(sfsi));
                if (n != sizeof(sfsi)) {

                        if (n >= 0)
                                return -EIO;

                        if (errno == EINTR || errno == EAGAIN)
                                break;

                        return -errno;
                }

<<<<<<< HEAD
                if (sfsi.ssi_pid > 0) {
                        _cleanup_free_ char *p = NULL;

                        get_process_comm(sfsi.ssi_pid, &p);

                        log_full(sfsi.ssi_signo == SIGCHLD ||
                                 (sfsi.ssi_signo == SIGTERM && m->running_as == SYSTEMD_USER)
                                 ? LOG_DEBUG : LOG_INFO,
                                 "Received SIG%s from PID %lu (%s).",
                                 signal_to_string(sfsi.ssi_signo),
                                 (unsigned long) sfsi.ssi_pid, strna(p));
                } else
                        log_full(sfsi.ssi_signo == SIGCHLD ||
                                 (sfsi.ssi_signo == SIGTERM && m->running_as == SYSTEMD_USER)
                                 ? LOG_DEBUG : LOG_INFO,
                                 "Received SIG%s.",
                                 signal_to_string(sfsi.ssi_signo));
=======
                log_received_signal(sfsi.ssi_signo == SIGCHLD ||
                                    (sfsi.ssi_signo == SIGTERM && m->running_as == SYSTEMD_USER)
                                    ? LOG_DEBUG : LOG_INFO,
                                    &sfsi);
>>>>>>> a8f3477d

                switch (sfsi.ssi_signo) {

                case SIGCHLD:
                        sigchld = true;
                        break;

                case SIGTERM:
                        if (m->running_as == SYSTEMD_SYSTEM) {
                                /* This is for compatibility with the
                                 * original sysvinit */
                                m->exit_code = MANAGER_REEXECUTE;
                                break;
                        }

                        /* Fall through */

                case SIGINT:
                        if (m->running_as == SYSTEMD_SYSTEM) {
                                manager_start_target(m, SPECIAL_CTRL_ALT_DEL_TARGET, JOB_REPLACE_IRREVERSIBLY);
                                break;
                        }

                        /* Run the exit target if there is one, if not, just exit. */
                        if (manager_start_target(m, SPECIAL_EXIT_TARGET, JOB_REPLACE) < 0) {
                                m->exit_code = MANAGER_EXIT;
                                return 0;
                        }

                        break;

                case SIGWINCH:
                        if (m->running_as == SYSTEMD_SYSTEM)
                                manager_start_target(m, SPECIAL_KBREQUEST_TARGET, JOB_REPLACE);

                        /* This is a nop on non-init */
                        break;

                case SIGPWR:
                        if (m->running_as == SYSTEMD_SYSTEM)
                                manager_start_target(m, SPECIAL_SIGPWR_TARGET, JOB_REPLACE);

                        /* This is a nop on non-init */
                        break;

                case SIGUSR1: {
                        Unit *u;

                        u = manager_get_unit(m, SPECIAL_DBUS_SERVICE);

                        if (!u || UNIT_IS_ACTIVE_OR_RELOADING(unit_active_state(u))) {
                                log_info("Trying to reconnect to bus...");
                                bus_init(m, true);
                        }

                        if (!u || !UNIT_IS_ACTIVE_OR_ACTIVATING(unit_active_state(u))) {
                                log_info("Loading D-Bus service...");
                                manager_start_target(m, SPECIAL_DBUS_SERVICE, JOB_REPLACE);
                        }

                        break;
                }

                case SIGUSR2: {
                        _cleanup_free_ char *dump = NULL;
                        _cleanup_fclose_ FILE *f = NULL;
                        size_t size;

                        f = open_memstream(&dump, &size);
                        if (!f) {
                                log_warning("Failed to allocate memory stream.");
                                break;
                        }

                        manager_dump_units(m, f, "\t");
                        manager_dump_jobs(m, f, "\t");

                        if (ferror(f)) {
                                log_warning("Failed to write status stream");
                                break;
                        }

                        if (fflush(f)) {
                                log_warning("Failed to flush status stream");
                                break;
                        }

                        log_dump(LOG_INFO, dump);
                        break;
                }

                case SIGHUP:
                        m->exit_code = MANAGER_RELOAD;
                        break;

                default: {

                        /* Starting SIGRTMIN+0 */
                        static const char * const target_table[] = {
                                [0] = SPECIAL_DEFAULT_TARGET,
                                [1] = SPECIAL_RESCUE_TARGET,
                                [2] = SPECIAL_EMERGENCY_TARGET,
                                [3] = SPECIAL_HALT_TARGET,
                                [4] = SPECIAL_POWEROFF_TARGET,
                                [5] = SPECIAL_REBOOT_TARGET,
                                [6] = SPECIAL_KEXEC_TARGET
                        };

                        /* Starting SIGRTMIN+13, so that target halt and system halt are 10 apart */
                        static const ManagerExitCode code_table[] = {
                                [0] = MANAGER_HALT,
                                [1] = MANAGER_POWEROFF,
                                [2] = MANAGER_REBOOT,
                                [3] = MANAGER_KEXEC
                        };

                        if ((int) sfsi.ssi_signo >= SIGRTMIN+0 &&
                            (int) sfsi.ssi_signo < SIGRTMIN+(int) ELEMENTSOF(target_table)) {
                                int idx = (int) sfsi.ssi_signo - SIGRTMIN;
                                manager_start_target(m, target_table[idx],
                                                     (idx == 1 || idx == 2) ? JOB_ISOLATE : JOB_REPLACE);
                                break;
                        }

                        if ((int) sfsi.ssi_signo >= SIGRTMIN+13 &&
                            (int) sfsi.ssi_signo < SIGRTMIN+13+(int) ELEMENTSOF(code_table)) {
                                m->exit_code = code_table[sfsi.ssi_signo - SIGRTMIN - 13];
                                break;
                        }

                        switch (sfsi.ssi_signo - SIGRTMIN) {

                        case 20:
                                log_debug("Enabling showing of status.");
                                manager_set_show_status(m, SHOW_STATUS_YES);
                                break;

                        case 21:
                                log_debug("Disabling showing of status.");
                                manager_set_show_status(m, SHOW_STATUS_NO);
                                break;

                        case 22:
                                log_set_max_level(LOG_DEBUG);
                                log_notice("Setting log level to debug.");
                                break;

                        case 23:
                                log_set_max_level(LOG_INFO);
                                log_notice("Setting log level to info.");
                                break;

                        case 24:
                                if (m->running_as == SYSTEMD_USER) {
                                        m->exit_code = MANAGER_EXIT;
                                        return 0;
                                }

                                /* This is a nop on init */
                                break;

                        case 26:
                                log_set_target(LOG_TARGET_JOURNAL_OR_KMSG);
                                log_notice("Setting log target to journal-or-kmsg.");
                                break;

                        case 27:
                                log_set_target(LOG_TARGET_CONSOLE);
                                log_notice("Setting log target to console.");
                                break;

                        case 28:
                                log_set_target(LOG_TARGET_KMSG);
                                log_notice("Setting log target to kmsg.");
                                break;

                        case 29:
                                log_set_target(LOG_TARGET_SYSLOG_OR_KMSG);
                                log_notice("Setting log target to syslog-or-kmsg.");
                                break;

                        default:
                                log_warning("Got unhandled signal <%s>.", signal_to_string(sfsi.ssi_signo));
                        }
                }
                }
        }

        if (sigchld)
                manager_dispatch_sigchld(m);

        return 0;
}

static int manager_dispatch_time_change_fd(sd_event_source *source, int fd, uint32_t revents, void *userdata) {
        Manager *m = userdata;
        Iterator i;
        Unit *u;

        assert(m);
        assert(m->time_change_fd == fd);

        log_struct(LOG_INFO,
                   MESSAGE_ID(SD_MESSAGE_TIME_CHANGE),
                   "MESSAGE=Time has been changed",
                   NULL);

        /* Restart the watch */
        m->time_change_event_source = sd_event_source_unref(m->time_change_event_source);
        m->time_change_fd = safe_close(m->time_change_fd);

        manager_setup_time_change(m);

        HASHMAP_FOREACH(u, m->units, i)
                if (UNIT_VTABLE(u)->time_change)
                        UNIT_VTABLE(u)->time_change(u);

        return 0;
}

static int manager_dispatch_idle_pipe_fd(sd_event_source *source, int fd, uint32_t revents, void *userdata) {
        Manager *m = userdata;

<<<<<<< HEAD
        case WATCH_TIME_CHANGE: {
                Unit *u;
                Iterator i;

                log_struct(LOG_INFO,
                           MESSAGE_ID(SD_MESSAGE_TIME_CHANGE),
                           "MESSAGE=Time has been changed",
                           NULL);

                /* Restart the watch */
                epoll_ctl(m->epoll_fd, EPOLL_CTL_DEL, m->time_change_watch.fd,
                          NULL);
                safe_close(m->time_change_watch.fd);
                watch_init(&m->time_change_watch);
                manager_setup_time_change(m);

                HASHMAP_FOREACH(u, m->units, i) {
                        if (UNIT_VTABLE(u)->time_change)
                                UNIT_VTABLE(u)->time_change(u);
                }
=======
        assert(m);
        assert(m->idle_pipe[2] == fd);
>>>>>>> a8f3477d

        m->no_console_output = m->n_on_console > 0;

        m->idle_pipe_event_source = sd_event_source_unref(m->idle_pipe_event_source);
        manager_close_idle_pipe(m);

        return 0;
}

static int manager_dispatch_jobs_in_progress(sd_event_source *source, usec_t usec, void *userdata) {
        Manager *m = userdata;
        int r;
        uint64_t next;

<<<<<<< HEAD
        case WATCH_IDLE_PIPE: {
                m->no_console_output = m->n_on_console > 0;
=======
        assert(m);
        assert(source);
>>>>>>> a8f3477d

        manager_print_jobs_in_progress(m);

        next = now(CLOCK_MONOTONIC) + JOBS_IN_PROGRESS_PERIOD_USEC;
        r = sd_event_source_set_time(source, next);
        if (r < 0)
                return r;

        return sd_event_source_set_enabled(source, SD_EVENT_ONESHOT);
}

int manager_loop(Manager *m) {
        int r;

        RATELIMIT_DEFINE(rl, 1*USEC_PER_SEC, 50000);

        assert(m);
        m->exit_code = MANAGER_OK;

        /* Release the path cache */
        set_free_free(m->unit_path_cache);
        m->unit_path_cache = NULL;

        manager_check_finished(m);

        /* There might still be some zombies hanging around from
         * before we were exec()'ed. Let's reap them. */
        r = manager_dispatch_sigchld(m);
        if (r < 0)
                return r;

        while (m->exit_code == MANAGER_OK) {
                usec_t wait_usec;

                if (m->runtime_watchdog > 0 && m->running_as == SYSTEMD_SYSTEM)
                        watchdog_ping();

                if (!ratelimit_test(&rl)) {
                        /* Yay, something is going seriously wrong, pause a little */
                        log_warning("Looping too fast. Throttling execution a little.");
                        sleep(1);
                        continue;
                }

                if (manager_dispatch_load_queue(m) > 0)
                        continue;

                if (manager_dispatch_gc_queue(m) > 0)
                        continue;

                if (manager_dispatch_cleanup_queue(m) > 0)
                        continue;

                if (manager_dispatch_cgroup_queue(m) > 0)
                        continue;

                if (manager_dispatch_dbus_queue(m) > 0)
                        continue;

                /* Sleep for half the watchdog time */
                if (m->runtime_watchdog > 0 && m->running_as == SYSTEMD_SYSTEM) {
                        wait_usec = m->runtime_watchdog / 2;
                        if (wait_usec <= 0)
                                wait_usec = 1;
                } else
                        wait_usec = (usec_t) -1;

                r = sd_event_run(m->event, wait_usec);
                if (r < 0) {
                        log_error("Failed to run event loop: %s", strerror(-r));
                        return r;
                }
        }

        return m->exit_code;
}

int manager_load_unit_from_dbus_path(Manager *m, const char *s, sd_bus_error *e, Unit **_u) {
        _cleanup_free_ char *n = NULL;
        Unit *u;
        int r;

        assert(m);
        assert(s);
        assert(_u);

        r = unit_name_from_dbus_path(s, &n);
        if (r < 0)
                return r;

        r = manager_load_unit(m, n, NULL, e, &u);
        if (r < 0)
                return r;

        *_u = u;

        return 0;
}

int manager_get_job_from_dbus_path(Manager *m, const char *s, Job **_j) {
        const char *p;
        unsigned id;
        Job *j;
        int r;

        assert(m);
        assert(s);
        assert(_j);

        p = startswith(s, "/org/freedesktop/systemd1/job/");
        if (!p)
                return -EINVAL;

        r = safe_atou(p, &id);
        if (r < 0)
                return r;

        j = manager_get_job(m, id);
        if (!j)
                return -ENOENT;

        *_j = j;

        return 0;
}

void manager_send_unit_audit(Manager *m, Unit *u, int type, bool success) {

#ifdef HAVE_AUDIT
        _cleanup_free_ char *p = NULL;
        int audit_fd;

        audit_fd = get_audit_fd();
        if (audit_fd < 0)
                return;

        /* Don't generate audit events if the service was already
         * started and we're just deserializing */
        if (m->n_reloading > 0)
                return;

        if (m->running_as != SYSTEMD_SYSTEM)
                return;

        if (u->type != UNIT_SERVICE)
                return;

        p = unit_name_to_prefix_and_instance(u->id);
        if (!p) {
                log_error_unit(u->id,
                               "Failed to allocate unit name for audit message: %s", strerror(ENOMEM));
                return;
        }

        if (audit_log_user_comm_message(audit_fd, type, "", p, NULL, NULL, NULL, success) < 0) {
                if (errno == EPERM) {
                        /* We aren't allowed to send audit messages?
                         * Then let's not retry again. */
                        close_audit_fd();
                } else
                        log_warning("Failed to send audit message: %m");
        }
#endif

}

void manager_send_unit_plymouth(Manager *m, Unit *u) {
        union sockaddr_union sa = {
                .un.sun_family = AF_UNIX,
                .un.sun_path = "\0/org/freedesktop/plymouthd",
        };

        int n = 0;
        _cleanup_free_ char *message = NULL;
        _cleanup_close_ int fd = -1;

        /* Don't generate plymouth events if the service was already
         * started and we're just deserializing */
        if (m->n_reloading > 0)
                return;

        if (m->running_as != SYSTEMD_SYSTEM)
                return;

        if (detect_container(NULL) > 0)
                return;

        if (u->type != UNIT_SERVICE &&
            u->type != UNIT_MOUNT &&
            u->type != UNIT_SWAP)
                return;

        /* We set SOCK_NONBLOCK here so that we rather drop the
         * message then wait for plymouth */
        fd = socket(AF_UNIX, SOCK_STREAM|SOCK_CLOEXEC|SOCK_NONBLOCK, 0);
        if (fd < 0) {
                log_error("socket() failed: %m");
                return;
        }

        if (connect(fd, &sa.sa, offsetof(struct sockaddr_un, sun_path) + 1 + strlen(sa.un.sun_path+1)) < 0) {

                if (!IN_SET(errno, EPIPE, EAGAIN, ENOENT, ECONNREFUSED, ECONNRESET, ECONNABORTED))
                        log_error("connect() failed: %m");
                return;
        }

        if (asprintf(&message, "U\002%c%s%n", (int) (strlen(u->id) + 1), u->id, &n) < 0) {
                log_oom();
                return;
        }

        errno = 0;
        if (write(fd, message, n + 1) != n + 1)
                if (!IN_SET(errno, EPIPE, EAGAIN, ENOENT, ECONNREFUSED, ECONNRESET, ECONNABORTED))
                        log_error("Failed to write Plymouth message: %m");
<<<<<<< HEAD

                goto finish;
        }

finish:
        safe_close(fd);

        free(message);
=======
>>>>>>> a8f3477d
}

void manager_dispatch_bus_name_owner_changed(
                Manager *m,
                const char *name,
                const char* old_owner,
                const char *new_owner) {

        Unit *u;

        assert(m);
        assert(name);

        u = hashmap_get(m->watch_bus, name);
        if (!u)
                return;

        UNIT_VTABLE(u)->bus_name_owner_change(u, name, old_owner, new_owner);
}

int manager_open_serialization(Manager *m, FILE **_f) {
        const char *path;
        int fd = -1;
        FILE *f;

        assert(_f);

        path = m->running_as == SYSTEMD_SYSTEM ? "/run/systemd" : "/tmp";
        fd = open_tmpfile(path, O_RDWR|O_CLOEXEC);
        if (fd < 0)
                return -errno;

        log_debug("Serializing state to %s", path);

        f = fdopen(fd, "w+");
        if (!f) {
                safe_close(fd);
                return -errno;
        }

        *_f = f;

        return 0;
}

int manager_serialize(Manager *m, FILE *f, FDSet *fds, bool switching_root) {
        Iterator i;
        Unit *u;
        const char *t;
        char **e;
        int r;

        assert(m);
        assert(f);
        assert(fds);

        m->n_reloading ++;

        fprintf(f, "current-job-id=%i\n", m->current_job_id);
        fprintf(f, "taint-usr=%s\n", yes_no(m->taint_usr));
        fprintf(f, "n-installed-jobs=%u\n", m->n_installed_jobs);
        fprintf(f, "n-failed-jobs=%u\n", m->n_failed_jobs);

        dual_timestamp_serialize(f, "firmware-timestamp", &m->firmware_timestamp);
        dual_timestamp_serialize(f, "loader-timestamp", &m->loader_timestamp);
        dual_timestamp_serialize(f, "kernel-timestamp", &m->kernel_timestamp);
        dual_timestamp_serialize(f, "initrd-timestamp", &m->initrd_timestamp);

        if (!in_initrd()) {
                dual_timestamp_serialize(f, "userspace-timestamp", &m->userspace_timestamp);
                dual_timestamp_serialize(f, "finish-timestamp", &m->finish_timestamp);
                dual_timestamp_serialize(f, "security-start-timestamp", &m->security_start_timestamp);
                dual_timestamp_serialize(f, "security-finish-timestamp", &m->security_finish_timestamp);
                dual_timestamp_serialize(f, "generators-start-timestamp", &m->generators_start_timestamp);
                dual_timestamp_serialize(f, "generators-finish-timestamp", &m->generators_finish_timestamp);
                dual_timestamp_serialize(f, "units-load-start-timestamp", &m->units_load_start_timestamp);
                dual_timestamp_serialize(f, "units-load-finish-timestamp", &m->units_load_finish_timestamp);
        }

        if (!switching_root) {
                STRV_FOREACH(e, m->environment) {
                        _cleanup_free_ char *ce;

                        ce = cescape(*e);
                        if (!ce)
                                return -ENOMEM;

                        fprintf(f, "env=%s\n", *e);
                }
        }

        if (m->notify_fd >= 0) {
                int copy;

                copy = fdset_put_dup(fds, m->notify_fd);
                if (copy < 0)
                        return copy;

                fprintf(f, "notify-fd=%i\n", copy);
                fprintf(f, "notify-socket=%s\n", m->notify_socket);
        }

        if (m->kdbus_fd >= 0) {
                int copy;

                copy = fdset_put_dup(fds, m->kdbus_fd);
                if (copy < 0)
                        return copy;

                fprintf(f, "kdbus-fd=%i\n", copy);
        }

        bus_track_serialize(m->subscribed, f);

        fputc('\n', f);

        HASHMAP_FOREACH_KEY(u, t, m->units, i) {
                if (u->id != t)
                        continue;

                /* Start marker */
                fputs(u->id, f);
                fputc('\n', f);

                r = unit_serialize(u, f, fds, !switching_root);
                if (r < 0) {
                        m->n_reloading --;
                        return r;
                }
        }

        assert(m->n_reloading > 0);
        m->n_reloading --;

        if (ferror(f))
                return -EIO;

        r = bus_fdset_add_all(m, fds);
        if (r < 0)
                return r;

        return 0;
}

int manager_deserialize(Manager *m, FILE *f, FDSet *fds) {
        int r = 0;

        assert(m);
        assert(f);

        log_debug("Deserializing state...");

        m->n_reloading ++;

        for (;;) {
                char line[LINE_MAX], *l;

                if (!fgets(line, sizeof(line), f)) {
                        if (feof(f))
                                r = 0;
                        else
                                r = -errno;

                        goto finish;
                }

                char_array_0(line);
                l = strstrip(line);

                if (l[0] == 0)
                        break;

                if (startswith(l, "current-job-id=")) {
                        uint32_t id;

                        if (safe_atou32(l+15, &id) < 0)
                                log_debug("Failed to parse current job id value %s", l+15);
                        else
                                m->current_job_id = MAX(m->current_job_id, id);

                } else if (startswith(l, "n-installed-jobs=")) {
                        uint32_t n;

                        if (safe_atou32(l+17, &n) < 0)
                                log_debug("Failed to parse installed jobs counter %s", l+17);
                        else
                                m->n_installed_jobs += n;

                } else if (startswith(l, "n-failed-jobs=")) {
                        uint32_t n;

                        if (safe_atou32(l+14, &n) < 0)
                                log_debug("Failed to parse failed jobs counter %s", l+14);
                        else
                                m->n_failed_jobs += n;

                } else if (startswith(l, "taint-usr=")) {
                        int b;

                        b = parse_boolean(l+10);
                        if (b < 0)
                                log_debug("Failed to parse taint /usr flag %s", l+10);
                        else
                                m->taint_usr = m->taint_usr || b;

                } else if (startswith(l, "firmware-timestamp="))
                        dual_timestamp_deserialize(l+19, &m->firmware_timestamp);
                else if (startswith(l, "loader-timestamp="))
                        dual_timestamp_deserialize(l+17, &m->loader_timestamp);
                else if (startswith(l, "kernel-timestamp="))
                        dual_timestamp_deserialize(l+17, &m->kernel_timestamp);
                else if (startswith(l, "initrd-timestamp="))
                        dual_timestamp_deserialize(l+17, &m->initrd_timestamp);
                else if (startswith(l, "userspace-timestamp="))
                        dual_timestamp_deserialize(l+20, &m->userspace_timestamp);
                else if (startswith(l, "finish-timestamp="))
                        dual_timestamp_deserialize(l+17, &m->finish_timestamp);
                else if (startswith(l, "security-start-timestamp="))
                        dual_timestamp_deserialize(l+25, &m->security_start_timestamp);
                else if (startswith(l, "security-finish-timestamp="))
                        dual_timestamp_deserialize(l+26, &m->security_finish_timestamp);
                else if (startswith(l, "generators-start-timestamp="))
                        dual_timestamp_deserialize(l+27, &m->generators_start_timestamp);
                else if (startswith(l, "generators-finish-timestamp="))
                        dual_timestamp_deserialize(l+28, &m->generators_finish_timestamp);
                else if (startswith(l, "units-load-start-timestamp="))
                        dual_timestamp_deserialize(l+27, &m->units_load_start_timestamp);
                else if (startswith(l, "units-load-finish-timestamp="))
                        dual_timestamp_deserialize(l+28, &m->units_load_finish_timestamp);
                else if (startswith(l, "env=")) {
                        _cleanup_free_ char *uce = NULL;
                        char **e;

                        uce = cunescape(l+4);
                        if (!uce) {
                                r = -ENOMEM;
                                goto finish;
                        }

                        e = strv_env_set(m->environment, uce);
                        if (!e) {
                                r = -ENOMEM;
                                goto finish;
                        }

                        strv_free(m->environment);
                        m->environment = e;

                } else if (startswith(l, "notify-fd=")) {
                        int fd;

                        if (safe_atoi(l + 10, &fd) < 0 || fd < 0 || !fdset_contains(fds, fd))
                                log_debug("Failed to parse notify fd: %s", l + 10);
                        else {
                                m->notify_event_source = sd_event_source_unref(m->notify_event_source);
                                safe_close(m->notify_fd);
                                m->notify_fd = fdset_remove(fds, fd);
                        }

                } else if (startswith(l, "notify-socket=")) {
                        char *n;

                        n = strdup(l+14);
                        if (!n) {
                                r = -ENOMEM;
                                goto finish;
                        }

                        free(m->notify_socket);
                        m->notify_socket = n;

                } else if (startswith(l, "kdbus-fd=")) {
                        int fd;

                        if (safe_atoi(l + 9, &fd) < 0 || fd < 0 || !fdset_contains(fds, fd))
                                log_debug("Failed to parse kdbus fd: %s", l + 9);
                        else {
                                safe_close(m->kdbus_fd);
                                m->kdbus_fd = fdset_remove(fds, fd);
                        }

                } else if (bus_track_deserialize_item(&m->deserialized_subscribed, l) == 0)
                        log_debug("Unknown serialization item '%s'", l);
        }

        for (;;) {
                Unit *u;
                char name[UNIT_NAME_MAX+2];

                /* Start marker */
                if (!fgets(name, sizeof(name), f)) {
                        if (feof(f))
                                r = 0;
                        else
                                r = -errno;

                        goto finish;
                }

                char_array_0(name);

                r = manager_load_unit(m, strstrip(name), NULL, NULL, &u);
                if (r < 0)
                        goto finish;

                r = unit_deserialize(u, f, fds);
                if (r < 0)
                        goto finish;
        }

finish:
        if (ferror(f))
                r = -EIO;

        assert(m->n_reloading > 0);
        m->n_reloading --;

        return r;
}

int manager_reload(Manager *m) {
        int r, q;
        _cleanup_fclose_ FILE *f = NULL;
        _cleanup_fdset_free_ FDSet *fds = NULL;

        assert(m);

        r = manager_open_serialization(m, &f);
        if (r < 0)
                return r;

        m->n_reloading ++;
        bus_manager_send_reloading(m, true);

        fds = fdset_new();
        if (!fds) {
                m->n_reloading --;
                return -ENOMEM;
        }

        r = manager_serialize(m, f, fds, false);
        if (r < 0) {
                m->n_reloading --;
                return r;
        }

        if (fseeko(f, 0, SEEK_SET) < 0) {
                m->n_reloading --;
                return -errno;
        }

        /* From here on there is no way back. */
        manager_clear_jobs_and_units(m);
        manager_undo_generators(m);
        lookup_paths_free(&m->lookup_paths);

        /* Find new unit paths */
        manager_run_generators(m);

        q = lookup_paths_init(
                        &m->lookup_paths, m->running_as, true,
                        NULL,
                        m->generator_unit_path,
                        m->generator_unit_path_early,
                        m->generator_unit_path_late);
        if (q < 0)
                r = q;

        manager_build_unit_path_cache(m);

        /* First, enumerate what we can from all config files */
        q = manager_enumerate(m);
        if (q < 0)
                r = q;

        /* Second, deserialize our stored data */
        q = manager_deserialize(m, f, fds);
        if (q < 0)
                r = q;

        fclose(f);
        f = NULL;

        /* Re-register notify_fd as event source */
        q = manager_setup_notify(m);
        if (q < 0)
                r = q;

        /* Third, fire things up! */
        q = manager_coldplug(m);
        if (q < 0)
                r = q;

        assert(m->n_reloading > 0);
        m->n_reloading--;

        m->send_reloading_done = true;

        return r;
}

bool manager_is_reloading_or_reexecuting(Manager *m) {
        assert(m);

        return m->n_reloading != 0;
}

void manager_reset_failed(Manager *m) {
        Unit *u;
        Iterator i;

        assert(m);

        HASHMAP_FOREACH(u, m->units, i)
                unit_reset_failed(u);
}

bool manager_unit_inactive_or_pending(Manager *m, const char *name) {
        Unit *u;

        assert(m);
        assert(name);

        /* Returns true if the unit is inactive or going down */
        u = manager_get_unit(m, name);
        if (!u)
                return true;

        return unit_inactive_or_pending(u);
}

void manager_check_finished(Manager *m) {
        char userspace[FORMAT_TIMESPAN_MAX], initrd[FORMAT_TIMESPAN_MAX], kernel[FORMAT_TIMESPAN_MAX], sum[FORMAT_TIMESPAN_MAX];
        usec_t firmware_usec, loader_usec, kernel_usec, initrd_usec, userspace_usec, total_usec;
        Unit *u = NULL;
        Iterator i;

        assert(m);

        if (m->n_running_jobs == 0)
                m->jobs_in_progress_event_source = sd_event_source_unref(m->jobs_in_progress_event_source);

        if (hashmap_size(m->jobs) > 0) {

                if (m->jobs_in_progress_event_source) {
                        sd_event_source_set_time(m->jobs_in_progress_event_source,
                                                 now(CLOCK_MONOTONIC) + JOBS_IN_PROGRESS_WAIT_USEC);
                }

                return;
        }

        manager_flip_auto_status(m, false);

        /* Notify Type=idle units that we are done now */
        m->idle_pipe_event_source = sd_event_source_unref(m->idle_pipe_event_source);
        manager_close_idle_pipe(m);

        /* Turn off confirm spawn now */
        m->confirm_spawn = false;

        if (dual_timestamp_is_set(&m->finish_timestamp))
                return;

        dual_timestamp_get(&m->finish_timestamp);

        if (m->running_as == SYSTEMD_SYSTEM && detect_container(NULL) <= 0) {

                /* Note that m->kernel_usec.monotonic is always at 0,
                 * and m->firmware_usec.monotonic and
                 * m->loader_usec.monotonic should be considered
                 * negative values. */

                firmware_usec = m->firmware_timestamp.monotonic - m->loader_timestamp.monotonic;
                loader_usec = m->loader_timestamp.monotonic - m->kernel_timestamp.monotonic;
                userspace_usec = m->finish_timestamp.monotonic - m->userspace_timestamp.monotonic;
                total_usec = m->firmware_timestamp.monotonic + m->finish_timestamp.monotonic;

                if (dual_timestamp_is_set(&m->initrd_timestamp)) {

                        kernel_usec = m->initrd_timestamp.monotonic - m->kernel_timestamp.monotonic;
                        initrd_usec = m->userspace_timestamp.monotonic - m->initrd_timestamp.monotonic;

                        if (!log_on_console())
                                log_struct(LOG_INFO,
                                           MESSAGE_ID(SD_MESSAGE_STARTUP_FINISHED),
                                           "KERNEL_USEC="USEC_FMT, kernel_usec,
                                           "INITRD_USEC="USEC_FMT, initrd_usec,
                                           "USERSPACE_USEC="USEC_FMT, userspace_usec,
                                           "MESSAGE=Startup finished in %s (kernel) + %s (initrd) + %s (userspace) = %s.",
                                           format_timespan(kernel, sizeof(kernel), kernel_usec, USEC_PER_MSEC),
                                           format_timespan(initrd, sizeof(initrd), initrd_usec, USEC_PER_MSEC),
                                           format_timespan(userspace, sizeof(userspace), userspace_usec, USEC_PER_MSEC),
                                           format_timespan(sum, sizeof(sum), total_usec, USEC_PER_MSEC),
                                           NULL);
                } else {
                        kernel_usec = m->userspace_timestamp.monotonic - m->kernel_timestamp.monotonic;
                        initrd_usec = 0;

                        if (!log_on_console())
                                log_struct(LOG_INFO,
                                           MESSAGE_ID(SD_MESSAGE_STARTUP_FINISHED),
                                           "KERNEL_USEC="USEC_FMT, kernel_usec,
                                           "USERSPACE_USEC="USEC_FMT, userspace_usec,
                                           "MESSAGE=Startup finished in %s (kernel) + %s (userspace) = %s.",
                                           format_timespan(kernel, sizeof(kernel), kernel_usec, USEC_PER_MSEC),
                                           format_timespan(userspace, sizeof(userspace), userspace_usec, USEC_PER_MSEC),
                                           format_timespan(sum, sizeof(sum), total_usec, USEC_PER_MSEC),
                                           NULL);
                }
        } else {
                firmware_usec = loader_usec = initrd_usec = kernel_usec = 0;
                total_usec = userspace_usec = m->finish_timestamp.monotonic - m->userspace_timestamp.monotonic;

                if (!log_on_console())
                        log_struct(LOG_INFO,
                                   MESSAGE_ID(SD_MESSAGE_STARTUP_FINISHED),
                                   "USERSPACE_USEC="USEC_FMT, userspace_usec,
                                   "MESSAGE=Startup finished in %s.",
                                   format_timespan(sum, sizeof(sum), total_usec, USEC_PER_MSEC),
                                   NULL);
        }

        SET_FOREACH(u, m->startup_units, i)
                cgroup_context_apply(unit_get_cgroup_context(u), unit_get_cgroup_mask(u), u->cgroup_path, manager_state(m));

        bus_manager_send_finished(m, firmware_usec, loader_usec, kernel_usec, initrd_usec, userspace_usec, total_usec);

        sd_notifyf(false,
                   "READY=1\nSTATUS=Startup finished in %s.",
                   format_timespan(sum, sizeof(sum), total_usec, USEC_PER_MSEC));
}

static int create_generator_dir(Manager *m, char **generator, const char *name) {
        char *p;
        int r;

        assert(m);
        assert(generator);
        assert(name);

        if (*generator)
                return 0;

        if (m->running_as == SYSTEMD_SYSTEM && getpid() == 1) {
                /* systemd --system, not running --test */

                p = strappend("/run/systemd/", name);
                if (!p)
                        return log_oom();

                r = mkdir_p_label(p, 0755);
                if (r < 0) {
                        log_error("Failed to create generator directory %s: %s",
                                  p, strerror(-r));
                        free(p);
                        return r;
                }
        } else if (m->running_as == SYSTEMD_USER) {
                const char *s = NULL;

                s = getenv("XDG_RUNTIME_DIR");
                if (!s)
                        return -EINVAL;
                p = strjoin(s, "/systemd/", name, NULL);
                if (!p)
                        return log_oom();

                r = mkdir_p_label(p, 0755);
                if (r < 0) {
                        log_error("Failed to create generator directory %s: %s",
                                  p, strerror(-r));
                        free(p);
                        return r;
                }
        } else {
                /* systemd --system --test */

                p = strjoin("/tmp/systemd-", name, ".XXXXXX", NULL);
                if (!p)
                        return log_oom();

                if (!mkdtemp(p)) {
                        log_error("Failed to create generator directory %s: %m",
                                  p);
                        free(p);
                        return -errno;
                }
        }

        *generator = p;
        return 0;
}

static void trim_generator_dir(Manager *m, char **generator) {
        assert(m);
        assert(generator);

        if (!*generator)
                return;

        if (rmdir(*generator) >= 0) {
                free(*generator);
                *generator = NULL;
        }

        return;
}

void manager_run_generators(Manager *m) {
        _cleanup_closedir_ DIR *d = NULL;
        const char *generator_path;
        const char *argv[5];
        int r;

        assert(m);

        generator_path = m->running_as == SYSTEMD_SYSTEM ? SYSTEM_GENERATOR_PATH : USER_GENERATOR_PATH;
        d = opendir(generator_path);
        if (!d) {
                if (errno == ENOENT)
                        return;

                log_error("Failed to enumerate generator directory %s: %m",
                          generator_path);
                return;
        }

        r = create_generator_dir(m, &m->generator_unit_path, "generator");
        if (r < 0)
                goto finish;

        r = create_generator_dir(m, &m->generator_unit_path_early, "generator.early");
        if (r < 0)
                goto finish;

        r = create_generator_dir(m, &m->generator_unit_path_late, "generator.late");
        if (r < 0)
                goto finish;

        argv[0] = NULL; /* Leave this empty, execute_directory() will fill something in */
        argv[1] = m->generator_unit_path;
        argv[2] = m->generator_unit_path_early;
        argv[3] = m->generator_unit_path_late;
        argv[4] = NULL;

        RUN_WITH_UMASK(0022)
                execute_directory(generator_path, d, DEFAULT_TIMEOUT_USEC, (char**) argv);

finish:
        trim_generator_dir(m, &m->generator_unit_path);
        trim_generator_dir(m, &m->generator_unit_path_early);
        trim_generator_dir(m, &m->generator_unit_path_late);
}

static void remove_generator_dir(Manager *m, char **generator) {
        assert(m);
        assert(generator);

        if (!*generator)
                return;

        strv_remove(m->lookup_paths.unit_path, *generator);
        rm_rf(*generator, false, true, false);

        free(*generator);
        *generator = NULL;
}

void manager_undo_generators(Manager *m) {
        assert(m);

        remove_generator_dir(m, &m->generator_unit_path);
        remove_generator_dir(m, &m->generator_unit_path_early);
        remove_generator_dir(m, &m->generator_unit_path_late);
}

int manager_environment_add(Manager *m, char **minus, char **plus) {
        char **a = NULL, **b = NULL, **l;
        assert(m);

        l = m->environment;

        if (!strv_isempty(minus)) {
                a = strv_env_delete(l, 1, minus);
                if (!a)
                        return -ENOMEM;

                l = a;
        }

        if (!strv_isempty(plus)) {
                b = strv_env_merge(2, l, plus);
                if (!b)
                        return -ENOMEM;

                l = b;
        }

        if (m->environment != l)
                strv_free(m->environment);
        if (a != l)
                strv_free(a);
        if (b != l)
                strv_free(b);

        m->environment = l;
        manager_clean_environment(m);
        strv_sort(m->environment);

        return 0;
}

int manager_set_default_rlimits(Manager *m, struct rlimit **default_rlimit) {
        int i;

        assert(m);

        for (i = 0; i < _RLIMIT_MAX; i++) {
                if (!default_rlimit[i])
                        continue;

                m->rlimit[i] = newdup(struct rlimit, default_rlimit[i], 1);
                if (!m->rlimit[i])
                        return -ENOMEM;
        }

        return 0;
}

void manager_recheck_journal(Manager *m) {
        Unit *u;

        assert(m);

        if (m->running_as != SYSTEMD_SYSTEM)
                return;

        u = manager_get_unit(m, SPECIAL_JOURNALD_SOCKET);
        if (u && SOCKET(u)->state != SOCKET_RUNNING) {
                log_close_journal();
                return;
        }

        u = manager_get_unit(m, SPECIAL_JOURNALD_SERVICE);
        if (u && SERVICE(u)->state != SERVICE_RUNNING) {
                log_close_journal();
                return;
        }

        /* Hmm, OK, so the socket is fully up and the service is up
         * too, then let's make use of the thing. */
        log_open();
}

void manager_set_show_status(Manager *m, ShowStatus mode) {
        assert(m);
        assert(IN_SET(mode, SHOW_STATUS_AUTO, SHOW_STATUS_NO, SHOW_STATUS_YES, SHOW_STATUS_TEMPORARY));

        if (m->running_as != SYSTEMD_SYSTEM)
                return;

        m->show_status = mode;

        if (mode > 0)
                touch("/run/systemd/show-status");
        else
                unlink("/run/systemd/show-status");
}

static bool manager_get_show_status(Manager *m) {
        assert(m);

        if (m->running_as != SYSTEMD_SYSTEM)
                return false;

        if (m->no_console_output)
                return false;

        if (!IN_SET(manager_state(m), MANAGER_STARTING, MANAGER_STOPPING))
                return false;

        if (m->show_status > 0)
                return true;

        /* If Plymouth is running make sure we show the status, so
         * that there's something nice to see when people press Esc */

        return plymouth_running();
}

void manager_status_printf(Manager *m, bool ephemeral, const char *status, const char *format, ...) {
        va_list ap;

        if (!manager_get_show_status(m))
                return;

        /* XXX We should totally drop the check for ephemeral here
         * and thus effectively make 'Type=idle' pointless. */
        if (ephemeral && m->n_on_console > 0)
                return;

        va_start(ap, format);
        status_vprintf(status, true, ephemeral, format, ap);
        va_end(ap);
}

int manager_get_unit_by_path(Manager *m, const char *path, const char *suffix, Unit **_found) {
        _cleanup_free_ char *p = NULL;
        Unit *found;

        assert(m);
        assert(path);
        assert(suffix);
        assert(_found);

        p = unit_name_from_path(path, suffix);
        if (!p)
                return -ENOMEM;

        found = manager_get_unit(m, p);
        if (!found) {
                *_found = NULL;
                return 0;
        }

        *_found = found;
        return 1;
}

Set *manager_get_units_requiring_mounts_for(Manager *m, const char *path) {
        char p[strlen(path)+1];

        assert(m);
        assert(path);

        strcpy(p, path);
        path_kill_slashes(p);

        return hashmap_get(m->units_requiring_mounts_for, streq(p, "/") ? "" : p);
}

const char *manager_get_runtime_prefix(Manager *m) {
        assert(m);

        return m->running_as == SYSTEMD_SYSTEM ?
               "/run" :
               getenv("XDG_RUNTIME_DIR");
}

ManagerState manager_state(Manager *m) {
        Unit *u;

        assert(m);

        /* Did we ever finish booting? If not then we are still starting up */
        if (!dual_timestamp_is_set(&m->finish_timestamp))
                return MANAGER_STARTING;

        /* Is the special shutdown target queued? If so, we are in shutdown state */
        u = manager_get_unit(m, SPECIAL_SHUTDOWN_TARGET);
        if (u && u->job && IN_SET(u->job->type, JOB_START, JOB_RESTART, JOB_TRY_RESTART, JOB_RELOAD_OR_START))
                return MANAGER_STOPPING;

        /* Are the rescue or emergency targets active or queued? If so we are in maintenance state */
        u = manager_get_unit(m, SPECIAL_RESCUE_TARGET);
        if (u && (UNIT_IS_ACTIVE_OR_ACTIVATING(unit_active_state(u)) ||
                  (u->job && IN_SET(u->job->type, JOB_START, JOB_RESTART, JOB_TRY_RESTART, JOB_RELOAD_OR_START))))
                return MANAGER_MAINTENANCE;

        u = manager_get_unit(m, SPECIAL_EMERGENCY_TARGET);
        if (u && (UNIT_IS_ACTIVE_OR_ACTIVATING(unit_active_state(u)) ||
                  (u->job && IN_SET(u->job->type, JOB_START, JOB_RESTART, JOB_TRY_RESTART, JOB_RELOAD_OR_START))))
                return MANAGER_MAINTENANCE;

        /* Are there any failed units? If so, we are in degraded mode */
        if (set_size(m->failed_units) > 0)
                return MANAGER_DEGRADED;

        return MANAGER_RUNNING;
}

static const char *const manager_state_table[_MANAGER_STATE_MAX] = {
        [MANAGER_STARTING] = "starting",
        [MANAGER_RUNNING] = "running",
        [MANAGER_DEGRADED] = "degraded",
        [MANAGER_MAINTENANCE] = "maintenance",
        [MANAGER_STOPPING] = "stopping",
};

DEFINE_STRING_TABLE_LOOKUP(manager_state, ManagerState);<|MERGE_RESOLUTION|>--- conflicted
+++ resolved
@@ -101,25 +101,6 @@
         if (m->jobs_in_progress_event_source)
                 return 0;
 
-<<<<<<< HEAD
-err:
-        safe_close(m->jobs_in_progress_watch.fd);
-        watch_init(&m->jobs_in_progress_watch);
-        return r;
-}
-
-static void manager_unwatch_jobs_in_progress(Manager *m) {
-        if (m->jobs_in_progress_watch.type != WATCH_JOBS_IN_PROGRESS)
-                return;
-
-        assert_se(epoll_ctl(m->epoll_fd, EPOLL_CTL_DEL, m->jobs_in_progress_watch.fd, NULL) >= 0);
-        safe_close(m->jobs_in_progress_watch.fd);
-        watch_init(&m->jobs_in_progress_watch);
-        m->jobs_in_progress_iteration = 0;
-
-        log_debug("Closed jobs progress timerfd.");
-}
-=======
         next = now(CLOCK_MONOTONIC) + JOBS_IN_PROGRESS_WAIT_USEC;
         return sd_event_add_time(
                         m->event,
@@ -130,7 +111,6 @@
 }
 
 #define CYLON_BUFFER_EXTRA (2*(sizeof(ANSI_RED_ON)-1) + sizeof(ANSI_HIGHLIGHT_RED_ON)-1 + 2*(sizeof(ANSI_HIGHLIGHT_OFF)-1))
->>>>>>> a8f3477d
 
 static void draw_cylon(char buffer[], size_t buflen, unsigned width, unsigned pos) {
         char *p = buffer;
@@ -240,14 +220,6 @@
         }
 
         return 0;
-<<<<<<< HEAD
-
-err:
-        safe_close(m->idle_pipe_watch.fd);
-        watch_init(&m->idle_pipe_watch);
-        return r;
-=======
->>>>>>> a8f3477d
 }
 
 static void manager_close_idle_pipe(Manager *m) {
@@ -280,12 +252,7 @@
 
         if (timerfd_settime(m->time_change_fd, TFD_TIMER_ABSTIME|TFD_TIMER_CANCEL_ON_SET, &its, NULL) < 0) {
                 log_debug("Failed to set up TFD_TIMER_CANCEL_ON_SET, ignoring: %m");
-<<<<<<< HEAD
-                m->time_change_watch.fd = safe_close(m->time_change_watch.fd);
-                watch_init(&m->time_change_watch);
-=======
                 m->time_change_fd = safe_close(m->time_change_fd);
->>>>>>> a8f3477d
                 return 0;
         }
 
@@ -319,13 +286,7 @@
         } else {
                 /* Enable that we get SIGWINCH on kbrequest */
                 if (ioctl(fd, KDSIGACCEPT, SIGWINCH) < 0)
-<<<<<<< HEAD
-                        log_warning("Failed to enable kbrequest handling: %s", strerror(errno));
-
-                safe_close(fd);
-=======
                         log_warning("Failed to enable kbrequest handling: %m");
->>>>>>> a8f3477d
         }
 
         return 0;
@@ -486,15 +447,8 @@
         if (r < 0)
                 goto fail;
 
-<<<<<<< HEAD
-        if (!(m->watch_pids1 = hashmap_new(trivial_hash_func, trivial_compare_func)))
-                goto fail;
-
-        if (!(m->watch_pids2 = hashmap_new(trivial_hash_func, trivial_compare_func)))
-=======
         r = hashmap_ensure_allocated(&m->cgroup_unit, string_hash_func, string_compare_func);
         if (r < 0)
->>>>>>> a8f3477d
                 goto fail;
 
         r = hashmap_ensure_allocated(&m->watch_bus, string_hash_func, string_compare_func);
@@ -843,13 +797,6 @@
         hashmap_free(m->watch_pids2);
         hashmap_free(m->watch_bus);
 
-<<<<<<< HEAD
-        safe_close(m->epoll_fd);
-        safe_close(m->signal_watch.fd);
-        safe_close(m->notify_watch.fd);
-        safe_close(m->time_change_watch.fd);
-        safe_close(m->jobs_in_progress_watch.fd);
-=======
         set_free(m->startup_units);
         set_free(m->failed_units);
 
@@ -869,7 +816,6 @@
 
         udev_unref(m->udev);
         sd_event_unref(m->event);
->>>>>>> a8f3477d
 
         free(m->notify_socket);
 
@@ -1108,25 +1054,6 @@
         }
 
         if (type == JOB_RELOAD || type == JOB_RELOAD_OR_START || type == JOB_RESTART || type == JOB_TRY_RESTART) {
-<<<<<<< HEAD
-                /* If final.target is queued (happens on poweroff, reboot and
-                 * halt), we will not accept new reload jobs. They would not be
-                 * executed ever anyways (since the shutdown comes first), but
-                 * they block the shutdown process: when systemd tries to stop
-                 * a unit such as ifup@eth0.service, that unit might invoke a
-                 * systemctl reload command, which blockingly waits (but only
-                 * gets executed after all other queued units for the shutdown
-                 * have been executed).
-                 *
-                 * See http://bugs.debian.org/624599 and
-                 *     http://bugs.debian.org/635777 */
-                HASHMAP_FOREACH(j, m->jobs, i) {
-                        assert(j->installed);
-
-                        if (strcmp(j->unit->id, "final.target") == 0) {
-                                log_debug("final.target is queued, ignoring %s request for unit %s", job_type_to_string(type), unit->id);
-                                dbus_set_error(e, BUS_ERROR_INVALID_JOB_MODE, "final.target is queued, ignoring %s request for unit %s", job_type_to_string(type), unit->id);
-=======
                 HASHMAP_FOREACH(j, m->jobs, i) {
                         assert(j->installed);
 
@@ -1144,7 +1071,6 @@
                         if (strcmp(j->unit->id, "final.target") == 0) {
                                 log_debug("final.target is queued, ignoring %s request for unit %s", job_type_to_string(type), unit->id);
                                 sd_bus_error_setf(e, BUS_ERROR_SHUTTING_DOWN, "final.target is queued, ignoring %s request for unit %s", job_type_to_string(type), unit->id);
->>>>>>> a8f3477d
                                 return -EINVAL;
                         }
                         /* Trying to reload services from multi-user.target
@@ -1159,11 +1085,7 @@
                          * See http://bugs.debian.org/624599 */
                         if (strcmp(j->unit->id, "sysinit.target") == 0 && unit->default_dependencies) {
                                 log_debug("sysinit.target is queued, ignoring %s request for unit %s", job_type_to_string(type), unit->id);
-<<<<<<< HEAD
-                                dbus_set_error(e, BUS_ERROR_INVALID_JOB_MODE, "sysinit.target is queued, ignoring %s request for unit %s", job_type_to_string(type), unit->id);
-=======
                                 sd_bus_error_setf(e, SD_BUS_ERROR_INVALID_ARGS, "sysinit.target is queued, ignoring %s request for unit %s", job_type_to_string(type), unit->id);
->>>>>>> a8f3477d
                                 return -EINVAL;
                         }
                 }
@@ -1476,12 +1398,8 @@
                 UNIT_VTABLE(u)->notify_message(u, pid, tags);
 }
 
-<<<<<<< HEAD
-static int manager_process_notify_fd(Manager *m) {
-=======
 static int manager_dispatch_notify_fd(sd_event_source *source, int fd, uint32_t revents, void *userdata) {
         Manager *m = userdata;
->>>>>>> a8f3477d
         ssize_t n;
 
         assert(m);
@@ -1498,8 +1416,6 @@
                         .iov_base = buf,
                         .iov_len = sizeof(buf)-1,
                 };
-                bool found = false;
-
                 bool found = false;
 
                 union {
@@ -1559,19 +1475,13 @@
                 }
 
                 if (!found)
-<<<<<<< HEAD
-                        log_warning("Cannot find unit for notify message of PID %lu.",(long unsigned) ucred->pid);
-=======
                         log_warning("Cannot find unit for notify message of PID "PID_FMT".", ucred->pid);
->>>>>>> a8f3477d
         }
 
         return 0;
 }
 
 static void invoke_sigchld_event(Manager *m, Unit *u, siginfo_t *si) {
-<<<<<<< HEAD
-=======
         assert(m);
         assert(u);
         assert(si);
@@ -1583,50 +1493,28 @@
 }
 
 static int manager_dispatch_sigchld(Manager *m) {
->>>>>>> a8f3477d
-        assert(m);
-        assert(u);
-        assert(si);
-
-<<<<<<< HEAD
-        log_debug_unit(u->id, "Child %lu belongs to %s",(long unsigned) si->si_pid, u->id);
-=======
+        assert(m);
+
         for (;;) {
                 siginfo_t si = {};
->>>>>>> a8f3477d
-
-        unit_unwatch_pid(u, si->si_pid);
-        UNIT_VTABLE(u)->sigchld_event(u, si->si_pid, si->si_code, si->si_status);
-}
-
-static int manager_dispatch_sigchld(Manager *m) {
-    assert(m);
-
-    for (;;) {
-            siginfo_t si = {};
-
-            /* First we call waitd() for a PID and do not reap the
-             * zombie. That way we can still access /proc/$PID for
-             * it while it is a zombie. */
-            if (waitid(P_ALL, 0, &si, WEXITED|WNOHANG|WNOWAIT) < 0) {
-
-                    if (errno == ECHILD)
-                            break;
-
-<<<<<<< HEAD
-                    if (errno == EINTR)
-                            continue;
-
-                    return -errno;
-            }
-
-            if (si.si_pid <= 0)
-                    break;
-
-            if (si.si_code == CLD_EXITED || si.si_code == CLD_KILLED || si.si_code == CLD_DUMPED) {
-                    _cleanup_free_ char *name = NULL;
-                    Unit *u;
-=======
+
+                /* First we call waitd() for a PID and do not reap the
+                 * zombie. That way we can still access /proc/$PID for
+                 * it while it is a zombie. */
+                if (waitid(P_ALL, 0, &si, WEXITED|WNOHANG|WNOWAIT) < 0) {
+
+                        if (errno == ECHILD)
+                                break;
+
+                        if (errno == EINTR)
+                                continue;
+
+                        return -errno;
+                }
+
+                if (si.si_pid <= 0)
+                        break;
+
                 if (si.si_code == CLD_EXITED || si.si_code == CLD_KILLED || si.si_code == CLD_DUMPED) {
                         _cleanup_free_ char *name = NULL;
                         Unit *u;
@@ -1653,47 +1541,17 @@
                         if (u)
                                 invoke_sigchld_event(m, u, &si);
                 }
->>>>>>> a8f3477d
-
-                    get_process_comm(si.si_pid, &name);
-
-<<<<<<< HEAD
-                    log_debug("Child %lu (%s) died (code=%s, status=%i/%s)",
-                              (long unsigned) si.si_pid, strna(name),
-                              sigchld_code_to_string(si.si_code),
-                              si.si_status,
-                              strna(si.si_code == CLD_EXITED
-                                    ? exit_status_to_string(si.si_status, EXIT_STATUS_FULL)
-                                    : signal_to_string(si.si_status)));
-
-                    /* And now figure out the unit this belongs
-                     * to, it might be multiple... */
-                    u = manager_get_unit_by_pid(m, si.si_pid);
-                    if (u)
-                            invoke_sigchld_event(m, u, &si);
-                    u = hashmap_get(m->watch_pids1, LONG_TO_PTR(si.si_pid));
-                    if (u)
-                            invoke_sigchld_event(m, u, &si);
-                    u = hashmap_get(m->watch_pids2, LONG_TO_PTR(si.si_pid));
-                    if (u)
-                            invoke_sigchld_event(m, u, &si);
-            }
-
-            /* And now, we actually reap the zombie. */
-            if (waitid(P_PID, si.si_pid, &si, WEXITED) < 0) {
-                    if (errno == EINTR)
-                            continue;
-
-                    return -errno;
-            }
-    }
-=======
+
+                /* And now, we actually reap the zombie. */
+                if (waitid(P_PID, si.si_pid, &si, WEXITED) < 0) {
+                        if (errno == EINTR)
+                                continue;
+
                         return -errno;
                 }
         }
->>>>>>> a8f3477d
-
-    return 0;
+
+        return 0;
 }
 
 static int manager_start_target(Manager *m, const char *name, JobMode mode) {
@@ -1736,30 +1594,10 @@
                         return -errno;
                 }
 
-<<<<<<< HEAD
-                if (sfsi.ssi_pid > 0) {
-                        _cleanup_free_ char *p = NULL;
-
-                        get_process_comm(sfsi.ssi_pid, &p);
-
-                        log_full(sfsi.ssi_signo == SIGCHLD ||
-                                 (sfsi.ssi_signo == SIGTERM && m->running_as == SYSTEMD_USER)
-                                 ? LOG_DEBUG : LOG_INFO,
-                                 "Received SIG%s from PID %lu (%s).",
-                                 signal_to_string(sfsi.ssi_signo),
-                                 (unsigned long) sfsi.ssi_pid, strna(p));
-                } else
-                        log_full(sfsi.ssi_signo == SIGCHLD ||
-                                 (sfsi.ssi_signo == SIGTERM && m->running_as == SYSTEMD_USER)
-                                 ? LOG_DEBUG : LOG_INFO,
-                                 "Received SIG%s.",
-                                 signal_to_string(sfsi.ssi_signo));
-=======
                 log_received_signal(sfsi.ssi_signo == SIGCHLD ||
                                     (sfsi.ssi_signo == SIGTERM && m->running_as == SYSTEMD_USER)
                                     ? LOG_DEBUG : LOG_INFO,
                                     &sfsi);
->>>>>>> a8f3477d
 
                 switch (sfsi.ssi_signo) {
 
@@ -1983,31 +1821,8 @@
 static int manager_dispatch_idle_pipe_fd(sd_event_source *source, int fd, uint32_t revents, void *userdata) {
         Manager *m = userdata;
 
-<<<<<<< HEAD
-        case WATCH_TIME_CHANGE: {
-                Unit *u;
-                Iterator i;
-
-                log_struct(LOG_INFO,
-                           MESSAGE_ID(SD_MESSAGE_TIME_CHANGE),
-                           "MESSAGE=Time has been changed",
-                           NULL);
-
-                /* Restart the watch */
-                epoll_ctl(m->epoll_fd, EPOLL_CTL_DEL, m->time_change_watch.fd,
-                          NULL);
-                safe_close(m->time_change_watch.fd);
-                watch_init(&m->time_change_watch);
-                manager_setup_time_change(m);
-
-                HASHMAP_FOREACH(u, m->units, i) {
-                        if (UNIT_VTABLE(u)->time_change)
-                                UNIT_VTABLE(u)->time_change(u);
-                }
-=======
         assert(m);
         assert(m->idle_pipe[2] == fd);
->>>>>>> a8f3477d
 
         m->no_console_output = m->n_on_console > 0;
 
@@ -2022,13 +1837,8 @@
         int r;
         uint64_t next;
 
-<<<<<<< HEAD
-        case WATCH_IDLE_PIPE: {
-                m->no_console_output = m->n_on_console > 0;
-=======
         assert(m);
         assert(source);
->>>>>>> a8f3477d
 
         manager_print_jobs_in_progress(m);
 
@@ -2245,17 +2055,6 @@
         if (write(fd, message, n + 1) != n + 1)
                 if (!IN_SET(errno, EPIPE, EAGAIN, ENOENT, ECONNREFUSED, ECONNRESET, ECONNABORTED))
                         log_error("Failed to write Plymouth message: %m");
-<<<<<<< HEAD
-
-                goto finish;
-        }
-
-finish:
-        safe_close(fd);
-
-        free(message);
-=======
->>>>>>> a8f3477d
 }
 
 void manager_dispatch_bus_name_owner_changed(
