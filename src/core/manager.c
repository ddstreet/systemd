/*-*- Mode: C; c-basic-offset: 8; indent-tabs-mode: nil -*-*/

/***
  This file is part of systemd.

  Copyright 2010 Lennart Poettering

  systemd is free software; you can redistribute it and/or modify it
  under the terms of the GNU Lesser General Public License as published by
  the Free Software Foundation; either version 2.1 of the License, or
  (at your option) any later version.

  systemd is distributed in the hope that it will be useful, but
  WITHOUT ANY WARRANTY; without even the implied warranty of
  MERCHANTABILITY or FITNESS FOR A PARTICULAR PURPOSE. See the GNU
  Lesser General Public License for more details.

  You should have received a copy of the GNU Lesser General Public License
  along with systemd; If not, see <http://www.gnu.org/licenses/>.
***/

#include <assert.h>
#include <errno.h>
#include <string.h>
#include <signal.h>
#include <sys/wait.h>
#include <unistd.h>
#include <sys/inotify.h>
#include <sys/epoll.h>
#include <sys/poll.h>
#include <sys/reboot.h>
#include <sys/ioctl.h>
#include <linux/kd.h>
#include <termios.h>
#include <fcntl.h>
#include <sys/types.h>
#include <sys/stat.h>
#include <dirent.h>
#include <sys/timerfd.h>

#ifdef HAVE_AUDIT
#include <libaudit.h>
#endif

#include "sd-daemon.h"
#include "sd-id128.h"
#include "sd-messages.h"

#include "manager.h"
#include "transaction.h"
#include "hashmap.h"
#include "macro.h"
#include "strv.h"
#include "log.h"
#include "util.h"
#include "mkdir.h"
#include "ratelimit.h"
#include "locale-setup.h"
#include "mount-setup.h"
#include "unit-name.h"
#include "missing.h"
#include "path-lookup.h"
#include "special.h"
#include "exit-status.h"
#include "virt.h"
#include "watchdog.h"
#include "cgroup-util.h"
#include "path-util.h"
#include "audit-fd.h"
#include "boot-timestamps.h"
#include "env-util.h"
#include "bus-errors.h"
#include "bus-error.h"
#include "bus-util.h"
#include "dbus.h"
#include "dbus-unit.h"
#include "dbus-job.h"
#include "dbus-manager.h"
#include "bus-kernel.h"

/* As soon as 5s passed since a unit was added to our GC queue, make sure to run a gc sweep */
#define GC_QUEUE_USEC_MAX (10*USEC_PER_SEC)

/* Initial delay and the interval for printing status messages about running jobs */
#define JOBS_IN_PROGRESS_WAIT_USEC (5*USEC_PER_SEC)
#define JOBS_IN_PROGRESS_PERIOD_USEC (USEC_PER_SEC / 3)
#define JOBS_IN_PROGRESS_PERIOD_DIVISOR 3

#define TIME_T_MAX (time_t)((1UL << ((sizeof(time_t) << 3) - 1)) - 1)

static int manager_dispatch_notify_fd(sd_event_source *source, int fd, uint32_t revents, void *userdata);
static int manager_dispatch_signal_fd(sd_event_source *source, int fd, uint32_t revents, void *userdata);
static int manager_dispatch_time_change_fd(sd_event_source *source, int fd, uint32_t revents, void *userdata);
static int manager_dispatch_idle_pipe_fd(sd_event_source *source, int fd, uint32_t revents, void *userdata);
static int manager_dispatch_jobs_in_progress(sd_event_source *source, usec_t usec, void *userdata);
static int manager_dispatch_run_queue(sd_event_source *source, void *userdata);

static int manager_watch_jobs_in_progress(Manager *m) {
        usec_t next;

        assert(m);

        if (m->jobs_in_progress_event_source)
                return 0;

        next = now(CLOCK_MONOTONIC) + JOBS_IN_PROGRESS_WAIT_USEC;
        return sd_event_add_time(
                        m->event,
                        &m->jobs_in_progress_event_source,
                        CLOCK_MONOTONIC,
                        next, 0,
                        manager_dispatch_jobs_in_progress, m);
}

#define CYLON_BUFFER_EXTRA (2*(sizeof(ANSI_RED_ON)-1) + sizeof(ANSI_HIGHLIGHT_RED_ON)-1 + 2*(sizeof(ANSI_HIGHLIGHT_OFF)-1))

static void draw_cylon(char buffer[], size_t buflen, unsigned width, unsigned pos) {
        char *p = buffer;

        assert(buflen >= CYLON_BUFFER_EXTRA + width + 1);
        assert(pos <= width+1); /* 0 or width+1 mean that the center light is behind the corner */

        if (pos > 1) {
                if (pos > 2)
                        p = mempset(p, ' ', pos-2);
                p = stpcpy(p, ANSI_RED_ON);
                *p++ = '*';
        }

        if (pos > 0 && pos <= width) {
                p = stpcpy(p, ANSI_HIGHLIGHT_RED_ON);
                *p++ = '*';
        }

        p = stpcpy(p, ANSI_HIGHLIGHT_OFF);

        if (pos < width) {
                p = stpcpy(p, ANSI_RED_ON);
                *p++ = '*';
                if (pos < width-1)
                        p = mempset(p, ' ', width-1-pos);
                strcpy(p, ANSI_HIGHLIGHT_OFF);
        }
}

void manager_flip_auto_status(Manager *m, bool enable) {
        assert(m);

        if (enable) {
                if (m->show_status == SHOW_STATUS_AUTO)
                        manager_set_show_status(m, SHOW_STATUS_TEMPORARY);
        } else {
                if (m->show_status == SHOW_STATUS_TEMPORARY)
                        manager_set_show_status(m, SHOW_STATUS_AUTO);
        }
}

static void manager_print_jobs_in_progress(Manager *m) {
        _cleanup_free_ char *job_of_n = NULL;
        Iterator i;
        Job *j;
        unsigned counter = 0, print_nr;
        char cylon[6 + CYLON_BUFFER_EXTRA + 1];
        unsigned cylon_pos;
        char time[FORMAT_TIMESPAN_MAX], limit[FORMAT_TIMESPAN_MAX] = "no limit";
        uint64_t x;

        assert(m);

        manager_flip_auto_status(m, true);

        print_nr = (m->jobs_in_progress_iteration / JOBS_IN_PROGRESS_PERIOD_DIVISOR) % m->n_running_jobs;

        HASHMAP_FOREACH(j, m->jobs, i)
                if (j->state == JOB_RUNNING && counter++ == print_nr)
                        break;

        /* m->n_running_jobs must be consistent with the contents of m->jobs,
         * so the above loop must have succeeded in finding j. */
        assert(counter == print_nr + 1);
        assert(j);

        cylon_pos = m->jobs_in_progress_iteration % 14;
        if (cylon_pos >= 8)
                cylon_pos = 14 - cylon_pos;
        draw_cylon(cylon, sizeof(cylon), 6, cylon_pos);

        m->jobs_in_progress_iteration++;

        if (m->n_running_jobs > 1)
                if (asprintf(&job_of_n, "(%u of %u) ", counter, m->n_running_jobs) < 0)
                        job_of_n = NULL;

        format_timespan(time, sizeof(time), now(CLOCK_MONOTONIC) - j->begin_usec, 1*USEC_PER_SEC);
        if (job_get_timeout(j, &x) > 0)
                format_timespan(limit, sizeof(limit), x - j->begin_usec, 1*USEC_PER_SEC);

        manager_status_printf(m, true, cylon,
                              "%sA %s job is running for %s (%s / %s)",
                              strempty(job_of_n),
                              job_type_to_string(j->type),
                              unit_description(j->unit),
                              time, limit);

}

static int have_ask_password(void) {
        _cleanup_closedir_ DIR *dir;

        dir = opendir("/run/systemd/ask-password");
        if (!dir) {
                if (errno == ENOENT)
                        return false;
                else
                        return -errno;
        }

        for (;;) {
                struct dirent *de;

                errno = 0;
                de = readdir(dir);
                if (!de && errno != 0)
                        return -errno;
                if (!de)
                        return false;

                if (startswith(de->d_name, "ask."))
                        return true;
        }
}

static int manager_dispatch_ask_password_fd(sd_event_source *source,
                                            int fd, uint32_t revents, void *userdata) {
        Manager *m = userdata;

        assert(m);

        flush_fd(fd);

        m->have_ask_password = have_ask_password();
        if (m->have_ask_password < 0)
                /* Log error but continue. Negative have_ask_password
                 * is treated as unknown status. */
<<<<<<< HEAD
                log_error("Failed to list /run/systemd/ask-password: %s", strerror(m->have_ask_password));
=======
                log_error("Failed to list /run/systemd/ask-password: %s", strerror(-m->have_ask_password));
>>>>>>> b83d6772

        return 0;
}

static void manager_close_ask_password(Manager *m) {
        assert(m);

        m->ask_password_inotify_fd = safe_close(m->ask_password_inotify_fd);
        m->ask_password_event_source = sd_event_source_unref(m->ask_password_event_source);
        m->have_ask_password = -EINVAL;
}

static int manager_check_ask_password(Manager *m) {
        int r;

        assert(m);

        if (!m->ask_password_event_source) {
                assert(m->ask_password_inotify_fd < 0);

                mkdir_p_label("/run/systemd/ask-password", 0755);

                m->ask_password_inotify_fd = inotify_init1(IN_NONBLOCK|IN_CLOEXEC);
                if (m->ask_password_inotify_fd < 0) {
                        log_error("inotify_init1() failed: %m");
                        return -errno;
                }

                if (inotify_add_watch(m->ask_password_inotify_fd, "/run/systemd/ask-password", IN_CREATE|IN_DELETE|IN_MOVE) < 0) {
                        log_error("Failed to add watch on /run/systemd/ask-password: %m");
                        manager_close_ask_password(m);
                        return -errno;
                }

                r = sd_event_add_io(m->event, &m->ask_password_event_source,
                                    m->ask_password_inotify_fd, EPOLLIN,
                                    manager_dispatch_ask_password_fd, m);
                if (r < 0) {
                        log_error("Failed to add event source for /run/systemd/ask-password: %m");
                        manager_close_ask_password(m);
                        return -errno;
                }

                /* Queries might have been added meanwhile... */
                manager_dispatch_ask_password_fd(m->ask_password_event_source,
                                                 m->ask_password_inotify_fd, EPOLLIN, m);
        }

        return m->have_ask_password;
}

static int manager_watch_idle_pipe(Manager *m) {
        int r;

        assert(m);

        if (m->idle_pipe_event_source)
                return 0;

        if (m->idle_pipe[2] < 0)
                return 0;

        r = sd_event_add_io(m->event, &m->idle_pipe_event_source, m->idle_pipe[2], EPOLLIN, manager_dispatch_idle_pipe_fd, m);
        if (r < 0) {
                log_error("Failed to watch idle pipe: %s", strerror(-r));
                return r;
        }

        return 0;
}

static void manager_close_idle_pipe(Manager *m) {
        assert(m);

        safe_close_pair(m->idle_pipe);
        safe_close_pair(m->idle_pipe + 2);
}

static int manager_setup_time_change(Manager *m) {
        int r;

        /* We only care for the cancellation event, hence we set the
         * timeout to the latest possible value. */
        struct itimerspec its = {
                .it_value.tv_sec = TIME_T_MAX,
        };

        assert(m);
        assert_cc(sizeof(time_t) == sizeof(TIME_T_MAX));

        /* Uses TFD_TIMER_CANCEL_ON_SET to get notifications whenever
         * CLOCK_REALTIME makes a jump relative to CLOCK_MONOTONIC */

        m->time_change_fd = timerfd_create(CLOCK_REALTIME, TFD_NONBLOCK|TFD_CLOEXEC);
        if (m->time_change_fd < 0) {
                log_error("Failed to create timerfd: %m");
                return -errno;
        }

        if (timerfd_settime(m->time_change_fd, TFD_TIMER_ABSTIME|TFD_TIMER_CANCEL_ON_SET, &its, NULL) < 0) {
                log_debug("Failed to set up TFD_TIMER_CANCEL_ON_SET, ignoring: %m");
                m->time_change_fd = safe_close(m->time_change_fd);
                return 0;
        }

        r = sd_event_add_io(m->event, &m->time_change_event_source, m->time_change_fd, EPOLLIN, manager_dispatch_time_change_fd, m);
        if (r < 0) {
                log_error("Failed to create time change event source: %s", strerror(-r));
                return r;
        }

        log_debug("Set up TFD_TIMER_CANCEL_ON_SET timerfd.");

        return 0;
}

static int enable_special_signals(Manager *m) {
        _cleanup_close_ int fd = -1;

        assert(m);

        /* Enable that we get SIGINT on control-alt-del. In containers
         * this will fail with EPERM (older) or EINVAL (newer), so
         * ignore that. */
        if (reboot(RB_DISABLE_CAD) < 0 && errno != EPERM && errno != EINVAL)
                log_warning("Failed to enable ctrl-alt-del handling: %m");

        fd = open_terminal("/dev/tty0", O_RDWR|O_NOCTTY|O_CLOEXEC);
        if (fd < 0) {
                /* Support systems without virtual console */
                if (fd != -ENOENT)
                        log_warning("Failed to open /dev/tty0: %m");
        } else {
                /* Enable that we get SIGWINCH on kbrequest */
                if (ioctl(fd, KDSIGACCEPT, SIGWINCH) < 0)
                        log_warning("Failed to enable kbrequest handling: %m");
        }

        return 0;
}

static int manager_setup_signals(Manager *m) {
        struct sigaction sa = {
                .sa_handler = SIG_DFL,
                .sa_flags = SA_NOCLDSTOP|SA_RESTART,
        };
        sigset_t mask;
        int r;

        assert(m);

        /* We are not interested in SIGSTOP and friends. */
        assert_se(sigaction(SIGCHLD, &sa, NULL) == 0);

        assert_se(sigemptyset(&mask) == 0);

        sigset_add_many(&mask,
                        SIGCHLD,     /* Child died */
                        SIGTERM,     /* Reexecute daemon */
                        SIGHUP,      /* Reload configuration */
                        SIGUSR1,     /* systemd/upstart: reconnect to D-Bus */
                        SIGUSR2,     /* systemd: dump status */
                        SIGINT,      /* Kernel sends us this on control-alt-del */
                        SIGWINCH,    /* Kernel sends us this on kbrequest (alt-arrowup) */
                        SIGPWR,      /* Some kernel drivers and upsd send us this on power failure */
                        SIGRTMIN+0,  /* systemd: start default.target */
                        SIGRTMIN+1,  /* systemd: isolate rescue.target */
                        SIGRTMIN+2,  /* systemd: isolate emergency.target */
                        SIGRTMIN+3,  /* systemd: start halt.target */
                        SIGRTMIN+4,  /* systemd: start poweroff.target */
                        SIGRTMIN+5,  /* systemd: start reboot.target */
                        SIGRTMIN+6,  /* systemd: start kexec.target */
                        SIGRTMIN+13, /* systemd: Immediate halt */
                        SIGRTMIN+14, /* systemd: Immediate poweroff */
                        SIGRTMIN+15, /* systemd: Immediate reboot */
                        SIGRTMIN+16, /* systemd: Immediate kexec */
                        SIGRTMIN+20, /* systemd: enable status messages */
                        SIGRTMIN+21, /* systemd: disable status messages */
                        SIGRTMIN+22, /* systemd: set log level to LOG_DEBUG */
                        SIGRTMIN+23, /* systemd: set log level to LOG_INFO */
                        SIGRTMIN+24, /* systemd: Immediate exit (--user only) */
                        SIGRTMIN+26, /* systemd: set log target to journal-or-kmsg */
                        SIGRTMIN+27, /* systemd: set log target to console */
                        SIGRTMIN+28, /* systemd: set log target to kmsg */
                        SIGRTMIN+29, /* systemd: set log target to syslog-or-kmsg */
                        -1);
        assert_se(sigprocmask(SIG_SETMASK, &mask, NULL) == 0);

        m->signal_fd = signalfd(-1, &mask, SFD_NONBLOCK|SFD_CLOEXEC);
        if (m->signal_fd < 0)
                return -errno;

        r = sd_event_add_io(m->event, &m->signal_event_source, m->signal_fd, EPOLLIN, manager_dispatch_signal_fd, m);
        if (r < 0)
                return r;

        /* Process signals a bit earlier than the rest of things, but
         * later that notify_fd processing, so that the notify
         * processing can still figure out to which process/service a
         * message belongs, before we reap the process. */
        r = sd_event_source_set_priority(m->signal_event_source, -5);
        if (r < 0)
                return r;

        if (m->running_as == SYSTEMD_SYSTEM)
                return enable_special_signals(m);

        return 0;
}

static void manager_clean_environment(Manager *m) {
        assert(m);

        /* Let's remove some environment variables that we
         * need ourselves to communicate with our clients */
        strv_env_unset_many(
                        m->environment,
                        "NOTIFY_SOCKET",
                        "MAINPID",
                        "MANAGERPID",
                        "LISTEN_PID",
                        "LISTEN_FDS",
                        "WATCHDOG_PID",
                        "WATCHDOG_USEC",
                        NULL);
}

static int manager_default_environment(Manager *m) {
        assert(m);

        if (m->running_as == SYSTEMD_SYSTEM) {
                /* The system manager always starts with a clean
                 * environment for its children. It does not import
                 * the kernel or the parents exported variables.
                 *
                 * The initial passed environ is untouched to keep
                 * /proc/self/environ valid; it is used for tagging
                 * the init process inside containers. */
                m->environment = strv_new("PATH=" DEFAULT_PATH,
                                          NULL);

                /* Import locale variables LC_*= from configuration */
                locale_setup(&m->environment);
        } else {
                /* The user manager passes its own environment
                 * along to its children. */
                m->environment = strv_copy(environ);
        }

        if (!m->environment)
                return -ENOMEM;

        manager_clean_environment(m);
        strv_sort(m->environment);

        return 0;
}

int manager_new(SystemdRunningAs running_as, Manager **_m) {
        Manager *m;
        int r;

        assert(_m);
        assert(running_as >= 0);
        assert(running_as < _SYSTEMD_RUNNING_AS_MAX);

        m = new0(Manager, 1);
        if (!m)
                return -ENOMEM;

#ifdef ENABLE_EFI
        if (running_as == SYSTEMD_SYSTEM && detect_container(NULL) <= 0)
                boot_timestamps(&m->userspace_timestamp, &m->firmware_timestamp, &m->loader_timestamp);
#endif

        m->running_as = running_as;
        m->exit_code = _MANAGER_EXIT_CODE_INVALID;
        m->default_timer_accuracy_usec = USEC_PER_MINUTE;

        m->idle_pipe[0] = m->idle_pipe[1] = m->idle_pipe[2] = m->idle_pipe[3] = -1;

        m->pin_cgroupfs_fd = m->notify_fd = m->signal_fd = m->time_change_fd = m->dev_autofs_fd = m->private_listen_fd = m->kdbus_fd = -1;
        m->current_job_id = 1; /* start as id #1, so that we can leave #0 around as "null-like" value */

        m->ask_password_inotify_fd = -1;
        m->have_ask_password = -EINVAL; /* we don't know */

        r = manager_default_environment(m);
        if (r < 0)
                goto fail;

        r = hashmap_ensure_allocated(&m->units, string_hash_func, string_compare_func);
        if (r < 0)
                goto fail;

        r = hashmap_ensure_allocated(&m->jobs, trivial_hash_func, trivial_compare_func);
        if (r < 0)
                goto fail;

        r = hashmap_ensure_allocated(&m->cgroup_unit, string_hash_func, string_compare_func);
        if (r < 0)
                goto fail;

        r = hashmap_ensure_allocated(&m->watch_bus, string_hash_func, string_compare_func);
        if (r < 0)
                goto fail;

        r = set_ensure_allocated(&m->startup_units, trivial_hash_func, trivial_compare_func);
        if (r < 0)
                goto fail;

        r = set_ensure_allocated(&m->failed_units, trivial_hash_func, trivial_compare_func);
        if (r < 0)
                goto fail;

        r = sd_event_default(&m->event);
        if (r < 0)
                goto fail;

        r = sd_event_add_defer(m->event, &m->run_queue_event_source, manager_dispatch_run_queue, m);
        if (r < 0)
                goto fail;

        r = sd_event_source_set_priority(m->run_queue_event_source, SD_EVENT_PRIORITY_IDLE);
        if (r < 0)
                goto fail;

        r = sd_event_source_set_enabled(m->run_queue_event_source, SD_EVENT_OFF);
        if (r < 0)
                goto fail;

        r = manager_setup_signals(m);
        if (r < 0)
                goto fail;

        r = manager_setup_cgroup(m);
        if (r < 0)
                goto fail;

        r = manager_setup_time_change(m);
        if (r < 0)
                goto fail;

        m->udev = udev_new();
        if (!m->udev) {
                r = -ENOMEM;
                goto fail;
        }

        /* Note that we set up neither kdbus, nor the notify fd
         * here. We do that after deserialization, since they might
         * have gotten serialized across the reexec. */

        m->taint_usr = dir_is_empty("/usr") > 0;

        *_m = m;
        return 0;

fail:
        manager_free(m);
        return r;
}

static int manager_setup_notify(Manager *m) {
        int r;

        if (m->notify_fd < 0) {
                _cleanup_close_ int fd = -1;
                union {
                        struct sockaddr sa;
                        struct sockaddr_un un;
                } sa = {
                        .sa.sa_family = AF_UNIX,
                };
                int one = 1;

                /* First free all secondary fields */
                free(m->notify_socket);
                m->notify_socket = NULL;
                m->notify_event_source = sd_event_source_unref(m->notify_event_source);

                fd = socket(AF_UNIX, SOCK_DGRAM|SOCK_CLOEXEC|SOCK_NONBLOCK, 0);
                if (fd < 0) {
                        log_error("Failed to allocate notification socket: %m");
                        return -errno;
                }

                if (m->running_as == SYSTEMD_SYSTEM)
                        m->notify_socket = strdup("/run/systemd/notify");
                else {
                        const char *e;

                        e = getenv("XDG_RUNTIME_DIR");
                        if (!e) {
                                log_error("XDG_RUNTIME_DIR is not set: %m");
                                return -EINVAL;
                        }

                        m->notify_socket = strappend(e, "/systemd/notify");
                }
                if (!m->notify_socket)
                        return log_oom();

                (void) mkdir_parents_label(m->notify_socket, 0755);
                (void) unlink(m->notify_socket);

                strncpy(sa.un.sun_path, m->notify_socket, sizeof(sa.un.sun_path)-1);
                r = bind(fd, &sa.sa, offsetof(struct sockaddr_un, sun_path) + strlen(sa.un.sun_path));
                if (r < 0) {
                        log_error("bind(%s) failed: %m", sa.un.sun_path);
                        return -errno;
                }

                r = setsockopt(fd, SOL_SOCKET, SO_PASSCRED, &one, sizeof(one));
                if (r < 0) {
                        log_error("SO_PASSCRED failed: %m");
                        return -errno;
                }

                m->notify_fd = fd;
                fd = -1;

                log_debug("Using notification socket %s", m->notify_socket);
        }

        if (!m->notify_event_source) {
                r = sd_event_add_io(m->event, &m->notify_event_source, m->notify_fd, EPOLLIN, manager_dispatch_notify_fd, m);
                if (r < 0) {
                        log_error("Failed to allocate notify event source: %s", strerror(-r));
                        return -errno;
                }

                /* Process signals a bit earlier than SIGCHLD, so that we can
                 * still identify to which service an exit message belongs */
                r = sd_event_source_set_priority(m->notify_event_source, -7);
                if (r < 0) {
                        log_error("Failed to set priority of notify event source: %s", strerror(-r));
                        return r;
                }
        }

        return 0;
}

static int manager_setup_kdbus(Manager *m) {
#ifdef ENABLE_KDBUS
        _cleanup_free_ char *p = NULL;
#endif

#ifdef ENABLE_KDBUS
        assert(m);

        if (m->kdbus_fd >= 0)
                return 0;

        m->kdbus_fd = bus_kernel_create_bus(m->running_as == SYSTEMD_SYSTEM ? "system" : "user", m->running_as == SYSTEMD_SYSTEM, &p);
        if (m->kdbus_fd < 0) {
                log_debug("Failed to set up kdbus: %s", strerror(-m->kdbus_fd));
                return m->kdbus_fd;
        }

        log_debug("Successfully set up kdbus on %s", p);

        /* Create the namespace directory here, so that the contents
         * of that directory is not visible to non-root users. This is
         * necessary to ensure that users cannot get access to busses
         * of virtualized users when no UID namespacing is used. */
        if (m->running_as == SYSTEMD_SYSTEM)
                mkdir_p_label("/dev/kdbus/domain", 0700);
#endif

        return 0;
}

static int manager_connect_bus(Manager *m, bool reexecuting) {
        bool try_bus_connect;

        assert(m);

        try_bus_connect =
                m->kdbus_fd >= 0 ||
                reexecuting ||
                (m->running_as == SYSTEMD_USER && getenv("DBUS_SESSION_BUS_ADDRESS"));

        /* Try to connect to the busses, if possible. */
        return bus_init(m, try_bus_connect);
}

static unsigned manager_dispatch_cleanup_queue(Manager *m) {
        Unit *u;
        unsigned n = 0;

        assert(m);

        while ((u = m->cleanup_queue)) {
                assert(u->in_cleanup_queue);

                unit_free(u);
                n++;
        }

        return n;
}

enum {
        GC_OFFSET_IN_PATH,  /* This one is on the path we were traveling */
        GC_OFFSET_UNSURE,   /* No clue */
        GC_OFFSET_GOOD,     /* We still need this unit */
        GC_OFFSET_BAD,      /* We don't need this unit anymore */
        _GC_OFFSET_MAX
};

static void unit_gc_sweep(Unit *u, unsigned gc_marker) {
        Iterator i;
        Unit *other;
        bool is_bad;

        assert(u);

        if (u->gc_marker == gc_marker + GC_OFFSET_GOOD ||
            u->gc_marker == gc_marker + GC_OFFSET_BAD ||
            u->gc_marker == gc_marker + GC_OFFSET_IN_PATH)
                return;

        if (u->in_cleanup_queue)
                goto bad;

        if (unit_check_gc(u))
                goto good;

        u->gc_marker = gc_marker + GC_OFFSET_IN_PATH;

        is_bad = true;

        SET_FOREACH(other, u->dependencies[UNIT_REFERENCED_BY], i) {
                unit_gc_sweep(other, gc_marker);

                if (other->gc_marker == gc_marker + GC_OFFSET_GOOD)
                        goto good;

                if (other->gc_marker != gc_marker + GC_OFFSET_BAD)
                        is_bad = false;
        }

        if (is_bad)
                goto bad;

        /* We were unable to find anything out about this entry, so
         * let's investigate it later */
        u->gc_marker = gc_marker + GC_OFFSET_UNSURE;
        unit_add_to_gc_queue(u);
        return;

bad:
        /* We definitely know that this one is not useful anymore, so
         * let's mark it for deletion */
        u->gc_marker = gc_marker + GC_OFFSET_BAD;
        unit_add_to_cleanup_queue(u);
        return;

good:
        u->gc_marker = gc_marker + GC_OFFSET_GOOD;
}

static unsigned manager_dispatch_gc_queue(Manager *m) {
        Unit *u;
        unsigned n = 0;
        unsigned gc_marker;

        assert(m);

        /* log_debug("Running GC..."); */

        m->gc_marker += _GC_OFFSET_MAX;
        if (m->gc_marker + _GC_OFFSET_MAX <= _GC_OFFSET_MAX)
                m->gc_marker = 1;

        gc_marker = m->gc_marker;

        while ((u = m->gc_queue)) {
                assert(u->in_gc_queue);

                unit_gc_sweep(u, gc_marker);

                LIST_REMOVE(gc_queue, m->gc_queue, u);
                u->in_gc_queue = false;

                n++;

                if (u->gc_marker == gc_marker + GC_OFFSET_BAD ||
                    u->gc_marker == gc_marker + GC_OFFSET_UNSURE) {
                        log_debug_unit(u->id, "Collecting %s", u->id);
                        u->gc_marker = gc_marker + GC_OFFSET_BAD;
                        unit_add_to_cleanup_queue(u);
                }
        }

        m->n_in_gc_queue = 0;

        return n;
}

static void manager_clear_jobs_and_units(Manager *m) {
        Unit *u;

        assert(m);

        while ((u = hashmap_first(m->units)))
                unit_free(u);

        manager_dispatch_cleanup_queue(m);

        assert(!m->load_queue);
        assert(!m->run_queue);
        assert(!m->dbus_unit_queue);
        assert(!m->dbus_job_queue);
        assert(!m->cleanup_queue);
        assert(!m->gc_queue);

        assert(hashmap_isempty(m->jobs));
        assert(hashmap_isempty(m->units));

        m->n_on_console = 0;
        m->n_running_jobs = 0;
}

void manager_free(Manager *m) {
        UnitType c;
        int i;

        assert(m);

        manager_clear_jobs_and_units(m);

        for (c = 0; c < _UNIT_TYPE_MAX; c++)
                if (unit_vtable[c]->shutdown)
                        unit_vtable[c]->shutdown(m);

        /* If we reexecute ourselves, we keep the root cgroup
         * around */
        manager_shutdown_cgroup(m, m->exit_code != MANAGER_REEXECUTE);

        manager_undo_generators(m);

        bus_done(m);

        hashmap_free(m->units);
        hashmap_free(m->jobs);
        hashmap_free(m->watch_pids1);
        hashmap_free(m->watch_pids2);
        hashmap_free(m->watch_bus);

        set_free(m->startup_units);
        set_free(m->failed_units);

        sd_event_source_unref(m->signal_event_source);
        sd_event_source_unref(m->notify_event_source);
        sd_event_source_unref(m->time_change_event_source);
        sd_event_source_unref(m->jobs_in_progress_event_source);
        sd_event_source_unref(m->idle_pipe_event_source);
        sd_event_source_unref(m->run_queue_event_source);

        safe_close(m->signal_fd);
        safe_close(m->notify_fd);
        safe_close(m->time_change_fd);
        safe_close(m->kdbus_fd);

        manager_close_ask_password(m);

        manager_close_idle_pipe(m);

        udev_unref(m->udev);
        sd_event_unref(m->event);

        free(m->notify_socket);

        lookup_paths_free(&m->lookup_paths);
        strv_free(m->environment);

        hashmap_free(m->cgroup_unit);
        set_free_free(m->unit_path_cache);

        free(m->switch_root);
        free(m->switch_root_init);

        for (i = 0; i < _RLIMIT_MAX; i++)
                free(m->rlimit[i]);

        assert(hashmap_isempty(m->units_requiring_mounts_for));
        hashmap_free(m->units_requiring_mounts_for);

        free(m);
}

int manager_enumerate(Manager *m) {
        int r = 0, q;
        UnitType c;

        assert(m);

        /* Let's ask every type to load all units from disk/kernel
         * that it might know */
        for (c = 0; c < _UNIT_TYPE_MAX; c++)
                if (unit_vtable[c]->enumerate) {
                        q = unit_vtable[c]->enumerate(m);
                        if (q < 0)
                                r = q;
                }

        manager_dispatch_load_queue(m);
        return r;
}

static int manager_coldplug(Manager *m) {
        int r = 0;
        Iterator i;
        Unit *u;
        char *k;

        assert(m);

        /* Then, let's set up their initial state. */
        HASHMAP_FOREACH_KEY(u, k, m->units, i) {
                int q;

                /* ignore aliases */
                if (u->id != k)
                        continue;

                q = unit_coldplug(u);
                if (q < 0)
                        r = q;
        }

        return r;
}

static void manager_build_unit_path_cache(Manager *m) {
        char **i;
        _cleanup_free_ DIR *d = NULL;
        int r;

        assert(m);

        set_free_free(m->unit_path_cache);

        m->unit_path_cache = set_new(string_hash_func, string_compare_func);
        if (!m->unit_path_cache) {
                log_error("Failed to allocate unit path cache.");
                return;
        }

        /* This simply builds a list of files we know exist, so that
         * we don't always have to go to disk */

        STRV_FOREACH(i, m->lookup_paths.unit_path) {
                struct dirent *de;

                d = opendir(*i);
                if (!d) {
                        if (errno != ENOENT)
                                log_error("Failed to open directory %s: %m", *i);
                        continue;
                }

                while ((de = readdir(d))) {
                        char *p;

                        if (ignore_file(de->d_name))
                                continue;

                        p = strjoin(streq(*i, "/") ? "" : *i, "/", de->d_name, NULL);
                        if (!p) {
                                r = -ENOMEM;
                                goto fail;
                        }

                        r = set_consume(m->unit_path_cache, p);
                        if (r < 0)
                                goto fail;
                }

                closedir(d);
                d = NULL;
        }

        return;

fail:
        log_error("Failed to build unit path cache: %s", strerror(-r));

        set_free_free(m->unit_path_cache);
        m->unit_path_cache = NULL;
}


static int manager_distribute_fds(Manager *m, FDSet *fds) {
        Unit *u;
        Iterator i;
        int r;

        assert(m);

        HASHMAP_FOREACH(u, m->units, i) {

                if (fdset_size(fds) <= 0)
                        break;

                if (UNIT_VTABLE(u)->distribute_fds) {
                        r = UNIT_VTABLE(u)->distribute_fds(u, fds);
                        if (r < 0)
                                return r;
                }
        }

        return 0;
}

int manager_startup(Manager *m, FILE *serialization, FDSet *fds) {
        int r, q;

        assert(m);

        dual_timestamp_get(&m->generators_start_timestamp);
        manager_run_generators(m);
        dual_timestamp_get(&m->generators_finish_timestamp);

        r = lookup_paths_init(
                        &m->lookup_paths, m->running_as, true,
                        NULL,
                        m->generator_unit_path,
                        m->generator_unit_path_early,
                        m->generator_unit_path_late);
        if (r < 0)
                return r;

        manager_build_unit_path_cache(m);

        /* If we will deserialize make sure that during enumeration
         * this is already known, so we increase the counter here
         * already */
        if (serialization)
                m->n_reloading ++;

        /* First, enumerate what we can from all config files */
        dual_timestamp_get(&m->units_load_start_timestamp);
        r = manager_enumerate(m);
        dual_timestamp_get(&m->units_load_finish_timestamp);

        /* Second, deserialize if there is something to deserialize */
        if (serialization) {
                q = manager_deserialize(m, serialization, fds);
                if (q < 0)
                        r = q;
        }

        /* Any fds left? Find some unit which wants them. This is
         * useful to allow container managers to pass some file
         * descriptors to us pre-initialized. This enables
         * socket-based activation of entire containers. */
        if (fdset_size(fds) > 0) {
                q = manager_distribute_fds(m, fds);
                if (q < 0)
                        r = q;
        }

        /* We might have deserialized the notify fd, but if we didn't
         * then let's create the bus now */
        manager_setup_notify(m);

        /* We might have deserialized the kdbus control fd, but if we
         * didn't, then let's create the bus now. */
        manager_setup_kdbus(m);
        manager_connect_bus(m, !!serialization);
        bus_track_coldplug(m, &m->subscribed, &m->deserialized_subscribed);

        /* Third, fire things up! */
        q = manager_coldplug(m);
        if (q < 0)
                r = q;

        if (serialization) {
                assert(m->n_reloading > 0);
                m->n_reloading --;

                /* Let's wait for the UnitNew/JobNew messages being
                 * sent, before we notify that the reload is
                 * finished */
                m->send_reloading_done = true;
        }

        return r;
}

int manager_add_job(Manager *m, JobType type, Unit *unit, JobMode mode, bool override, sd_bus_error *e, Job **_ret) {
        int r;
        Transaction *tr;
        Job *j;
        Iterator i;

        assert(m);
        assert(type < _JOB_TYPE_MAX);
        assert(unit);
        assert(mode < _JOB_MODE_MAX);

        if (mode == JOB_ISOLATE && type != JOB_START) {
                sd_bus_error_setf(e, SD_BUS_ERROR_INVALID_ARGS, "Isolate is only valid for start.");
                return -EINVAL;
        }

        if (type == JOB_RELOAD || type == JOB_RELOAD_OR_START || type == JOB_RESTART || type == JOB_TRY_RESTART) {
                HASHMAP_FOREACH(j, m->jobs, i) {
                        assert(j->installed);

                        /* If final.target is queued (happens on poweroff, reboot and
                         * halt), we will not accept new reload jobs. They would not be
                         * executed ever anyways (since the shutdown comes first), but
                         * they block the shutdown process: when systemd tries to stop
                         * a unit such as ifup@eth0.service, that unit might invoke a
                         * systemctl reload command, which blockingly waits (but only
                         * gets executed after all other queued units for the shutdown
                         * have been executed).
                         *
                         * See http://bugs.debian.org/624599 and
                         *     http://bugs.debian.org/635777 */
                        if (strcmp(j->unit->id, "final.target") == 0) {
                                log_debug("final.target is queued, ignoring %s request for unit %s", job_type_to_string(type), unit->id);
                                sd_bus_error_setf(e, BUS_ERROR_SHUTTING_DOWN, "final.target is queued, ignoring %s request for unit %s", job_type_to_string(type), unit->id);
                                return -EINVAL;
                        }
                        /* Trying to reload services from multi-user.target
                         * during the early boot stage can lead to deadlocks.
                         * An example is samba being reloaded by the dhcp hook
                         * when the network is activated during rcS.
                         * As a workaround we ignore reload or (re)start
                         * requests while sysinit.target is queued for
                         * services which have the DefaultDependencies option
                         * set to yes.
                         *
                         * See http://bugs.debian.org/624599 */
                        if (strcmp(j->unit->id, "sysinit.target") == 0 && unit->default_dependencies) {
                                log_debug("sysinit.target is queued, ignoring %s request for unit %s", job_type_to_string(type), unit->id);
                                sd_bus_error_setf(e, SD_BUS_ERROR_INVALID_ARGS, "sysinit.target is queued, ignoring %s request for unit %s", job_type_to_string(type), unit->id);
                                return -EINVAL;
                        }
                }
        }

        if (mode == JOB_ISOLATE && !unit->allow_isolate) {
                sd_bus_error_setf(e, BUS_ERROR_NO_ISOLATION, "Operation refused, unit may not be isolated.");
                return -EPERM;
        }

        log_debug_unit(unit->id,
                       "Trying to enqueue job %s/%s/%s", unit->id,
                       job_type_to_string(type), job_mode_to_string(mode));

        job_type_collapse(&type, unit);

        tr = transaction_new(mode == JOB_REPLACE_IRREVERSIBLY);
        if (!tr)
                return -ENOMEM;

        r = transaction_add_job_and_dependencies(tr, type, unit, NULL, true, override, false,
                                                 mode == JOB_IGNORE_DEPENDENCIES || mode == JOB_IGNORE_REQUIREMENTS,
                                                 mode == JOB_IGNORE_DEPENDENCIES, e);
        if (r < 0)
                goto tr_abort;

        if (mode == JOB_ISOLATE) {
                r = transaction_add_isolate_jobs(tr, m);
                if (r < 0)
                        goto tr_abort;
        }

        r = transaction_activate(tr, m, mode, e);
        if (r < 0)
                goto tr_abort;

        log_debug_unit(unit->id,
                       "Enqueued job %s/%s as %u", unit->id,
                       job_type_to_string(type), (unsigned) tr->anchor_job->id);

        if (_ret)
                *_ret = tr->anchor_job;

        transaction_free(tr);
        return 0;

tr_abort:
        transaction_abort(tr);
        transaction_free(tr);
        return r;
}

int manager_add_job_by_name(Manager *m, JobType type, const char *name, JobMode mode, bool override, sd_bus_error *e, Job **_ret) {
        Unit *unit;
        int r;

        assert(m);
        assert(type < _JOB_TYPE_MAX);
        assert(name);
        assert(mode < _JOB_MODE_MAX);

        r = manager_load_unit(m, name, NULL, NULL, &unit);
        if (r < 0)
                return r;

        return manager_add_job(m, type, unit, mode, override, e, _ret);
}

Job *manager_get_job(Manager *m, uint32_t id) {
        assert(m);

        return hashmap_get(m->jobs, UINT32_TO_PTR(id));
}

Unit *manager_get_unit(Manager *m, const char *name) {
        assert(m);
        assert(name);

        return hashmap_get(m->units, name);
}

unsigned manager_dispatch_load_queue(Manager *m) {
        Unit *u;
        unsigned n = 0;

        assert(m);

        /* Make sure we are not run recursively */
        if (m->dispatching_load_queue)
                return 0;

        m->dispatching_load_queue = true;

        /* Dispatches the load queue. Takes a unit from the queue and
         * tries to load its data until the queue is empty */

        while ((u = m->load_queue)) {
                assert(u->in_load_queue);

                unit_load(u);
                n++;
        }

        m->dispatching_load_queue = false;
        return n;
}

int manager_load_unit_prepare(
                Manager *m,
                const char *name,
                const char *path,
                sd_bus_error *e,
                Unit **_ret) {

        Unit *ret;
        UnitType t;
        int r;

        assert(m);
        assert(name || path);

        /* This will prepare the unit for loading, but not actually
         * load anything from disk. */

        if (path && !is_path(path))
                return sd_bus_error_setf(e, SD_BUS_ERROR_INVALID_ARGS, "Path %s is not absolute.", path);

        if (!name)
                name = basename(path);

        t = unit_name_to_type(name);

        if (t == _UNIT_TYPE_INVALID || !unit_name_is_valid(name, TEMPLATE_INVALID))
                return sd_bus_error_setf(e, SD_BUS_ERROR_INVALID_ARGS, "Unit name %s is not valid.", name);

        ret = manager_get_unit(m, name);
        if (ret) {
                *_ret = ret;
                return 1;
        }

        ret = unit_new(m, unit_vtable[t]->object_size);
        if (!ret)
                return -ENOMEM;

        if (path) {
                ret->fragment_path = strdup(path);
                if (!ret->fragment_path) {
                        unit_free(ret);
                        return -ENOMEM;
                }
        }

        r = unit_add_name(ret, name);
        if (r < 0) {
                unit_free(ret);
                return r;
        }

        unit_add_to_load_queue(ret);
        unit_add_to_dbus_queue(ret);
        unit_add_to_gc_queue(ret);

        if (_ret)
                *_ret = ret;

        return 0;
}

int manager_load_unit(
                Manager *m,
                const char *name,
                const char *path,
                sd_bus_error *e,
                Unit **_ret) {

        int r;

        assert(m);

        /* This will load the service information files, but not actually
         * start any services or anything. */

        r = manager_load_unit_prepare(m, name, path, e, _ret);
        if (r != 0)
                return r;

        manager_dispatch_load_queue(m);

        if (_ret)
                *_ret = unit_follow_merge(*_ret);

        return 0;
}

void manager_dump_jobs(Manager *s, FILE *f, const char *prefix) {
        Iterator i;
        Job *j;

        assert(s);
        assert(f);

        HASHMAP_FOREACH(j, s->jobs, i)
                job_dump(j, f, prefix);
}

void manager_dump_units(Manager *s, FILE *f, const char *prefix) {
        Iterator i;
        Unit *u;
        const char *t;

        assert(s);
        assert(f);

        HASHMAP_FOREACH_KEY(u, t, s->units, i)
                if (u->id == t)
                        unit_dump(u, f, prefix);
}

void manager_clear_jobs(Manager *m) {
        Job *j;

        assert(m);

        while ((j = hashmap_first(m->jobs)))
                /* No need to recurse. We're cancelling all jobs. */
                job_finish_and_invalidate(j, JOB_CANCELED, false);
}

static int manager_dispatch_run_queue(sd_event_source *source, void *userdata) {
        Manager *m = userdata;
        Job *j;

        assert(source);
        assert(m);

        while ((j = m->run_queue)) {
                assert(j->installed);
                assert(j->in_run_queue);

                job_run_and_invalidate(j);
        }

        if (m->n_running_jobs > 0)
                manager_watch_jobs_in_progress(m);

        if (m->n_on_console > 0)
                manager_watch_idle_pipe(m);

        return 1;
}

static unsigned manager_dispatch_dbus_queue(Manager *m) {
        Job *j;
        Unit *u;
        unsigned n = 0;

        assert(m);

        if (m->dispatching_dbus_queue)
                return 0;

        m->dispatching_dbus_queue = true;

        while ((u = m->dbus_unit_queue)) {
                assert(u->in_dbus_queue);

                bus_unit_send_change_signal(u);
                n++;
        }

        while ((j = m->dbus_job_queue)) {
                assert(j->in_dbus_queue);

                bus_job_send_change_signal(j);
                n++;
        }

        m->dispatching_dbus_queue = false;

        if (m->send_reloading_done) {
                m->send_reloading_done = false;

                bus_manager_send_reloading(m, false);
        }

        if (m->queued_message)
                bus_send_queued_message(m);

        return n;
}

static void manager_invoke_notify_message(Manager *m, Unit *u, pid_t pid, char *buf, size_t n) {
        _cleanup_strv_free_ char **tags = NULL;

        assert(m);
        assert(u);
        assert(buf);
        assert(n > 0);

        tags = strv_split(buf, "\n\r");
        if (!tags) {
                log_oom();
                return;
        }

        log_debug_unit(u->id, "Got notification message for unit %s", u->id);

        if (UNIT_VTABLE(u)->notify_message)
                UNIT_VTABLE(u)->notify_message(u, pid, tags);
}

static int manager_dispatch_notify_fd(sd_event_source *source, int fd, uint32_t revents, void *userdata) {
        Manager *m = userdata;
        ssize_t n;

        assert(m);
        assert(m->notify_fd == fd);

        if (revents != EPOLLIN) {
                log_warning("Got unexpected poll event for notify fd.");
                return 0;
        }

        for (;;) {
                char buf[4096];
                struct iovec iovec = {
                        .iov_base = buf,
                        .iov_len = sizeof(buf)-1,
                };
                bool found = false;

                union {
                        struct cmsghdr cmsghdr;
                        uint8_t buf[CMSG_SPACE(sizeof(struct ucred))];
                } control = {};

                struct msghdr msghdr = {
                        .msg_iov = &iovec,
                        .msg_iovlen = 1,
                        .msg_control = &control,
                        .msg_controllen = sizeof(control),
                };
                struct ucred *ucred;
                Unit *u;

                n = recvmsg(m->notify_fd, &msghdr, MSG_DONTWAIT);
                if (n <= 0) {
                        if (n == 0)
                                return -EIO;

                        if (errno == EAGAIN || errno == EINTR)
                                break;

                        return -errno;
                }

                if (msghdr.msg_controllen < CMSG_LEN(sizeof(struct ucred)) ||
                    control.cmsghdr.cmsg_level != SOL_SOCKET ||
                    control.cmsghdr.cmsg_type != SCM_CREDENTIALS ||
                    control.cmsghdr.cmsg_len != CMSG_LEN(sizeof(struct ucred))) {
                        log_warning("Received notify message without credentials. Ignoring.");
                        continue;
                }

                ucred = (struct ucred*) CMSG_DATA(&control.cmsghdr);

                assert((size_t) n < sizeof(buf));
                buf[n] = 0;

                u = manager_get_unit_by_pid(m, ucred->pid);
                if (u) {
                        manager_invoke_notify_message(m, u, ucred->pid, buf, n);
                        found = true;
                }

                u = hashmap_get(m->watch_pids1, LONG_TO_PTR(ucred->pid));
                if (u) {
                        manager_invoke_notify_message(m, u, ucred->pid, buf, n);
                        found = true;
                }

                u = hashmap_get(m->watch_pids2, LONG_TO_PTR(ucred->pid));
                if (u) {
                        manager_invoke_notify_message(m, u, ucred->pid, buf, n);
                        found = true;
                }

                if (!found)
                        log_warning("Cannot find unit for notify message of PID "PID_FMT".", ucred->pid);
        }

        return 0;
}

static void invoke_sigchld_event(Manager *m, Unit *u, siginfo_t *si) {
        assert(m);
        assert(u);
        assert(si);

        log_debug_unit(u->id, "Child "PID_FMT" belongs to %s", si->si_pid, u->id);

        unit_unwatch_pid(u, si->si_pid);
        UNIT_VTABLE(u)->sigchld_event(u, si->si_pid, si->si_code, si->si_status);
}

static int manager_dispatch_sigchld(Manager *m) {
        assert(m);

        for (;;) {
                siginfo_t si = {};

                /* First we call waitd() for a PID and do not reap the
                 * zombie. That way we can still access /proc/$PID for
                 * it while it is a zombie. */
                if (waitid(P_ALL, 0, &si, WEXITED|WNOHANG|WNOWAIT) < 0) {

                        if (errno == ECHILD)
                                break;

                        if (errno == EINTR)
                                continue;

                        return -errno;
                }

                if (si.si_pid <= 0)
                        break;

                if (si.si_code == CLD_EXITED || si.si_code == CLD_KILLED || si.si_code == CLD_DUMPED) {
                        _cleanup_free_ char *name = NULL;
                        Unit *u;

                        get_process_comm(si.si_pid, &name);

                        log_debug("Child "PID_FMT" (%s) died (code=%s, status=%i/%s)",
                                  si.si_pid, strna(name),
                                  sigchld_code_to_string(si.si_code),
                                  si.si_status,
                                  strna(si.si_code == CLD_EXITED
                                        ? exit_status_to_string(si.si_status, EXIT_STATUS_FULL)
                                        : signal_to_string(si.si_status)));

                        /* And now figure out the unit this belongs
                         * to, it might be multiple... */
                        u = manager_get_unit_by_pid(m, si.si_pid);
                        if (u)
                                invoke_sigchld_event(m, u, &si);
                        u = hashmap_get(m->watch_pids1, LONG_TO_PTR(si.si_pid));
                        if (u)
                                invoke_sigchld_event(m, u, &si);
                        u = hashmap_get(m->watch_pids2, LONG_TO_PTR(si.si_pid));
                        if (u)
                                invoke_sigchld_event(m, u, &si);
                }

                /* And now, we actually reap the zombie. */
                if (waitid(P_PID, si.si_pid, &si, WEXITED) < 0) {
                        if (errno == EINTR)
                                continue;

                        return -errno;
                }
        }

        return 0;
}

static int manager_start_target(Manager *m, const char *name, JobMode mode) {
        _cleanup_bus_error_free_ sd_bus_error error = SD_BUS_ERROR_NULL;
        int r;

        log_debug_unit(name, "Activating special unit %s", name);

        r = manager_add_job_by_name(m, JOB_START, name, mode, true, &error, NULL);
        if (r < 0)
                log_error_unit(name, "Failed to enqueue %s job: %s", name, bus_error_message(&error, r));

        return r;
}

static int manager_dispatch_signal_fd(sd_event_source *source, int fd, uint32_t revents, void *userdata) {
        Manager *m = userdata;
        ssize_t n;
        struct signalfd_siginfo sfsi;
        bool sigchld = false;

        assert(m);
        assert(m->signal_fd == fd);

        if (revents != EPOLLIN) {
                log_warning("Got unexpected events from signal file descriptor.");
                return 0;
        }

        for (;;) {
                n = read(m->signal_fd, &sfsi, sizeof(sfsi));
                if (n != sizeof(sfsi)) {

                        if (n >= 0)
                                return -EIO;

                        if (errno == EINTR || errno == EAGAIN)
                                break;

                        return -errno;
                }

                log_received_signal(sfsi.ssi_signo == SIGCHLD ||
                                    (sfsi.ssi_signo == SIGTERM && m->running_as == SYSTEMD_USER)
                                    ? LOG_DEBUG : LOG_INFO,
                                    &sfsi);

                switch (sfsi.ssi_signo) {

                case SIGCHLD:
                        sigchld = true;
                        break;

                case SIGTERM:
                        if (m->running_as == SYSTEMD_SYSTEM) {
                                /* This is for compatibility with the
                                 * original sysvinit */
                                m->exit_code = MANAGER_REEXECUTE;
                                break;
                        }

                        /* Fall through */

                case SIGINT:
                        if (m->running_as == SYSTEMD_SYSTEM) {
                                manager_start_target(m, SPECIAL_CTRL_ALT_DEL_TARGET, JOB_REPLACE_IRREVERSIBLY);
                                break;
                        }

                        /* Run the exit target if there is one, if not, just exit. */
                        if (manager_start_target(m, SPECIAL_EXIT_TARGET, JOB_REPLACE) < 0) {
                                m->exit_code = MANAGER_EXIT;
                                return 0;
                        }

                        break;

                case SIGWINCH:
                        if (m->running_as == SYSTEMD_SYSTEM)
                                manager_start_target(m, SPECIAL_KBREQUEST_TARGET, JOB_REPLACE);

                        /* This is a nop on non-init */
                        break;

                case SIGPWR:
                        if (m->running_as == SYSTEMD_SYSTEM)
                                manager_start_target(m, SPECIAL_SIGPWR_TARGET, JOB_REPLACE);

                        /* This is a nop on non-init */
                        break;

                case SIGUSR1: {
                        Unit *u;

                        u = manager_get_unit(m, SPECIAL_DBUS_SERVICE);

                        if (!u || UNIT_IS_ACTIVE_OR_RELOADING(unit_active_state(u))) {
                                log_info("Trying to reconnect to bus...");
                                bus_init(m, true);
                        }

                        if (!u || !UNIT_IS_ACTIVE_OR_ACTIVATING(unit_active_state(u))) {
                                log_info("Loading D-Bus service...");
                                manager_start_target(m, SPECIAL_DBUS_SERVICE, JOB_REPLACE);
                        }

                        break;
                }

                case SIGUSR2: {
                        _cleanup_free_ char *dump = NULL;
                        _cleanup_fclose_ FILE *f = NULL;
                        size_t size;

                        f = open_memstream(&dump, &size);
                        if (!f) {
                                log_warning("Failed to allocate memory stream.");
                                break;
                        }

                        manager_dump_units(m, f, "\t");
                        manager_dump_jobs(m, f, "\t");

                        if (ferror(f)) {
                                log_warning("Failed to write status stream");
                                break;
                        }

                        if (fflush(f)) {
                                log_warning("Failed to flush status stream");
                                break;
                        }

                        log_dump(LOG_INFO, dump);
                        break;
                }

                case SIGHUP:
                        m->exit_code = MANAGER_RELOAD;
                        break;

                default: {

                        /* Starting SIGRTMIN+0 */
                        static const char * const target_table[] = {
                                [0] = SPECIAL_DEFAULT_TARGET,
                                [1] = SPECIAL_RESCUE_TARGET,
                                [2] = SPECIAL_EMERGENCY_TARGET,
                                [3] = SPECIAL_HALT_TARGET,
                                [4] = SPECIAL_POWEROFF_TARGET,
                                [5] = SPECIAL_REBOOT_TARGET,
                                [6] = SPECIAL_KEXEC_TARGET
                        };

                        /* Starting SIGRTMIN+13, so that target halt and system halt are 10 apart */
                        static const ManagerExitCode code_table[] = {
                                [0] = MANAGER_HALT,
                                [1] = MANAGER_POWEROFF,
                                [2] = MANAGER_REBOOT,
                                [3] = MANAGER_KEXEC
                        };

                        if ((int) sfsi.ssi_signo >= SIGRTMIN+0 &&
                            (int) sfsi.ssi_signo < SIGRTMIN+(int) ELEMENTSOF(target_table)) {
                                int idx = (int) sfsi.ssi_signo - SIGRTMIN;
                                manager_start_target(m, target_table[idx],
                                                     (idx == 1 || idx == 2) ? JOB_ISOLATE : JOB_REPLACE);
                                break;
                        }

                        if ((int) sfsi.ssi_signo >= SIGRTMIN+13 &&
                            (int) sfsi.ssi_signo < SIGRTMIN+13+(int) ELEMENTSOF(code_table)) {
                                m->exit_code = code_table[sfsi.ssi_signo - SIGRTMIN - 13];
                                break;
                        }

                        switch (sfsi.ssi_signo - SIGRTMIN) {

                        case 20:
                                log_debug("Enabling showing of status.");
                                manager_set_show_status(m, SHOW_STATUS_YES);
                                break;

                        case 21:
                                log_debug("Disabling showing of status.");
                                manager_set_show_status(m, SHOW_STATUS_NO);
                                break;

                        case 22:
                                log_set_max_level(LOG_DEBUG);
                                log_notice("Setting log level to debug.");
                                break;

                        case 23:
                                log_set_max_level(LOG_INFO);
                                log_notice("Setting log level to info.");
                                break;

                        case 24:
                                if (m->running_as == SYSTEMD_USER) {
                                        m->exit_code = MANAGER_EXIT;
                                        return 0;
                                }

                                /* This is a nop on init */
                                break;

                        case 26:
                                log_set_target(LOG_TARGET_JOURNAL_OR_KMSG);
                                log_notice("Setting log target to journal-or-kmsg.");
                                break;

                        case 27:
                                log_set_target(LOG_TARGET_CONSOLE);
                                log_notice("Setting log target to console.");
                                break;

                        case 28:
                                log_set_target(LOG_TARGET_KMSG);
                                log_notice("Setting log target to kmsg.");
                                break;

                        case 29:
                                log_set_target(LOG_TARGET_SYSLOG_OR_KMSG);
                                log_notice("Setting log target to syslog-or-kmsg.");
                                break;

                        default:
                                log_warning("Got unhandled signal <%s>.", signal_to_string(sfsi.ssi_signo));
                        }
                }
                }
        }

        if (sigchld)
                manager_dispatch_sigchld(m);

        return 0;
}

static int manager_dispatch_time_change_fd(sd_event_source *source, int fd, uint32_t revents, void *userdata) {
        Manager *m = userdata;
        Iterator i;
        Unit *u;

        assert(m);
        assert(m->time_change_fd == fd);

        log_struct(LOG_INFO,
                   MESSAGE_ID(SD_MESSAGE_TIME_CHANGE),
                   "MESSAGE=Time has been changed",
                   NULL);

        /* Restart the watch */
        m->time_change_event_source = sd_event_source_unref(m->time_change_event_source);
        m->time_change_fd = safe_close(m->time_change_fd);

        manager_setup_time_change(m);

        HASHMAP_FOREACH(u, m->units, i)
                if (UNIT_VTABLE(u)->time_change)
                        UNIT_VTABLE(u)->time_change(u);

        return 0;
}

static int manager_dispatch_idle_pipe_fd(sd_event_source *source, int fd, uint32_t revents, void *userdata) {
        Manager *m = userdata;

        assert(m);
        assert(m->idle_pipe[2] == fd);

        m->no_console_output = m->n_on_console > 0;

        m->idle_pipe_event_source = sd_event_source_unref(m->idle_pipe_event_source);
        manager_close_idle_pipe(m);

        return 0;
}

static int manager_dispatch_jobs_in_progress(sd_event_source *source, usec_t usec, void *userdata) {
        Manager *m = userdata;
        int r;
        uint64_t next;

        assert(m);
        assert(source);

        manager_print_jobs_in_progress(m);

        next = now(CLOCK_MONOTONIC) + JOBS_IN_PROGRESS_PERIOD_USEC;
        r = sd_event_source_set_time(source, next);
        if (r < 0)
                return r;

        return sd_event_source_set_enabled(source, SD_EVENT_ONESHOT);
}

int manager_loop(Manager *m) {
        int r;

        RATELIMIT_DEFINE(rl, 1*USEC_PER_SEC, 50000);

        assert(m);
        m->exit_code = MANAGER_OK;

        /* Release the path cache */
        set_free_free(m->unit_path_cache);
        m->unit_path_cache = NULL;

        manager_check_finished(m);

        /* There might still be some zombies hanging around from
         * before we were exec()'ed. Let's reap them. */
        r = manager_dispatch_sigchld(m);
        if (r < 0)
                return r;

        while (m->exit_code == MANAGER_OK) {
                usec_t wait_usec;

                if (m->runtime_watchdog > 0 && m->running_as == SYSTEMD_SYSTEM)
                        watchdog_ping();

                if (!ratelimit_test(&rl)) {
                        /* Yay, something is going seriously wrong, pause a little */
                        log_warning("Looping too fast. Throttling execution a little.");
                        sleep(1);
                        continue;
                }

                if (manager_dispatch_load_queue(m) > 0)
                        continue;

                if (manager_dispatch_gc_queue(m) > 0)
                        continue;

                if (manager_dispatch_cleanup_queue(m) > 0)
                        continue;

                if (manager_dispatch_cgroup_queue(m) > 0)
                        continue;

                if (manager_dispatch_dbus_queue(m) > 0)
                        continue;

                /* Sleep for half the watchdog time */
                if (m->runtime_watchdog > 0 && m->running_as == SYSTEMD_SYSTEM) {
                        wait_usec = m->runtime_watchdog / 2;
                        if (wait_usec <= 0)
                                wait_usec = 1;
                } else
                        wait_usec = (usec_t) -1;

                r = sd_event_run(m->event, wait_usec);
                if (r < 0) {
                        log_error("Failed to run event loop: %s", strerror(-r));
                        return r;
                }
        }

        return m->exit_code;
}

int manager_load_unit_from_dbus_path(Manager *m, const char *s, sd_bus_error *e, Unit **_u) {
        _cleanup_free_ char *n = NULL;
        Unit *u;
        int r;

        assert(m);
        assert(s);
        assert(_u);

        r = unit_name_from_dbus_path(s, &n);
        if (r < 0)
                return r;

        r = manager_load_unit(m, n, NULL, e, &u);
        if (r < 0)
                return r;

        *_u = u;

        return 0;
}

int manager_get_job_from_dbus_path(Manager *m, const char *s, Job **_j) {
        const char *p;
        unsigned id;
        Job *j;
        int r;

        assert(m);
        assert(s);
        assert(_j);

        p = startswith(s, "/org/freedesktop/systemd1/job/");
        if (!p)
                return -EINVAL;

        r = safe_atou(p, &id);
        if (r < 0)
                return r;

        j = manager_get_job(m, id);
        if (!j)
                return -ENOENT;

        *_j = j;

        return 0;
}

void manager_send_unit_audit(Manager *m, Unit *u, int type, bool success) {

#ifdef HAVE_AUDIT
        _cleanup_free_ char *p = NULL;
        int audit_fd;

        audit_fd = get_audit_fd();
        if (audit_fd < 0)
                return;

        /* Don't generate audit events if the service was already
         * started and we're just deserializing */
        if (m->n_reloading > 0)
                return;

        if (m->running_as != SYSTEMD_SYSTEM)
                return;

        if (u->type != UNIT_SERVICE)
                return;

        p = unit_name_to_prefix_and_instance(u->id);
        if (!p) {
                log_error_unit(u->id,
                               "Failed to allocate unit name for audit message: %s", strerror(ENOMEM));
                return;
        }

        if (audit_log_user_comm_message(audit_fd, type, "", p, NULL, NULL, NULL, success) < 0) {
                if (errno == EPERM) {
                        /* We aren't allowed to send audit messages?
                         * Then let's not retry again. */
                        close_audit_fd();
                } else
                        log_warning("Failed to send audit message: %m");
        }
#endif

}

void manager_send_unit_plymouth(Manager *m, Unit *u) {
        union sockaddr_union sa = {
                .un.sun_family = AF_UNIX,
                .un.sun_path = "\0/org/freedesktop/plymouthd",
        };

        int n = 0;
        _cleanup_free_ char *message = NULL;
        _cleanup_close_ int fd = -1;

        /* Don't generate plymouth events if the service was already
         * started and we're just deserializing */
        if (m->n_reloading > 0)
                return;

        if (m->running_as != SYSTEMD_SYSTEM)
                return;

        if (detect_container(NULL) > 0)
                return;

        if (u->type != UNIT_SERVICE &&
            u->type != UNIT_MOUNT &&
            u->type != UNIT_SWAP)
                return;

        /* We set SOCK_NONBLOCK here so that we rather drop the
         * message then wait for plymouth */
        fd = socket(AF_UNIX, SOCK_STREAM|SOCK_CLOEXEC|SOCK_NONBLOCK, 0);
        if (fd < 0) {
                log_error("socket() failed: %m");
                return;
        }

        if (connect(fd, &sa.sa, offsetof(struct sockaddr_un, sun_path) + 1 + strlen(sa.un.sun_path+1)) < 0) {

                if (!IN_SET(errno, EPIPE, EAGAIN, ENOENT, ECONNREFUSED, ECONNRESET, ECONNABORTED))
                        log_error("connect() failed: %m");
                return;
        }

        if (asprintf(&message, "U\002%c%s%n", (int) (strlen(u->id) + 1), u->id, &n) < 0) {
                log_oom();
                return;
        }

        errno = 0;
        if (write(fd, message, n + 1) != n + 1)
                if (!IN_SET(errno, EPIPE, EAGAIN, ENOENT, ECONNREFUSED, ECONNRESET, ECONNABORTED))
                        log_error("Failed to write Plymouth message: %m");
}

void manager_dispatch_bus_name_owner_changed(
                Manager *m,
                const char *name,
                const char* old_owner,
                const char *new_owner) {

        Unit *u;

        assert(m);
        assert(name);

        u = hashmap_get(m->watch_bus, name);
        if (!u)
                return;

        UNIT_VTABLE(u)->bus_name_owner_change(u, name, old_owner, new_owner);
}

int manager_open_serialization(Manager *m, FILE **_f) {
        const char *path;
        int fd = -1;
        FILE *f;

        assert(_f);

        path = m->running_as == SYSTEMD_SYSTEM ? "/run/systemd" : "/tmp";
        fd = open_tmpfile(path, O_RDWR|O_CLOEXEC);
        if (fd < 0)
                return -errno;

        log_debug("Serializing state to %s", path);

        f = fdopen(fd, "w+");
        if (!f) {
                safe_close(fd);
                return -errno;
        }

        *_f = f;

        return 0;
}

int manager_serialize(Manager *m, FILE *f, FDSet *fds, bool switching_root) {
        Iterator i;
        Unit *u;
        const char *t;
        char **e;
        int r;

        assert(m);
        assert(f);
        assert(fds);

        m->n_reloading ++;

        fprintf(f, "current-job-id=%i\n", m->current_job_id);
        fprintf(f, "taint-usr=%s\n", yes_no(m->taint_usr));
        fprintf(f, "n-installed-jobs=%u\n", m->n_installed_jobs);
        fprintf(f, "n-failed-jobs=%u\n", m->n_failed_jobs);

        dual_timestamp_serialize(f, "firmware-timestamp", &m->firmware_timestamp);
        dual_timestamp_serialize(f, "loader-timestamp", &m->loader_timestamp);
        dual_timestamp_serialize(f, "kernel-timestamp", &m->kernel_timestamp);
        dual_timestamp_serialize(f, "initrd-timestamp", &m->initrd_timestamp);

        if (!in_initrd()) {
                dual_timestamp_serialize(f, "userspace-timestamp", &m->userspace_timestamp);
                dual_timestamp_serialize(f, "finish-timestamp", &m->finish_timestamp);
                dual_timestamp_serialize(f, "security-start-timestamp", &m->security_start_timestamp);
                dual_timestamp_serialize(f, "security-finish-timestamp", &m->security_finish_timestamp);
                dual_timestamp_serialize(f, "generators-start-timestamp", &m->generators_start_timestamp);
                dual_timestamp_serialize(f, "generators-finish-timestamp", &m->generators_finish_timestamp);
                dual_timestamp_serialize(f, "units-load-start-timestamp", &m->units_load_start_timestamp);
                dual_timestamp_serialize(f, "units-load-finish-timestamp", &m->units_load_finish_timestamp);
        }

        if (!switching_root) {
                STRV_FOREACH(e, m->environment) {
                        _cleanup_free_ char *ce;

                        ce = cescape(*e);
                        if (!ce)
                                return -ENOMEM;

                        fprintf(f, "env=%s\n", *e);
                }
        }

        if (m->notify_fd >= 0) {
                int copy;

                copy = fdset_put_dup(fds, m->notify_fd);
                if (copy < 0)
                        return copy;

                fprintf(f, "notify-fd=%i\n", copy);
                fprintf(f, "notify-socket=%s\n", m->notify_socket);
        }

        if (m->kdbus_fd >= 0) {
                int copy;

                copy = fdset_put_dup(fds, m->kdbus_fd);
                if (copy < 0)
                        return copy;

                fprintf(f, "kdbus-fd=%i\n", copy);
        }

        bus_track_serialize(m->subscribed, f);

        fputc('\n', f);

        HASHMAP_FOREACH_KEY(u, t, m->units, i) {
                if (u->id != t)
                        continue;

                /* Start marker */
                fputs(u->id, f);
                fputc('\n', f);

                r = unit_serialize(u, f, fds, !switching_root);
                if (r < 0) {
                        m->n_reloading --;
                        return r;
                }
        }

        assert(m->n_reloading > 0);
        m->n_reloading --;

        if (ferror(f))
                return -EIO;

        r = bus_fdset_add_all(m, fds);
        if (r < 0)
                return r;

        return 0;
}

int manager_deserialize(Manager *m, FILE *f, FDSet *fds) {
        int r = 0;

        assert(m);
        assert(f);

        log_debug("Deserializing state...");

        m->n_reloading ++;

        for (;;) {
                char line[LINE_MAX], *l;

                if (!fgets(line, sizeof(line), f)) {
                        if (feof(f))
                                r = 0;
                        else
                                r = -errno;

                        goto finish;
                }

                char_array_0(line);
                l = strstrip(line);

                if (l[0] == 0)
                        break;

                if (startswith(l, "current-job-id=")) {
                        uint32_t id;

                        if (safe_atou32(l+15, &id) < 0)
                                log_debug("Failed to parse current job id value %s", l+15);
                        else
                                m->current_job_id = MAX(m->current_job_id, id);

                } else if (startswith(l, "n-installed-jobs=")) {
                        uint32_t n;

                        if (safe_atou32(l+17, &n) < 0)
                                log_debug("Failed to parse installed jobs counter %s", l+17);
                        else
                                m->n_installed_jobs += n;

                } else if (startswith(l, "n-failed-jobs=")) {
                        uint32_t n;

                        if (safe_atou32(l+14, &n) < 0)
                                log_debug("Failed to parse failed jobs counter %s", l+14);
                        else
                                m->n_failed_jobs += n;

                } else if (startswith(l, "taint-usr=")) {
                        int b;

                        b = parse_boolean(l+10);
                        if (b < 0)
                                log_debug("Failed to parse taint /usr flag %s", l+10);
                        else
                                m->taint_usr = m->taint_usr || b;

                } else if (startswith(l, "firmware-timestamp="))
                        dual_timestamp_deserialize(l+19, &m->firmware_timestamp);
                else if (startswith(l, "loader-timestamp="))
                        dual_timestamp_deserialize(l+17, &m->loader_timestamp);
                else if (startswith(l, "kernel-timestamp="))
                        dual_timestamp_deserialize(l+17, &m->kernel_timestamp);
                else if (startswith(l, "initrd-timestamp="))
                        dual_timestamp_deserialize(l+17, &m->initrd_timestamp);
                else if (startswith(l, "userspace-timestamp="))
                        dual_timestamp_deserialize(l+20, &m->userspace_timestamp);
                else if (startswith(l, "finish-timestamp="))
                        dual_timestamp_deserialize(l+17, &m->finish_timestamp);
                else if (startswith(l, "security-start-timestamp="))
                        dual_timestamp_deserialize(l+25, &m->security_start_timestamp);
                else if (startswith(l, "security-finish-timestamp="))
                        dual_timestamp_deserialize(l+26, &m->security_finish_timestamp);
                else if (startswith(l, "generators-start-timestamp="))
                        dual_timestamp_deserialize(l+27, &m->generators_start_timestamp);
                else if (startswith(l, "generators-finish-timestamp="))
                        dual_timestamp_deserialize(l+28, &m->generators_finish_timestamp);
                else if (startswith(l, "units-load-start-timestamp="))
                        dual_timestamp_deserialize(l+27, &m->units_load_start_timestamp);
                else if (startswith(l, "units-load-finish-timestamp="))
                        dual_timestamp_deserialize(l+28, &m->units_load_finish_timestamp);
                else if (startswith(l, "env=")) {
                        _cleanup_free_ char *uce = NULL;
                        char **e;

                        uce = cunescape(l+4);
                        if (!uce) {
                                r = -ENOMEM;
                                goto finish;
                        }

                        e = strv_env_set(m->environment, uce);
                        if (!e) {
                                r = -ENOMEM;
                                goto finish;
                        }

                        strv_free(m->environment);
                        m->environment = e;

                } else if (startswith(l, "notify-fd=")) {
                        int fd;

                        if (safe_atoi(l + 10, &fd) < 0 || fd < 0 || !fdset_contains(fds, fd))
                                log_debug("Failed to parse notify fd: %s", l + 10);
                        else {
                                m->notify_event_source = sd_event_source_unref(m->notify_event_source);
                                safe_close(m->notify_fd);
                                m->notify_fd = fdset_remove(fds, fd);
                        }

                } else if (startswith(l, "notify-socket=")) {
                        char *n;

                        n = strdup(l+14);
                        if (!n) {
                                r = -ENOMEM;
                                goto finish;
                        }

                        free(m->notify_socket);
                        m->notify_socket = n;

                } else if (startswith(l, "kdbus-fd=")) {
                        int fd;

                        if (safe_atoi(l + 9, &fd) < 0 || fd < 0 || !fdset_contains(fds, fd))
                                log_debug("Failed to parse kdbus fd: %s", l + 9);
                        else {
                                safe_close(m->kdbus_fd);
                                m->kdbus_fd = fdset_remove(fds, fd);
                        }

                } else if (bus_track_deserialize_item(&m->deserialized_subscribed, l) == 0)
                        log_debug("Unknown serialization item '%s'", l);
        }

        for (;;) {
                Unit *u;
                char name[UNIT_NAME_MAX+2];

                /* Start marker */
                if (!fgets(name, sizeof(name), f)) {
                        if (feof(f))
                                r = 0;
                        else
                                r = -errno;

                        goto finish;
                }

                char_array_0(name);

                r = manager_load_unit(m, strstrip(name), NULL, NULL, &u);
                if (r < 0)
                        goto finish;

                r = unit_deserialize(u, f, fds);
                if (r < 0)
                        goto finish;
        }

finish:
        if (ferror(f))
                r = -EIO;

        assert(m->n_reloading > 0);
        m->n_reloading --;

        return r;
}

int manager_reload(Manager *m) {
        int r, q;
        _cleanup_fclose_ FILE *f = NULL;
        _cleanup_fdset_free_ FDSet *fds = NULL;

        assert(m);

        r = manager_open_serialization(m, &f);
        if (r < 0)
                return r;

        m->n_reloading ++;
        bus_manager_send_reloading(m, true);

        fds = fdset_new();
        if (!fds) {
                m->n_reloading --;
                return -ENOMEM;
        }

        r = manager_serialize(m, f, fds, false);
        if (r < 0) {
                m->n_reloading --;
                return r;
        }

        if (fseeko(f, 0, SEEK_SET) < 0) {
                m->n_reloading --;
                return -errno;
        }

        /* From here on there is no way back. */
        manager_clear_jobs_and_units(m);
        manager_undo_generators(m);
        lookup_paths_free(&m->lookup_paths);

        /* Find new unit paths */
        manager_run_generators(m);

        q = lookup_paths_init(
                        &m->lookup_paths, m->running_as, true,
                        NULL,
                        m->generator_unit_path,
                        m->generator_unit_path_early,
                        m->generator_unit_path_late);
        if (q < 0)
                r = q;

        manager_build_unit_path_cache(m);

        /* First, enumerate what we can from all config files */
        q = manager_enumerate(m);
        if (q < 0)
                r = q;

        /* Second, deserialize our stored data */
        q = manager_deserialize(m, f, fds);
        if (q < 0)
                r = q;

        fclose(f);
        f = NULL;

        /* Re-register notify_fd as event source */
        q = manager_setup_notify(m);
        if (q < 0)
                r = q;

        /* Third, fire things up! */
        q = manager_coldplug(m);
        if (q < 0)
                r = q;

        assert(m->n_reloading > 0);
        m->n_reloading--;

        m->send_reloading_done = true;

        return r;
}

bool manager_is_reloading_or_reexecuting(Manager *m) {
        assert(m);

        return m->n_reloading != 0;
}

void manager_reset_failed(Manager *m) {
        Unit *u;
        Iterator i;

        assert(m);

        HASHMAP_FOREACH(u, m->units, i)
                unit_reset_failed(u);
}

bool manager_unit_inactive_or_pending(Manager *m, const char *name) {
        Unit *u;

        assert(m);
        assert(name);

        /* Returns true if the unit is inactive or going down */
        u = manager_get_unit(m, name);
        if (!u)
                return true;

        return unit_inactive_or_pending(u);
}

void manager_check_finished(Manager *m) {
        char userspace[FORMAT_TIMESPAN_MAX], initrd[FORMAT_TIMESPAN_MAX], kernel[FORMAT_TIMESPAN_MAX], sum[FORMAT_TIMESPAN_MAX];
        usec_t firmware_usec, loader_usec, kernel_usec, initrd_usec, userspace_usec, total_usec;
        Unit *u = NULL;
        Iterator i;

        assert(m);

        if (m->n_running_jobs == 0)
                m->jobs_in_progress_event_source = sd_event_source_unref(m->jobs_in_progress_event_source);

        if (hashmap_size(m->jobs) > 0) {

                if (m->jobs_in_progress_event_source) {
                        sd_event_source_set_time(m->jobs_in_progress_event_source,
                                                 now(CLOCK_MONOTONIC) + JOBS_IN_PROGRESS_WAIT_USEC);
                }

                return;
        }

        manager_flip_auto_status(m, false);

        /* Notify Type=idle units that we are done now */
        m->idle_pipe_event_source = sd_event_source_unref(m->idle_pipe_event_source);
        manager_close_idle_pipe(m);

        /* Turn off confirm spawn now */
        m->confirm_spawn = false;

        /* No need to update ask password status when we're going non-interactive */
        manager_close_ask_password(m);

        if (dual_timestamp_is_set(&m->finish_timestamp))
                return;

        dual_timestamp_get(&m->finish_timestamp);

        if (m->running_as == SYSTEMD_SYSTEM && detect_container(NULL) <= 0) {

                /* Note that m->kernel_usec.monotonic is always at 0,
                 * and m->firmware_usec.monotonic and
                 * m->loader_usec.monotonic should be considered
                 * negative values. */

                firmware_usec = m->firmware_timestamp.monotonic - m->loader_timestamp.monotonic;
                loader_usec = m->loader_timestamp.monotonic - m->kernel_timestamp.monotonic;
                userspace_usec = m->finish_timestamp.monotonic - m->userspace_timestamp.monotonic;
                total_usec = m->firmware_timestamp.monotonic + m->finish_timestamp.monotonic;

                if (dual_timestamp_is_set(&m->initrd_timestamp)) {

                        kernel_usec = m->initrd_timestamp.monotonic - m->kernel_timestamp.monotonic;
                        initrd_usec = m->userspace_timestamp.monotonic - m->initrd_timestamp.monotonic;

                        if (!log_on_console())
                                log_struct(LOG_INFO,
                                           MESSAGE_ID(SD_MESSAGE_STARTUP_FINISHED),
                                           "KERNEL_USEC="USEC_FMT, kernel_usec,
                                           "INITRD_USEC="USEC_FMT, initrd_usec,
                                           "USERSPACE_USEC="USEC_FMT, userspace_usec,
                                           "MESSAGE=Startup finished in %s (kernel) + %s (initrd) + %s (userspace) = %s.",
                                           format_timespan(kernel, sizeof(kernel), kernel_usec, USEC_PER_MSEC),
                                           format_timespan(initrd, sizeof(initrd), initrd_usec, USEC_PER_MSEC),
                                           format_timespan(userspace, sizeof(userspace), userspace_usec, USEC_PER_MSEC),
                                           format_timespan(sum, sizeof(sum), total_usec, USEC_PER_MSEC),
                                           NULL);
                } else {
                        kernel_usec = m->userspace_timestamp.monotonic - m->kernel_timestamp.monotonic;
                        initrd_usec = 0;

                        if (!log_on_console())
                                log_struct(LOG_INFO,
                                           MESSAGE_ID(SD_MESSAGE_STARTUP_FINISHED),
                                           "KERNEL_USEC="USEC_FMT, kernel_usec,
                                           "USERSPACE_USEC="USEC_FMT, userspace_usec,
                                           "MESSAGE=Startup finished in %s (kernel) + %s (userspace) = %s.",
                                           format_timespan(kernel, sizeof(kernel), kernel_usec, USEC_PER_MSEC),
                                           format_timespan(userspace, sizeof(userspace), userspace_usec, USEC_PER_MSEC),
                                           format_timespan(sum, sizeof(sum), total_usec, USEC_PER_MSEC),
                                           NULL);
                }
        } else {
                firmware_usec = loader_usec = initrd_usec = kernel_usec = 0;
                total_usec = userspace_usec = m->finish_timestamp.monotonic - m->userspace_timestamp.monotonic;

                if (!log_on_console())
                        log_struct(LOG_INFO,
                                   MESSAGE_ID(SD_MESSAGE_STARTUP_FINISHED),
                                   "USERSPACE_USEC="USEC_FMT, userspace_usec,
                                   "MESSAGE=Startup finished in %s.",
                                   format_timespan(sum, sizeof(sum), total_usec, USEC_PER_MSEC),
                                   NULL);
        }

        SET_FOREACH(u, m->startup_units, i)
                if (u->cgroup_path)
                        cgroup_context_apply(unit_get_cgroup_context(u), unit_get_cgroup_mask(u), u->cgroup_path, manager_state(m));

        bus_manager_send_finished(m, firmware_usec, loader_usec, kernel_usec, initrd_usec, userspace_usec, total_usec);

        sd_notifyf(false,
                   "READY=1\nSTATUS=Startup finished in %s.",
                   format_timespan(sum, sizeof(sum), total_usec, USEC_PER_MSEC));
}

static int create_generator_dir(Manager *m, char **generator, const char *name) {
        char *p;
        int r;

        assert(m);
        assert(generator);
        assert(name);

        if (*generator)
                return 0;

        if (m->running_as == SYSTEMD_SYSTEM && getpid() == 1) {
                /* systemd --system, not running --test */

                p = strappend("/run/systemd/", name);
                if (!p)
                        return log_oom();

                r = mkdir_p_label(p, 0755);
                if (r < 0) {
                        log_error("Failed to create generator directory %s: %s",
                                  p, strerror(-r));
                        free(p);
                        return r;
                }
        } else if (m->running_as == SYSTEMD_USER) {
                const char *s = NULL;

                s = getenv("XDG_RUNTIME_DIR");
                if (!s)
                        return -EINVAL;
                p = strjoin(s, "/systemd/", name, NULL);
                if (!p)
                        return log_oom();

                r = mkdir_p_label(p, 0755);
                if (r < 0) {
                        log_error("Failed to create generator directory %s: %s",
                                  p, strerror(-r));
                        free(p);
                        return r;
                }
        } else {
                /* systemd --system --test */

                p = strjoin("/tmp/systemd-", name, ".XXXXXX", NULL);
                if (!p)
                        return log_oom();

                if (!mkdtemp(p)) {
                        log_error("Failed to create generator directory %s: %m",
                                  p);
                        free(p);
                        return -errno;
                }
        }

        *generator = p;
        return 0;
}

static void trim_generator_dir(Manager *m, char **generator) {
        assert(m);
        assert(generator);

        if (!*generator)
                return;

        if (rmdir(*generator) >= 0) {
                free(*generator);
                *generator = NULL;
        }

        return;
}

void manager_run_generators(Manager *m) {
        _cleanup_closedir_ DIR *d = NULL;
        const char *generator_path;
        const char *argv[5];
        int r;

        assert(m);

        generator_path = m->running_as == SYSTEMD_SYSTEM ? SYSTEM_GENERATOR_PATH : USER_GENERATOR_PATH;
        d = opendir(generator_path);
        if (!d) {
                if (errno == ENOENT)
                        return;

                log_error("Failed to enumerate generator directory %s: %m",
                          generator_path);
                return;
        }

        r = create_generator_dir(m, &m->generator_unit_path, "generator");
        if (r < 0)
                goto finish;

        r = create_generator_dir(m, &m->generator_unit_path_early, "generator.early");
        if (r < 0)
                goto finish;

        r = create_generator_dir(m, &m->generator_unit_path_late, "generator.late");
        if (r < 0)
                goto finish;

        argv[0] = NULL; /* Leave this empty, execute_directory() will fill something in */
        argv[1] = m->generator_unit_path;
        argv[2] = m->generator_unit_path_early;
        argv[3] = m->generator_unit_path_late;
        argv[4] = NULL;

        RUN_WITH_UMASK(0022)
                execute_directory(generator_path, d, DEFAULT_TIMEOUT_USEC, (char**) argv);

finish:
        trim_generator_dir(m, &m->generator_unit_path);
        trim_generator_dir(m, &m->generator_unit_path_early);
        trim_generator_dir(m, &m->generator_unit_path_late);
}

static void remove_generator_dir(Manager *m, char **generator) {
        assert(m);
        assert(generator);

        if (!*generator)
                return;

        strv_remove(m->lookup_paths.unit_path, *generator);
        rm_rf(*generator, false, true, false);

        free(*generator);
        *generator = NULL;
}

void manager_undo_generators(Manager *m) {
        assert(m);

        remove_generator_dir(m, &m->generator_unit_path);
        remove_generator_dir(m, &m->generator_unit_path_early);
        remove_generator_dir(m, &m->generator_unit_path_late);
}

int manager_environment_add(Manager *m, char **minus, char **plus) {
        char **a = NULL, **b = NULL, **l;
        assert(m);

        l = m->environment;

        if (!strv_isempty(minus)) {
                a = strv_env_delete(l, 1, minus);
                if (!a)
                        return -ENOMEM;

                l = a;
        }

        if (!strv_isempty(plus)) {
                b = strv_env_merge(2, l, plus);
                if (!b)
                        return -ENOMEM;

                l = b;
        }

        if (m->environment != l)
                strv_free(m->environment);
        if (a != l)
                strv_free(a);
        if (b != l)
                strv_free(b);

        m->environment = l;
        manager_clean_environment(m);
        strv_sort(m->environment);

        return 0;
}

int manager_set_default_rlimits(Manager *m, struct rlimit **default_rlimit) {
        int i;

        assert(m);

        for (i = 0; i < _RLIMIT_MAX; i++) {
                if (!default_rlimit[i])
                        continue;

                m->rlimit[i] = newdup(struct rlimit, default_rlimit[i], 1);
                if (!m->rlimit[i])
                        return -ENOMEM;
        }

        return 0;
}

void manager_recheck_journal(Manager *m) {
        Unit *u;

        assert(m);

        if (m->running_as != SYSTEMD_SYSTEM)
                return;

        u = manager_get_unit(m, SPECIAL_JOURNALD_SOCKET);
        if (u && SOCKET(u)->state != SOCKET_RUNNING) {
                log_close_journal();
                return;
        }

        u = manager_get_unit(m, SPECIAL_JOURNALD_SERVICE);
        if (u && SERVICE(u)->state != SERVICE_RUNNING) {
                log_close_journal();
                return;
        }

        /* Hmm, OK, so the socket is fully up and the service is up
         * too, then let's make use of the thing. */
        log_open();
}

void manager_set_show_status(Manager *m, ShowStatus mode) {
        assert(m);
        assert(IN_SET(mode, SHOW_STATUS_AUTO, SHOW_STATUS_NO, SHOW_STATUS_YES, SHOW_STATUS_TEMPORARY));

        if (m->running_as != SYSTEMD_SYSTEM)
                return;

        m->show_status = mode;

        if (mode > 0)
                touch("/run/systemd/show-status");
        else
                unlink("/run/systemd/show-status");
}

static bool manager_get_show_status(Manager *m) {
        assert(m);

        if (m->running_as != SYSTEMD_SYSTEM)
                return false;

        if (m->no_console_output)
                return false;

        if (!IN_SET(manager_state(m), MANAGER_STARTING, MANAGER_STOPPING))
                return false;

        /* If we cannot find out the status properly, just proceed. */
        if (manager_check_ask_password(m) > 0)
                return false;

        if (m->show_status > 0)
                return true;

        /* If Plymouth is running make sure we show the status, so
         * that there's something nice to see when people press Esc */
        return plymouth_running();
}

void manager_status_printf(Manager *m, bool ephemeral, const char *status, const char *format, ...) {
        va_list ap;

        if (!manager_get_show_status(m))
                return;

        /* XXX We should totally drop the check for ephemeral here
         * and thus effectively make 'Type=idle' pointless. */
        if (ephemeral && m->n_on_console > 0)
                return;

        va_start(ap, format);
        status_vprintf(status, true, ephemeral, format, ap);
        va_end(ap);
}

int manager_get_unit_by_path(Manager *m, const char *path, const char *suffix, Unit **_found) {
        _cleanup_free_ char *p = NULL;
        Unit *found;

        assert(m);
        assert(path);
        assert(suffix);
        assert(_found);

        p = unit_name_from_path(path, suffix);
        if (!p)
                return -ENOMEM;

        found = manager_get_unit(m, p);
        if (!found) {
                *_found = NULL;
                return 0;
        }

        *_found = found;
        return 1;
}

Set *manager_get_units_requiring_mounts_for(Manager *m, const char *path) {
        char p[strlen(path)+1];

        assert(m);
        assert(path);

        strcpy(p, path);
        path_kill_slashes(p);

        return hashmap_get(m->units_requiring_mounts_for, streq(p, "/") ? "" : p);
}

const char *manager_get_runtime_prefix(Manager *m) {
        assert(m);

        return m->running_as == SYSTEMD_SYSTEM ?
               "/run" :
               getenv("XDG_RUNTIME_DIR");
}

ManagerState manager_state(Manager *m) {
        Unit *u;

        assert(m);

        /* Did we ever finish booting? If not then we are still starting up */
        if (!dual_timestamp_is_set(&m->finish_timestamp))
                return MANAGER_STARTING;

        /* Is the special shutdown target queued? If so, we are in shutdown state */
        u = manager_get_unit(m, SPECIAL_SHUTDOWN_TARGET);
        if (u && u->job && IN_SET(u->job->type, JOB_START, JOB_RESTART, JOB_TRY_RESTART, JOB_RELOAD_OR_START))
                return MANAGER_STOPPING;

        /* Are the rescue or emergency targets active or queued? If so we are in maintenance state */
        u = manager_get_unit(m, SPECIAL_RESCUE_TARGET);
        if (u && (UNIT_IS_ACTIVE_OR_ACTIVATING(unit_active_state(u)) ||
                  (u->job && IN_SET(u->job->type, JOB_START, JOB_RESTART, JOB_TRY_RESTART, JOB_RELOAD_OR_START))))
                return MANAGER_MAINTENANCE;

        u = manager_get_unit(m, SPECIAL_EMERGENCY_TARGET);
        if (u && (UNIT_IS_ACTIVE_OR_ACTIVATING(unit_active_state(u)) ||
                  (u->job && IN_SET(u->job->type, JOB_START, JOB_RESTART, JOB_TRY_RESTART, JOB_RELOAD_OR_START))))
                return MANAGER_MAINTENANCE;

        /* Are there any failed units? If so, we are in degraded mode */
        if (set_size(m->failed_units) > 0)
                return MANAGER_DEGRADED;

        return MANAGER_RUNNING;
}

static const char *const manager_state_table[_MANAGER_STATE_MAX] = {
        [MANAGER_STARTING] = "starting",
        [MANAGER_RUNNING] = "running",
        [MANAGER_DEGRADED] = "degraded",
        [MANAGER_MAINTENANCE] = "maintenance",
        [MANAGER_STOPPING] = "stopping",
};

DEFINE_STRING_TABLE_LOOKUP(manager_state, ManagerState);<|MERGE_RESOLUTION|>--- conflicted
+++ resolved
@@ -242,11 +242,7 @@
         if (m->have_ask_password < 0)
                 /* Log error but continue. Negative have_ask_password
                  * is treated as unknown status. */
-<<<<<<< HEAD
-                log_error("Failed to list /run/systemd/ask-password: %s", strerror(m->have_ask_password));
-=======
                 log_error("Failed to list /run/systemd/ask-password: %s", strerror(-m->have_ask_password));
->>>>>>> b83d6772
 
         return 0;
 }
