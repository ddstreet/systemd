--- conflicted
+++ resolved
@@ -1289,15 +1289,11 @@
         if (q < 0 && r == 0)
                 r = q;
 
-<<<<<<< HEAD
-        /* We might have deserialized the kdbus control fd, but if we didn't, then let's create the bus now. */
-=======
         q = manager_setup_user_lookup_fd(m);
         if (q < 0 && r == 0)
                 r = q;
 
         /* Let's connect to the bus now. */
->>>>>>> 68c3ea89
         (void) manager_connect_bus(m, !!serialization);
 
         (void) bus_track_coldplug(m, &m->subscribed, false, m->deserialized_subscribed);
@@ -1733,16 +1729,6 @@
 
         n = recvmsg(m->notify_fd, &msghdr, MSG_DONTWAIT|MSG_CMSG_CLOEXEC|MSG_TRUNC);
         if (n < 0) {
-<<<<<<< HEAD
-                if (!IN_SET(errno, EAGAIN, EINTR))
-                        log_error("Failed to receive notification message: %m");
-
-                /* It's not an option to return an error here since it
-                 * would disable the notification handler entirely. Services
-                 * wouldn't be able to send the WATCHDOG message for
-                 * example... */
-                return 0;
-=======
                 if (IN_SET(errno, EAGAIN, EINTR))
                         return 0; /* Spurious wakeup, try again */
 
@@ -1750,7 +1736,6 @@
                  * won't take notification messages anymore, but that's still better than busy looping around this:
                  * being woken up over and over again but being unable to actually read the message off the socket. */
                 return log_error_errno(errno, "Failed to receive notification message: %m");
->>>>>>> 68c3ea89
         }
 
         CMSG_FOREACH(cmsg, &msghdr) {
@@ -1788,10 +1773,6 @@
                 return 0;
         }
 
-<<<<<<< HEAD
-        /* The message should be a string. Here we make sure it's NUL-terminated,
-         * but only the part until first NUL will be used anyway. */
-=======
         /* As extra safety check, let's make sure the string we get doesn't contain embedded NUL bytes. We permit one
          * trailing NUL byte in the message, but don't expect it. */
         if (n > 1 && memchr(buf, 0, n-1)) {
@@ -1800,30 +1781,11 @@
         }
 
         /* Make sure it's NUL-terminated. */
->>>>>>> 68c3ea89
         buf[n] = 0;
 
         /* Notify every unit that might be interested, but try
          * to avoid notifying the same one multiple times. */
         u1 = manager_get_unit_by_pid_cgroup(m, ucred->pid);
-<<<<<<< HEAD
-        if (u1) {
-                manager_invoke_notify_message(m, u1, ucred->pid, buf, fds);
-                found = true;
-        }
-
-        u2 = hashmap_get(m->watch_pids1, PID_TO_PTR(ucred->pid));
-        if (u2 && u2 != u1) {
-                manager_invoke_notify_message(m, u2, ucred->pid, buf, fds);
-                found = true;
-        }
-
-        u3 = hashmap_get(m->watch_pids2, PID_TO_PTR(ucred->pid));
-        if (u3 && u3 != u2 && u3 != u1) {
-                manager_invoke_notify_message(m, u3, ucred->pid, buf, fds);
-                found = true;
-        }
-=======
         if (u1)
                 manager_invoke_notify_message(m, u1, ucred->pid, buf, fds);
 
@@ -1834,7 +1796,6 @@
         u3 = hashmap_get(m->watch_pids2, PID_TO_PTR(ucred->pid));
         if (u3 && u3 != u2 && u3 != u1)
                 manager_invoke_notify_message(m, u3, ucred->pid, buf, fds);
->>>>>>> 68c3ea89
 
         if (!u1 && !u2 && !u3)
                 log_warning("Cannot find unit for notify message of PID "PID_FMT".", ucred->pid);
@@ -2554,8 +2515,6 @@
         }
 
         bus_track_serialize(m->subscribed, f, "subscribed");
-<<<<<<< HEAD
-=======
 
         r = dynamic_user_serialize(m, f, fds);
         if (r < 0)
@@ -2563,7 +2522,6 @@
 
         manager_serialize_uid_refs(m, f);
         manager_serialize_gid_refs(m, f);
->>>>>>> 68c3ea89
 
         fputc('\n', f);
 
@@ -2743,16 +2701,6 @@
                                 m->user_lookup_fds[1] = fdset_remove(fds, fd1);
                         }
 
-<<<<<<< HEAD
-                } else if (startswith(l, "subscribed=")) {
-
-                        if (strv_extend(&m->deserialized_subscribed, l+11) < 0)
-                                log_oom();
-
-                } else
-                        log_debug("Unknown serialization item '%s'", l);
-
-=======
                 } else if (startswith(l, "dynamic-user="))
                         dynamic_user_deserialize_one(m, l + 13, fds);
                 else if (startswith(l, "destroy-ipc-uid="))
@@ -2766,7 +2714,6 @@
 
                 } else if (!startswith(l, "kdbus-fd=")) /* ignore this one */
                         log_debug("Unknown serialization item '%s'", l);
->>>>>>> 68c3ea89
         }
 
         for (;;) {
