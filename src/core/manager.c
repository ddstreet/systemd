--- conflicted
+++ resolved
@@ -557,11 +557,7 @@
                 strncpy(sa.un.sun_path, m->notify_socket, sizeof(sa.un.sun_path)-1);
                 r = bind(fd, &sa.sa, offsetof(struct sockaddr_un, sun_path) + strlen(sa.un.sun_path));
                 if (r < 0) {
-<<<<<<< HEAD
-                        log_error("bind(@%s) failed: %m", sa.un.sun_path+1);
-=======
                         log_error("bind(%s) failed: %m", sa.un.sun_path);
->>>>>>> a52ead2f
                         return -errno;
                 }
 
