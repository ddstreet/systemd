/***
  This file is part of systemd.

  Copyright 2010 Lennart Poettering

  systemd is free software; you can redistribute it and/or modify it
  under the terms of the GNU Lesser General Public License as published by
  the Free Software Foundation; either version 2.1 of the License, or
  (at your option) any later version.

  systemd is distributed in the hope that it will be useful, but
  WITHOUT ANY WARRANTY; without even the implied warranty of
  MERCHANTABILITY or FITNESS FOR A PARTICULAR PURPOSE. See the GNU
  Lesser General Public License for more details.

  You should have received a copy of the GNU Lesser General Public License
  along with systemd; If not, see <http://www.gnu.org/licenses/>.
***/

#include <dirent.h>
#include <errno.h>
#include <fcntl.h>
#include <linux/kd.h>
#include <signal.h>
#include <string.h>
#include <sys/epoll.h>
#include <sys/inotify.h>
#include <sys/ioctl.h>
#include <sys/reboot.h>
#include <sys/timerfd.h>
#include <sys/wait.h>
#include <unistd.h>

#ifdef HAVE_AUDIT
#include <libaudit.h>
#endif

#include "sd-daemon.h"
#include "sd-messages.h"

#include "alloc-util.h"
#include "audit-fd.h"
#include "boot-timestamps.h"
#include "bus-common-errors.h"
#include "bus-error.h"
#include "bus-kernel.h"
#include "bus-util.h"
#include "dbus-job.h"
#include "dbus-manager.h"
#include "dbus-unit.h"
#include "dbus.h"
#include "env-util.h"
#include "escape.h"
#include "exit-status.h"
#include "fd-util.h"
#include "fileio.h"
#include "fs-util.h"
#include "hashmap.h"
#include "io-util.h"
#include "locale-setup.h"
#include "log.h"
#include "macro.h"
#include "manager.h"
#include "missing.h"
#include "mkdir.h"
#include "parse-util.h"
#include "path-lookup.h"
#include "path-util.h"
#include "process-util.h"
#include "ratelimit.h"
#include "rm-rf.h"
#include "signal-util.h"
#include "special.h"
#include "stat-util.h"
#include "string-table.h"
#include "string-util.h"
#include "strv.h"
#include "terminal-util.h"
#include "time-util.h"
#include "transaction.h"
#include "umask-util.h"
#include "unit-name.h"
#include "util.h"
#include "virt.h"
#include "watchdog.h"

#define NOTIFY_RCVBUF_SIZE (8*1024*1024)
#define CGROUPS_AGENT_RCVBUF_SIZE (8*1024*1024)

/* Initial delay and the interval for printing status messages about running jobs */
#define JOBS_IN_PROGRESS_WAIT_USEC (5*USEC_PER_SEC)
#define JOBS_IN_PROGRESS_PERIOD_USEC (USEC_PER_SEC / 3)
#define JOBS_IN_PROGRESS_PERIOD_DIVISOR 3

static int manager_dispatch_notify_fd(sd_event_source *source, int fd, uint32_t revents, void *userdata);
static int manager_dispatch_cgroups_agent_fd(sd_event_source *source, int fd, uint32_t revents, void *userdata);
static int manager_dispatch_signal_fd(sd_event_source *source, int fd, uint32_t revents, void *userdata);
static int manager_dispatch_time_change_fd(sd_event_source *source, int fd, uint32_t revents, void *userdata);
static int manager_dispatch_idle_pipe_fd(sd_event_source *source, int fd, uint32_t revents, void *userdata);
static int manager_dispatch_jobs_in_progress(sd_event_source *source, usec_t usec, void *userdata);
static int manager_dispatch_run_queue(sd_event_source *source, void *userdata);
static int manager_run_generators(Manager *m);
static void manager_undo_generators(Manager *m);

static void manager_watch_jobs_in_progress(Manager *m) {
        usec_t next;
        int r;

        assert(m);

        if (m->jobs_in_progress_event_source)
                return;

        next = now(CLOCK_MONOTONIC) + JOBS_IN_PROGRESS_WAIT_USEC;
        r = sd_event_add_time(
                        m->event,
                        &m->jobs_in_progress_event_source,
                        CLOCK_MONOTONIC,
                        next, 0,
                        manager_dispatch_jobs_in_progress, m);
        if (r < 0)
                return;

        (void) sd_event_source_set_description(m->jobs_in_progress_event_source, "manager-jobs-in-progress");
}

#define CYLON_BUFFER_EXTRA (2*(sizeof(ANSI_RED)-1) + sizeof(ANSI_HIGHLIGHT_RED)-1 + 2*(sizeof(ANSI_NORMAL)-1))

static void draw_cylon(char buffer[], size_t buflen, unsigned width, unsigned pos) {
        char *p = buffer;

        assert(buflen >= CYLON_BUFFER_EXTRA + width + 1);
        assert(pos <= width+1); /* 0 or width+1 mean that the center light is behind the corner */

        if (pos > 1) {
                if (pos > 2)
                        p = mempset(p, ' ', pos-2);
                p = stpcpy(p, ANSI_RED);
                *p++ = '*';
        }

        if (pos > 0 && pos <= width) {
                p = stpcpy(p, ANSI_HIGHLIGHT_RED);
                *p++ = '*';
        }

        p = stpcpy(p, ANSI_NORMAL);

        if (pos < width) {
                p = stpcpy(p, ANSI_RED);
                *p++ = '*';
                if (pos < width-1)
                        p = mempset(p, ' ', width-1-pos);
                strcpy(p, ANSI_NORMAL);
        }
}

void manager_flip_auto_status(Manager *m, bool enable) {
        assert(m);

        if (enable) {
                if (m->show_status == SHOW_STATUS_AUTO)
                        manager_set_show_status(m, SHOW_STATUS_TEMPORARY);
        } else {
                if (m->show_status == SHOW_STATUS_TEMPORARY)
                        manager_set_show_status(m, SHOW_STATUS_AUTO);
        }
}

static void manager_print_jobs_in_progress(Manager *m) {
        _cleanup_free_ char *job_of_n = NULL;
        Iterator i;
        Job *j;
        unsigned counter = 0, print_nr;
        char cylon[6 + CYLON_BUFFER_EXTRA + 1];
        unsigned cylon_pos;
        char time[FORMAT_TIMESPAN_MAX], limit[FORMAT_TIMESPAN_MAX] = "no limit";
        uint64_t x;

        assert(m);
        assert(m->n_running_jobs > 0);

        manager_flip_auto_status(m, true);

        print_nr = (m->jobs_in_progress_iteration / JOBS_IN_PROGRESS_PERIOD_DIVISOR) % m->n_running_jobs;

        HASHMAP_FOREACH(j, m->jobs, i)
                if (j->state == JOB_RUNNING && counter++ == print_nr)
                        break;

        /* m->n_running_jobs must be consistent with the contents of m->jobs,
         * so the above loop must have succeeded in finding j. */
        assert(counter == print_nr + 1);
        assert(j);

        cylon_pos = m->jobs_in_progress_iteration % 14;
        if (cylon_pos >= 8)
                cylon_pos = 14 - cylon_pos;
        draw_cylon(cylon, sizeof(cylon), 6, cylon_pos);

        m->jobs_in_progress_iteration++;

        if (m->n_running_jobs > 1) {
                if (asprintf(&job_of_n, "(%u of %u) ", counter, m->n_running_jobs) < 0)
                        job_of_n = NULL;
        }

        format_timespan(time, sizeof(time), now(CLOCK_MONOTONIC) - j->begin_usec, 1*USEC_PER_SEC);
        if (job_get_timeout(j, &x) > 0)
                format_timespan(limit, sizeof(limit), x - j->begin_usec, 1*USEC_PER_SEC);

        manager_status_printf(m, STATUS_TYPE_EPHEMERAL, cylon,
                              "%sA %s job is running for %s (%s / %s)",
                              strempty(job_of_n),
                              job_type_to_string(j->type),
                              unit_description(j->unit),
                              time, limit);
}

static int have_ask_password(void) {
        _cleanup_closedir_ DIR *dir;

        dir = opendir("/run/systemd/ask-password");
        if (!dir) {
                if (errno == ENOENT)
                        return false;
                else
                        return -errno;
        }

        for (;;) {
                struct dirent *de;

                errno = 0;
                de = readdir(dir);
                if (!de && errno > 0)
                        return -errno;
                if (!de)
                        return false;

                if (startswith(de->d_name, "ask."))
                        return true;
        }
}

static int manager_dispatch_ask_password_fd(sd_event_source *source,
                                            int fd, uint32_t revents, void *userdata) {
        Manager *m = userdata;

        assert(m);

        flush_fd(fd);

        m->have_ask_password = have_ask_password();
        if (m->have_ask_password < 0)
                /* Log error but continue. Negative have_ask_password
                 * is treated as unknown status. */
                log_error_errno(m->have_ask_password, "Failed to list /run/systemd/ask-password: %m");

        return 0;
}

static void manager_close_ask_password(Manager *m) {
        assert(m);

        m->ask_password_event_source = sd_event_source_unref(m->ask_password_event_source);
        m->ask_password_inotify_fd = safe_close(m->ask_password_inotify_fd);
        m->have_ask_password = -EINVAL;
}

static int manager_check_ask_password(Manager *m) {
        int r;

        assert(m);

        if (!m->ask_password_event_source) {
                assert(m->ask_password_inotify_fd < 0);

                mkdir_p_label("/run/systemd/ask-password", 0755);

                m->ask_password_inotify_fd = inotify_init1(IN_NONBLOCK|IN_CLOEXEC);
                if (m->ask_password_inotify_fd < 0)
                        return log_error_errno(errno, "inotify_init1() failed: %m");

                if (inotify_add_watch(m->ask_password_inotify_fd, "/run/systemd/ask-password", IN_CREATE|IN_DELETE|IN_MOVE) < 0) {
                        log_error_errno(errno, "Failed to add watch on /run/systemd/ask-password: %m");
                        manager_close_ask_password(m);
                        return -errno;
                }

                r = sd_event_add_io(m->event, &m->ask_password_event_source,
                                    m->ask_password_inotify_fd, EPOLLIN,
                                    manager_dispatch_ask_password_fd, m);
                if (r < 0) {
                        log_error_errno(errno, "Failed to add event source for /run/systemd/ask-password: %m");
                        manager_close_ask_password(m);
                        return -errno;
                }

                (void) sd_event_source_set_description(m->ask_password_event_source, "manager-ask-password");

                /* Queries might have been added meanwhile... */
                manager_dispatch_ask_password_fd(m->ask_password_event_source,
                                                 m->ask_password_inotify_fd, EPOLLIN, m);
        }

        return m->have_ask_password;
}

static int manager_watch_idle_pipe(Manager *m) {
        int r;

        assert(m);

        if (m->idle_pipe_event_source)
                return 0;

        if (m->idle_pipe[2] < 0)
                return 0;

        r = sd_event_add_io(m->event, &m->idle_pipe_event_source, m->idle_pipe[2], EPOLLIN, manager_dispatch_idle_pipe_fd, m);
        if (r < 0)
                return log_error_errno(r, "Failed to watch idle pipe: %m");

        (void) sd_event_source_set_description(m->idle_pipe_event_source, "manager-idle-pipe");

        return 0;
}

static void manager_close_idle_pipe(Manager *m) {
        assert(m);

        m->idle_pipe_event_source = sd_event_source_unref(m->idle_pipe_event_source);

        safe_close_pair(m->idle_pipe);
        safe_close_pair(m->idle_pipe + 2);
}

static int manager_setup_time_change(Manager *m) {
        int r;

        /* We only care for the cancellation event, hence we set the
         * timeout to the latest possible value. */
        struct itimerspec its = {
                .it_value.tv_sec = TIME_T_MAX,
        };

        assert(m);
        assert_cc(sizeof(time_t) == sizeof(TIME_T_MAX));

        if (m->test_run)
                return 0;

        /* Uses TFD_TIMER_CANCEL_ON_SET to get notifications whenever
         * CLOCK_REALTIME makes a jump relative to CLOCK_MONOTONIC */

        m->time_change_fd = timerfd_create(CLOCK_REALTIME, TFD_NONBLOCK|TFD_CLOEXEC);
        if (m->time_change_fd < 0)
                return log_error_errno(errno, "Failed to create timerfd: %m");

        if (timerfd_settime(m->time_change_fd, TFD_TIMER_ABSTIME|TFD_TIMER_CANCEL_ON_SET, &its, NULL) < 0) {
                log_debug_errno(errno, "Failed to set up TFD_TIMER_CANCEL_ON_SET, ignoring: %m");
                m->time_change_fd = safe_close(m->time_change_fd);
                return 0;
        }

        r = sd_event_add_io(m->event, &m->time_change_event_source, m->time_change_fd, EPOLLIN, manager_dispatch_time_change_fd, m);
        if (r < 0)
                return log_error_errno(r, "Failed to create time change event source: %m");

        (void) sd_event_source_set_description(m->time_change_event_source, "manager-time-change");

        log_debug("Set up TFD_TIMER_CANCEL_ON_SET timerfd.");

        return 0;
}

static int enable_special_signals(Manager *m) {
        _cleanup_close_ int fd = -1;

        assert(m);

        if (m->test_run)
                return 0;

        /* Enable that we get SIGINT on control-alt-del. In containers
         * this will fail with EPERM (older) or EINVAL (newer), so
         * ignore that. */
        if (reboot(RB_DISABLE_CAD) < 0 && errno != EPERM && errno != EINVAL)
                log_warning_errno(errno, "Failed to enable ctrl-alt-del handling: %m");

        fd = open_terminal("/dev/tty0", O_RDWR|O_NOCTTY|O_CLOEXEC);
        if (fd < 0) {
                /* Support systems without virtual console */
                if (fd != -ENOENT)
                        log_warning_errno(errno, "Failed to open /dev/tty0: %m");
        } else {
                /* Enable that we get SIGWINCH on kbrequest */
                if (ioctl(fd, KDSIGACCEPT, SIGWINCH) < 0)
                        log_warning_errno(errno, "Failed to enable kbrequest handling: %m");
        }

        return 0;
}

static int manager_setup_signals(Manager *m) {
        struct sigaction sa = {
                .sa_handler = SIG_DFL,
                .sa_flags = SA_NOCLDSTOP|SA_RESTART,
        };
        sigset_t mask;
        int r;

        assert(m);

        assert_se(sigaction(SIGCHLD, &sa, NULL) == 0);

        /* We make liberal use of realtime signals here. On
         * Linux/glibc we have 30 of them (with the exception of Linux
         * on hppa, see below), between SIGRTMIN+0 ... SIGRTMIN+30
         * (aka SIGRTMAX). */

        assert_se(sigemptyset(&mask) == 0);
        sigset_add_many(&mask,
                        SIGCHLD,     /* Child died */
                        SIGTERM,     /* Reexecute daemon */
                        SIGHUP,      /* Reload configuration */
                        SIGUSR1,     /* systemd/upstart: reconnect to D-Bus */
                        SIGUSR2,     /* systemd: dump status */
                        SIGINT,      /* Kernel sends us this on control-alt-del */
                        SIGWINCH,    /* Kernel sends us this on kbrequest (alt-arrowup) */
                        SIGPWR,      /* Some kernel drivers and upsd send us this on power failure */

                        SIGRTMIN+0,  /* systemd: start default.target */
                        SIGRTMIN+1,  /* systemd: isolate rescue.target */
                        SIGRTMIN+2,  /* systemd: isolate emergency.target */
                        SIGRTMIN+3,  /* systemd: start halt.target */
                        SIGRTMIN+4,  /* systemd: start poweroff.target */
                        SIGRTMIN+5,  /* systemd: start reboot.target */
                        SIGRTMIN+6,  /* systemd: start kexec.target */

                        /* ... space for more special targets ... */

                        SIGRTMIN+13, /* systemd: Immediate halt */
                        SIGRTMIN+14, /* systemd: Immediate poweroff */
                        SIGRTMIN+15, /* systemd: Immediate reboot */
                        SIGRTMIN+16, /* systemd: Immediate kexec */

                        /* ... space for more immediate system state changes ... */

                        SIGRTMIN+20, /* systemd: enable status messages */
                        SIGRTMIN+21, /* systemd: disable status messages */
                        SIGRTMIN+22, /* systemd: set log level to LOG_DEBUG */
                        SIGRTMIN+23, /* systemd: set log level to LOG_INFO */
                        SIGRTMIN+24, /* systemd: Immediate exit (--user only) */

                        /* .. one free signal here ... */

#if !defined(__hppa64__) && !defined(__hppa__)
                        /* Apparently Linux on hppa has fewer RT
                         * signals (SIGRTMAX is SIGRTMIN+25 there),
                         * hence let's not try to make use of them
                         * here. Since these commands are accessible
                         * by different means and only really a safety
                         * net, the missing functionality on hppa
                         * shouldn't matter. */

                        SIGRTMIN+26, /* systemd: set log target to journal-or-kmsg */
                        SIGRTMIN+27, /* systemd: set log target to console */
                        SIGRTMIN+28, /* systemd: set log target to kmsg */
                        SIGRTMIN+29, /* systemd: set log target to syslog-or-kmsg (obsolete) */

                        /* ... one free signal here SIGRTMIN+30 ... */
#endif
                        -1);
        assert_se(sigprocmask(SIG_SETMASK, &mask, NULL) == 0);

        m->signal_fd = signalfd(-1, &mask, SFD_NONBLOCK|SFD_CLOEXEC);
        if (m->signal_fd < 0)
                return -errno;

        r = sd_event_add_io(m->event, &m->signal_event_source, m->signal_fd, EPOLLIN, manager_dispatch_signal_fd, m);
        if (r < 0)
                return r;

        (void) sd_event_source_set_description(m->signal_event_source, "manager-signal");

        /* Process signals a bit earlier than the rest of things, but later than notify_fd processing, so that the
         * notify processing can still figure out to which process/service a message belongs, before we reap the
         * process. Also, process this before handling cgroup notifications, so that we always collect child exit
         * status information before detecting that there's no process in a cgroup. */
        r = sd_event_source_set_priority(m->signal_event_source, SD_EVENT_PRIORITY_NORMAL-6);
        if (r < 0)
                return r;

        if (m->running_as == MANAGER_SYSTEM)
                return enable_special_signals(m);

        return 0;
}

static void manager_clean_environment(Manager *m) {
        assert(m);

        /* Let's remove some environment variables that we
         * need ourselves to communicate with our clients */
        strv_env_unset_many(
                        m->environment,
                        "NOTIFY_SOCKET",
                        "MAINPID",
                        "MANAGERPID",
                        "LISTEN_PID",
                        "LISTEN_FDS",
                        "LISTEN_FDNAMES",
                        "WATCHDOG_PID",
                        "WATCHDOG_USEC",
                        NULL);
}

static int manager_default_environment(Manager *m) {
        assert(m);

        if (m->running_as == MANAGER_SYSTEM) {
                /* The system manager always starts with a clean
                 * environment for its children. It does not import
                 * the kernel or the parents exported variables.
                 *
                 * The initial passed environ is untouched to keep
                 * /proc/self/environ valid; it is used for tagging
                 * the init process inside containers. */
                m->environment = strv_new("PATH=" DEFAULT_PATH,
                                          NULL);

                /* Import locale variables LC_*= from configuration */
                locale_setup(&m->environment);
        } else {
                /* The user manager passes its own environment
                 * along to its children. */
                m->environment = strv_copy(environ);
        }

        if (!m->environment)
                return -ENOMEM;

        manager_clean_environment(m);
        strv_sort(m->environment);

        return 0;
}


int manager_new(ManagerRunningAs running_as, bool test_run, Manager **_m) {

        static const char * const unit_log_fields[_MANAGER_RUNNING_AS_MAX] = {
                [MANAGER_SYSTEM] = "UNIT=",
                [MANAGER_USER] = "USER_UNIT=",
        };

        static const char * const unit_log_format_strings[_MANAGER_RUNNING_AS_MAX] = {
                [MANAGER_SYSTEM] = "UNIT=%s",
                [MANAGER_USER] = "USER_UNIT=%s",
        };

        Manager *m;
        int r;

        assert(_m);
        assert(running_as >= 0);
        assert(running_as < _MANAGER_RUNNING_AS_MAX);

        m = new0(Manager, 1);
        if (!m)
                return -ENOMEM;

#ifdef ENABLE_EFI
        if (running_as == MANAGER_SYSTEM && detect_container() <= 0)
                boot_timestamps(&m->userspace_timestamp, &m->firmware_timestamp, &m->loader_timestamp);
#endif

        m->running_as = running_as;
        m->exit_code = _MANAGER_EXIT_CODE_INVALID;
        m->default_timer_accuracy_usec = USEC_PER_MINUTE;
        m->default_tasks_max = (uint64_t) -1;

        /* Prepare log fields we can use for structured logging */
        m->unit_log_field = unit_log_fields[running_as];
        m->unit_log_format_string = unit_log_format_strings[running_as];

        m->idle_pipe[0] = m->idle_pipe[1] = m->idle_pipe[2] = m->idle_pipe[3] = -1;

        m->pin_cgroupfs_fd = m->notify_fd = m->cgroups_agent_fd = m->signal_fd = m->time_change_fd =
                m->dev_autofs_fd = m->private_listen_fd = m->kdbus_fd = m->cgroup_inotify_fd =
                m->ask_password_inotify_fd = -1;

        m->current_job_id = 1; /* start as id #1, so that we can leave #0 around as "null-like" value */

        m->have_ask_password = -EINVAL; /* we don't know */
        m->first_boot = -1;

        m->test_run = test_run;

        /* Reboot immediately if the user hits C-A-D more often than 7x per 2s */
        RATELIMIT_INIT(m->ctrl_alt_del_ratelimit, 2 * USEC_PER_SEC, 7);

        r = manager_default_environment(m);
        if (r < 0)
                goto fail;

        r = hashmap_ensure_allocated(&m->units, &string_hash_ops);
        if (r < 0)
                goto fail;

        r = hashmap_ensure_allocated(&m->jobs, NULL);
        if (r < 0)
                goto fail;

        r = hashmap_ensure_allocated(&m->cgroup_unit, &string_hash_ops);
        if (r < 0)
                goto fail;

        r = hashmap_ensure_allocated(&m->watch_bus, &string_hash_ops);
        if (r < 0)
                goto fail;

        r = sd_event_default(&m->event);
        if (r < 0)
                goto fail;

        r = sd_event_add_defer(m->event, &m->run_queue_event_source, manager_dispatch_run_queue, m);
        if (r < 0)
                goto fail;

        r = sd_event_source_set_priority(m->run_queue_event_source, SD_EVENT_PRIORITY_IDLE);
        if (r < 0)
                goto fail;

        r = sd_event_source_set_enabled(m->run_queue_event_source, SD_EVENT_OFF);
        if (r < 0)
                goto fail;

        (void) sd_event_source_set_description(m->run_queue_event_source, "manager-run-queue");

        r = manager_setup_signals(m);
        if (r < 0)
                goto fail;

        r = manager_setup_cgroup(m);
        if (r < 0)
                goto fail;

        r = manager_setup_time_change(m);
        if (r < 0)
                goto fail;

        m->udev = udev_new();
        if (!m->udev) {
                r = -ENOMEM;
                goto fail;
        }

        /* Note that we set up neither kdbus, nor the notify fd
         * here. We do that after deserialization, since they might
         * have gotten serialized across the reexec. */

        m->taint_usr = dir_is_empty("/usr") > 0;

        *_m = m;
        return 0;

fail:
        manager_free(m);
        return r;
}

static int manager_setup_notify(Manager *m) {
        int r;

        if (m->test_run)
                return 0;

        if (m->notify_fd < 0) {
                _cleanup_close_ int fd = -1;
                union sockaddr_union sa = {
                        .sa.sa_family = AF_UNIX,
                };
                static const int one = 1;

                /* First free all secondary fields */
                m->notify_socket = mfree(m->notify_socket);
                m->notify_event_source = sd_event_source_unref(m->notify_event_source);

                fd = socket(AF_UNIX, SOCK_DGRAM|SOCK_CLOEXEC|SOCK_NONBLOCK, 0);
                if (fd < 0)
                        return log_error_errno(errno, "Failed to allocate notification socket: %m");

                fd_inc_rcvbuf(fd, NOTIFY_RCVBUF_SIZE);

                if (m->running_as == MANAGER_SYSTEM)
                        m->notify_socket = strdup("/run/systemd/notify");
                else {
                        const char *e;

                        e = getenv("XDG_RUNTIME_DIR");
                        if (!e) {
                                log_error_errno(errno, "XDG_RUNTIME_DIR is not set: %m");
                                return -EINVAL;
                        }

                        m->notify_socket = strappend(e, "/systemd/notify");
                }
                if (!m->notify_socket)
                        return log_oom();

                (void) mkdir_parents_label(m->notify_socket, 0755);
                (void) unlink(m->notify_socket);

                strncpy(sa.un.sun_path, m->notify_socket, sizeof(sa.un.sun_path)-1);
                r = bind(fd, &sa.sa, offsetof(struct sockaddr_un, sun_path) + strlen(sa.un.sun_path));
                if (r < 0)
                        return log_error_errno(errno, "bind(%s) failed: %m", sa.un.sun_path);

                r = setsockopt(fd, SOL_SOCKET, SO_PASSCRED, &one, sizeof(one));
                if (r < 0)
                        return log_error_errno(errno, "SO_PASSCRED failed: %m");

                m->notify_fd = fd;
                fd = -1;

                log_debug("Using notification socket %s", m->notify_socket);
        }

        if (!m->notify_event_source) {
                r = sd_event_add_io(m->event, &m->notify_event_source, m->notify_fd, EPOLLIN, manager_dispatch_notify_fd, m);
                if (r < 0)
                        return log_error_errno(r, "Failed to allocate notify event source: %m");

                /* Process notification messages a bit earlier than SIGCHLD, so that we can still identify to which
                 * service an exit message belongs. */
                r = sd_event_source_set_priority(m->notify_event_source, SD_EVENT_PRIORITY_NORMAL-7);
                if (r < 0)
                        return log_error_errno(r, "Failed to set priority of notify event source: %m");

                (void) sd_event_source_set_description(m->notify_event_source, "manager-notify");
        }

        return 0;
}

static int manager_setup_cgroups_agent(Manager *m) {

        static const union sockaddr_union sa = {
                .un.sun_family = AF_UNIX,
                .un.sun_path = "/run/systemd/cgroups-agent",
        };
        int r;

        /* This creates a listening socket we receive cgroups agent messages on. We do not use D-Bus for delivering
         * these messages from the cgroups agent binary to PID 1, as the cgroups agent binary is very short-living, and
         * each instance of it needs a new D-Bus connection. Since D-Bus connections are SOCK_STREAM/AF_UNIX, on
         * overloaded systems the backlog of the D-Bus socket becomes relevant, as not more than the configured number
         * of D-Bus connections may be queued until the kernel will start dropping further incoming connections,
         * possibly resulting in lost cgroups agent messages. To avoid this, we'll use a private SOCK_DGRAM/AF_UNIX
         * socket, where no backlog is relevant as communication may take place without an actual connect() cycle, and
         * we thus won't lose messages.
         *
         * Note that PID 1 will forward the agent message to system bus, so that the user systemd instance may listen
         * to it. The system instance hence listens on this special socket, but the user instances listen on the system
         * bus for these messages. */

        if (m->test_run)
                return 0;

        if (m->running_as != MANAGER_SYSTEM)
                return 0;

        if (cg_unified() > 0) /* We don't need this anymore on the unified hierarchy */
                return 0;

        if (m->cgroups_agent_fd < 0) {
                _cleanup_close_ int fd = -1;

                /* First free all secondary fields */
                m->cgroups_agent_event_source = sd_event_source_unref(m->cgroups_agent_event_source);

                fd = socket(AF_UNIX, SOCK_DGRAM|SOCK_CLOEXEC|SOCK_NONBLOCK, 0);
                if (fd < 0)
                        return log_error_errno(errno, "Failed to allocate cgroups agent socket: %m");

                fd_inc_rcvbuf(fd, CGROUPS_AGENT_RCVBUF_SIZE);

                (void) unlink(sa.un.sun_path);

                /* Only allow root to connect to this socket */
                RUN_WITH_UMASK(0077)
                        r = bind(fd, &sa.sa, offsetof(struct sockaddr_un, sun_path) + strlen(sa.un.sun_path));
                if (r < 0)
                        return log_error_errno(errno, "bind(%s) failed: %m", sa.un.sun_path);

                m->cgroups_agent_fd = fd;
                fd = -1;
        }

        if (!m->cgroups_agent_event_source) {
                r = sd_event_add_io(m->event, &m->cgroups_agent_event_source, m->cgroups_agent_fd, EPOLLIN, manager_dispatch_cgroups_agent_fd, m);
                if (r < 0)
                        return log_error_errno(r, "Failed to allocate cgroups agent event source: %m");

                /* Process cgroups notifications early, but after having processed service notification messages or
                 * SIGCHLD signals, so that a cgroup running empty is always just the last safety net of notification,
                 * and we collected the metadata the notification and SIGCHLD stuff offers first. Also see handling of
                 * cgroup inotify for the unified cgroup stuff. */
                r = sd_event_source_set_priority(m->cgroups_agent_event_source, SD_EVENT_PRIORITY_NORMAL-5);
                if (r < 0)
                        return log_error_errno(r, "Failed to set priority of cgroups agent event source: %m");

                (void) sd_event_source_set_description(m->cgroups_agent_event_source, "manager-cgroups-agent");
        }

        return 0;
}

static int manager_setup_kdbus(Manager *m) {
        _cleanup_free_ char *p = NULL;

        assert(m);

        if (m->test_run || m->kdbus_fd >= 0)
                return 0;
        if (!is_kdbus_available())
                return -ESOCKTNOSUPPORT;

        m->kdbus_fd = bus_kernel_create_bus(
                        m->running_as == MANAGER_SYSTEM ? "system" : "user",
                        m->running_as == MANAGER_SYSTEM, &p);

        if (m->kdbus_fd < 0)
                return log_debug_errno(m->kdbus_fd, "Failed to set up kdbus: %m");

        log_debug("Successfully set up kdbus on %s", p);

        return 0;
}

static int manager_connect_bus(Manager *m, bool reexecuting) {
        bool try_bus_connect;

        assert(m);

        if (m->test_run)
                return 0;

        try_bus_connect =
                m->kdbus_fd >= 0 ||
                reexecuting ||
                (m->running_as == MANAGER_USER && getenv("DBUS_SESSION_BUS_ADDRESS"));

        /* Try to connect to the buses, if possible. */
        return bus_init(m, try_bus_connect);
}

static unsigned manager_dispatch_cleanup_queue(Manager *m) {
        Unit *u;
        unsigned n = 0;

        assert(m);

        while ((u = m->cleanup_queue)) {
                assert(u->in_cleanup_queue);

                unit_free(u);
                n++;
        }

        return n;
}

enum {
        GC_OFFSET_IN_PATH,  /* This one is on the path we were traveling */
        GC_OFFSET_UNSURE,   /* No clue */
        GC_OFFSET_GOOD,     /* We still need this unit */
        GC_OFFSET_BAD,      /* We don't need this unit anymore */
        _GC_OFFSET_MAX
};

static void unit_gc_sweep(Unit *u, unsigned gc_marker) {
        Iterator i;
        Unit *other;
        bool is_bad;

        assert(u);

        if (u->gc_marker == gc_marker + GC_OFFSET_GOOD ||
            u->gc_marker == gc_marker + GC_OFFSET_BAD ||
            u->gc_marker == gc_marker + GC_OFFSET_IN_PATH)
                return;

        if (u->in_cleanup_queue)
                goto bad;

        if (unit_check_gc(u))
                goto good;

        u->gc_marker = gc_marker + GC_OFFSET_IN_PATH;

        is_bad = true;

        SET_FOREACH(other, u->dependencies[UNIT_REFERENCED_BY], i) {
                unit_gc_sweep(other, gc_marker);

                if (other->gc_marker == gc_marker + GC_OFFSET_GOOD)
                        goto good;

                if (other->gc_marker != gc_marker + GC_OFFSET_BAD)
                        is_bad = false;
        }

        if (is_bad)
                goto bad;

        /* We were unable to find anything out about this entry, so
         * let's investigate it later */
        u->gc_marker = gc_marker + GC_OFFSET_UNSURE;
        unit_add_to_gc_queue(u);
        return;

bad:
        /* We definitely know that this one is not useful anymore, so
         * let's mark it for deletion */
        u->gc_marker = gc_marker + GC_OFFSET_BAD;
        unit_add_to_cleanup_queue(u);
        return;

good:
        u->gc_marker = gc_marker + GC_OFFSET_GOOD;
}

static unsigned manager_dispatch_gc_queue(Manager *m) {
        Unit *u;
        unsigned n = 0;
        unsigned gc_marker;

        assert(m);

        /* log_debug("Running GC..."); */

        m->gc_marker += _GC_OFFSET_MAX;
        if (m->gc_marker + _GC_OFFSET_MAX <= _GC_OFFSET_MAX)
                m->gc_marker = 1;

        gc_marker = m->gc_marker;

        while ((u = m->gc_queue)) {
                assert(u->in_gc_queue);

                unit_gc_sweep(u, gc_marker);

                LIST_REMOVE(gc_queue, m->gc_queue, u);
                u->in_gc_queue = false;

                n++;

                if (u->gc_marker == gc_marker + GC_OFFSET_BAD ||
                    u->gc_marker == gc_marker + GC_OFFSET_UNSURE) {
                        if (u->id)
                                log_unit_debug(u, "Collecting.");
                        u->gc_marker = gc_marker + GC_OFFSET_BAD;
                        unit_add_to_cleanup_queue(u);
                }
        }

        m->n_in_gc_queue = 0;

        return n;
}

static void manager_clear_jobs_and_units(Manager *m) {
        Unit *u;

        assert(m);

        while ((u = hashmap_first(m->units)))
                unit_free(u);

        manager_dispatch_cleanup_queue(m);

        assert(!m->load_queue);
        assert(!m->run_queue);
        assert(!m->dbus_unit_queue);
        assert(!m->dbus_job_queue);
        assert(!m->cleanup_queue);
        assert(!m->gc_queue);

        assert(hashmap_isempty(m->jobs));
        assert(hashmap_isempty(m->units));

        m->n_on_console = 0;
        m->n_running_jobs = 0;
}

Manager* manager_free(Manager *m) {
        UnitType c;
        int i;

        if (!m)
                return NULL;

        manager_clear_jobs_and_units(m);

        for (c = 0; c < _UNIT_TYPE_MAX; c++)
                if (unit_vtable[c]->shutdown)
                        unit_vtable[c]->shutdown(m);

        /* If we reexecute ourselves, we keep the root cgroup
         * around */
        manager_shutdown_cgroup(m, m->exit_code != MANAGER_REEXECUTE);

        manager_undo_generators(m);

        bus_done(m);

        hashmap_free(m->units);
        hashmap_free(m->jobs);
        hashmap_free(m->watch_pids1);
        hashmap_free(m->watch_pids2);
        hashmap_free(m->watch_bus);

        set_free(m->startup_units);
        set_free(m->failed_units);

        sd_event_source_unref(m->signal_event_source);
        sd_event_source_unref(m->notify_event_source);
        sd_event_source_unref(m->cgroups_agent_event_source);
        sd_event_source_unref(m->time_change_event_source);
        sd_event_source_unref(m->jobs_in_progress_event_source);
        sd_event_source_unref(m->run_queue_event_source);

        safe_close(m->signal_fd);
        safe_close(m->notify_fd);
        safe_close(m->cgroups_agent_fd);
        safe_close(m->time_change_fd);
        safe_close(m->kdbus_fd);

        manager_close_ask_password(m);

        manager_close_idle_pipe(m);

        udev_unref(m->udev);
        sd_event_unref(m->event);

        free(m->notify_socket);

        lookup_paths_free(&m->lookup_paths);
        strv_free(m->environment);

        hashmap_free(m->cgroup_unit);
        set_free_free(m->unit_path_cache);

        free(m->switch_root);
        free(m->switch_root_init);

        for (i = 0; i < _RLIMIT_MAX; i++)
                m->rlimit[i] = mfree(m->rlimit[i]);

        assert(hashmap_isempty(m->units_requiring_mounts_for));
        hashmap_free(m->units_requiring_mounts_for);

        free(m);
        return NULL;
}

void manager_enumerate(Manager *m) {
        UnitType c;

        assert(m);

        /* Let's ask every type to load all units from disk/kernel
         * that it might know */
        for (c = 0; c < _UNIT_TYPE_MAX; c++) {
                if (!unit_type_supported(c)) {
                        log_debug("Unit type .%s is not supported on this system.", unit_type_to_string(c));
                        continue;
                }

                if (!unit_vtable[c]->enumerate)
                        continue;

                unit_vtable[c]->enumerate(m);
        }

        manager_dispatch_load_queue(m);
}

static void manager_coldplug(Manager *m) {
        Iterator i;
        Unit *u;
        char *k;
        int r;

        assert(m);

        /* Then, let's set up their initial state. */
        HASHMAP_FOREACH_KEY(u, k, m->units, i) {

                /* ignore aliases */
                if (u->id != k)
                        continue;

                r = unit_coldplug(u);
                if (r < 0)
                        log_warning_errno(r, "We couldn't coldplug %s, proceeding anyway: %m", u->id);
        }
}

static void manager_build_unit_path_cache(Manager *m) {
        char **i;
        _cleanup_closedir_ DIR *d = NULL;
        int r;

        assert(m);

        set_free_free(m->unit_path_cache);

        m->unit_path_cache = set_new(&string_hash_ops);
        if (!m->unit_path_cache) {
                log_error("Failed to allocate unit path cache.");
                return;
        }

        /* This simply builds a list of files we know exist, so that
         * we don't always have to go to disk */

        STRV_FOREACH(i, m->lookup_paths.unit_path) {
                struct dirent *de;

                d = opendir(*i);
                if (!d) {
                        if (errno != ENOENT)
                                log_error_errno(errno, "Failed to open directory %s: %m", *i);
                        continue;
                }

                while ((de = readdir(d))) {
                        char *p;

                        if (hidden_file(de->d_name))
                                continue;

                        p = strjoin(streq(*i, "/") ? "" : *i, "/", de->d_name, NULL);
                        if (!p) {
                                r = -ENOMEM;
                                goto fail;
                        }

                        r = set_consume(m->unit_path_cache, p);
                        if (r < 0)
                                goto fail;
                }

                d = safe_closedir(d);
        }

        return;

fail:
        log_error_errno(r, "Failed to build unit path cache: %m");

        set_free_free(m->unit_path_cache);
        m->unit_path_cache = NULL;
}


static void manager_distribute_fds(Manager *m, FDSet *fds) {
        Iterator i;
        Unit *u;

        assert(m);

        HASHMAP_FOREACH(u, m->units, i) {

                if (fdset_size(fds) <= 0)
                        break;

                if (!UNIT_VTABLE(u)->distribute_fds)
                        continue;

                UNIT_VTABLE(u)->distribute_fds(u, fds);
        }
}

int manager_startup(Manager *m, FILE *serialization, FDSet *fds) {
        int r, q;

        assert(m);

        dual_timestamp_get(&m->generators_start_timestamp);
        r = manager_run_generators(m);
        dual_timestamp_get(&m->generators_finish_timestamp);
        if (r < 0)
                return r;

        r = lookup_paths_init(
                        &m->lookup_paths, m->running_as, true,
                        NULL,
                        m->generator_unit_path,
                        m->generator_unit_path_early,
                        m->generator_unit_path_late);
        if (r < 0)
                return r;

        manager_build_unit_path_cache(m);

        /* If we will deserialize make sure that during enumeration
         * this is already known, so we increase the counter here
         * already */
        if (serialization)
                m->n_reloading ++;

        /* First, enumerate what we can from all config files */
        dual_timestamp_get(&m->units_load_start_timestamp);
        manager_enumerate(m);
        dual_timestamp_get(&m->units_load_finish_timestamp);

        /* Second, deserialize if there is something to deserialize */
        if (serialization)
                r = manager_deserialize(m, serialization, fds);

        /* Any fds left? Find some unit which wants them. This is
         * useful to allow container managers to pass some file
         * descriptors to us pre-initialized. This enables
         * socket-based activation of entire containers. */
        manager_distribute_fds(m, fds);

        /* We might have deserialized the notify fd, but if we didn't
         * then let's create the bus now */
        q = manager_setup_notify(m);
        if (q < 0 && r == 0)
                r = q;

        q = manager_setup_cgroups_agent(m);
        if (q < 0 && r == 0)
                r = q;

        /* We might have deserialized the kdbus control fd, but if we
         * didn't, then let's create the bus now. */
        manager_setup_kdbus(m);
        manager_connect_bus(m, !!serialization);
        bus_track_coldplug(m, &m->subscribed, &m->deserialized_subscribed);

        /* Third, fire things up! */
        manager_coldplug(m);

        if (serialization) {
                assert(m->n_reloading > 0);
                m->n_reloading --;

                /* Let's wait for the UnitNew/JobNew messages being
                 * sent, before we notify that the reload is
                 * finished */
                m->send_reloading_done = true;
        }

        return r;
}

int manager_add_job(Manager *m, JobType type, Unit *unit, JobMode mode, sd_bus_error *e, Job **_ret) {
        int r;
        Transaction *tr;

        assert(m);
        assert(type < _JOB_TYPE_MAX);
        assert(unit);
        assert(mode < _JOB_MODE_MAX);

        if (mode == JOB_ISOLATE && type != JOB_START)
                return sd_bus_error_setf(e, SD_BUS_ERROR_INVALID_ARGS, "Isolate is only valid for start.");

        if (mode == JOB_ISOLATE && !unit->allow_isolate)
                return sd_bus_error_setf(e, BUS_ERROR_NO_ISOLATION, "Operation refused, unit may not be isolated.");

        log_unit_debug(unit, "Trying to enqueue job %s/%s/%s", unit->id, job_type_to_string(type), job_mode_to_string(mode));

        type = job_type_collapse(type, unit);

        tr = transaction_new(mode == JOB_REPLACE_IRREVERSIBLY);
        if (!tr)
                return -ENOMEM;

        r = transaction_add_job_and_dependencies(tr, type, unit, NULL, true, false,
                                                 mode == JOB_IGNORE_DEPENDENCIES || mode == JOB_IGNORE_REQUIREMENTS,
                                                 mode == JOB_IGNORE_DEPENDENCIES, e);
        if (r < 0)
                goto tr_abort;

        if (mode == JOB_ISOLATE) {
                r = transaction_add_isolate_jobs(tr, m);
                if (r < 0)
                        goto tr_abort;
        }

        r = transaction_activate(tr, m, mode, e);
        if (r < 0)
                goto tr_abort;

        log_unit_debug(unit,
                       "Enqueued job %s/%s as %u", unit->id,
                       job_type_to_string(type), (unsigned) tr->anchor_job->id);

        if (_ret)
                *_ret = tr->anchor_job;

        transaction_free(tr);
        return 0;

tr_abort:
        transaction_abort(tr);
        transaction_free(tr);
        return r;
}

int manager_add_job_by_name(Manager *m, JobType type, const char *name, JobMode mode, sd_bus_error *e, Job **ret) {
        Unit *unit;
        int r;

        assert(m);
        assert(type < _JOB_TYPE_MAX);
        assert(name);
        assert(mode < _JOB_MODE_MAX);

        r = manager_load_unit(m, name, NULL, NULL, &unit);
        if (r < 0)
                return r;

        return manager_add_job(m, type, unit, mode, e, ret);
}

int manager_add_job_by_name_and_warn(Manager *m, JobType type, const char *name, JobMode mode, Job **ret) {
        _cleanup_(sd_bus_error_free) sd_bus_error error = SD_BUS_ERROR_NULL;
        int r;

        assert(m);
        assert(type < _JOB_TYPE_MAX);
        assert(name);
        assert(mode < _JOB_MODE_MAX);

        r = manager_add_job_by_name(m, type, name, mode, &error, ret);
        if (r < 0)
                return log_warning_errno(r, "Failed to enqueue %s job for %s: %s", job_mode_to_string(mode), name, bus_error_message(&error, r));

        return r;
}

Job *manager_get_job(Manager *m, uint32_t id) {
        assert(m);

        return hashmap_get(m->jobs, UINT32_TO_PTR(id));
}

Unit *manager_get_unit(Manager *m, const char *name) {
        assert(m);
        assert(name);

        return hashmap_get(m->units, name);
}

unsigned manager_dispatch_load_queue(Manager *m) {
        Unit *u;
        unsigned n = 0;

        assert(m);

        /* Make sure we are not run recursively */
        if (m->dispatching_load_queue)
                return 0;

        m->dispatching_load_queue = true;

        /* Dispatches the load queue. Takes a unit from the queue and
         * tries to load its data until the queue is empty */

        while ((u = m->load_queue)) {
                assert(u->in_load_queue);

                unit_load(u);
                n++;
        }

        m->dispatching_load_queue = false;
        return n;
}

int manager_load_unit_prepare(
                Manager *m,
                const char *name,
                const char *path,
                sd_bus_error *e,
                Unit **_ret) {

        Unit *ret;
        UnitType t;
        int r;

        assert(m);
        assert(name || path);

        /* This will prepare the unit for loading, but not actually
         * load anything from disk. */

        if (path && !is_path(path))
                return sd_bus_error_setf(e, SD_BUS_ERROR_INVALID_ARGS, "Path %s is not absolute.", path);

        if (!name)
                name = basename(path);

        t = unit_name_to_type(name);

        if (t == _UNIT_TYPE_INVALID || !unit_name_is_valid(name, UNIT_NAME_PLAIN|UNIT_NAME_INSTANCE))
                return sd_bus_error_setf(e, SD_BUS_ERROR_INVALID_ARGS, "Unit name %s is not valid.", name);

        ret = manager_get_unit(m, name);
        if (ret) {
                *_ret = ret;
                return 1;
        }

        ret = unit_new(m, unit_vtable[t]->object_size);
        if (!ret)
                return -ENOMEM;

        if (path) {
                ret->fragment_path = strdup(path);
                if (!ret->fragment_path) {
                        unit_free(ret);
                        return -ENOMEM;
                }
        }

        r = unit_add_name(ret, name);
        if (r < 0) {
                unit_free(ret);
                return r;
        }

        unit_add_to_load_queue(ret);
        unit_add_to_dbus_queue(ret);
        unit_add_to_gc_queue(ret);

        if (_ret)
                *_ret = ret;

        return 0;
}

int manager_load_unit(
                Manager *m,
                const char *name,
                const char *path,
                sd_bus_error *e,
                Unit **_ret) {

        int r;

        assert(m);

        /* This will load the service information files, but not actually
         * start any services or anything. */

        r = manager_load_unit_prepare(m, name, path, e, _ret);
        if (r != 0)
                return r;

        manager_dispatch_load_queue(m);

        if (_ret)
                *_ret = unit_follow_merge(*_ret);

        return 0;
}

void manager_dump_jobs(Manager *s, FILE *f, const char *prefix) {
        Iterator i;
        Job *j;

        assert(s);
        assert(f);

        HASHMAP_FOREACH(j, s->jobs, i)
                job_dump(j, f, prefix);
}

void manager_dump_units(Manager *s, FILE *f, const char *prefix) {
        Iterator i;
        Unit *u;
        const char *t;

        assert(s);
        assert(f);

        HASHMAP_FOREACH_KEY(u, t, s->units, i)
                if (u->id == t)
                        unit_dump(u, f, prefix);
}

void manager_clear_jobs(Manager *m) {
        Job *j;

        assert(m);

        while ((j = hashmap_first(m->jobs)))
                /* No need to recurse. We're cancelling all jobs. */
                job_finish_and_invalidate(j, JOB_CANCELED, false);
}

static int manager_dispatch_run_queue(sd_event_source *source, void *userdata) {
        Manager *m = userdata;
        Job *j;

        assert(source);
        assert(m);

        while ((j = m->run_queue)) {
                assert(j->installed);
                assert(j->in_run_queue);

                job_run_and_invalidate(j);
        }

        if (m->n_running_jobs > 0)
                manager_watch_jobs_in_progress(m);

        if (m->n_on_console > 0)
                manager_watch_idle_pipe(m);

        return 1;
}

static unsigned manager_dispatch_dbus_queue(Manager *m) {
        Job *j;
        Unit *u;
        unsigned n = 0;

        assert(m);

        if (m->dispatching_dbus_queue)
                return 0;

        m->dispatching_dbus_queue = true;

        while ((u = m->dbus_unit_queue)) {
                assert(u->in_dbus_queue);

                bus_unit_send_change_signal(u);
                n++;
        }

        while ((j = m->dbus_job_queue)) {
                assert(j->in_dbus_queue);

                bus_job_send_change_signal(j);
                n++;
        }

        m->dispatching_dbus_queue = false;

        if (m->send_reloading_done) {
                m->send_reloading_done = false;

                bus_manager_send_reloading(m, false);
        }

        if (m->queued_message)
                bus_send_queued_message(m);

        return n;
}

static int manager_dispatch_cgroups_agent_fd(sd_event_source *source, int fd, uint32_t revents, void *userdata) {
        Manager *m = userdata;
        char buf[PATH_MAX+1];
        ssize_t n;

        n = recv(fd, buf, sizeof(buf), 0);
        if (n < 0)
                return log_error_errno(errno, "Failed to read cgroups agent message: %m");
        if (n == 0) {
                log_error("Got zero-length cgroups agent message, ignoring.");
                return 0;
        }
        if ((size_t) n >= sizeof(buf)) {
                log_error("Got overly long cgroups agent message, ignoring.");
                return 0;
        }

        if (memchr(buf, 0, n)) {
                log_error("Got cgroups agent message with embedded NUL byte, ignoring.");
                return 0;
        }
        buf[n] = 0;

        manager_notify_cgroup_empty(m, buf);
        bus_forward_agent_released(m, buf);

        return 0;
}

<<<<<<< HEAD
static void manager_invoke_notify_message(Manager *m, Unit *u, pid_t pid, const char *buf, FDSet *fds) {
=======
static void manager_invoke_notify_message(
                Manager *m,
                Unit *u,
                const struct ucred *ucred,
                const char *buf,
                FDSet *fds) {

>>>>>>> fe0ed9f2
        _cleanup_strv_free_ char **tags = NULL;

        assert(m);
        assert(u);
        assert(ucred);
        assert(buf);

        tags = strv_split(buf, "\n\r");
        if (!tags) {
                log_oom();
                return;
        }

        if (UNIT_VTABLE(u)->notify_message)
                UNIT_VTABLE(u)->notify_message(u, ucred, tags, fds);
        else
                log_unit_debug(u, "Got notification message for unit. Ignoring.");
}

static int manager_dispatch_notify_fd(sd_event_source *source, int fd, uint32_t revents, void *userdata) {
        _cleanup_fdset_free_ FDSet *fds = NULL;
        Manager *m = userdata;

        char buf[NOTIFY_BUFFER_MAX+1];
        struct iovec iovec = {
                .iov_base = buf,
                .iov_len = sizeof(buf)-1,
        };
        union {
                struct cmsghdr cmsghdr;
                uint8_t buf[CMSG_SPACE(sizeof(struct ucred)) +
                            CMSG_SPACE(sizeof(int) * NOTIFY_FD_MAX)];
        } control = {};
        struct msghdr msghdr = {
                .msg_iov = &iovec,
                .msg_iovlen = 1,
                .msg_control = &control,
                .msg_controllen = sizeof(control),
        };

        struct cmsghdr *cmsg;
        struct ucred *ucred = NULL;
        bool found = false;
        Unit *u1, *u2, *u3;
        int r, *fd_array = NULL;
        unsigned n_fds = 0;
        ssize_t n;

        assert(m);
        assert(m->notify_fd == fd);

        if (revents != EPOLLIN) {
                log_warning("Got unexpected poll event for notify fd.");
                return 0;
        }

        n = recvmsg(m->notify_fd, &msghdr, MSG_DONTWAIT|MSG_CMSG_CLOEXEC);
        if (n < 0) {
                if (!IN_SET(errno, EAGAIN, EINTR))
                        log_error("Failed to receive notification message: %m");

                /* It's not an option to return an error here since it
                 * would disable the notification handler entirely. Services
                 * wouldn't be able to send the WATCHDOG message for
                 * example... */
                return 0;
        }

        CMSG_FOREACH(cmsg, &msghdr) {
                if (cmsg->cmsg_level == SOL_SOCKET && cmsg->cmsg_type == SCM_RIGHTS) {

                        fd_array = (int*) CMSG_DATA(cmsg);
                        n_fds = (cmsg->cmsg_len - CMSG_LEN(0)) / sizeof(int);

                } else if (cmsg->cmsg_level == SOL_SOCKET &&
                           cmsg->cmsg_type == SCM_CREDENTIALS &&
                           cmsg->cmsg_len == CMSG_LEN(sizeof(struct ucred))) {

                        ucred = (struct ucred*) CMSG_DATA(cmsg);
                }
        }

        if (n_fds > 0) {
                assert(fd_array);

                r = fdset_new_array(&fds, fd_array, n_fds);
                if (r < 0) {
                        close_many(fd_array, n_fds);
                        log_oom();
                        return 0;
                }
        }

        if (!ucred || ucred->pid <= 0) {
                log_warning("Received notify message without valid credentials. Ignoring.");
                return 0;
        }

        if ((size_t) n >= sizeof(buf)) {
                log_warning("Received notify message exceeded maximum size. Ignoring.");
                return 0;
        }

        /* The message should be a string. Here we make sure it's NUL-terminated,
         * but only the part until first NUL will be used anyway. */
        buf[n] = 0;

        /* Notify every unit that might be interested, but try
         * to avoid notifying the same one multiple times. */
        u1 = manager_get_unit_by_pid_cgroup(m, ucred->pid);
        if (u1) {
<<<<<<< HEAD
                manager_invoke_notify_message(m, u1, ucred->pid, buf, fds);
=======
                manager_invoke_notify_message(m, u1, ucred, buf, fds);
>>>>>>> fe0ed9f2
                found = true;
        }

        u2 = hashmap_get(m->watch_pids1, PID_TO_PTR(ucred->pid));
        if (u2 && u2 != u1) {
<<<<<<< HEAD
                manager_invoke_notify_message(m, u2, ucred->pid, buf, fds);
=======
                manager_invoke_notify_message(m, u2, ucred, buf, fds);
>>>>>>> fe0ed9f2
                found = true;
        }

        u3 = hashmap_get(m->watch_pids2, PID_TO_PTR(ucred->pid));
        if (u3 && u3 != u2 && u3 != u1) {
<<<<<<< HEAD
                manager_invoke_notify_message(m, u3, ucred->pid, buf, fds);
=======
                manager_invoke_notify_message(m, u3, ucred, buf, fds);
>>>>>>> fe0ed9f2
                found = true;
        }

        if (!found)
                log_warning("Cannot find unit for notify message of PID "PID_FMT".", ucred->pid);

        if (fdset_size(fds) > 0)
                log_warning("Got auxiliary fds with notification message, closing all.");

        return 0;
}

static void invoke_sigchld_event(Manager *m, Unit *u, const siginfo_t *si) {
        assert(m);
        assert(u);
        assert(si);

        log_unit_debug(u, "Child "PID_FMT" belongs to %s", si->si_pid, u->id);

        unit_unwatch_pid(u, si->si_pid);
        UNIT_VTABLE(u)->sigchld_event(u, si->si_pid, si->si_code, si->si_status);
}

static int manager_dispatch_sigchld(Manager *m) {
        assert(m);

        for (;;) {
                siginfo_t si = {};

                /* First we call waitd() for a PID and do not reap the
                 * zombie. That way we can still access /proc/$PID for
                 * it while it is a zombie. */
                if (waitid(P_ALL, 0, &si, WEXITED|WNOHANG|WNOWAIT) < 0) {

                        if (errno == ECHILD)
                                break;

                        if (errno == EINTR)
                                continue;

                        return -errno;
                }

                if (si.si_pid <= 0)
                        break;

                if (si.si_code == CLD_EXITED || si.si_code == CLD_KILLED || si.si_code == CLD_DUMPED) {
                        _cleanup_free_ char *name = NULL;
                        Unit *u1, *u2, *u3;

                        get_process_comm(si.si_pid, &name);

                        log_debug("Child "PID_FMT" (%s) died (code=%s, status=%i/%s)",
                                  si.si_pid, strna(name),
                                  sigchld_code_to_string(si.si_code),
                                  si.si_status,
                                  strna(si.si_code == CLD_EXITED
                                        ? exit_status_to_string(si.si_status, EXIT_STATUS_FULL)
                                        : signal_to_string(si.si_status)));

                        /* And now figure out the unit this belongs
                         * to, it might be multiple... */
                        u1 = manager_get_unit_by_pid_cgroup(m, si.si_pid);
                        if (u1)
                                invoke_sigchld_event(m, u1, &si);
                        u2 = hashmap_get(m->watch_pids1, PID_TO_PTR(si.si_pid));
                        if (u2 && u2 != u1)
                                invoke_sigchld_event(m, u2, &si);
                        u3 = hashmap_get(m->watch_pids2, PID_TO_PTR(si.si_pid));
                        if (u3 && u3 != u2 && u3 != u1)
                                invoke_sigchld_event(m, u3, &si);
                }

                /* And now, we actually reap the zombie. */
                if (waitid(P_PID, si.si_pid, &si, WEXITED) < 0) {
                        if (errno == EINTR)
                                continue;

                        return -errno;
                }
        }

        return 0;
}

static int manager_start_target(Manager *m, const char *name, JobMode mode) {
        _cleanup_(sd_bus_error_free) sd_bus_error error = SD_BUS_ERROR_NULL;
        int r;

        log_debug("Activating special unit %s", name);

        r = manager_add_job_by_name(m, JOB_START, name, mode, &error, NULL);
        if (r < 0)
                log_error("Failed to enqueue %s job: %s", name, bus_error_message(&error, r));

        return r;
}

static int manager_dispatch_signal_fd(sd_event_source *source, int fd, uint32_t revents, void *userdata) {
        Manager *m = userdata;
        ssize_t n;
        struct signalfd_siginfo sfsi;
        bool sigchld = false;
        int r;

        assert(m);
        assert(m->signal_fd == fd);

        if (revents != EPOLLIN) {
                log_warning("Got unexpected events from signal file descriptor.");
                return 0;
        }

        for (;;) {
                n = read(m->signal_fd, &sfsi, sizeof(sfsi));
                if (n != sizeof(sfsi)) {

                        if (n >= 0)
                                return -EIO;

                        if (errno == EINTR || errno == EAGAIN)
                                break;

                        return -errno;
                }

                log_received_signal(sfsi.ssi_signo == SIGCHLD ||
                                    (sfsi.ssi_signo == SIGTERM && m->running_as == MANAGER_USER)
                                    ? LOG_DEBUG : LOG_INFO,
                                    &sfsi);

                switch (sfsi.ssi_signo) {

                case SIGCHLD:
                        sigchld = true;
                        break;

                case SIGTERM:
                        if (m->running_as == MANAGER_SYSTEM) {
                                /* This is for compatibility with the
                                 * original sysvinit */
                                m->exit_code = MANAGER_REEXECUTE;
                                break;
                        }

                        /* Fall through */

                case SIGINT:
                        if (m->running_as == MANAGER_SYSTEM) {

                                /* If the user presses C-A-D more than
                                 * 7 times within 2s, we reboot
                                 * immediately. */

                                if (ratelimit_test(&m->ctrl_alt_del_ratelimit))
                                        manager_start_target(m, SPECIAL_CTRL_ALT_DEL_TARGET, JOB_REPLACE_IRREVERSIBLY);
                                else {
                                        log_notice("Ctrl-Alt-Del was pressed more than 7 times within 2s, rebooting immediately.");
                                        status_printf(NULL, true, false, "Ctrl-Alt-Del was pressed more than 7 times within 2s, rebooting immediately.");
                                        m->exit_code = MANAGER_REBOOT;
                                }

                                break;
                        }

                        /* Run the exit target if there is one, if not, just exit. */
                        if (manager_start_target(m, SPECIAL_EXIT_TARGET, JOB_REPLACE) < 0) {
                                m->exit_code = MANAGER_EXIT;
                                return 0;
                        }

                        break;

                case SIGWINCH:
                        if (m->running_as == MANAGER_SYSTEM)
                                manager_start_target(m, SPECIAL_KBREQUEST_TARGET, JOB_REPLACE);

                        /* This is a nop on non-init */
                        break;

                case SIGPWR:
                        if (m->running_as == MANAGER_SYSTEM)
                                manager_start_target(m, SPECIAL_SIGPWR_TARGET, JOB_REPLACE);

                        /* This is a nop on non-init */
                        break;

                case SIGUSR1: {
                        Unit *u;

                        u = manager_get_unit(m, SPECIAL_DBUS_SERVICE);

                        if (!u || UNIT_IS_ACTIVE_OR_RELOADING(unit_active_state(u))) {
                                log_info("Trying to reconnect to bus...");
                                bus_init(m, true);
                        }

                        if (!u || !UNIT_IS_ACTIVE_OR_ACTIVATING(unit_active_state(u))) {
                                log_info("Loading D-Bus service...");
                                manager_start_target(m, SPECIAL_DBUS_SERVICE, JOB_REPLACE);
                        }

                        break;
                }

                case SIGUSR2: {
                        _cleanup_free_ char *dump = NULL;
                        _cleanup_fclose_ FILE *f = NULL;
                        size_t size;

                        f = open_memstream(&dump, &size);
                        if (!f) {
                                log_warning_errno(errno, "Failed to allocate memory stream: %m");
                                break;
                        }

                        manager_dump_units(m, f, "\t");
                        manager_dump_jobs(m, f, "\t");

                        r = fflush_and_check(f);
                        if (r < 0) {
                                log_warning_errno(r, "Failed to write status stream: %m");
                                break;
                        }

                        log_dump(LOG_INFO, dump);
                        break;
                }

                case SIGHUP:
                        m->exit_code = MANAGER_RELOAD;
                        break;

                default: {

                        /* Starting SIGRTMIN+0 */
                        static const char * const target_table[] = {
                                [0] = SPECIAL_DEFAULT_TARGET,
                                [1] = SPECIAL_RESCUE_TARGET,
                                [2] = SPECIAL_EMERGENCY_TARGET,
                                [3] = SPECIAL_HALT_TARGET,
                                [4] = SPECIAL_POWEROFF_TARGET,
                                [5] = SPECIAL_REBOOT_TARGET,
                                [6] = SPECIAL_KEXEC_TARGET
                        };

                        /* Starting SIGRTMIN+13, so that target halt and system halt are 10 apart */
                        static const ManagerExitCode code_table[] = {
                                [0] = MANAGER_HALT,
                                [1] = MANAGER_POWEROFF,
                                [2] = MANAGER_REBOOT,
                                [3] = MANAGER_KEXEC
                        };

                        if ((int) sfsi.ssi_signo >= SIGRTMIN+0 &&
                            (int) sfsi.ssi_signo < SIGRTMIN+(int) ELEMENTSOF(target_table)) {
                                int idx = (int) sfsi.ssi_signo - SIGRTMIN;
                                manager_start_target(m, target_table[idx],
                                                     (idx == 1 || idx == 2) ? JOB_ISOLATE : JOB_REPLACE);
                                break;
                        }

                        if ((int) sfsi.ssi_signo >= SIGRTMIN+13 &&
                            (int) sfsi.ssi_signo < SIGRTMIN+13+(int) ELEMENTSOF(code_table)) {
                                m->exit_code = code_table[sfsi.ssi_signo - SIGRTMIN - 13];
                                break;
                        }

                        switch (sfsi.ssi_signo - SIGRTMIN) {

                        case 20:
                                manager_set_show_status(m, SHOW_STATUS_YES);
                                break;

                        case 21:
                                manager_set_show_status(m, SHOW_STATUS_NO);
                                break;

                        case 22:
                                log_set_max_level(LOG_DEBUG);
                                log_info("Setting log level to debug.");
                                break;

                        case 23:
                                log_set_max_level(LOG_INFO);
                                log_info("Setting log level to info.");
                                break;

                        case 24:
                                if (m->running_as == MANAGER_USER) {
                                        m->exit_code = MANAGER_EXIT;
                                        return 0;
                                }

                                /* This is a nop on init */
                                break;

                        case 26:
                        case 29: /* compatibility: used to be mapped to LOG_TARGET_SYSLOG_OR_KMSG */
                                log_set_target(LOG_TARGET_JOURNAL_OR_KMSG);
                                log_notice("Setting log target to journal-or-kmsg.");
                                break;

                        case 27:
                                log_set_target(LOG_TARGET_CONSOLE);
                                log_notice("Setting log target to console.");
                                break;

                        case 28:
                                log_set_target(LOG_TARGET_KMSG);
                                log_notice("Setting log target to kmsg.");
                                break;

                        default:
                                log_warning("Got unhandled signal <%s>.", signal_to_string(sfsi.ssi_signo));
                        }
                }
                }
        }

        if (sigchld)
                manager_dispatch_sigchld(m);

        return 0;
}

static int manager_dispatch_time_change_fd(sd_event_source *source, int fd, uint32_t revents, void *userdata) {
        Manager *m = userdata;
        Iterator i;
        Unit *u;

        assert(m);
        assert(m->time_change_fd == fd);

        log_struct(LOG_INFO,
                   LOG_MESSAGE_ID(SD_MESSAGE_TIME_CHANGE),
                   LOG_MESSAGE("Time has been changed"),
                   NULL);

        /* Restart the watch */
        m->time_change_event_source = sd_event_source_unref(m->time_change_event_source);
        m->time_change_fd = safe_close(m->time_change_fd);

        manager_setup_time_change(m);

        HASHMAP_FOREACH(u, m->units, i)
                if (UNIT_VTABLE(u)->time_change)
                        UNIT_VTABLE(u)->time_change(u);

        return 0;
}

static int manager_dispatch_idle_pipe_fd(sd_event_source *source, int fd, uint32_t revents, void *userdata) {
        Manager *m = userdata;

        assert(m);
        assert(m->idle_pipe[2] == fd);

        m->no_console_output = m->n_on_console > 0;

        manager_close_idle_pipe(m);

        return 0;
}

static int manager_dispatch_jobs_in_progress(sd_event_source *source, usec_t usec, void *userdata) {
        Manager *m = userdata;
        int r;
        uint64_t next;

        assert(m);
        assert(source);

        manager_print_jobs_in_progress(m);

        next = now(CLOCK_MONOTONIC) + JOBS_IN_PROGRESS_PERIOD_USEC;
        r = sd_event_source_set_time(source, next);
        if (r < 0)
                return r;

        return sd_event_source_set_enabled(source, SD_EVENT_ONESHOT);
}

int manager_loop(Manager *m) {
        int r;

        RATELIMIT_DEFINE(rl, 1*USEC_PER_SEC, 50000);

        assert(m);
        m->exit_code = MANAGER_OK;

        /* Release the path cache */
        m->unit_path_cache = set_free_free(m->unit_path_cache);

        manager_check_finished(m);

        /* There might still be some zombies hanging around from
         * before we were exec()'ed. Let's reap them. */
        r = manager_dispatch_sigchld(m);
        if (r < 0)
                return r;

        while (m->exit_code == MANAGER_OK) {
                usec_t wait_usec;

                if (m->runtime_watchdog > 0 && m->running_as == MANAGER_SYSTEM)
                        watchdog_ping();

                if (!ratelimit_test(&rl)) {
                        /* Yay, something is going seriously wrong, pause a little */
                        log_warning("Looping too fast. Throttling execution a little.");
                        sleep(1);
                }

                if (manager_dispatch_load_queue(m) > 0)
                        continue;

                if (manager_dispatch_gc_queue(m) > 0)
                        continue;

                if (manager_dispatch_cleanup_queue(m) > 0)
                        continue;

                if (manager_dispatch_cgroup_queue(m) > 0)
                        continue;

                if (manager_dispatch_dbus_queue(m) > 0)
                        continue;

                /* Sleep for half the watchdog time */
                if (m->runtime_watchdog > 0 && m->running_as == MANAGER_SYSTEM) {
                        wait_usec = m->runtime_watchdog / 2;
                        if (wait_usec <= 0)
                                wait_usec = 1;
                } else
                        wait_usec = USEC_INFINITY;

                r = sd_event_run(m->event, wait_usec);
                if (r < 0)
                        return log_error_errno(r, "Failed to run event loop: %m");
        }

        return m->exit_code;
}

int manager_load_unit_from_dbus_path(Manager *m, const char *s, sd_bus_error *e, Unit **_u) {
        _cleanup_free_ char *n = NULL;
        Unit *u;
        int r;

        assert(m);
        assert(s);
        assert(_u);

        r = unit_name_from_dbus_path(s, &n);
        if (r < 0)
                return r;

        r = manager_load_unit(m, n, NULL, e, &u);
        if (r < 0)
                return r;

        *_u = u;

        return 0;
}

int manager_get_job_from_dbus_path(Manager *m, const char *s, Job **_j) {
        const char *p;
        unsigned id;
        Job *j;
        int r;

        assert(m);
        assert(s);
        assert(_j);

        p = startswith(s, "/org/freedesktop/systemd1/job/");
        if (!p)
                return -EINVAL;

        r = safe_atou(p, &id);
        if (r < 0)
                return r;

        j = manager_get_job(m, id);
        if (!j)
                return -ENOENT;

        *_j = j;

        return 0;
}

void manager_send_unit_audit(Manager *m, Unit *u, int type, bool success) {

#ifdef HAVE_AUDIT
        _cleanup_free_ char *p = NULL;
        const char *msg;
        int audit_fd, r;

        if (m->running_as != MANAGER_SYSTEM)
                return;

        audit_fd = get_audit_fd();
        if (audit_fd < 0)
                return;

        /* Don't generate audit events if the service was already
         * started and we're just deserializing */
        if (m->n_reloading > 0)
                return;

        if (u->type != UNIT_SERVICE)
                return;

        r = unit_name_to_prefix_and_instance(u->id, &p);
        if (r < 0) {
                log_error_errno(r, "Failed to extract prefix and instance of unit name: %m");
                return;
        }

        msg = strjoina("unit=", p);
        if (audit_log_user_comm_message(audit_fd, type, msg, "systemd", NULL, NULL, NULL, success) < 0) {
                if (errno == EPERM)
                        /* We aren't allowed to send audit messages?
                         * Then let's not retry again. */
                        close_audit_fd();
                else
                        log_warning_errno(errno, "Failed to send audit message: %m");
        }
#endif

}

void manager_send_unit_plymouth(Manager *m, Unit *u) {
        union sockaddr_union sa = PLYMOUTH_SOCKET;

        int n = 0;
        _cleanup_free_ char *message = NULL;
        _cleanup_close_ int fd = -1;

        /* Don't generate plymouth events if the service was already
         * started and we're just deserializing */
        if (m->n_reloading > 0)
                return;

        if (m->running_as != MANAGER_SYSTEM)
                return;

        if (detect_container() > 0)
                return;

        if (u->type != UNIT_SERVICE &&
            u->type != UNIT_MOUNT &&
            u->type != UNIT_SWAP)
                return;

        /* We set SOCK_NONBLOCK here so that we rather drop the
         * message then wait for plymouth */
        fd = socket(AF_UNIX, SOCK_STREAM|SOCK_CLOEXEC|SOCK_NONBLOCK, 0);
        if (fd < 0) {
                log_error_errno(errno, "socket() failed: %m");
                return;
        }

        if (connect(fd, &sa.sa, offsetof(struct sockaddr_un, sun_path) + 1 + strlen(sa.un.sun_path+1)) < 0) {

                if (!IN_SET(errno, EPIPE, EAGAIN, ENOENT, ECONNREFUSED, ECONNRESET, ECONNABORTED))
                        log_error_errno(errno, "connect() failed: %m");
                return;
        }

        if (asprintf(&message, "U\002%c%s%n", (int) (strlen(u->id) + 1), u->id, &n) < 0) {
                log_oom();
                return;
        }

        errno = 0;
        if (write(fd, message, n + 1) != n + 1)
                if (!IN_SET(errno, EPIPE, EAGAIN, ENOENT, ECONNREFUSED, ECONNRESET, ECONNABORTED))
                        log_error_errno(errno, "Failed to write Plymouth message: %m");
}

int manager_open_serialization(Manager *m, FILE **_f) {
        const char *path;
        int fd = -1;
        FILE *f;

        assert(_f);

        path = m->running_as == MANAGER_SYSTEM ? "/run/systemd" : "/tmp";
        fd = open_tmpfile(path, O_RDWR|O_CLOEXEC);
        if (fd < 0)
                return -errno;

        log_debug("Serializing state to %s", path);

        f = fdopen(fd, "w+");
        if (!f) {
                safe_close(fd);
                return -errno;
        }

        *_f = f;

        return 0;
}

int manager_serialize(Manager *m, FILE *f, FDSet *fds, bool switching_root) {
        Iterator i;
        Unit *u;
        const char *t;
        char **e;
        int r;

        assert(m);
        assert(f);
        assert(fds);

        m->n_reloading ++;

        fprintf(f, "current-job-id=%"PRIu32"\n", m->current_job_id);
        fprintf(f, "taint-usr=%s\n", yes_no(m->taint_usr));
        fprintf(f, "n-installed-jobs=%u\n", m->n_installed_jobs);
        fprintf(f, "n-failed-jobs=%u\n", m->n_failed_jobs);

        dual_timestamp_serialize(f, "firmware-timestamp", &m->firmware_timestamp);
        dual_timestamp_serialize(f, "loader-timestamp", &m->loader_timestamp);
        dual_timestamp_serialize(f, "kernel-timestamp", &m->kernel_timestamp);
        dual_timestamp_serialize(f, "initrd-timestamp", &m->initrd_timestamp);

        if (!in_initrd()) {
                dual_timestamp_serialize(f, "userspace-timestamp", &m->userspace_timestamp);
                dual_timestamp_serialize(f, "finish-timestamp", &m->finish_timestamp);
                dual_timestamp_serialize(f, "security-start-timestamp", &m->security_start_timestamp);
                dual_timestamp_serialize(f, "security-finish-timestamp", &m->security_finish_timestamp);
                dual_timestamp_serialize(f, "generators-start-timestamp", &m->generators_start_timestamp);
                dual_timestamp_serialize(f, "generators-finish-timestamp", &m->generators_finish_timestamp);
                dual_timestamp_serialize(f, "units-load-start-timestamp", &m->units_load_start_timestamp);
                dual_timestamp_serialize(f, "units-load-finish-timestamp", &m->units_load_finish_timestamp);
        }

        if (!switching_root) {
                STRV_FOREACH(e, m->environment) {
                        _cleanup_free_ char *ce;

                        ce = cescape(*e);
                        if (!ce)
                                return -ENOMEM;

                        fprintf(f, "env=%s\n", *e);
                }
        }

        if (m->notify_fd >= 0) {
                int copy;

                copy = fdset_put_dup(fds, m->notify_fd);
                if (copy < 0)
                        return copy;

                fprintf(f, "notify-fd=%i\n", copy);
                fprintf(f, "notify-socket=%s\n", m->notify_socket);
        }

        if (m->cgroups_agent_fd >= 0) {
                int copy;

                copy = fdset_put_dup(fds, m->cgroups_agent_fd);
                if (copy < 0)
                        return copy;

                fprintf(f, "cgroups-agent-fd=%i\n", copy);
        }

        if (m->kdbus_fd >= 0) {
                int copy;

                copy = fdset_put_dup(fds, m->kdbus_fd);
                if (copy < 0)
                        return copy;

                fprintf(f, "kdbus-fd=%i\n", copy);
        }

        bus_track_serialize(m->subscribed, f);

        fputc('\n', f);

        HASHMAP_FOREACH_KEY(u, t, m->units, i) {
                if (u->id != t)
                        continue;

                /* Start marker */
                fputs(u->id, f);
                fputc('\n', f);

                r = unit_serialize(u, f, fds, !switching_root);
                if (r < 0) {
                        m->n_reloading --;
                        return r;
                }
        }

        assert(m->n_reloading > 0);
        m->n_reloading --;

        if (ferror(f))
                return -EIO;

        r = bus_fdset_add_all(m, fds);
        if (r < 0)
                return r;

        return 0;
}

int manager_deserialize(Manager *m, FILE *f, FDSet *fds) {
        int r = 0;

        assert(m);
        assert(f);

        log_debug("Deserializing state...");

        m->n_reloading ++;

        for (;;) {
                _cleanup_free_ char *line = NULL;
                 const char *l;

                r = read_line(f, LONG_LINE_MAX, &line);
                if (r < 0) {
                        r = log_error_errno(r, "Failed to read serialization line: %m");
                        goto finish;
                }
                if (r == 0)
                        break;

                l = strstrip(line);
                if (isempty(l)) /* end marker */
                        break;

                if (startswith(l, "current-job-id=")) {
                        uint32_t id;

                        if (safe_atou32(l+15, &id) < 0)
                                log_debug("Failed to parse current job id value %s", l+15);
                        else
                                m->current_job_id = MAX(m->current_job_id, id);

                } else if (startswith(l, "n-installed-jobs=")) {
                        uint32_t n;

                        if (safe_atou32(l+17, &n) < 0)
                                log_debug("Failed to parse installed jobs counter %s", l+17);
                        else
                                m->n_installed_jobs += n;

                } else if (startswith(l, "n-failed-jobs=")) {
                        uint32_t n;

                        if (safe_atou32(l+14, &n) < 0)
                                log_debug("Failed to parse failed jobs counter %s", l+14);
                        else
                                m->n_failed_jobs += n;

                } else if (startswith(l, "taint-usr=")) {
                        int b;

                        b = parse_boolean(l+10);
                        if (b < 0)
                                log_debug("Failed to parse taint /usr flag %s", l+10);
                        else
                                m->taint_usr = m->taint_usr || b;

                } else if (startswith(l, "firmware-timestamp="))
                        dual_timestamp_deserialize(l+19, &m->firmware_timestamp);
                else if (startswith(l, "loader-timestamp="))
                        dual_timestamp_deserialize(l+17, &m->loader_timestamp);
                else if (startswith(l, "kernel-timestamp="))
                        dual_timestamp_deserialize(l+17, &m->kernel_timestamp);
                else if (startswith(l, "initrd-timestamp="))
                        dual_timestamp_deserialize(l+17, &m->initrd_timestamp);
                else if (startswith(l, "userspace-timestamp="))
                        dual_timestamp_deserialize(l+20, &m->userspace_timestamp);
                else if (startswith(l, "finish-timestamp="))
                        dual_timestamp_deserialize(l+17, &m->finish_timestamp);
                else if (startswith(l, "security-start-timestamp="))
                        dual_timestamp_deserialize(l+25, &m->security_start_timestamp);
                else if (startswith(l, "security-finish-timestamp="))
                        dual_timestamp_deserialize(l+26, &m->security_finish_timestamp);
                else if (startswith(l, "generators-start-timestamp="))
                        dual_timestamp_deserialize(l+27, &m->generators_start_timestamp);
                else if (startswith(l, "generators-finish-timestamp="))
                        dual_timestamp_deserialize(l+28, &m->generators_finish_timestamp);
                else if (startswith(l, "units-load-start-timestamp="))
                        dual_timestamp_deserialize(l+27, &m->units_load_start_timestamp);
                else if (startswith(l, "units-load-finish-timestamp="))
                        dual_timestamp_deserialize(l+28, &m->units_load_finish_timestamp);
                else if (startswith(l, "env=")) {
                        _cleanup_free_ char *uce = NULL;
                        char **e;

                        r = cunescape(l + 4, UNESCAPE_RELAX, &uce);
                        if (r < 0)
                                goto finish;

                        e = strv_env_set(m->environment, uce);
                        if (!e) {
                                r = -ENOMEM;
                                goto finish;
                        }

                        strv_free(m->environment);
                        m->environment = e;

                } else if (startswith(l, "notify-fd=")) {
                        int fd;

                        if (safe_atoi(l + 10, &fd) < 0 || fd < 0 || !fdset_contains(fds, fd))
                                log_debug("Failed to parse notify fd: %s", l + 10);
                        else {
                                m->notify_event_source = sd_event_source_unref(m->notify_event_source);
                                safe_close(m->notify_fd);
                                m->notify_fd = fdset_remove(fds, fd);
                        }

                } else if (startswith(l, "notify-socket=")) {
                        char *n;

                        n = strdup(l+14);
                        if (!n) {
                                r = -ENOMEM;
                                goto finish;
                        }

                        free(m->notify_socket);
                        m->notify_socket = n;

                } else if (startswith(l, "cgroups-agent-fd=")) {
                        int fd;

                        if (safe_atoi(l + 17, &fd) < 0 || fd < 0 || !fdset_contains(fds, fd))
                                log_debug("Failed to parse cgroups agent fd: %s", l + 10);
                        else {
                                m->cgroups_agent_event_source = sd_event_source_unref(m->cgroups_agent_event_source);
                                safe_close(m->cgroups_agent_fd);
                                m->cgroups_agent_fd = fdset_remove(fds, fd);
                        }

                } else if (startswith(l, "kdbus-fd=")) {
                        int fd;

                        if (safe_atoi(l + 9, &fd) < 0 || fd < 0 || !fdset_contains(fds, fd))
                                log_debug("Failed to parse kdbus fd: %s", l + 9);
                        else {
                                safe_close(m->kdbus_fd);
                                m->kdbus_fd = fdset_remove(fds, fd);
                        }

                } else {
                        int k;

                        k = bus_track_deserialize_item(&m->deserialized_subscribed, l);
                        if (k < 0)
                                log_debug_errno(k, "Failed to deserialize bus tracker object: %m");
                        else if (k == 0)
                                log_debug("Unknown serialization item '%s'", l);
                }
        }

        for (;;) {
                _cleanup_free_ char *name = NULL;
                Unit *u;

                /* Start marker */
                r = read_line(f, LONG_LINE_MAX, &name);
                if (r < 0) {
                        r = log_error_errno(r, "Failed to read serialization line: %m");
                        goto finish;
                }
                if (r == 0)
                        break;

                r = manager_load_unit(m, strstrip(name), NULL, NULL, &u);
                if (r < 0)
                        goto finish;

                r = unit_deserialize(u, f, fds);
                if (r < 0)
                        goto finish;
        }

finish:
        assert(m->n_reloading > 0);
        m->n_reloading --;

        return r;
}

int manager_reload(Manager *m) {
        int r, q;
        _cleanup_fclose_ FILE *f = NULL;
        _cleanup_fdset_free_ FDSet *fds = NULL;

        assert(m);

        r = manager_open_serialization(m, &f);
        if (r < 0)
                return r;

        m->n_reloading ++;
        bus_manager_send_reloading(m, true);

        fds = fdset_new();
        if (!fds) {
                m->n_reloading --;
                return -ENOMEM;
        }

        r = manager_serialize(m, f, fds, false);
        if (r < 0) {
                m->n_reloading --;
                return r;
        }

        if (fseeko(f, 0, SEEK_SET) < 0) {
                m->n_reloading --;
                return -errno;
        }

        /* From here on there is no way back. */
        manager_clear_jobs_and_units(m);
        manager_undo_generators(m);
        lookup_paths_free(&m->lookup_paths);

        /* Find new unit paths */
        q = manager_run_generators(m);
        if (q < 0 && r >= 0)
                r = q;

        q = lookup_paths_init(
                        &m->lookup_paths, m->running_as, true,
                        NULL,
                        m->generator_unit_path,
                        m->generator_unit_path_early,
                        m->generator_unit_path_late);
        if (q < 0 && r >= 0)
                r = q;

        manager_build_unit_path_cache(m);

        /* First, enumerate what we can from all config files */
        manager_enumerate(m);

        /* Second, deserialize our stored data */
        q = manager_deserialize(m, f, fds);
        if (q < 0 && r >= 0)
                r = q;

        fclose(f);
        f = NULL;

        /* Re-register notify_fd as event source */
        q = manager_setup_notify(m);
        if (q < 0 && r >= 0)
                r = q;

        q = manager_setup_cgroups_agent(m);
        if (q < 0 && r >= 0)
                r = q;

        /* Third, fire things up! */
        manager_coldplug(m);

        /* Sync current state of bus names with our set of listening units */
        if (m->api_bus)
                manager_sync_bus_names(m, m->api_bus);

        assert(m->n_reloading > 0);
        m->n_reloading--;

        m->send_reloading_done = true;

        return r;
}

bool manager_is_reloading_or_reexecuting(Manager *m) {
        assert(m);

        return m->n_reloading != 0;
}

void manager_reset_failed(Manager *m) {
        Unit *u;
        Iterator i;

        assert(m);

        HASHMAP_FOREACH(u, m->units, i)
                unit_reset_failed(u);
}

bool manager_unit_inactive_or_pending(Manager *m, const char *name) {
        Unit *u;

        assert(m);
        assert(name);

        /* Returns true if the unit is inactive or going down */
        u = manager_get_unit(m, name);
        if (!u)
                return true;

        return unit_inactive_or_pending(u);
}

static void manager_notify_finished(Manager *m) {
        char userspace[FORMAT_TIMESPAN_MAX], initrd[FORMAT_TIMESPAN_MAX], kernel[FORMAT_TIMESPAN_MAX], sum[FORMAT_TIMESPAN_MAX];
        usec_t firmware_usec, loader_usec, kernel_usec, initrd_usec, userspace_usec, total_usec;

        if (m->test_run)
                return;

        if (m->running_as == MANAGER_SYSTEM && detect_container() <= 0) {

                /* Note that m->kernel_usec.monotonic is always at 0,
                 * and m->firmware_usec.monotonic and
                 * m->loader_usec.monotonic should be considered
                 * negative values. */

                firmware_usec = m->firmware_timestamp.monotonic - m->loader_timestamp.monotonic;
                loader_usec = m->loader_timestamp.monotonic - m->kernel_timestamp.monotonic;
                userspace_usec = m->finish_timestamp.monotonic - m->userspace_timestamp.monotonic;
                total_usec = m->firmware_timestamp.monotonic + m->finish_timestamp.monotonic;

                if (dual_timestamp_is_set(&m->initrd_timestamp)) {

                        kernel_usec = m->initrd_timestamp.monotonic - m->kernel_timestamp.monotonic;
                        initrd_usec = m->userspace_timestamp.monotonic - m->initrd_timestamp.monotonic;

                        log_struct(LOG_INFO,
                                   LOG_MESSAGE_ID(SD_MESSAGE_STARTUP_FINISHED),
                                   "KERNEL_USEC="USEC_FMT, kernel_usec,
                                   "INITRD_USEC="USEC_FMT, initrd_usec,
                                   "USERSPACE_USEC="USEC_FMT, userspace_usec,
                                   LOG_MESSAGE("Startup finished in %s (kernel) + %s (initrd) + %s (userspace) = %s.",
                                               format_timespan(kernel, sizeof(kernel), kernel_usec, USEC_PER_MSEC),
                                               format_timespan(initrd, sizeof(initrd), initrd_usec, USEC_PER_MSEC),
                                               format_timespan(userspace, sizeof(userspace), userspace_usec, USEC_PER_MSEC),
                                               format_timespan(sum, sizeof(sum), total_usec, USEC_PER_MSEC)),
                                   NULL);
                } else {
                        kernel_usec = m->userspace_timestamp.monotonic - m->kernel_timestamp.monotonic;
                        initrd_usec = 0;

                        log_struct(LOG_INFO,
                                   LOG_MESSAGE_ID(SD_MESSAGE_STARTUP_FINISHED),
                                   "KERNEL_USEC="USEC_FMT, kernel_usec,
                                   "USERSPACE_USEC="USEC_FMT, userspace_usec,
                                   LOG_MESSAGE("Startup finished in %s (kernel) + %s (userspace) = %s.",
                                               format_timespan(kernel, sizeof(kernel), kernel_usec, USEC_PER_MSEC),
                                               format_timespan(userspace, sizeof(userspace), userspace_usec, USEC_PER_MSEC),
                                               format_timespan(sum, sizeof(sum), total_usec, USEC_PER_MSEC)),
                                   NULL);
                }
        } else {
                firmware_usec = loader_usec = initrd_usec = kernel_usec = 0;
                total_usec = userspace_usec = m->finish_timestamp.monotonic - m->userspace_timestamp.monotonic;

                log_struct(LOG_INFO,
                           LOG_MESSAGE_ID(SD_MESSAGE_STARTUP_FINISHED),
                           "USERSPACE_USEC="USEC_FMT, userspace_usec,
                           LOG_MESSAGE("Startup finished in %s.",
                                       format_timespan(sum, sizeof(sum), total_usec, USEC_PER_MSEC)),
                           NULL);
        }

        bus_manager_send_finished(m, firmware_usec, loader_usec, kernel_usec, initrd_usec, userspace_usec, total_usec);

        sd_notifyf(false,
                   "READY=1\n"
                   "STATUS=Startup finished in %s.",
                   format_timespan(sum, sizeof(sum), total_usec, USEC_PER_MSEC));
}

void manager_check_finished(Manager *m) {
        assert(m);

        if (m->n_reloading > 0)
                return;

        /* Verify that we are actually running currently. Initially
         * the exit code is set to invalid, and during operation it is
         * then set to MANAGER_OK */
        if (m->exit_code != MANAGER_OK)
                return;

        if (hashmap_size(m->jobs) > 0) {
                if (m->jobs_in_progress_event_source)
                        /* Ignore any failure, this is only for feedback */
                        (void) sd_event_source_set_time(m->jobs_in_progress_event_source, now(CLOCK_MONOTONIC) + JOBS_IN_PROGRESS_WAIT_USEC);

                return;
        }

        manager_flip_auto_status(m, false);

        /* Notify Type=idle units that we are done now */
        manager_close_idle_pipe(m);

        /* Turn off confirm spawn now */
        m->confirm_spawn = false;

        /* No need to update ask password status when we're going non-interactive */
        manager_close_ask_password(m);

        /* This is no longer the first boot */
        manager_set_first_boot(m, false);

        if (dual_timestamp_is_set(&m->finish_timestamp))
                return;

        dual_timestamp_get(&m->finish_timestamp);

        manager_notify_finished(m);

        manager_invalidate_startup_units(m);
}

static int create_generator_dir(Manager *m, char **generator, const char *name) {
        char *p;
        int r;

        assert(m);
        assert(generator);
        assert(name);

        if (*generator)
                return 0;

        if (m->running_as == MANAGER_SYSTEM && getpid() == 1) {
                /* systemd --system, not running --test */

                p = strappend("/run/systemd/", name);
                if (!p)
                        return log_oom();

                r = mkdir_p_label(p, 0755);
                if (r < 0) {
                        log_error_errno(r, "Failed to create generator directory %s: %m", p);
                        free(p);
                        return r;
                }
        } else if (m->running_as == MANAGER_USER) {
                const char *s = NULL;

                s = getenv("XDG_RUNTIME_DIR");
                if (!s)
                        return -EINVAL;
                p = strjoin(s, "/systemd/", name, NULL);
                if (!p)
                        return log_oom();

                r = mkdir_p_label(p, 0755);
                if (r < 0) {
                        log_error_errno(r, "Failed to create generator directory %s: %m", p);
                        free(p);
                        return r;
                }
        } else {
                /* systemd --system --test */

                p = strjoin("/tmp/systemd-", name, ".XXXXXX", NULL);
                if (!p)
                        return log_oom();

                if (!mkdtemp(p)) {
                        log_error_errno(errno, "Failed to create generator directory %s: %m", p);
                        free(p);
                        return -errno;
                }
        }

        *generator = p;
        return 0;
}

static void trim_generator_dir(Manager *m, char **generator) {
        assert(m);
        assert(generator);

        if (!*generator)
                return;

        if (rmdir(*generator) >= 0)
                *generator = mfree(*generator);

        return;
}

static int manager_run_generators(Manager *m) {
        _cleanup_strv_free_ char **paths = NULL;
        const char *argv[5];
        char **path;
        int r;

        assert(m);

        if (m->test_run)
                return 0;

        paths = generator_paths(m->running_as);
        if (!paths)
                return log_oom();

        /* Optimize by skipping the whole process by not creating output directories
         * if no generators are found. */
        STRV_FOREACH(path, paths) {
                r = access(*path, F_OK);
                if (r == 0)
                        goto found;
                if (errno != ENOENT)
                        log_warning_errno(errno, "Failed to open generator directory %s: %m", *path);
        }
        return 0;

 found:
        r = create_generator_dir(m, &m->generator_unit_path, "generator");
        if (r < 0)
                goto finish;

        r = create_generator_dir(m, &m->generator_unit_path_early, "generator.early");
        if (r < 0)
                goto finish;

        r = create_generator_dir(m, &m->generator_unit_path_late, "generator.late");
        if (r < 0)
                goto finish;

        argv[0] = NULL; /* Leave this empty, execute_directory() will fill something in */
        argv[1] = m->generator_unit_path;
        argv[2] = m->generator_unit_path_early;
        argv[3] = m->generator_unit_path_late;
        argv[4] = NULL;

        RUN_WITH_UMASK(0022)
                execute_directories((const char* const*) paths, DEFAULT_TIMEOUT_USEC, (char**) argv);

finish:
        trim_generator_dir(m, &m->generator_unit_path);
        trim_generator_dir(m, &m->generator_unit_path_early);
        trim_generator_dir(m, &m->generator_unit_path_late);
        return r;
}

static void remove_generator_dir(Manager *m, char **generator) {
        assert(m);
        assert(generator);

        if (!*generator)
                return;

        strv_remove(m->lookup_paths.unit_path, *generator);
        (void) rm_rf(*generator, REMOVE_ROOT);

        *generator = mfree(*generator);
}

static void manager_undo_generators(Manager *m) {
        assert(m);

        remove_generator_dir(m, &m->generator_unit_path);
        remove_generator_dir(m, &m->generator_unit_path_early);
        remove_generator_dir(m, &m->generator_unit_path_late);
}

int manager_environment_add(Manager *m, char **minus, char **plus) {
        char **a = NULL, **b = NULL, **l;
        assert(m);

        l = m->environment;

        if (!strv_isempty(minus)) {
                a = strv_env_delete(l, 1, minus);
                if (!a)
                        return -ENOMEM;

                l = a;
        }

        if (!strv_isempty(plus)) {
                b = strv_env_merge(2, l, plus);
                if (!b) {
                        strv_free(a);
                        return -ENOMEM;
                }

                l = b;
        }

        if (m->environment != l)
                strv_free(m->environment);
        if (a != l)
                strv_free(a);
        if (b != l)
                strv_free(b);

        m->environment = l;
        manager_clean_environment(m);
        strv_sort(m->environment);

        return 0;
}

int manager_set_default_rlimits(Manager *m, struct rlimit **default_rlimit) {
        int i;

        assert(m);

        for (i = 0; i < _RLIMIT_MAX; i++) {
                m->rlimit[i] = mfree(m->rlimit[i]);

                if (!default_rlimit[i])
                        continue;

                m->rlimit[i] = newdup(struct rlimit, default_rlimit[i], 1);
                if (!m->rlimit[i])
                        return -ENOMEM;
        }

        return 0;
}

void manager_recheck_journal(Manager *m) {
        Unit *u;

        assert(m);

        if (m->running_as != MANAGER_SYSTEM)
                return;

        u = manager_get_unit(m, SPECIAL_JOURNALD_SOCKET);
        if (u && SOCKET(u)->state != SOCKET_RUNNING) {
                log_close_journal();
                return;
        }

        u = manager_get_unit(m, SPECIAL_JOURNALD_SERVICE);
        if (u && SERVICE(u)->state != SERVICE_RUNNING) {
                log_close_journal();
                return;
        }

        /* Hmm, OK, so the socket is fully up and the service is up
         * too, then let's make use of the thing. */
        log_open();
}

void manager_set_show_status(Manager *m, ShowStatus mode) {
        assert(m);
        assert(IN_SET(mode, SHOW_STATUS_AUTO, SHOW_STATUS_NO, SHOW_STATUS_YES, SHOW_STATUS_TEMPORARY));

        if (m->running_as != MANAGER_SYSTEM)
                return;

        if (m->show_status != mode)
                log_debug("%s showing of status.",
                          mode == SHOW_STATUS_NO ? "Disabling" : "Enabling");
        m->show_status = mode;

        if (mode > 0)
                (void) touch("/run/systemd/show-status");
        else
                (void) unlink("/run/systemd/show-status");
}

static bool manager_get_show_status(Manager *m, StatusType type) {
        assert(m);

        if (m->running_as != MANAGER_SYSTEM)
                return false;

        if (m->no_console_output)
                return false;

        if (!IN_SET(manager_state(m), MANAGER_INITIALIZING, MANAGER_STARTING, MANAGER_STOPPING))
                return false;

        /* If we cannot find out the status properly, just proceed. */
        if (type != STATUS_TYPE_EMERGENCY && manager_check_ask_password(m) > 0)
                return false;

        if (m->show_status > 0)
                return true;

        return false;
}

void manager_set_first_boot(Manager *m, bool b) {
        assert(m);

        if (m->running_as != MANAGER_SYSTEM)
                return;

        if (m->first_boot != (int) b) {
                if (b)
                        (void) touch("/run/systemd/first-boot");
                else
                        (void) unlink("/run/systemd/first-boot");
        }

        m->first_boot = b;
}

void manager_status_printf(Manager *m, StatusType type, const char *status, const char *format, ...) {
        va_list ap;

        /* If m is NULL, assume we're after shutdown and let the messages through. */

        if (m && !manager_get_show_status(m, type))
                return;

        /* XXX We should totally drop the check for ephemeral here
         * and thus effectively make 'Type=idle' pointless. */
        if (type == STATUS_TYPE_EPHEMERAL && m && m->n_on_console > 0)
                return;

        va_start(ap, format);
        status_vprintf(status, true, type == STATUS_TYPE_EPHEMERAL, format, ap);
        va_end(ap);
}

Set *manager_get_units_requiring_mounts_for(Manager *m, const char *path) {
        char p[strlen(path)+1];

        assert(m);
        assert(path);

        strcpy(p, path);
        path_kill_slashes(p);

        return hashmap_get(m->units_requiring_mounts_for, streq(p, "/") ? "" : p);
}

const char *manager_get_runtime_prefix(Manager *m) {
        assert(m);

        return m->running_as == MANAGER_SYSTEM ?
               "/run" :
               getenv("XDG_RUNTIME_DIR");
}

int manager_update_failed_units(Manager *m, Unit *u, bool failed) {
        unsigned size;
        int r;

        assert(m);
        assert(u->manager == m);

        size = set_size(m->failed_units);

        if (failed) {
                r = set_ensure_allocated(&m->failed_units, NULL);
                if (r < 0)
                        return log_oom();

                if (set_put(m->failed_units, u) < 0)
                        return log_oom();
        } else
                (void) set_remove(m->failed_units, u);

        if (set_size(m->failed_units) != size)
                bus_manager_send_change_signal(m);

        return 0;
}

ManagerState manager_state(Manager *m) {
        Unit *u;

        assert(m);

        /* Did we ever finish booting? If not then we are still starting up */
        if (!dual_timestamp_is_set(&m->finish_timestamp)) {

                u = manager_get_unit(m, SPECIAL_BASIC_TARGET);
                if (!u || !UNIT_IS_ACTIVE_OR_RELOADING(unit_active_state(u)))
                        return MANAGER_INITIALIZING;

                return MANAGER_STARTING;
        }

        /* Is the special shutdown target queued? If so, we are in shutdown state */
        u = manager_get_unit(m, SPECIAL_SHUTDOWN_TARGET);
        if (u && u->job && IN_SET(u->job->type, JOB_START, JOB_RESTART, JOB_RELOAD_OR_START))
                return MANAGER_STOPPING;

        /* Are the rescue or emergency targets active or queued? If so we are in maintenance state */
        u = manager_get_unit(m, SPECIAL_RESCUE_TARGET);
        if (u && (UNIT_IS_ACTIVE_OR_ACTIVATING(unit_active_state(u)) ||
                  (u->job && IN_SET(u->job->type, JOB_START, JOB_RESTART, JOB_RELOAD_OR_START))))
                return MANAGER_MAINTENANCE;

        u = manager_get_unit(m, SPECIAL_EMERGENCY_TARGET);
        if (u && (UNIT_IS_ACTIVE_OR_ACTIVATING(unit_active_state(u)) ||
                  (u->job && IN_SET(u->job->type, JOB_START, JOB_RESTART, JOB_RELOAD_OR_START))))
                return MANAGER_MAINTENANCE;

        /* Are there any failed units? If so, we are in degraded mode */
        if (set_size(m->failed_units) > 0)
                return MANAGER_DEGRADED;

        return MANAGER_RUNNING;
}

static const char *const manager_state_table[_MANAGER_STATE_MAX] = {
        [MANAGER_INITIALIZING] = "initializing",
        [MANAGER_STARTING] = "starting",
        [MANAGER_RUNNING] = "running",
        [MANAGER_DEGRADED] = "degraded",
        [MANAGER_MAINTENANCE] = "maintenance",
        [MANAGER_STOPPING] = "stopping",
};

DEFINE_STRING_TABLE_LOOKUP(manager_state, ManagerState);<|MERGE_RESOLUTION|>--- conflicted
+++ resolved
@@ -1602,9 +1602,6 @@
         return 0;
 }
 
-<<<<<<< HEAD
-static void manager_invoke_notify_message(Manager *m, Unit *u, pid_t pid, const char *buf, FDSet *fds) {
-=======
 static void manager_invoke_notify_message(
                 Manager *m,
                 Unit *u,
@@ -1612,7 +1609,6 @@
                 const char *buf,
                 FDSet *fds) {
 
->>>>>>> fe0ed9f2
         _cleanup_strv_free_ char **tags = NULL;
 
         assert(m);
@@ -1724,31 +1720,19 @@
          * to avoid notifying the same one multiple times. */
         u1 = manager_get_unit_by_pid_cgroup(m, ucred->pid);
         if (u1) {
-<<<<<<< HEAD
-                manager_invoke_notify_message(m, u1, ucred->pid, buf, fds);
-=======
                 manager_invoke_notify_message(m, u1, ucred, buf, fds);
->>>>>>> fe0ed9f2
                 found = true;
         }
 
         u2 = hashmap_get(m->watch_pids1, PID_TO_PTR(ucred->pid));
         if (u2 && u2 != u1) {
-<<<<<<< HEAD
-                manager_invoke_notify_message(m, u2, ucred->pid, buf, fds);
-=======
                 manager_invoke_notify_message(m, u2, ucred, buf, fds);
->>>>>>> fe0ed9f2
                 found = true;
         }
 
         u3 = hashmap_get(m->watch_pids2, PID_TO_PTR(ucred->pid));
         if (u3 && u3 != u2 && u3 != u1) {
-<<<<<<< HEAD
-                manager_invoke_notify_message(m, u3, ucred->pid, buf, fds);
-=======
                 manager_invoke_notify_message(m, u3, ucred, buf, fds);
->>>>>>> fe0ed9f2
                 found = true;
         }
 
