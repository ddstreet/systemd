--- conflicted
+++ resolved
@@ -568,12 +568,8 @@
         m->unit_file_scope = scope;
         m->exit_code = _MANAGER_EXIT_CODE_INVALID;
         m->default_timer_accuracy_usec = USEC_PER_MINUTE;
-<<<<<<< HEAD
-        m->default_tasks_max = (uint64_t) -1;
-=======
         m->default_tasks_accounting = true;
         m->default_tasks_max = UINT64_MAX;
->>>>>>> 6e06c57c
 
 #ifdef ENABLE_EFI
         if (MANAGER_IS_SYSTEM(m) && detect_container() <= 0)
