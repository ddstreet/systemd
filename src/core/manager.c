/* SPDX-License-Identifier: LGPL-2.1+ */

#include <errno.h>
#include <fcntl.h>
#include <linux/kd.h>
#include <signal.h>
#include <stdio_ext.h>
#include <string.h>
#include <sys/epoll.h>
#include <sys/inotify.h>
#include <sys/ioctl.h>
#include <sys/reboot.h>
#include <sys/timerfd.h>
#include <sys/wait.h>
#include <unistd.h>

#if HAVE_AUDIT
#include <libaudit.h>
#endif

#include "sd-daemon.h"
#include "sd-messages.h"
#include "sd-path.h"

#include "all-units.h"
#include "alloc-util.h"
#include "audit-fd.h"
#include "boot-timestamps.h"
#include "bus-common-errors.h"
#include "bus-error.h"
#include "bus-kernel.h"
#include "bus-util.h"
#include "clean-ipc.h"
#include "clock-util.h"
#include "dbus-job.h"
#include "dbus-manager.h"
#include "dbus-unit.h"
#include "dbus.h"
#include "dirent-util.h"
#include "env-util.h"
#include "escape.h"
#include "exec-util.h"
#include "execute.h"
#include "exit-status.h"
#include "fd-util.h"
#include "fileio.h"
#include "fs-util.h"
#include "hashmap.h"
#include "io-util.h"
#include "label.h"
#include "locale-setup.h"
#include "log.h"
#include "macro.h"
#include "manager.h"
#include "missing.h"
#include "mkdir.h"
#include "parse-util.h"
#include "path-lookup.h"
#include "path-util.h"
#include "process-util.h"
#include "ratelimit.h"
#include "rlimit-util.h"
#include "rm-rf.h"
#include "serialize.h"
#include "signal-util.h"
#include "socket-util.h"
#include "special.h"
#include "stat-util.h"
#include "string-table.h"
#include "string-util.h"
#include "strv.h"
#include "strxcpyx.h"
#include "syslog-util.h"
#include "terminal-util.h"
#include "time-util.h"
#include "transaction.h"
#include "umask-util.h"
#include "unit-name.h"
#include "user-util.h"
#include "util.h"
#include "virt.h"
#include "watchdog.h"

#define NOTIFY_RCVBUF_SIZE (8*1024*1024)
#define CGROUPS_AGENT_RCVBUF_SIZE (8*1024*1024)

/* Initial delay and the interval for printing status messages about running jobs */
#define JOBS_IN_PROGRESS_WAIT_USEC (5*USEC_PER_SEC)
#define JOBS_IN_PROGRESS_PERIOD_USEC (USEC_PER_SEC / 3)
#define JOBS_IN_PROGRESS_PERIOD_DIVISOR 3

/* If there are more than 1K bus messages queue across our API and direct busses, then let's not add more on top until
 * the queue gets more empty. */
#define MANAGER_BUS_BUSY_THRESHOLD 1024LU

/* How many units and jobs to process of the bus queue before returning to the event loop. */
#define MANAGER_BUS_MESSAGE_BUDGET 100U

static int manager_dispatch_notify_fd(sd_event_source *source, int fd, uint32_t revents, void *userdata);
static int manager_dispatch_cgroups_agent_fd(sd_event_source *source, int fd, uint32_t revents, void *userdata);
static int manager_dispatch_signal_fd(sd_event_source *source, int fd, uint32_t revents, void *userdata);
static int manager_dispatch_time_change_fd(sd_event_source *source, int fd, uint32_t revents, void *userdata);
static int manager_dispatch_idle_pipe_fd(sd_event_source *source, int fd, uint32_t revents, void *userdata);
static int manager_dispatch_user_lookup_fd(sd_event_source *source, int fd, uint32_t revents, void *userdata);
static int manager_dispatch_jobs_in_progress(sd_event_source *source, usec_t usec, void *userdata);
static int manager_dispatch_run_queue(sd_event_source *source, void *userdata);
static int manager_dispatch_sigchld(sd_event_source *source, void *userdata);
static int manager_dispatch_timezone_change(sd_event_source *source, const struct inotify_event *event, void *userdata);
static int manager_run_environment_generators(Manager *m);
static int manager_run_generators(Manager *m);

static void manager_watch_jobs_in_progress(Manager *m) {
        usec_t next;
        int r;

        assert(m);

        /* We do not want to show the cylon animation if the user
         * needs to confirm service executions otherwise confirmation
         * messages will be screwed by the cylon animation. */
        if (!manager_is_confirm_spawn_disabled(m))
                return;

        if (m->jobs_in_progress_event_source)
                return;

        next = now(CLOCK_MONOTONIC) + JOBS_IN_PROGRESS_WAIT_USEC;
        r = sd_event_add_time(
                        m->event,
                        &m->jobs_in_progress_event_source,
                        CLOCK_MONOTONIC,
                        next, 0,
                        manager_dispatch_jobs_in_progress, m);
        if (r < 0)
                return;

        (void) sd_event_source_set_description(m->jobs_in_progress_event_source, "manager-jobs-in-progress");
}

#define CYLON_BUFFER_EXTRA (2*STRLEN(ANSI_RED) + STRLEN(ANSI_HIGHLIGHT_RED) + 2*STRLEN(ANSI_NORMAL))

static void draw_cylon(char buffer[], size_t buflen, unsigned width, unsigned pos) {
        char *p = buffer;

        assert(buflen >= CYLON_BUFFER_EXTRA + width + 1);
        assert(pos <= width+1); /* 0 or width+1 mean that the center light is behind the corner */

        if (pos > 1) {
                if (pos > 2)
                        p = mempset(p, ' ', pos-2);
                if (log_get_show_color())
                        p = stpcpy(p, ANSI_RED);
                *p++ = '*';
        }

        if (pos > 0 && pos <= width) {
                if (log_get_show_color())
                        p = stpcpy(p, ANSI_HIGHLIGHT_RED);
                *p++ = '*';
        }

        if (log_get_show_color())
                p = stpcpy(p, ANSI_NORMAL);

        if (pos < width) {
                if (log_get_show_color())
                        p = stpcpy(p, ANSI_RED);
                *p++ = '*';
                if (pos < width-1)
                        p = mempset(p, ' ', width-1-pos);
                if (log_get_show_color())
                        strcpy(p, ANSI_NORMAL);
        }
}

void manager_flip_auto_status(Manager *m, bool enable) {
        assert(m);

        if (enable) {
                if (m->show_status == SHOW_STATUS_AUTO)
                        manager_set_show_status(m, SHOW_STATUS_TEMPORARY);
        } else {
                if (m->show_status == SHOW_STATUS_TEMPORARY)
                        manager_set_show_status(m, SHOW_STATUS_AUTO);
        }
}

static void manager_print_jobs_in_progress(Manager *m) {
        _cleanup_free_ char *job_of_n = NULL;
        Iterator i;
        Job *j;
        unsigned counter = 0, print_nr;
        char cylon[6 + CYLON_BUFFER_EXTRA + 1];
        unsigned cylon_pos;
        char time[FORMAT_TIMESPAN_MAX], limit[FORMAT_TIMESPAN_MAX] = "no limit";
        uint64_t x;

        assert(m);
        assert(m->n_running_jobs > 0);

        manager_flip_auto_status(m, true);

        print_nr = (m->jobs_in_progress_iteration / JOBS_IN_PROGRESS_PERIOD_DIVISOR) % m->n_running_jobs;

        HASHMAP_FOREACH(j, m->jobs, i)
                if (j->state == JOB_RUNNING && counter++ == print_nr)
                        break;

        /* m->n_running_jobs must be consistent with the contents of m->jobs,
         * so the above loop must have succeeded in finding j. */
        assert(counter == print_nr + 1);
        assert(j);

        cylon_pos = m->jobs_in_progress_iteration % 14;
        if (cylon_pos >= 8)
                cylon_pos = 14 - cylon_pos;
        draw_cylon(cylon, sizeof(cylon), 6, cylon_pos);

        m->jobs_in_progress_iteration++;

        if (m->n_running_jobs > 1) {
                if (asprintf(&job_of_n, "(%u of %u) ", counter, m->n_running_jobs) < 0)
                        job_of_n = NULL;
        }

        format_timespan(time, sizeof(time), now(CLOCK_MONOTONIC) - j->begin_usec, 1*USEC_PER_SEC);
        if (job_get_timeout(j, &x) > 0)
                format_timespan(limit, sizeof(limit), x - j->begin_usec, 1*USEC_PER_SEC);

        manager_status_printf(m, STATUS_TYPE_EPHEMERAL, cylon,
                              "%sA %s job is running for %s (%s / %s)",
                              strempty(job_of_n),
                              job_type_to_string(j->type),
                              unit_description(j->unit),
                              time, limit);
}

static int have_ask_password(void) {
        _cleanup_closedir_ DIR *dir;
        struct dirent *de;

        dir = opendir("/run/systemd/ask-password");
        if (!dir) {
                if (errno == ENOENT)
                        return false;
                else
                        return -errno;
        }

        FOREACH_DIRENT_ALL(de, dir, return -errno) {
                if (startswith(de->d_name, "ask."))
                        return true;
        }
        return false;
}

static int manager_dispatch_ask_password_fd(sd_event_source *source,
                                            int fd, uint32_t revents, void *userdata) {
        Manager *m = userdata;

        assert(m);

        (void) flush_fd(fd);

        m->have_ask_password = have_ask_password();
        if (m->have_ask_password < 0)
                /* Log error but continue. Negative have_ask_password
                 * is treated as unknown status. */
                log_error_errno(m->have_ask_password, "Failed to list /run/systemd/ask-password: %m");

        return 0;
}

static void manager_close_ask_password(Manager *m) {
        assert(m);

        m->ask_password_event_source = sd_event_source_unref(m->ask_password_event_source);
        m->ask_password_inotify_fd = safe_close(m->ask_password_inotify_fd);
        m->have_ask_password = -EINVAL;
}

static int manager_check_ask_password(Manager *m) {
        int r;

        assert(m);

        if (!m->ask_password_event_source) {
                assert(m->ask_password_inotify_fd < 0);

                mkdir_p_label("/run/systemd/ask-password", 0755);

                m->ask_password_inotify_fd = inotify_init1(IN_NONBLOCK|IN_CLOEXEC);
                if (m->ask_password_inotify_fd < 0)
                        return log_error_errno(errno, "inotify_init1() failed: %m");

                if (inotify_add_watch(m->ask_password_inotify_fd, "/run/systemd/ask-password", IN_CREATE|IN_DELETE|IN_MOVE) < 0) {
                        log_error_errno(errno, "Failed to add watch on /run/systemd/ask-password: %m");
                        manager_close_ask_password(m);
                        return -errno;
                }

                r = sd_event_add_io(m->event, &m->ask_password_event_source,
                                    m->ask_password_inotify_fd, EPOLLIN,
                                    manager_dispatch_ask_password_fd, m);
                if (r < 0) {
                        log_error_errno(errno, "Failed to add event source for /run/systemd/ask-password: %m");
                        manager_close_ask_password(m);
                        return -errno;
                }

                (void) sd_event_source_set_description(m->ask_password_event_source, "manager-ask-password");

                /* Queries might have been added meanwhile... */
                manager_dispatch_ask_password_fd(m->ask_password_event_source,
                                                 m->ask_password_inotify_fd, EPOLLIN, m);
        }

        return m->have_ask_password;
}

static int manager_watch_idle_pipe(Manager *m) {
        int r;

        assert(m);

        if (m->idle_pipe_event_source)
                return 0;

        if (m->idle_pipe[2] < 0)
                return 0;

        r = sd_event_add_io(m->event, &m->idle_pipe_event_source, m->idle_pipe[2], EPOLLIN, manager_dispatch_idle_pipe_fd, m);
        if (r < 0)
                return log_error_errno(r, "Failed to watch idle pipe: %m");

        (void) sd_event_source_set_description(m->idle_pipe_event_source, "manager-idle-pipe");

        return 0;
}

static void manager_close_idle_pipe(Manager *m) {
        assert(m);

        m->idle_pipe_event_source = sd_event_source_unref(m->idle_pipe_event_source);

        safe_close_pair(m->idle_pipe);
        safe_close_pair(m->idle_pipe + 2);
}

static int manager_setup_time_change(Manager *m) {
        int r;

        assert(m);

        if (MANAGER_IS_TEST_RUN(m))
                return 0;

        m->time_change_event_source = sd_event_source_unref(m->time_change_event_source);
        m->time_change_fd = safe_close(m->time_change_fd);

        m->time_change_fd = time_change_fd();
        if (m->time_change_fd < 0)
                return log_error_errno(m->time_change_fd, "Failed to create timer change timer fd: %m");

        r = sd_event_add_io(m->event, &m->time_change_event_source, m->time_change_fd, EPOLLIN, manager_dispatch_time_change_fd, m);
        if (r < 0)
                return log_error_errno(r, "Failed to create time change event source: %m");

        /* Schedule this slightly earlier than the .timer event sources */
        r = sd_event_source_set_priority(m->time_change_event_source, SD_EVENT_PRIORITY_NORMAL-1);
        if (r < 0)
                return log_error_errno(r, "Failed to set priority of time change event sources: %m");

        (void) sd_event_source_set_description(m->time_change_event_source, "manager-time-change");

        log_debug("Set up TFD_TIMER_CANCEL_ON_SET timerfd.");

        return 0;
}

static int manager_read_timezone_stat(Manager *m) {
        struct stat st;
        bool changed;

        assert(m);

        /* Read the current stat() data of /etc/localtime so that we detect changes */
        if (lstat("/etc/localtime", &st) < 0) {
                log_debug_errno(errno, "Failed to stat /etc/localtime, ignoring: %m");
                changed = m->etc_localtime_accessible;
                m->etc_localtime_accessible = false;
        } else {
                usec_t k;

                k = timespec_load(&st.st_mtim);
                changed = !m->etc_localtime_accessible || k != m->etc_localtime_mtime;

                m->etc_localtime_mtime = k;
                m->etc_localtime_accessible = true;
        }

        return changed;
}

static int manager_setup_timezone_change(Manager *m) {
        _cleanup_(sd_event_source_unrefp) sd_event_source *new_event = NULL;
        int r;

        assert(m);

        if (MANAGER_IS_TEST_RUN(m))
                return 0;

        /* We watch /etc/localtime for three events: change of the link count (which might mean removal from /etc even
         * though another link might be kept), renames, and file close operations after writing. Note we don't bother
         * with IN_DELETE_SELF, as that would just report when the inode is removed entirely, i.e. after the link count
         * went to zero and all fds to it are closed.
         *
         * Note that we never follow symlinks here. This is a simplification, but should cover almost all cases
         * correctly.
         *
         * Note that we create the new event source first here, before releasing the old one. This should optimize
         * behaviour as this way sd-event can reuse the old watch in case the inode didn't change. */

        r = sd_event_add_inotify(m->event, &new_event, "/etc/localtime",
                                 IN_ATTRIB|IN_MOVE_SELF|IN_CLOSE_WRITE|IN_DONT_FOLLOW, manager_dispatch_timezone_change, m);
        if (r == -ENOENT) {
                /* If the file doesn't exist yet, subscribe to /etc instead, and wait until it is created either by
                 * O_CREATE or by rename() */

                log_debug_errno(r, "/etc/localtime doesn't exist yet, watching /etc instead.");
                r = sd_event_add_inotify(m->event, &new_event, "/etc",
                                         IN_CREATE|IN_MOVED_TO|IN_ONLYDIR, manager_dispatch_timezone_change, m);
        }
        if (r < 0)
                return log_error_errno(r, "Failed to create timezone change event source: %m");

        /* Schedule this slightly earlier than the .timer event sources */
        r = sd_event_source_set_priority(new_event, SD_EVENT_PRIORITY_NORMAL-1);
        if (r < 0)
                return log_error_errno(r, "Failed to set priority of timezone change event sources: %m");

        sd_event_source_unref(m->timezone_change_event_source);
        m->timezone_change_event_source = TAKE_PTR(new_event);

        return 0;
}

static int enable_special_signals(Manager *m) {
        _cleanup_close_ int fd = -1;

        assert(m);

        if (MANAGER_IS_TEST_RUN(m))
                return 0;

        /* Enable that we get SIGINT on control-alt-del. In containers
         * this will fail with EPERM (older) or EINVAL (newer), so
         * ignore that. */
        if (reboot(RB_DISABLE_CAD) < 0 && !IN_SET(errno, EPERM, EINVAL))
                log_warning_errno(errno, "Failed to enable ctrl-alt-del handling: %m");

        fd = open_terminal("/dev/tty0", O_RDWR|O_NOCTTY|O_CLOEXEC);
        if (fd < 0) {
                /* Support systems without virtual console */
                if (fd != -ENOENT)
                        log_warning_errno(errno, "Failed to open /dev/tty0: %m");
        } else {
                /* Enable that we get SIGWINCH on kbrequest */
                if (ioctl(fd, KDSIGACCEPT, SIGWINCH) < 0)
                        log_warning_errno(errno, "Failed to enable kbrequest handling: %m");
        }

        return 0;
}

#define RTSIG_IF_AVAILABLE(signum) (signum <= SIGRTMAX ? signum : -1)

static int manager_setup_signals(Manager *m) {
        struct sigaction sa = {
                .sa_handler = SIG_DFL,
                .sa_flags = SA_NOCLDSTOP|SA_RESTART,
        };
        sigset_t mask;
        int r;

        assert(m);

        assert_se(sigaction(SIGCHLD, &sa, NULL) == 0);

        /* We make liberal use of realtime signals here. On
         * Linux/glibc we have 30 of them (with the exception of Linux
         * on hppa, see below), between SIGRTMIN+0 ... SIGRTMIN+30
         * (aka SIGRTMAX). */

        assert_se(sigemptyset(&mask) == 0);
        sigset_add_many(&mask,
                        SIGCHLD,     /* Child died */
                        SIGTERM,     /* Reexecute daemon */
                        SIGHUP,      /* Reload configuration */
                        SIGUSR1,     /* systemd/upstart: reconnect to D-Bus */
                        SIGUSR2,     /* systemd: dump status */
                        SIGINT,      /* Kernel sends us this on control-alt-del */
                        SIGWINCH,    /* Kernel sends us this on kbrequest (alt-arrowup) */
                        SIGPWR,      /* Some kernel drivers and upsd send us this on power failure */

                        SIGRTMIN+0,  /* systemd: start default.target */
                        SIGRTMIN+1,  /* systemd: isolate rescue.target */
                        SIGRTMIN+2,  /* systemd: isolate emergency.target */
                        SIGRTMIN+3,  /* systemd: start halt.target */
                        SIGRTMIN+4,  /* systemd: start poweroff.target */
                        SIGRTMIN+5,  /* systemd: start reboot.target */
                        SIGRTMIN+6,  /* systemd: start kexec.target */

                        /* ... space for more special targets ... */

                        SIGRTMIN+13, /* systemd: Immediate halt */
                        SIGRTMIN+14, /* systemd: Immediate poweroff */
                        SIGRTMIN+15, /* systemd: Immediate reboot */
                        SIGRTMIN+16, /* systemd: Immediate kexec */

                        /* ... space for more immediate system state changes ... */

                        SIGRTMIN+20, /* systemd: enable status messages */
                        SIGRTMIN+21, /* systemd: disable status messages */
                        SIGRTMIN+22, /* systemd: set log level to LOG_DEBUG */
                        SIGRTMIN+23, /* systemd: set log level to LOG_INFO */
                        SIGRTMIN+24, /* systemd: Immediate exit (--user only) */

                        /* .. one free signal here ... */

                        /* Apparently Linux on hppa had fewer RT signals until v3.18,
                         * SIGRTMAX was SIGRTMIN+25, and then SIGRTMIN was lowered,
                         * see commit v3.17-7614-g1f25df2eff.
                         *
                         * We cannot unconditionally make use of those signals here,
                         * so let's use a runtime check. Since these commands are
                         * accessible by different means and only really a safety
                         * net, the missing functionality on hppa shouldn't matter.
                         */

                        RTSIG_IF_AVAILABLE(SIGRTMIN+26), /* systemd: set log target to journal-or-kmsg */
                        RTSIG_IF_AVAILABLE(SIGRTMIN+27), /* systemd: set log target to console */
                        RTSIG_IF_AVAILABLE(SIGRTMIN+28), /* systemd: set log target to kmsg */
                        RTSIG_IF_AVAILABLE(SIGRTMIN+29), /* systemd: set log target to syslog-or-kmsg (obsolete) */

                        /* ... one free signal here SIGRTMIN+30 ... */
                        -1);
        assert_se(sigprocmask(SIG_SETMASK, &mask, NULL) == 0);

        m->signal_fd = signalfd(-1, &mask, SFD_NONBLOCK|SFD_CLOEXEC);
        if (m->signal_fd < 0)
                return -errno;

        r = sd_event_add_io(m->event, &m->signal_event_source, m->signal_fd, EPOLLIN, manager_dispatch_signal_fd, m);
        if (r < 0)
                return r;

        (void) sd_event_source_set_description(m->signal_event_source, "manager-signal");

        /* Process signals a bit earlier than the rest of things, but later than notify_fd processing, so that the
         * notify processing can still figure out to which process/service a message belongs, before we reap the
         * process. Also, process this before handling cgroup notifications, so that we always collect child exit
         * status information before detecting that there's no process in a cgroup. */
        r = sd_event_source_set_priority(m->signal_event_source, SD_EVENT_PRIORITY_NORMAL-6);
        if (r < 0)
                return r;

        if (MANAGER_IS_SYSTEM(m))
                return enable_special_signals(m);

        return 0;
}

static char** sanitize_environment(char **l) {

        /* Let's remove some environment variables that we need ourselves to communicate with our clients */
        strv_env_unset_many(
                        l,
                        "EXIT_CODE",
                        "EXIT_STATUS",
                        "INVOCATION_ID",
                        "JOURNAL_STREAM",
                        "LISTEN_FDNAMES",
                        "LISTEN_FDS",
                        "LISTEN_PID",
                        "MAINPID",
                        "MANAGERPID",
                        "NOTIFY_SOCKET",
                        "REMOTE_ADDR",
                        "REMOTE_PORT",
                        "SERVICE_RESULT",
                        "WATCHDOG_PID",
                        "WATCHDOG_USEC",
                        NULL);

        /* Let's order the environment alphabetically, just to make it pretty */
        strv_sort(l);

        return l;
}

int manager_default_environment(Manager *m) {
        assert(m);

        m->transient_environment = strv_free(m->transient_environment);

        if (MANAGER_IS_SYSTEM(m)) {
                /* The system manager always starts with a clean
                 * environment for its children. It does not import
                 * the kernel's or the parents' exported variables.
                 *
                 * The initial passed environment is untouched to keep
                 * /proc/self/environ valid; it is used for tagging
                 * the init process inside containers. */
                m->transient_environment = strv_new("PATH=" DEFAULT_PATH);

                /* Import locale variables LC_*= from configuration */
                (void) locale_setup(&m->transient_environment);
        } else
                /* The user manager passes its own environment
                 * along to its children. */
                m->transient_environment = strv_copy(environ);

        if (!m->transient_environment)
                return log_oom();

        sanitize_environment(m->transient_environment);

        return 0;
}

static int manager_setup_prefix(Manager *m) {
        struct table_entry {
                uint64_t type;
                const char *suffix;
        };

        static const struct table_entry paths_system[_EXEC_DIRECTORY_TYPE_MAX] = {
                [EXEC_DIRECTORY_RUNTIME] = { SD_PATH_SYSTEM_RUNTIME, NULL },
                [EXEC_DIRECTORY_STATE] = { SD_PATH_SYSTEM_STATE_PRIVATE, NULL },
                [EXEC_DIRECTORY_CACHE] = { SD_PATH_SYSTEM_STATE_CACHE, NULL },
                [EXEC_DIRECTORY_LOGS] = { SD_PATH_SYSTEM_STATE_LOGS, NULL },
                [EXEC_DIRECTORY_CONFIGURATION] = { SD_PATH_SYSTEM_CONFIGURATION, NULL },
        };

        static const struct table_entry paths_user[_EXEC_DIRECTORY_TYPE_MAX] = {
                [EXEC_DIRECTORY_RUNTIME] = { SD_PATH_USER_RUNTIME, NULL },
                [EXEC_DIRECTORY_STATE] = { SD_PATH_USER_CONFIGURATION, NULL },
                [EXEC_DIRECTORY_CACHE] = { SD_PATH_USER_STATE_CACHE, NULL },
                [EXEC_DIRECTORY_LOGS] = { SD_PATH_USER_CONFIGURATION, "log" },
                [EXEC_DIRECTORY_CONFIGURATION] = { SD_PATH_USER_CONFIGURATION, NULL },
        };

        const struct table_entry *p;
        ExecDirectoryType i;
        int r;

        assert(m);

        if (MANAGER_IS_SYSTEM(m))
                p = paths_system;
        else
                p = paths_user;

        for (i = 0; i < _EXEC_DIRECTORY_TYPE_MAX; i++) {
                r = sd_path_home(p[i].type, p[i].suffix, &m->prefix[i]);
                if (r < 0)
                        return r;
        }

        return 0;
}

static int manager_setup_run_queue(Manager *m) {
        int r;

        assert(m);
        assert(!m->run_queue_event_source);

        r = sd_event_add_defer(m->event, &m->run_queue_event_source, manager_dispatch_run_queue, m);
        if (r < 0)
                return r;

        r = sd_event_source_set_priority(m->run_queue_event_source, SD_EVENT_PRIORITY_IDLE);
        if (r < 0)
                return r;

        r = sd_event_source_set_enabled(m->run_queue_event_source, SD_EVENT_OFF);
        if (r < 0)
                return r;

        (void) sd_event_source_set_description(m->run_queue_event_source, "manager-run-queue");

        return 0;
}

static int manager_setup_sigchld_event_source(Manager *m) {
        int r;

        assert(m);
        assert(!m->sigchld_event_source);

        r = sd_event_add_defer(m->event, &m->sigchld_event_source, manager_dispatch_sigchld, m);
        if (r < 0)
                return r;

        r = sd_event_source_set_priority(m->sigchld_event_source, SD_EVENT_PRIORITY_NORMAL-7);
        if (r < 0)
                return r;

        r = sd_event_source_set_enabled(m->sigchld_event_source, SD_EVENT_OFF);
        if (r < 0)
                return r;

        (void) sd_event_source_set_description(m->sigchld_event_source, "manager-sigchld");

        return 0;
}

int manager_new(UnitFileScope scope, ManagerTestRunFlags test_run_flags, Manager **_m) {
        _cleanup_(manager_freep) Manager *m = NULL;
        int r;

        assert(_m);
        assert(IN_SET(scope, UNIT_FILE_SYSTEM, UNIT_FILE_USER));

        m = new(Manager, 1);
        if (!m)
                return -ENOMEM;

        *m = (Manager) {
                .unit_file_scope = scope,
                .objective = _MANAGER_OBJECTIVE_INVALID,

                .default_timer_accuracy_usec = USEC_PER_MINUTE,
                .default_memory_accounting = MEMORY_ACCOUNTING_DEFAULT,
                .default_tasks_accounting = true,
                .default_tasks_max = UINT64_MAX,
                .default_timeout_start_usec = DEFAULT_TIMEOUT_USEC,
                .default_timeout_stop_usec = DEFAULT_TIMEOUT_USEC,
                .default_restart_usec = DEFAULT_RESTART_USEC,

                .original_log_level = -1,
                .original_log_target = _LOG_TARGET_INVALID,

                .notify_fd = -1,
                .cgroups_agent_fd = -1,
                .signal_fd = -1,
                .time_change_fd = -1,
                .user_lookup_fds = { -1, -1 },
                .private_listen_fd = -1,
                .dev_autofs_fd = -1,
                .cgroup_inotify_fd = -1,
                .pin_cgroupfs_fd = -1,
                .ask_password_inotify_fd = -1,
                .idle_pipe = { -1, -1, -1, -1},

                 /* start as id #1, so that we can leave #0 around as "null-like" value */
                .current_job_id = 1,

                .have_ask_password = -EINVAL, /* we don't know */
                .first_boot = -1,
                .test_run_flags = test_run_flags,
        };

#if ENABLE_EFI
        if (MANAGER_IS_SYSTEM(m) && detect_container() <= 0)
                boot_timestamps(m->timestamps + MANAGER_TIMESTAMP_USERSPACE,
                                m->timestamps + MANAGER_TIMESTAMP_FIRMWARE,
                                m->timestamps + MANAGER_TIMESTAMP_LOADER);
#endif

        /* Prepare log fields we can use for structured logging */
        if (MANAGER_IS_SYSTEM(m)) {
                m->unit_log_field = "UNIT=";
                m->unit_log_format_string = "UNIT=%s";

                m->invocation_log_field = "INVOCATION_ID=";
                m->invocation_log_format_string = "INVOCATION_ID=%s";
        } else {
                m->unit_log_field = "USER_UNIT=";
                m->unit_log_format_string = "USER_UNIT=%s";

                m->invocation_log_field = "USER_INVOCATION_ID=";
                m->invocation_log_format_string = "USER_INVOCATION_ID=%s";
        }

        /* Reboot immediately if the user hits C-A-D more often than 7x per 2s */
        RATELIMIT_INIT(m->ctrl_alt_del_ratelimit, 2 * USEC_PER_SEC, 7);

        r = manager_default_environment(m);
        if (r < 0)
                return r;

        r = hashmap_ensure_allocated(&m->units, &string_hash_ops);
        if (r < 0)
                return r;

        r = hashmap_ensure_allocated(&m->jobs, NULL);
        if (r < 0)
                return r;

        r = hashmap_ensure_allocated(&m->cgroup_unit, &path_hash_ops);
        if (r < 0)
                return r;

        r = hashmap_ensure_allocated(&m->watch_bus, &string_hash_ops);
        if (r < 0)
                return r;

        r = manager_setup_prefix(m);
        if (r < 0)
                return r;

        r = sd_event_default(&m->event);
        if (r < 0)
                return r;

        r = manager_setup_run_queue(m);
        if (r < 0)
                return r;

        if (test_run_flags == MANAGER_TEST_RUN_MINIMAL) {
                m->cgroup_root = strdup("");
                if (!m->cgroup_root)
                        return -ENOMEM;
        } else {
                r = manager_setup_signals(m);
                if (r < 0)
                        return r;

                r = manager_setup_cgroup(m);
                if (r < 0)
                        return r;

                r = manager_setup_time_change(m);
                if (r < 0)
                        return r;

                r = manager_read_timezone_stat(m);
                if (r < 0)
                        return r;

                (void) manager_setup_timezone_change(m);

                r = manager_setup_sigchld_event_source(m);
                if (r < 0)
                        return r;
        }

        if (MANAGER_IS_SYSTEM(m) && test_run_flags == 0) {
                r = mkdir_label("/run/systemd/units", 0755);
                if (r < 0 && r != -EEXIST)
                        return r;
        }

        m->taint_usr =
                !in_initrd() &&
                dir_is_empty("/usr") > 0;

        /* Note that we do not set up the notify fd here. We do that after deserialization,
         * since they might have gotten serialized across the reexec. */

        *_m = TAKE_PTR(m);

        return 0;
}

static int manager_setup_notify(Manager *m) {
        int r;

        if (MANAGER_IS_TEST_RUN(m))
                return 0;

        if (m->notify_fd < 0) {
                _cleanup_close_ int fd = -1;
                union sockaddr_union sa = {};
                int salen;

                /* First free all secondary fields */
                m->notify_socket = mfree(m->notify_socket);
                m->notify_event_source = sd_event_source_unref(m->notify_event_source);

                fd = socket(AF_UNIX, SOCK_DGRAM|SOCK_CLOEXEC|SOCK_NONBLOCK, 0);
                if (fd < 0)
                        return log_error_errno(errno, "Failed to allocate notification socket: %m");

                fd_inc_rcvbuf(fd, NOTIFY_RCVBUF_SIZE);

                m->notify_socket = strappend(m->prefix[EXEC_DIRECTORY_RUNTIME], "/systemd/notify");
                if (!m->notify_socket)
                        return log_oom();

                salen = sockaddr_un_set_path(&sa.un, m->notify_socket);
                if (salen < 0)
                        return log_error_errno(salen, "Notify socket '%s' not valid for AF_UNIX socket address, refusing.", m->notify_socket);

                (void) mkdir_parents_label(m->notify_socket, 0755);
                (void) sockaddr_un_unlink(&sa.un);

                r = bind(fd, &sa.sa, salen);
                if (r < 0)
                        return log_error_errno(errno, "bind(%s) failed: %m", m->notify_socket);

                r = setsockopt_int(fd, SOL_SOCKET, SO_PASSCRED, true);
                if (r < 0)
                        return log_error_errno(r, "SO_PASSCRED failed: %m");

                m->notify_fd = TAKE_FD(fd);

                log_debug("Using notification socket %s", m->notify_socket);
        }

        if (!m->notify_event_source) {
                r = sd_event_add_io(m->event, &m->notify_event_source, m->notify_fd, EPOLLIN, manager_dispatch_notify_fd, m);
                if (r < 0)
                        return log_error_errno(r, "Failed to allocate notify event source: %m");

                /* Process notification messages a bit earlier than SIGCHLD, so that we can still identify to which
                 * service an exit message belongs. */
                r = sd_event_source_set_priority(m->notify_event_source, SD_EVENT_PRIORITY_NORMAL-8);
                if (r < 0)
                        return log_error_errno(r, "Failed to set priority of notify event source: %m");

                (void) sd_event_source_set_description(m->notify_event_source, "manager-notify");
        }

        return 0;
}

static int manager_setup_cgroups_agent(Manager *m) {

        static const union sockaddr_union sa = {
                .un.sun_family = AF_UNIX,
                .un.sun_path = "/run/systemd/cgroups-agent",
        };
        int r;

        /* This creates a listening socket we receive cgroups agent messages on. We do not use D-Bus for delivering
         * these messages from the cgroups agent binary to PID 1, as the cgroups agent binary is very short-living, and
         * each instance of it needs a new D-Bus connection. Since D-Bus connections are SOCK_STREAM/AF_UNIX, on
         * overloaded systems the backlog of the D-Bus socket becomes relevant, as not more than the configured number
         * of D-Bus connections may be queued until the kernel will start dropping further incoming connections,
         * possibly resulting in lost cgroups agent messages. To avoid this, we'll use a private SOCK_DGRAM/AF_UNIX
         * socket, where no backlog is relevant as communication may take place without an actual connect() cycle, and
         * we thus won't lose messages.
         *
         * Note that PID 1 will forward the agent message to system bus, so that the user systemd instance may listen
         * to it. The system instance hence listens on this special socket, but the user instances listen on the system
         * bus for these messages. */

        if (MANAGER_IS_TEST_RUN(m))
                return 0;

        if (!MANAGER_IS_SYSTEM(m))
                return 0;

        r = cg_unified_controller(SYSTEMD_CGROUP_CONTROLLER);
        if (r < 0)
                return log_error_errno(r, "Failed to determine whether unified cgroups hierarchy is used: %m");
        if (r > 0) /* We don't need this anymore on the unified hierarchy */
                return 0;

        if (m->cgroups_agent_fd < 0) {
                _cleanup_close_ int fd = -1;

                /* First free all secondary fields */
                m->cgroups_agent_event_source = sd_event_source_unref(m->cgroups_agent_event_source);

                fd = socket(AF_UNIX, SOCK_DGRAM|SOCK_CLOEXEC|SOCK_NONBLOCK, 0);
                if (fd < 0)
                        return log_error_errno(errno, "Failed to allocate cgroups agent socket: %m");

                fd_inc_rcvbuf(fd, CGROUPS_AGENT_RCVBUF_SIZE);

                (void) sockaddr_un_unlink(&sa.un);

                /* Only allow root to connect to this socket */
                RUN_WITH_UMASK(0077)
                        r = bind(fd, &sa.sa, SOCKADDR_UN_LEN(sa.un));
                if (r < 0)
                        return log_error_errno(errno, "bind(%s) failed: %m", sa.un.sun_path);

                m->cgroups_agent_fd = TAKE_FD(fd);
        }

        if (!m->cgroups_agent_event_source) {
                r = sd_event_add_io(m->event, &m->cgroups_agent_event_source, m->cgroups_agent_fd, EPOLLIN, manager_dispatch_cgroups_agent_fd, m);
                if (r < 0)
                        return log_error_errno(r, "Failed to allocate cgroups agent event source: %m");

                /* Process cgroups notifications early, but after having processed service notification messages or
                 * SIGCHLD signals, so that a cgroup running empty is always just the last safety net of notification,
                 * and we collected the metadata the notification and SIGCHLD stuff offers first. Also see handling of
                 * cgroup inotify for the unified cgroup stuff. */
                r = sd_event_source_set_priority(m->cgroups_agent_event_source, SD_EVENT_PRIORITY_NORMAL-4);
                if (r < 0)
                        return log_error_errno(r, "Failed to set priority of cgroups agent event source: %m");

                (void) sd_event_source_set_description(m->cgroups_agent_event_source, "manager-cgroups-agent");
        }

        return 0;
}

static int manager_setup_user_lookup_fd(Manager *m) {
        int r;

        assert(m);

        /* Set up the socket pair used for passing UID/GID resolution results from forked off processes to PID
         * 1. Background: we can't do name lookups (NSS) from PID 1, since it might involve IPC and thus activation,
         * and we might hence deadlock on ourselves. Hence we do all user/group lookups asynchronously from the forked
         * off processes right before executing the binaries to start. In order to be able to clean up any IPC objects
         * created by a unit (see RemoveIPC=) we need to know in PID 1 the used UID/GID of the executed processes,
         * hence we establish this communication channel so that forked off processes can pass their UID/GID
         * information back to PID 1. The forked off processes send their resolved UID/GID to PID 1 in a simple
         * datagram, along with their unit name, so that we can share one communication socket pair among all units for
         * this purpose.
         *
         * You might wonder why we need a communication channel for this that is independent of the usual notification
         * socket scheme (i.e. $NOTIFY_SOCKET). The primary difference is about trust: data sent via the $NOTIFY_SOCKET
         * channel is only accepted if it originates from the right unit and if reception was enabled for it. The user
         * lookup socket OTOH is only accessible by PID 1 and its children until they exec(), and always available.
         *
         * Note that this function is called under two circumstances: when we first initialize (in which case we
         * allocate both the socket pair and the event source to listen on it), and when we deserialize after a reload
         * (in which case the socket pair already exists but we still need to allocate the event source for it). */

        if (m->user_lookup_fds[0] < 0) {

                /* Free all secondary fields */
                safe_close_pair(m->user_lookup_fds);
                m->user_lookup_event_source = sd_event_source_unref(m->user_lookup_event_source);

                if (socketpair(AF_UNIX, SOCK_DGRAM|SOCK_CLOEXEC, 0, m->user_lookup_fds) < 0)
                        return log_error_errno(errno, "Failed to allocate user lookup socket: %m");

                (void) fd_inc_rcvbuf(m->user_lookup_fds[0], NOTIFY_RCVBUF_SIZE);
        }

        if (!m->user_lookup_event_source) {
                r = sd_event_add_io(m->event, &m->user_lookup_event_source, m->user_lookup_fds[0], EPOLLIN, manager_dispatch_user_lookup_fd, m);
                if (r < 0)
                        return log_error_errno(errno, "Failed to allocate user lookup event source: %m");

                /* Process even earlier than the notify event source, so that we always know first about valid UID/GID
                 * resolutions */
                r = sd_event_source_set_priority(m->user_lookup_event_source, SD_EVENT_PRIORITY_NORMAL-11);
                if (r < 0)
                        return log_error_errno(errno, "Failed to set priority ot user lookup event source: %m");

                (void) sd_event_source_set_description(m->user_lookup_event_source, "user-lookup");
        }

        return 0;
}

static unsigned manager_dispatch_cleanup_queue(Manager *m) {
        Unit *u;
        unsigned n = 0;

        assert(m);

        while ((u = m->cleanup_queue)) {
                assert(u->in_cleanup_queue);

                unit_free(u);
                n++;
        }

        return n;
}

enum {
        GC_OFFSET_IN_PATH,  /* This one is on the path we were traveling */
        GC_OFFSET_UNSURE,   /* No clue */
        GC_OFFSET_GOOD,     /* We still need this unit */
        GC_OFFSET_BAD,      /* We don't need this unit anymore */
        _GC_OFFSET_MAX
};

static void unit_gc_mark_good(Unit *u, unsigned gc_marker) {
        Unit *other;
        Iterator i;
        void *v;

        u->gc_marker = gc_marker + GC_OFFSET_GOOD;

        /* Recursively mark referenced units as GOOD as well */
        HASHMAP_FOREACH_KEY(v, other, u->dependencies[UNIT_REFERENCES], i)
                if (other->gc_marker == gc_marker + GC_OFFSET_UNSURE)
                        unit_gc_mark_good(other, gc_marker);
}

static void unit_gc_sweep(Unit *u, unsigned gc_marker) {
        Unit *other;
        bool is_bad;
        Iterator i;
        void *v;

        assert(u);

        if (IN_SET(u->gc_marker - gc_marker,
                   GC_OFFSET_GOOD, GC_OFFSET_BAD, GC_OFFSET_UNSURE, GC_OFFSET_IN_PATH))
                return;

        if (u->in_cleanup_queue)
                goto bad;

        if (!unit_may_gc(u))
                goto good;

        u->gc_marker = gc_marker + GC_OFFSET_IN_PATH;

        is_bad = true;

        HASHMAP_FOREACH_KEY(v, other, u->dependencies[UNIT_REFERENCED_BY], i) {
                unit_gc_sweep(other, gc_marker);

                if (other->gc_marker == gc_marker + GC_OFFSET_GOOD)
                        goto good;

                if (other->gc_marker != gc_marker + GC_OFFSET_BAD)
                        is_bad = false;
        }

        if (u->refs_by_target) {
                const UnitRef *ref;

                LIST_FOREACH(refs_by_target, ref, u->refs_by_target) {
                        unit_gc_sweep(ref->source, gc_marker);

                        if (ref->source->gc_marker == gc_marker + GC_OFFSET_GOOD)
                                goto good;

                        if (ref->source->gc_marker != gc_marker + GC_OFFSET_BAD)
                                is_bad = false;
                }
        }

        if (is_bad)
                goto bad;

        /* We were unable to find anything out about this entry, so
         * let's investigate it later */
        u->gc_marker = gc_marker + GC_OFFSET_UNSURE;
        unit_add_to_gc_queue(u);
        return;

bad:
        /* We definitely know that this one is not useful anymore, so
         * let's mark it for deletion */
        u->gc_marker = gc_marker + GC_OFFSET_BAD;
        unit_add_to_cleanup_queue(u);
        return;

good:
        unit_gc_mark_good(u, gc_marker);
}

static unsigned manager_dispatch_gc_unit_queue(Manager *m) {
        unsigned n = 0, gc_marker;
        Unit *u;

        assert(m);

        /* log_debug("Running GC..."); */

        m->gc_marker += _GC_OFFSET_MAX;
        if (m->gc_marker + _GC_OFFSET_MAX <= _GC_OFFSET_MAX)
                m->gc_marker = 1;

        gc_marker = m->gc_marker;

        while ((u = m->gc_unit_queue)) {
                assert(u->in_gc_queue);

                unit_gc_sweep(u, gc_marker);

                LIST_REMOVE(gc_queue, m->gc_unit_queue, u);
                u->in_gc_queue = false;

                n++;

                if (IN_SET(u->gc_marker - gc_marker,
                           GC_OFFSET_BAD, GC_OFFSET_UNSURE)) {
                        if (u->id)
                                log_unit_debug(u, "Collecting.");
                        u->gc_marker = gc_marker + GC_OFFSET_BAD;
                        unit_add_to_cleanup_queue(u);
                }
        }

        return n;
}

static unsigned manager_dispatch_gc_job_queue(Manager *m) {
        unsigned n = 0;
        Job *j;

        assert(m);

        while ((j = m->gc_job_queue)) {
                assert(j->in_gc_queue);

                LIST_REMOVE(gc_queue, m->gc_job_queue, j);
                j->in_gc_queue = false;

                n++;

                if (!job_may_gc(j))
                        continue;

                log_unit_debug(j->unit, "Collecting job.");
                (void) job_finish_and_invalidate(j, JOB_COLLECTED, false, false);
        }

        return n;
}

static unsigned manager_dispatch_stop_when_unneeded_queue(Manager *m) {
        unsigned n = 0;
        Unit *u;
        int r;

        assert(m);

        while ((u = m->stop_when_unneeded_queue)) {
                _cleanup_(sd_bus_error_free) sd_bus_error error = SD_BUS_ERROR_NULL;
                assert(m->stop_when_unneeded_queue);

                assert(u->in_stop_when_unneeded_queue);
                LIST_REMOVE(stop_when_unneeded_queue, m->stop_when_unneeded_queue, u);
                u->in_stop_when_unneeded_queue = false;

                n++;

                if (!unit_is_unneeded(u))
                        continue;

                log_unit_debug(u, "Unit is not needed anymore.");

                /* If stopping a unit fails continuously we might enter a stop loop here, hence stop acting on the
                 * service being unnecessary after a while. */

                if (!ratelimit_below(&u->auto_stop_ratelimit)) {
                        log_unit_warning(u, "Unit not needed anymore, but not stopping since we tried this too often recently.");
                        continue;
                }

                /* Ok, nobody needs us anymore. Sniff. Then let's commit suicide */
                r = manager_add_job(u->manager, JOB_STOP, u, JOB_FAIL, &error, NULL);
                if (r < 0)
                        log_unit_warning_errno(u, r, "Failed to enqueue stop job, ignoring: %s", bus_error_message(&error, r));
        }

        return n;
}

static void manager_clear_jobs_and_units(Manager *m) {
        Unit *u;

        assert(m);

        while ((u = hashmap_first(m->units)))
                unit_free(u);

        manager_dispatch_cleanup_queue(m);

        assert(!m->load_queue);
        assert(!m->run_queue);
        assert(!m->dbus_unit_queue);
        assert(!m->dbus_job_queue);
        assert(!m->cleanup_queue);
        assert(!m->gc_unit_queue);
        assert(!m->gc_job_queue);
        assert(!m->stop_when_unneeded_queue);

        assert(hashmap_isempty(m->jobs));
        assert(hashmap_isempty(m->units));

        m->n_on_console = 0;
        m->n_running_jobs = 0;
        m->n_installed_jobs = 0;
        m->n_failed_jobs = 0;
}

Manager* manager_free(Manager *m) {
        ExecDirectoryType dt;
        UnitType c;

        if (!m)
                return NULL;

        manager_clear_jobs_and_units(m);

        for (c = 0; c < _UNIT_TYPE_MAX; c++)
                if (unit_vtable[c]->shutdown)
                        unit_vtable[c]->shutdown(m);

        /* Keep the cgroup hierarchy in place except when we know we are going down for good */
        manager_shutdown_cgroup(m, IN_SET(m->objective, MANAGER_EXIT, MANAGER_REBOOT, MANAGER_POWEROFF, MANAGER_HALT, MANAGER_KEXEC));

        lookup_paths_flush_generator(&m->lookup_paths);

        bus_done(m);

        exec_runtime_vacuum(m);
        hashmap_free(m->exec_runtime_by_id);

        dynamic_user_vacuum(m, false);
        hashmap_free(m->dynamic_users);

        hashmap_free(m->units);
        hashmap_free(m->units_by_invocation_id);
        hashmap_free(m->jobs);
        hashmap_free(m->watch_pids);
        hashmap_free(m->watch_bus);

        set_free(m->startup_units);
        set_free(m->failed_units);

        sd_event_source_unref(m->signal_event_source);
        sd_event_source_unref(m->sigchld_event_source);
        sd_event_source_unref(m->notify_event_source);
        sd_event_source_unref(m->cgroups_agent_event_source);
        sd_event_source_unref(m->time_change_event_source);
        sd_event_source_unref(m->timezone_change_event_source);
        sd_event_source_unref(m->jobs_in_progress_event_source);
        sd_event_source_unref(m->run_queue_event_source);
        sd_event_source_unref(m->user_lookup_event_source);
        sd_event_source_unref(m->sync_bus_names_event_source);

        safe_close(m->signal_fd);
        safe_close(m->notify_fd);
        safe_close(m->cgroups_agent_fd);
        safe_close(m->time_change_fd);
        safe_close_pair(m->user_lookup_fds);

        manager_close_ask_password(m);

        manager_close_idle_pipe(m);

        sd_event_unref(m->event);

        free(m->notify_socket);

        lookup_paths_free(&m->lookup_paths);
        strv_free(m->transient_environment);
        strv_free(m->client_environment);

        hashmap_free(m->cgroup_unit);
        set_free_free(m->unit_path_cache);

        free(m->switch_root);
        free(m->switch_root_init);

        rlimit_free_all(m->rlimit);

        assert(hashmap_isempty(m->units_requiring_mounts_for));
        hashmap_free(m->units_requiring_mounts_for);

        hashmap_free(m->uid_refs);
        hashmap_free(m->gid_refs);

        for (dt = 0; dt < _EXEC_DIRECTORY_TYPE_MAX; dt++)
                m->prefix[dt] = mfree(m->prefix[dt]);

        return mfree(m);
}

static void manager_enumerate_perpetual(Manager *m) {
        UnitType c;

        assert(m);

        /* Let's ask every type to load all units from disk/kernel that it might know */
        for (c = 0; c < _UNIT_TYPE_MAX; c++) {
                if (!unit_type_supported(c)) {
                        log_debug("Unit type .%s is not supported on this system.", unit_type_to_string(c));
                        continue;
                }

                if (unit_vtable[c]->enumerate_perpetual)
                        unit_vtable[c]->enumerate_perpetual(m);
        }
}

static void manager_enumerate(Manager *m) {
        UnitType c;

        assert(m);

        /* Let's ask every type to load all units from disk/kernel that it might know */
        for (c = 0; c < _UNIT_TYPE_MAX; c++) {
                if (!unit_type_supported(c)) {
                        log_debug("Unit type .%s is not supported on this system.", unit_type_to_string(c));
                        continue;
                }

                if (unit_vtable[c]->enumerate)
                        unit_vtable[c]->enumerate(m);
        }

        manager_dispatch_load_queue(m);
}

static void manager_coldplug(Manager *m) {
        Iterator i;
        Unit *u;
        char *k;
        int r;

        assert(m);

        log_debug("Invoking unit coldplug() handlers…");

        /* Let's place the units back into their deserialized state */
        HASHMAP_FOREACH_KEY(u, k, m->units, i) {

                /* ignore aliases */
                if (u->id != k)
                        continue;

                r = unit_coldplug(u);
                if (r < 0)
                        log_warning_errno(r, "We couldn't coldplug %s, proceeding anyway: %m", u->id);
        }
}

static void manager_catchup(Manager *m) {
        Iterator i;
        Unit *u;
        char *k;

        assert(m);

        log_debug("Invoking unit catchup() handlers…");

        /* Let's catch up on any state changes that happened while we were reloading/reexecing */
        HASHMAP_FOREACH_KEY(u, k, m->units, i) {

                /* ignore aliases */
                if (u->id != k)
                        continue;

                unit_catchup(u);
        }
}

static void manager_build_unit_path_cache(Manager *m) {
        char **i;
        int r;

        assert(m);

        set_free_free(m->unit_path_cache);

        m->unit_path_cache = set_new(&path_hash_ops);
        if (!m->unit_path_cache) {
                r = -ENOMEM;
                goto fail;
        }

        /* This simply builds a list of files we know exist, so that
         * we don't always have to go to disk */

        STRV_FOREACH(i, m->lookup_paths.search_path) {
                _cleanup_closedir_ DIR *d = NULL;
                struct dirent *de;

                d = opendir(*i);
                if (!d) {
                        if (errno != ENOENT)
                                log_warning_errno(errno, "Failed to open directory %s, ignoring: %m", *i);
                        continue;
                }

                FOREACH_DIRENT(de, d, r = -errno; goto fail) {
                        char *p;

                        p = strjoin(streq(*i, "/") ? "" : *i, "/", de->d_name);
                        if (!p) {
                                r = -ENOMEM;
                                goto fail;
                        }

                        r = set_consume(m->unit_path_cache, p);
                        if (r < 0)
                                goto fail;
                }
        }

        return;

fail:
        log_warning_errno(r, "Failed to build unit path cache, proceeding without: %m");
        m->unit_path_cache = set_free_free(m->unit_path_cache);
}

static void manager_distribute_fds(Manager *m, FDSet *fds) {
        Iterator i;
        Unit *u;

        assert(m);

        HASHMAP_FOREACH(u, m->units, i) {

                if (fdset_size(fds) <= 0)
                        break;

                if (!UNIT_VTABLE(u)->distribute_fds)
                        continue;

                UNIT_VTABLE(u)->distribute_fds(u, fds);
        }
}

static bool manager_dbus_is_running(Manager *m, bool deserialized) {
        Unit *u;

        assert(m);

        /* This checks whether the dbus instance we are supposed to expose our APIs on is up. We check both the socket
         * and the service unit. If the 'deserialized' parameter is true we'll check the deserialized state of the unit
         * rather than the current one. */

        if (MANAGER_IS_TEST_RUN(m))
                return false;

        u = manager_get_unit(m, SPECIAL_DBUS_SOCKET);
        if (!u)
                return false;
        if ((deserialized ? SOCKET(u)->deserialized_state : SOCKET(u)->state) != SOCKET_RUNNING)
                return false;

        u = manager_get_unit(m, SPECIAL_DBUS_SERVICE);
        if (!u)
                return false;
        if (!IN_SET((deserialized ? SERVICE(u)->deserialized_state : SERVICE(u)->state), SERVICE_RUNNING, SERVICE_RELOAD))
                return false;

        return true;
}

static void manager_setup_bus(Manager *m) {
        assert(m);

        /* Let's set up our private bus connection now, unconditionally */
        (void) bus_init_private(m);

        /* If we are in --user mode also connect to the system bus now */
        if (MANAGER_IS_USER(m))
                (void) bus_init_system(m);

        /* Let's connect to the bus now, but only if the unit is supposed to be up */
        if (manager_dbus_is_running(m, MANAGER_IS_RELOADING(m))) {
                (void) bus_init_api(m);

                if (MANAGER_IS_SYSTEM(m))
                        (void) bus_init_system(m);
        }
}

static void manager_preset_all(Manager *m) {
        int r;

        assert(m);

        if (m->first_boot <= 0)
                return;

        if (!MANAGER_IS_SYSTEM(m))
                return;

        if (MANAGER_IS_TEST_RUN(m))
                return;

        /* If this is the first boot, and we are in the host system, then preset everything */
        r = unit_file_preset_all(UNIT_FILE_SYSTEM, 0, NULL, UNIT_FILE_PRESET_ENABLE_ONLY, NULL, 0);
        if (r < 0)
                log_full_errno(r == -EEXIST ? LOG_NOTICE : LOG_WARNING, r,
                               "Failed to populate /etc with preset unit settings, ignoring: %m");
        else
                log_info("Populated /etc with preset unit settings.");
}

static void manager_vacuum(Manager *m) {
        assert(m);

        /* Release any dynamic users no longer referenced */
        dynamic_user_vacuum(m, true);

        /* Release any references to UIDs/GIDs no longer referenced, and destroy any IPC owned by them */
        manager_vacuum_uid_refs(m);
        manager_vacuum_gid_refs(m);

        /* Release any runtimes no longer referenced */
        exec_runtime_vacuum(m);
}

static void manager_ready(Manager *m) {
        assert(m);

        /* After having loaded everything, do the final round of catching up with what might have changed */

        m->objective = MANAGER_OK; /* Tell everyone we are up now */

        /* It might be safe to log to the journal now and connect to dbus */
        manager_recheck_journal(m);
        manager_recheck_dbus(m);

        /* Sync current state of bus names with our set of listening units */
        (void) manager_enqueue_sync_bus_names(m);

        /* Let's finally catch up with any changes that took place while we were reloading/reexecing */
        manager_catchup(m);
}

static Manager* manager_reloading_start(Manager *m) {
        m->n_reloading++;
        return m;
}
static void manager_reloading_stopp(Manager **m) {
        if (*m) {
                assert((*m)->n_reloading > 0);
                (*m)->n_reloading--;
        }
}

int manager_startup(Manager *m, FILE *serialization, FDSet *fds) {
        int r;

        assert(m);

        /* If we are running in test mode, we still want to run the generators,
         * but we should not touch the real generator directories. */
        r = lookup_paths_init(&m->lookup_paths, m->unit_file_scope,
                              MANAGER_IS_TEST_RUN(m) ? LOOKUP_PATHS_TEMPORARY_GENERATED : 0,
                              NULL);
        if (r < 0)
                return log_error_errno(r, "Failed to initialize path lookup table: %m");

        dual_timestamp_get(m->timestamps + manager_timestamp_initrd_mangle(MANAGER_TIMESTAMP_GENERATORS_START));
        r = manager_run_environment_generators(m);
        if (r >= 0)
                r = manager_run_generators(m);
        dual_timestamp_get(m->timestamps + manager_timestamp_initrd_mangle(MANAGER_TIMESTAMP_GENERATORS_FINISH));
        if (r < 0)
                return r;

        manager_preset_all(m);

        r = lookup_paths_reduce(&m->lookup_paths);
        if (r < 0)
                log_warning_errno(r, "Failed ot reduce unit file paths, ignoring: %m");

        manager_build_unit_path_cache(m);

        {
                /* This block is (optionally) done with the reloading counter bumped */
                _cleanup_(manager_reloading_stopp) Manager *reloading = NULL;

                /* If we will deserialize make sure that during enumeration this is already known, so we increase the
                 * counter here already */
                if (serialization)
                        reloading = manager_reloading_start(m);

                /* First, enumerate what we can from all config files */
                dual_timestamp_get(m->timestamps + manager_timestamp_initrd_mangle(MANAGER_TIMESTAMP_UNITS_LOAD_START));
                manager_enumerate_perpetual(m);
                manager_enumerate(m);
                dual_timestamp_get(m->timestamps + manager_timestamp_initrd_mangle(MANAGER_TIMESTAMP_UNITS_LOAD_FINISH));

                /* Second, deserialize if there is something to deserialize */
                if (serialization) {
                        r = manager_deserialize(m, serialization, fds);
                        if (r < 0)
                                return log_error_errno(r, "Deserialization failed: %m");
                }

                /* Any fds left? Find some unit which wants them. This is useful to allow container managers to pass
                 * some file descriptors to us pre-initialized. This enables socket-based activation of entire
                 * containers. */
                manager_distribute_fds(m, fds);

                /* We might have deserialized the notify fd, but if we didn't then let's create the bus now */
                r = manager_setup_notify(m);
                if (r < 0)
                        /* No sense to continue without notifications, our children would fail anyway. */
                        return r;

                r = manager_setup_cgroups_agent(m);
                if (r < 0)
                        /* Likewise, no sense to continue without empty cgroup notifications. */
                        return r;

                r = manager_setup_user_lookup_fd(m);
                if (r < 0)
                        /* This shouldn't fail, except if things are really broken. */
                        return r;

                /* Connect to the bus if we are good for it */
                manager_setup_bus(m);

                /* Now that we are connected to all possible busses, let's deserialize who is tracking us. */
                r = bus_track_coldplug(m, &m->subscribed, false, m->deserialized_subscribed);
                if (r < 0)
                        log_warning_errno(r, "Failed to deserialized tracked clients, ignoring: %m");
                m->deserialized_subscribed = strv_free(m->deserialized_subscribed);

                /* Third, fire things up! */
                manager_coldplug(m);

                /* Clean up runtime objects */
                manager_vacuum(m);

                if (serialization)
                        /* Let's wait for the UnitNew/JobNew messages being sent, before we notify that the
                         * reload is finished */
                        m->send_reloading_done = true;
        }

        manager_ready(m);

        return 0;
}

int manager_add_job(Manager *m, JobType type, Unit *unit, JobMode mode, sd_bus_error *e, Job **_ret) {
        int r;
        Transaction *tr;

        assert(m);
        assert(type < _JOB_TYPE_MAX);
        assert(unit);
        assert(mode < _JOB_MODE_MAX);

        if (mode == JOB_ISOLATE && type != JOB_START)
                return sd_bus_error_setf(e, SD_BUS_ERROR_INVALID_ARGS, "Isolate is only valid for start.");

        if (mode == JOB_ISOLATE && !unit->allow_isolate)
                return sd_bus_error_setf(e, BUS_ERROR_NO_ISOLATION, "Operation refused, unit may not be isolated.");

        log_unit_debug(unit, "Trying to enqueue job %s/%s/%s", unit->id, job_type_to_string(type), job_mode_to_string(mode));

        type = job_type_collapse(type, unit);

        tr = transaction_new(mode == JOB_REPLACE_IRREVERSIBLY);
        if (!tr)
                return -ENOMEM;

        r = transaction_add_job_and_dependencies(tr, type, unit, NULL, true, false,
                                                 IN_SET(mode, JOB_IGNORE_DEPENDENCIES, JOB_IGNORE_REQUIREMENTS),
                                                 mode == JOB_IGNORE_DEPENDENCIES, e);
        if (r < 0)
                goto tr_abort;

        if (mode == JOB_ISOLATE) {
                r = transaction_add_isolate_jobs(tr, m);
                if (r < 0)
                        goto tr_abort;
        }

        r = transaction_activate(tr, m, mode, e);
        if (r < 0)
                goto tr_abort;

        log_unit_debug(unit,
                       "Enqueued job %s/%s as %u", unit->id,
                       job_type_to_string(type), (unsigned) tr->anchor_job->id);

        if (_ret)
                *_ret = tr->anchor_job;

        transaction_free(tr);
        return 0;

tr_abort:
        transaction_abort(tr);
        transaction_free(tr);
        return r;
}

int manager_add_job_by_name(Manager *m, JobType type, const char *name, JobMode mode, sd_bus_error *e, Job **ret) {
        Unit *unit = NULL;  /* just to appease gcc, initialization is not really necessary */
        int r;

        assert(m);
        assert(type < _JOB_TYPE_MAX);
        assert(name);
        assert(mode < _JOB_MODE_MAX);

        r = manager_load_unit(m, name, NULL, NULL, &unit);
        if (r < 0)
                return r;
        assert(unit);

        return manager_add_job(m, type, unit, mode, e, ret);
}

int manager_add_job_by_name_and_warn(Manager *m, JobType type, const char *name, JobMode mode, Job **ret) {
        _cleanup_(sd_bus_error_free) sd_bus_error error = SD_BUS_ERROR_NULL;
        int r;

        assert(m);
        assert(type < _JOB_TYPE_MAX);
        assert(name);
        assert(mode < _JOB_MODE_MAX);

        r = manager_add_job_by_name(m, type, name, mode, &error, ret);
        if (r < 0)
                return log_warning_errno(r, "Failed to enqueue %s job for %s: %s", job_mode_to_string(mode), name, bus_error_message(&error, r));

        return r;
}

int manager_propagate_reload(Manager *m, Unit *unit, JobMode mode, sd_bus_error *e) {
        int r;
        Transaction *tr;

        assert(m);
        assert(unit);
        assert(mode < _JOB_MODE_MAX);
        assert(mode != JOB_ISOLATE); /* Isolate is only valid for start */

        tr = transaction_new(mode == JOB_REPLACE_IRREVERSIBLY);
        if (!tr)
                return -ENOMEM;

        /* We need an anchor job */
        r = transaction_add_job_and_dependencies(tr, JOB_NOP, unit, NULL, false, false, true, true, e);
        if (r < 0)
                goto tr_abort;

        /* Failure in adding individual dependencies is ignored, so this always succeeds. */
        transaction_add_propagate_reload_jobs(tr, unit, tr->anchor_job, mode == JOB_IGNORE_DEPENDENCIES, e);

        r = transaction_activate(tr, m, mode, e);
        if (r < 0)
                goto tr_abort;

        transaction_free(tr);
        return 0;

tr_abort:
        transaction_abort(tr);
        transaction_free(tr);
        return r;
}

Job *manager_get_job(Manager *m, uint32_t id) {
        assert(m);

        return hashmap_get(m->jobs, UINT32_TO_PTR(id));
}

Unit *manager_get_unit(Manager *m, const char *name) {
        assert(m);
        assert(name);

        return hashmap_get(m->units, name);
}

static int manager_dispatch_target_deps_queue(Manager *m) {
        Unit *u;
        unsigned k;
        int r = 0;

        static const UnitDependency deps[] = {
                UNIT_REQUIRED_BY,
                UNIT_REQUISITE_OF,
                UNIT_WANTED_BY,
                UNIT_BOUND_BY
        };

        assert(m);

        while ((u = m->target_deps_queue)) {
                assert(u->in_target_deps_queue);

                LIST_REMOVE(target_deps_queue, u->manager->target_deps_queue, u);
                u->in_target_deps_queue = false;

                for (k = 0; k < ELEMENTSOF(deps); k++) {
                        Unit *target;
                        Iterator i;
                        void *v;

                        HASHMAP_FOREACH_KEY(v, target, u->dependencies[deps[k]], i) {
                                r = unit_add_default_target_dependency(u, target);
                                if (r < 0)
                                        return r;
                        }
                }
        }

        return r;
}

unsigned manager_dispatch_load_queue(Manager *m) {
        Unit *u;
        unsigned n = 0;

        assert(m);

        /* Make sure we are not run recursively */
        if (m->dispatching_load_queue)
                return 0;

        m->dispatching_load_queue = true;

        /* Dispatches the load queue. Takes a unit from the queue and
         * tries to load its data until the queue is empty */

        while ((u = m->load_queue)) {
                assert(u->in_load_queue);

                unit_load(u);
                n++;
        }

        m->dispatching_load_queue = false;

        /* Dispatch the units waiting for their target dependencies to be added now, as all targets that we know about
         * should be loaded and have aliases resolved */
        (void) manager_dispatch_target_deps_queue(m);

        return n;
}

int manager_load_unit_prepare(
                Manager *m,
                const char *name,
                const char *path,
                sd_bus_error *e,
                Unit **_ret) {

        _cleanup_(unit_freep) Unit *cleanup_ret = NULL;
        Unit *ret;
        UnitType t;
        int r;

        assert(m);
        assert(name || path);
        assert(_ret);

        /* This will prepare the unit for loading, but not actually
         * load anything from disk. */

        if (path && !is_path(path))
                return sd_bus_error_setf(e, SD_BUS_ERROR_INVALID_ARGS, "Path %s is not absolute.", path);

        if (!name)
                name = basename(path);

        t = unit_name_to_type(name);

        if (t == _UNIT_TYPE_INVALID || !unit_name_is_valid(name, UNIT_NAME_PLAIN|UNIT_NAME_INSTANCE)) {
                if (unit_name_is_valid(name, UNIT_NAME_TEMPLATE))
                        return sd_bus_error_setf(e, SD_BUS_ERROR_INVALID_ARGS, "Unit name %s is missing the instance name.", name);

                return sd_bus_error_setf(e, SD_BUS_ERROR_INVALID_ARGS, "Unit name %s is not valid.", name);
        }

        ret = manager_get_unit(m, name);
        if (ret) {
                *_ret = ret;
                return 1;
        }

        ret = cleanup_ret = unit_new(m, unit_vtable[t]->object_size);
        if (!ret)
                return -ENOMEM;

        if (path) {
                ret->fragment_path = strdup(path);
                if (!ret->fragment_path)
                        return -ENOMEM;
        }

        r = unit_add_name(ret, name);
        if (r < 0)
                return r;

        unit_add_to_load_queue(ret);
        unit_add_to_dbus_queue(ret);
        unit_add_to_gc_queue(ret);

        *_ret = ret;
        cleanup_ret = NULL;

        return 0;
}

int manager_load_unit(
                Manager *m,
                const char *name,
                const char *path,
                sd_bus_error *e,
                Unit **_ret) {

        int r;

        assert(m);
        assert(_ret);

        /* This will load the service information files, but not actually
         * start any services or anything. */

        r = manager_load_unit_prepare(m, name, path, e, _ret);
        if (r != 0)
                return r;

        manager_dispatch_load_queue(m);

        *_ret = unit_follow_merge(*_ret);
        return 0;
}

int manager_load_startable_unit_or_warn(
                Manager *m,
                const char *name,
                const char *path,
                Unit **ret) {

        /* Load a unit, make sure it loaded fully and is not masked. */

        _cleanup_(sd_bus_error_free) sd_bus_error error = SD_BUS_ERROR_NULL;
        Unit *unit;
        int r;

        r = manager_load_unit(m, name, path, &error, &unit);
        if (r < 0)
                return log_error_errno(r, "Failed to load %s %s: %s",
                                       name ? "unit" : "unit file", name ?: path,
                                       bus_error_message(&error, r));

        r = bus_unit_validate_load_state(unit, &error);
        if (r < 0)
                return log_error_errno(r, "%s", bus_error_message(&error, r));

        *ret = unit;
        return 0;
}

void manager_dump_jobs(Manager *s, FILE *f, const char *prefix) {
        Iterator i;
        Job *j;

        assert(s);
        assert(f);

        HASHMAP_FOREACH(j, s->jobs, i)
                job_dump(j, f, prefix);
}

void manager_dump_units(Manager *s, FILE *f, const char *prefix) {
        Iterator i;
        Unit *u;
        const char *t;

        assert(s);
        assert(f);

        HASHMAP_FOREACH_KEY(u, t, s->units, i)
                if (u->id == t)
                        unit_dump(u, f, prefix);
}

void manager_dump(Manager *m, FILE *f, const char *prefix) {
        ManagerTimestamp q;

        assert(m);
        assert(f);

        for (q = 0; q < _MANAGER_TIMESTAMP_MAX; q++) {
                char buf[FORMAT_TIMESTAMP_MAX];

                if (dual_timestamp_is_set(m->timestamps + q))
                        fprintf(f, "%sTimestamp %s: %s\n",
                                strempty(prefix),
                                manager_timestamp_to_string(q),
                                format_timestamp(buf, sizeof(buf), m->timestamps[q].realtime));
        }

        manager_dump_units(m, f, prefix);
        manager_dump_jobs(m, f, prefix);
}

int manager_get_dump_string(Manager *m, char **ret) {
        _cleanup_free_ char *dump = NULL;
        _cleanup_fclose_ FILE *f = NULL;
        size_t size;
        int r;

        assert(m);
        assert(ret);

        f = open_memstream(&dump, &size);
        if (!f)
                return -errno;

        (void) __fsetlocking(f, FSETLOCKING_BYCALLER);

        manager_dump(m, f, NULL);

        r = fflush_and_check(f);
        if (r < 0)
                return r;

        f = safe_fclose(f);

        *ret = TAKE_PTR(dump);

        return 0;
}

void manager_clear_jobs(Manager *m) {
        Job *j;

        assert(m);

        while ((j = hashmap_first(m->jobs)))
                /* No need to recurse. We're cancelling all jobs. */
                job_finish_and_invalidate(j, JOB_CANCELED, false, false);
}

static int manager_dispatch_run_queue(sd_event_source *source, void *userdata) {
        Manager *m = userdata;
        Job *j;

        assert(source);
        assert(m);

        while ((j = m->run_queue)) {
                assert(j->installed);
                assert(j->in_run_queue);

                (void) job_run_and_invalidate(j);
        }

        if (m->n_running_jobs > 0)
                manager_watch_jobs_in_progress(m);

        if (m->n_on_console > 0)
                manager_watch_idle_pipe(m);

        return 1;
}

static unsigned manager_dispatch_dbus_queue(Manager *m) {
        unsigned n = 0, budget;
        Unit *u;
        Job *j;

        assert(m);

        /* When we are reloading, let's not wait with generating signals, since we need to exit the manager as quickly
         * as we can. There's no point in throttling generation of signals in that case. */
        if (MANAGER_IS_RELOADING(m) || m->send_reloading_done || m->pending_reload_message)
                budget = (unsigned) -1; /* infinite budget in this case */
        else {
                /* Anything to do at all? */
                if (!m->dbus_unit_queue && !m->dbus_job_queue)
                        return 0;

                /* Do we have overly many messages queued at the moment? If so, let's not enqueue more on top, let's
                 * sit this cycle out, and process things in a later cycle when the queues got a bit emptier. */
                if (manager_bus_n_queued_write(m) > MANAGER_BUS_BUSY_THRESHOLD)
                        return 0;

                /* Only process a certain number of units/jobs per event loop iteration. Even if the bus queue wasn't
                 * overly full before this call we shouldn't increase it in size too wildly in one step, and we
                 * shouldn't monopolize CPU time with generating these messages. Note the difference in counting of
                 * this "budget" and the "threshold" above: the "budget" is decreased only once per generated message,
                 * regardless how many busses/direct connections it is enqueued on, while the "threshold" is applied to
                 * each queued instance of bus message, i.e. if the same message is enqueued to five busses/direct
                 * connections it will be counted five times. This difference in counting ("references"
                 * vs. "instances") is primarily a result of the fact that it's easier to implement it this way,
                 * however it also reflects the thinking that the "threshold" should put a limit on used queue memory,
                 * i.e. space, while the "budget" should put a limit on time. Also note that the "threshold" is
                 * currently chosen much higher than the "budget". */
                budget = MANAGER_BUS_MESSAGE_BUDGET;
        }

        while (budget != 0 && (u = m->dbus_unit_queue)) {

                assert(u->in_dbus_queue);

                bus_unit_send_change_signal(u);
                n++;

                if (budget != (unsigned) -1)
                        budget--;
        }

        while (budget != 0 && (j = m->dbus_job_queue)) {
                assert(j->in_dbus_queue);

                bus_job_send_change_signal(j);
                n++;

                if (budget != (unsigned) -1)
                        budget--;
        }

        if (m->send_reloading_done) {
                m->send_reloading_done = false;
                bus_manager_send_reloading(m, false);
                n++;
        }

        if (m->pending_reload_message) {
                bus_send_pending_reload_message(m);
                n++;
        }

        return n;
}

static int manager_dispatch_cgroups_agent_fd(sd_event_source *source, int fd, uint32_t revents, void *userdata) {
        Manager *m = userdata;
        char buf[PATH_MAX];
        ssize_t n;

        n = recv(fd, buf, sizeof(buf), 0);
        if (n < 0)
                return log_error_errno(errno, "Failed to read cgroups agent message: %m");
        if (n == 0) {
                log_error("Got zero-length cgroups agent message, ignoring.");
                return 0;
        }
        if ((size_t) n >= sizeof(buf)) {
                log_error("Got overly long cgroups agent message, ignoring.");
                return 0;
        }

        if (memchr(buf, 0, n)) {
                log_error("Got cgroups agent message with embedded NUL byte, ignoring.");
                return 0;
        }
        buf[n] = 0;

        manager_notify_cgroup_empty(m, buf);
        (void) bus_forward_agent_released(m, buf);

        return 0;
}

static void manager_invoke_notify_message(
                Manager *m,
                Unit *u,
                const struct ucred *ucred,
                const char *buf,
                FDSet *fds) {

        assert(m);
        assert(u);
        assert(ucred);
        assert(buf);

        if (u->notifygen == m->notifygen) /* Already invoked on this same unit in this same iteration? */
                return;
        u->notifygen = m->notifygen;

        if (UNIT_VTABLE(u)->notify_message) {
                _cleanup_strv_free_ char **tags = NULL;

                tags = strv_split(buf, NEWLINE);
                if (!tags) {
                        log_oom();
                        return;
                }

                UNIT_VTABLE(u)->notify_message(u, ucred, tags, fds);

        } else if (DEBUG_LOGGING) {
                _cleanup_free_ char *x = NULL, *y = NULL;

                x = ellipsize(buf, 20, 90);
                if (x)
                        y = cescape(x);

                log_unit_debug(u, "Got notification message \"%s\", ignoring.", strnull(y));
        }
}

static int manager_dispatch_notify_fd(sd_event_source *source, int fd, uint32_t revents, void *userdata) {

        _cleanup_fdset_free_ FDSet *fds = NULL;
        Manager *m = userdata;
        char buf[NOTIFY_BUFFER_MAX+1];
        struct iovec iovec = {
                .iov_base = buf,
                .iov_len = sizeof(buf)-1,
        };
        union {
                struct cmsghdr cmsghdr;
                uint8_t buf[CMSG_SPACE(sizeof(struct ucred)) +
                            CMSG_SPACE(sizeof(int) * NOTIFY_FD_MAX)];
        } control = {};
        struct msghdr msghdr = {
                .msg_iov = &iovec,
                .msg_iovlen = 1,
                .msg_control = &control,
                .msg_controllen = sizeof(control),
        };

        struct cmsghdr *cmsg;
        struct ucred *ucred = NULL;
        _cleanup_free_ Unit **array_copy = NULL;
        Unit *u1, *u2, **array;
        int r, *fd_array = NULL;
        size_t n_fds = 0;
        bool found = false;
        ssize_t n;

        assert(m);
        assert(m->notify_fd == fd);

        if (revents != EPOLLIN) {
                log_warning("Got unexpected poll event for notify fd.");
                return 0;
        }

        n = recvmsg(m->notify_fd, &msghdr, MSG_DONTWAIT|MSG_CMSG_CLOEXEC|MSG_TRUNC);
        if (n < 0) {
                if (IN_SET(errno, EAGAIN, EINTR))
                        return 0; /* Spurious wakeup, try again */

                /* If this is any other, real error, then let's stop processing this socket. This of course means we
                 * won't take notification messages anymore, but that's still better than busy looping around this:
                 * being woken up over and over again but being unable to actually read the message off the socket. */
                return log_error_errno(errno, "Failed to receive notification message: %m");
        }

        CMSG_FOREACH(cmsg, &msghdr) {
                if (cmsg->cmsg_level == SOL_SOCKET && cmsg->cmsg_type == SCM_RIGHTS) {

                        fd_array = (int*) CMSG_DATA(cmsg);
                        n_fds = (cmsg->cmsg_len - CMSG_LEN(0)) / sizeof(int);

                } else if (cmsg->cmsg_level == SOL_SOCKET &&
                           cmsg->cmsg_type == SCM_CREDENTIALS &&
                           cmsg->cmsg_len == CMSG_LEN(sizeof(struct ucred))) {

                        ucred = (struct ucred*) CMSG_DATA(cmsg);
                }
        }

        if (n_fds > 0) {
                assert(fd_array);

                r = fdset_new_array(&fds, fd_array, n_fds);
                if (r < 0) {
                        close_many(fd_array, n_fds);
                        log_oom();
                        return 0;
                }
        }

        if (!ucred || !pid_is_valid(ucred->pid)) {
                log_warning("Received notify message without valid credentials. Ignoring.");
                return 0;
        }

        if ((size_t) n >= sizeof(buf) || (msghdr.msg_flags & MSG_TRUNC)) {
                log_warning("Received notify message exceeded maximum size. Ignoring.");
                return 0;
        }

        /* As extra safety check, let's make sure the string we get doesn't contain embedded NUL bytes. We permit one
         * trailing NUL byte in the message, but don't expect it. */
        if (n > 1 && memchr(buf, 0, n-1)) {
                log_warning("Received notify message with embedded NUL bytes. Ignoring.");
                return 0;
        }

        /* Make sure it's NUL-terminated. */
        buf[n] = 0;

        /* Increase the generation counter used for filtering out duplicate unit invocations. */
        m->notifygen++;

        /* Notify every unit that might be interested, which might be multiple. */
        u1 = manager_get_unit_by_pid_cgroup(m, ucred->pid);
        u2 = hashmap_get(m->watch_pids, PID_TO_PTR(ucred->pid));
        array = hashmap_get(m->watch_pids, PID_TO_PTR(-ucred->pid));
        if (array) {
                size_t k = 0;

                while (array[k])
                        k++;

                array_copy = newdup(Unit*, array, k+1);
                if (!array_copy)
                        log_oom();
        }
        /* And now invoke the per-unit callbacks. Note that manager_invoke_notify_message() will handle duplicate units
         * make sure we only invoke each unit's handler once. */
        if (u1) {
                manager_invoke_notify_message(m, u1, ucred, buf, fds);
                found = true;
        }
        if (u2) {
                manager_invoke_notify_message(m, u2, ucred, buf, fds);
                found = true;
        }
        if (array_copy)
                for (size_t i = 0; array_copy[i]; i++) {
                        manager_invoke_notify_message(m, array_copy[i], ucred, buf, fds);
                        found = true;
                }

        if (!found)
                log_warning("Cannot find unit for notify message of PID "PID_FMT", ignoring.", ucred->pid);

        if (fdset_size(fds) > 0)
                log_warning("Got extra auxiliary fds with notification message, closing them.");

        return 0;
}

static void manager_invoke_sigchld_event(
                Manager *m,
                Unit *u,
                const siginfo_t *si) {

        assert(m);
        assert(u);
        assert(si);

        /* Already invoked the handler of this unit in this iteration? Then don't process this again */
        if (u->sigchldgen == m->sigchldgen)
                return;
        u->sigchldgen = m->sigchldgen;

        log_unit_debug(u, "Child "PID_FMT" belongs to %s.", si->si_pid, u->id);
        unit_unwatch_pid(u, si->si_pid);

        if (UNIT_VTABLE(u)->sigchld_event)
                UNIT_VTABLE(u)->sigchld_event(u, si->si_pid, si->si_code, si->si_status);
}

static int manager_dispatch_sigchld(sd_event_source *source, void *userdata) {
        Manager *m = userdata;
        siginfo_t si = {};
        int r;

        assert(source);
        assert(m);

        /* First we call waitd() for a PID and do not reap the zombie. That way we can still access /proc/$PID for it
         * while it is a zombie. */

        if (waitid(P_ALL, 0, &si, WEXITED|WNOHANG|WNOWAIT) < 0) {

                if (errno != ECHILD)
                        log_error_errno(errno, "Failed to peek for child with waitid(), ignoring: %m");

                goto turn_off;
        }

        if (si.si_pid <= 0)
                goto turn_off;

        if (IN_SET(si.si_code, CLD_EXITED, CLD_KILLED, CLD_DUMPED)) {
                _cleanup_free_ Unit **array_copy = NULL;
                _cleanup_free_ char *name = NULL;
                Unit *u1, *u2, **array;

                (void) get_process_comm(si.si_pid, &name);

                log_debug("Child "PID_FMT" (%s) died (code=%s, status=%i/%s)",
                          si.si_pid, strna(name),
                          sigchld_code_to_string(si.si_code),
                          si.si_status,
                          strna(si.si_code == CLD_EXITED
                                ? exit_status_to_string(si.si_status, EXIT_STATUS_FULL)
                                : signal_to_string(si.si_status)));

                /* Increase the generation counter used for filtering out duplicate unit invocations */
                m->sigchldgen++;

                /* And now figure out the unit this belongs to, it might be multiple... */
                u1 = manager_get_unit_by_pid_cgroup(m, si.si_pid);
                u2 = hashmap_get(m->watch_pids, PID_TO_PTR(si.si_pid));
                array = hashmap_get(m->watch_pids, PID_TO_PTR(-si.si_pid));
                if (array) {
                        size_t n = 0;

                        /* Cound how many entries the array has */
                        while (array[n])
                                n++;

                        /* Make a copy of the array so that we don't trip up on the array changing beneath us */
                        array_copy = newdup(Unit*, array, n+1);
                        if (!array_copy)
                                log_oom();
                }

                /* Finally, execute them all. Note that u1, u2 and the array might contain duplicates, but
                 * that's fine, manager_invoke_sigchld_event() will ensure we only invoke the handlers once for
                 * each iteration. */
                if (u1)
                        manager_invoke_sigchld_event(m, u1, &si);
                if (u2)
                        manager_invoke_sigchld_event(m, u2, &si);
                if (array_copy)
                        for (size_t i = 0; array_copy[i]; i++)
                                manager_invoke_sigchld_event(m, array_copy[i], &si);
        }

        /* And now, we actually reap the zombie. */
        if (waitid(P_PID, si.si_pid, &si, WEXITED) < 0) {
                log_error_errno(errno, "Failed to dequeue child, ignoring: %m");
                return 0;
        }

        return 0;

turn_off:
        /* All children processed for now, turn off event source */

        r = sd_event_source_set_enabled(m->sigchld_event_source, SD_EVENT_OFF);
        if (r < 0)
                return log_error_errno(r, "Failed to disable SIGCHLD event source: %m");

        return 0;
}

static void manager_start_target(Manager *m, const char *name, JobMode mode) {
        _cleanup_(sd_bus_error_free) sd_bus_error error = SD_BUS_ERROR_NULL;
        int r;

        log_debug("Activating special unit %s", name);

        r = manager_add_job_by_name(m, JOB_START, name, mode, &error, NULL);
        if (r < 0)
                log_error("Failed to enqueue %s job: %s", name, bus_error_message(&error, r));
}

static void manager_handle_ctrl_alt_del(Manager *m) {
        /* If the user presses C-A-D more than
         * 7 times within 2s, we reboot/shutdown immediately,
         * unless it was disabled in system.conf */

        if (ratelimit_below(&m->ctrl_alt_del_ratelimit) || m->cad_burst_action == EMERGENCY_ACTION_NONE)
                manager_start_target(m, SPECIAL_CTRL_ALT_DEL_TARGET, JOB_REPLACE_IRREVERSIBLY);
        else
                emergency_action(m, m->cad_burst_action, EMERGENCY_ACTION_WARN, NULL, -1,
                                "Ctrl-Alt-Del was pressed more than 7 times within 2s");
}

static int manager_dispatch_signal_fd(sd_event_source *source, int fd, uint32_t revents, void *userdata) {
        Manager *m = userdata;
        ssize_t n;
        struct signalfd_siginfo sfsi;
        int r;

        assert(m);
        assert(m->signal_fd == fd);

        if (revents != EPOLLIN) {
                log_warning("Got unexpected events from signal file descriptor.");
                return 0;
        }

        n = read(m->signal_fd, &sfsi, sizeof(sfsi));
        if (n != sizeof(sfsi)) {
                if (n >= 0) {
                        log_warning("Truncated read from signal fd (%zu bytes), ignoring!", n);
                        return 0;
                }

                if (IN_SET(errno, EINTR, EAGAIN))
                        return 0;

                /* We return an error here, which will kill this handler,
                 * to avoid a busy loop on read error. */
                return log_error_errno(errno, "Reading from signal fd failed: %m");
        }

        log_received_signal(sfsi.ssi_signo == SIGCHLD ||
                            (sfsi.ssi_signo == SIGTERM && MANAGER_IS_USER(m))
                            ? LOG_DEBUG : LOG_INFO,
                            &sfsi);

        switch (sfsi.ssi_signo) {

        case SIGCHLD:
                r = sd_event_source_set_enabled(m->sigchld_event_source, SD_EVENT_ON);
                if (r < 0)
                        log_warning_errno(r, "Failed to enable SIGCHLD event source, ignoring: %m");

                break;

        case SIGTERM:
                if (MANAGER_IS_SYSTEM(m)) {
                        /* This is for compatibility with the original sysvinit */
                        if (verify_run_space_and_log("Refusing to reexecute") < 0)
                                break;

                        m->objective = MANAGER_REEXECUTE;
                        break;
                }

                _fallthrough_;
        case SIGINT:
                if (MANAGER_IS_SYSTEM(m))
                        manager_handle_ctrl_alt_del(m);
                else
                        manager_start_target(m, SPECIAL_EXIT_TARGET,
                                             JOB_REPLACE_IRREVERSIBLY);
                break;

        case SIGWINCH:
                /* This is a nop on non-init */
                if (MANAGER_IS_SYSTEM(m))
                        manager_start_target(m, SPECIAL_KBREQUEST_TARGET, JOB_REPLACE);

                break;

        case SIGPWR:
                /* This is a nop on non-init */
                if (MANAGER_IS_SYSTEM(m))
                        manager_start_target(m, SPECIAL_SIGPWR_TARGET, JOB_REPLACE);

                break;

        case SIGUSR1:
                if (manager_dbus_is_running(m, false)) {
                        log_info("Trying to reconnect to bus...");

                        (void) bus_init_api(m);

                        if (MANAGER_IS_SYSTEM(m))
                                (void) bus_init_system(m);
                } else {
                        log_info("Starting D-Bus service...");
                        manager_start_target(m, SPECIAL_DBUS_SERVICE, JOB_REPLACE);
                }

                break;

        case SIGUSR2: {
                _cleanup_free_ char *dump = NULL;

                r = manager_get_dump_string(m, &dump);
                if (r < 0) {
                        log_warning_errno(errno, "Failed to acquire manager dump: %m");
                        break;
                }

                log_dump(LOG_INFO, dump);
                break;
        }

        case SIGHUP:
                if (verify_run_space_and_log("Refusing to reload") < 0)
                        break;

                m->objective = MANAGER_RELOAD;
                break;

        default: {

                /* Starting SIGRTMIN+0 */
                static const struct {
                        const char *target;
                        JobMode mode;
                } target_table[] = {
                        [0] = { SPECIAL_DEFAULT_TARGET,   JOB_ISOLATE },
                        [1] = { SPECIAL_RESCUE_TARGET,    JOB_ISOLATE },
                        [2] = { SPECIAL_EMERGENCY_TARGET, JOB_ISOLATE },
                        [3] = { SPECIAL_HALT_TARGET,      JOB_REPLACE_IRREVERSIBLY },
                        [4] = { SPECIAL_POWEROFF_TARGET,  JOB_REPLACE_IRREVERSIBLY },
                        [5] = { SPECIAL_REBOOT_TARGET,    JOB_REPLACE_IRREVERSIBLY },
                        [6] = { SPECIAL_KEXEC_TARGET,     JOB_REPLACE_IRREVERSIBLY },
                };

                /* Starting SIGRTMIN+13, so that target halt and system halt are 10 apart */
                static const ManagerObjective objective_table[] = {
                        [0] = MANAGER_HALT,
                        [1] = MANAGER_POWEROFF,
                        [2] = MANAGER_REBOOT,
                        [3] = MANAGER_KEXEC,
                };

                if ((int) sfsi.ssi_signo >= SIGRTMIN+0 &&
                    (int) sfsi.ssi_signo < SIGRTMIN+(int) ELEMENTSOF(target_table)) {
                        int idx = (int) sfsi.ssi_signo - SIGRTMIN;
                        manager_start_target(m, target_table[idx].target,
                                             target_table[idx].mode);
                        break;
                }

                if ((int) sfsi.ssi_signo >= SIGRTMIN+13 &&
                    (int) sfsi.ssi_signo < SIGRTMIN+13+(int) ELEMENTSOF(objective_table)) {
                        m->objective = objective_table[sfsi.ssi_signo - SIGRTMIN - 13];
                        break;
                }

                switch (sfsi.ssi_signo - SIGRTMIN) {

                case 20:
                        manager_set_show_status(m, SHOW_STATUS_YES);
                        break;

                case 21:
                        manager_set_show_status(m, SHOW_STATUS_NO);
                        break;

                case 22:
                        manager_override_log_level(m, LOG_DEBUG);
                        break;

                case 23:
                        manager_restore_original_log_level(m);
                        break;

                case 24:
                        if (MANAGER_IS_USER(m)) {
                                m->objective = MANAGER_EXIT;
                                return 0;
                        }

                        /* This is a nop on init */
                        break;

                case 26:
                case 29: /* compatibility: used to be mapped to LOG_TARGET_SYSLOG_OR_KMSG */
                        manager_restore_original_log_target(m);
                        break;

                case 27:
                        manager_override_log_target(m, LOG_TARGET_CONSOLE);
                        break;

                case 28:
                        manager_override_log_target(m, LOG_TARGET_KMSG);
                        break;

                default:
                        log_warning("Got unhandled signal <%s>.", signal_to_string(sfsi.ssi_signo));
                }
        }}

        return 0;
}

static int manager_dispatch_time_change_fd(sd_event_source *source, int fd, uint32_t revents, void *userdata) {
        Manager *m = userdata;
        Iterator i;
        Unit *u;

        assert(m);
        assert(m->time_change_fd == fd);

        log_struct(LOG_DEBUG,
                   "MESSAGE_ID=" SD_MESSAGE_TIME_CHANGE_STR,
                   LOG_MESSAGE("Time has been changed"));

        /* Restart the watch */
        (void) manager_setup_time_change(m);

        HASHMAP_FOREACH(u, m->units, i)
                if (UNIT_VTABLE(u)->time_change)
                        UNIT_VTABLE(u)->time_change(u);

        return 0;
}

static int manager_dispatch_timezone_change(
                sd_event_source *source,
                const struct inotify_event *e,
                void *userdata) {

        Manager *m = userdata;
        int changed;
        Iterator i;
        Unit *u;

        assert(m);

        log_debug("inotify event for /etc/localtime");

        changed = manager_read_timezone_stat(m);
        if (changed <= 0)
                return changed;

        /* Something changed, restart the watch, to ensure we watch the new /etc/localtime if it changed */
        (void) manager_setup_timezone_change(m);

        /* Read the new timezone */
        tzset();

        log_debug("Timezone has been changed (now: %s).", tzname[daylight]);

        HASHMAP_FOREACH(u, m->units, i)
                if (UNIT_VTABLE(u)->timezone_change)
                        UNIT_VTABLE(u)->timezone_change(u);

        return 0;
}

static int manager_dispatch_idle_pipe_fd(sd_event_source *source, int fd, uint32_t revents, void *userdata) {
        Manager *m = userdata;

        assert(m);
        assert(m->idle_pipe[2] == fd);

        /* There's at least one Type=idle child that just gave up on us waiting for the boot process to complete. Let's
         * now turn off any further console output if there's at least one service that needs console access, so that
         * from now on our own output should not spill into that service's output anymore. After all, we support
         * Type=idle only to beautify console output and it generally is set on services that want to own the console
         * exclusively without our interference. */
        m->no_console_output = m->n_on_console > 0;

        /* Acknowledge the child's request, and let all all other children know too that they shouldn't wait any longer
         * by closing the pipes towards them, which is what they are waiting for. */
        manager_close_idle_pipe(m);

        return 0;
}

static int manager_dispatch_jobs_in_progress(sd_event_source *source, usec_t usec, void *userdata) {
        Manager *m = userdata;
        int r;
        uint64_t next;

        assert(m);
        assert(source);

        manager_print_jobs_in_progress(m);

        next = now(CLOCK_MONOTONIC) + JOBS_IN_PROGRESS_PERIOD_USEC;
        r = sd_event_source_set_time(source, next);
        if (r < 0)
                return r;

        return sd_event_source_set_enabled(source, SD_EVENT_ONESHOT);
}

int manager_loop(Manager *m) {
        int r;

        RATELIMIT_DEFINE(rl, 1*USEC_PER_SEC, 50000);

        assert(m);
        assert(m->objective == MANAGER_OK); /* Ensure manager_startup() has been called */

        /* Release the path cache */
        m->unit_path_cache = set_free_free(m->unit_path_cache);

        manager_check_finished(m);

        /* There might still be some zombies hanging around from before we were exec()'ed. Let's reap them. */
        r = sd_event_source_set_enabled(m->sigchld_event_source, SD_EVENT_ON);
        if (r < 0)
                return log_error_errno(r, "Failed to enable SIGCHLD event source: %m");

        while (m->objective == MANAGER_OK) {
                usec_t wait_usec;

                if (m->runtime_watchdog > 0 && m->runtime_watchdog != USEC_INFINITY && MANAGER_IS_SYSTEM(m))
                        watchdog_ping();

                if (!ratelimit_below(&rl)) {
                        /* Yay, something is going seriously wrong, pause a little */
                        log_warning("Looping too fast. Throttling execution a little.");
                        sleep(1);
                }

                if (manager_dispatch_load_queue(m) > 0)
                        continue;

                if (manager_dispatch_gc_job_queue(m) > 0)
                        continue;

                if (manager_dispatch_gc_unit_queue(m) > 0)
                        continue;

                if (manager_dispatch_cleanup_queue(m) > 0)
                        continue;

                if (manager_dispatch_cgroup_realize_queue(m) > 0)
                        continue;

                if (manager_dispatch_stop_when_unneeded_queue(m) > 0)
                        continue;

                if (manager_dispatch_dbus_queue(m) > 0)
                        continue;

                /* Sleep for half the watchdog time */
                if (m->runtime_watchdog > 0 && m->runtime_watchdog != USEC_INFINITY && MANAGER_IS_SYSTEM(m)) {
                        wait_usec = m->runtime_watchdog / 2;
                        if (wait_usec <= 0)
                                wait_usec = 1;
                } else
                        wait_usec = USEC_INFINITY;

                r = sd_event_run(m->event, wait_usec);
                if (r < 0)
                        return log_error_errno(r, "Failed to run event loop: %m");
        }

        return m->objective;
}

int manager_load_unit_from_dbus_path(Manager *m, const char *s, sd_bus_error *e, Unit **_u) {
        _cleanup_free_ char *n = NULL;
        sd_id128_t invocation_id;
        Unit *u;
        int r;

        assert(m);
        assert(s);
        assert(_u);

        r = unit_name_from_dbus_path(s, &n);
        if (r < 0)
                return r;

        /* Permit addressing units by invocation ID: if the passed bus path is suffixed by a 128bit ID then we use it
         * as invocation ID. */
        r = sd_id128_from_string(n, &invocation_id);
        if (r >= 0) {
                u = hashmap_get(m->units_by_invocation_id, &invocation_id);
                if (u) {
                        *_u = u;
                        return 0;
                }

                return sd_bus_error_setf(e, BUS_ERROR_NO_UNIT_FOR_INVOCATION_ID,
                                         "No unit with the specified invocation ID " SD_ID128_FORMAT_STR " known.",
                                         SD_ID128_FORMAT_VAL(invocation_id));
        }

        /* If this didn't work, we check if this is a unit name */
        if (!unit_name_is_valid(n, UNIT_NAME_PLAIN|UNIT_NAME_INSTANCE)) {
                _cleanup_free_ char *nn = NULL;

                nn = cescape(n);
                return sd_bus_error_setf(e, SD_BUS_ERROR_INVALID_ARGS,
                                         "Unit name %s is neither a valid invocation ID nor unit name.", strnull(nn));
        }

        r = manager_load_unit(m, n, NULL, e, &u);
        if (r < 0)
                return r;

        *_u = u;
        return 0;
}

int manager_get_job_from_dbus_path(Manager *m, const char *s, Job **_j) {
        const char *p;
        unsigned id;
        Job *j;
        int r;

        assert(m);
        assert(s);
        assert(_j);

        p = startswith(s, "/org/freedesktop/systemd1/job/");
        if (!p)
                return -EINVAL;

        r = safe_atou(p, &id);
        if (r < 0)
                return r;

        j = manager_get_job(m, id);
        if (!j)
                return -ENOENT;

        *_j = j;

        return 0;
}

void manager_send_unit_audit(Manager *m, Unit *u, int type, bool success) {

#if HAVE_AUDIT
        _cleanup_free_ char *p = NULL;
        const char *msg;
        int audit_fd, r;

        if (!MANAGER_IS_SYSTEM(m))
                return;

        audit_fd = get_audit_fd();
        if (audit_fd < 0)
                return;

        /* Don't generate audit events if the service was already
         * started and we're just deserializing */
        if (MANAGER_IS_RELOADING(m))
                return;

        if (u->type != UNIT_SERVICE)
                return;

        r = unit_name_to_prefix_and_instance(u->id, &p);
        if (r < 0) {
                log_error_errno(r, "Failed to extract prefix and instance of unit name: %m");
                return;
        }

        msg = strjoina("unit=", p);
        if (audit_log_user_comm_message(audit_fd, type, msg, "systemd", NULL, NULL, NULL, success) < 0) {
                if (errno == EPERM)
                        /* We aren't allowed to send audit messages?
                         * Then let's not retry again. */
                        close_audit_fd();
                else
                        log_warning_errno(errno, "Failed to send audit message: %m");
        }
#endif

}

void manager_send_unit_plymouth(Manager *m, Unit *u) {
        static const union sockaddr_union sa = PLYMOUTH_SOCKET;
        _cleanup_free_ char *message = NULL;
        _cleanup_close_ int fd = -1;
        int n = 0;

        /* Don't generate plymouth events if the service was already
         * started and we're just deserializing */
        if (MANAGER_IS_RELOADING(m))
                return;

        if (!MANAGER_IS_SYSTEM(m))
                return;

        if (detect_container() > 0)
                return;

        if (!IN_SET(u->type, UNIT_SERVICE, UNIT_MOUNT, UNIT_SWAP))
                return;

        /* We set SOCK_NONBLOCK here so that we rather drop the
         * message then wait for plymouth */
        fd = socket(AF_UNIX, SOCK_STREAM|SOCK_CLOEXEC|SOCK_NONBLOCK, 0);
        if (fd < 0) {
                log_error_errno(errno, "socket() failed: %m");
                return;
        }

        if (connect(fd, &sa.sa, SOCKADDR_UN_LEN(sa.un)) < 0) {
                if (!IN_SET(errno, EPIPE, EAGAIN, ENOENT, ECONNREFUSED, ECONNRESET, ECONNABORTED))
                        log_error_errno(errno, "connect() failed: %m");
                return;
        }

        if (asprintf(&message, "U\002%c%s%n", (int) (strlen(u->id) + 1), u->id, &n) < 0) {
                log_oom();
                return;
        }

        errno = 0;
        if (write(fd, message, n + 1) != n + 1)
                if (!IN_SET(errno, EPIPE, EAGAIN, ENOENT, ECONNREFUSED, ECONNRESET, ECONNABORTED))
                        log_error_errno(errno, "Failed to write Plymouth message: %m");
}

int manager_open_serialization(Manager *m, FILE **_f) {
        int fd;
        FILE *f;

        assert(_f);

        fd = open_serialization_fd("systemd-state");
        if (fd < 0)
                return fd;

        f = fdopen(fd, "w+");
        if (!f) {
                safe_close(fd);
                return -errno;
        }

        *_f = f;
        return 0;
}

static bool manager_timestamp_shall_serialize(ManagerTimestamp t) {

        if (!in_initrd())
                return true;

        /* The following timestamps only apply to the host system, hence only serialize them there */
        return !IN_SET(t,
                       MANAGER_TIMESTAMP_USERSPACE, MANAGER_TIMESTAMP_FINISH,
                       MANAGER_TIMESTAMP_SECURITY_START, MANAGER_TIMESTAMP_SECURITY_FINISH,
                       MANAGER_TIMESTAMP_GENERATORS_START, MANAGER_TIMESTAMP_GENERATORS_FINISH,
                       MANAGER_TIMESTAMP_UNITS_LOAD_START, MANAGER_TIMESTAMP_UNITS_LOAD_FINISH);
}

int manager_serialize(
                Manager *m,
                FILE *f,
                FDSet *fds,
                bool switching_root) {

        ManagerTimestamp q;
        const char *t;
        Iterator i;
        Unit *u;
        int r;

        assert(m);
        assert(f);
        assert(fds);

        _cleanup_(manager_reloading_stopp) _unused_ Manager *reloading = manager_reloading_start(m);

        (void) serialize_item_format(f, "current-job-id", "%" PRIu32, m->current_job_id);
        (void) serialize_item_format(f, "n-installed-jobs", "%u", m->n_installed_jobs);
        (void) serialize_item_format(f, "n-failed-jobs", "%u", m->n_failed_jobs);
        (void) serialize_bool(f, "taint-usr", m->taint_usr);
        (void) serialize_bool(f, "ready-sent", m->ready_sent);
        (void) serialize_bool(f, "taint-logged", m->taint_logged);
        (void) serialize_bool(f, "service-watchdogs", m->service_watchdogs);

        t = show_status_to_string(m->show_status);
        if (t)
                (void) serialize_item(f, "show-status", t);

        if (m->log_level_overridden)
                (void) serialize_item_format(f, "log-level-override", "%i", log_get_max_level());
        if (m->log_target_overridden)
                (void) serialize_item(f, "log-target-override", log_target_to_string(log_get_target()));

        for (q = 0; q < _MANAGER_TIMESTAMP_MAX; q++) {
                _cleanup_free_ char *joined = NULL;

                if (!manager_timestamp_shall_serialize(q))
                        continue;

                joined = strjoin(manager_timestamp_to_string(q), "-timestamp");
                if (!joined)
                        return log_oom();

                (void) serialize_dual_timestamp(f, joined, m->timestamps + q);
        }

        if (!switching_root)
                (void) serialize_strv(f, "env", m->client_environment);

        if (m->notify_fd >= 0) {
                r = serialize_fd(f, fds, "notify-fd", m->notify_fd);
                if (r < 0)
                        return r;

                (void) serialize_item(f, "notify-socket", m->notify_socket);
        }

        if (m->cgroups_agent_fd >= 0) {
                r = serialize_fd(f, fds, "cgroups-agent-fd", m->cgroups_agent_fd);
                if (r < 0)
                        return r;
        }

        if (m->user_lookup_fds[0] >= 0) {
                int copy0, copy1;

                copy0 = fdset_put_dup(fds, m->user_lookup_fds[0]);
                if (copy0 < 0)
                        return log_error_errno(copy0, "Failed to add user lookup fd to serialization: %m");

                copy1 = fdset_put_dup(fds, m->user_lookup_fds[1]);
                if (copy1 < 0)
                        return log_error_errno(copy1, "Failed to add user lookup fd to serialization: %m");

                (void) serialize_item_format(f, "user-lookup", "%i %i", copy0, copy1);
        }

        bus_track_serialize(m->subscribed, f, "subscribed");

        r = dynamic_user_serialize(m, f, fds);
        if (r < 0)
                return r;

        manager_serialize_uid_refs(m, f);
        manager_serialize_gid_refs(m, f);

        r = exec_runtime_serialize(m, f, fds);
        if (r < 0)
                return r;

        (void) fputc('\n', f);

        HASHMAP_FOREACH_KEY(u, t, m->units, i) {
                if (u->id != t)
                        continue;

                /* Start marker */
                fputs(u->id, f);
                fputc('\n', f);

                r = unit_serialize(u, f, fds, !switching_root);
                if (r < 0)
                        return r;
        }

        r = fflush_and_check(f);
        if (r < 0)
                return log_error_errno(r, "Failed to flush serialization: %m");

        r = bus_fdset_add_all(m, fds);
        if (r < 0)
                return log_error_errno(r, "Failed to add bus sockets to serialization: %m");

        return 0;
}

static int manager_deserialize_one_unit(Manager *m, const char *name, FILE *f, FDSet *fds) {
        Unit *u;
        int r;

        r = manager_load_unit(m, name, NULL, NULL, &u);
        if (r < 0) {
                if (r == -ENOMEM)
                        return r;
                return log_notice_errno(r, "Failed to load unit \"%s\", skipping deserialization: %m", name);
        }

        r = unit_deserialize(u, f, fds);
        if (r < 0) {
                if (r == -ENOMEM)
                        return r;
                return log_notice_errno(r, "Failed to deserialize unit \"%s\", skipping: %m", name);
        }

        return 0;
}

static int manager_deserialize_units(Manager *m, FILE *f, FDSet *fds) {
        _cleanup_free_ char *line = NULL;
        const char *unit_name;
        int r;

        for (;;) {
                /* Start marker */
                r = read_line(f, LONG_LINE_MAX, &line);
                if (r < 0)
                        return log_error_errno(r, "Failed to read serialization line: %m");
                if (r == 0)
                        break;

                unit_name = strstrip(line);

                r = manager_deserialize_one_unit(m, unit_name, f, fds);
                if (r == -ENOMEM)
                        return r;
                if (r < 0) {
                        r = unit_deserialize_skip(f);
                        if (r < 0)
                                return r;
                }
        }

        return 0;
}

int manager_deserialize(Manager *m, FILE *f, FDSet *fds) {
        int r = 0;

        assert(m);
        assert(f);

        log_debug("Deserializing state...");

        /* If we are not in reload mode yet, enter it now. Not that this is recursive, a caller might already have
         * increased it to non-zero, which is why we just increase it by one here and down again at the end of this
         * call. */
        _cleanup_(manager_reloading_stopp) _unused_ Manager *reloading = manager_reloading_start(m);

        for (;;) {
                _cleanup_free_ char *line = NULL;
                const char *val, *l;

                r = read_line(f, LONG_LINE_MAX, &line);
<<<<<<< HEAD
                if (r < 0) {
                        log_error_errno(r, "Failed to read serialization line: %m");
                        goto finish;
                }
=======
                if (r < 0)
                        return log_error_errno(r, "Failed to read serialization line: %m");
>>>>>>> 6147c38e
                if (r == 0)
                        break;

                l = strstrip(line);
                if (isempty(l)) /* end marker */
                        break;

                if ((val = startswith(l, "current-job-id="))) {
                        uint32_t id;

                        if (safe_atou32(val, &id) < 0)
                                log_notice("Failed to parse current job id value '%s', ignoring.", val);
                        else
                                m->current_job_id = MAX(m->current_job_id, id);

                } else if ((val = startswith(l, "n-installed-jobs="))) {
                        uint32_t n;

                        if (safe_atou32(val, &n) < 0)
                                log_notice("Failed to parse installed jobs counter '%s', ignoring.", val);
                        else
                                m->n_installed_jobs += n;

                } else if ((val = startswith(l, "n-failed-jobs="))) {
                        uint32_t n;

                        if (safe_atou32(val, &n) < 0)
                                log_notice("Failed to parse failed jobs counter '%s', ignoring.", val);
                        else
                                m->n_failed_jobs += n;

                } else if ((val = startswith(l, "taint-usr="))) {
                        int b;

                        b = parse_boolean(val);
                        if (b < 0)
                                log_notice("Failed to parse taint /usr flag '%s', ignoring.", val);
                        else
                                m->taint_usr = m->taint_usr || b;

                } else if ((val = startswith(l, "ready-sent="))) {
                        int b;

                        b = parse_boolean(val);
                        if (b < 0)
                                log_notice("Failed to parse ready-sent flag '%s', ignoring.", val);
                        else
                                m->ready_sent = m->ready_sent || b;

                } else if ((val = startswith(l, "taint-logged="))) {
                        int b;

                        b = parse_boolean(val);
                        if (b < 0)
                                log_notice("Failed to parse taint-logged flag '%s', ignoring.", val);
                        else
                                m->taint_logged = m->taint_logged || b;

                } else if ((val = startswith(l, "service-watchdogs="))) {
                        int b;

                        b = parse_boolean(val);
                        if (b < 0)
                                log_notice("Failed to parse service-watchdogs flag '%s', ignoring.", val);
                        else
                                m->service_watchdogs = b;

                } else if ((val = startswith(l, "show-status="))) {
                        ShowStatus s;

                        s = show_status_from_string(val);
                        if (s < 0)
                                log_notice("Failed to parse show-status flag '%s', ignoring.", val);
                        else
                                manager_set_show_status(m, s);

                } else if ((val = startswith(l, "log-level-override="))) {
                        int level;

                        level = log_level_from_string(val);
                        if (level < 0)
                                log_notice("Failed to parse log-level-override value '%s', ignoring.", val);
                        else
                                manager_override_log_level(m, level);

                } else if ((val = startswith(l, "log-target-override="))) {
                        LogTarget target;

                        target = log_target_from_string(val);
                        if (target < 0)
                                log_notice("Failed to parse log-target-override value '%s', ignoring.", val);
                        else
                                manager_override_log_target(m, target);

                } else if (startswith(l, "env=")) {
                        r = deserialize_environment(l + 4, &m->client_environment);
                        if (r < 0)
                                log_notice_errno(r, "Failed to parse environment entry: \"%s\", ignoring: %m", l);

                } else if ((val = startswith(l, "notify-fd="))) {
                        int fd;

                        if (safe_atoi(val, &fd) < 0 || fd < 0 || !fdset_contains(fds, fd))
                                log_notice("Failed to parse notify fd, ignoring: \"%s\"", val);
                        else {
                                m->notify_event_source = sd_event_source_unref(m->notify_event_source);
                                safe_close(m->notify_fd);
                                m->notify_fd = fdset_remove(fds, fd);
                        }

                } else if ((val = startswith(l, "notify-socket="))) {
                        r = free_and_strdup(&m->notify_socket, val);
                        if (r < 0)
                                return r;

                } else if ((val = startswith(l, "cgroups-agent-fd="))) {
                        int fd;

                        if (safe_atoi(val, &fd) < 0 || fd < 0 || !fdset_contains(fds, fd))
                                log_notice("Failed to parse cgroups agent fd, ignoring.: %s", val);
                        else {
                                m->cgroups_agent_event_source = sd_event_source_unref(m->cgroups_agent_event_source);
                                safe_close(m->cgroups_agent_fd);
                                m->cgroups_agent_fd = fdset_remove(fds, fd);
                        }

                } else if ((val = startswith(l, "user-lookup="))) {
                        int fd0, fd1;

                        if (sscanf(val, "%i %i", &fd0, &fd1) != 2 || fd0 < 0 || fd1 < 0 || fd0 == fd1 || !fdset_contains(fds, fd0) || !fdset_contains(fds, fd1))
                                log_notice("Failed to parse user lookup fd, ignoring: %s", val);
                        else {
                                m->user_lookup_event_source = sd_event_source_unref(m->user_lookup_event_source);
                                safe_close_pair(m->user_lookup_fds);
                                m->user_lookup_fds[0] = fdset_remove(fds, fd0);
                                m->user_lookup_fds[1] = fdset_remove(fds, fd1);
                        }

                } else if ((val = startswith(l, "dynamic-user=")))
                        dynamic_user_deserialize_one(m, val, fds);
                else if ((val = startswith(l, "destroy-ipc-uid=")))
                        manager_deserialize_uid_refs_one(m, val);
                else if ((val = startswith(l, "destroy-ipc-gid=")))
                        manager_deserialize_gid_refs_one(m, val);
                else if ((val = startswith(l, "exec-runtime=")))
                        exec_runtime_deserialize_one(m, val, fds);
                else if ((val = startswith(l, "subscribed="))) {

                        if (strv_extend(&m->deserialized_subscribed, val) < 0)
                                return -ENOMEM;

                } else {
                        ManagerTimestamp q;

                        for (q = 0; q < _MANAGER_TIMESTAMP_MAX; q++) {
                                val = startswith(l, manager_timestamp_to_string(q));
                                if (!val)
                                        continue;

                                val = startswith(val, "-timestamp=");
                                if (val)
                                        break;
                        }

                        if (q < _MANAGER_TIMESTAMP_MAX) /* found it */
                                (void) deserialize_dual_timestamp(val, m->timestamps + q);
                        else if (!startswith(l, "kdbus-fd=")) /* ignore kdbus */
<<<<<<< HEAD
                                log_notice("Unknown serialization item '%s'", l);
                }
        }

        for (;;) {
                _cleanup_free_ char *line = NULL;
                const char* unit_name;
                Unit *u;

                /* Start marker */
                r = read_line(f, LONG_LINE_MAX, &line);
                if (r < 0) {
                        log_error_errno(r, "Failed to read serialization line: %m");
                        goto finish;
                }
                if (r == 0)
                        break;

                unit_name = strstrip(line);

                r = manager_load_unit(m, unit_name, NULL, NULL, &u);
                if (r < 0) {
                        log_notice_errno(r, "Failed to load unit \"%s\", skipping deserialization: %m", unit_name);
                        if (r == -ENOMEM)
                                goto finish;

                        r = unit_deserialize_skip(f);
                        if (r < 0)
                                goto finish;

                        continue;
                }

                r = unit_deserialize(u, f, fds);
                if (r < 0) {
                        log_notice_errno(r, "Failed to deserialize unit \"%s\": %m", unit_name);
                        if (r == -ENOMEM)
                                goto finish;
                }
        }

finish:
        assert(m->n_reloading > 0);
        m->n_reloading--;

        return r;
}

static void manager_flush_finished_jobs(Manager *m) {
        Job *j;

        while ((j = set_steal_first(m->pending_finished_jobs))) {
                bus_job_send_removed_signal(j);
                job_free(j);
        }

        m->pending_finished_jobs = set_free(m->pending_finished_jobs);
=======
                                log_notice("Unknown serialization item '%s', ignoring.", l);
                }
        }

        return manager_deserialize_units(m, f, fds);
>>>>>>> 6147c38e
}

int manager_reload(Manager *m) {
        _cleanup_(manager_reloading_stopp) Manager *reloading = NULL;
        _cleanup_fdset_free_ FDSet *fds = NULL;
        _cleanup_fclose_ FILE *f = NULL;
        int r;

        assert(m);

        r = manager_open_serialization(m, &f);
        if (r < 0)
                return log_error_errno(r, "Failed to create serialization file: %m");

        fds = fdset_new();
        if (!fds)
                return log_oom();

        /* We are officially in reload mode from here on. */
        reloading = manager_reloading_start(m);

        r = manager_serialize(m, f, fds, false);
        if (r < 0)
                return r;

        if (fseeko(f, 0, SEEK_SET) < 0)
                return log_error_errno(errno, "Failed to seek to beginning of serialization: %m");

        /* 💀 This is the point of no return, from here on there is no way back. 💀 */
        reloading = NULL;

        bus_manager_send_reloading(m, true);

        /* Start by flushing out all jobs and units, all generated units, all runtime environments, all dynamic users
         * and everything else that is worth flushing out. We'll get it all back from the serialization — if we need
         * it.*/

        manager_clear_jobs_and_units(m);
        lookup_paths_flush_generator(&m->lookup_paths);
        lookup_paths_free(&m->lookup_paths);
        exec_runtime_vacuum(m);
        dynamic_user_vacuum(m, false);
        m->uid_refs = hashmap_free(m->uid_refs);
        m->gid_refs = hashmap_free(m->gid_refs);

        r = lookup_paths_init(&m->lookup_paths, m->unit_file_scope, 0, NULL);
        if (r < 0)
                log_warning_errno(r, "Failed to initialize path lookup table, ignoring: %m");

        (void) manager_run_environment_generators(m);
        (void) manager_run_generators(m);

        r = lookup_paths_reduce(&m->lookup_paths);
        if (r < 0)
                log_warning_errno(r, "Failed ot reduce unit file paths, ignoring: %m");

        manager_build_unit_path_cache(m);

        /* First, enumerate what we can from kernel and suchlike */
        manager_enumerate_perpetual(m);
        manager_enumerate(m);

        /* Second, deserialize our stored data */
        r = manager_deserialize(m, f, fds);
        if (r < 0)
                log_warning_errno(r, "Deserialization failed, proceeding anyway: %m");

        /* We don't need the serialization anymore */
        f = safe_fclose(f);

        /* Re-register notify_fd as event source, and set up other sockets/communication channels we might need */
        (void) manager_setup_notify(m);
        (void) manager_setup_cgroups_agent(m);
        (void) manager_setup_user_lookup_fd(m);

        /* Third, fire things up! */
        manager_coldplug(m);

        /* Clean up runtime objects no longer referenced */
        manager_vacuum(m);

        /* Consider the reload process complete now. */
        assert(m->n_reloading > 0);
        m->n_reloading--;

        manager_ready(m);

        m->send_reloading_done = true;
        return 0;
}

void manager_reset_failed(Manager *m) {
        Unit *u;
        Iterator i;

        assert(m);

        HASHMAP_FOREACH(u, m->units, i)
                unit_reset_failed(u);
}

bool manager_unit_inactive_or_pending(Manager *m, const char *name) {
        Unit *u;

        assert(m);
        assert(name);

        /* Returns true if the unit is inactive or going down */
        u = manager_get_unit(m, name);
        if (!u)
                return true;

        return unit_inactive_or_pending(u);
}

static void log_taint_string(Manager *m) {
        _cleanup_free_ char *taint = NULL;

        assert(m);

        if (MANAGER_IS_USER(m) || m->taint_logged)
                return;

        m->taint_logged = true; /* only check for taint once */

        taint = manager_taint_string(m);
        if (isempty(taint))
                return;

        log_struct(LOG_NOTICE,
                   LOG_MESSAGE("System is tainted: %s", taint),
                   "TAINT=%s", taint,
                   "MESSAGE_ID=" SD_MESSAGE_TAINTED_STR);
}

static void manager_notify_finished(Manager *m) {
        char userspace[FORMAT_TIMESPAN_MAX], initrd[FORMAT_TIMESPAN_MAX], kernel[FORMAT_TIMESPAN_MAX], sum[FORMAT_TIMESPAN_MAX];
        usec_t firmware_usec, loader_usec, kernel_usec, initrd_usec, userspace_usec, total_usec;

        if (MANAGER_IS_TEST_RUN(m))
                return;

        if (MANAGER_IS_SYSTEM(m) && detect_container() <= 0) {
                char ts[FORMAT_TIMESPAN_MAX];
                char buf[FORMAT_TIMESPAN_MAX + STRLEN(" (firmware) + ") + FORMAT_TIMESPAN_MAX + STRLEN(" (loader) + ")]
                        = {};
                char *p = buf;
                size_t size = sizeof buf;

                /* Note that MANAGER_TIMESTAMP_KERNEL's monotonic value is always at 0, and
                 * MANAGER_TIMESTAMP_FIRMWARE's and MANAGER_TIMESTAMP_LOADER's monotonic value should be considered
                 * negative values. */

                firmware_usec = m->timestamps[MANAGER_TIMESTAMP_FIRMWARE].monotonic - m->timestamps[MANAGER_TIMESTAMP_LOADER].monotonic;
                loader_usec = m->timestamps[MANAGER_TIMESTAMP_LOADER].monotonic - m->timestamps[MANAGER_TIMESTAMP_KERNEL].monotonic;
                userspace_usec = m->timestamps[MANAGER_TIMESTAMP_FINISH].monotonic - m->timestamps[MANAGER_TIMESTAMP_USERSPACE].monotonic;
                total_usec = m->timestamps[MANAGER_TIMESTAMP_FIRMWARE].monotonic + m->timestamps[MANAGER_TIMESTAMP_FINISH].monotonic;

                if (firmware_usec > 0)
                        size = strpcpyf(&p, size, "%s (firmware) + ", format_timespan(ts, sizeof(ts), firmware_usec, USEC_PER_MSEC));
                if (loader_usec > 0)
                        size = strpcpyf(&p, size, "%s (loader) + ", format_timespan(ts, sizeof(ts), loader_usec, USEC_PER_MSEC));

                if (dual_timestamp_is_set(&m->timestamps[MANAGER_TIMESTAMP_INITRD])) {

                        /* The initrd case on bare-metal*/
                        kernel_usec = m->timestamps[MANAGER_TIMESTAMP_INITRD].monotonic - m->timestamps[MANAGER_TIMESTAMP_KERNEL].monotonic;
                        initrd_usec = m->timestamps[MANAGER_TIMESTAMP_USERSPACE].monotonic - m->timestamps[MANAGER_TIMESTAMP_INITRD].monotonic;

                        log_struct(LOG_INFO,
                                   "MESSAGE_ID=" SD_MESSAGE_STARTUP_FINISHED_STR,
                                   "KERNEL_USEC="USEC_FMT, kernel_usec,
                                   "INITRD_USEC="USEC_FMT, initrd_usec,
                                   "USERSPACE_USEC="USEC_FMT, userspace_usec,
                                   LOG_MESSAGE("Startup finished in %s%s (kernel) + %s (initrd) + %s (userspace) = %s.",
                                               buf,
                                               format_timespan(kernel, sizeof(kernel), kernel_usec, USEC_PER_MSEC),
                                               format_timespan(initrd, sizeof(initrd), initrd_usec, USEC_PER_MSEC),
                                               format_timespan(userspace, sizeof(userspace), userspace_usec, USEC_PER_MSEC),
                                               format_timespan(sum, sizeof(sum), total_usec, USEC_PER_MSEC)));
                } else {
                        /* The initrd-less case on bare-metal*/

                        kernel_usec = m->timestamps[MANAGER_TIMESTAMP_USERSPACE].monotonic - m->timestamps[MANAGER_TIMESTAMP_KERNEL].monotonic;
                        initrd_usec = 0;

                        log_struct(LOG_INFO,
                                   "MESSAGE_ID=" SD_MESSAGE_STARTUP_FINISHED_STR,
                                   "KERNEL_USEC="USEC_FMT, kernel_usec,
                                   "USERSPACE_USEC="USEC_FMT, userspace_usec,
                                   LOG_MESSAGE("Startup finished in %s%s (kernel) + %s (userspace) = %s.",
                                               buf,
                                               format_timespan(kernel, sizeof(kernel), kernel_usec, USEC_PER_MSEC),
                                               format_timespan(userspace, sizeof(userspace), userspace_usec, USEC_PER_MSEC),
                                               format_timespan(sum, sizeof(sum), total_usec, USEC_PER_MSEC)));
                }
        } else {
                /* The container and --user case */
                firmware_usec = loader_usec = initrd_usec = kernel_usec = 0;
                total_usec = userspace_usec = m->timestamps[MANAGER_TIMESTAMP_FINISH].monotonic - m->timestamps[MANAGER_TIMESTAMP_USERSPACE].monotonic;

                log_struct(LOG_INFO,
                           "MESSAGE_ID=" SD_MESSAGE_USER_STARTUP_FINISHED_STR,
                           "USERSPACE_USEC="USEC_FMT, userspace_usec,
                           LOG_MESSAGE("Startup finished in %s.",
                                       format_timespan(sum, sizeof(sum), total_usec, USEC_PER_MSEC)));
        }

        bus_manager_send_finished(m, firmware_usec, loader_usec, kernel_usec, initrd_usec, userspace_usec, total_usec);

        sd_notifyf(false,
                   m->ready_sent ? "STATUS=Startup finished in %s."
                                 : "READY=1\n"
                                   "STATUS=Startup finished in %s.",
                   format_timespan(sum, sizeof(sum), total_usec, USEC_PER_MSEC));
        m->ready_sent = true;

        log_taint_string(m);
}

static void manager_send_ready(Manager *m) {
        assert(m);

        /* We send READY=1 on reaching basic.target only when running in --user mode. */
        if (!MANAGER_IS_USER(m) || m->ready_sent)
                return;

        m->ready_sent = true;

        sd_notifyf(false,
                   "READY=1\n"
                   "STATUS=Reached " SPECIAL_BASIC_TARGET ".");
}

static void manager_check_basic_target(Manager *m) {
        Unit *u;

        assert(m);

        /* Small shortcut */
        if (m->ready_sent && m->taint_logged)
                return;

        u = manager_get_unit(m, SPECIAL_BASIC_TARGET);
        if (!u || !UNIT_IS_ACTIVE_OR_RELOADING(unit_active_state(u)))
                return;

        /* For user managers, send out READY=1 as soon as we reach basic.target */
        manager_send_ready(m);

        /* Log the taint string as soon as we reach basic.target */
        log_taint_string(m);
}

void manager_check_finished(Manager *m) {
        assert(m);

        if (MANAGER_IS_RELOADING(m))
                return;

        /* Verify that we have entered the event loop already, and not left it again. */
        if (!MANAGER_IS_RUNNING(m))
                return;

        manager_check_basic_target(m);

        if (hashmap_size(m->jobs) > 0) {
                if (m->jobs_in_progress_event_source)
                        /* Ignore any failure, this is only for feedback */
                        (void) sd_event_source_set_time(m->jobs_in_progress_event_source, now(CLOCK_MONOTONIC) + JOBS_IN_PROGRESS_WAIT_USEC);

                return;
        }

        manager_flip_auto_status(m, false);

        /* Notify Type=idle units that we are done now */
        manager_close_idle_pipe(m);

        /* Turn off confirm spawn now */
        m->confirm_spawn = NULL;

        /* No need to update ask password status when we're going non-interactive */
        manager_close_ask_password(m);

        /* This is no longer the first boot */
        manager_set_first_boot(m, false);

        if (MANAGER_IS_FINISHED(m))
                return;

        dual_timestamp_get(m->timestamps + MANAGER_TIMESTAMP_FINISH);

        manager_notify_finished(m);

        manager_invalidate_startup_units(m);
}

static bool generator_path_any(const char* const* paths) {
        char **path;
        bool found = false;

        /* Optimize by skipping the whole process by not creating output directories
         * if no generators are found. */
        STRV_FOREACH(path, (char**) paths)
                if (access(*path, F_OK) == 0)
                        found = true;
                else if (errno != ENOENT)
                        log_warning_errno(errno, "Failed to open generator directory %s: %m", *path);

        return found;
}

static const char* system_env_generator_binary_paths[] = {
        "/run/systemd/system-environment-generators",
        "/etc/systemd/system-environment-generators",
        "/usr/local/lib/systemd/system-environment-generators",
        SYSTEM_ENV_GENERATOR_PATH,
        NULL
};

static const char* user_env_generator_binary_paths[] = {
        "/run/systemd/user-environment-generators",
        "/etc/systemd/user-environment-generators",
        "/usr/local/lib/systemd/user-environment-generators",
        USER_ENV_GENERATOR_PATH,
        NULL
};

static int manager_run_environment_generators(Manager *m) {
        char **tmp = NULL; /* this is only used in the forked process, no cleanup here */
        const char **paths;
        void* args[] = {
                [STDOUT_GENERATE] = &tmp,
                [STDOUT_COLLECT] = &tmp,
                [STDOUT_CONSUME] = &m->transient_environment,
        };
        int r;

        if (MANAGER_IS_TEST_RUN(m) && !(m->test_run_flags & MANAGER_TEST_RUN_ENV_GENERATORS))
                return 0;

        paths = MANAGER_IS_SYSTEM(m) ? system_env_generator_binary_paths : user_env_generator_binary_paths;

        if (!generator_path_any(paths))
                return 0;

        RUN_WITH_UMASK(0022)
                r = execute_directories(paths, DEFAULT_TIMEOUT_USEC, gather_environment, args, NULL, m->transient_environment);

        return r;
}

static int manager_run_generators(Manager *m) {
        _cleanup_strv_free_ char **paths = NULL;
        const char *argv[5];
        int r;

        assert(m);

        if (MANAGER_IS_TEST_RUN(m) && !(m->test_run_flags & MANAGER_TEST_RUN_GENERATORS))
                return 0;

        paths = generator_binary_paths(m->unit_file_scope);
        if (!paths)
                return log_oom();

        if (!generator_path_any((const char* const*) paths))
                return 0;

        r = lookup_paths_mkdir_generator(&m->lookup_paths);
        if (r < 0) {
                log_error_errno(r, "Failed to create generator directories: %m");
                goto finish;
        }

        argv[0] = NULL; /* Leave this empty, execute_directory() will fill something in */
        argv[1] = m->lookup_paths.generator;
        argv[2] = m->lookup_paths.generator_early;
        argv[3] = m->lookup_paths.generator_late;
        argv[4] = NULL;

        RUN_WITH_UMASK(0022)
                (void) execute_directories((const char* const*) paths, DEFAULT_TIMEOUT_USEC,
                                           NULL, NULL, (char**) argv, m->transient_environment);

        r = 0;

finish:
        lookup_paths_trim_generator(&m->lookup_paths);
        return r;
}

int manager_transient_environment_add(Manager *m, char **plus) {
        char **a;

        assert(m);

        if (strv_isempty(plus))
                return 0;

        a = strv_env_merge(2, m->transient_environment, plus);
        if (!a)
                return log_oom();

        sanitize_environment(a);

        return strv_free_and_replace(m->transient_environment, a);
}

int manager_client_environment_modify(
                Manager *m,
                char **minus,
                char **plus) {

        char **a = NULL, **b = NULL, **l;

        assert(m);

        if (strv_isempty(minus) && strv_isempty(plus))
                return 0;

        l = m->client_environment;

        if (!strv_isempty(minus)) {
                a = strv_env_delete(l, 1, minus);
                if (!a)
                        return -ENOMEM;

                l = a;
        }

        if (!strv_isempty(plus)) {
                b = strv_env_merge(2, l, plus);
                if (!b) {
                        strv_free(a);
                        return -ENOMEM;
                }

                l = b;
        }

        if (m->client_environment != l)
                strv_free(m->client_environment);

        if (a != l)
                strv_free(a);
        if (b != l)
                strv_free(b);

        m->client_environment = sanitize_environment(l);
        return 0;
}

int manager_get_effective_environment(Manager *m, char ***ret) {
        char **l;

        assert(m);
        assert(ret);

        l = strv_env_merge(2, m->transient_environment, m->client_environment);
        if (!l)
                return -ENOMEM;

        *ret = l;
        return 0;
}

int manager_set_default_rlimits(Manager *m, struct rlimit **default_rlimit) {
        int i;

        assert(m);

        for (i = 0; i < _RLIMIT_MAX; i++) {
                m->rlimit[i] = mfree(m->rlimit[i]);

                if (!default_rlimit[i])
                        continue;

                m->rlimit[i] = newdup(struct rlimit, default_rlimit[i], 1);
                if (!m->rlimit[i])
                        return log_oom();
        }

        return 0;
}

void manager_recheck_dbus(Manager *m) {
        assert(m);

        /* Connects to the bus if the dbus service and socket are running. If we are running in user mode this is all
         * it does. In system mode we'll also connect to the system bus (which will most likely just reuse the
         * connection of the API bus). That's because the system bus after all runs as service of the system instance,
         * while in the user instance we can assume it's already there. */

        if (MANAGER_IS_RELOADING(m))
                return; /* don't check while we are reloading… */

        if (manager_dbus_is_running(m, false)) {
                (void) bus_init_api(m);

                if (MANAGER_IS_SYSTEM(m))
                        (void) bus_init_system(m);
        } else {
                (void) bus_done_api(m);

                if (MANAGER_IS_SYSTEM(m))
                        (void) bus_done_system(m);
        }
}

static bool manager_journal_is_running(Manager *m) {
        Unit *u;

        assert(m);

        if (MANAGER_IS_TEST_RUN(m))
                return false;

        /* If we are the user manager we can safely assume that the journal is up */
        if (!MANAGER_IS_SYSTEM(m))
                return true;

        /* Check that the socket is not only up, but in RUNNING state */
        u = manager_get_unit(m, SPECIAL_JOURNALD_SOCKET);
        if (!u)
                return false;
        if (SOCKET(u)->state != SOCKET_RUNNING)
                return false;

        /* Similar, check if the daemon itself is fully up, too */
        u = manager_get_unit(m, SPECIAL_JOURNALD_SERVICE);
        if (!u)
                return false;
        if (!IN_SET(SERVICE(u)->state, SERVICE_RELOAD, SERVICE_RUNNING))
                return false;

        return true;
}

void manager_recheck_journal(Manager *m) {

        assert(m);

        /* Don't bother with this unless we are in the special situation of being PID 1 */
        if (getpid_cached() != 1)
                return;

        /* Don't check this while we are reloading, things might still change */
        if (MANAGER_IS_RELOADING(m))
                return;

        /* The journal is fully and entirely up? If so, let's permit logging to it, if that's configured. If the
         * journal is down, don't ever log to it, otherwise we might end up deadlocking ourselves as we might trigger
         * an activation ourselves we can't fulfill. */
        log_set_prohibit_ipc(!manager_journal_is_running(m));
        log_open();
}

void manager_set_show_status(Manager *m, ShowStatus mode) {
        assert(m);
        assert(IN_SET(mode, SHOW_STATUS_AUTO, SHOW_STATUS_NO, SHOW_STATUS_YES, SHOW_STATUS_TEMPORARY));

        if (!MANAGER_IS_SYSTEM(m))
                return;

        if (m->show_status != mode)
                log_debug("%s showing of status.",
                          mode == SHOW_STATUS_NO ? "Disabling" : "Enabling");
        m->show_status = mode;

        if (IN_SET(mode, SHOW_STATUS_TEMPORARY, SHOW_STATUS_YES))
                (void) touch("/run/systemd/show-status");
        else
                (void) unlink("/run/systemd/show-status");
}

static bool manager_get_show_status(Manager *m, StatusType type) {
        assert(m);

        if (!MANAGER_IS_SYSTEM(m))
                return false;

        if (m->no_console_output)
                return false;

        if (!IN_SET(manager_state(m), MANAGER_INITIALIZING, MANAGER_STARTING, MANAGER_STOPPING))
                return false;

        /* If we cannot find out the status properly, just proceed. */
        if (type != STATUS_TYPE_EMERGENCY && manager_check_ask_password(m) > 0)
                return false;

        return IN_SET(m->show_status, SHOW_STATUS_TEMPORARY, SHOW_STATUS_YES);
}

const char *manager_get_confirm_spawn(Manager *m) {
        static int last_errno = 0;
        const char *vc = m->confirm_spawn;
        struct stat st;
        int r;

        /* Here's the deal: we want to test the validity of the console but don't want
         * PID1 to go through the whole console process which might block. But we also
         * want to warn the user only once if something is wrong with the console so we
         * cannot do the sanity checks after spawning our children. So here we simply do
         * really basic tests to hopefully trap common errors.
         *
         * If the console suddenly disappear at the time our children will really it
         * then they will simply fail to acquire it and a positive answer will be
         * assumed. New children will fallback to /dev/console though.
         *
         * Note: TTYs are devices that can come and go any time, and frequently aren't
         * available yet during early boot (consider a USB rs232 dongle...). If for any
         * reason the configured console is not ready, we fallback to the default
         * console. */

        if (!vc || path_equal(vc, "/dev/console"))
                return vc;

        r = stat(vc, &st);
        if (r < 0)
                goto fail;

        if (!S_ISCHR(st.st_mode)) {
                errno = ENOTTY;
                goto fail;
        }

        last_errno = 0;
        return vc;
fail:
        if (last_errno != errno) {
                last_errno = errno;
                log_warning_errno(errno, "Failed to open %s: %m, using default console", vc);
        }
        return "/dev/console";
}

void manager_set_first_boot(Manager *m, bool b) {
        assert(m);

        if (!MANAGER_IS_SYSTEM(m))
                return;

        if (m->first_boot != (int) b) {
                if (b)
                        (void) touch("/run/systemd/first-boot");
                else
                        (void) unlink("/run/systemd/first-boot");
        }

        m->first_boot = b;
}

void manager_disable_confirm_spawn(void) {
        (void) touch("/run/systemd/confirm_spawn_disabled");
}

bool manager_is_confirm_spawn_disabled(Manager *m) {
        if (!m->confirm_spawn)
                return true;

        return access("/run/systemd/confirm_spawn_disabled", F_OK) >= 0;
}

void manager_status_printf(Manager *m, StatusType type, const char *status, const char *format, ...) {
        va_list ap;

        /* If m is NULL, assume we're after shutdown and let the messages through. */

        if (m && !manager_get_show_status(m, type))
                return;

        /* XXX We should totally drop the check for ephemeral here
         * and thus effectively make 'Type=idle' pointless. */
        if (type == STATUS_TYPE_EPHEMERAL && m && m->n_on_console > 0)
                return;

        va_start(ap, format);
        status_vprintf(status, SHOW_STATUS_ELLIPSIZE|(type == STATUS_TYPE_EPHEMERAL ? SHOW_STATUS_EPHEMERAL : 0), format, ap);
        va_end(ap);
}

Set *manager_get_units_requiring_mounts_for(Manager *m, const char *path) {
        char p[strlen(path)+1];

        assert(m);
        assert(path);

        strcpy(p, path);
        path_simplify(p, false);

        return hashmap_get(m->units_requiring_mounts_for, streq(p, "/") ? "" : p);
}

int manager_update_failed_units(Manager *m, Unit *u, bool failed) {
        unsigned size;
        int r;

        assert(m);
        assert(u->manager == m);

        size = set_size(m->failed_units);

        if (failed) {
                r = set_ensure_allocated(&m->failed_units, NULL);
                if (r < 0)
                        return log_oom();

                if (set_put(m->failed_units, u) < 0)
                        return log_oom();
        } else
                (void) set_remove(m->failed_units, u);

        if (set_size(m->failed_units) != size)
                bus_manager_send_change_signal(m);

        return 0;
}

ManagerState manager_state(Manager *m) {
        Unit *u;

        assert(m);

        /* Did we ever finish booting? If not then we are still starting up */
        if (!MANAGER_IS_FINISHED(m)) {

                u = manager_get_unit(m, SPECIAL_BASIC_TARGET);
                if (!u || !UNIT_IS_ACTIVE_OR_RELOADING(unit_active_state(u)))
                        return MANAGER_INITIALIZING;

                return MANAGER_STARTING;
        }

        /* Is the special shutdown target active or queued? If so, we are in shutdown state */
        u = manager_get_unit(m, SPECIAL_SHUTDOWN_TARGET);
        if (u && unit_active_or_pending(u))
                return MANAGER_STOPPING;

        if (MANAGER_IS_SYSTEM(m)) {
                /* Are the rescue or emergency targets active or queued? If so we are in maintenance state */
                u = manager_get_unit(m, SPECIAL_RESCUE_TARGET);
                if (u && unit_active_or_pending(u))
                        return MANAGER_MAINTENANCE;

                u = manager_get_unit(m, SPECIAL_EMERGENCY_TARGET);
                if (u && unit_active_or_pending(u))
                        return MANAGER_MAINTENANCE;
        }

        /* Are there any failed units? If so, we are in degraded mode */
        if (set_size(m->failed_units) > 0)
                return MANAGER_DEGRADED;

        return MANAGER_RUNNING;
}

#define DESTROY_IPC_FLAG (UINT32_C(1) << 31)

static void manager_unref_uid_internal(
                Manager *m,
                Hashmap **uid_refs,
                uid_t uid,
                bool destroy_now,
                int (*_clean_ipc)(uid_t uid)) {

        uint32_t c, n;

        assert(m);
        assert(uid_refs);
        assert(uid_is_valid(uid));
        assert(_clean_ipc);

        /* A generic implementation, covering both manager_unref_uid() and manager_unref_gid(), under the assumption
         * that uid_t and gid_t are actually defined the same way, with the same validity rules.
         *
         * We store a hashmap where the UID/GID is they key and the value is a 32bit reference counter, whose highest
         * bit is used as flag for marking UIDs/GIDs whose IPC objects to remove when the last reference to the UID/GID
         * is dropped. The flag is set to on, once at least one reference from a unit where RemoveIPC= is set is added
         * on a UID/GID. It is reset when the UID's/GID's reference counter drops to 0 again. */

        assert_cc(sizeof(uid_t) == sizeof(gid_t));
        assert_cc(UID_INVALID == (uid_t) GID_INVALID);

        if (uid == 0) /* We don't keep track of root, and will never destroy it */
                return;

        c = PTR_TO_UINT32(hashmap_get(*uid_refs, UID_TO_PTR(uid)));

        n = c & ~DESTROY_IPC_FLAG;
        assert(n > 0);
        n--;

        if (destroy_now && n == 0) {
                hashmap_remove(*uid_refs, UID_TO_PTR(uid));

                if (c & DESTROY_IPC_FLAG) {
                        log_debug("%s " UID_FMT " is no longer referenced, cleaning up its IPC.",
                                  _clean_ipc == clean_ipc_by_uid ? "UID" : "GID",
                                  uid);
                        (void) _clean_ipc(uid);
                }
        } else {
                c = n | (c & DESTROY_IPC_FLAG);
                assert_se(hashmap_update(*uid_refs, UID_TO_PTR(uid), UINT32_TO_PTR(c)) >= 0);
        }
}

void manager_unref_uid(Manager *m, uid_t uid, bool destroy_now) {
        manager_unref_uid_internal(m, &m->uid_refs, uid, destroy_now, clean_ipc_by_uid);
}

void manager_unref_gid(Manager *m, gid_t gid, bool destroy_now) {
        manager_unref_uid_internal(m, &m->gid_refs, (uid_t) gid, destroy_now, clean_ipc_by_gid);
}

static int manager_ref_uid_internal(
                Manager *m,
                Hashmap **uid_refs,
                uid_t uid,
                bool clean_ipc) {

        uint32_t c, n;
        int r;

        assert(m);
        assert(uid_refs);
        assert(uid_is_valid(uid));

        /* A generic implementation, covering both manager_ref_uid() and manager_ref_gid(), under the assumption
         * that uid_t and gid_t are actually defined the same way, with the same validity rules. */

        assert_cc(sizeof(uid_t) == sizeof(gid_t));
        assert_cc(UID_INVALID == (uid_t) GID_INVALID);

        if (uid == 0) /* We don't keep track of root, and will never destroy it */
                return 0;

        r = hashmap_ensure_allocated(uid_refs, &trivial_hash_ops);
        if (r < 0)
                return r;

        c = PTR_TO_UINT32(hashmap_get(*uid_refs, UID_TO_PTR(uid)));

        n = c & ~DESTROY_IPC_FLAG;
        n++;

        if (n & DESTROY_IPC_FLAG) /* check for overflow */
                return -EOVERFLOW;

        c = n | (c & DESTROY_IPC_FLAG) | (clean_ipc ? DESTROY_IPC_FLAG : 0);

        return hashmap_replace(*uid_refs, UID_TO_PTR(uid), UINT32_TO_PTR(c));
}

int manager_ref_uid(Manager *m, uid_t uid, bool clean_ipc) {
        return manager_ref_uid_internal(m, &m->uid_refs, uid, clean_ipc);
}

int manager_ref_gid(Manager *m, gid_t gid, bool clean_ipc) {
        return manager_ref_uid_internal(m, &m->gid_refs, (uid_t) gid, clean_ipc);
}

static void manager_vacuum_uid_refs_internal(
                Manager *m,
                Hashmap **uid_refs,
                int (*_clean_ipc)(uid_t uid)) {

        Iterator i;
        void *p, *k;

        assert(m);
        assert(uid_refs);
        assert(_clean_ipc);

        HASHMAP_FOREACH_KEY(p, k, *uid_refs, i) {
                uint32_t c, n;
                uid_t uid;

                uid = PTR_TO_UID(k);
                c = PTR_TO_UINT32(p);

                n = c & ~DESTROY_IPC_FLAG;
                if (n > 0)
                        continue;

                if (c & DESTROY_IPC_FLAG) {
                        log_debug("Found unreferenced %s " UID_FMT " after reload/reexec. Cleaning up.",
                                  _clean_ipc == clean_ipc_by_uid ? "UID" : "GID",
                                  uid);
                        (void) _clean_ipc(uid);
                }

                assert_se(hashmap_remove(*uid_refs, k) == p);
        }
}

void manager_vacuum_uid_refs(Manager *m) {
        manager_vacuum_uid_refs_internal(m, &m->uid_refs, clean_ipc_by_uid);
}

void manager_vacuum_gid_refs(Manager *m) {
        manager_vacuum_uid_refs_internal(m, &m->gid_refs, clean_ipc_by_gid);
}

static void manager_serialize_uid_refs_internal(
                Manager *m,
                FILE *f,
                Hashmap **uid_refs,
                const char *field_name) {

        Iterator i;
        void *p, *k;

        assert(m);
        assert(f);
        assert(uid_refs);
        assert(field_name);

        /* Serialize the UID reference table. Or actually, just the IPC destruction flag of it, as the actual counter
         * of it is better rebuild after a reload/reexec. */

        HASHMAP_FOREACH_KEY(p, k, *uid_refs, i) {
                uint32_t c;
                uid_t uid;

                uid = PTR_TO_UID(k);
                c = PTR_TO_UINT32(p);

                if (!(c & DESTROY_IPC_FLAG))
                        continue;

                (void) serialize_item_format(f, field_name, UID_FMT, uid);
        }
}

void manager_serialize_uid_refs(Manager *m, FILE *f) {
        manager_serialize_uid_refs_internal(m, f, &m->uid_refs, "destroy-ipc-uid");
}

void manager_serialize_gid_refs(Manager *m, FILE *f) {
        manager_serialize_uid_refs_internal(m, f, &m->gid_refs, "destroy-ipc-gid");
}

static void manager_deserialize_uid_refs_one_internal(
                Manager *m,
                Hashmap** uid_refs,
                const char *value) {

        uid_t uid;
        uint32_t c;
        int r;

        assert(m);
        assert(uid_refs);
        assert(value);

        r = parse_uid(value, &uid);
        if (r < 0 || uid == 0) {
                log_debug("Unable to parse UID reference serialization");
                return;
        }

        r = hashmap_ensure_allocated(uid_refs, &trivial_hash_ops);
        if (r < 0) {
                log_oom();
                return;
        }

        c = PTR_TO_UINT32(hashmap_get(*uid_refs, UID_TO_PTR(uid)));
        if (c & DESTROY_IPC_FLAG)
                return;

        c |= DESTROY_IPC_FLAG;

        r = hashmap_replace(*uid_refs, UID_TO_PTR(uid), UINT32_TO_PTR(c));
        if (r < 0) {
                log_debug_errno(r, "Failed to add UID reference entry: %m");
                return;
        }
}

void manager_deserialize_uid_refs_one(Manager *m, const char *value) {
        manager_deserialize_uid_refs_one_internal(m, &m->uid_refs, value);
}

void manager_deserialize_gid_refs_one(Manager *m, const char *value) {
        manager_deserialize_uid_refs_one_internal(m, &m->gid_refs, value);
}

int manager_dispatch_user_lookup_fd(sd_event_source *source, int fd, uint32_t revents, void *userdata) {
        struct buffer {
                uid_t uid;
                gid_t gid;
                char unit_name[UNIT_NAME_MAX+1];
        } _packed_ buffer;

        Manager *m = userdata;
        ssize_t l;
        size_t n;
        Unit *u;

        assert_se(source);
        assert_se(m);

        /* Invoked whenever a child process succeeded resolving its user/group to use and sent us the resulting UID/GID
         * in a datagram. We parse the datagram here and pass it off to the unit, so that it can add a reference to the
         * UID/GID so that it can destroy the UID/GID's IPC objects when the reference counter drops to 0. */

        l = recv(fd, &buffer, sizeof(buffer), MSG_DONTWAIT);
        if (l < 0) {
                if (IN_SET(errno, EINTR, EAGAIN))
                        return 0;

                return log_error_errno(errno, "Failed to read from user lookup fd: %m");
        }

        if ((size_t) l <= offsetof(struct buffer, unit_name)) {
                log_warning("Received too short user lookup message, ignoring.");
                return 0;
        }

        if ((size_t) l > offsetof(struct buffer, unit_name) + UNIT_NAME_MAX) {
                log_warning("Received too long user lookup message, ignoring.");
                return 0;
        }

        if (!uid_is_valid(buffer.uid) && !gid_is_valid(buffer.gid)) {
                log_warning("Got user lookup message with invalid UID/GID pair, ignoring.");
                return 0;
        }

        n = (size_t) l - offsetof(struct buffer, unit_name);
        if (memchr(buffer.unit_name, 0, n)) {
                log_warning("Received lookup message with embedded NUL character, ignoring.");
                return 0;
        }

        buffer.unit_name[n] = 0;
        u = manager_get_unit(m, buffer.unit_name);
        if (!u) {
                log_debug("Got user lookup message but unit doesn't exist, ignoring.");
                return 0;
        }

        log_unit_debug(u, "User lookup succeeded: uid=" UID_FMT " gid=" GID_FMT, buffer.uid, buffer.gid);

        unit_notify_user_lookup(u, buffer.uid, buffer.gid);
        return 0;
}

char *manager_taint_string(Manager *m) {
        _cleanup_free_ char *destination = NULL, *overflowuid = NULL, *overflowgid = NULL;
        char *buf, *e;
        int r;

        /* Returns a "taint string", e.g. "local-hwclock:var-run-bad".
         * Only things that are detected at runtime should be tagged
         * here. For stuff that is set during compilation, emit a warning
         * in the configuration phase. */

        assert(m);

        buf = new(char, sizeof("split-usr:"
                               "cgroups-missing:"
                               "local-hwclock:"
                               "var-run-bad:"
                               "overflowuid-not-65534:"
                               "overflowgid-not-65534:"));
        if (!buf)
                return NULL;

        e = buf;
        buf[0] = 0;

        if (m->taint_usr)
                e = stpcpy(e, "split-usr:");

        if (access("/proc/cgroups", F_OK) < 0)
                e = stpcpy(e, "cgroups-missing:");

        if (clock_is_localtime(NULL) > 0)
                e = stpcpy(e, "local-hwclock:");

        r = readlink_malloc("/var/run", &destination);
        if (r < 0 || !PATH_IN_SET(destination, "../run", "/run"))
                e = stpcpy(e, "var-run-bad:");

        r = read_one_line_file("/proc/sys/kernel/overflowuid", &overflowuid);
        if (r >= 0 && !streq(overflowuid, "65534"))
                e = stpcpy(e, "overflowuid-not-65534:");

        r = read_one_line_file("/proc/sys/kernel/overflowgid", &overflowgid);
        if (r >= 0 && !streq(overflowgid, "65534"))
                e = stpcpy(e, "overflowgid-not-65534:");

        /* remove the last ':' */
        if (e != buf)
                e[-1] = 0;

        return buf;
}

void manager_ref_console(Manager *m) {
        assert(m);

        m->n_on_console++;
}

void manager_unref_console(Manager *m) {

        assert(m->n_on_console > 0);
        m->n_on_console--;

        if (m->n_on_console == 0)
                m->no_console_output = false; /* unset no_console_output flag, since the console is definitely free now */
}

void manager_override_log_level(Manager *m, int level) {
        _cleanup_free_ char *s = NULL;
        assert(m);

        if (!m->log_level_overridden) {
                m->original_log_level = log_get_max_level();
                m->log_level_overridden = true;
        }

        (void) log_level_to_string_alloc(level, &s);
        log_info("Setting log level to %s.", strna(s));

        log_set_max_level(level);
}

void manager_restore_original_log_level(Manager *m) {
        _cleanup_free_ char *s = NULL;
        assert(m);

        if (!m->log_level_overridden)
                return;

        (void) log_level_to_string_alloc(m->original_log_level, &s);
        log_info("Restoring log level to original (%s).", strna(s));

        log_set_max_level(m->original_log_level);
        m->log_level_overridden = false;
}

void manager_override_log_target(Manager *m, LogTarget target) {
        assert(m);

        if (!m->log_target_overridden) {
                m->original_log_target = log_get_target();
                m->log_target_overridden = true;
        }

        log_info("Setting log target to %s.", log_target_to_string(target));
        log_set_target(target);
}

void manager_restore_original_log_target(Manager *m) {
        assert(m);

        if (!m->log_target_overridden)
                return;

        log_info("Restoring log target to original %s.", log_target_to_string(m->original_log_target));

        log_set_target(m->original_log_target);
        m->log_target_overridden = false;
}

ManagerTimestamp manager_timestamp_initrd_mangle(ManagerTimestamp s) {
        if (in_initrd() &&
            s >= MANAGER_TIMESTAMP_SECURITY_START &&
            s <= MANAGER_TIMESTAMP_UNITS_LOAD_FINISH)
                return s - MANAGER_TIMESTAMP_SECURITY_START + MANAGER_TIMESTAMP_INITRD_SECURITY_START;
        return s;
}

static const char *const manager_state_table[_MANAGER_STATE_MAX] = {
        [MANAGER_INITIALIZING] = "initializing",
        [MANAGER_STARTING] = "starting",
        [MANAGER_RUNNING] = "running",
        [MANAGER_DEGRADED] = "degraded",
        [MANAGER_MAINTENANCE] = "maintenance",
        [MANAGER_STOPPING] = "stopping",
};

DEFINE_STRING_TABLE_LOOKUP(manager_state, ManagerState);

static const char *const manager_timestamp_table[_MANAGER_TIMESTAMP_MAX] = {
        [MANAGER_TIMESTAMP_FIRMWARE] = "firmware",
        [MANAGER_TIMESTAMP_LOADER] = "loader",
        [MANAGER_TIMESTAMP_KERNEL] = "kernel",
        [MANAGER_TIMESTAMP_INITRD] = "initrd",
        [MANAGER_TIMESTAMP_USERSPACE] = "userspace",
        [MANAGER_TIMESTAMP_FINISH] = "finish",
        [MANAGER_TIMESTAMP_SECURITY_START] = "security-start",
        [MANAGER_TIMESTAMP_SECURITY_FINISH] = "security-finish",
        [MANAGER_TIMESTAMP_GENERATORS_START] = "generators-start",
        [MANAGER_TIMESTAMP_GENERATORS_FINISH] = "generators-finish",
        [MANAGER_TIMESTAMP_UNITS_LOAD_START] = "units-load-start",
        [MANAGER_TIMESTAMP_UNITS_LOAD_FINISH] = "units-load-finish",
        [MANAGER_TIMESTAMP_INITRD_SECURITY_START] = "initrd-security-start",
        [MANAGER_TIMESTAMP_INITRD_SECURITY_FINISH] = "initrd-security-finish",
        [MANAGER_TIMESTAMP_INITRD_GENERATORS_START] = "initrd-generators-start",
        [MANAGER_TIMESTAMP_INITRD_GENERATORS_FINISH] = "initrd-generators-finish",
        [MANAGER_TIMESTAMP_INITRD_UNITS_LOAD_START] = "initrd-units-load-start",
        [MANAGER_TIMESTAMP_INITRD_UNITS_LOAD_FINISH] = "initrd-units-load-finish",
};

DEFINE_STRING_TABLE_LOOKUP(manager_timestamp, ManagerTimestamp);<|MERGE_RESOLUTION|>--- conflicted
+++ resolved
@@ -3288,15 +3288,8 @@
                 const char *val, *l;
 
                 r = read_line(f, LONG_LINE_MAX, &line);
-<<<<<<< HEAD
-                if (r < 0) {
-                        log_error_errno(r, "Failed to read serialization line: %m");
-                        goto finish;
-                }
-=======
                 if (r < 0)
                         return log_error_errno(r, "Failed to read serialization line: %m");
->>>>>>> 6147c38e
                 if (r == 0)
                         break;
 
@@ -3464,71 +3457,11 @@
                         if (q < _MANAGER_TIMESTAMP_MAX) /* found it */
                                 (void) deserialize_dual_timestamp(val, m->timestamps + q);
                         else if (!startswith(l, "kdbus-fd=")) /* ignore kdbus */
-<<<<<<< HEAD
-                                log_notice("Unknown serialization item '%s'", l);
-                }
-        }
-
-        for (;;) {
-                _cleanup_free_ char *line = NULL;
-                const char* unit_name;
-                Unit *u;
-
-                /* Start marker */
-                r = read_line(f, LONG_LINE_MAX, &line);
-                if (r < 0) {
-                        log_error_errno(r, "Failed to read serialization line: %m");
-                        goto finish;
-                }
-                if (r == 0)
-                        break;
-
-                unit_name = strstrip(line);
-
-                r = manager_load_unit(m, unit_name, NULL, NULL, &u);
-                if (r < 0) {
-                        log_notice_errno(r, "Failed to load unit \"%s\", skipping deserialization: %m", unit_name);
-                        if (r == -ENOMEM)
-                                goto finish;
-
-                        r = unit_deserialize_skip(f);
-                        if (r < 0)
-                                goto finish;
-
-                        continue;
-                }
-
-                r = unit_deserialize(u, f, fds);
-                if (r < 0) {
-                        log_notice_errno(r, "Failed to deserialize unit \"%s\": %m", unit_name);
-                        if (r == -ENOMEM)
-                                goto finish;
-                }
-        }
-
-finish:
-        assert(m->n_reloading > 0);
-        m->n_reloading--;
-
-        return r;
-}
-
-static void manager_flush_finished_jobs(Manager *m) {
-        Job *j;
-
-        while ((j = set_steal_first(m->pending_finished_jobs))) {
-                bus_job_send_removed_signal(j);
-                job_free(j);
-        }
-
-        m->pending_finished_jobs = set_free(m->pending_finished_jobs);
-=======
                                 log_notice("Unknown serialization item '%s', ignoring.", l);
                 }
         }
 
         return manager_deserialize_units(m, f, fds);
->>>>>>> 6147c38e
 }
 
 int manager_reload(Manager *m) {
