--- conflicted
+++ resolved
@@ -646,11 +646,9 @@
                 if (fd < 0)
                         return log_error_errno(errno, "Failed to allocate notification socket: %m");
 
-                if (m->running_as == SYSTEMD_SYSTEM) {
+                if (m->running_as == SYSTEMD_SYSTEM)
                         m->notify_socket = strdup("/run/systemd/notify");
-                        if (!m->notify_socket)
-                                return log_oom();
-                } else {
+                else {
                         const char *e;
 
                         e = getenv("XDG_RUNTIME_DIR");
@@ -660,11 +658,9 @@
                         }
 
                         m->notify_socket = strappend(e, "/systemd/notify");
-                        if (!m->notify_socket)
-                                return log_oom();
-
-                        mkdir_parents_label(m->notify_socket, 0755);
-                }
+                }
+                if (!m->notify_socket)
+                        return log_oom();
 
                 (void) mkdir_parents_label(m->notify_socket, 0755);
                 (void) unlink(m->notify_socket);
@@ -1200,53 +1196,8 @@
                 }
         }
 
-<<<<<<< HEAD
-        if (type == JOB_RELOAD || type == JOB_RELOAD_OR_START || type == JOB_RESTART || type == JOB_TRY_RESTART) {
-                HASHMAP_FOREACH(j, m->jobs, i) {
-                        assert(j->installed);
-
-                        /* If final.target is queued (happens on poweroff, reboot and
-                         * halt), we will not accept new reload jobs. They would not be
-                         * executed ever anyways (since the shutdown comes first), but
-                         * they block the shutdown process: when systemd tries to stop
-                         * a unit such as ifup@eth0.service, that unit might invoke a
-                         * systemctl reload command, which blockingly waits (but only
-                         * gets executed after all other queued units for the shutdown
-                         * have been executed).
-                         *
-                         * See http://bugs.debian.org/624599 and
-                         *     http://bugs.debian.org/635777 */
-                        if (strcmp(j->unit->id, "final.target") == 0) {
-                                log_debug("final.target is queued, ignoring %s request for unit %s", job_type_to_string(type), unit->id);
-                                sd_bus_error_setf(e, BUS_ERROR_SHUTTING_DOWN, "final.target is queued, ignoring %s request for unit %s", job_type_to_string(type), unit->id);
-                                return -EINVAL;
-                        }
-                        /* Trying to reload services from multi-user.target
-                         * during the early boot stage can lead to deadlocks.
-                         * An example is samba being reloaded by the dhcp hook
-                         * when the network is activated during rcS.
-                         * As a workaround we ignore reload or (re)start
-                         * requests while sysinit.target is queued for
-                         * services which have the DefaultDependencies option
-                         * set to yes.
-                         *
-                         * See http://bugs.debian.org/624599 */
-                        if (strcmp(j->unit->id, "sysinit.target") == 0 && unit->default_dependencies) {
-                                log_debug("sysinit.target is queued, ignoring %s request for unit %s", job_type_to_string(type), unit->id);
-                                sd_bus_error_setf(e, SD_BUS_ERROR_INVALID_ARGS, "sysinit.target is queued, ignoring %s request for unit %s", job_type_to_string(type), unit->id);
-                                return -EINVAL;
-                        }
-                }
-        }
-
-        if (mode == JOB_ISOLATE && !unit->allow_isolate) {
-                sd_bus_error_setf(e, BUS_ERROR_NO_ISOLATION, "Operation refused, unit may not be isolated.");
-                return -EPERM;
-        }
-=======
         if (mode == JOB_ISOLATE && !unit->allow_isolate)
                 return sd_bus_error_setf(e, BUS_ERROR_NO_ISOLATION, "Operation refused, unit may not be isolated.");
->>>>>>> 52388b2a
 
         log_unit_debug(unit->id,
                        "Trying to enqueue job %s/%s/%s", unit->id,
