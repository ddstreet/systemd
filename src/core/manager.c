/*-*- Mode: C; c-basic-offset: 8; indent-tabs-mode: nil -*-*/

/***
  This file is part of systemd.

  Copyright 2010 Lennart Poettering

  systemd is free software; you can redistribute it and/or modify it
  under the terms of the GNU Lesser General Public License as published by
  the Free Software Foundation; either version 2.1 of the License, or
  (at your option) any later version.

  systemd is distributed in the hope that it will be useful, but
  WITHOUT ANY WARRANTY; without even the implied warranty of
  MERCHANTABILITY or FITNESS FOR A PARTICULAR PURPOSE. See the GNU
  Lesser General Public License for more details.

  You should have received a copy of the GNU Lesser General Public License
  along with systemd; If not, see <http://www.gnu.org/licenses/>.
***/

#include <assert.h>
#include <errno.h>
#include <string.h>
#include <signal.h>
#include <sys/wait.h>
#include <unistd.h>
#include <sys/inotify.h>
#include <sys/epoll.h>
#include <sys/poll.h>
#include <sys/reboot.h>
#include <sys/ioctl.h>
#include <linux/kd.h>
#include <termios.h>
#include <fcntl.h>
#include <sys/types.h>
#include <sys/stat.h>
#include <dirent.h>
#include <sys/timerfd.h>

#ifdef HAVE_AUDIT
#include <libaudit.h>
#endif

#include "sd-daemon.h"
#include "sd-id128.h"
#include "sd-messages.h"

#include "manager.h"
#include "transaction.h"
#include "hashmap.h"
#include "macro.h"
#include "strv.h"
#include "log.h"
#include "util.h"
#include "mkdir.h"
#include "ratelimit.h"
#include "locale-setup.h"
#include "mount-setup.h"
#include "unit-name.h"
#include "missing.h"
#include "path-lookup.h"
#include "special.h"
#include "exit-status.h"
#include "virt.h"
#include "watchdog.h"
#include "cgroup-util.h"
#include "path-util.h"
#include "audit-fd.h"
#include "boot-timestamps.h"
#include "env-util.h"
#include "bus-errors.h"
#include "bus-error.h"
#include "bus-util.h"
#include "dbus.h"
#include "dbus-unit.h"
#include "dbus-job.h"
#include "dbus-manager.h"
#include "bus-kernel.h"
#include "time-util.h"

/* As soon as 5s passed since a unit was added to our GC queue, make sure to run a gc sweep */
#define GC_QUEUE_USEC_MAX (10*USEC_PER_SEC)

/* Initial delay and the interval for printing status messages about running jobs */
#define JOBS_IN_PROGRESS_WAIT_USEC (5*USEC_PER_SEC)
#define JOBS_IN_PROGRESS_PERIOD_USEC (USEC_PER_SEC / 3)
#define JOBS_IN_PROGRESS_PERIOD_DIVISOR 3

static int manager_dispatch_notify_fd(sd_event_source *source, int fd, uint32_t revents, void *userdata);
static int manager_dispatch_signal_fd(sd_event_source *source, int fd, uint32_t revents, void *userdata);
static int manager_dispatch_time_change_fd(sd_event_source *source, int fd, uint32_t revents, void *userdata);
static int manager_dispatch_idle_pipe_fd(sd_event_source *source, int fd, uint32_t revents, void *userdata);
static int manager_dispatch_jobs_in_progress(sd_event_source *source, usec_t usec, void *userdata);
static int manager_dispatch_run_queue(sd_event_source *source, void *userdata);

static int manager_watch_jobs_in_progress(Manager *m) {
        usec_t next;

        assert(m);

        if (m->jobs_in_progress_event_source)
                return 0;

        next = now(CLOCK_MONOTONIC) + JOBS_IN_PROGRESS_WAIT_USEC;
        return sd_event_add_time(
                        m->event,
                        &m->jobs_in_progress_event_source,
                        CLOCK_MONOTONIC,
                        next, 0,
                        manager_dispatch_jobs_in_progress, m);
}

#define CYLON_BUFFER_EXTRA (2*(sizeof(ANSI_RED_ON)-1) + sizeof(ANSI_HIGHLIGHT_RED_ON)-1 + 2*(sizeof(ANSI_HIGHLIGHT_OFF)-1))

static void draw_cylon(char buffer[], size_t buflen, unsigned width, unsigned pos) {
        char *p = buffer;

        assert(buflen >= CYLON_BUFFER_EXTRA + width + 1);
        assert(pos <= width+1); /* 0 or width+1 mean that the center light is behind the corner */

        if (pos > 1) {
                if (pos > 2)
                        p = mempset(p, ' ', pos-2);
                p = stpcpy(p, ANSI_RED_ON);
                *p++ = '*';
        }

        if (pos > 0 && pos <= width) {
                p = stpcpy(p, ANSI_HIGHLIGHT_RED_ON);
                *p++ = '*';
        }

        p = stpcpy(p, ANSI_HIGHLIGHT_OFF);

        if (pos < width) {
                p = stpcpy(p, ANSI_RED_ON);
                *p++ = '*';
                if (pos < width-1)
                        p = mempset(p, ' ', width-1-pos);
                strcpy(p, ANSI_HIGHLIGHT_OFF);
        }
}

void manager_flip_auto_status(Manager *m, bool enable) {
        assert(m);

        if (enable) {
                if (m->show_status == SHOW_STATUS_AUTO)
                        manager_set_show_status(m, SHOW_STATUS_TEMPORARY);
        } else {
                if (m->show_status == SHOW_STATUS_TEMPORARY)
                        manager_set_show_status(m, SHOW_STATUS_AUTO);
        }
}

static void manager_print_jobs_in_progress(Manager *m) {
        _cleanup_free_ char *job_of_n = NULL;
        Iterator i;
        Job *j;
        unsigned counter = 0, print_nr;
        char cylon[6 + CYLON_BUFFER_EXTRA + 1];
        unsigned cylon_pos;
        char time[FORMAT_TIMESPAN_MAX], limit[FORMAT_TIMESPAN_MAX] = "no limit";
        uint64_t x;

        assert(m);

        manager_flip_auto_status(m, true);

        print_nr = (m->jobs_in_progress_iteration / JOBS_IN_PROGRESS_PERIOD_DIVISOR) % m->n_running_jobs;

        HASHMAP_FOREACH(j, m->jobs, i)
                if (j->state == JOB_RUNNING && counter++ == print_nr)
                        break;

        /* m->n_running_jobs must be consistent with the contents of m->jobs,
         * so the above loop must have succeeded in finding j. */
        assert(counter == print_nr + 1);
        assert(j);

        cylon_pos = m->jobs_in_progress_iteration % 14;
        if (cylon_pos >= 8)
                cylon_pos = 14 - cylon_pos;
        draw_cylon(cylon, sizeof(cylon), 6, cylon_pos);

        m->jobs_in_progress_iteration++;

        if (m->n_running_jobs > 1)
                if (asprintf(&job_of_n, "(%u of %u) ", counter, m->n_running_jobs) < 0)
                        job_of_n = NULL;

        format_timespan(time, sizeof(time), now(CLOCK_MONOTONIC) - j->begin_usec, 1*USEC_PER_SEC);
        if (job_get_timeout(j, &x) > 0)
                format_timespan(limit, sizeof(limit), x - j->begin_usec, 1*USEC_PER_SEC);

        manager_status_printf(m, STATUS_TYPE_EPHEMERAL, cylon,
                              "%sA %s job is running for %s (%s / %s)",
                              strempty(job_of_n),
                              job_type_to_string(j->type),
                              unit_description(j->unit),
                              time, limit);

}

static int have_ask_password(void) {
        _cleanup_closedir_ DIR *dir;

        dir = opendir("/run/systemd/ask-password");
        if (!dir) {
                if (errno == ENOENT)
                        return false;
                else
                        return -errno;
        }

        for (;;) {
                struct dirent *de;

                errno = 0;
                de = readdir(dir);
                if (!de && errno != 0)
                        return -errno;
                if (!de)
                        return false;

                if (startswith(de->d_name, "ask."))
                        return true;
        }
}

static int manager_dispatch_ask_password_fd(sd_event_source *source,
                                            int fd, uint32_t revents, void *userdata) {
        Manager *m = userdata;

        assert(m);

        flush_fd(fd);

        m->have_ask_password = have_ask_password();
        if (m->have_ask_password < 0)
                /* Log error but continue. Negative have_ask_password
                 * is treated as unknown status. */
                log_error("Failed to list /run/systemd/ask-password: %s", strerror(m->have_ask_password));

        return 0;
}

static void manager_close_ask_password(Manager *m) {
        assert(m);

        m->ask_password_inotify_fd = safe_close(m->ask_password_inotify_fd);
        m->ask_password_event_source = sd_event_source_unref(m->ask_password_event_source);
        m->have_ask_password = -EINVAL;
}

static int manager_check_ask_password(Manager *m) {
        int r;

        assert(m);

        if (!m->ask_password_event_source) {
                assert(m->ask_password_inotify_fd < 0);

                mkdir_p_label("/run/systemd/ask-password", 0755);

                m->ask_password_inotify_fd = inotify_init1(IN_NONBLOCK|IN_CLOEXEC);
                if (m->ask_password_inotify_fd < 0) {
                        log_error("inotify_init1() failed: %m");
                        return -errno;
                }

                if (inotify_add_watch(m->ask_password_inotify_fd, "/run/systemd/ask-password", IN_CREATE|IN_DELETE|IN_MOVE) < 0) {
                        log_error("Failed to add watch on /run/systemd/ask-password: %m");
                        manager_close_ask_password(m);
                        return -errno;
                }

                r = sd_event_add_io(m->event, &m->ask_password_event_source,
                                    m->ask_password_inotify_fd, EPOLLIN,
                                    manager_dispatch_ask_password_fd, m);
                if (r < 0) {
                        log_error("Failed to add event source for /run/systemd/ask-password: %m");
                        manager_close_ask_password(m);
                        return -errno;
                }

                /* Queries might have been added meanwhile... */
                manager_dispatch_ask_password_fd(m->ask_password_event_source,
                                                 m->ask_password_inotify_fd, EPOLLIN, m);
        }

        return m->have_ask_password;
}

static int manager_watch_idle_pipe(Manager *m) {
        int r;

        assert(m);

        if (m->idle_pipe_event_source)
                return 0;

        if (m->idle_pipe[2] < 0)
                return 0;

        r = sd_event_add_io(m->event, &m->idle_pipe_event_source, m->idle_pipe[2], EPOLLIN, manager_dispatch_idle_pipe_fd, m);
        if (r < 0) {
                log_error("Failed to watch idle pipe: %s", strerror(-r));
                return r;
        }

        return 0;
}

static void manager_close_idle_pipe(Manager *m) {
        assert(m);

        safe_close_pair(m->idle_pipe);
        safe_close_pair(m->idle_pipe + 2);
}

static int manager_setup_time_change(Manager *m) {
        int r;

        /* We only care for the cancellation event, hence we set the
         * timeout to the latest possible value. */
        struct itimerspec its = {
                .it_value.tv_sec = TIME_T_MAX,
        };

        assert(m);
        assert_cc(sizeof(time_t) == sizeof(TIME_T_MAX));

        if (m->test_run)
                return 0;

        /* Uses TFD_TIMER_CANCEL_ON_SET to get notifications whenever
         * CLOCK_REALTIME makes a jump relative to CLOCK_MONOTONIC */

        m->time_change_fd = timerfd_create(CLOCK_REALTIME, TFD_NONBLOCK|TFD_CLOEXEC);
        if (m->time_change_fd < 0) {
                log_error("Failed to create timerfd: %m");
                return -errno;
        }

        if (timerfd_settime(m->time_change_fd, TFD_TIMER_ABSTIME|TFD_TIMER_CANCEL_ON_SET, &its, NULL) < 0) {
                log_debug("Failed to set up TFD_TIMER_CANCEL_ON_SET, ignoring: %m");
                m->time_change_fd = safe_close(m->time_change_fd);
                return 0;
        }

        r = sd_event_add_io(m->event, &m->time_change_event_source, m->time_change_fd, EPOLLIN, manager_dispatch_time_change_fd, m);
        if (r < 0) {
                log_error("Failed to create time change event source: %s", strerror(-r));
                return r;
        }

        log_debug("Set up TFD_TIMER_CANCEL_ON_SET timerfd.");

        return 0;
}

static int enable_special_signals(Manager *m) {
        _cleanup_close_ int fd = -1;

        assert(m);

        /* Enable that we get SIGINT on control-alt-del. In containers
         * this will fail with EPERM (older) or EINVAL (newer), so
         * ignore that. */
        if (reboot(RB_DISABLE_CAD) < 0 && errno != EPERM && errno != EINVAL)
                log_warning("Failed to enable ctrl-alt-del handling: %m");

        fd = open_terminal("/dev/tty0", O_RDWR|O_NOCTTY|O_CLOEXEC);
        if (fd < 0) {
                /* Support systems without virtual console */
                if (fd != -ENOENT)
                        log_warning("Failed to open /dev/tty0: %m");
        } else {
                /* Enable that we get SIGWINCH on kbrequest */
                if (ioctl(fd, KDSIGACCEPT, SIGWINCH) < 0)
                        log_warning("Failed to enable kbrequest handling: %m");
        }

        return 0;
}

static int manager_setup_signals(Manager *m) {
        struct sigaction sa = {
                .sa_handler = SIG_DFL,
                .sa_flags = SA_NOCLDSTOP|SA_RESTART,
        };
        sigset_t mask;
        int r;

        assert(m);

        if (m->test_run)
                return 0;

        assert_se(sigaction(SIGCHLD, &sa, NULL) == 0);

        /* We make liberal use of realtime signals here. On
         * Linux/glibc we have 30 of them (with the exception of Linux
         * on hppa, see below), between SIGRTMIN+0 ... SIGRTMIN+30
         * (aka SIGRTMAX). */

        assert_se(sigemptyset(&mask) == 0);
        sigset_add_many(&mask,
                        SIGCHLD,     /* Child died */
                        SIGTERM,     /* Reexecute daemon */
                        SIGHUP,      /* Reload configuration */
                        SIGUSR1,     /* systemd/upstart: reconnect to D-Bus */
                        SIGUSR2,     /* systemd: dump status */
                        SIGINT,      /* Kernel sends us this on control-alt-del */
                        SIGWINCH,    /* Kernel sends us this on kbrequest (alt-arrowup) */
                        SIGPWR,      /* Some kernel drivers and upsd send us this on power failure */

                        SIGRTMIN+0,  /* systemd: start default.target */
                        SIGRTMIN+1,  /* systemd: isolate rescue.target */
                        SIGRTMIN+2,  /* systemd: isolate emergency.target */
                        SIGRTMIN+3,  /* systemd: start halt.target */
                        SIGRTMIN+4,  /* systemd: start poweroff.target */
                        SIGRTMIN+5,  /* systemd: start reboot.target */
                        SIGRTMIN+6,  /* systemd: start kexec.target */

                        /* ... space for more special targets ... */

                        SIGRTMIN+13, /* systemd: Immediate halt */
                        SIGRTMIN+14, /* systemd: Immediate poweroff */
                        SIGRTMIN+15, /* systemd: Immediate reboot */
                        SIGRTMIN+16, /* systemd: Immediate kexec */

                        /* ... space for more immediate system state changes ... */

                        SIGRTMIN+20, /* systemd: enable status messages */
                        SIGRTMIN+21, /* systemd: disable status messages */
                        SIGRTMIN+22, /* systemd: set log level to LOG_DEBUG */
                        SIGRTMIN+23, /* systemd: set log level to LOG_INFO */
                        SIGRTMIN+24, /* systemd: Immediate exit (--user only) */

                        /* .. one free signal here ... */

#if !defined(__hppa64__) && !defined(__hppa__)
                        /* Apparently Linux on hppa has fewer RT
                         * signals (SIGRTMAX is SIGRTMIN+25 there),
                         * hence let's not try to make use of them
                         * here. Since these commands are accessible
                         * by different means and only really a safety
                         * net, the missing functionality on hppa
                         * shouldn't matter. */

                        SIGRTMIN+26, /* systemd: set log target to journal-or-kmsg */
                        SIGRTMIN+27, /* systemd: set log target to console */
                        SIGRTMIN+28, /* systemd: set log target to kmsg */
                        SIGRTMIN+29, /* systemd: set log target to syslog-or-kmsg (obsolete)*/

                        /* ... one free signal here SIGRTMIN+30 ... */
#endif
                        -1);
        assert_se(sigprocmask(SIG_SETMASK, &mask, NULL) == 0);

        m->signal_fd = signalfd(-1, &mask, SFD_NONBLOCK|SFD_CLOEXEC);
        if (m->signal_fd < 0)
                return -errno;

        r = sd_event_add_io(m->event, &m->signal_event_source, m->signal_fd, EPOLLIN, manager_dispatch_signal_fd, m);
        if (r < 0)
                return r;

        /* Process signals a bit earlier than the rest of things, but
         * later than notify_fd processing, so that the notify
         * processing can still figure out to which process/service a
         * message belongs, before we reap the process. */
        r = sd_event_source_set_priority(m->signal_event_source, -5);
        if (r < 0)
                return r;

        if (m->running_as == SYSTEMD_SYSTEM)
                return enable_special_signals(m);

        return 0;
}

static void manager_clean_environment(Manager *m) {
        assert(m);

        /* Let's remove some environment variables that we
         * need ourselves to communicate with our clients */
        strv_env_unset_many(
                        m->environment,
                        "NOTIFY_SOCKET",
                        "MAINPID",
                        "MANAGERPID",
                        "LISTEN_PID",
                        "LISTEN_FDS",
                        "WATCHDOG_PID",
                        "WATCHDOG_USEC",
                        NULL);
}

static int manager_default_environment(Manager *m) {
        assert(m);

        if (m->running_as == SYSTEMD_SYSTEM) {
                /* The system manager always starts with a clean
                 * environment for its children. It does not import
                 * the kernel or the parents exported variables.
                 *
                 * The initial passed environ is untouched to keep
                 * /proc/self/environ valid; it is used for tagging
                 * the init process inside containers. */
                m->environment = strv_new("PATH=" DEFAULT_PATH,
                                          NULL);

                /* Import locale variables LC_*= from configuration */
                locale_setup(&m->environment);
        } else {
                /* The user manager passes its own environment
                 * along to its children. */
                m->environment = strv_copy(environ);
        }

        if (!m->environment)
                return -ENOMEM;

        manager_clean_environment(m);
        strv_sort(m->environment);

        return 0;
}

int manager_new(SystemdRunningAs running_as, bool test_run, Manager **_m) {
        Manager *m;
        int r;

        assert(_m);
        assert(running_as >= 0);
        assert(running_as < _SYSTEMD_RUNNING_AS_MAX);

        m = new0(Manager, 1);
        if (!m)
                return -ENOMEM;

#ifdef ENABLE_EFI
        if (running_as == SYSTEMD_SYSTEM && detect_container(NULL) <= 0)
                boot_timestamps(&m->userspace_timestamp, &m->firmware_timestamp, &m->loader_timestamp);
#endif

        m->running_as = running_as;
        m->exit_code = _MANAGER_EXIT_CODE_INVALID;
        m->default_timer_accuracy_usec = USEC_PER_MINUTE;

        m->idle_pipe[0] = m->idle_pipe[1] = m->idle_pipe[2] = m->idle_pipe[3] = -1;

        m->pin_cgroupfs_fd = m->notify_fd = m->signal_fd = m->time_change_fd = m->dev_autofs_fd = m->private_listen_fd = m->kdbus_fd = -1;
        m->current_job_id = 1; /* start as id #1, so that we can leave #0 around as "null-like" value */

        m->ask_password_inotify_fd = -1;
        m->have_ask_password = -EINVAL; /* we don't know */

        m->test_run = test_run;

        r = manager_default_environment(m);
        if (r < 0)
                goto fail;

        r = hashmap_ensure_allocated(&m->units, &string_hash_ops);
        if (r < 0)
                goto fail;

        r = hashmap_ensure_allocated(&m->jobs, NULL);
        if (r < 0)
                goto fail;

        r = hashmap_ensure_allocated(&m->cgroup_unit, &string_hash_ops);
        if (r < 0)
                goto fail;

        r = hashmap_ensure_allocated(&m->watch_bus, &string_hash_ops);
        if (r < 0)
                goto fail;

        r = set_ensure_allocated(&m->startup_units, NULL);
        if (r < 0)
                goto fail;

        r = set_ensure_allocated(&m->failed_units, NULL);
        if (r < 0)
                goto fail;

        r = sd_event_default(&m->event);
        if (r < 0)
                goto fail;

        r = sd_event_add_defer(m->event, &m->run_queue_event_source, manager_dispatch_run_queue, m);
        if (r < 0)
                goto fail;

        r = sd_event_source_set_priority(m->run_queue_event_source, SD_EVENT_PRIORITY_IDLE);
        if (r < 0)
                goto fail;

        r = sd_event_source_set_enabled(m->run_queue_event_source, SD_EVENT_OFF);
        if (r < 0)
                goto fail;

        r = manager_setup_signals(m);
        if (r < 0)
                goto fail;

        r = manager_setup_cgroup(m);
        if (r < 0)
                goto fail;

        r = manager_setup_time_change(m);
        if (r < 0)
                goto fail;

        m->udev = udev_new();
        if (!m->udev) {
                r = -ENOMEM;
                goto fail;
        }

        /* Note that we set up neither kdbus, nor the notify fd
         * here. We do that after deserialization, since they might
         * have gotten serialized across the reexec. */

        m->taint_usr = dir_is_empty("/usr") > 0;

        *_m = m;
        return 0;

fail:
        manager_free(m);
        return r;
}

static int manager_setup_notify(Manager *m) {
        int r;

        if (m->test_run)
                return 0;

        if (m->notify_fd < 0) {
                _cleanup_close_ int fd = -1;
                union sockaddr_union sa =  {
                        .sa.sa_family = AF_UNIX,
                };
                static const int one = 1;

                /* First free all secondary fields */
                free(m->notify_socket);
                m->notify_socket = NULL;
                m->notify_event_source = sd_event_source_unref(m->notify_event_source);

                fd = socket(AF_UNIX, SOCK_DGRAM|SOCK_CLOEXEC|SOCK_NONBLOCK, 0);
                if (fd < 0) {
                        log_error("Failed to allocate notification socket: %m");
                        return -errno;
                }

                if (m->running_as == SYSTEMD_SYSTEM)
                        m->notify_socket = strdup("/run/systemd/notify");
                else {
                        const char *e;

                        e = getenv("XDG_RUNTIME_DIR");
                        if (!e) {
                                log_error("XDG_RUNTIME_DIR is not set: %m");
                                return -EINVAL;
                        }

                        m->notify_socket = strappend(e, "/systemd/notify");
                }
                if (!m->notify_socket)
                        return log_oom();

                strncpy(sa.un.sun_path, m->notify_socket, sizeof(sa.un.sun_path)-1);
                r = bind(fd, &sa.sa, offsetof(struct sockaddr_un, sun_path) + strlen(sa.un.sun_path));
                if (r < 0) {
<<<<<<< HEAD
                        log_error("bind(@%s) failed: %m", sa.un.sun_path+1);
                        return -errno;
=======
                        log_error("bind(%s) failed: %m", sa.un.sun_path);
                        if (errno == EADDRINUSE) {
                                log_notice("Removing %s socket and trying again.", m->notify_socket);
                                r = unlink(m->notify_socket);
                                if (r < 0) {
                                        log_error("Failed to remove %s: %m", m->notify_socket);
                                        return -EADDRINUSE;
                                }

                                r = bind(fd, &sa.sa, offsetof(struct sockaddr_un, sun_path) + strlen(sa.un.sun_path));
                                if (r < 0) {
                                        log_error("bind(%s) failed: %m", sa.un.sun_path);
                                        return -errno;
                                }
                        } else
                                return -errno;
>>>>>>> 7f308575
                }

                r = setsockopt(fd, SOL_SOCKET, SO_PASSCRED, &one, sizeof(one));
                if (r < 0) {
                        log_error("SO_PASSCRED failed: %m");
                        return -errno;
                }

                m->notify_fd = fd;
                fd = -1;

                log_debug("Using notification socket %s", m->notify_socket);
        }

        if (!m->notify_event_source) {
                r = sd_event_add_io(m->event, &m->notify_event_source, m->notify_fd, EPOLLIN, manager_dispatch_notify_fd, m);
                if (r < 0) {
                        log_error("Failed to allocate notify event source: %s", strerror(-r));
                        return -errno;
                }

                /* Process signals a bit earlier than SIGCHLD, so that we can
                 * still identify to which service an exit message belongs */
                r = sd_event_source_set_priority(m->notify_event_source, -7);
                if (r < 0) {
                        log_error("Failed to set priority of notify event source: %s", strerror(-r));
                        return r;
                }
        }

        return 0;
}

static int manager_setup_kdbus(Manager *m) {
#ifdef ENABLE_KDBUS
        _cleanup_free_ char *p = NULL;

        assert(m);

        if (m->test_run || m->kdbus_fd >= 0)
                return 0;

        m->kdbus_fd = bus_kernel_create_bus(m->running_as == SYSTEMD_SYSTEM ? "system" : "user", m->running_as == SYSTEMD_SYSTEM, &p);
        if (m->kdbus_fd < 0) {
                log_debug("Failed to set up kdbus: %s", strerror(-m->kdbus_fd));
                return m->kdbus_fd;
        }

        log_debug("Successfully set up kdbus on %s", p);

        /* Create the namespace directory here, so that the contents
         * of that directory is not visible to non-root users. This is
         * necessary to ensure that users cannot get access to busses
         * of virtualized users when no UID namespacing is used. */
        if (m->running_as == SYSTEMD_SYSTEM)
                mkdir_p_label("/dev/kdbus/domain", 0700);
#endif

        return 0;
}

static int manager_connect_bus(Manager *m, bool reexecuting) {
        bool try_bus_connect;

        assert(m);

        if (m->test_run)
                return 0;

        try_bus_connect =
                m->kdbus_fd >= 0 ||
                reexecuting ||
                (m->running_as == SYSTEMD_USER && getenv("DBUS_SESSION_BUS_ADDRESS"));

        /* Try to connect to the busses, if possible. */
        return bus_init(m, try_bus_connect);
}

static unsigned manager_dispatch_cleanup_queue(Manager *m) {
        Unit *u;
        unsigned n = 0;

        assert(m);

        while ((u = m->cleanup_queue)) {
                assert(u->in_cleanup_queue);

                unit_free(u);
                n++;
        }

        return n;
}

enum {
        GC_OFFSET_IN_PATH,  /* This one is on the path we were traveling */
        GC_OFFSET_UNSURE,   /* No clue */
        GC_OFFSET_GOOD,     /* We still need this unit */
        GC_OFFSET_BAD,      /* We don't need this unit anymore */
        _GC_OFFSET_MAX
};

static void unit_gc_sweep(Unit *u, unsigned gc_marker) {
        Iterator i;
        Unit *other;
        bool is_bad;

        assert(u);

        if (u->gc_marker == gc_marker + GC_OFFSET_GOOD ||
            u->gc_marker == gc_marker + GC_OFFSET_BAD ||
            u->gc_marker == gc_marker + GC_OFFSET_IN_PATH)
                return;

        if (u->in_cleanup_queue)
                goto bad;

        if (unit_check_gc(u))
                goto good;

        u->gc_marker = gc_marker + GC_OFFSET_IN_PATH;

        is_bad = true;

        SET_FOREACH(other, u->dependencies[UNIT_REFERENCED_BY], i) {
                unit_gc_sweep(other, gc_marker);

                if (other->gc_marker == gc_marker + GC_OFFSET_GOOD)
                        goto good;

                if (other->gc_marker != gc_marker + GC_OFFSET_BAD)
                        is_bad = false;
        }

        if (is_bad)
                goto bad;

        /* We were unable to find anything out about this entry, so
         * let's investigate it later */
        u->gc_marker = gc_marker + GC_OFFSET_UNSURE;
        unit_add_to_gc_queue(u);
        return;

bad:
        /* We definitely know that this one is not useful anymore, so
         * let's mark it for deletion */
        u->gc_marker = gc_marker + GC_OFFSET_BAD;
        unit_add_to_cleanup_queue(u);
        return;

good:
        u->gc_marker = gc_marker + GC_OFFSET_GOOD;
}

static unsigned manager_dispatch_gc_queue(Manager *m) {
        Unit *u;
        unsigned n = 0;
        unsigned gc_marker;

        assert(m);

        /* log_debug("Running GC..."); */

        m->gc_marker += _GC_OFFSET_MAX;
        if (m->gc_marker + _GC_OFFSET_MAX <= _GC_OFFSET_MAX)
                m->gc_marker = 1;

        gc_marker = m->gc_marker;

        while ((u = m->gc_queue)) {
                assert(u->in_gc_queue);

                unit_gc_sweep(u, gc_marker);

                LIST_REMOVE(gc_queue, m->gc_queue, u);
                u->in_gc_queue = false;

                n++;

                if (u->gc_marker == gc_marker + GC_OFFSET_BAD ||
                    u->gc_marker == gc_marker + GC_OFFSET_UNSURE) {
                        log_debug_unit(u->id, "Collecting %s", u->id);
                        u->gc_marker = gc_marker + GC_OFFSET_BAD;
                        unit_add_to_cleanup_queue(u);
                }
        }

        m->n_in_gc_queue = 0;

        return n;
}

static void manager_clear_jobs_and_units(Manager *m) {
        Unit *u;

        assert(m);

        while ((u = hashmap_first(m->units)))
                unit_free(u);

        manager_dispatch_cleanup_queue(m);

        assert(!m->load_queue);
        assert(!m->run_queue);
        assert(!m->dbus_unit_queue);
        assert(!m->dbus_job_queue);
        assert(!m->cleanup_queue);
        assert(!m->gc_queue);

        assert(hashmap_isempty(m->jobs));
        assert(hashmap_isempty(m->units));

        m->n_on_console = 0;
        m->n_running_jobs = 0;
}

void manager_free(Manager *m) {
        UnitType c;
        int i;

        assert(m);

        manager_clear_jobs_and_units(m);

        for (c = 0; c < _UNIT_TYPE_MAX; c++)
                if (unit_vtable[c]->shutdown)
                        unit_vtable[c]->shutdown(m);

        /* If we reexecute ourselves, we keep the root cgroup
         * around */
        manager_shutdown_cgroup(m, m->exit_code != MANAGER_REEXECUTE);

        manager_undo_generators(m);

        bus_done(m);

        hashmap_free(m->units);
        hashmap_free(m->jobs);
        hashmap_free(m->watch_pids1);
        hashmap_free(m->watch_pids2);
        hashmap_free(m->watch_bus);

        set_free(m->startup_units);
        set_free(m->failed_units);

        sd_event_source_unref(m->signal_event_source);
        sd_event_source_unref(m->notify_event_source);
        sd_event_source_unref(m->time_change_event_source);
        sd_event_source_unref(m->jobs_in_progress_event_source);
        sd_event_source_unref(m->idle_pipe_event_source);
        sd_event_source_unref(m->run_queue_event_source);

        safe_close(m->signal_fd);
        safe_close(m->notify_fd);
        safe_close(m->time_change_fd);
        safe_close(m->kdbus_fd);

        manager_close_ask_password(m);

        manager_close_idle_pipe(m);

        udev_unref(m->udev);
        sd_event_unref(m->event);

        free(m->notify_socket);

        lookup_paths_free(&m->lookup_paths);
        strv_free(m->environment);

        hashmap_free(m->cgroup_unit);
        set_free_free(m->unit_path_cache);

        free(m->switch_root);
        free(m->switch_root_init);

        for (i = 0; i < _RLIMIT_MAX; i++)
                free(m->rlimit[i]);

        assert(hashmap_isempty(m->units_requiring_mounts_for));
        hashmap_free(m->units_requiring_mounts_for);

        free(m);
}

int manager_enumerate(Manager *m) {
        int r = 0, q;
        UnitType c;

        assert(m);

        /* Let's ask every type to load all units from disk/kernel
         * that it might know */
        for (c = 0; c < _UNIT_TYPE_MAX; c++)
                if (unit_vtable[c]->enumerate) {
                        q = unit_vtable[c]->enumerate(m);
                        if (q < 0)
                                r = q;
                }

        manager_dispatch_load_queue(m);
        return r;
}

static int manager_coldplug(Manager *m) {
        int r = 0;
        Iterator i;
        Unit *u;
        char *k;

        assert(m);

        /* Then, let's set up their initial state. */
        HASHMAP_FOREACH_KEY(u, k, m->units, i) {
                int q;

                /* ignore aliases */
                if (u->id != k)
                        continue;

                q = unit_coldplug(u);
                if (q < 0)
                        r = q;
        }

        return r;
}

static void manager_build_unit_path_cache(Manager *m) {
        char **i;
        _cleanup_closedir_ DIR *d = NULL;
        int r;

        assert(m);

        set_free_free(m->unit_path_cache);

        m->unit_path_cache = set_new(&string_hash_ops);
        if (!m->unit_path_cache) {
                log_error("Failed to allocate unit path cache.");
                return;
        }

        /* This simply builds a list of files we know exist, so that
         * we don't always have to go to disk */

        STRV_FOREACH(i, m->lookup_paths.unit_path) {
                struct dirent *de;

                d = opendir(*i);
                if (!d) {
                        if (errno != ENOENT)
                                log_error("Failed to open directory %s: %m", *i);
                        continue;
                }

                while ((de = readdir(d))) {
                        char *p;

                        if (ignore_file(de->d_name))
                                continue;

                        p = strjoin(streq(*i, "/") ? "" : *i, "/", de->d_name, NULL);
                        if (!p) {
                                r = -ENOMEM;
                                goto fail;
                        }

                        r = set_consume(m->unit_path_cache, p);
                        if (r < 0)
                                goto fail;
                }

                closedir(d);
                d = NULL;
        }

        return;

fail:
        log_error("Failed to build unit path cache: %s", strerror(-r));

        set_free_free(m->unit_path_cache);
        m->unit_path_cache = NULL;
}


static int manager_distribute_fds(Manager *m, FDSet *fds) {
        Unit *u;
        Iterator i;
        int r;

        assert(m);

        HASHMAP_FOREACH(u, m->units, i) {

                if (fdset_size(fds) <= 0)
                        break;

                if (UNIT_VTABLE(u)->distribute_fds) {
                        r = UNIT_VTABLE(u)->distribute_fds(u, fds);
                        if (r < 0)
                                return r;
                }
        }

        return 0;
}

int manager_startup(Manager *m, FILE *serialization, FDSet *fds) {
        int r, q;

        assert(m);

        dual_timestamp_get(&m->generators_start_timestamp);
        manager_run_generators(m);
        dual_timestamp_get(&m->generators_finish_timestamp);

        r = lookup_paths_init(
                        &m->lookup_paths, m->running_as, true,
                        NULL,
                        m->generator_unit_path,
                        m->generator_unit_path_early,
                        m->generator_unit_path_late);
        if (r < 0)
                return r;

        manager_build_unit_path_cache(m);

        /* If we will deserialize make sure that during enumeration
         * this is already known, so we increase the counter here
         * already */
        if (serialization)
                m->n_reloading ++;

        /* First, enumerate what we can from all config files */
        dual_timestamp_get(&m->units_load_start_timestamp);
        r = manager_enumerate(m);
        dual_timestamp_get(&m->units_load_finish_timestamp);

        /* Second, deserialize if there is something to deserialize */
        if (serialization)
                r = manager_deserialize(m, serialization, fds);

        /* Any fds left? Find some unit which wants them. This is
         * useful to allow container managers to pass some file
         * descriptors to us pre-initialized. This enables
         * socket-based activation of entire containers. */
        if (fdset_size(fds) > 0) {
                q = manager_distribute_fds(m, fds);
                if (q < 0 && r == 0)
                        r = q;
        }

        /* We might have deserialized the notify fd, but if we didn't
         * then let's create the bus now */
        q = manager_setup_notify(m);
        if (q < 0 && r == 0)
                r = q;

        /* We might have deserialized the kdbus control fd, but if we
         * didn't, then let's create the bus now. */
        manager_setup_kdbus(m);
        manager_connect_bus(m, !!serialization);
        bus_track_coldplug(m, &m->subscribed, &m->deserialized_subscribed);

        /* Third, fire things up! */
        q = manager_coldplug(m);
        if (q < 0 && r == 0)
                r = q;

        if (serialization) {
                assert(m->n_reloading > 0);
                m->n_reloading --;

                /* Let's wait for the UnitNew/JobNew messages being
                 * sent, before we notify that the reload is
                 * finished */
                m->send_reloading_done = true;
        }

        return r;
}

int manager_add_job(Manager *m, JobType type, Unit *unit, JobMode mode, bool override, sd_bus_error *e, Job **_ret) {
        int r;
        Transaction *tr;
        Job *j;
        Iterator i;

        assert(m);
        assert(type < _JOB_TYPE_MAX);
        assert(unit);
        assert(mode < _JOB_MODE_MAX);

        if (mode == JOB_ISOLATE && type != JOB_START) {
                sd_bus_error_setf(e, SD_BUS_ERROR_INVALID_ARGS, "Isolate is only valid for start.");
                return -EINVAL;
        }

        if (type == JOB_RELOAD || type == JOB_RELOAD_OR_START || type == JOB_RESTART || type == JOB_TRY_RESTART) {
                HASHMAP_FOREACH(j, m->jobs, i) {
                        assert(j->installed);

                        /* If final.target is queued (happens on poweroff, reboot and
                         * halt), we will not accept new reload jobs. They would not be
                         * executed ever anyways (since the shutdown comes first), but
                         * they block the shutdown process: when systemd tries to stop
                         * a unit such as ifup@eth0.service, that unit might invoke a
                         * systemctl reload command, which blockingly waits (but only
                         * gets executed after all other queued units for the shutdown
                         * have been executed).
                         *
                         * See http://bugs.debian.org/624599 and
                         *     http://bugs.debian.org/635777 */
                        if (strcmp(j->unit->id, "final.target") == 0) {
                                log_debug("final.target is queued, ignoring %s request for unit %s", job_type_to_string(type), unit->id);
                                sd_bus_error_setf(e, BUS_ERROR_SHUTTING_DOWN, "final.target is queued, ignoring %s request for unit %s", job_type_to_string(type), unit->id);
                                return -EINVAL;
                        }
                        /* Trying to reload services from multi-user.target
                         * during the early boot stage can lead to deadlocks.
                         * An example is samba being reloaded by the dhcp hook
                         * when the network is activated during rcS.
                         * As a workaround we ignore reload or (re)start
                         * requests while sysinit.target is queued for
                         * services which have the DefaultDependencies option
                         * set to yes.
                         *
                         * See http://bugs.debian.org/624599 */
                        if (strcmp(j->unit->id, "sysinit.target") == 0 && unit->default_dependencies) {
                                log_debug("sysinit.target is queued, ignoring %s request for unit %s", job_type_to_string(type), unit->id);
                                sd_bus_error_setf(e, SD_BUS_ERROR_INVALID_ARGS, "sysinit.target is queued, ignoring %s request for unit %s", job_type_to_string(type), unit->id);
                                return -EINVAL;
                        }
                }
        }

        if (mode == JOB_ISOLATE && !unit->allow_isolate) {
                sd_bus_error_setf(e, BUS_ERROR_NO_ISOLATION, "Operation refused, unit may not be isolated.");
                return -EPERM;
        }

        log_debug_unit(unit->id,
                       "Trying to enqueue job %s/%s/%s", unit->id,
                       job_type_to_string(type), job_mode_to_string(mode));

        job_type_collapse(&type, unit);

        tr = transaction_new(mode == JOB_REPLACE_IRREVERSIBLY);
        if (!tr)
                return -ENOMEM;

        r = transaction_add_job_and_dependencies(tr, type, unit, NULL, true, override, false,
                                                 mode == JOB_IGNORE_DEPENDENCIES || mode == JOB_IGNORE_REQUIREMENTS,
                                                 mode == JOB_IGNORE_DEPENDENCIES, e);
        if (r < 0)
                goto tr_abort;

        if (mode == JOB_ISOLATE) {
                r = transaction_add_isolate_jobs(tr, m);
                if (r < 0)
                        goto tr_abort;
        }

        r = transaction_activate(tr, m, mode, e);
        if (r < 0)
                goto tr_abort;

        log_debug_unit(unit->id,
                       "Enqueued job %s/%s as %u", unit->id,
                       job_type_to_string(type), (unsigned) tr->anchor_job->id);

        if (_ret)
                *_ret = tr->anchor_job;

        transaction_free(tr);
        return 0;

tr_abort:
        transaction_abort(tr);
        transaction_free(tr);
        return r;
}

int manager_add_job_by_name(Manager *m, JobType type, const char *name, JobMode mode, bool override, sd_bus_error *e, Job **_ret) {
        Unit *unit;
        int r;

        assert(m);
        assert(type < _JOB_TYPE_MAX);
        assert(name);
        assert(mode < _JOB_MODE_MAX);

        r = manager_load_unit(m, name, NULL, NULL, &unit);
        if (r < 0)
                return r;

        return manager_add_job(m, type, unit, mode, override, e, _ret);
}

Job *manager_get_job(Manager *m, uint32_t id) {
        assert(m);

        return hashmap_get(m->jobs, UINT32_TO_PTR(id));
}

Unit *manager_get_unit(Manager *m, const char *name) {
        assert(m);
        assert(name);

        return hashmap_get(m->units, name);
}

unsigned manager_dispatch_load_queue(Manager *m) {
        Unit *u;
        unsigned n = 0;

        assert(m);

        /* Make sure we are not run recursively */
        if (m->dispatching_load_queue)
                return 0;

        m->dispatching_load_queue = true;

        /* Dispatches the load queue. Takes a unit from the queue and
         * tries to load its data until the queue is empty */

        while ((u = m->load_queue)) {
                assert(u->in_load_queue);

                unit_load(u);
                n++;
        }

        m->dispatching_load_queue = false;
        return n;
}

int manager_load_unit_prepare(
                Manager *m,
                const char *name,
                const char *path,
                sd_bus_error *e,
                Unit **_ret) {

        Unit *ret;
        UnitType t;
        int r;

        assert(m);
        assert(name || path);

        /* This will prepare the unit for loading, but not actually
         * load anything from disk. */

        if (path && !is_path(path))
                return sd_bus_error_setf(e, SD_BUS_ERROR_INVALID_ARGS, "Path %s is not absolute.", path);

        if (!name)
                name = basename(path);

        t = unit_name_to_type(name);

        if (t == _UNIT_TYPE_INVALID || !unit_name_is_valid(name, TEMPLATE_INVALID))
                return sd_bus_error_setf(e, SD_BUS_ERROR_INVALID_ARGS, "Unit name %s is not valid.", name);

        ret = manager_get_unit(m, name);
        if (ret) {
                *_ret = ret;
                return 1;
        }

        ret = unit_new(m, unit_vtable[t]->object_size);
        if (!ret)
                return -ENOMEM;

        if (path) {
                ret->fragment_path = strdup(path);
                if (!ret->fragment_path) {
                        unit_free(ret);
                        return -ENOMEM;
                }
        }

        r = unit_add_name(ret, name);
        if (r < 0) {
                unit_free(ret);
                return r;
        }

        unit_add_to_load_queue(ret);
        unit_add_to_dbus_queue(ret);
        unit_add_to_gc_queue(ret);

        if (_ret)
                *_ret = ret;

        return 0;
}

int manager_load_unit(
                Manager *m,
                const char *name,
                const char *path,
                sd_bus_error *e,
                Unit **_ret) {

        int r;

        assert(m);

        /* This will load the service information files, but not actually
         * start any services or anything. */

        r = manager_load_unit_prepare(m, name, path, e, _ret);
        if (r != 0)
                return r;

        manager_dispatch_load_queue(m);

        if (_ret)
                *_ret = unit_follow_merge(*_ret);

        return 0;
}

void manager_dump_jobs(Manager *s, FILE *f, const char *prefix) {
        Iterator i;
        Job *j;

        assert(s);
        assert(f);

        HASHMAP_FOREACH(j, s->jobs, i)
                job_dump(j, f, prefix);
}

void manager_dump_units(Manager *s, FILE *f, const char *prefix) {
        Iterator i;
        Unit *u;
        const char *t;

        assert(s);
        assert(f);

        HASHMAP_FOREACH_KEY(u, t, s->units, i)
                if (u->id == t)
                        unit_dump(u, f, prefix);
}

void manager_clear_jobs(Manager *m) {
        Job *j;

        assert(m);

        while ((j = hashmap_first(m->jobs)))
                /* No need to recurse. We're cancelling all jobs. */
                job_finish_and_invalidate(j, JOB_CANCELED, false);
}

static int manager_dispatch_run_queue(sd_event_source *source, void *userdata) {
        Manager *m = userdata;
        Job *j;

        assert(source);
        assert(m);

        while ((j = m->run_queue)) {
                assert(j->installed);
                assert(j->in_run_queue);

                job_run_and_invalidate(j);
        }

        if (m->n_running_jobs > 0)
                manager_watch_jobs_in_progress(m);

        if (m->n_on_console > 0)
                manager_watch_idle_pipe(m);

        return 1;
}

static unsigned manager_dispatch_dbus_queue(Manager *m) {
        Job *j;
        Unit *u;
        unsigned n = 0;

        assert(m);

        if (m->dispatching_dbus_queue)
                return 0;

        m->dispatching_dbus_queue = true;

        while ((u = m->dbus_unit_queue)) {
                assert(u->in_dbus_queue);

                bus_unit_send_change_signal(u);
                n++;
        }

        while ((j = m->dbus_job_queue)) {
                assert(j->in_dbus_queue);

                bus_job_send_change_signal(j);
                n++;
        }

        m->dispatching_dbus_queue = false;

        if (m->send_reloading_done) {
                m->send_reloading_done = false;

                bus_manager_send_reloading(m, false);
        }

        if (m->queued_message)
                bus_send_queued_message(m);

        return n;
}

static void manager_invoke_notify_message(Manager *m, Unit *u, pid_t pid, char *buf, size_t n) {
        _cleanup_strv_free_ char **tags = NULL;

        assert(m);
        assert(u);
        assert(buf);
        assert(n > 0);

        tags = strv_split(buf, "\n\r");
        if (!tags) {
                log_oom();
                return;
        }

        log_debug_unit(u->id, "Got notification message for unit %s", u->id);

        if (UNIT_VTABLE(u)->notify_message)
                UNIT_VTABLE(u)->notify_message(u, pid, tags);
}

static int manager_dispatch_notify_fd(sd_event_source *source, int fd, uint32_t revents, void *userdata) {
        Manager *m = userdata;
        ssize_t n;

        assert(m);
        assert(m->notify_fd == fd);

        if (revents != EPOLLIN) {
                log_warning("Got unexpected poll event for notify fd.");
                return 0;
        }

        for (;;) {
                char buf[4096];
                struct iovec iovec = {
                        .iov_base = buf,
                        .iov_len = sizeof(buf)-1,
                };
                bool found = false;

                union {
                        struct cmsghdr cmsghdr;
                        uint8_t buf[CMSG_SPACE(sizeof(struct ucred))];
                } control = {};

                struct msghdr msghdr = {
                        .msg_iov = &iovec,
                        .msg_iovlen = 1,
                        .msg_control = &control,
                        .msg_controllen = sizeof(control),
                };
                struct ucred *ucred;
                Unit *u1, *u2, *u3;

                n = recvmsg(m->notify_fd, &msghdr, MSG_DONTWAIT);
                if (n <= 0) {
                        if (n == 0)
                                return -EIO;

                        if (errno == EAGAIN || errno == EINTR)
                                break;

                        return -errno;
                }

                if (msghdr.msg_controllen < CMSG_LEN(sizeof(struct ucred)) ||
                    control.cmsghdr.cmsg_level != SOL_SOCKET ||
                    control.cmsghdr.cmsg_type != SCM_CREDENTIALS ||
                    control.cmsghdr.cmsg_len != CMSG_LEN(sizeof(struct ucred))) {
                        log_warning("Received notify message without credentials. Ignoring.");
                        continue;
                }

                ucred = (struct ucred*) CMSG_DATA(&control.cmsghdr);

                assert((size_t) n < sizeof(buf));
                buf[n] = 0;

                /* Notify every unit that might be interested, but try
                 * to avoid notifying the same one multiple times. */
                u1 = manager_get_unit_by_pid(m, ucred->pid);
                if (u1) {
                        manager_invoke_notify_message(m, u1, ucred->pid, buf, n);
                        found = true;
                }

                u2 = hashmap_get(m->watch_pids1, LONG_TO_PTR(ucred->pid));
                if (u2 && u2 != u1) {
                        manager_invoke_notify_message(m, u2, ucred->pid, buf, n);
                        found = true;
                }

                u3 = hashmap_get(m->watch_pids2, LONG_TO_PTR(ucred->pid));
                if (u3 && u3 != u2 && u3 != u1) {
                        manager_invoke_notify_message(m, u3, ucred->pid, buf, n);
                        found = true;
                }

                if (!found)
                        log_warning("Cannot find unit for notify message of PID "PID_FMT".", ucred->pid);
        }

        return 0;
}

static void invoke_sigchld_event(Manager *m, Unit *u, siginfo_t *si) {
        assert(m);
        assert(u);
        assert(si);

        log_debug_unit(u->id, "Child "PID_FMT" belongs to %s", si->si_pid, u->id);

        unit_unwatch_pid(u, si->si_pid);
        UNIT_VTABLE(u)->sigchld_event(u, si->si_pid, si->si_code, si->si_status);
}

static int manager_dispatch_sigchld(Manager *m) {
        assert(m);

        for (;;) {
                siginfo_t si = {};

                /* First we call waitd() for a PID and do not reap the
                 * zombie. That way we can still access /proc/$PID for
                 * it while it is a zombie. */
                if (waitid(P_ALL, 0, &si, WEXITED|WNOHANG|WNOWAIT) < 0) {

                        if (errno == ECHILD)
                                break;

                        if (errno == EINTR)
                                continue;

                        return -errno;
                }

                if (si.si_pid <= 0)
                        break;

                if (si.si_code == CLD_EXITED || si.si_code == CLD_KILLED || si.si_code == CLD_DUMPED) {
                        _cleanup_free_ char *name = NULL;
                        Unit *u1, *u2, *u3;

                        get_process_comm(si.si_pid, &name);

                        log_debug("Child "PID_FMT" (%s) died (code=%s, status=%i/%s)",
                                  si.si_pid, strna(name),
                                  sigchld_code_to_string(si.si_code),
                                  si.si_status,
                                  strna(si.si_code == CLD_EXITED
                                        ? exit_status_to_string(si.si_status, EXIT_STATUS_FULL)
                                        : signal_to_string(si.si_status)));

                        /* And now figure out the unit this belongs
                         * to, it might be multiple... */
                        u1 = manager_get_unit_by_pid(m, si.si_pid);
                        if (u1)
                                invoke_sigchld_event(m, u1, &si);
                        u2 = hashmap_get(m->watch_pids1, LONG_TO_PTR(si.si_pid));
                        if (u2 && u2 != u1)
                                invoke_sigchld_event(m, u2, &si);
                        u3 = hashmap_get(m->watch_pids2, LONG_TO_PTR(si.si_pid));
                        if (u3 && u3 != u2 && u3 != u1)
                                invoke_sigchld_event(m, u3, &si);
                }

                /* And now, we actually reap the zombie. */
                if (waitid(P_PID, si.si_pid, &si, WEXITED) < 0) {
                        if (errno == EINTR)
                                continue;

                        return -errno;
                }
        }

        return 0;
}

static int manager_start_target(Manager *m, const char *name, JobMode mode) {
        _cleanup_bus_error_free_ sd_bus_error error = SD_BUS_ERROR_NULL;
        int r;

        log_debug_unit(name, "Activating special unit %s", name);

        r = manager_add_job_by_name(m, JOB_START, name, mode, true, &error, NULL);
        if (r < 0)
                log_error_unit(name, "Failed to enqueue %s job: %s", name, bus_error_message(&error, r));

        return r;
}

static int manager_dispatch_signal_fd(sd_event_source *source, int fd, uint32_t revents, void *userdata) {
        Manager *m = userdata;
        ssize_t n;
        struct signalfd_siginfo sfsi;
        bool sigchld = false;

        assert(m);
        assert(m->signal_fd == fd);

        if (revents != EPOLLIN) {
                log_warning("Got unexpected events from signal file descriptor.");
                return 0;
        }

        for (;;) {
                n = read(m->signal_fd, &sfsi, sizeof(sfsi));
                if (n != sizeof(sfsi)) {

                        if (n >= 0)
                                return -EIO;

                        if (errno == EINTR || errno == EAGAIN)
                                break;

                        return -errno;
                }

                log_received_signal(sfsi.ssi_signo == SIGCHLD ||
                                    (sfsi.ssi_signo == SIGTERM && m->running_as == SYSTEMD_USER)
                                    ? LOG_DEBUG : LOG_INFO,
                                    &sfsi);

                switch (sfsi.ssi_signo) {

                case SIGCHLD:
                        sigchld = true;
                        break;

                case SIGTERM:
                        if (m->running_as == SYSTEMD_SYSTEM) {
                                /* This is for compatibility with the
                                 * original sysvinit */
                                m->exit_code = MANAGER_REEXECUTE;
                                break;
                        }

                        /* Fall through */

                case SIGINT:
                        if (m->running_as == SYSTEMD_SYSTEM) {
                                manager_start_target(m, SPECIAL_CTRL_ALT_DEL_TARGET, JOB_REPLACE_IRREVERSIBLY);
                                break;
                        }

                        /* Run the exit target if there is one, if not, just exit. */
                        if (manager_start_target(m, SPECIAL_EXIT_TARGET, JOB_REPLACE) < 0) {
                                m->exit_code = MANAGER_EXIT;
                                return 0;
                        }

                        break;

                case SIGWINCH:
                        if (m->running_as == SYSTEMD_SYSTEM)
                                manager_start_target(m, SPECIAL_KBREQUEST_TARGET, JOB_REPLACE);

                        /* This is a nop on non-init */
                        break;

                case SIGPWR:
                        if (m->running_as == SYSTEMD_SYSTEM)
                                manager_start_target(m, SPECIAL_SIGPWR_TARGET, JOB_REPLACE);

                        /* This is a nop on non-init */
                        break;

                case SIGUSR1: {
                        Unit *u;

                        u = manager_get_unit(m, SPECIAL_DBUS_SERVICE);

                        if (!u || UNIT_IS_ACTIVE_OR_RELOADING(unit_active_state(u))) {
                                log_info("Trying to reconnect to bus...");
                                bus_init(m, true);
                        }

                        if (!u || !UNIT_IS_ACTIVE_OR_ACTIVATING(unit_active_state(u))) {
                                log_info("Loading D-Bus service...");
                                manager_start_target(m, SPECIAL_DBUS_SERVICE, JOB_REPLACE);
                        }

                        break;
                }

                case SIGUSR2: {
                        _cleanup_free_ char *dump = NULL;
                        _cleanup_fclose_ FILE *f = NULL;
                        size_t size;

                        f = open_memstream(&dump, &size);
                        if (!f) {
                                log_warning("Failed to allocate memory stream.");
                                break;
                        }

                        manager_dump_units(m, f, "\t");
                        manager_dump_jobs(m, f, "\t");

                        if (ferror(f)) {
                                log_warning("Failed to write status stream");
                                break;
                        }

                        if (fflush(f)) {
                                log_warning("Failed to flush status stream");
                                break;
                        }

                        log_dump(LOG_INFO, dump);
                        break;
                }

                case SIGHUP:
                        m->exit_code = MANAGER_RELOAD;
                        break;

                default: {

                        /* Starting SIGRTMIN+0 */
                        static const char * const target_table[] = {
                                [0] = SPECIAL_DEFAULT_TARGET,
                                [1] = SPECIAL_RESCUE_TARGET,
                                [2] = SPECIAL_EMERGENCY_TARGET,
                                [3] = SPECIAL_HALT_TARGET,
                                [4] = SPECIAL_POWEROFF_TARGET,
                                [5] = SPECIAL_REBOOT_TARGET,
                                [6] = SPECIAL_KEXEC_TARGET
                        };

                        /* Starting SIGRTMIN+13, so that target halt and system halt are 10 apart */
                        static const ManagerExitCode code_table[] = {
                                [0] = MANAGER_HALT,
                                [1] = MANAGER_POWEROFF,
                                [2] = MANAGER_REBOOT,
                                [3] = MANAGER_KEXEC
                        };

                        if ((int) sfsi.ssi_signo >= SIGRTMIN+0 &&
                            (int) sfsi.ssi_signo < SIGRTMIN+(int) ELEMENTSOF(target_table)) {
                                int idx = (int) sfsi.ssi_signo - SIGRTMIN;
                                manager_start_target(m, target_table[idx],
                                                     (idx == 1 || idx == 2) ? JOB_ISOLATE : JOB_REPLACE);
                                break;
                        }

                        if ((int) sfsi.ssi_signo >= SIGRTMIN+13 &&
                            (int) sfsi.ssi_signo < SIGRTMIN+13+(int) ELEMENTSOF(code_table)) {
                                m->exit_code = code_table[sfsi.ssi_signo - SIGRTMIN - 13];
                                break;
                        }

                        switch (sfsi.ssi_signo - SIGRTMIN) {

                        case 20:
                                log_debug("Enabling showing of status.");
                                manager_set_show_status(m, SHOW_STATUS_YES);
                                break;

                        case 21:
                                log_debug("Disabling showing of status.");
                                manager_set_show_status(m, SHOW_STATUS_NO);
                                break;

                        case 22:
                                log_set_max_level(LOG_DEBUG);
                                log_notice("Setting log level to debug.");
                                break;

                        case 23:
                                log_set_max_level(LOG_INFO);
                                log_notice("Setting log level to info.");
                                break;

                        case 24:
                                if (m->running_as == SYSTEMD_USER) {
                                        m->exit_code = MANAGER_EXIT;
                                        return 0;
                                }

                                /* This is a nop on init */
                                break;

                        case 26:
                        case 29: /* compatibility: used to be mapped to LOG_TARGET_SYSLOG_OR_KMSG */
                                log_set_target(LOG_TARGET_JOURNAL_OR_KMSG);
                                log_notice("Setting log target to journal-or-kmsg.");
                                break;

                        case 27:
                                log_set_target(LOG_TARGET_CONSOLE);
                                log_notice("Setting log target to console.");
                                break;

                        case 28:
                                log_set_target(LOG_TARGET_KMSG);
                                log_notice("Setting log target to kmsg.");
                                break;

                        default:
                                log_warning("Got unhandled signal <%s>.", signal_to_string(sfsi.ssi_signo));
                        }
                }
                }
        }

        if (sigchld)
                manager_dispatch_sigchld(m);

        return 0;
}

static int manager_dispatch_time_change_fd(sd_event_source *source, int fd, uint32_t revents, void *userdata) {
        Manager *m = userdata;
        Iterator i;
        Unit *u;

        assert(m);
        assert(m->time_change_fd == fd);

        log_struct(LOG_INFO,
                   MESSAGE_ID(SD_MESSAGE_TIME_CHANGE),
                   "MESSAGE=Time has been changed",
                   NULL);

        /* Restart the watch */
        m->time_change_event_source = sd_event_source_unref(m->time_change_event_source);
        m->time_change_fd = safe_close(m->time_change_fd);

        manager_setup_time_change(m);

        HASHMAP_FOREACH(u, m->units, i)
                if (UNIT_VTABLE(u)->time_change)
                        UNIT_VTABLE(u)->time_change(u);

        return 0;
}

static int manager_dispatch_idle_pipe_fd(sd_event_source *source, int fd, uint32_t revents, void *userdata) {
        Manager *m = userdata;

        assert(m);
        assert(m->idle_pipe[2] == fd);

        m->no_console_output = m->n_on_console > 0;

        m->idle_pipe_event_source = sd_event_source_unref(m->idle_pipe_event_source);
        manager_close_idle_pipe(m);

        return 0;
}

static int manager_dispatch_jobs_in_progress(sd_event_source *source, usec_t usec, void *userdata) {
        Manager *m = userdata;
        int r;
        uint64_t next;

        assert(m);
        assert(source);

        manager_print_jobs_in_progress(m);

        next = now(CLOCK_MONOTONIC) + JOBS_IN_PROGRESS_PERIOD_USEC;
        r = sd_event_source_set_time(source, next);
        if (r < 0)
                return r;

        return sd_event_source_set_enabled(source, SD_EVENT_ONESHOT);
}

int manager_loop(Manager *m) {
        int r;

        RATELIMIT_DEFINE(rl, 1*USEC_PER_SEC, 50000);

        assert(m);
        m->exit_code = MANAGER_OK;

        /* Release the path cache */
        set_free_free(m->unit_path_cache);
        m->unit_path_cache = NULL;

        manager_check_finished(m);

        /* There might still be some zombies hanging around from
         * before we were exec()'ed. Let's reap them. */
        r = manager_dispatch_sigchld(m);
        if (r < 0)
                return r;

        while (m->exit_code == MANAGER_OK) {
                usec_t wait_usec;

                if (m->runtime_watchdog > 0 && m->running_as == SYSTEMD_SYSTEM)
                        watchdog_ping();

                if (!ratelimit_test(&rl)) {
                        /* Yay, something is going seriously wrong, pause a little */
                        log_warning("Looping too fast. Throttling execution a little.");
                        sleep(1);
                        continue;
                }

                if (manager_dispatch_load_queue(m) > 0)
                        continue;

                if (manager_dispatch_gc_queue(m) > 0)
                        continue;

                if (manager_dispatch_cleanup_queue(m) > 0)
                        continue;

                if (manager_dispatch_cgroup_queue(m) > 0)
                        continue;

                if (manager_dispatch_dbus_queue(m) > 0)
                        continue;

                /* Sleep for half the watchdog time */
                if (m->runtime_watchdog > 0 && m->running_as == SYSTEMD_SYSTEM) {
                        wait_usec = m->runtime_watchdog / 2;
                        if (wait_usec <= 0)
                                wait_usec = 1;
                } else
                        wait_usec = USEC_INFINITY;

                r = sd_event_run(m->event, wait_usec);
                if (r < 0) {
                        log_error("Failed to run event loop: %s", strerror(-r));
                        return r;
                }
        }

        return m->exit_code;
}

int manager_load_unit_from_dbus_path(Manager *m, const char *s, sd_bus_error *e, Unit **_u) {
        _cleanup_free_ char *n = NULL;
        Unit *u;
        int r;

        assert(m);
        assert(s);
        assert(_u);

        r = unit_name_from_dbus_path(s, &n);
        if (r < 0)
                return r;

        r = manager_load_unit(m, n, NULL, e, &u);
        if (r < 0)
                return r;

        *_u = u;

        return 0;
}

int manager_get_job_from_dbus_path(Manager *m, const char *s, Job **_j) {
        const char *p;
        unsigned id;
        Job *j;
        int r;

        assert(m);
        assert(s);
        assert(_j);

        p = startswith(s, "/org/freedesktop/systemd1/job/");
        if (!p)
                return -EINVAL;

        r = safe_atou(p, &id);
        if (r < 0)
                return r;

        j = manager_get_job(m, id);
        if (!j)
                return -ENOENT;

        *_j = j;

        return 0;
}

void manager_send_unit_audit(Manager *m, Unit *u, int type, bool success) {

#ifdef HAVE_AUDIT
        _cleanup_free_ char *p = NULL;
        int audit_fd;

        audit_fd = get_audit_fd();
        if (audit_fd < 0)
                return;

        /* Don't generate audit events if the service was already
         * started and we're just deserializing */
        if (m->n_reloading > 0)
                return;

        if (m->running_as != SYSTEMD_SYSTEM)
                return;

        if (u->type != UNIT_SERVICE)
                return;

        p = unit_name_to_prefix_and_instance(u->id);
        if (!p) {
                log_error_unit(u->id,
                               "Failed to allocate unit name for audit message: %s", strerror(ENOMEM));
                return;
        }

        if (audit_log_user_comm_message(audit_fd, type, "", p, NULL, NULL, NULL, success) < 0) {
                if (errno == EPERM) {
                        /* We aren't allowed to send audit messages?
                         * Then let's not retry again. */
                        close_audit_fd();
                } else
                        log_warning("Failed to send audit message: %m");
        }
#endif

}

void manager_send_unit_plymouth(Manager *m, Unit *u) {
        union sockaddr_union sa = PLYMOUTH_SOCKET;

        int n = 0;
        _cleanup_free_ char *message = NULL;
        _cleanup_close_ int fd = -1;

        /* Don't generate plymouth events if the service was already
         * started and we're just deserializing */
        if (m->n_reloading > 0)
                return;

        if (m->running_as != SYSTEMD_SYSTEM)
                return;

        if (detect_container(NULL) > 0)
                return;

        if (u->type != UNIT_SERVICE &&
            u->type != UNIT_MOUNT &&
            u->type != UNIT_SWAP)
                return;

        /* We set SOCK_NONBLOCK here so that we rather drop the
         * message then wait for plymouth */
        fd = socket(AF_UNIX, SOCK_STREAM|SOCK_CLOEXEC|SOCK_NONBLOCK, 0);
        if (fd < 0) {
                log_error("socket() failed: %m");
                return;
        }

        if (connect(fd, &sa.sa, offsetof(struct sockaddr_un, sun_path) + 1 + strlen(sa.un.sun_path+1)) < 0) {

                if (!IN_SET(errno, EPIPE, EAGAIN, ENOENT, ECONNREFUSED, ECONNRESET, ECONNABORTED))
                        log_error("connect() failed: %m");
                return;
        }

        if (asprintf(&message, "U\002%c%s%n", (int) (strlen(u->id) + 1), u->id, &n) < 0) {
                log_oom();
                return;
        }

        errno = 0;
        if (write(fd, message, n + 1) != n + 1)
                if (!IN_SET(errno, EPIPE, EAGAIN, ENOENT, ECONNREFUSED, ECONNRESET, ECONNABORTED))
                        log_error("Failed to write Plymouth message: %m");
}

void manager_dispatch_bus_name_owner_changed(
                Manager *m,
                const char *name,
                const char* old_owner,
                const char *new_owner) {

        Unit *u;

        assert(m);
        assert(name);

        u = hashmap_get(m->watch_bus, name);
        if (!u)
                return;

        UNIT_VTABLE(u)->bus_name_owner_change(u, name, old_owner, new_owner);
}

int manager_open_serialization(Manager *m, FILE **_f) {
        const char *path;
        int fd = -1;
        FILE *f;

        assert(_f);

        path = m->running_as == SYSTEMD_SYSTEM ? "/run/systemd" : "/tmp";
        fd = open_tmpfile(path, O_RDWR|O_CLOEXEC);
        if (fd < 0)
                return -errno;

        log_debug("Serializing state to %s", path);

        f = fdopen(fd, "w+");
        if (!f) {
                safe_close(fd);
                return -errno;
        }

        *_f = f;

        return 0;
}

int manager_serialize(Manager *m, FILE *f, FDSet *fds, bool switching_root) {
        Iterator i;
        Unit *u;
        const char *t;
        char **e;
        int r;

        assert(m);
        assert(f);
        assert(fds);

        m->n_reloading ++;

        fprintf(f, "current-job-id=%i\n", m->current_job_id);
        fprintf(f, "taint-usr=%s\n", yes_no(m->taint_usr));
        fprintf(f, "n-installed-jobs=%u\n", m->n_installed_jobs);
        fprintf(f, "n-failed-jobs=%u\n", m->n_failed_jobs);

        dual_timestamp_serialize(f, "firmware-timestamp", &m->firmware_timestamp);
        dual_timestamp_serialize(f, "loader-timestamp", &m->loader_timestamp);
        dual_timestamp_serialize(f, "kernel-timestamp", &m->kernel_timestamp);
        dual_timestamp_serialize(f, "initrd-timestamp", &m->initrd_timestamp);

        if (!in_initrd()) {
                dual_timestamp_serialize(f, "userspace-timestamp", &m->userspace_timestamp);
                dual_timestamp_serialize(f, "finish-timestamp", &m->finish_timestamp);
                dual_timestamp_serialize(f, "security-start-timestamp", &m->security_start_timestamp);
                dual_timestamp_serialize(f, "security-finish-timestamp", &m->security_finish_timestamp);
                dual_timestamp_serialize(f, "generators-start-timestamp", &m->generators_start_timestamp);
                dual_timestamp_serialize(f, "generators-finish-timestamp", &m->generators_finish_timestamp);
                dual_timestamp_serialize(f, "units-load-start-timestamp", &m->units_load_start_timestamp);
                dual_timestamp_serialize(f, "units-load-finish-timestamp", &m->units_load_finish_timestamp);
        }

        if (!switching_root) {
                STRV_FOREACH(e, m->environment) {
                        _cleanup_free_ char *ce;

                        ce = cescape(*e);
                        if (!ce)
                                return -ENOMEM;

                        fprintf(f, "env=%s\n", *e);
                }
        }

        if (m->notify_fd >= 0) {
                int copy;

                copy = fdset_put_dup(fds, m->notify_fd);
                if (copy < 0)
                        return copy;

                fprintf(f, "notify-fd=%i\n", copy);
                fprintf(f, "notify-socket=%s\n", m->notify_socket);
        }

        if (m->kdbus_fd >= 0) {
                int copy;

                copy = fdset_put_dup(fds, m->kdbus_fd);
                if (copy < 0)
                        return copy;

                fprintf(f, "kdbus-fd=%i\n", copy);
        }

        bus_track_serialize(m->subscribed, f);

        fputc('\n', f);

        HASHMAP_FOREACH_KEY(u, t, m->units, i) {
                if (u->id != t)
                        continue;

                /* Start marker */
                fputs(u->id, f);
                fputc('\n', f);

                r = unit_serialize(u, f, fds, !switching_root);
                if (r < 0) {
                        m->n_reloading --;
                        return r;
                }
        }

        assert(m->n_reloading > 0);
        m->n_reloading --;

        if (ferror(f))
                return -EIO;

        r = bus_fdset_add_all(m, fds);
        if (r < 0)
                return r;

        return 0;
}

int manager_deserialize(Manager *m, FILE *f, FDSet *fds) {
        int r = 0;

        assert(m);
        assert(f);

        log_debug("Deserializing state...");

        m->n_reloading ++;

        for (;;) {
                char line[LINE_MAX], *l;

                if (!fgets(line, sizeof(line), f)) {
                        if (feof(f))
                                r = 0;
                        else
                                r = -errno;

                        goto finish;
                }

                char_array_0(line);
                l = strstrip(line);

                if (l[0] == 0)
                        break;

                if (startswith(l, "current-job-id=")) {
                        uint32_t id;

                        if (safe_atou32(l+15, &id) < 0)
                                log_warning("Failed to parse current job id value %s", l+15);
                        else
                                m->current_job_id = MAX(m->current_job_id, id);

                } else if (startswith(l, "n-installed-jobs=")) {
                        uint32_t n;

                        if (safe_atou32(l+17, &n) < 0)
                                log_warning("Failed to parse installed jobs counter %s", l+17);
                        else
                                m->n_installed_jobs += n;

                } else if (startswith(l, "n-failed-jobs=")) {
                        uint32_t n;

                        if (safe_atou32(l+14, &n) < 0)
                                log_warning("Failed to parse failed jobs counter %s", l+14);
                        else
                                m->n_failed_jobs += n;

                } else if (startswith(l, "taint-usr=")) {
                        int b;

                        b = parse_boolean(l+10);
                        if (b < 0)
                                log_warning("Failed to parse taint /usr flag %s", l+10);
                        else
                                m->taint_usr = m->taint_usr || b;

                } else if (startswith(l, "firmware-timestamp="))
                        dual_timestamp_deserialize(l+19, &m->firmware_timestamp);
                else if (startswith(l, "loader-timestamp="))
                        dual_timestamp_deserialize(l+17, &m->loader_timestamp);
                else if (startswith(l, "kernel-timestamp="))
                        dual_timestamp_deserialize(l+17, &m->kernel_timestamp);
                else if (startswith(l, "initrd-timestamp="))
                        dual_timestamp_deserialize(l+17, &m->initrd_timestamp);
                else if (startswith(l, "userspace-timestamp="))
                        dual_timestamp_deserialize(l+20, &m->userspace_timestamp);
                else if (startswith(l, "finish-timestamp="))
                        dual_timestamp_deserialize(l+17, &m->finish_timestamp);
                else if (startswith(l, "security-start-timestamp="))
                        dual_timestamp_deserialize(l+25, &m->security_start_timestamp);
                else if (startswith(l, "security-finish-timestamp="))
                        dual_timestamp_deserialize(l+26, &m->security_finish_timestamp);
                else if (startswith(l, "generators-start-timestamp="))
                        dual_timestamp_deserialize(l+27, &m->generators_start_timestamp);
                else if (startswith(l, "generators-finish-timestamp="))
                        dual_timestamp_deserialize(l+28, &m->generators_finish_timestamp);
                else if (startswith(l, "units-load-start-timestamp="))
                        dual_timestamp_deserialize(l+27, &m->units_load_start_timestamp);
                else if (startswith(l, "units-load-finish-timestamp="))
                        dual_timestamp_deserialize(l+28, &m->units_load_finish_timestamp);
                else if (startswith(l, "env=")) {
                        _cleanup_free_ char *uce = NULL;
                        char **e;

                        uce = cunescape(l+4);
                        if (!uce) {
                                r = -ENOMEM;
                                goto finish;
                        }

                        e = strv_env_set(m->environment, uce);
                        if (!e) {
                                r = -ENOMEM;
                                goto finish;
                        }

                        strv_free(m->environment);
                        m->environment = e;

                } else if (startswith(l, "notify-fd=")) {
                        int fd;

                        if (safe_atoi(l + 10, &fd) < 0 || fd < 0 || !fdset_contains(fds, fd))
                                log_warning("Failed to parse notify fd: %s", l + 10);
                        else {
                                m->notify_event_source = sd_event_source_unref(m->notify_event_source);
                                safe_close(m->notify_fd);
                                m->notify_fd = fdset_remove(fds, fd);
                        }

                } else if (startswith(l, "notify-socket=")) {
                        char *n;

                        n = strdup(l+14);
                        if (!n) {
                                r = -ENOMEM;
                                goto finish;
                        }

                        free(m->notify_socket);
                        m->notify_socket = n;

                } else if (startswith(l, "kdbus-fd=")) {
                        int fd;

                        if (safe_atoi(l + 9, &fd) < 0 || fd < 0 || !fdset_contains(fds, fd))
                                log_warning("Failed to parse kdbus fd: %s", l + 9);
                        else {
                                safe_close(m->kdbus_fd);
                                m->kdbus_fd = fdset_remove(fds, fd);
                        }

                } else if (bus_track_deserialize_item(&m->deserialized_subscribed, l) == 0)
                        log_warning("Unknown serialization item '%s'", l);
        }

        for (;;) {
                Unit *u;
                char name[UNIT_NAME_MAX+2];

                /* Start marker */
                if (!fgets(name, sizeof(name), f)) {
                        if (feof(f))
                                r = 0;
                        else
                                r = -errno;

                        goto finish;
                }

                char_array_0(name);

                r = manager_load_unit(m, strstrip(name), NULL, NULL, &u);
                if (r < 0)
                        goto finish;

                r = unit_deserialize(u, f, fds);
                if (r < 0)
                        goto finish;
        }

finish:
        if (ferror(f))
                r = -EIO;

        assert(m->n_reloading > 0);
        m->n_reloading --;

        return r;
}

int manager_reload(Manager *m) {
        int r, q;
        _cleanup_fclose_ FILE *f = NULL;
        _cleanup_fdset_free_ FDSet *fds = NULL;

        assert(m);

        r = manager_open_serialization(m, &f);
        if (r < 0)
                return r;

        m->n_reloading ++;
        bus_manager_send_reloading(m, true);

        fds = fdset_new();
        if (!fds) {
                m->n_reloading --;
                return -ENOMEM;
        }

        r = manager_serialize(m, f, fds, false);
        if (r < 0) {
                m->n_reloading --;
                return r;
        }

        if (fseeko(f, 0, SEEK_SET) < 0) {
                m->n_reloading --;
                return -errno;
        }

        /* From here on there is no way back. */
        manager_clear_jobs_and_units(m);
        manager_undo_generators(m);
        lookup_paths_free(&m->lookup_paths);

        /* Find new unit paths */
        manager_run_generators(m);

        q = lookup_paths_init(
                        &m->lookup_paths, m->running_as, true,
                        NULL,
                        m->generator_unit_path,
                        m->generator_unit_path_early,
                        m->generator_unit_path_late);
        if (q < 0)
                r = q;

        manager_build_unit_path_cache(m);

        /* First, enumerate what we can from all config files */
        q = manager_enumerate(m);
        if (q < 0)
                r = q;

        /* Second, deserialize our stored data */
        q = manager_deserialize(m, f, fds);
        if (q < 0)
                r = q;

        fclose(f);
        f = NULL;

        /* Re-register notify_fd as event source */
        q = manager_setup_notify(m);
        if (q < 0)
                r = q;

        /* Third, fire things up! */
        q = manager_coldplug(m);
        if (q < 0)
                r = q;

        assert(m->n_reloading > 0);
        m->n_reloading--;

        m->send_reloading_done = true;

        return r;
}

bool manager_is_reloading_or_reexecuting(Manager *m) {
        assert(m);

        return m->n_reloading != 0;
}

void manager_reset_failed(Manager *m) {
        Unit *u;
        Iterator i;

        assert(m);

        HASHMAP_FOREACH(u, m->units, i)
                unit_reset_failed(u);
}

bool manager_unit_inactive_or_pending(Manager *m, const char *name) {
        Unit *u;

        assert(m);
        assert(name);

        /* Returns true if the unit is inactive or going down */
        u = manager_get_unit(m, name);
        if (!u)
                return true;

        return unit_inactive_or_pending(u);
}

void manager_check_finished(Manager *m) {
        char userspace[FORMAT_TIMESPAN_MAX], initrd[FORMAT_TIMESPAN_MAX], kernel[FORMAT_TIMESPAN_MAX], sum[FORMAT_TIMESPAN_MAX];
        usec_t firmware_usec, loader_usec, kernel_usec, initrd_usec, userspace_usec, total_usec;
        Unit *u = NULL;
        Iterator i;

        assert(m);

        if (m->n_running_jobs == 0)
                m->jobs_in_progress_event_source = sd_event_source_unref(m->jobs_in_progress_event_source);

        if (hashmap_size(m->jobs) > 0) {

                if (m->jobs_in_progress_event_source)
                        sd_event_source_set_time(m->jobs_in_progress_event_source, now(CLOCK_MONOTONIC) + JOBS_IN_PROGRESS_WAIT_USEC);

                return;
        }

        manager_flip_auto_status(m, false);

        /* Notify Type=idle units that we are done now */
        m->idle_pipe_event_source = sd_event_source_unref(m->idle_pipe_event_source);
        manager_close_idle_pipe(m);

        /* Turn off confirm spawn now */
        m->confirm_spawn = false;

        /* No need to update ask password status when we're going non-interactive */
        manager_close_ask_password(m);

        /* This is no longer the first boot */
        manager_set_first_boot(m, false);

        if (dual_timestamp_is_set(&m->finish_timestamp))
                return;

        dual_timestamp_get(&m->finish_timestamp);

        if (m->running_as == SYSTEMD_SYSTEM && detect_container(NULL) <= 0) {

                /* Note that m->kernel_usec.monotonic is always at 0,
                 * and m->firmware_usec.monotonic and
                 * m->loader_usec.monotonic should be considered
                 * negative values. */

                firmware_usec = m->firmware_timestamp.monotonic - m->loader_timestamp.monotonic;
                loader_usec = m->loader_timestamp.monotonic - m->kernel_timestamp.monotonic;
                userspace_usec = m->finish_timestamp.monotonic - m->userspace_timestamp.monotonic;
                total_usec = m->firmware_timestamp.monotonic + m->finish_timestamp.monotonic;

                if (dual_timestamp_is_set(&m->initrd_timestamp)) {

                        kernel_usec = m->initrd_timestamp.monotonic - m->kernel_timestamp.monotonic;
                        initrd_usec = m->userspace_timestamp.monotonic - m->initrd_timestamp.monotonic;

                        log_struct(LOG_INFO,
                                   MESSAGE_ID(SD_MESSAGE_STARTUP_FINISHED),
                                   "KERNEL_USEC="USEC_FMT, kernel_usec,
                                   "INITRD_USEC="USEC_FMT, initrd_usec,
                                   "USERSPACE_USEC="USEC_FMT, userspace_usec,
                                   "MESSAGE=Startup finished in %s (kernel) + %s (initrd) + %s (userspace) = %s.",
                                   format_timespan(kernel, sizeof(kernel), kernel_usec, USEC_PER_MSEC),
                                   format_timespan(initrd, sizeof(initrd), initrd_usec, USEC_PER_MSEC),
                                   format_timespan(userspace, sizeof(userspace), userspace_usec, USEC_PER_MSEC),
                                   format_timespan(sum, sizeof(sum), total_usec, USEC_PER_MSEC),
                                   NULL);
                } else {
                        kernel_usec = m->userspace_timestamp.monotonic - m->kernel_timestamp.monotonic;
                        initrd_usec = 0;

                        log_struct(LOG_INFO,
                                   MESSAGE_ID(SD_MESSAGE_STARTUP_FINISHED),
                                   "KERNEL_USEC="USEC_FMT, kernel_usec,
                                   "USERSPACE_USEC="USEC_FMT, userspace_usec,
                                   "MESSAGE=Startup finished in %s (kernel) + %s (userspace) = %s.",
                                   format_timespan(kernel, sizeof(kernel), kernel_usec, USEC_PER_MSEC),
                                   format_timespan(userspace, sizeof(userspace), userspace_usec, USEC_PER_MSEC),
                                   format_timespan(sum, sizeof(sum), total_usec, USEC_PER_MSEC),
                                   NULL);
                }
        } else {
                firmware_usec = loader_usec = initrd_usec = kernel_usec = 0;
                total_usec = userspace_usec = m->finish_timestamp.monotonic - m->userspace_timestamp.monotonic;

                log_struct(LOG_INFO,
                           MESSAGE_ID(SD_MESSAGE_STARTUP_FINISHED),
                           "USERSPACE_USEC="USEC_FMT, userspace_usec,
                           "MESSAGE=Startup finished in %s.",
                           format_timespan(sum, sizeof(sum), total_usec, USEC_PER_MSEC),
                           NULL);
        }

        SET_FOREACH(u, m->startup_units, i)
                if (u->cgroup_path)
                        cgroup_context_apply(unit_get_cgroup_context(u), unit_get_cgroup_mask(u), u->cgroup_path, manager_state(m));

        bus_manager_send_finished(m, firmware_usec, loader_usec, kernel_usec, initrd_usec, userspace_usec, total_usec);

        sd_notifyf(false,
                   "READY=1\n"
                   "STATUS=Startup finished in %s.",
                   format_timespan(sum, sizeof(sum), total_usec, USEC_PER_MSEC));
}

static int create_generator_dir(Manager *m, char **generator, const char *name) {
        char *p;
        int r;

        assert(m);
        assert(generator);
        assert(name);

        if (*generator)
                return 0;

        if (m->running_as == SYSTEMD_SYSTEM && getpid() == 1) {
                /* systemd --system, not running --test */

                p = strappend("/run/systemd/", name);
                if (!p)
                        return log_oom();

                r = mkdir_p_label(p, 0755);
                if (r < 0) {
                        log_error("Failed to create generator directory %s: %s",
                                  p, strerror(-r));
                        free(p);
                        return r;
                }
        } else if (m->running_as == SYSTEMD_USER) {
                const char *s = NULL;

                s = getenv("XDG_RUNTIME_DIR");
                if (!s)
                        return -EINVAL;
                p = strjoin(s, "/systemd/", name, NULL);
                if (!p)
                        return log_oom();

                r = mkdir_p_label(p, 0755);
                if (r < 0) {
                        log_error("Failed to create generator directory %s: %s",
                                  p, strerror(-r));
                        free(p);
                        return r;
                }
        } else {
                /* systemd --system --test */

                p = strjoin("/tmp/systemd-", name, ".XXXXXX", NULL);
                if (!p)
                        return log_oom();

                if (!mkdtemp(p)) {
                        log_error("Failed to create generator directory %s: %m",
                                  p);
                        free(p);
                        return -errno;
                }
        }

        *generator = p;
        return 0;
}

static void trim_generator_dir(Manager *m, char **generator) {
        assert(m);
        assert(generator);

        if (!*generator)
                return;

        if (rmdir(*generator) >= 0) {
                free(*generator);
                *generator = NULL;
        }

        return;
}

void manager_run_generators(Manager *m) {
        _cleanup_closedir_ DIR *d = NULL;
        const char *generator_path;
        const char *argv[5];
        int r;

        assert(m);

        if (m->test_run)
                return;

        generator_path = m->running_as == SYSTEMD_SYSTEM ? SYSTEM_GENERATOR_PATH : USER_GENERATOR_PATH;
        d = opendir(generator_path);
        if (!d) {
                if (errno == ENOENT)
                        return;

                log_error("Failed to enumerate generator directory %s: %m",
                          generator_path);
                return;
        }

        r = create_generator_dir(m, &m->generator_unit_path, "generator");
        if (r < 0)
                goto finish;

        r = create_generator_dir(m, &m->generator_unit_path_early, "generator.early");
        if (r < 0)
                goto finish;

        r = create_generator_dir(m, &m->generator_unit_path_late, "generator.late");
        if (r < 0)
                goto finish;

        argv[0] = NULL; /* Leave this empty, execute_directory() will fill something in */
        argv[1] = m->generator_unit_path;
        argv[2] = m->generator_unit_path_early;
        argv[3] = m->generator_unit_path_late;
        argv[4] = NULL;

        RUN_WITH_UMASK(0022)
                execute_directory(generator_path, d, DEFAULT_TIMEOUT_USEC, (char**) argv);

finish:
        trim_generator_dir(m, &m->generator_unit_path);
        trim_generator_dir(m, &m->generator_unit_path_early);
        trim_generator_dir(m, &m->generator_unit_path_late);
}

static void remove_generator_dir(Manager *m, char **generator) {
        assert(m);
        assert(generator);

        if (!*generator)
                return;

        strv_remove(m->lookup_paths.unit_path, *generator);
        rm_rf(*generator, false, true, false);

        free(*generator);
        *generator = NULL;
}

void manager_undo_generators(Manager *m) {
        assert(m);

        remove_generator_dir(m, &m->generator_unit_path);
        remove_generator_dir(m, &m->generator_unit_path_early);
        remove_generator_dir(m, &m->generator_unit_path_late);
}

int manager_environment_add(Manager *m, char **minus, char **plus) {
        char **a = NULL, **b = NULL, **l;
        assert(m);

        l = m->environment;

        if (!strv_isempty(minus)) {
                a = strv_env_delete(l, 1, minus);
                if (!a)
                        return -ENOMEM;

                l = a;
        }

        if (!strv_isempty(plus)) {
                b = strv_env_merge(2, l, plus);
                if (!b) {
                        strv_free(a);
                        return -ENOMEM;
                }

                l = b;
        }

        if (m->environment != l)
                strv_free(m->environment);
        if (a != l)
                strv_free(a);
        if (b != l)
                strv_free(b);

        m->environment = l;
        manager_clean_environment(m);
        strv_sort(m->environment);

        return 0;
}

int manager_set_default_rlimits(Manager *m, struct rlimit **default_rlimit) {
        int i;

        assert(m);

        for (i = 0; i < _RLIMIT_MAX; i++) {
                if (!default_rlimit[i])
                        continue;

                m->rlimit[i] = newdup(struct rlimit, default_rlimit[i], 1);
                if (!m->rlimit[i])
                        return -ENOMEM;
        }

        return 0;
}

void manager_recheck_journal(Manager *m) {
        Unit *u;

        assert(m);

        if (m->running_as != SYSTEMD_SYSTEM)
                return;

        u = manager_get_unit(m, SPECIAL_JOURNALD_SOCKET);
        if (u && SOCKET(u)->state != SOCKET_RUNNING) {
                log_close_journal();
                return;
        }

        u = manager_get_unit(m, SPECIAL_JOURNALD_SERVICE);
        if (u && SERVICE(u)->state != SERVICE_RUNNING) {
                log_close_journal();
                return;
        }

        /* Hmm, OK, so the socket is fully up and the service is up
         * too, then let's make use of the thing. */
        log_open();
}

void manager_set_show_status(Manager *m, ShowStatus mode) {
        assert(m);
        assert(IN_SET(mode, SHOW_STATUS_AUTO, SHOW_STATUS_NO, SHOW_STATUS_YES, SHOW_STATUS_TEMPORARY));

        if (m->running_as != SYSTEMD_SYSTEM)
                return;

        m->show_status = mode;

        if (mode > 0)
                touch("/run/systemd/show-status");
        else
                unlink("/run/systemd/show-status");
}

static bool manager_get_show_status(Manager *m, StatusType type) {
        assert(m);

        if (m->running_as != SYSTEMD_SYSTEM)
                return false;

        if (m->no_console_output)
                return false;

        if (!IN_SET(manager_state(m), MANAGER_INITIALIZING, MANAGER_STARTING, MANAGER_STOPPING))
                return false;

        /* If we cannot find out the status properly, just proceed. */
        if (type != STATUS_TYPE_EMERGENCY && manager_check_ask_password(m) > 0)
                return false;

        if (m->show_status > 0)
                return true;

        /* If Plymouth is running make sure we show the status, so
         * that there's something nice to see when people press Esc */
        return plymouth_running();
}

void manager_set_first_boot(Manager *m, bool b) {
        assert(m);

        if (m->running_as != SYSTEMD_SYSTEM)
                return;

        m->first_boot = b;

        if (m->first_boot)
                touch("/run/systemd/first-boot");
        else
                unlink("/run/systemd/first-boot");
}

void manager_status_printf(Manager *m, StatusType type, const char *status, const char *format, ...) {
        va_list ap;

        if (!manager_get_show_status(m, type))
                return;

        /* XXX We should totally drop the check for ephemeral here
         * and thus effectively make 'Type=idle' pointless. */
        if (type == STATUS_TYPE_EPHEMERAL && m->n_on_console > 0)
                return;

        va_start(ap, format);
        status_vprintf(status, true, type == STATUS_TYPE_EPHEMERAL, format, ap);
        va_end(ap);
}

int manager_get_unit_by_path(Manager *m, const char *path, const char *suffix, Unit **_found) {
        _cleanup_free_ char *p = NULL;
        Unit *found;

        assert(m);
        assert(path);
        assert(suffix);
        assert(_found);

        p = unit_name_from_path(path, suffix);
        if (!p)
                return -ENOMEM;

        found = manager_get_unit(m, p);
        if (!found) {
                *_found = NULL;
                return 0;
        }

        *_found = found;
        return 1;
}

Set *manager_get_units_requiring_mounts_for(Manager *m, const char *path) {
        char p[strlen(path)+1];

        assert(m);
        assert(path);

        strcpy(p, path);
        path_kill_slashes(p);

        return hashmap_get(m->units_requiring_mounts_for, streq(p, "/") ? "" : p);
}

const char *manager_get_runtime_prefix(Manager *m) {
        assert(m);

        return m->running_as == SYSTEMD_SYSTEM ?
               "/run" :
               getenv("XDG_RUNTIME_DIR");
}

ManagerState manager_state(Manager *m) {
        Unit *u;

        assert(m);

        /* Did we ever finish booting? If not then we are still starting up */
        if (!dual_timestamp_is_set(&m->finish_timestamp)) {

                u = manager_get_unit(m, SPECIAL_BASIC_TARGET);
                if (!u || !UNIT_IS_ACTIVE_OR_RELOADING(unit_active_state(u)))
                        return MANAGER_INITIALIZING;

                return MANAGER_STARTING;
        }

        /* Is the special shutdown target queued? If so, we are in shutdown state */
        u = manager_get_unit(m, SPECIAL_SHUTDOWN_TARGET);
        if (u && u->job && IN_SET(u->job->type, JOB_START, JOB_RESTART, JOB_TRY_RESTART, JOB_RELOAD_OR_START))
                return MANAGER_STOPPING;

        /* Are the rescue or emergency targets active or queued? If so we are in maintenance state */
        u = manager_get_unit(m, SPECIAL_RESCUE_TARGET);
        if (u && (UNIT_IS_ACTIVE_OR_ACTIVATING(unit_active_state(u)) ||
                  (u->job && IN_SET(u->job->type, JOB_START, JOB_RESTART, JOB_TRY_RESTART, JOB_RELOAD_OR_START))))
                return MANAGER_MAINTENANCE;

        u = manager_get_unit(m, SPECIAL_EMERGENCY_TARGET);
        if (u && (UNIT_IS_ACTIVE_OR_ACTIVATING(unit_active_state(u)) ||
                  (u->job && IN_SET(u->job->type, JOB_START, JOB_RESTART, JOB_TRY_RESTART, JOB_RELOAD_OR_START))))
                return MANAGER_MAINTENANCE;

        /* Are there any failed units? If so, we are in degraded mode */
        if (set_size(m->failed_units) > 0)
                return MANAGER_DEGRADED;

        return MANAGER_RUNNING;
}

static const char *const manager_state_table[_MANAGER_STATE_MAX] = {
        [MANAGER_INITIALIZING] = "initializing",
        [MANAGER_STARTING] = "starting",
        [MANAGER_RUNNING] = "running",
        [MANAGER_DEGRADED] = "degraded",
        [MANAGER_MAINTENANCE] = "maintenance",
        [MANAGER_STOPPING] = "stopping",
};

DEFINE_STRING_TABLE_LOOKUP(manager_state, ManagerState);<|MERGE_RESOLUTION|>--- conflicted
+++ resolved
@@ -681,10 +681,6 @@
                 strncpy(sa.un.sun_path, m->notify_socket, sizeof(sa.un.sun_path)-1);
                 r = bind(fd, &sa.sa, offsetof(struct sockaddr_un, sun_path) + strlen(sa.un.sun_path));
                 if (r < 0) {
-<<<<<<< HEAD
-                        log_error("bind(@%s) failed: %m", sa.un.sun_path+1);
-                        return -errno;
-=======
                         log_error("bind(%s) failed: %m", sa.un.sun_path);
                         if (errno == EADDRINUSE) {
                                 log_notice("Removing %s socket and trying again.", m->notify_socket);
@@ -701,7 +697,6 @@
                                 }
                         } else
                                 return -errno;
->>>>>>> 7f308575
                 }
 
                 r = setsockopt(fd, SOL_SOCKET, SO_PASSCRED, &one, sizeof(one));
