--- conflicted
+++ resolved
@@ -700,14 +700,6 @@
 int unit_serialize(Unit *u, FILE *f, FDSet *fds, bool serialize_jobs);
 int unit_deserialize(Unit *u, FILE *f, FDSet *fds);
 int unit_deserialize_skip(FILE *f);
-<<<<<<< HEAD
-
-int unit_serialize_item(Unit *u, FILE *f, const char *key, const char *value);
-int unit_serialize_item_escaped(Unit *u, FILE *f, const char *key, const char *value);
-int unit_serialize_item_fd(Unit *u, FILE *f, FDSet *fds, const char *key, int fd);
-void unit_serialize_item_format(Unit *u, FILE *f, const char *key, const char *value, ...) _printf_(4,5);
-=======
->>>>>>> 9612f8cb
 
 int unit_add_node_dependency(Unit *u, const char *what, bool wants, UnitDependency d, UnitDependencyMask mask);
 
