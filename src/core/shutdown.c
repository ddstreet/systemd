--- conflicted
+++ resolved
@@ -47,10 +47,7 @@
 #include "watchdog.h"
 #include "killall.h"
 #include "cgroup-util.h"
-<<<<<<< HEAD
-=======
 #include "def.h"
->>>>>>> c17d7fc6
 
 #define FINALIZE_ATTEMPTS 50
 
@@ -225,11 +222,7 @@
 int main(int argc, char *argv[]) {
         bool need_umount = true, need_swapoff = true, need_loop_detach = true, need_dm_detach = true;
         bool in_container, use_watchdog = false;
-<<<<<<< HEAD
-        _cleanup_free_ char *line = NULL, *cgroup = NULL;
-=======
         _cleanup_free_ char *cgroup = NULL;
->>>>>>> c17d7fc6
         char *arguments[3];
         unsigned retries;
         int cmd, r;
@@ -242,11 +235,6 @@
         /* journald will die if not gone yet. The log target defaults
          * to console, but may have been changed by commandline options. */
 
-<<<<<<< HEAD
-        log_parse_environment();
-        log_set_target(LOG_TARGET_CONSOLE); /* syslog will die if not gone yet */
-=======
->>>>>>> c17d7fc6
         log_close_console(); /* force reopen of /dev/console */
         log_open();
 
