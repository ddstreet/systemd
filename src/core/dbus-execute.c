/***
  This file is part of systemd.

  Copyright 2010 Lennart Poettering

  systemd is free software; you can redistribute it and/or modify it
  under the terms of the GNU Lesser General Public License as published by
  the Free Software Foundation; either version 2.1 of the License, or
  (at your option) any later version.

  systemd is distributed in the hope that it will be useful, but
  WITHOUT ANY WARRANTY; without even the implied warranty of
  MERCHANTABILITY or FITNESS FOR A PARTICULAR PURPOSE. See the GNU
  Lesser General Public License for more details.

  You should have received a copy of the GNU Lesser General Public License
  along with systemd; If not, see <http://www.gnu.org/licenses/>.
***/

#include <sys/prctl.h>

#ifdef HAVE_SECCOMP
#include <seccomp.h>
#endif

#include "af-list.h"
#include "alloc-util.h"
#include "bus-util.h"
#include "capability-util.h"
#include "dbus-execute.h"
#include "env-util.h"
#include "execute.h"
#include "fd-util.h"
#include "fileio.h"
#include "ioprio.h"
#include "missing.h"
#include "mount-util.h"
#include "namespace.h"
#include "parse-util.h"
#include "path-util.h"
#include "process-util.h"
#include "rlimit-util.h"
#ifdef HAVE_SECCOMP
#include "seccomp-util.h"
#endif
#include "strv.h"
#include "syslog-util.h"
#include "user-util.h"
#include "utf8.h"

BUS_DEFINE_PROPERTY_GET_ENUM(bus_property_get_exec_output, exec_output, ExecOutput);

static BUS_DEFINE_PROPERTY_GET_ENUM(property_get_exec_input, exec_input, ExecInput);

static BUS_DEFINE_PROPERTY_GET_ENUM(property_get_exec_utmp_mode, exec_utmp_mode, ExecUtmpMode);

static BUS_DEFINE_PROPERTY_GET_ENUM(bus_property_get_protect_home, protect_home, ProtectHome);
static BUS_DEFINE_PROPERTY_GET_ENUM(bus_property_get_protect_system, protect_system, ProtectSystem);

static int property_get_environment_files(
                sd_bus *bus,
                const char *path,
                const char *interface,
                const char *property,
                sd_bus_message *reply,
                void *userdata,
                sd_bus_error *error) {

        ExecContext *c = userdata;
        char **j;
        int r;

        assert(bus);
        assert(reply);
        assert(c);

        r = sd_bus_message_open_container(reply, 'a', "(sb)");
        if (r < 0)
                return r;

        STRV_FOREACH(j, c->environment_files) {
                const char *fn = *j;

                r = sd_bus_message_append(reply, "(sb)", fn[0] == '-' ? fn + 1 : fn, fn[0] == '-');
                if (r < 0)
                        return r;
        }

        return sd_bus_message_close_container(reply);
}

static int property_get_oom_score_adjust(
                sd_bus *bus,
                const char *path,
                const char *interface,
                const char *property,
                sd_bus_message *reply,
                void *userdata,
                sd_bus_error *error) {


        ExecContext *c = userdata;
        int32_t n;

        assert(bus);
        assert(reply);
        assert(c);

        if (c->oom_score_adjust_set)
                n = c->oom_score_adjust;
        else {
                _cleanup_free_ char *t = NULL;

                n = 0;
                if (read_one_line_file("/proc/self/oom_score_adj", &t) >= 0)
                        safe_atoi32(t, &n);
        }

        return sd_bus_message_append(reply, "i", n);
}

static int property_get_nice(
                sd_bus *bus,
                const char *path,
                const char *interface,
                const char *property,
                sd_bus_message *reply,
                void *userdata,
                sd_bus_error *error) {


        ExecContext *c = userdata;
        int32_t n;

        assert(bus);
        assert(reply);
        assert(c);

        if (c->nice_set)
                n = c->nice;
        else {
                errno = 0;
                n = getpriority(PRIO_PROCESS, 0);
                if (errno > 0)
                        n = 0;
        }

        return sd_bus_message_append(reply, "i", n);
}

static int property_get_ioprio(
                sd_bus *bus,
                const char *path,
                const char *interface,
                const char *property,
                sd_bus_message *reply,
                void *userdata,
                sd_bus_error *error) {


        ExecContext *c = userdata;
        int32_t n;

        assert(bus);
        assert(reply);
        assert(c);

        if (c->ioprio_set)
                n = c->ioprio;
        else {
                n = ioprio_get(IOPRIO_WHO_PROCESS, 0);
                if (n < 0)
                        n = IOPRIO_PRIO_VALUE(IOPRIO_CLASS_BE, 4);
        }

        return sd_bus_message_append(reply, "i", n);
}

static int property_get_cpu_sched_policy(
                sd_bus *bus,
                const char *path,
                const char *interface,
                const char *property,
                sd_bus_message *reply,
                void *userdata,
                sd_bus_error *error) {

        ExecContext *c = userdata;
        int32_t n;

        assert(bus);
        assert(reply);
        assert(c);

        if (c->cpu_sched_set)
                n = c->cpu_sched_policy;
        else {
                n = sched_getscheduler(0);
                if (n < 0)
                        n = SCHED_OTHER;
        }

        return sd_bus_message_append(reply, "i", n);
}

static int property_get_cpu_sched_priority(
                sd_bus *bus,
                const char *path,
                const char *interface,
                const char *property,
                sd_bus_message *reply,
                void *userdata,
                sd_bus_error *error) {

        ExecContext *c = userdata;
        int32_t n;

        assert(bus);
        assert(reply);
        assert(c);

        if (c->cpu_sched_set)
                n = c->cpu_sched_priority;
        else {
                struct sched_param p = {};

                if (sched_getparam(0, &p) >= 0)
                        n = p.sched_priority;
                else
                        n = 0;
        }

        return sd_bus_message_append(reply, "i", n);
}

static int property_get_cpu_affinity(
                sd_bus *bus,
                const char *path,
                const char *interface,
                const char *property,
                sd_bus_message *reply,
                void *userdata,
                sd_bus_error *error) {

        ExecContext *c = userdata;

        assert(bus);
        assert(reply);
        assert(c);

        if (c->cpuset)
                return sd_bus_message_append_array(reply, 'y', c->cpuset, CPU_ALLOC_SIZE(c->cpuset_ncpus));
        else
                return sd_bus_message_append_array(reply, 'y', NULL, 0);
}

static int property_get_timer_slack_nsec(
                sd_bus *bus,
                const char *path,
                const char *interface,
                const char *property,
                sd_bus_message *reply,
                void *userdata,
                sd_bus_error *error) {

        ExecContext *c = userdata;
        uint64_t u;

        assert(bus);
        assert(reply);
        assert(c);

        if (c->timer_slack_nsec != NSEC_INFINITY)
                u = (uint64_t) c->timer_slack_nsec;
        else
                u = (uint64_t) prctl(PR_GET_TIMERSLACK);

        return sd_bus_message_append(reply, "t", u);
}

static int property_get_capability_bounding_set(
                sd_bus *bus,
                const char *path,
                const char *interface,
                const char *property,
                sd_bus_message *reply,
                void *userdata,
                sd_bus_error *error) {

        ExecContext *c = userdata;

        assert(bus);
        assert(reply);
        assert(c);

        return sd_bus_message_append(reply, "t", c->capability_bounding_set);
}

static int property_get_ambient_capabilities(
                sd_bus *bus,
                const char *path,
                const char *interface,
                const char *property,
                sd_bus_message *reply,
                void *userdata,
                sd_bus_error *error) {

        ExecContext *c = userdata;

        assert(bus);
        assert(reply);
        assert(c);

        return sd_bus_message_append(reply, "t", c->capability_ambient_set);
}

static int property_get_empty_string(
                sd_bus *bus,
                const char *path,
                const char *interface,
                const char *property,
                sd_bus_message *reply,
                void *userdata,
                sd_bus_error *error) {

        assert(bus);
        assert(reply);

        return sd_bus_message_append(reply, "s", "");
}

static int property_get_syscall_filter(
                sd_bus *bus,
                const char *path,
                const char *interface,
                const char *property,
                sd_bus_message *reply,
                void *userdata,
                sd_bus_error *error) {

        ExecContext *c = userdata;
        _cleanup_strv_free_ char **l = NULL;
        int r;

#ifdef HAVE_SECCOMP
        Iterator i;
        void *id;
#endif

        assert(bus);
        assert(reply);
        assert(c);

        r = sd_bus_message_open_container(reply, 'r', "bas");
        if (r < 0)
                return r;

        r = sd_bus_message_append(reply, "b", c->syscall_whitelist);
        if (r < 0)
                return r;

#ifdef HAVE_SECCOMP
        SET_FOREACH(id, c->syscall_filter, i) {
                char *name;

                name = seccomp_syscall_resolve_num_arch(SCMP_ARCH_NATIVE, PTR_TO_INT(id) - 1);
                if (!name)
                        continue;

                r = strv_consume(&l, name);
                if (r < 0)
                        return r;
        }
#endif

        strv_sort(l);

        r = sd_bus_message_append_strv(reply, l);
        if (r < 0)
                return r;

        return sd_bus_message_close_container(reply);
}

static int property_get_syscall_archs(
                sd_bus *bus,
                const char *path,
                const char *interface,
                const char *property,
                sd_bus_message *reply,
                void *userdata,
                sd_bus_error *error) {

        ExecContext *c = userdata;
        _cleanup_strv_free_ char **l = NULL;
        int r;

#ifdef HAVE_SECCOMP
        Iterator i;
        void *id;
#endif

        assert(bus);
        assert(reply);
        assert(c);

#ifdef HAVE_SECCOMP
        SET_FOREACH(id, c->syscall_archs, i) {
                const char *name;

                name = seccomp_arch_to_string(PTR_TO_UINT32(id) - 1);
                if (!name)
                        continue;

                r = strv_extend(&l, name);
                if (r < 0)
                        return -ENOMEM;
        }
#endif

        strv_sort(l);

        r = sd_bus_message_append_strv(reply, l);
        if (r < 0)
                return r;

        return 0;
}

static int property_get_syscall_errno(
                sd_bus *bus,
                const char *path,
                const char *interface,
                const char *property,
                sd_bus_message *reply,
                void *userdata,
                sd_bus_error *error) {

        ExecContext *c = userdata;

        assert(bus);
        assert(reply);
        assert(c);

        return sd_bus_message_append(reply, "i", (int32_t) c->syscall_errno);
}

static int property_get_selinux_context(
                sd_bus *bus,
                const char *path,
                const char *interface,
                const char *property,
                sd_bus_message *reply,
                void *userdata,
                sd_bus_error *error) {

        ExecContext *c = userdata;

        assert(bus);
        assert(reply);
        assert(c);

        return sd_bus_message_append(reply, "(bs)", c->selinux_context_ignore, c->selinux_context);
}

static int property_get_apparmor_profile(
                sd_bus *bus,
                const char *path,
                const char *interface,
                const char *property,
                sd_bus_message *reply,
                void *userdata,
                sd_bus_error *error) {

        ExecContext *c = userdata;

        assert(bus);
        assert(reply);
        assert(c);

        return sd_bus_message_append(reply, "(bs)", c->apparmor_profile_ignore, c->apparmor_profile);
}

static int property_get_smack_process_label(
                sd_bus *bus,
                const char *path,
                const char *interface,
                const char *property,
                sd_bus_message *reply,
                void *userdata,
                sd_bus_error *error) {

        ExecContext *c = userdata;

        assert(bus);
        assert(reply);
        assert(c);

        return sd_bus_message_append(reply, "(bs)", c->smack_process_label_ignore, c->smack_process_label);
}

static int property_get_personality(
                sd_bus *bus,
                const char *path,
                const char *interface,
                const char *property,
                sd_bus_message *reply,
                void *userdata,
                sd_bus_error *error) {

        ExecContext *c = userdata;

        assert(bus);
        assert(reply);
        assert(c);

        return sd_bus_message_append(reply, "s", personality_to_string(c->personality));
}

static int property_get_address_families(
                sd_bus *bus,
                const char *path,
                const char *interface,
                const char *property,
                sd_bus_message *reply,
                void *userdata,
                sd_bus_error *error) {

        ExecContext *c = userdata;
        _cleanup_strv_free_ char **l = NULL;
        Iterator i;
        void *af;
        int r;

        assert(bus);
        assert(reply);
        assert(c);

        r = sd_bus_message_open_container(reply, 'r', "bas");
        if (r < 0)
                return r;

        r = sd_bus_message_append(reply, "b", c->address_families_whitelist);
        if (r < 0)
                return r;

        SET_FOREACH(af, c->address_families, i) {
                const char *name;

                name = af_to_name(PTR_TO_INT(af));
                if (!name)
                        continue;

                r = strv_extend(&l, name);
                if (r < 0)
                        return -ENOMEM;
        }

        strv_sort(l);

        r = sd_bus_message_append_strv(reply, l);
        if (r < 0)
                return r;

        return sd_bus_message_close_container(reply);
}

static int property_get_working_directory(
                sd_bus *bus,
                const char *path,
                const char *interface,
                const char *property,
                sd_bus_message *reply,
                void *userdata,
                sd_bus_error *error) {

        ExecContext *c = userdata;
        const char *wd;

        assert(bus);
        assert(reply);
        assert(c);

        if (c->working_directory_home)
                wd = "~";
        else
                wd = c->working_directory;

        if (c->working_directory_missing_ok)
                wd = strjoina("!", wd);

        return sd_bus_message_append(reply, "s", wd);
}

static int property_get_syslog_level(
                sd_bus *bus,
                const char *path,
                const char *interface,
                const char *property,
                sd_bus_message *reply,
                void *userdata,
                sd_bus_error *error) {

        ExecContext *c = userdata;

        assert(bus);
        assert(reply);
        assert(c);

        return sd_bus_message_append(reply, "i", LOG_PRI(c->syslog_priority));
}

static int property_get_syslog_facility(
                sd_bus *bus,
                const char *path,
                const char *interface,
                const char *property,
                sd_bus_message *reply,
                void *userdata,
                sd_bus_error *error) {

        ExecContext *c = userdata;

        assert(bus);
        assert(reply);
        assert(c);

        return sd_bus_message_append(reply, "i", LOG_FAC(c->syslog_priority));
}

static int property_get_input_fdname(
                sd_bus *bus,
                const char *path,
                const char *interface,
                const char *property,
                sd_bus_message *reply,
                void *userdata,
                sd_bus_error *error) {

        ExecContext *c = userdata;
        const char *name;

        assert(bus);
        assert(c);
        assert(property);
        assert(reply);

        name = exec_context_fdname(c, STDIN_FILENO);

        return sd_bus_message_append(reply, "s", name);
}

static int property_get_output_fdname(
                sd_bus *bus,
                const char *path,
                const char *interface,
                const char *property,
                sd_bus_message *reply,
                void *userdata,
                sd_bus_error *error) {

        ExecContext *c = userdata;
        const char *name = NULL;

        assert(bus);
        assert(c);
        assert(property);
        assert(reply);

        if (c->std_output == EXEC_OUTPUT_NAMED_FD && streq(property, "StandardOutputFileDescriptorName"))
                name = exec_context_fdname(c, STDOUT_FILENO);
        else if (c->std_error == EXEC_OUTPUT_NAMED_FD && streq(property, "StandardErrorFileDescriptorName"))
                name = exec_context_fdname(c, STDERR_FILENO);

        return sd_bus_message_append(reply, "s", name);
}

static int property_get_bind_paths(
                sd_bus *bus,
                const char *path,
                const char *interface,
                const char *property,
                sd_bus_message *reply,
                void *userdata,
                sd_bus_error *error) {

        ExecContext *c = userdata;
        unsigned i;
        bool ro;
        int r;

        assert(bus);
        assert(c);
        assert(property);
        assert(reply);

        ro = !!strstr(property, "ReadOnly");

        r = sd_bus_message_open_container(reply, 'a', "(ssbt)");
        if (r < 0)
                return r;

        for (i = 0; i < c->n_bind_mounts; i++) {

                if (ro != c->bind_mounts[i].read_only)
                        continue;

                r = sd_bus_message_append(
                                reply, "(ssbt)",
                                c->bind_mounts[i].source,
                                c->bind_mounts[i].destination,
                                c->bind_mounts[i].ignore_enoent,
                                c->bind_mounts[i].recursive ? MS_REC : 0);
                if (r < 0)
                        return r;
        }

        return sd_bus_message_close_container(reply);
}

const sd_bus_vtable bus_exec_vtable[] = {
        SD_BUS_VTABLE_START(0),
        SD_BUS_PROPERTY("Environment", "as", NULL, offsetof(ExecContext, environment), SD_BUS_VTABLE_PROPERTY_CONST),
        SD_BUS_PROPERTY("EnvironmentFiles", "a(sb)", property_get_environment_files, 0, SD_BUS_VTABLE_PROPERTY_CONST),
        SD_BUS_PROPERTY("PassEnvironment", "as", NULL, offsetof(ExecContext, pass_environment), SD_BUS_VTABLE_PROPERTY_CONST),
        SD_BUS_PROPERTY("UMask", "u", bus_property_get_mode, offsetof(ExecContext, umask), SD_BUS_VTABLE_PROPERTY_CONST),
        SD_BUS_PROPERTY("LimitCPU", "t", bus_property_get_rlimit, offsetof(ExecContext, rlimit[RLIMIT_CPU]), SD_BUS_VTABLE_PROPERTY_CONST),
        SD_BUS_PROPERTY("LimitCPUSoft", "t", bus_property_get_rlimit, offsetof(ExecContext, rlimit[RLIMIT_CPU]), SD_BUS_VTABLE_PROPERTY_CONST),
        SD_BUS_PROPERTY("LimitFSIZE", "t", bus_property_get_rlimit, offsetof(ExecContext, rlimit[RLIMIT_FSIZE]), SD_BUS_VTABLE_PROPERTY_CONST),
        SD_BUS_PROPERTY("LimitFSIZESoft", "t", bus_property_get_rlimit, offsetof(ExecContext, rlimit[RLIMIT_FSIZE]), SD_BUS_VTABLE_PROPERTY_CONST),
        SD_BUS_PROPERTY("LimitDATA", "t", bus_property_get_rlimit, offsetof(ExecContext, rlimit[RLIMIT_DATA]), SD_BUS_VTABLE_PROPERTY_CONST),
        SD_BUS_PROPERTY("LimitDATASoft", "t", bus_property_get_rlimit, offsetof(ExecContext, rlimit[RLIMIT_DATA]), SD_BUS_VTABLE_PROPERTY_CONST),
        SD_BUS_PROPERTY("LimitSTACK", "t", bus_property_get_rlimit, offsetof(ExecContext, rlimit[RLIMIT_STACK]), SD_BUS_VTABLE_PROPERTY_CONST),
        SD_BUS_PROPERTY("LimitSTACKSoft", "t", bus_property_get_rlimit, offsetof(ExecContext, rlimit[RLIMIT_STACK]), SD_BUS_VTABLE_PROPERTY_CONST),
        SD_BUS_PROPERTY("LimitCORE", "t", bus_property_get_rlimit, offsetof(ExecContext, rlimit[RLIMIT_CORE]), SD_BUS_VTABLE_PROPERTY_CONST),
        SD_BUS_PROPERTY("LimitCORESoft", "t", bus_property_get_rlimit, offsetof(ExecContext, rlimit[RLIMIT_CORE]), SD_BUS_VTABLE_PROPERTY_CONST),
        SD_BUS_PROPERTY("LimitRSS", "t", bus_property_get_rlimit, offsetof(ExecContext, rlimit[RLIMIT_RSS]), SD_BUS_VTABLE_PROPERTY_CONST),
        SD_BUS_PROPERTY("LimitRSSSoft", "t", bus_property_get_rlimit, offsetof(ExecContext, rlimit[RLIMIT_RSS]), SD_BUS_VTABLE_PROPERTY_CONST),
        SD_BUS_PROPERTY("LimitNOFILE", "t", bus_property_get_rlimit, offsetof(ExecContext, rlimit[RLIMIT_NOFILE]), SD_BUS_VTABLE_PROPERTY_CONST),
        SD_BUS_PROPERTY("LimitNOFILESoft", "t", bus_property_get_rlimit, offsetof(ExecContext, rlimit[RLIMIT_NOFILE]), SD_BUS_VTABLE_PROPERTY_CONST),
        SD_BUS_PROPERTY("LimitAS", "t", bus_property_get_rlimit, offsetof(ExecContext, rlimit[RLIMIT_AS]), SD_BUS_VTABLE_PROPERTY_CONST),
        SD_BUS_PROPERTY("LimitASSoft", "t", bus_property_get_rlimit, offsetof(ExecContext, rlimit[RLIMIT_AS]), SD_BUS_VTABLE_PROPERTY_CONST),
        SD_BUS_PROPERTY("LimitNPROC", "t", bus_property_get_rlimit, offsetof(ExecContext, rlimit[RLIMIT_NPROC]), SD_BUS_VTABLE_PROPERTY_CONST),
        SD_BUS_PROPERTY("LimitNPROCSoft", "t", bus_property_get_rlimit, offsetof(ExecContext, rlimit[RLIMIT_NPROC]), SD_BUS_VTABLE_PROPERTY_CONST),
        SD_BUS_PROPERTY("LimitMEMLOCK", "t", bus_property_get_rlimit, offsetof(ExecContext, rlimit[RLIMIT_MEMLOCK]), SD_BUS_VTABLE_PROPERTY_CONST),
        SD_BUS_PROPERTY("LimitMEMLOCKSoft", "t", bus_property_get_rlimit, offsetof(ExecContext, rlimit[RLIMIT_MEMLOCK]), SD_BUS_VTABLE_PROPERTY_CONST),
        SD_BUS_PROPERTY("LimitLOCKS", "t", bus_property_get_rlimit, offsetof(ExecContext, rlimit[RLIMIT_LOCKS]), SD_BUS_VTABLE_PROPERTY_CONST),
        SD_BUS_PROPERTY("LimitLOCKSSoft", "t", bus_property_get_rlimit, offsetof(ExecContext, rlimit[RLIMIT_LOCKS]), SD_BUS_VTABLE_PROPERTY_CONST),
        SD_BUS_PROPERTY("LimitSIGPENDING", "t", bus_property_get_rlimit, offsetof(ExecContext, rlimit[RLIMIT_SIGPENDING]), SD_BUS_VTABLE_PROPERTY_CONST),
        SD_BUS_PROPERTY("LimitSIGPENDINGSoft", "t", bus_property_get_rlimit, offsetof(ExecContext, rlimit[RLIMIT_SIGPENDING]), SD_BUS_VTABLE_PROPERTY_CONST),
        SD_BUS_PROPERTY("LimitMSGQUEUE", "t", bus_property_get_rlimit, offsetof(ExecContext, rlimit[RLIMIT_MSGQUEUE]), SD_BUS_VTABLE_PROPERTY_CONST),
        SD_BUS_PROPERTY("LimitMSGQUEUESoft", "t", bus_property_get_rlimit, offsetof(ExecContext, rlimit[RLIMIT_MSGQUEUE]), SD_BUS_VTABLE_PROPERTY_CONST),
        SD_BUS_PROPERTY("LimitNICE", "t", bus_property_get_rlimit, offsetof(ExecContext, rlimit[RLIMIT_NICE]), SD_BUS_VTABLE_PROPERTY_CONST),
        SD_BUS_PROPERTY("LimitNICESoft", "t", bus_property_get_rlimit, offsetof(ExecContext, rlimit[RLIMIT_NICE]), SD_BUS_VTABLE_PROPERTY_CONST),
        SD_BUS_PROPERTY("LimitRTPRIO", "t", bus_property_get_rlimit, offsetof(ExecContext, rlimit[RLIMIT_RTPRIO]), SD_BUS_VTABLE_PROPERTY_CONST),
        SD_BUS_PROPERTY("LimitRTPRIOSoft", "t", bus_property_get_rlimit, offsetof(ExecContext, rlimit[RLIMIT_RTPRIO]), SD_BUS_VTABLE_PROPERTY_CONST),
        SD_BUS_PROPERTY("LimitRTTIME", "t", bus_property_get_rlimit, offsetof(ExecContext, rlimit[RLIMIT_RTTIME]), SD_BUS_VTABLE_PROPERTY_CONST),
        SD_BUS_PROPERTY("LimitRTTIMESoft", "t", bus_property_get_rlimit, offsetof(ExecContext, rlimit[RLIMIT_RTTIME]), SD_BUS_VTABLE_PROPERTY_CONST),
        SD_BUS_PROPERTY("WorkingDirectory", "s", property_get_working_directory, 0, SD_BUS_VTABLE_PROPERTY_CONST),
        SD_BUS_PROPERTY("RootDirectory", "s", NULL, offsetof(ExecContext, root_directory), SD_BUS_VTABLE_PROPERTY_CONST),
        SD_BUS_PROPERTY("RootImage", "s", NULL, offsetof(ExecContext, root_image), SD_BUS_VTABLE_PROPERTY_CONST),
        SD_BUS_PROPERTY("OOMScoreAdjust", "i", property_get_oom_score_adjust, 0, SD_BUS_VTABLE_PROPERTY_CONST),
        SD_BUS_PROPERTY("Nice", "i", property_get_nice, 0, SD_BUS_VTABLE_PROPERTY_CONST),
        SD_BUS_PROPERTY("IOScheduling", "i", property_get_ioprio, 0, SD_BUS_VTABLE_PROPERTY_CONST),
        SD_BUS_PROPERTY("CPUSchedulingPolicy", "i", property_get_cpu_sched_policy, 0, SD_BUS_VTABLE_PROPERTY_CONST),
        SD_BUS_PROPERTY("CPUSchedulingPriority", "i", property_get_cpu_sched_priority, 0, SD_BUS_VTABLE_PROPERTY_CONST),
        SD_BUS_PROPERTY("CPUAffinity", "ay", property_get_cpu_affinity, 0, SD_BUS_VTABLE_PROPERTY_CONST),
        SD_BUS_PROPERTY("TimerSlackNSec", "t", property_get_timer_slack_nsec, 0, SD_BUS_VTABLE_PROPERTY_CONST),
        SD_BUS_PROPERTY("CPUSchedulingResetOnFork", "b", bus_property_get_bool, offsetof(ExecContext, cpu_sched_reset_on_fork), SD_BUS_VTABLE_PROPERTY_CONST),
        SD_BUS_PROPERTY("NonBlocking", "b", bus_property_get_bool, offsetof(ExecContext, non_blocking), SD_BUS_VTABLE_PROPERTY_CONST),
        SD_BUS_PROPERTY("StandardInput", "s", property_get_exec_input, offsetof(ExecContext, std_input), SD_BUS_VTABLE_PROPERTY_CONST),
        SD_BUS_PROPERTY("StandardInputFileDescriptorName", "s", property_get_input_fdname, 0, SD_BUS_VTABLE_PROPERTY_CONST),
        SD_BUS_PROPERTY("StandardOutput", "s", bus_property_get_exec_output, offsetof(ExecContext, std_output), SD_BUS_VTABLE_PROPERTY_CONST),
        SD_BUS_PROPERTY("StandardOutputFileDescriptorName", "s", property_get_output_fdname, 0, SD_BUS_VTABLE_PROPERTY_CONST),
        SD_BUS_PROPERTY("StandardError", "s", bus_property_get_exec_output, offsetof(ExecContext, std_error), SD_BUS_VTABLE_PROPERTY_CONST),
        SD_BUS_PROPERTY("StandardErrorFileDescriptorName", "s", property_get_output_fdname, 0, SD_BUS_VTABLE_PROPERTY_CONST),
        SD_BUS_PROPERTY("TTYPath", "s", NULL, offsetof(ExecContext, tty_path), SD_BUS_VTABLE_PROPERTY_CONST),
        SD_BUS_PROPERTY("TTYReset", "b", bus_property_get_bool, offsetof(ExecContext, tty_reset), SD_BUS_VTABLE_PROPERTY_CONST),
        SD_BUS_PROPERTY("TTYVHangup", "b", bus_property_get_bool, offsetof(ExecContext, tty_vhangup), SD_BUS_VTABLE_PROPERTY_CONST),
        SD_BUS_PROPERTY("TTYVTDisallocate", "b", bus_property_get_bool, offsetof(ExecContext, tty_vt_disallocate), SD_BUS_VTABLE_PROPERTY_CONST),
        SD_BUS_PROPERTY("SyslogPriority", "i", bus_property_get_int, offsetof(ExecContext, syslog_priority), SD_BUS_VTABLE_PROPERTY_CONST),
        SD_BUS_PROPERTY("SyslogIdentifier", "s", NULL, offsetof(ExecContext, syslog_identifier), SD_BUS_VTABLE_PROPERTY_CONST),
        SD_BUS_PROPERTY("SyslogLevelPrefix", "b", bus_property_get_bool, offsetof(ExecContext, syslog_level_prefix), SD_BUS_VTABLE_PROPERTY_CONST),
        SD_BUS_PROPERTY("SyslogLevel", "i", property_get_syslog_level, 0, SD_BUS_VTABLE_PROPERTY_CONST),
        SD_BUS_PROPERTY("SyslogFacility", "i", property_get_syslog_facility, 0, SD_BUS_VTABLE_PROPERTY_CONST),
        SD_BUS_PROPERTY("Capabilities", "s", property_get_empty_string, 0, SD_BUS_VTABLE_PROPERTY_CONST|SD_BUS_VTABLE_HIDDEN),
        SD_BUS_PROPERTY("SecureBits", "i", bus_property_get_int, offsetof(ExecContext, secure_bits), SD_BUS_VTABLE_PROPERTY_CONST),
        SD_BUS_PROPERTY("CapabilityBoundingSet", "t", property_get_capability_bounding_set, 0, SD_BUS_VTABLE_PROPERTY_CONST),
        SD_BUS_PROPERTY("AmbientCapabilities", "t", property_get_ambient_capabilities, 0, SD_BUS_VTABLE_PROPERTY_CONST),
        SD_BUS_PROPERTY("User", "s", NULL, offsetof(ExecContext, user), SD_BUS_VTABLE_PROPERTY_CONST),
        SD_BUS_PROPERTY("Group", "s", NULL, offsetof(ExecContext, group), SD_BUS_VTABLE_PROPERTY_CONST),
        SD_BUS_PROPERTY("DynamicUser", "b", bus_property_get_bool, offsetof(ExecContext, dynamic_user), SD_BUS_VTABLE_PROPERTY_CONST),
        SD_BUS_PROPERTY("RemoveIPC", "b", bus_property_get_bool, offsetof(ExecContext, remove_ipc), SD_BUS_VTABLE_PROPERTY_CONST),
        SD_BUS_PROPERTY("SupplementaryGroups", "as", NULL, offsetof(ExecContext, supplementary_groups), SD_BUS_VTABLE_PROPERTY_CONST),
        SD_BUS_PROPERTY("PAMName", "s", NULL, offsetof(ExecContext, pam_name), SD_BUS_VTABLE_PROPERTY_CONST),
        SD_BUS_PROPERTY("ReadWriteDirectories", "as", NULL, offsetof(ExecContext, read_write_paths), SD_BUS_VTABLE_PROPERTY_CONST|SD_BUS_VTABLE_HIDDEN),
        SD_BUS_PROPERTY("ReadOnlyDirectories", "as", NULL, offsetof(ExecContext, read_only_paths), SD_BUS_VTABLE_PROPERTY_CONST|SD_BUS_VTABLE_HIDDEN),
        SD_BUS_PROPERTY("InaccessibleDirectories", "as", NULL, offsetof(ExecContext, inaccessible_paths), SD_BUS_VTABLE_PROPERTY_CONST|SD_BUS_VTABLE_HIDDEN),
        SD_BUS_PROPERTY("ReadWritePaths", "as", NULL, offsetof(ExecContext, read_write_paths), SD_BUS_VTABLE_PROPERTY_CONST),
        SD_BUS_PROPERTY("ReadOnlyPaths", "as", NULL, offsetof(ExecContext, read_only_paths), SD_BUS_VTABLE_PROPERTY_CONST),
        SD_BUS_PROPERTY("InaccessiblePaths", "as", NULL, offsetof(ExecContext, inaccessible_paths), SD_BUS_VTABLE_PROPERTY_CONST),
        SD_BUS_PROPERTY("MountFlags", "t", bus_property_get_ulong, offsetof(ExecContext, mount_flags), SD_BUS_VTABLE_PROPERTY_CONST),
        SD_BUS_PROPERTY("PrivateTmp", "b", bus_property_get_bool, offsetof(ExecContext, private_tmp), SD_BUS_VTABLE_PROPERTY_CONST),
        SD_BUS_PROPERTY("PrivateDevices", "b", bus_property_get_bool, offsetof(ExecContext, private_devices), SD_BUS_VTABLE_PROPERTY_CONST),
        SD_BUS_PROPERTY("ProtectKernelTunables", "b", bus_property_get_bool, offsetof(ExecContext, protect_kernel_tunables), SD_BUS_VTABLE_PROPERTY_CONST),
        SD_BUS_PROPERTY("ProtectKernelModules", "b", bus_property_get_bool, offsetof(ExecContext, protect_kernel_modules), SD_BUS_VTABLE_PROPERTY_CONST),
        SD_BUS_PROPERTY("ProtectControlGroups", "b", bus_property_get_bool, offsetof(ExecContext, protect_control_groups), SD_BUS_VTABLE_PROPERTY_CONST),
        SD_BUS_PROPERTY("PrivateNetwork", "b", bus_property_get_bool, offsetof(ExecContext, private_network), SD_BUS_VTABLE_PROPERTY_CONST),
        SD_BUS_PROPERTY("PrivateUsers", "b", bus_property_get_bool, offsetof(ExecContext, private_users), SD_BUS_VTABLE_PROPERTY_CONST),
        SD_BUS_PROPERTY("ProtectHome", "s", bus_property_get_protect_home, offsetof(ExecContext, protect_home), SD_BUS_VTABLE_PROPERTY_CONST),
        SD_BUS_PROPERTY("ProtectSystem", "s", bus_property_get_protect_system, offsetof(ExecContext, protect_system), SD_BUS_VTABLE_PROPERTY_CONST),
        SD_BUS_PROPERTY("SameProcessGroup", "b", bus_property_get_bool, offsetof(ExecContext, same_pgrp), SD_BUS_VTABLE_PROPERTY_CONST),
        SD_BUS_PROPERTY("UtmpIdentifier", "s", NULL, offsetof(ExecContext, utmp_id), SD_BUS_VTABLE_PROPERTY_CONST),
        SD_BUS_PROPERTY("UtmpMode", "s", property_get_exec_utmp_mode, offsetof(ExecContext, utmp_mode), SD_BUS_VTABLE_PROPERTY_CONST),
        SD_BUS_PROPERTY("SELinuxContext", "(bs)", property_get_selinux_context, 0, SD_BUS_VTABLE_PROPERTY_CONST),
        SD_BUS_PROPERTY("AppArmorProfile", "(bs)", property_get_apparmor_profile, 0, SD_BUS_VTABLE_PROPERTY_CONST),
        SD_BUS_PROPERTY("SmackProcessLabel", "(bs)", property_get_smack_process_label, 0, SD_BUS_VTABLE_PROPERTY_CONST),
        SD_BUS_PROPERTY("IgnoreSIGPIPE", "b", bus_property_get_bool, offsetof(ExecContext, ignore_sigpipe), SD_BUS_VTABLE_PROPERTY_CONST),
        SD_BUS_PROPERTY("NoNewPrivileges", "b", bus_property_get_bool, offsetof(ExecContext, no_new_privileges), SD_BUS_VTABLE_PROPERTY_CONST),
        SD_BUS_PROPERTY("SystemCallFilter", "(bas)", property_get_syscall_filter, 0, SD_BUS_VTABLE_PROPERTY_CONST),
        SD_BUS_PROPERTY("SystemCallArchitectures", "as", property_get_syscall_archs, 0, SD_BUS_VTABLE_PROPERTY_CONST),
        SD_BUS_PROPERTY("SystemCallErrorNumber", "i", property_get_syscall_errno, 0, SD_BUS_VTABLE_PROPERTY_CONST),
        SD_BUS_PROPERTY("Personality", "s", property_get_personality, 0, SD_BUS_VTABLE_PROPERTY_CONST),
        SD_BUS_PROPERTY("RestrictAddressFamilies", "(bas)", property_get_address_families, 0, SD_BUS_VTABLE_PROPERTY_CONST),
        SD_BUS_PROPERTY("RuntimeDirectoryMode", "u", bus_property_get_mode, offsetof(ExecContext, runtime_directory_mode), SD_BUS_VTABLE_PROPERTY_CONST),
        SD_BUS_PROPERTY("RuntimeDirectory", "as", NULL, offsetof(ExecContext, runtime_directory), SD_BUS_VTABLE_PROPERTY_CONST),
        SD_BUS_PROPERTY("MemoryDenyWriteExecute", "b", bus_property_get_bool, offsetof(ExecContext, memory_deny_write_execute), SD_BUS_VTABLE_PROPERTY_CONST),
        SD_BUS_PROPERTY("RestrictRealtime", "b", bus_property_get_bool, offsetof(ExecContext, restrict_realtime), SD_BUS_VTABLE_PROPERTY_CONST),
<<<<<<< HEAD
        SD_BUS_PROPERTY("RestrictNamespace", "t", bus_property_get_ulong, offsetof(ExecContext, restrict_namespaces), SD_BUS_VTABLE_PROPERTY_CONST),
=======
        SD_BUS_PROPERTY("RestrictNamespaces", "t", bus_property_get_ulong, offsetof(ExecContext, restrict_namespaces), SD_BUS_VTABLE_PROPERTY_CONST),
        SD_BUS_PROPERTY("BindPaths", "a(ssbt)", property_get_bind_paths, 0, SD_BUS_VTABLE_PROPERTY_CONST),
        SD_BUS_PROPERTY("BindReadOnlyPaths", "a(ssbt)", property_get_bind_paths, 0, SD_BUS_VTABLE_PROPERTY_CONST),
        SD_BUS_PROPERTY("MountAPIVFS", "b", bus_property_get_bool, offsetof(ExecContext, mount_apivfs), SD_BUS_VTABLE_PROPERTY_CONST),
>>>>>>> a3e9ab76
        SD_BUS_VTABLE_END
};

static int append_exec_command(sd_bus_message *reply, ExecCommand *c) {
        int r;

        assert(reply);
        assert(c);

        if (!c->path)
                return 0;

        r = sd_bus_message_open_container(reply, 'r', "sasbttttuii");
        if (r < 0)
                return r;

        r = sd_bus_message_append(reply, "s", c->path);
        if (r < 0)
                return r;

        r = sd_bus_message_append_strv(reply, c->argv);
        if (r < 0)
                return r;

        r = sd_bus_message_append(reply, "bttttuii",
                                  c->ignore,
                                  c->exec_status.start_timestamp.realtime,
                                  c->exec_status.start_timestamp.monotonic,
                                  c->exec_status.exit_timestamp.realtime,
                                  c->exec_status.exit_timestamp.monotonic,
                                  (uint32_t) c->exec_status.pid,
                                  (int32_t) c->exec_status.code,
                                  (int32_t) c->exec_status.status);
        if (r < 0)
                return r;

        return sd_bus_message_close_container(reply);
}

int bus_property_get_exec_command(
                sd_bus *bus,
                const char *path,
                const char *interface,
                const char *property,
                sd_bus_message *reply,
                void *userdata,
                sd_bus_error *ret_error) {

        ExecCommand *c = (ExecCommand*) userdata;
        int r;

        assert(bus);
        assert(reply);

        r = sd_bus_message_open_container(reply, 'a', "(sasbttttuii)");
        if (r < 0)
                return r;

        r = append_exec_command(reply, c);
        if (r < 0)
                return r;

        return sd_bus_message_close_container(reply);
}

int bus_property_get_exec_command_list(
                sd_bus *bus,
                const char *path,
                const char *interface,
                const char *property,
                sd_bus_message *reply,
                void *userdata,
                sd_bus_error *ret_error) {

        ExecCommand *c = *(ExecCommand**) userdata;
        int r;

        assert(bus);
        assert(reply);

        r = sd_bus_message_open_container(reply, 'a', "(sasbttttuii)");
        if (r < 0)
                return r;

        LIST_FOREACH(command, c, c) {
                r = append_exec_command(reply, c);
                if (r < 0)
                        return r;
        }

        return sd_bus_message_close_container(reply);
}

int bus_exec_context_set_transient_property(
                Unit *u,
                ExecContext *c,
                const char *name,
                sd_bus_message *message,
                UnitSetPropertiesMode mode,
                sd_bus_error *error) {

        const char *soft = NULL;
        int r, ri;

        assert(u);
        assert(c);
        assert(name);
        assert(message);

        if (streq(name, "User")) {
                const char *uu;

                r = sd_bus_message_read(message, "s", &uu);
                if (r < 0)
                        return r;

                if (!isempty(uu) && !valid_user_group_name_or_id(uu))
                        return sd_bus_error_setf(error, SD_BUS_ERROR_INVALID_ARGS, "Invalid user name: %s", uu);

                if (mode != UNIT_CHECK) {

                        if (isempty(uu))
                                c->user = mfree(c->user);
                        else if (free_and_strdup(&c->user, uu) < 0)
                                return -ENOMEM;

                        unit_write_drop_in_private_format(u, mode, name, "User=%s", uu);
                }

                return 1;

        } else if (streq(name, "Group")) {
                const char *gg;

                r = sd_bus_message_read(message, "s", &gg);
                if (r < 0)
                        return r;

                if (!isempty(gg) && !valid_user_group_name_or_id(gg))
                        return sd_bus_error_setf(error, SD_BUS_ERROR_INVALID_ARGS, "Invalid group name: %s", gg);

                if (mode != UNIT_CHECK) {

                        if (isempty(gg))
                                c->group = mfree(c->group);
                        else if (free_and_strdup(&c->group, gg) < 0)
                                return -ENOMEM;

                        unit_write_drop_in_private_format(u, mode, name, "Group=%s", gg);
                }

                return 1;
        } else if (streq(name, "SyslogIdentifier")) {
                const char *id;

                r = sd_bus_message_read(message, "s", &id);
                if (r < 0)
                        return r;

                if (mode != UNIT_CHECK) {

                        if (isempty(id))
                                c->syslog_identifier = mfree(c->syslog_identifier);
                        else if (free_and_strdup(&c->syslog_identifier, id) < 0)
                                return -ENOMEM;

                        unit_write_drop_in_private_format(u, mode, name, "SyslogIdentifier=%s", id);
                }

                return 1;
        } else if (streq(name, "SyslogLevel")) {
                int level;

                r = sd_bus_message_read(message, "i", &level);
                if (r < 0)
                        return r;

                if (!log_level_is_valid(level))
                        return sd_bus_error_setf(error, SD_BUS_ERROR_INVALID_ARGS, "Log level value out of range");

                if (mode != UNIT_CHECK) {
                        c->syslog_priority = (c->syslog_priority & LOG_FACMASK) | level;
                        unit_write_drop_in_private_format(u, mode, name, "SyslogLevel=%i", level);
                }

                return 1;
        } else if (streq(name, "SyslogFacility")) {
                int facility;

                r = sd_bus_message_read(message, "i", &facility);
                if (r < 0)
                        return r;

                if (!log_facility_unshifted_is_valid(facility))
                        return sd_bus_error_setf(error, SD_BUS_ERROR_INVALID_ARGS, "Log facility value out of range");

                if (mode != UNIT_CHECK) {
                        c->syslog_priority = (facility << 3) | LOG_PRI(c->syslog_priority);
                        unit_write_drop_in_private_format(u, mode, name, "SyslogFacility=%i", facility);
                }

                return 1;
        } else if (streq(name, "Nice")) {
                int n;

                r = sd_bus_message_read(message, "i", &n);
                if (r < 0)
                        return r;

                if (!nice_is_valid(n))
                        return sd_bus_error_setf(error, SD_BUS_ERROR_INVALID_ARGS, "Nice value out of range");

                if (mode != UNIT_CHECK) {
                        c->nice = n;
                        unit_write_drop_in_private_format(u, mode, name, "Nice=%i", n);
                }

                return 1;

        } else if (STR_IN_SET(name, "TTYPath", "RootDirectory", "RootImage")) {
                const char *s;

                r = sd_bus_message_read(message, "s", &s);
                if (r < 0)
                        return r;

                if (!path_is_absolute(s))
                        return sd_bus_error_setf(error, SD_BUS_ERROR_INVALID_ARGS, "%s takes an absolute path", name);

                if (mode != UNIT_CHECK) {
                        if (streq(name, "TTYPath"))
                                r = free_and_strdup(&c->tty_path, s);
                        else if (streq(name, "RootImage"))
                                r = free_and_strdup(&c->root_image, s);
                        else {
                                assert(streq(name, "RootDirectory"));
                                r = free_and_strdup(&c->root_directory, s);
                        }
                        if (r < 0)
                                return r;

                        unit_write_drop_in_private_format(u, mode, name, "%s=%s", name, s);
                }

                return 1;

        } else if (streq(name, "WorkingDirectory")) {
                const char *s;
                bool missing_ok;

                r = sd_bus_message_read(message, "s", &s);
                if (r < 0)
                        return r;

                if (s[0] == '-') {
                        missing_ok = true;
                        s++;
                } else
                        missing_ok = false;

                if (!streq(s, "~") && !path_is_absolute(s))
                        return sd_bus_error_setf(error, SD_BUS_ERROR_INVALID_ARGS, "WorkingDirectory= expects an absolute path or '~'");

                if (mode != UNIT_CHECK) {
                        if (streq(s, "~")) {
                                c->working_directory = mfree(c->working_directory);
                                c->working_directory_home = true;
                        } else {
                                r = free_and_strdup(&c->working_directory, s);
                                if (r < 0)
                                        return r;

                                c->working_directory_home = false;
                        }

                        c->working_directory_missing_ok = missing_ok;
                        unit_write_drop_in_private_format(u, mode, name, "WorkingDirectory=%s%s", missing_ok ? "-" : "", s);
                }

                return 1;

        } else if (streq(name, "StandardInput")) {
                const char *s;
                ExecInput p;

                r = sd_bus_message_read(message, "s", &s);
                if (r < 0)
                        return r;

                p = exec_input_from_string(s);
                if (p < 0)
                        return sd_bus_error_setf(error, SD_BUS_ERROR_INVALID_ARGS, "Invalid standard input name");

                if (mode != UNIT_CHECK) {
                        c->std_input = p;

                        unit_write_drop_in_private_format(u, mode, name, "StandardInput=%s", exec_input_to_string(p));
                }

                return 1;

        } else if (streq(name, "StandardOutput")) {
                const char *s;
                ExecOutput p;

                r = sd_bus_message_read(message, "s", &s);
                if (r < 0)
                        return r;

                p = exec_output_from_string(s);
                if (p < 0)
                        return sd_bus_error_setf(error, SD_BUS_ERROR_INVALID_ARGS, "Invalid standard output name");

                if (mode != UNIT_CHECK) {
                        c->std_output = p;

                        unit_write_drop_in_private_format(u, mode, name, "StandardOutput=%s", exec_output_to_string(p));
                }

                return 1;

        } else if (streq(name, "StandardError")) {
                const char *s;
                ExecOutput p;

                r = sd_bus_message_read(message, "s", &s);
                if (r < 0)
                        return r;

                p = exec_output_from_string(s);
                if (p < 0)
                        return sd_bus_error_setf(error, SD_BUS_ERROR_INVALID_ARGS, "Invalid standard error name");

                if (mode != UNIT_CHECK) {
                        c->std_error = p;

                        unit_write_drop_in_private_format(u, mode, name, "StandardError=%s", exec_output_to_string(p));
                }

                return 1;

        } else if (STR_IN_SET(name,
                              "StandardInputFileDescriptorName", "StandardOutputFileDescriptorName", "StandardErrorFileDescriptorName")) {
                const char *s;

                r = sd_bus_message_read(message, "s", &s);
                if (r < 0)
                        return r;

                if (!fdname_is_valid(s))
                        return sd_bus_error_setf(error, SD_BUS_ERROR_INVALID_ARGS, "Invalid file descriptor name");

                if (mode != UNIT_CHECK) {
                        if (streq(name, "StandardInputFileDescriptorName")) {
                                c->std_input = EXEC_INPUT_NAMED_FD;
                                r = free_and_strdup(&c->stdio_fdname[STDIN_FILENO], s);
                                if (r < 0)
                                        return r;
                                unit_write_drop_in_private_format(u, mode, name, "StandardInput=fd:%s", s);
                        } else if (streq(name, "StandardOutputFileDescriptorName")) {
                                c->std_output = EXEC_OUTPUT_NAMED_FD;
                                r = free_and_strdup(&c->stdio_fdname[STDOUT_FILENO], s);
                                if (r < 0)
                                        return r;
                                unit_write_drop_in_private_format(u, mode, name, "StandardOutput=fd:%s", s);
                        } else if (streq(name, "StandardErrorFileDescriptorName")) {
                                c->std_error = EXEC_OUTPUT_NAMED_FD;
                                r = free_and_strdup(&c->stdio_fdname[STDERR_FILENO], s);
                                if (r < 0)
                                        return r;
                                unit_write_drop_in_private_format(u, mode, name, "StandardError=fd:%s", s);
                        }
                }

                return 1;

        } else if (STR_IN_SET(name,
                              "IgnoreSIGPIPE", "TTYVHangup", "TTYReset",
                              "PrivateTmp", "PrivateDevices", "PrivateNetwork", "PrivateUsers",
                              "NoNewPrivileges", "SyslogLevelPrefix", "MemoryDenyWriteExecute",
                              "RestrictRealtime", "DynamicUser", "RemoveIPC", "ProtectKernelTunables",
                              "ProtectKernelModules", "ProtectControlGroups", "MountAPIVFS")) {
                int b;

                r = sd_bus_message_read(message, "b", &b);
                if (r < 0)
                        return r;

                if (mode != UNIT_CHECK) {
                        if (streq(name, "IgnoreSIGPIPE"))
                                c->ignore_sigpipe = b;
                        else if (streq(name, "TTYVHangup"))
                                c->tty_vhangup = b;
                        else if (streq(name, "TTYReset"))
                                c->tty_reset = b;
                        else if (streq(name, "PrivateTmp"))
                                c->private_tmp = b;
                        else if (streq(name, "PrivateDevices"))
                                c->private_devices = b;
                        else if (streq(name, "PrivateNetwork"))
                                c->private_network = b;
                        else if (streq(name, "PrivateUsers"))
                                c->private_users = b;
                        else if (streq(name, "NoNewPrivileges"))
                                c->no_new_privileges = b;
                        else if (streq(name, "SyslogLevelPrefix"))
                                c->syslog_level_prefix = b;
                        else if (streq(name, "MemoryDenyWriteExecute"))
                                c->memory_deny_write_execute = b;
                        else if (streq(name, "RestrictRealtime"))
                                c->restrict_realtime = b;
                        else if (streq(name, "DynamicUser"))
                                c->dynamic_user = b;
                        else if (streq(name, "RemoveIPC"))
                                c->remove_ipc = b;
                        else if (streq(name, "ProtectKernelTunables"))
                                c->protect_kernel_tunables = b;
                        else if (streq(name, "ProtectKernelModules"))
                                c->protect_kernel_modules = b;
                        else if (streq(name, "ProtectControlGroups"))
                                c->protect_control_groups = b;
                        else if (streq(name, "MountAPIVFS"))
                                c->mount_apivfs = b;

                        unit_write_drop_in_private_format(u, mode, name, "%s=%s", name, yes_no(b));
                }

                return 1;

        } else if (streq(name, "UtmpIdentifier")) {
                const char *id;

                r = sd_bus_message_read(message, "s", &id);
                if (r < 0)
                        return r;

                if (mode != UNIT_CHECK) {
                        if (isempty(id))
                                c->utmp_id = mfree(c->utmp_id);
                        else if (free_and_strdup(&c->utmp_id, id) < 0)
                                return -ENOMEM;

                        unit_write_drop_in_private_format(u, mode, name, "UtmpIdentifier=%s", strempty(id));
                }

                return 1;

        } else if (streq(name, "UtmpMode")) {
                const char *s;
                ExecUtmpMode m;

                r = sd_bus_message_read(message, "s", &s);
                if (r < 0)
                        return r;

                m = exec_utmp_mode_from_string(s);
                if (m < 0)
                        return sd_bus_error_setf(error, SD_BUS_ERROR_INVALID_ARGS, "Invalid utmp mode");

                if (mode != UNIT_CHECK) {
                        c->utmp_mode = m;

                        unit_write_drop_in_private_format(u, mode, name, "UtmpMode=%s", exec_utmp_mode_to_string(m));
                }

                return 1;

        } else if (streq(name, "PAMName")) {
                const char *n;

                r = sd_bus_message_read(message, "s", &n);
                if (r < 0)
                        return r;

                if (mode != UNIT_CHECK) {
                        if (isempty(n))
                                c->pam_name = mfree(c->pam_name);
                        else if (free_and_strdup(&c->pam_name, n) < 0)
                                return -ENOMEM;

                        unit_write_drop_in_private_format(u, mode, name, "PAMName=%s", strempty(n));
                }

                return 1;

        } else if (streq(name, "Environment")) {

                _cleanup_strv_free_ char **l = NULL;

                r = sd_bus_message_read_strv(message, &l);
                if (r < 0)
                        return r;

                if (!strv_env_is_valid(l))
                        return sd_bus_error_setf(error, SD_BUS_ERROR_INVALID_ARGS, "Invalid environment block.");

                if (mode != UNIT_CHECK) {
                        _cleanup_free_ char *joined = NULL;
                        char **e;

                        if (strv_length(l) == 0) {
                                c->environment = strv_free(c->environment);
                                unit_write_drop_in_private_format(u, mode, name, "Environment=");
                        } else {
                                e = strv_env_merge(2, c->environment, l);
                                if (!e)
                                        return -ENOMEM;

                                strv_free(c->environment);
                                c->environment = e;

                                joined = strv_join_quoted(c->environment);
                                if (!joined)
                                        return -ENOMEM;

                                unit_write_drop_in_private_format(u, mode, name, "Environment=%s", joined);
                        }
                }

                return 1;

        } else if (streq(name, "TimerSlackNSec")) {

                nsec_t n;

                r = sd_bus_message_read(message, "t", &n);
                if (r < 0)
                        return r;

                if (mode != UNIT_CHECK) {
                        c->timer_slack_nsec = n;
                        unit_write_drop_in_private_format(u, mode, name, "TimerSlackNSec=" NSEC_FMT, n);
                }

                return 1;

        } else if (streq(name, "OOMScoreAdjust")) {
                int oa;

                r = sd_bus_message_read(message, "i", &oa);
                if (r < 0)
                        return r;

                if (!oom_score_adjust_is_valid(oa))
                        return sd_bus_error_setf(error, SD_BUS_ERROR_INVALID_ARGS, "OOM score adjust value out of range");

                if (mode != UNIT_CHECK) {
                        c->oom_score_adjust = oa;
                        c->oom_score_adjust_set = true;
                        unit_write_drop_in_private_format(u, mode, name, "OOMScoreAdjust=%i", oa);
                }

                return 1;

        } else if (streq(name, "EnvironmentFiles")) {

                _cleanup_free_ char *joined = NULL;
                _cleanup_fclose_ FILE *f = NULL;
                _cleanup_strv_free_ char **l = NULL;
                size_t size = 0;
                char **i;

                r = sd_bus_message_enter_container(message, 'a', "(sb)");
                if (r < 0)
                        return r;

                f = open_memstream(&joined, &size);
                if (!f)
                        return -ENOMEM;

                STRV_FOREACH(i, c->environment_files)
                        fprintf(f, "EnvironmentFile=%s", *i);

                while ((r = sd_bus_message_enter_container(message, 'r', "sb")) > 0) {
                        const char *path;
                        int b;

                        r = sd_bus_message_read(message, "sb", &path, &b);
                        if (r < 0)
                                return r;

                        r = sd_bus_message_exit_container(message);
                        if (r < 0)
                                return r;

                        if (!path_is_absolute(path))
                                return sd_bus_error_setf(error, SD_BUS_ERROR_INVALID_ARGS, "Path %s is not absolute.", path);

                        if (mode != UNIT_CHECK) {
                                char *buf = NULL;

                                buf = strjoin(b ? "-" : "", path);
                                if (!buf)
                                        return -ENOMEM;

                                fprintf(f, "EnvironmentFile=%s", buf);

                                r = strv_consume(&l, buf);
                                if (r < 0)
                                        return r;
                        }
                }
                if (r < 0)
                        return r;

                r = sd_bus_message_exit_container(message);
                if (r < 0)
                        return r;

                r = fflush_and_check(f);
                if (r < 0)
                        return r;

                if (mode != UNIT_CHECK) {
                        if (strv_isempty(l)) {
                                c->environment_files = strv_free(c->environment_files);
                                unit_write_drop_in_private(u, mode, name, "EnvironmentFile=");
                        } else {
                                r = strv_extend_strv(&c->environment_files, l, true);
                                if (r < 0)
                                        return r;

                                unit_write_drop_in_private(u, mode, name, joined);
                        }
                }

                return 1;

        } else if (streq(name, "PassEnvironment")) {

                _cleanup_strv_free_ char **l = NULL;

                r = sd_bus_message_read_strv(message, &l);
                if (r < 0)
                        return r;

                if (!strv_env_name_is_valid(l))
                        return sd_bus_error_setf(error, SD_BUS_ERROR_INVALID_ARGS, "Invalid PassEnvironment block.");

                if (mode != UNIT_CHECK) {
                        if (strv_isempty(l)) {
                                c->pass_environment = strv_free(c->pass_environment);
                                unit_write_drop_in_private_format(u, mode, name, "PassEnvironment=");
                        } else {
                                _cleanup_free_ char *joined = NULL;

                                r = strv_extend_strv(&c->pass_environment, l, true);
                                if (r < 0)
                                        return r;

                                joined = strv_join_quoted(c->pass_environment);
                                if (!joined)
                                        return -ENOMEM;

                                unit_write_drop_in_private_format(u, mode, name, "PassEnvironment=%s", joined);
                        }
                }

                return 1;

        } else if (STR_IN_SET(name, "ReadWriteDirectories", "ReadOnlyDirectories", "InaccessibleDirectories",
                              "ReadWritePaths", "ReadOnlyPaths", "InaccessiblePaths")) {
                _cleanup_strv_free_ char **l = NULL;
                char ***dirs;
                char **p;

                r = sd_bus_message_read_strv(message, &l);
                if (r < 0)
                        return r;

                STRV_FOREACH(p, l) {
                        const char *i = *p;
                        size_t offset;

                        if (!utf8_is_valid(i))
                                return sd_bus_error_setf(error, SD_BUS_ERROR_INVALID_ARGS, "Invalid %s", name);

                        offset = i[0] == '-';
                        offset += i[offset] == '+';
                        if (!path_is_absolute(i + offset))
                                return sd_bus_error_setf(error, SD_BUS_ERROR_INVALID_ARGS, "Invalid %s", name);
                }

                if (mode != UNIT_CHECK) {
                        _cleanup_free_ char *joined = NULL;

                        if (STR_IN_SET(name, "ReadWriteDirectories", "ReadWritePaths"))
                                dirs = &c->read_write_paths;
                        else if (STR_IN_SET(name, "ReadOnlyDirectories", "ReadOnlyPaths"))
                                dirs = &c->read_only_paths;
                        else /* "InaccessiblePaths" */
                                dirs = &c->inaccessible_paths;

                        if (strv_length(l) == 0) {
                                *dirs = strv_free(*dirs);
                                unit_write_drop_in_private_format(u, mode, name, "%s=", name);
                        } else {
                                r = strv_extend_strv(dirs, l, true);
                                if (r < 0)
                                        return -ENOMEM;

                                joined = strv_join_quoted(*dirs);
                                if (!joined)
                                        return -ENOMEM;

                                unit_write_drop_in_private_format(u, mode, name, "%s=%s", name, joined);
                        }

                }

                return 1;

        } else if (streq(name, "ProtectSystem")) {
                const char *s;
                ProtectSystem ps;

                r = sd_bus_message_read(message, "s", &s);
                if (r < 0)
                        return r;

                r = parse_boolean(s);
                if (r > 0)
                        ps = PROTECT_SYSTEM_YES;
                else if (r == 0)
                        ps = PROTECT_SYSTEM_NO;
                else {
                        ps = protect_system_from_string(s);
                        if (ps < 0)
                                return sd_bus_error_setf(error, SD_BUS_ERROR_INVALID_ARGS, "Failed to parse protect system value");
                }

                if (mode != UNIT_CHECK) {
                        c->protect_system = ps;
                        unit_write_drop_in_private_format(u, mode, name, "%s=%s", name, s);
                }

                return 1;

        } else if (streq(name, "ProtectHome")) {
                const char *s;
                ProtectHome ph;

                r = sd_bus_message_read(message, "s", &s);
                if (r < 0)
                        return r;

                r = parse_boolean(s);
                if (r > 0)
                        ph = PROTECT_HOME_YES;
                else if (r == 0)
                        ph = PROTECT_HOME_NO;
                else {
                        ph = protect_home_from_string(s);
                        if (ph < 0)
                                return sd_bus_error_setf(error, SD_BUS_ERROR_INVALID_ARGS, "Failed to parse protect home value");
                }

                if (mode != UNIT_CHECK) {
                        c->protect_home = ph;
                        unit_write_drop_in_private_format(u, mode, name, "%s=%s", name, s);
                }

                return 1;

        } else if (streq(name, "RuntimeDirectory")) {
                _cleanup_strv_free_ char **l = NULL;
                char **p;

                r = sd_bus_message_read_strv(message, &l);
                if (r < 0)
                        return r;

                STRV_FOREACH(p, l) {
                        if (!filename_is_valid(*p))
                                return sd_bus_error_setf(error, SD_BUS_ERROR_INVALID_ARGS, "Runtime directory is not valid %s", *p);
                }

                if (mode != UNIT_CHECK) {
                        _cleanup_free_ char *joined = NULL;

                        if (strv_isempty(l)) {
                                c->runtime_directory = strv_free(c->runtime_directory);
                                unit_write_drop_in_private_format(u, mode, name, "%s=", name);
                        } else {
                                r = strv_extend_strv(&c->runtime_directory, l, true);

                                if (r < 0)
                                        return -ENOMEM;

                                joined = strv_join_quoted(c->runtime_directory);
                                if (!joined)
                                        return -ENOMEM;

                                unit_write_drop_in_private_format(u, mode, name, "%s=%s", name, joined);
                        }
                }

                return 1;

        } else if (streq(name, "SELinuxContext")) {
                const char *s;

                r = sd_bus_message_read(message, "s", &s);
                if (r < 0)
                        return r;

                if (mode != UNIT_CHECK) {
                        if (isempty(s))
                                c->selinux_context = mfree(c->selinux_context);
                        else if (free_and_strdup(&c->selinux_context, s) < 0)
                                return -ENOMEM;

                        unit_write_drop_in_private_format(u, mode, name, "%s=%s", name, strempty(s));
                }

                return 1;
        } else if (streq(name, "RestrictNamespaces")) {
                uint64_t flags;
<<<<<<< HEAD

                r = sd_bus_message_read(message, "t", &flags);
                if (r < 0)
                        return r;
                if ((flags & NAMESPACE_FLAGS_ALL) != flags)
                        return sd_bus_error_setf(error, SD_BUS_ERROR_INVALID_ARGS, "Unknown namespace types");

                if (mode != UNIT_CHECK) {
                        _cleanup_free_ char *s = NULL;

                        r = namespace_flag_to_string_many(flags, &s);
                        if (r < 0)
                                return r;

                        c->restrict_namespaces = flags;
                        unit_write_drop_in_private_format(u, mode, name, "%s=%s", name, s);
=======

                r = sd_bus_message_read(message, "t", &flags);
                if (r < 0)
                        return r;
                if ((flags & NAMESPACE_FLAGS_ALL) != flags)
                        return sd_bus_error_setf(error, SD_BUS_ERROR_INVALID_ARGS, "Unknown namespace types");

                if (mode != UNIT_CHECK) {
                        _cleanup_free_ char *s = NULL;

                        r = namespace_flag_to_string_many(flags, &s);
                        if (r < 0)
                                return r;

                        c->restrict_namespaces = flags;
                        unit_write_drop_in_private_format(u, mode, name, "%s=%s", name, s);
                }

                return 1;
        } else if (streq(name, "MountFlags")) {
                uint64_t flags;

                r = sd_bus_message_read(message, "t", &flags);
                if (r < 0)
                        return r;
                if (!IN_SET(flags, 0, MS_SHARED, MS_PRIVATE, MS_SLAVE))
                        return sd_bus_error_setf(error, SD_BUS_ERROR_INVALID_ARGS, "Unknown mount propagation flags");

                if (mode != UNIT_CHECK) {
                        c->mount_flags = flags;

                        unit_write_drop_in_private_format(u, mode, name, "%s=%s", name, mount_propagation_flags_to_string(flags));
                }

                return 1;
        } else if (STR_IN_SET(name, "BindPaths", "BindReadOnlyPaths")) {
                unsigned empty = true;

                r = sd_bus_message_enter_container(message, 'a', "(ssbt)");
                if (r < 0)
                        return r;

                while ((r = sd_bus_message_enter_container(message, 'r', "ssbt")) > 0) {
                        const char *source, *destination;
                        int ignore_enoent;
                        uint64_t mount_flags;

                        r = sd_bus_message_read(message, "ssbt", &source, &destination, &ignore_enoent, &mount_flags);
                        if (r < 0)
                                return r;

                        r = sd_bus_message_exit_container(message);
                        if (r < 0)
                                return r;

                        if (!path_is_absolute(source))
                                return sd_bus_error_setf(error, SD_BUS_ERROR_INVALID_ARGS, "Source path %s is not absolute.", source);
                        if (!path_is_absolute(destination))
                                return sd_bus_error_setf(error, SD_BUS_ERROR_INVALID_ARGS, "Destination path %s is not absolute.", destination);
                        if (!IN_SET(mount_flags, 0, MS_REC))
                                return sd_bus_error_setf(error, SD_BUS_ERROR_INVALID_ARGS, "Unknown mount flags.");

                        if (mode != UNIT_CHECK) {
                                r = bind_mount_add(&c->bind_mounts, &c->n_bind_mounts,
                                                   &(BindMount) {
                                                           .source = strdup(source),
                                                           .destination = strdup(destination),
                                                           .read_only = !!strstr(name, "ReadOnly"),
                                                           .recursive = !!(mount_flags & MS_REC),
                                                           .ignore_enoent = ignore_enoent,
                                                   });
                                if (r < 0)
                                        return r;

                                unit_write_drop_in_private_format(
                                                u, mode, name,
                                                "%s=%s%s:%s:%s",
                                                name,
                                                ignore_enoent ? "-" : "",
                                                source,
                                                destination,
                                                (mount_flags & MS_REC) ? "rbind" : "norbind");
                        }

                        empty = false;
                }
                if (r < 0)
                        return r;

                r = sd_bus_message_exit_container(message);
                if (r < 0)
                        return r;

                if (empty) {
                        bind_mount_free_many(c->bind_mounts, c->n_bind_mounts);
                        c->bind_mounts = NULL;
                        c->n_bind_mounts = 0;
>>>>>>> a3e9ab76
                }

                return 1;
        }

        ri = rlimit_from_string(name);
        if (ri < 0) {
                soft = endswith(name, "Soft");
                if (soft) {
                        const char *n;

                        n = strndupa(name, soft - name);
                        ri = rlimit_from_string(n);
                        if (ri >= 0)
                                name = n;

                }
        }

        if (ri >= 0) {
                uint64_t rl;
                rlim_t x;

                r = sd_bus_message_read(message, "t", &rl);
                if (r < 0)
                        return r;

                if (rl == (uint64_t) -1)
                        x = RLIM_INFINITY;
                else {
                        x = (rlim_t) rl;

                        if ((uint64_t) x != rl)
                                return -ERANGE;
                }

                if (mode != UNIT_CHECK) {
                        _cleanup_free_ char *f = NULL;
                        struct rlimit nl;

                        if (c->rlimit[ri]) {
                                nl = *c->rlimit[ri];

                                if (soft)
                                        nl.rlim_cur = x;
                                else
                                        nl.rlim_max = x;
                        } else
                                /* When the resource limit is not initialized yet, then assign the value to both fields */
                                nl = (struct rlimit) {
                                        .rlim_cur = x,
                                        .rlim_max = x,
                                };

                        r = rlimit_format(&nl, &f);
                        if (r < 0)
                                return r;

                        if (c->rlimit[ri])
                                *c->rlimit[ri] = nl;
                        else {
                                c->rlimit[ri] = newdup(struct rlimit, &nl, 1);
                                if (!c->rlimit[ri])
                                        return -ENOMEM;
                        }

                        unit_write_drop_in_private_format(u, mode, name, "%s=%s", name, f);
                }

                return 1;
        }

        return 0;
}<|MERGE_RESOLUTION|>--- conflicted
+++ resolved
@@ -826,14 +826,10 @@
         SD_BUS_PROPERTY("RuntimeDirectory", "as", NULL, offsetof(ExecContext, runtime_directory), SD_BUS_VTABLE_PROPERTY_CONST),
         SD_BUS_PROPERTY("MemoryDenyWriteExecute", "b", bus_property_get_bool, offsetof(ExecContext, memory_deny_write_execute), SD_BUS_VTABLE_PROPERTY_CONST),
         SD_BUS_PROPERTY("RestrictRealtime", "b", bus_property_get_bool, offsetof(ExecContext, restrict_realtime), SD_BUS_VTABLE_PROPERTY_CONST),
-<<<<<<< HEAD
-        SD_BUS_PROPERTY("RestrictNamespace", "t", bus_property_get_ulong, offsetof(ExecContext, restrict_namespaces), SD_BUS_VTABLE_PROPERTY_CONST),
-=======
         SD_BUS_PROPERTY("RestrictNamespaces", "t", bus_property_get_ulong, offsetof(ExecContext, restrict_namespaces), SD_BUS_VTABLE_PROPERTY_CONST),
         SD_BUS_PROPERTY("BindPaths", "a(ssbt)", property_get_bind_paths, 0, SD_BUS_VTABLE_PROPERTY_CONST),
         SD_BUS_PROPERTY("BindReadOnlyPaths", "a(ssbt)", property_get_bind_paths, 0, SD_BUS_VTABLE_PROPERTY_CONST),
         SD_BUS_PROPERTY("MountAPIVFS", "b", bus_property_get_bool, offsetof(ExecContext, mount_apivfs), SD_BUS_VTABLE_PROPERTY_CONST),
->>>>>>> a3e9ab76
         SD_BUS_VTABLE_END
 };
 
@@ -1652,24 +1648,6 @@
                 return 1;
         } else if (streq(name, "RestrictNamespaces")) {
                 uint64_t flags;
-<<<<<<< HEAD
-
-                r = sd_bus_message_read(message, "t", &flags);
-                if (r < 0)
-                        return r;
-                if ((flags & NAMESPACE_FLAGS_ALL) != flags)
-                        return sd_bus_error_setf(error, SD_BUS_ERROR_INVALID_ARGS, "Unknown namespace types");
-
-                if (mode != UNIT_CHECK) {
-                        _cleanup_free_ char *s = NULL;
-
-                        r = namespace_flag_to_string_many(flags, &s);
-                        if (r < 0)
-                                return r;
-
-                        c->restrict_namespaces = flags;
-                        unit_write_drop_in_private_format(u, mode, name, "%s=%s", name, s);
-=======
 
                 r = sd_bus_message_read(message, "t", &flags);
                 if (r < 0)
@@ -1767,7 +1745,6 @@
                         bind_mount_free_many(c->bind_mounts, c->n_bind_mounts);
                         c->bind_mounts = NULL;
                         c->n_bind_mounts = 0;
->>>>>>> a3e9ab76
                 }
 
                 return 1;
