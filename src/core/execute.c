--- conflicted
+++ resolved
@@ -1186,10 +1186,6 @@
         pam_handle_t *handle = NULL;
         sigset_t old_ss;
         int pam_code = PAM_SUCCESS, r;
-<<<<<<< HEAD
-        char **nv;
-=======
->>>>>>> 04025fa6
         bool close_session = false;
         pid_t pam_pid = 0, parent_pid;
         int flags = 0;
@@ -4230,11 +4226,7 @@
         if (unit_shall_confirm_spawn(unit)) {
                 _cleanup_free_ char *cmdline = NULL;
 
-<<<<<<< HEAD
-                cmdline = quote_command_line(command->argv);
-=======
                 cmdline = quote_command_line(command->argv, SHELL_ESCAPE_EMPTY);
->>>>>>> 04025fa6
                 if (!cmdline) {
                         *exit_status = EXIT_MEMORY;
                         return log_oom();
@@ -5129,11 +5121,7 @@
         if (DEBUG_LOGGING) {
                 _cleanup_free_ char *line = NULL;
 
-<<<<<<< HEAD
-                line = quote_command_line(final_argv);
-=======
                 line = quote_command_line(final_argv, SHELL_ESCAPE_EMPTY);
->>>>>>> 04025fa6
                 if (!line) {
                         *exit_status = EXIT_MEMORY;
                         return log_oom();
@@ -5225,11 +5213,7 @@
         if (r < 0)
                 return log_unit_error_errno(unit, r, "Failed to load environment files: %m");
 
-<<<<<<< HEAD
-        line = quote_command_line(command->argv);
-=======
         line = quote_command_line(command->argv, SHELL_ESCAPE_EMPTY);
->>>>>>> 04025fa6
         if (!line)
                 return log_oom();
 
@@ -6454,11 +6438,7 @@
         prefix = strempty(prefix);
         prefix2 = strjoina(prefix, "\t");
 
-<<<<<<< HEAD
-        cmd = quote_command_line(c->argv);
-=======
         cmd = quote_command_line(c->argv, SHELL_ESCAPE_EMPTY);
->>>>>>> 04025fa6
         fprintf(f,
                 "%sCommand Line: %s\n",
                 prefix, cmd ?: strerror_safe(ENOMEM));
