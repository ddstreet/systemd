--- conflicted
+++ resolved
@@ -2504,7 +2504,6 @@
                         r = log_unit_error_errno(u, errno, "Setting up kernel keyring failed: %m");
 
                 goto out;
-<<<<<<< HEAD
         }
 
         /* When requested link the user keyring into the session keyring. */
@@ -2518,21 +2517,6 @@
                 }
         }
 
-=======
-        }
-
-        /* When requested link the user keyring into the session keyring. */
-        if (context->keyring_mode == EXEC_KEYRING_SHARED) {
-
-                if (keyctl(KEYCTL_LINK,
-                           KEY_SPEC_USER_KEYRING,
-                           KEY_SPEC_SESSION_KEYRING, 0, 0) < 0) {
-                        r = log_unit_error_errno(u, errno, "Failed to link user keyring into session keyring: %m");
-                        goto out;
-                }
-        }
-
->>>>>>> 79524e36
         /* Restore uid/gid back */
         if (uid_is_valid(uid) && uid != saved_uid) {
                 if (setreuid(saved_uid, -1) < 0) {
