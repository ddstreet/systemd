/* SPDX-License-Identifier: LGPL-2.1+ */
/***
  This file is part of systemd.

  Copyright 2010 Lennart Poettering

  systemd is free software; you can redistribute it and/or modify it
  under the terms of the GNU Lesser General Public License as published by
  the Free Software Foundation; either version 2.1 of the License, or
  (at your option) any later version.

  systemd is distributed in the hope that it will be useful, but
  WITHOUT ANY WARRANTY; without even the implied warranty of
  MERCHANTABILITY or FITNESS FOR A PARTICULAR PURPOSE. See the GNU
  Lesser General Public License for more details.

  You should have received a copy of the GNU Lesser General Public License
  along with systemd; If not, see <http://www.gnu.org/licenses/>.
***/

#include <errno.h>
#include <fcntl.h>
#include <glob.h>
#include <grp.h>
#include <poll.h>
#include <signal.h>
#include <string.h>
#include <sys/capability.h>
#include <sys/eventfd.h>
#include <sys/mman.h>
#include <sys/personality.h>
#include <sys/prctl.h>
#include <sys/shm.h>
#include <sys/socket.h>
#include <sys/stat.h>
#include <sys/types.h>
#include <sys/un.h>
#include <unistd.h>
#include <utmpx.h>

#if HAVE_PAM
#include <security/pam_appl.h>
#endif

#if HAVE_SELINUX
#include <selinux/selinux.h>
#endif

#if HAVE_SECCOMP
#include <seccomp.h>
#endif

#if HAVE_APPARMOR
#include <sys/apparmor.h>
#endif

#include "sd-messages.h"

#include "af-list.h"
#include "alloc-util.h"
#if HAVE_APPARMOR
#include "apparmor-util.h"
#endif
#include "async.h"
#include "barrier.h"
#include "cap-list.h"
#include "capability-util.h"
#include "chown-recursive.h"
#include "cpu-set-util.h"
#include "def.h"
#include "env-util.h"
#include "errno-list.h"
#include "execute.h"
#include "exit-status.h"
#include "fd-util.h"
#include "fileio.h"
#include "format-util.h"
#include "fs-util.h"
#include "glob-util.h"
#include "io-util.h"
#include "ioprio.h"
#include "label.h"
#include "log.h"
#include "macro.h"
#include "missing.h"
#include "mkdir.h"
#include "namespace.h"
#include "parse-util.h"
#include "path-util.h"
#include "process-util.h"
#include "rlimit-util.h"
#include "rm-rf.h"
#if HAVE_SECCOMP
#include "seccomp-util.h"
#endif
#include "securebits.h"
#include "securebits-util.h"
#include "selinux-util.h"
#include "signal-util.h"
#include "smack-util.h"
#include "special.h"
#include "stat-util.h"
#include "string-table.h"
#include "string-util.h"
#include "strv.h"
#include "syslog-util.h"
#include "terminal-util.h"
#include "unit.h"
#include "user-util.h"
#include "util.h"
#include "utmp-wtmp.h"

#define IDLE_TIMEOUT_USEC (5*USEC_PER_SEC)
#define IDLE_TIMEOUT2_USEC (1*USEC_PER_SEC)

/* This assumes there is a 'tty' group */
#define TTY_MODE 0620

#define SNDBUF_SIZE (8*1024*1024)

static int shift_fds(int fds[], unsigned n_fds) {
        int start, restart_from;

        if (n_fds <= 0)
                return 0;

        /* Modifies the fds array! (sorts it) */

        assert(fds);

        start = 0;
        for (;;) {
                int i;

                restart_from = -1;

                for (i = start; i < (int) n_fds; i++) {
                        int nfd;

                        /* Already at right index? */
                        if (fds[i] == i+3)
                                continue;

                        nfd = fcntl(fds[i], F_DUPFD, i + 3);
                        if (nfd < 0)
                                return -errno;

                        safe_close(fds[i]);
                        fds[i] = nfd;

                        /* Hmm, the fd we wanted isn't free? Then
                         * let's remember that and try again from here */
                        if (nfd != i+3 && restart_from < 0)
                                restart_from = i;
                }

                if (restart_from < 0)
                        break;

                start = restart_from;
        }

        return 0;
}

static int flags_fds(const int fds[], unsigned n_storage_fds, unsigned n_socket_fds, bool nonblock) {
        unsigned i, n_fds;
        int r;

        n_fds = n_storage_fds + n_socket_fds;
        if (n_fds <= 0)
                return 0;

        assert(fds);

        /* Drops/Sets O_NONBLOCK and FD_CLOEXEC from the file flags.
         * O_NONBLOCK only applies to socket activation though. */

        for (i = 0; i < n_fds; i++) {

                if (i < n_socket_fds) {
                        r = fd_nonblock(fds[i], nonblock);
                        if (r < 0)
                                return r;
                }

                /* We unconditionally drop FD_CLOEXEC from the fds,
                 * since after all we want to pass these fds to our
                 * children */

                r = fd_cloexec(fds[i], false);
                if (r < 0)
                        return r;
        }

        return 0;
}

static const char *exec_context_tty_path(const ExecContext *context) {
        assert(context);

        if (context->stdio_as_fds)
                return NULL;

        if (context->tty_path)
                return context->tty_path;

        return "/dev/console";
}

static void exec_context_tty_reset(const ExecContext *context, const ExecParameters *p) {
        const char *path;

        assert(context);

        path = exec_context_tty_path(context);

        if (context->tty_vhangup) {
                if (p && p->stdin_fd >= 0)
                        (void) terminal_vhangup_fd(p->stdin_fd);
                else if (path)
                        (void) terminal_vhangup(path);
        }

        if (context->tty_reset) {
                if (p && p->stdin_fd >= 0)
                        (void) reset_terminal_fd(p->stdin_fd, true);
                else if (path)
                        (void) reset_terminal(path);
        }

        if (context->tty_vt_disallocate && path)
                (void) vt_disallocate(path);
}

static bool is_terminal_input(ExecInput i) {
        return IN_SET(i,
                      EXEC_INPUT_TTY,
                      EXEC_INPUT_TTY_FORCE,
                      EXEC_INPUT_TTY_FAIL);
}

static bool is_terminal_output(ExecOutput o) {
        return IN_SET(o,
                      EXEC_OUTPUT_TTY,
                      EXEC_OUTPUT_SYSLOG_AND_CONSOLE,
                      EXEC_OUTPUT_KMSG_AND_CONSOLE,
                      EXEC_OUTPUT_JOURNAL_AND_CONSOLE);
}

static bool is_syslog_output(ExecOutput o) {
        return IN_SET(o,
                      EXEC_OUTPUT_SYSLOG,
                      EXEC_OUTPUT_SYSLOG_AND_CONSOLE);
}

static bool is_kmsg_output(ExecOutput o) {
        return IN_SET(o,
                      EXEC_OUTPUT_KMSG,
                      EXEC_OUTPUT_KMSG_AND_CONSOLE);
}

static bool exec_context_needs_term(const ExecContext *c) {
        assert(c);

        /* Return true if the execution context suggests we should set $TERM to something useful. */

        if (is_terminal_input(c->std_input))
                return true;

        if (is_terminal_output(c->std_output))
                return true;

        if (is_terminal_output(c->std_error))
                return true;

        return !!c->tty_path;
}

static int open_null_as(int flags, int nfd) {
        int fd;

        assert(nfd >= 0);

        fd = open("/dev/null", flags|O_NOCTTY);
        if (fd < 0)
                return -errno;

        return move_fd(fd, nfd, false);
}

static int connect_journal_socket(int fd, uid_t uid, gid_t gid) {
        static const union sockaddr_union sa = {
                .un.sun_family = AF_UNIX,
                .un.sun_path = "/run/systemd/journal/stdout",
        };
        uid_t olduid = UID_INVALID;
        gid_t oldgid = GID_INVALID;
        int r;

        if (gid_is_valid(gid)) {
                oldgid = getgid();

                if (setegid(gid) < 0)
                        return -errno;
        }

        if (uid_is_valid(uid)) {
                olduid = getuid();

                if (seteuid(uid) < 0) {
                        r = -errno;
                        goto restore_gid;
                }
        }

        r = connect(fd, &sa.sa, SOCKADDR_UN_LEN(sa.un)) < 0 ? -errno : 0;

        /* If we fail to restore the uid or gid, things will likely
           fail later on. This should only happen if an LSM interferes. */

        if (uid_is_valid(uid))
                (void) seteuid(olduid);

 restore_gid:
        if (gid_is_valid(gid))
                (void) setegid(oldgid);

        return r;
}

static int connect_logger_as(
                Unit *unit,
                const ExecContext *context,
                const ExecParameters *params,
                ExecOutput output,
                const char *ident,
                int nfd,
                uid_t uid,
                gid_t gid) {

        int fd, r;

        assert(context);
        assert(params);
        assert(output < _EXEC_OUTPUT_MAX);
        assert(ident);
        assert(nfd >= 0);

        fd = socket(AF_UNIX, SOCK_STREAM, 0);
        if (fd < 0)
                return -errno;

        r = connect_journal_socket(fd, uid, gid);
        if (r < 0)
                return r;

        if (shutdown(fd, SHUT_RD) < 0) {
                safe_close(fd);
                return -errno;
        }

        (void) fd_inc_sndbuf(fd, SNDBUF_SIZE);

        dprintf(fd,
                "%s\n"
                "%s\n"
                "%i\n"
                "%i\n"
                "%i\n"
                "%i\n"
                "%i\n",
                context->syslog_identifier ?: ident,
                params->flags & EXEC_PASS_LOG_UNIT ? unit->id : "",
                context->syslog_priority,
                !!context->syslog_level_prefix,
                is_syslog_output(output),
                is_kmsg_output(output),
                is_terminal_output(output));

        return move_fd(fd, nfd, false);
}
static int open_terminal_as(const char *path, int flags, int nfd) {
        int fd;

        assert(path);
        assert(nfd >= 0);

        fd = open_terminal(path, flags | O_NOCTTY);
        if (fd < 0)
                return fd;

        return move_fd(fd, nfd, false);
}

static int acquire_path(const char *path, int flags, mode_t mode) {
        union sockaddr_union sa = {
                .sa.sa_family = AF_UNIX,
        };
        int fd, r;

        assert(path);

        if (IN_SET(flags & O_ACCMODE, O_WRONLY, O_RDWR))
                flags |= O_CREAT;

        fd = open(path, flags|O_NOCTTY, mode);
        if (fd >= 0)
                return fd;

        if (errno != ENXIO) /* ENXIO is returned when we try to open() an AF_UNIX file system socket on Linux */
                return -errno;
        if (strlen(path) > sizeof(sa.un.sun_path)) /* Too long, can't be a UNIX socket */
                return -ENXIO;

        /* So, it appears the specified path could be an AF_UNIX socket. Let's see if we can connect to it. */

        fd = socket(AF_UNIX, SOCK_STREAM, 0);
        if (fd < 0)
                return -errno;

        strncpy(sa.un.sun_path, path, sizeof(sa.un.sun_path));
        if (connect(fd, &sa.sa, SOCKADDR_UN_LEN(sa.un)) < 0) {
                safe_close(fd);
                return errno == EINVAL ? -ENXIO : -errno; /* Propagate initial error if we get EINVAL, i.e. we have
                                                           * indication that his wasn't an AF_UNIX socket after all */
        }

        if ((flags & O_ACCMODE) == O_RDONLY)
                r = shutdown(fd, SHUT_WR);
        else if ((flags & O_ACCMODE) == O_WRONLY)
                r = shutdown(fd, SHUT_RD);
        else
                return fd;
        if (r < 0) {
                safe_close(fd);
                return -errno;
        }

        return fd;
}

static int fixup_input(
                const ExecContext *context,
                int socket_fd,
                bool apply_tty_stdin) {

        ExecInput std_input;

        assert(context);

        std_input = context->std_input;

        if (is_terminal_input(std_input) && !apply_tty_stdin)
                return EXEC_INPUT_NULL;

        if (std_input == EXEC_INPUT_SOCKET && socket_fd < 0)
                return EXEC_INPUT_NULL;

        if (std_input == EXEC_INPUT_DATA && context->stdin_data_size == 0)
                return EXEC_INPUT_NULL;

        return std_input;
}

static int fixup_output(ExecOutput std_output, int socket_fd) {

        if (std_output == EXEC_OUTPUT_SOCKET && socket_fd < 0)
                return EXEC_OUTPUT_INHERIT;

        return std_output;
}

static int setup_input(
                const ExecContext *context,
                const ExecParameters *params,
                int socket_fd,
                int named_iofds[3]) {

        ExecInput i;

        assert(context);
        assert(params);

        if (params->stdin_fd >= 0) {
                if (dup2(params->stdin_fd, STDIN_FILENO) < 0)
                        return -errno;

                /* Try to make this the controlling tty, if it is a tty, and reset it */
                if (isatty(STDIN_FILENO)) {
                        (void) ioctl(STDIN_FILENO, TIOCSCTTY, context->std_input == EXEC_INPUT_TTY_FORCE);
                        (void) reset_terminal_fd(STDIN_FILENO, true);
                }

                return STDIN_FILENO;
        }

        i = fixup_input(context, socket_fd, params->flags & EXEC_APPLY_TTY_STDIN);

        switch (i) {

        case EXEC_INPUT_NULL:
                return open_null_as(O_RDONLY, STDIN_FILENO);

        case EXEC_INPUT_TTY:
        case EXEC_INPUT_TTY_FORCE:
        case EXEC_INPUT_TTY_FAIL: {
                int fd;

                fd = acquire_terminal(exec_context_tty_path(context),
                                      i == EXEC_INPUT_TTY_FAIL,
                                      i == EXEC_INPUT_TTY_FORCE,
                                      false,
                                      USEC_INFINITY);
                if (fd < 0)
                        return fd;

                return move_fd(fd, STDIN_FILENO, false);
        }

        case EXEC_INPUT_SOCKET:
                assert(socket_fd >= 0);

                return dup2(socket_fd, STDIN_FILENO) < 0 ? -errno : STDIN_FILENO;

        case EXEC_INPUT_NAMED_FD:
                assert(named_iofds[STDIN_FILENO] >= 0);

                (void) fd_nonblock(named_iofds[STDIN_FILENO], false);
                return dup2(named_iofds[STDIN_FILENO], STDIN_FILENO) < 0 ? -errno : STDIN_FILENO;

        case EXEC_INPUT_DATA: {
                int fd;

                fd = acquire_data_fd(context->stdin_data, context->stdin_data_size, 0);
                if (fd < 0)
                        return fd;

                return move_fd(fd, STDIN_FILENO, false);
        }

        case EXEC_INPUT_FILE: {
                bool rw;
                int fd;

                assert(context->stdio_file[STDIN_FILENO]);

                rw = (context->std_output == EXEC_OUTPUT_FILE && streq_ptr(context->stdio_file[STDIN_FILENO], context->stdio_file[STDOUT_FILENO])) ||
                        (context->std_error == EXEC_OUTPUT_FILE && streq_ptr(context->stdio_file[STDIN_FILENO], context->stdio_file[STDERR_FILENO]));

                fd = acquire_path(context->stdio_file[STDIN_FILENO], rw ? O_RDWR : O_RDONLY, 0666 & ~context->umask);
                if (fd < 0)
                        return fd;

                return move_fd(fd, STDIN_FILENO, false);
        }

        default:
                assert_not_reached("Unknown input type");
        }
}

static int setup_output(
                Unit *unit,
                const ExecContext *context,
                const ExecParameters *params,
                int fileno,
                int socket_fd,
                int named_iofds[3],
                const char *ident,
                uid_t uid,
                gid_t gid,
                dev_t *journal_stream_dev,
                ino_t *journal_stream_ino) {

        ExecOutput o;
        ExecInput i;
        int r;

        assert(unit);
        assert(context);
        assert(params);
        assert(ident);
        assert(journal_stream_dev);
        assert(journal_stream_ino);

        if (fileno == STDOUT_FILENO && params->stdout_fd >= 0) {

                if (dup2(params->stdout_fd, STDOUT_FILENO) < 0)
                        return -errno;

                return STDOUT_FILENO;
        }

        if (fileno == STDERR_FILENO && params->stderr_fd >= 0) {
                if (dup2(params->stderr_fd, STDERR_FILENO) < 0)
                        return -errno;

                return STDERR_FILENO;
        }

        i = fixup_input(context, socket_fd, params->flags & EXEC_APPLY_TTY_STDIN);
        o = fixup_output(context->std_output, socket_fd);

        if (fileno == STDERR_FILENO) {
                ExecOutput e;
                e = fixup_output(context->std_error, socket_fd);

                /* This expects the input and output are already set up */

                /* Don't change the stderr file descriptor if we inherit all
                 * the way and are not on a tty */
                if (e == EXEC_OUTPUT_INHERIT &&
                    o == EXEC_OUTPUT_INHERIT &&
                    i == EXEC_INPUT_NULL &&
                    !is_terminal_input(context->std_input) &&
                    getppid () != 1)
                        return fileno;

                /* Duplicate from stdout if possible */
                if ((e == o && e != EXEC_OUTPUT_NAMED_FD) || e == EXEC_OUTPUT_INHERIT)
                        return dup2(STDOUT_FILENO, fileno) < 0 ? -errno : fileno;

                o = e;

        } else if (o == EXEC_OUTPUT_INHERIT) {
                /* If input got downgraded, inherit the original value */
                if (i == EXEC_INPUT_NULL && is_terminal_input(context->std_input))
                        return open_terminal_as(exec_context_tty_path(context), O_WRONLY, fileno);

                /* If the input is connected to anything that's not a /dev/null or a data fd, inherit that... */
                if (!IN_SET(i, EXEC_INPUT_NULL, EXEC_INPUT_DATA))
                        return dup2(STDIN_FILENO, fileno) < 0 ? -errno : fileno;

                /* If we are not started from PID 1 we just inherit STDOUT from our parent process. */
                if (getppid() != 1)
                        return fileno;

                /* We need to open /dev/null here anew, to get the right access mode. */
                return open_null_as(O_WRONLY, fileno);
        }

        switch (o) {

        case EXEC_OUTPUT_NULL:
                return open_null_as(O_WRONLY, fileno);

        case EXEC_OUTPUT_TTY:
                if (is_terminal_input(i))
                        return dup2(STDIN_FILENO, fileno) < 0 ? -errno : fileno;

                /* We don't reset the terminal if this is just about output */
                return open_terminal_as(exec_context_tty_path(context), O_WRONLY, fileno);

        case EXEC_OUTPUT_SYSLOG:
        case EXEC_OUTPUT_SYSLOG_AND_CONSOLE:
        case EXEC_OUTPUT_KMSG:
        case EXEC_OUTPUT_KMSG_AND_CONSOLE:
        case EXEC_OUTPUT_JOURNAL:
        case EXEC_OUTPUT_JOURNAL_AND_CONSOLE:
                r = connect_logger_as(unit, context, params, o, ident, fileno, uid, gid);
                if (r < 0) {
                        log_unit_warning_errno(unit, r, "Failed to connect %s to the journal socket, ignoring: %m", fileno == STDOUT_FILENO ? "stdout" : "stderr");
                        r = open_null_as(O_WRONLY, fileno);
                } else {
                        struct stat st;

                        /* If we connected this fd to the journal via a stream, patch the device/inode into the passed
                         * parameters, but only then. This is useful so that we can set $JOURNAL_STREAM that permits
                         * services to detect whether they are connected to the journal or not.
                         *
                         * If both stdout and stderr are connected to a stream then let's make sure to store the data
                         * about STDERR as that's usually the best way to do logging. */

                        if (fstat(fileno, &st) >= 0 &&
                            (*journal_stream_ino == 0 || fileno == STDERR_FILENO)) {
                                *journal_stream_dev = st.st_dev;
                                *journal_stream_ino = st.st_ino;
                        }
                }
                return r;

        case EXEC_OUTPUT_SOCKET:
                assert(socket_fd >= 0);

                return dup2(socket_fd, fileno) < 0 ? -errno : fileno;

        case EXEC_OUTPUT_NAMED_FD:
                assert(named_iofds[fileno] >= 0);

                (void) fd_nonblock(named_iofds[fileno], false);
                return dup2(named_iofds[fileno], fileno) < 0 ? -errno : fileno;

        case EXEC_OUTPUT_FILE: {
                bool rw;
                int fd;

                assert(context->stdio_file[fileno]);

                rw = context->std_input == EXEC_INPUT_FILE &&
                        streq_ptr(context->stdio_file[fileno], context->stdio_file[STDIN_FILENO]);

                if (rw)
                        return dup2(STDIN_FILENO, fileno) < 0 ? -errno : fileno;

                fd = acquire_path(context->stdio_file[fileno], O_WRONLY, 0666 & ~context->umask);
                if (fd < 0)
                        return fd;

                return move_fd(fd, fileno, false);
        }

        default:
                assert_not_reached("Unknown error type");
        }
}

static int chown_terminal(int fd, uid_t uid) {
        struct stat st;

        assert(fd >= 0);

        /* Before we chown/chmod the TTY, let's ensure this is actually a tty */
        if (isatty(fd) < 1)
                return 0;

        /* This might fail. What matters are the results. */
        (void) fchown(fd, uid, -1);
        (void) fchmod(fd, TTY_MODE);

        if (fstat(fd, &st) < 0)
                return -errno;

        if (st.st_uid != uid || (st.st_mode & 0777) != TTY_MODE)
                return -EPERM;

        return 0;
}

static int setup_confirm_stdio(const char *vc, int *_saved_stdin, int *_saved_stdout) {
        _cleanup_close_ int fd = -1, saved_stdin = -1, saved_stdout = -1;
        int r;

        assert(_saved_stdin);
        assert(_saved_stdout);

        saved_stdin = fcntl(STDIN_FILENO, F_DUPFD, 3);
        if (saved_stdin < 0)
                return -errno;

        saved_stdout = fcntl(STDOUT_FILENO, F_DUPFD, 3);
        if (saved_stdout < 0)
                return -errno;

        fd = acquire_terminal(vc, false, false, false, DEFAULT_CONFIRM_USEC);
        if (fd < 0)
                return fd;

        r = chown_terminal(fd, getuid());
        if (r < 0)
                return r;

        r = reset_terminal_fd(fd, true);
        if (r < 0)
                return r;

        if (dup2(fd, STDIN_FILENO) < 0)
                return -errno;

        if (dup2(fd, STDOUT_FILENO) < 0)
                return -errno;

        if (fd >= 2)
                safe_close(fd);
        fd = -1;

        *_saved_stdin = saved_stdin;
        *_saved_stdout = saved_stdout;

        saved_stdin = saved_stdout = -1;

        return 0;
}

static void write_confirm_error_fd(int err, int fd, const Unit *u) {
        assert(err < 0);

        if (err == -ETIMEDOUT)
                dprintf(fd, "Confirmation question timed out for %s, assuming positive response.\n", u->id);
        else {
                errno = -err;
                dprintf(fd, "Couldn't ask confirmation for %s: %m, assuming positive response.\n", u->id);
        }
}

static void write_confirm_error(int err, const char *vc, const Unit *u) {
        _cleanup_close_ int fd = -1;

        assert(vc);

        fd = open_terminal(vc, O_WRONLY|O_NOCTTY|O_CLOEXEC);
        if (fd < 0)
                return;

        write_confirm_error_fd(err, fd, u);
}

static int restore_confirm_stdio(int *saved_stdin, int *saved_stdout) {
        int r = 0;

        assert(saved_stdin);
        assert(saved_stdout);

        release_terminal();

        if (*saved_stdin >= 0)
                if (dup2(*saved_stdin, STDIN_FILENO) < 0)
                        r = -errno;

        if (*saved_stdout >= 0)
                if (dup2(*saved_stdout, STDOUT_FILENO) < 0)
                        r = -errno;

        *saved_stdin = safe_close(*saved_stdin);
        *saved_stdout = safe_close(*saved_stdout);

        return r;
}

enum {
        CONFIRM_PRETEND_FAILURE = -1,
        CONFIRM_PRETEND_SUCCESS =  0,
        CONFIRM_EXECUTE = 1,
};

static int ask_for_confirmation(const char *vc, Unit *u, const char *cmdline) {
        int saved_stdout = -1, saved_stdin = -1, r;
        _cleanup_free_ char *e = NULL;
        char c;

        /* For any internal errors, assume a positive response. */
        r = setup_confirm_stdio(vc, &saved_stdin, &saved_stdout);
        if (r < 0) {
                write_confirm_error(r, vc, u);
                return CONFIRM_EXECUTE;
        }

        /* confirm_spawn might have been disabled while we were sleeping. */
        if (manager_is_confirm_spawn_disabled(u->manager)) {
                r = 1;
                goto restore_stdio;
        }

        e = ellipsize(cmdline, 60, 100);
        if (!e) {
                log_oom();
                r = CONFIRM_EXECUTE;
                goto restore_stdio;
        }

        for (;;) {
                r = ask_char(&c, "yfshiDjcn", "Execute %s? [y, f, s – h for help] ", e);
                if (r < 0) {
                        write_confirm_error_fd(r, STDOUT_FILENO, u);
                        r = CONFIRM_EXECUTE;
                        goto restore_stdio;
                }

                switch (c) {
                case 'c':
                        printf("Resuming normal execution.\n");
                        manager_disable_confirm_spawn();
                        r = 1;
                        break;
                case 'D':
                        unit_dump(u, stdout, "  ");
                        continue; /* ask again */
                case 'f':
                        printf("Failing execution.\n");
                        r = CONFIRM_PRETEND_FAILURE;
                        break;
                case 'h':
                        printf("  c - continue, proceed without asking anymore\n"
                               "  D - dump, show the state of the unit\n"
                               "  f - fail, don't execute the command and pretend it failed\n"
                               "  h - help\n"
                               "  i - info, show a short summary of the unit\n"
                               "  j - jobs, show jobs that are in progress\n"
                               "  s - skip, don't execute the command and pretend it succeeded\n"
                               "  y - yes, execute the command\n");
                        continue; /* ask again */
                case 'i':
                        printf("  Description: %s\n"
                               "  Unit:        %s\n"
                               "  Command:     %s\n",
                               u->id, u->description, cmdline);
                        continue; /* ask again */
                case 'j':
                        manager_dump_jobs(u->manager, stdout, "  ");
                        continue; /* ask again */
                case 'n':
                        /* 'n' was removed in favor of 'f'. */
                        printf("Didn't understand 'n', did you mean 'f'?\n");
                        continue; /* ask again */
                case 's':
                        printf("Skipping execution.\n");
                        r = CONFIRM_PRETEND_SUCCESS;
                        break;
                case 'y':
                        r = CONFIRM_EXECUTE;
                        break;
                default:
                        assert_not_reached("Unhandled choice");
                }
                break;
        }

restore_stdio:
        restore_confirm_stdio(&saved_stdin, &saved_stdout);
        return r;
}

static int get_fixed_user(const ExecContext *c, const char **user,
                          uid_t *uid, gid_t *gid,
                          const char **home, const char **shell) {
        int r;
        const char *name;

        assert(c);

        if (!c->user)
                return 0;

        /* Note that we don't set $HOME or $SHELL if they are not particularly enlightening anyway
         * (i.e. are "/" or "/bin/nologin"). */

        name = c->user;
        r = get_user_creds_clean(&name, uid, gid, home, shell);
        if (r < 0)
                return r;

        *user = name;
        return 0;
}

static int get_fixed_group(const ExecContext *c, const char **group, gid_t *gid) {
        int r;
        const char *name;

        assert(c);

        if (!c->group)
                return 0;

        name = c->group;
        r = get_group_creds(&name, gid);
        if (r < 0)
                return r;

        *group = name;
        return 0;
}

static int get_supplementary_groups(const ExecContext *c, const char *user,
                                    const char *group, gid_t gid,
                                    gid_t **supplementary_gids, int *ngids) {
        char **i;
        int r, k = 0;
        int ngroups_max;
        bool keep_groups = false;
        gid_t *groups = NULL;
        _cleanup_free_ gid_t *l_gids = NULL;

        assert(c);

        /*
         * If user is given, then lookup GID and supplementary groups list.
         * We avoid NSS lookups for gid=0. Also we have to initialize groups
         * here and as early as possible so we keep the list of supplementary
         * groups of the caller.
         */
        if (user && gid_is_valid(gid) && gid != 0) {
                /* First step, initialize groups from /etc/groups */
                if (initgroups(user, gid) < 0)
                        return -errno;

                keep_groups = true;
        }

        if (strv_isempty(c->supplementary_groups))
                return 0;

        /*
         * If SupplementaryGroups= was passed then NGROUPS_MAX has to
         * be positive, otherwise fail.
         */
        errno = 0;
        ngroups_max = (int) sysconf(_SC_NGROUPS_MAX);
        if (ngroups_max <= 0) {
                if (errno > 0)
                        return -errno;
                else
                        return -EOPNOTSUPP; /* For all other values */
        }

        l_gids = new(gid_t, ngroups_max);
        if (!l_gids)
                return -ENOMEM;

        if (keep_groups) {
                /*
                 * Lookup the list of groups that the user belongs to, we
                 * avoid NSS lookups here too for gid=0.
                 */
                k = ngroups_max;
                if (getgrouplist(user, gid, l_gids, &k) < 0)
                        return -EINVAL;
        } else
                k = 0;

        STRV_FOREACH(i, c->supplementary_groups) {
                const char *g;

                if (k >= ngroups_max)
                        return -E2BIG;

                g = *i;
                r = get_group_creds(&g, l_gids+k);
                if (r < 0)
                        return r;

                k++;
        }

        /*
         * Sets ngids to zero to drop all supplementary groups, happens
         * when we are under root and SupplementaryGroups= is empty.
         */
        if (k == 0) {
                *ngids = 0;
                return 0;
        }

        /* Otherwise get the final list of supplementary groups */
        groups = memdup(l_gids, sizeof(gid_t) * k);
        if (!groups)
                return -ENOMEM;

        *supplementary_gids = groups;
        *ngids = k;

        groups = NULL;

        return 0;
}

static int enforce_groups(gid_t gid, gid_t *supplementary_gids, int ngids) {
        int r;

        /* Handle SupplementaryGroups= if it is not empty */
        if (ngids > 0) {
                r = maybe_setgroups(ngids, supplementary_gids);
                if (r < 0)
                        return r;
        }

        if (gid_is_valid(gid)) {
                /* Then set our gids */
                if (setresgid(gid, gid, gid) < 0)
                        return -errno;
        }

        return 0;
}

static int enforce_user(const ExecContext *context, uid_t uid) {
        assert(context);

        if (!uid_is_valid(uid))
                return 0;

        /* Sets (but doesn't look up) the uid and make sure we keep the
         * capabilities while doing so. */

        if (context->capability_ambient_set != 0) {

                /* First step: If we need to keep capabilities but
                 * drop privileges we need to make sure we keep our
                 * caps, while we drop privileges. */
                if (uid != 0) {
                        int sb = context->secure_bits | 1<<SECURE_KEEP_CAPS;

                        if (prctl(PR_GET_SECUREBITS) != sb)
                                if (prctl(PR_SET_SECUREBITS, sb) < 0)
                                        return -errno;
                }
        }

        /* Second step: actually set the uids */
        if (setresuid(uid, uid, uid) < 0)
                return -errno;

        /* At this point we should have all necessary capabilities but
           are otherwise a normal user. However, the caps might got
           corrupted due to the setresuid() so we need clean them up
           later. This is done outside of this call. */

        return 0;
}

#if HAVE_PAM

static int null_conv(
                int num_msg,
                const struct pam_message **msg,
                struct pam_response **resp,
                void *appdata_ptr) {

        /* We don't support conversations */

        return PAM_CONV_ERR;
}

#endif

static int setup_pam(
                const char *name,
                const char *user,
                uid_t uid,
                gid_t gid,
                const char *tty,
                char ***env,
                int fds[], unsigned n_fds) {

#if HAVE_PAM

        static const struct pam_conv conv = {
                .conv = null_conv,
                .appdata_ptr = NULL
        };

        _cleanup_(barrier_destroy) Barrier barrier = BARRIER_NULL;
        pam_handle_t *handle = NULL;
        sigset_t old_ss;
        int pam_code = PAM_SUCCESS, r;
        char **nv, **e = NULL;
        bool close_session = false;
        pid_t pam_pid = 0, parent_pid;
        int flags = 0;

        assert(name);
        assert(user);
        assert(env);

        /* We set up PAM in the parent process, then fork. The child
         * will then stay around until killed via PR_GET_PDEATHSIG or
         * systemd via the cgroup logic. It will then remove the PAM
         * session again. The parent process will exec() the actual
         * daemon. We do things this way to ensure that the main PID
         * of the daemon is the one we initially fork()ed. */

        r = barrier_create(&barrier);
        if (r < 0)
                goto fail;

        if (log_get_max_level() < LOG_DEBUG)
                flags |= PAM_SILENT;

        pam_code = pam_start(name, user, &conv, &handle);
        if (pam_code != PAM_SUCCESS) {
                handle = NULL;
                goto fail;
        }

        if (tty) {
                pam_code = pam_set_item(handle, PAM_TTY, tty);
                if (pam_code != PAM_SUCCESS)
                        goto fail;
        }

        STRV_FOREACH(nv, *env) {
                pam_code = pam_putenv(handle, *nv);
                if (pam_code != PAM_SUCCESS)
                        goto fail;
        }

        pam_code = pam_acct_mgmt(handle, flags);
        if (pam_code != PAM_SUCCESS)
                goto fail;

        pam_code = pam_open_session(handle, flags);
        if (pam_code != PAM_SUCCESS)
                goto fail;

        close_session = true;

        e = pam_getenvlist(handle);
        if (!e) {
                pam_code = PAM_BUF_ERR;
                goto fail;
        }

        /* Block SIGTERM, so that we know that it won't get lost in
         * the child */

        assert_se(sigprocmask_many(SIG_BLOCK, &old_ss, SIGTERM, -1) >= 0);

        parent_pid = getpid_cached();

        r = safe_fork("(sd-pam)", 0, &pam_pid);
        if (r < 0)
                goto fail;
        if (r == 0) {
                int sig, ret = EXIT_PAM;

                /* The child's job is to reset the PAM session on
                 * termination */
                barrier_set_role(&barrier, BARRIER_CHILD);

                /* Make sure we don't keep open the passed fds in this child. We assume that otherwise only those fds
                 * are open here that have been opened by PAM. */
                (void) close_many(fds, n_fds);

                /* Drop privileges - we don't need any to pam_close_session
                 * and this will make PR_SET_PDEATHSIG work in most cases.
                 * If this fails, ignore the error - but expect sd-pam threads
                 * to fail to exit normally */

                r = maybe_setgroups(0, NULL);
                if (r < 0)
                        log_warning_errno(r, "Failed to setgroups() in sd-pam: %m");
                if (setresgid(gid, gid, gid) < 0)
                        log_warning_errno(errno, "Failed to setresgid() in sd-pam: %m");
                if (setresuid(uid, uid, uid) < 0)
                        log_warning_errno(errno, "Failed to setresuid() in sd-pam: %m");

                (void) ignore_signals(SIGPIPE, -1);

                /* Wait until our parent died. This will only work if
                 * the above setresuid() succeeds, otherwise the kernel
                 * will not allow unprivileged parents kill their privileged
                 * children this way. We rely on the control groups kill logic
                 * to do the rest for us. */
                if (prctl(PR_SET_PDEATHSIG, SIGTERM) < 0)
                        goto child_finish;

                /* Tell the parent that our setup is done. This is especially
                 * important regarding dropping privileges. Otherwise, unit
                 * setup might race against our setresuid(2) call.
                 *
                 * If the parent aborted, we'll detect this below, hence ignore
                 * return failure here. */
                (void) barrier_place(&barrier);

                /* Check if our parent process might already have died? */
                if (getppid() == parent_pid) {
                        sigset_t ss;

                        assert_se(sigemptyset(&ss) >= 0);
                        assert_se(sigaddset(&ss, SIGTERM) >= 0);

                        for (;;) {
                                if (sigwait(&ss, &sig) < 0) {
                                        if (errno == EINTR)
                                                continue;

                                        goto child_finish;
                                }

                                assert(sig == SIGTERM);
                                break;
                        }
                }

                /* If our parent died we'll end the session */
                if (getppid() != parent_pid) {
                        pam_code = pam_close_session(handle, flags);
                        if (pam_code != PAM_SUCCESS)
                                goto child_finish;
                }

                ret = 0;

        child_finish:
                pam_end(handle, pam_code | flags);
                _exit(ret);
        }

        barrier_set_role(&barrier, BARRIER_PARENT);

        /* If the child was forked off successfully it will do all the
         * cleanups, so forget about the handle here. */
        handle = NULL;

        /* Unblock SIGTERM again in the parent */
        assert_se(sigprocmask(SIG_SETMASK, &old_ss, NULL) >= 0);

        /* We close the log explicitly here, since the PAM modules
         * might have opened it, but we don't want this fd around. */
        closelog();

        /* Synchronously wait for the child to initialize. We don't care for
         * errors as we cannot recover. However, warn loudly if it happens. */
        if (!barrier_place_and_sync(&barrier))
                log_error("PAM initialization failed");

        strv_free(*env);
        *env = e;

        return 0;

fail:
        if (pam_code != PAM_SUCCESS) {
                log_error("PAM failed: %s", pam_strerror(handle, pam_code));
                r = -EPERM;  /* PAM errors do not map to errno */
        } else
                log_error_errno(r, "PAM failed: %m");

        if (handle) {
                if (close_session)
                        pam_code = pam_close_session(handle, flags);

                pam_end(handle, pam_code | flags);
        }

        strv_free(e);
        closelog();

        return r;
#else
        return 0;
#endif
}

static void rename_process_from_path(const char *path) {
        char process_name[11];
        const char *p;
        size_t l;

        /* This resulting string must fit in 10 chars (i.e. the length
         * of "/sbin/init") to look pretty in /bin/ps */

        p = basename(path);
        if (isempty(p)) {
                rename_process("(...)");
                return;
        }

        l = strlen(p);
        if (l > 8) {
                /* The end of the process name is usually more
                 * interesting, since the first bit might just be
                 * "systemd-" */
                p = p + l - 8;
                l = 8;
        }

        process_name[0] = '(';
        memcpy(process_name+1, p, l);
        process_name[1+l] = ')';
        process_name[1+l+1] = 0;

        rename_process(process_name);
}

static bool context_has_address_families(const ExecContext *c) {
        assert(c);

        return c->address_families_whitelist ||
                !set_isempty(c->address_families);
}

static bool context_has_syscall_filters(const ExecContext *c) {
        assert(c);

        return c->syscall_whitelist ||
                !hashmap_isempty(c->syscall_filter);
}

static bool context_has_no_new_privileges(const ExecContext *c) {
        assert(c);

        if (c->no_new_privileges)
                return true;

        if (have_effective_cap(CAP_SYS_ADMIN)) /* if we are privileged, we don't need NNP */
                return false;

        /* We need NNP if we have any form of seccomp and are unprivileged */
        return context_has_address_families(c) ||
                c->memory_deny_write_execute ||
                c->restrict_realtime ||
                exec_context_restrict_namespaces_set(c) ||
                c->protect_kernel_tunables ||
                c->protect_kernel_modules ||
                c->private_devices ||
                context_has_syscall_filters(c) ||
                !set_isempty(c->syscall_archs) ||
                c->lock_personality;
}

#if HAVE_SECCOMP

static bool skip_seccomp_unavailable(const Unit* u, const char* msg) {

        if (is_seccomp_available())
                return false;

        log_unit_debug(u, "SECCOMP features not detected in the kernel, skipping %s", msg);
        return true;
}

static int apply_syscall_filter(const Unit* u, const ExecContext *c, bool needs_ambient_hack) {
        uint32_t negative_action, default_action, action;
        int r;

        assert(u);
        assert(c);

        if (!context_has_syscall_filters(c))
                return 0;

        if (skip_seccomp_unavailable(u, "SystemCallFilter="))
                return 0;

        negative_action = c->syscall_errno == 0 ? SCMP_ACT_KILL : SCMP_ACT_ERRNO(c->syscall_errno);

        if (c->syscall_whitelist) {
                default_action = negative_action;
                action = SCMP_ACT_ALLOW;
        } else {
                default_action = SCMP_ACT_ALLOW;
                action = negative_action;
        }

        if (needs_ambient_hack) {
                r = seccomp_filter_set_add(c->syscall_filter, c->syscall_whitelist, syscall_filter_sets + SYSCALL_FILTER_SET_SETUID);
                if (r < 0)
                        return r;
        }

        return seccomp_load_syscall_filter_set_raw(default_action, c->syscall_filter, action);
}

static int apply_syscall_archs(const Unit *u, const ExecContext *c) {
        assert(u);
        assert(c);

        if (set_isempty(c->syscall_archs))
                return 0;

        if (skip_seccomp_unavailable(u, "SystemCallArchitectures="))
                return 0;

        return seccomp_restrict_archs(c->syscall_archs);
}

static int apply_address_families(const Unit* u, const ExecContext *c) {
        assert(u);
        assert(c);

        if (!context_has_address_families(c))
                return 0;

        if (skip_seccomp_unavailable(u, "RestrictAddressFamilies="))
                return 0;

        return seccomp_restrict_address_families(c->address_families, c->address_families_whitelist);
}

static int apply_memory_deny_write_execute(const Unit* u, const ExecContext *c) {
        assert(u);
        assert(c);

        if (!c->memory_deny_write_execute)
                return 0;

        if (skip_seccomp_unavailable(u, "MemoryDenyWriteExecute="))
                return 0;

        return seccomp_memory_deny_write_execute();
}

static int apply_restrict_realtime(const Unit* u, const ExecContext *c) {
        assert(u);
        assert(c);

        if (!c->restrict_realtime)
                return 0;

        if (skip_seccomp_unavailable(u, "RestrictRealtime="))
                return 0;

        return seccomp_restrict_realtime();
}

static int apply_protect_sysctl(const Unit *u, const ExecContext *c) {
        assert(u);
        assert(c);

        /* Turn off the legacy sysctl() system call. Many distributions turn this off while building the kernel, but
         * let's protect even those systems where this is left on in the kernel. */

        if (!c->protect_kernel_tunables)
                return 0;

        if (skip_seccomp_unavailable(u, "ProtectKernelTunables="))
                return 0;

        return seccomp_protect_sysctl();
}

static int apply_protect_kernel_modules(const Unit *u, const ExecContext *c) {
        assert(u);
        assert(c);

        /* Turn off module syscalls on ProtectKernelModules=yes */

        if (!c->protect_kernel_modules)
                return 0;

        if (skip_seccomp_unavailable(u, "ProtectKernelModules="))
                return 0;

        return seccomp_load_syscall_filter_set(SCMP_ACT_ALLOW, syscall_filter_sets + SYSCALL_FILTER_SET_MODULE, SCMP_ACT_ERRNO(EPERM));
}

static int apply_private_devices(const Unit *u, const ExecContext *c) {
        assert(u);
        assert(c);

        /* If PrivateDevices= is set, also turn off iopl and all @raw-io syscalls. */

        if (!c->private_devices)
                return 0;

        if (skip_seccomp_unavailable(u, "PrivateDevices="))
                return 0;

        return seccomp_load_syscall_filter_set(SCMP_ACT_ALLOW, syscall_filter_sets + SYSCALL_FILTER_SET_RAW_IO, SCMP_ACT_ERRNO(EPERM));
}

static int apply_restrict_namespaces(Unit *u, const ExecContext *c) {
        assert(u);
        assert(c);

        if (!exec_context_restrict_namespaces_set(c))
                return 0;

        if (skip_seccomp_unavailable(u, "RestrictNamespaces="))
                return 0;

        return seccomp_restrict_namespaces(c->restrict_namespaces);
}

static int apply_lock_personality(const Unit* u, const ExecContext *c) {
        unsigned long personality;
        int r;

        assert(u);
        assert(c);

        if (!c->lock_personality)
                return 0;

        if (skip_seccomp_unavailable(u, "LockPersonality="))
                return 0;

        personality = c->personality;

        /* If personality is not specified, use either PER_LINUX or PER_LINUX32 depending on what is currently set. */
        if (personality == PERSONALITY_INVALID) {

                r = opinionated_personality(&personality);
                if (r < 0)
                        return r;
        }

        return seccomp_lock_personality(personality);
}

#endif

static void do_idle_pipe_dance(int idle_pipe[4]) {
        assert(idle_pipe);

        idle_pipe[1] = safe_close(idle_pipe[1]);
        idle_pipe[2] = safe_close(idle_pipe[2]);

        if (idle_pipe[0] >= 0) {
                int r;

                r = fd_wait_for_event(idle_pipe[0], POLLHUP, IDLE_TIMEOUT_USEC);

                if (idle_pipe[3] >= 0 && r == 0 /* timeout */) {
                        ssize_t n;

                        /* Signal systemd that we are bored and want to continue. */
                        n = write(idle_pipe[3], "x", 1);
                        if (n > 0)
                                /* Wait for systemd to react to the signal above. */
                                fd_wait_for_event(idle_pipe[0], POLLHUP, IDLE_TIMEOUT2_USEC);
                }

                idle_pipe[0] = safe_close(idle_pipe[0]);

        }

        idle_pipe[3] = safe_close(idle_pipe[3]);
}

static int build_environment(
                Unit *u,
                const ExecContext *c,
                const ExecParameters *p,
                unsigned n_fds,
                const char *home,
                const char *username,
                const char *shell,
                dev_t journal_stream_dev,
                ino_t journal_stream_ino,
                char ***ret) {

        _cleanup_strv_free_ char **our_env = NULL;
        unsigned n_env = 0;
        char *x;

        assert(u);
        assert(c);
        assert(ret);

        our_env = new0(char*, 14);
        if (!our_env)
                return -ENOMEM;

        if (n_fds > 0) {
                _cleanup_free_ char *joined = NULL;

                if (asprintf(&x, "LISTEN_PID="PID_FMT, getpid_cached()) < 0)
                        return -ENOMEM;
                our_env[n_env++] = x;

                if (asprintf(&x, "LISTEN_FDS=%u", n_fds) < 0)
                        return -ENOMEM;
                our_env[n_env++] = x;

                joined = strv_join(p->fd_names, ":");
                if (!joined)
                        return -ENOMEM;

                x = strjoin("LISTEN_FDNAMES=", joined);
                if (!x)
                        return -ENOMEM;
                our_env[n_env++] = x;
        }

        if ((p->flags & EXEC_SET_WATCHDOG) && p->watchdog_usec > 0) {
                if (asprintf(&x, "WATCHDOG_PID="PID_FMT, getpid_cached()) < 0)
                        return -ENOMEM;
                our_env[n_env++] = x;

                if (asprintf(&x, "WATCHDOG_USEC="USEC_FMT, p->watchdog_usec) < 0)
                        return -ENOMEM;
                our_env[n_env++] = x;
        }

        /* If this is D-Bus, tell the nss-systemd module, since it relies on being able to use D-Bus look up dynamic
         * users via PID 1, possibly dead-locking the dbus daemon. This way it will not use D-Bus to resolve names, but
         * check the database directly. */
        if (p->flags & EXEC_NSS_BYPASS_BUS) {
                x = strdup("SYSTEMD_NSS_BYPASS_BUS=1");
                if (!x)
                        return -ENOMEM;
                our_env[n_env++] = x;
        }

        if (home) {
                x = strappend("HOME=", home);
                if (!x)
                        return -ENOMEM;
                our_env[n_env++] = x;
        }

        if (username) {
                x = strappend("LOGNAME=", username);
                if (!x)
                        return -ENOMEM;
                our_env[n_env++] = x;

                x = strappend("USER=", username);
                if (!x)
                        return -ENOMEM;
                our_env[n_env++] = x;
        }

        if (shell) {
                x = strappend("SHELL=", shell);
                if (!x)
                        return -ENOMEM;
                our_env[n_env++] = x;
        }

        if (!sd_id128_is_null(u->invocation_id)) {
                if (asprintf(&x, "INVOCATION_ID=" SD_ID128_FORMAT_STR, SD_ID128_FORMAT_VAL(u->invocation_id)) < 0)
                        return -ENOMEM;

                our_env[n_env++] = x;
        }

        if (exec_context_needs_term(c)) {
                const char *tty_path, *term = NULL;

                tty_path = exec_context_tty_path(c);

                /* If we are forked off PID 1 and we are supposed to operate on /dev/console, then let's try to inherit
                 * the $TERM set for PID 1. This is useful for containers so that the $TERM the container manager
                 * passes to PID 1 ends up all the way in the console login shown. */

                if (path_equal(tty_path, "/dev/console") && getppid() == 1)
                        term = getenv("TERM");
                if (!term)
                        term = default_term_for_tty(tty_path);

                x = strappend("TERM=", term);
                if (!x)
                        return -ENOMEM;
                our_env[n_env++] = x;
        }

        if (journal_stream_dev != 0 && journal_stream_ino != 0) {
                if (asprintf(&x, "JOURNAL_STREAM=" DEV_FMT ":" INO_FMT, journal_stream_dev, journal_stream_ino) < 0)
                        return -ENOMEM;

                our_env[n_env++] = x;
        }

        our_env[n_env++] = NULL;
        assert(n_env <= 12);

        *ret = our_env;
        our_env = NULL;

        return 0;
}

static int build_pass_environment(const ExecContext *c, char ***ret) {
        _cleanup_strv_free_ char **pass_env = NULL;
        size_t n_env = 0, n_bufsize = 0;
        char **i;

        STRV_FOREACH(i, c->pass_environment) {
                _cleanup_free_ char *x = NULL;
                char *v;

                v = getenv(*i);
                if (!v)
                        continue;
                x = strjoin(*i, "=", v);
                if (!x)
                        return -ENOMEM;

                if (!GREEDY_REALLOC(pass_env, n_bufsize, n_env + 2))
                        return -ENOMEM;

                pass_env[n_env++] = x;
                pass_env[n_env] = NULL;
                x = NULL;
        }

        *ret = pass_env;
        pass_env = NULL;

        return 0;
}

static bool exec_needs_mount_namespace(
                const ExecContext *context,
                const ExecParameters *params,
                const ExecRuntime *runtime) {

        assert(context);
        assert(params);

        if (context->root_image)
                return true;

        if (!strv_isempty(context->read_write_paths) ||
            !strv_isempty(context->read_only_paths) ||
            !strv_isempty(context->inaccessible_paths))
                return true;

        if (context->n_bind_mounts > 0)
                return true;

        if (context->mount_flags != 0)
                return true;

        if (context->private_tmp && runtime && (runtime->tmp_dir || runtime->var_tmp_dir))
                return true;

        if (context->private_devices ||
            context->protect_system != PROTECT_SYSTEM_NO ||
            context->protect_home != PROTECT_HOME_NO ||
            context->protect_kernel_tunables ||
            context->protect_kernel_modules ||
            context->protect_control_groups)
                return true;

        if (context->mount_apivfs && (context->root_image || context->root_directory))
                return true;

        if (context->dynamic_user &&
            (!strv_isempty(context->directories[EXEC_DIRECTORY_STATE].paths) ||
             !strv_isempty(context->directories[EXEC_DIRECTORY_CACHE].paths) ||
             !strv_isempty(context->directories[EXEC_DIRECTORY_LOGS].paths)))
                return true;

        return false;
}

static int setup_private_users(uid_t uid, gid_t gid) {
        _cleanup_free_ char *uid_map = NULL, *gid_map = NULL;
        _cleanup_close_pair_ int errno_pipe[2] = { -1, -1 };
        _cleanup_close_ int unshare_ready_fd = -1;
        _cleanup_(sigkill_waitp) pid_t pid = 0;
        uint64_t c = 1;
        ssize_t n;
        int r;

        /* Set up a user namespace and map root to root, the selected UID/GID to itself, and everything else to
         * nobody. In order to be able to write this mapping we need CAP_SETUID in the original user namespace, which
         * we however lack after opening the user namespace. To work around this we fork() a temporary child process,
         * which waits for the parent to create the new user namespace while staying in the original namespace. The
         * child then writes the UID mapping, under full privileges. The parent waits for the child to finish and
         * continues execution normally. */

        if (uid != 0 && uid_is_valid(uid)) {
                r = asprintf(&uid_map,
                             "0 0 1\n"                      /* Map root → root */
                             UID_FMT " " UID_FMT " 1\n",    /* Map $UID → $UID */
                             uid, uid);
                if (r < 0)
                        return -ENOMEM;
        } else {
                uid_map = strdup("0 0 1\n");            /* The case where the above is the same */
                if (!uid_map)
                        return -ENOMEM;
        }

        if (gid != 0 && gid_is_valid(gid)) {
                r = asprintf(&gid_map,
                             "0 0 1\n"                      /* Map root → root */
                             GID_FMT " " GID_FMT " 1\n",    /* Map $GID → $GID */
                             gid, gid);
                if (r < 0)
                        return -ENOMEM;
        } else {
                gid_map = strdup("0 0 1\n");            /* The case where the above is the same */
                if (!gid_map)
                        return -ENOMEM;
        }

        /* Create a communication channel so that the parent can tell the child when it finished creating the user
         * namespace. */
        unshare_ready_fd = eventfd(0, EFD_CLOEXEC);
        if (unshare_ready_fd < 0)
                return -errno;

        /* Create a communication channel so that the child can tell the parent a proper error code in case it
         * failed. */
        if (pipe2(errno_pipe, O_CLOEXEC) < 0)
                return -errno;

        r = safe_fork("(sd-userns)", FORK_RESET_SIGNALS|FORK_DEATHSIG, &pid);
        if (r < 0)
                return r;
        if (r == 0) {
                _cleanup_close_ int fd = -1;
                const char *a;
                pid_t ppid;

                /* Child process, running in the original user namespace. Let's update the parent's UID/GID map from
                 * here, after the parent opened its own user namespace. */

                ppid = getppid();
                errno_pipe[0] = safe_close(errno_pipe[0]);

                /* Wait until the parent unshared the user namespace */
                if (read(unshare_ready_fd, &c, sizeof(c)) < 0) {
                        r = -errno;
                        goto child_fail;
                }

                /* Disable the setgroups() system call in the child user namespace, for good. */
                a = procfs_file_alloca(ppid, "setgroups");
                fd = open(a, O_WRONLY|O_CLOEXEC);
                if (fd < 0) {
                        if (errno != ENOENT) {
                                r = -errno;
                                goto child_fail;
                        }

                        /* If the file is missing the kernel is too old, let's continue anyway. */
                } else {
                        if (write(fd, "deny\n", 5) < 0) {
                                r = -errno;
                                goto child_fail;
                        }

                        fd = safe_close(fd);
                }

                /* First write the GID map */
                a = procfs_file_alloca(ppid, "gid_map");
                fd = open(a, O_WRONLY|O_CLOEXEC);
                if (fd < 0) {
                        r = -errno;
                        goto child_fail;
                }
                if (write(fd, gid_map, strlen(gid_map)) < 0) {
                        r = -errno;
                        goto child_fail;
                }
                fd = safe_close(fd);

                /* The write the UID map */
                a = procfs_file_alloca(ppid, "uid_map");
                fd = open(a, O_WRONLY|O_CLOEXEC);
                if (fd < 0) {
                        r = -errno;
                        goto child_fail;
                }
                if (write(fd, uid_map, strlen(uid_map)) < 0) {
                        r = -errno;
                        goto child_fail;
                }

                _exit(EXIT_SUCCESS);

        child_fail:
                (void) write(errno_pipe[1], &r, sizeof(r));
                _exit(EXIT_FAILURE);
        }

        errno_pipe[1] = safe_close(errno_pipe[1]);

        if (unshare(CLONE_NEWUSER) < 0)
                return -errno;

        /* Let the child know that the namespace is ready now */
        if (write(unshare_ready_fd, &c, sizeof(c)) < 0)
                return -errno;

        /* Try to read an error code from the child */
        n = read(errno_pipe[0], &r, sizeof(r));
        if (n < 0)
                return -errno;
        if (n == sizeof(r)) { /* an error code was sent to us */
                if (r < 0)
                        return r;
                return -EIO;
        }
        if (n != 0) /* on success we should have read 0 bytes */
                return -EIO;

        r = wait_for_terminate_and_check("(sd-userns)", pid, 0);
        pid = 0;
        if (r < 0)
                return r;
        if (r != EXIT_SUCCESS) /* If something strange happened with the child, let's consider this fatal, too */
                return -EIO;

        return 0;
}

static int setup_exec_directory(
                const ExecContext *context,
                const ExecParameters *params,
                uid_t uid,
                gid_t gid,
                ExecDirectoryType type,
                int *exit_status) {

        static const int exit_status_table[_EXEC_DIRECTORY_TYPE_MAX] = {
                [EXEC_DIRECTORY_RUNTIME] = EXIT_RUNTIME_DIRECTORY,
                [EXEC_DIRECTORY_STATE] = EXIT_STATE_DIRECTORY,
                [EXEC_DIRECTORY_CACHE] = EXIT_CACHE_DIRECTORY,
                [EXEC_DIRECTORY_LOGS] = EXIT_LOGS_DIRECTORY,
                [EXEC_DIRECTORY_CONFIGURATION] = EXIT_CONFIGURATION_DIRECTORY,
        };
        char **rt;
        int r;

        assert(context);
        assert(params);
        assert(type >= 0 && type < _EXEC_DIRECTORY_TYPE_MAX);
        assert(exit_status);

        if (!params->prefix[type])
                return 0;

        if (params->flags & EXEC_CHOWN_DIRECTORIES) {
                if (!uid_is_valid(uid))
                        uid = 0;
                if (!gid_is_valid(gid))
                        gid = 0;
        }

        STRV_FOREACH(rt, context->directories[type].paths) {
                _cleanup_free_ char *p = NULL, *pp = NULL;
                const char *effective;

                p = strjoin(params->prefix[type], "/", *rt);
                if (!p) {
                        r = -ENOMEM;
                        goto fail;
                }

                r = mkdir_parents_label(p, 0755);
                if (r < 0)
                        goto fail;

                if (context->dynamic_user &&
                    !IN_SET(type, EXEC_DIRECTORY_RUNTIME, EXEC_DIRECTORY_CONFIGURATION)) {
                        _cleanup_free_ char *private_root = NULL, *relative = NULL, *parent = NULL;

                        /* So, here's one extra complication when dealing with DynamicUser=1 units. In that case we
                         * want to avoid leaving a directory around fully accessible that is owned by a dynamic user
                         * whose UID is later on reused. To lock this down we use the same trick used by container
                         * managers to prohibit host users to get access to files of the same UID in containers: we
                         * place everything inside a directory that has an access mode of 0700 and is owned root:root,
                         * so that it acts as security boundary for unprivileged host code. We then use fs namespacing
                         * to make this directory permeable for the service itself.
                         *
                         * Specifically: for a service which wants a special directory "foo/" we first create a
                         * directory "private/" with access mode 0700 owned by root:root. Then we place "foo" inside of
                         * that directory (i.e. "private/foo/"), and make "foo" a symlink to "private/foo". This way,
                         * privileged host users can access "foo/" as usual, but unprivileged host users can't look
                         * into it. Inside of the namespaceof the container "private/" is replaced by a more liberally
                         * accessible tmpfs, into which the host's "private/foo/" is mounted under the same name, thus
                         * disabling the access boundary for the service and making sure it only gets access to the
                         * dirs it needs but no others. Tricky? Yes, absolutely, but it works!
                         *
                         * Note that we don't do this for EXEC_DIRECTORY_CONFIGURATION as that's assumed not to be
                         * owned by the service itself.
                         * Also, note that we don't do this for EXEC_DIRECTORY_RUNTIME as that's often used for sharing
                         * files or sockets with other services. */

                        private_root = strjoin(params->prefix[type], "/private");
                        if (!private_root) {
                                r = -ENOMEM;
                                goto fail;
                        }

                        /* First set up private root if it doesn't exist yet, with access mode 0700 and owned by root:root */
                        r = mkdir_safe_label(private_root, 0700, 0, 0, false);
                        if (r < 0)
                                goto fail;

                        pp = strjoin(private_root, "/", *rt);
                        if (!pp) {
                                r = -ENOMEM;
                                goto fail;
                        }

                        /* Create all directories between the configured directory and this private root, and mark them 0755 */
                        r = mkdir_parents_label(pp, 0755);
                        if (r < 0)
                                goto fail;

                        if (is_dir(p, false) > 0 &&
                            (laccess(pp, F_OK) < 0 && errno == ENOENT)) {

                                /* Hmm, the private directory doesn't exist yet, but the normal one exists? If so, move
                                 * it over. Most likely the service has been upgraded from one that didn't use
                                 * DynamicUser=1, to one that does. */

                                if (rename(p, pp) < 0) {
                                        r = -errno;
                                        goto fail;
                                }
                        } else {
                                /* Otherwise, create the actual directory for the service */

                                r = mkdir_label(pp, context->directories[type].mode);
                                if (r < 0 && r != -EEXIST)
                                        goto fail;
                        }

                        parent = dirname_malloc(p);
                        if (!parent) {
                                r = -ENOMEM;
                                goto fail;
                        }

                        r = path_make_relative(parent, pp, &relative);
                        if (r < 0)
                                goto fail;

                        /* And link it up from the original place */
                        r = symlink_idempotent(relative, p);
                        if (r < 0)
                                goto fail;

                        effective = pp;

                } else {
                        r = mkdir_label(p, context->directories[type].mode);
                        if (r < 0 && r != -EEXIST)
                                goto fail;

                        effective = p;
                }

                /* First lock down the access mode */
                if (chmod(effective, context->directories[type].mode) < 0) {
                        r = -errno;
                        goto fail;
                }

                /* Don't change the owner of the configuration directory, as in the common case it is not written to by
                 * a service, and shall not be writable. */
                if (type == EXEC_DIRECTORY_CONFIGURATION)
                        continue;

                /* Then, change the ownership of the whole tree, if necessary */
                r = path_chown_recursive(effective, uid, gid);
                if (r < 0)
                        goto fail;
        }

        return 0;

fail:
        *exit_status = exit_status_table[type];
        return r;
}

#if ENABLE_SMACK
static int setup_smack(
                const ExecContext *context,
                const ExecCommand *command) {

        int r;

        assert(context);
        assert(command);

        if (context->smack_process_label) {
                r = mac_smack_apply_pid(0, context->smack_process_label);
                if (r < 0)
                        return r;
        }
#ifdef SMACK_DEFAULT_PROCESS_LABEL
        else {
                _cleanup_free_ char *exec_label = NULL;

                r = mac_smack_read(command->path, SMACK_ATTR_EXEC, &exec_label);
                if (r < 0 && !IN_SET(r, -ENODATA, -EOPNOTSUPP))
                        return r;

                r = mac_smack_apply_pid(0, exec_label ? : SMACK_DEFAULT_PROCESS_LABEL);
                if (r < 0)
                        return r;
        }
#endif

        return 0;
}
#endif

static int compile_bind_mounts(
                const ExecContext *context,
                const ExecParameters *params,
                BindMount **ret_bind_mounts,
                unsigned *ret_n_bind_mounts,
                char ***ret_empty_directories) {

        _cleanup_strv_free_ char **empty_directories = NULL;
        BindMount *bind_mounts;
        unsigned n, h = 0, i;
        ExecDirectoryType t;
        int r;

        assert(context);
        assert(params);
        assert(ret_bind_mounts);
        assert(ret_n_bind_mounts);
        assert(ret_empty_directories);

        n = context->n_bind_mounts;
        for (t = 0; t < _EXEC_DIRECTORY_TYPE_MAX; t++) {
                if (!params->prefix[t])
                        continue;

                n += strv_length(context->directories[t].paths);
        }

        if (n <= 0) {
                *ret_bind_mounts = NULL;
                *ret_n_bind_mounts = 0;
                *ret_empty_directories = NULL;
                return 0;
        }

        bind_mounts = new(BindMount, n);
        if (!bind_mounts)
                return -ENOMEM;

        for (i = 0; i < context->n_bind_mounts; i++) {
                BindMount *item = context->bind_mounts + i;
                char *s, *d;

                s = strdup(item->source);
                if (!s) {
                        r = -ENOMEM;
                        goto finish;
                }

                d = strdup(item->destination);
                if (!d) {
                        free(s);
                        r = -ENOMEM;
                        goto finish;
                }

                bind_mounts[h++] = (BindMount) {
                        .source = s,
                        .destination = d,
                        .read_only = item->read_only,
                        .recursive = item->recursive,
                        .ignore_enoent = item->ignore_enoent,
                };
        }

        for (t = 0; t < _EXEC_DIRECTORY_TYPE_MAX; t++) {
                char **suffix;

                if (!params->prefix[t])
                        continue;

                if (strv_isempty(context->directories[t].paths))
                        continue;

                if (context->dynamic_user &&
                    !IN_SET(t, EXEC_DIRECTORY_RUNTIME, EXEC_DIRECTORY_CONFIGURATION)) {
                        char *private_root;

                        /* So this is for a dynamic user, and we need to make sure the process can access its own
                         * directory. For that we overmount the usually inaccessible "private" subdirectory with a
                         * tmpfs that makes it accessible and is empty except for the submounts we do this for. */

                        private_root = strjoin(params->prefix[t], "/private");
                        if (!private_root) {
                                r = -ENOMEM;
                                goto finish;
                        }

                        r = strv_consume(&empty_directories, private_root);
                        if (r < 0) {
                                r = -ENOMEM;
                                goto finish;
                        }
                }

                STRV_FOREACH(suffix, context->directories[t].paths) {
                        char *s, *d;

                        if (context->dynamic_user &&
                            !IN_SET(t, EXEC_DIRECTORY_RUNTIME, EXEC_DIRECTORY_CONFIGURATION))
                                s = strjoin(params->prefix[t], "/private/", *suffix);
                        else
                                s = strjoin(params->prefix[t], "/", *suffix);
                        if (!s) {
                                r = -ENOMEM;
                                goto finish;
                        }

                        d = strdup(s);
                        if (!d) {
                                free(s);
                                r = -ENOMEM;
                                goto finish;
                        }

                        bind_mounts[h++] = (BindMount) {
                                .source = s,
                                .destination = d,
                                .read_only = false,
                                .recursive = true,
                                .ignore_enoent = false,
                        };
                }
        }

        assert(h == n);

        *ret_bind_mounts = bind_mounts;
        *ret_n_bind_mounts = n;
        *ret_empty_directories = empty_directories;

        empty_directories = NULL;

        return (int) n;

finish:
        bind_mount_free_many(bind_mounts, h);
        return r;
}

static int apply_mount_namespace(
                Unit *u,
                ExecCommand *command,
                const ExecContext *context,
                const ExecParameters *params,
                ExecRuntime *runtime) {

        _cleanup_strv_free_ char **empty_directories = NULL;
        char *tmp = NULL, *var = NULL;
        const char *root_dir = NULL, *root_image = NULL;
        NamespaceInfo ns_info = {
                .ignore_protect_paths = false,
                .private_dev = context->private_devices,
                .protect_control_groups = context->protect_control_groups,
                .protect_kernel_tunables = context->protect_kernel_tunables,
                .protect_kernel_modules = context->protect_kernel_modules,
                .mount_apivfs = context->mount_apivfs,
        };
        bool needs_sandboxing;
        BindMount *bind_mounts = NULL;
        unsigned n_bind_mounts = 0;
        int r;

        assert(context);

        /* The runtime struct only contains the parent of the private /tmp,
         * which is non-accessible to world users. Inside of it there's a /tmp
         * that is sticky, and that's the one we want to use here. */

        if (context->private_tmp && runtime) {
                if (runtime->tmp_dir)
                        tmp = strjoina(runtime->tmp_dir, "/tmp");
                if (runtime->var_tmp_dir)
                        var = strjoina(runtime->var_tmp_dir, "/tmp");
        }

        if (params->flags & EXEC_APPLY_CHROOT) {
                root_image = context->root_image;

                if (!root_image)
                        root_dir = context->root_directory;
        }

        r = compile_bind_mounts(context, params, &bind_mounts, &n_bind_mounts, &empty_directories);
        if (r < 0)
                return r;

        /*
         * If DynamicUser=no and RootDirectory= is set then lets pass a relaxed
         * sandbox info, otherwise enforce it, don't ignore protected paths and
         * fail if we are enable to apply the sandbox inside the mount namespace.
         */
        if (!context->dynamic_user && root_dir)
                ns_info.ignore_protect_paths = true;

        needs_sandboxing = (params->flags & EXEC_APPLY_SANDBOXING) && !(command->flags & EXEC_COMMAND_FULLY_PRIVILEGED);

        r = setup_namespace(root_dir, root_image,
                            &ns_info, context->read_write_paths,
                            needs_sandboxing ? context->read_only_paths : NULL,
                            needs_sandboxing ? context->inaccessible_paths : NULL,
                            empty_directories,
                            bind_mounts,
                            n_bind_mounts,
                            tmp,
                            var,
                            needs_sandboxing ? context->protect_home : PROTECT_HOME_NO,
                            needs_sandboxing ? context->protect_system : PROTECT_SYSTEM_NO,
                            context->mount_flags,
                            DISSECT_IMAGE_DISCARD_ON_LOOP);

        bind_mount_free_many(bind_mounts, n_bind_mounts);

        /* If we couldn't set up the namespace this is probably due to a
         * missing capability. In this case, silently proceeed. */
        if (IN_SET(r, -EPERM, -EACCES)) {
                log_unit_debug_errno(u, r, "Failed to set up namespace, assuming containerized execution, ignoring: %m");
                return 0;
        }

        return r;
}

static int apply_working_directory(
                const ExecContext *context,
                const ExecParameters *params,
                const char *home,
                const bool needs_mount_ns,
                int *exit_status) {

        const char *d, *wd;

        assert(context);
        assert(exit_status);

        if (context->working_directory_home) {

                if (!home) {
                        *exit_status = EXIT_CHDIR;
                        return -ENXIO;
                }

                wd = home;

        } else if (context->working_directory)
                wd = context->working_directory;
        else
                wd = "/";

        if (params->flags & EXEC_APPLY_CHROOT) {
                if (!needs_mount_ns && context->root_directory)
                        if (chroot(context->root_directory) < 0) {
                                *exit_status = EXIT_CHROOT;
                                return -errno;
                        }

                d = wd;
        } else
                d = prefix_roota(context->root_directory, wd);

        if (chdir(d) < 0 && !context->working_directory_missing_ok) {
                *exit_status = EXIT_CHDIR;
                return -errno;
        }

        return 0;
}

static int setup_keyring(
                Unit *u,
                const ExecContext *context,
                const ExecParameters *p,
                uid_t uid, gid_t gid) {

        key_serial_t keyring;
<<<<<<< HEAD
        int r;
=======
        int r = 0;
>>>>>>> cf68ed9a
        uid_t saved_uid;
        gid_t saved_gid;

        assert(u);
        assert(context);
        assert(p);

        /* Let's set up a new per-service "session" kernel keyring for each system service. This has the benefit that
         * each service runs with its own keyring shared among all processes of the service, but with no hook-up beyond
         * that scope, and in particular no link to the per-UID keyring. If we don't do this the keyring will be
         * automatically created on-demand and then linked to the per-UID keyring, by the kernel. The kernel's built-in
         * on-demand behaviour is very appropriate for login users, but probably not so much for system services, where
         * UIDs are not necessarily specific to a service but reused (at least in the case of UID 0). */

        if (!(p->flags & EXEC_NEW_KEYRING))
                return 0;

        if (context->keyring_mode == EXEC_KEYRING_INHERIT)
                return 0;

        /* Acquiring a reference to the user keyring is nasty. We briefly change identity in order to get things set up
         * properly by the kernel. If we don't do that then we can't create it atomically, and that sucks for parallel
         * execution. This mimics what pam_keyinit does, too. Setting up session keyring, to be owned by the right user
         * & group is just as nasty as acquiring a reference to the user keyring. */

        saved_uid = getuid();
        saved_gid = getgid();

        if (gid_is_valid(gid) && gid != saved_gid) {
                if (setregid(gid, -1) < 0)
                        return log_unit_error_errno(u, errno, "Failed to change GID for user keyring: %m");
        }

        if (uid_is_valid(uid) && uid != saved_uid) {
                if (setreuid(uid, -1) < 0) {
<<<<<<< HEAD
                        (void) setregid(saved_gid, -1);
                        return log_unit_error_errno(u, errno, "Failed to change UID for user keyring: %m");
=======
                        r = log_unit_error_errno(u, errno, "Failed to change UID for user keyring: %m");
                        goto out;
>>>>>>> cf68ed9a
                }
        }

        keyring = keyctl(KEYCTL_JOIN_SESSION_KEYRING, 0, 0, 0, 0);
        if (keyring == -1) {
                if (errno == ENOSYS)
                        log_unit_debug_errno(u, errno, "Kernel keyring not supported, ignoring.");
                else if (IN_SET(errno, EACCES, EPERM))
                        log_unit_debug_errno(u, errno, "Kernel keyring access prohibited, ignoring.");
                else if (errno == EDQUOT)
                        log_unit_debug_errno(u, errno, "Out of kernel keyrings to allocate, ignoring.");
                else
                        r = log_unit_error_errno(u, errno, "Setting up kernel keyring failed: %m");

                goto out;
        }

        /* When requested link the user keyring into the session keyring. */
        if (context->keyring_mode == EXEC_KEYRING_SHARED) {

                if (keyctl(KEYCTL_LINK,
                           KEY_SPEC_USER_KEYRING,
                           KEY_SPEC_SESSION_KEYRING, 0, 0) < 0) {
                        r = log_unit_error_errno(u, errno, "Failed to link user keyring into session keyring: %m");
                        goto out;
                }
        }

<<<<<<< HEAD
        /* When requested link the user keyring into the session keyring. */
        if (context->keyring_mode == EXEC_KEYRING_SHARED) {

                if (keyctl(KEYCTL_LINK,
                           KEY_SPEC_USER_KEYRING,
                           KEY_SPEC_SESSION_KEYRING, 0, 0) < 0) {

                        r = -errno;

                        (void) setreuid(saved_uid, -1);
                        (void) setregid(saved_gid, -1);

                        return log_unit_error_errno(u, r, "Failed to link user keyring into session keyring: %m");
                }
        }

        /* Restore uid/gid back */
        if (uid_is_valid(uid) && uid != saved_uid) {
                if (setreuid(saved_uid, -1) < 0) {
                        (void) setregid(saved_gid, -1);
                        return log_unit_error_errno(u, errno, "Failed to change UID back for user keyring: %m");
                }
        }

        if (gid_is_valid(gid) && gid != saved_gid) {
                if (setregid(saved_gid, -1) < 0)
                        return log_unit_error_errno(u, errno, "Failed to change GID back for user keyring: %m");
        }

        /* Populate they keyring with the invocation ID by default, as original saved_uid. */
        if (!sd_id128_is_null(u->invocation_id)) {
                key_serial_t key;

                key = add_key("user", "invocation_id", &u->invocation_id, sizeof(u->invocation_id), KEY_SPEC_SESSION_KEYRING);
                if (key == -1)
                        log_unit_debug_errno(u, errno, "Failed to add invocation ID to keyring, ignoring: %m");
                else {
                        if (keyctl(KEYCTL_SETPERM, key,
                                   KEY_POS_VIEW|KEY_POS_READ|KEY_POS_SEARCH|
                                   KEY_USR_VIEW|KEY_USR_READ|KEY_USR_SEARCH, 0, 0) < 0)
                                return log_unit_error_errno(u, errno, "Failed to restrict invocation ID permission: %m");
                }
        }

        return 0;
=======
        /* Restore uid/gid back */
        if (uid_is_valid(uid) && uid != saved_uid) {
                if (setreuid(saved_uid, -1) < 0) {
                        r = log_unit_error_errno(u, errno, "Failed to change UID back for user keyring: %m");
                        goto out;
                }
        }

        if (gid_is_valid(gid) && gid != saved_gid) {
                if (setregid(saved_gid, -1) < 0)
                        return log_unit_error_errno(u, errno, "Failed to change GID back for user keyring: %m");
        }

        /* Populate they keyring with the invocation ID by default, as original saved_uid. */
        if (!sd_id128_is_null(u->invocation_id)) {
                key_serial_t key;

                key = add_key("user", "invocation_id", &u->invocation_id, sizeof(u->invocation_id), KEY_SPEC_SESSION_KEYRING);
                if (key == -1)
                        log_unit_debug_errno(u, errno, "Failed to add invocation ID to keyring, ignoring: %m");
                else {
                        if (keyctl(KEYCTL_SETPERM, key,
                                   KEY_POS_VIEW|KEY_POS_READ|KEY_POS_SEARCH|
                                   KEY_USR_VIEW|KEY_USR_READ|KEY_USR_SEARCH, 0, 0) < 0)
                                r = log_unit_error_errno(u, errno, "Failed to restrict invocation ID permission: %m");
                }
        }

out:
        /* Revert back uid & gid for the the last time, and exit */
        /* no extra logging, as only the first already reported error matters */
        if (getuid() != saved_uid)
                (void) setreuid(saved_uid, -1);

        if (getgid() != saved_gid)
                (void) setregid(saved_gid, -1);

        return r;
>>>>>>> cf68ed9a
}

static void append_socket_pair(int *array, unsigned *n, int pair[2]) {
        assert(array);
        assert(n);

        if (!pair)
                return;

        if (pair[0] >= 0)
                array[(*n)++] = pair[0];
        if (pair[1] >= 0)
                array[(*n)++] = pair[1];
}

static int close_remaining_fds(
                const ExecParameters *params,
                ExecRuntime *runtime,
                DynamicCreds *dcreds,
                int user_lookup_fd,
                int socket_fd,
                int *fds, unsigned n_fds) {

        unsigned n_dont_close = 0;
        int dont_close[n_fds + 12];

        assert(params);

        if (params->stdin_fd >= 0)
                dont_close[n_dont_close++] = params->stdin_fd;
        if (params->stdout_fd >= 0)
                dont_close[n_dont_close++] = params->stdout_fd;
        if (params->stderr_fd >= 0)
                dont_close[n_dont_close++] = params->stderr_fd;

        if (socket_fd >= 0)
                dont_close[n_dont_close++] = socket_fd;
        if (n_fds > 0) {
                memcpy(dont_close + n_dont_close, fds, sizeof(int) * n_fds);
                n_dont_close += n_fds;
        }

        if (runtime)
                append_socket_pair(dont_close, &n_dont_close, runtime->netns_storage_socket);

        if (dcreds) {
                if (dcreds->user)
                        append_socket_pair(dont_close, &n_dont_close, dcreds->user->storage_socket);
                if (dcreds->group)
                        append_socket_pair(dont_close, &n_dont_close, dcreds->group->storage_socket);
        }

        if (user_lookup_fd >= 0)
                dont_close[n_dont_close++] = user_lookup_fd;

        return close_all_fds(dont_close, n_dont_close);
}

static int send_user_lookup(
                Unit *unit,
                int user_lookup_fd,
                uid_t uid,
                gid_t gid) {

        assert(unit);

        /* Send the resolved UID/GID to PID 1 after we learnt it. We send a single datagram, containing the UID/GID
         * data as well as the unit name. Note that we suppress sending this if no user/group to resolve was
         * specified. */

        if (user_lookup_fd < 0)
                return 0;

        if (!uid_is_valid(uid) && !gid_is_valid(gid))
                return 0;

        if (writev(user_lookup_fd,
               (struct iovec[]) {
                           IOVEC_INIT(&uid, sizeof(uid)),
                           IOVEC_INIT(&gid, sizeof(gid)),
                           IOVEC_INIT_STRING(unit->id) }, 3) < 0)
                return -errno;

        return 0;
}

static int acquire_home(const ExecContext *c, uid_t uid, const char** home, char **buf) {
        int r;

        assert(c);
        assert(home);
        assert(buf);

        /* If WorkingDirectory=~ is set, try to acquire a usable home directory. */

        if (*home)
                return 0;

        if (!c->working_directory_home)
                return 0;

        if (uid == 0) {
                /* Hardcode /root as home directory for UID 0 */
                *home = "/root";
                return 1;
        }

        r = get_home_dir(buf);
        if (r < 0)
                return r;

        *home = *buf;
        return 1;
}

static int compile_suggested_paths(const ExecContext *c, const ExecParameters *p, char ***ret) {
        _cleanup_strv_free_ char ** list = NULL;
        ExecDirectoryType t;
        int r;

        assert(c);
        assert(p);
        assert(ret);

        assert(c->dynamic_user);

        /* Compile a list of paths that it might make sense to read the owning UID from to use as initial candidate for
         * dynamic UID allocation, in order to save us from doing costly recursive chown()s of the special
         * directories. */

        for (t = 0; t < _EXEC_DIRECTORY_TYPE_MAX; t++) {
                char **i;

                if (t == EXEC_DIRECTORY_CONFIGURATION)
                        continue;

                if (!p->prefix[t])
                        continue;

                STRV_FOREACH(i, c->directories[t].paths) {
                        char *e;

                        if (t == EXEC_DIRECTORY_RUNTIME)
                                e = strjoin(p->prefix[t], "/", *i);
                        else
                                e = strjoin(p->prefix[t], "/private/", *i);
                        if (!e)
                                return -ENOMEM;

                        r = strv_consume(&list, e);
                        if (r < 0)
                                return r;
                }
        }

        *ret = list;
        list = NULL;

        return 0;
}

static int exec_child(
                Unit *unit,
                ExecCommand *command,
                const ExecContext *context,
                const ExecParameters *params,
                ExecRuntime *runtime,
                DynamicCreds *dcreds,
                char **argv,
                int socket_fd,
                int named_iofds[3],
                int *fds,
                unsigned n_storage_fds,
                unsigned n_socket_fds,
                char **files_env,
                int user_lookup_fd,
                int *exit_status) {

        _cleanup_strv_free_ char **our_env = NULL, **pass_env = NULL, **accum_env = NULL, **final_argv = NULL;
        _cleanup_free_ char *home_buffer = NULL;
        _cleanup_free_ gid_t *supplementary_gids = NULL;
        const char *username = NULL, *groupname = NULL;
        const char *home = NULL, *shell = NULL;
        dev_t journal_stream_dev = 0;
        ino_t journal_stream_ino = 0;
        bool needs_sandboxing,          /* Do we need to set up full sandboxing? (i.e. all namespacing, all MAC stuff, caps, yadda yadda */
                needs_setuid,           /* Do we need to do the actual setresuid()/setresgid() calls? */
                needs_mount_namespace,  /* Do we need to set up a mount namespace for this kernel? */
                needs_ambient_hack;     /* Do we need to apply the ambient capabilities hack? */
#if HAVE_SELINUX
        _cleanup_free_ char *mac_selinux_context_net = NULL;
        bool use_selinux = false;
#endif
#if ENABLE_SMACK
        bool use_smack = false;
#endif
#if HAVE_APPARMOR
        bool use_apparmor = false;
#endif
        uid_t uid = UID_INVALID;
        gid_t gid = GID_INVALID;
        int i, r, ngids = 0;
        unsigned n_fds;
        ExecDirectoryType dt;
        int secure_bits;

        assert(unit);
        assert(command);
        assert(context);
        assert(params);
        assert(exit_status);

        rename_process_from_path(command->path);

        /* We reset exactly these signals, since they are the
         * only ones we set to SIG_IGN in the main daemon. All
         * others we leave untouched because we set them to
         * SIG_DFL or a valid handler initially, both of which
         * will be demoted to SIG_DFL. */
        (void) default_signals(SIGNALS_CRASH_HANDLER,
                               SIGNALS_IGNORE, -1);

        if (context->ignore_sigpipe)
                (void) ignore_signals(SIGPIPE, -1);

        r = reset_signal_mask();
        if (r < 0) {
                *exit_status = EXIT_SIGNAL_MASK;
                return log_unit_error_errno(unit, r, "Failed to set process signal mask: %m");
        }

        if (params->idle_pipe)
                do_idle_pipe_dance(params->idle_pipe);

        /* Close fds we don't need very early to make sure we don't block init reexecution because it cannot bind its
         * sockets. Among the fds we close are the logging fds, and we want to keep them closed, so that we don't have
         * any fds open we don't really want open during the transition. In order to make logging work, we switch the
         * log subsystem into open_when_needed mode, so that it reopens the logs on every single log call. */

        log_forget_fds();
        log_set_open_when_needed(true);

        /* In case anything used libc syslog(), close this here, too */
        closelog();

        n_fds = n_storage_fds + n_socket_fds;
        r = close_remaining_fds(params, runtime, dcreds, user_lookup_fd, socket_fd, fds, n_fds);
        if (r < 0) {
                *exit_status = EXIT_FDS;
                return log_unit_error_errno(unit, r, "Failed to close unwanted file descriptors: %m");
        }

        if (!context->same_pgrp)
                if (setsid() < 0) {
                        *exit_status = EXIT_SETSID;
                        return log_unit_error_errno(unit, errno, "Failed to create new process session: %m");
                }

        exec_context_tty_reset(context, params);

        if (unit_shall_confirm_spawn(unit)) {
                const char *vc = params->confirm_spawn;
                _cleanup_free_ char *cmdline = NULL;

                cmdline = exec_command_line(argv);
                if (!cmdline) {
                        *exit_status = EXIT_MEMORY;
                        return log_oom();
                }

                r = ask_for_confirmation(vc, unit, cmdline);
                if (r != CONFIRM_EXECUTE) {
                        if (r == CONFIRM_PRETEND_SUCCESS) {
                                *exit_status = EXIT_SUCCESS;
                                return 0;
                        }
                        *exit_status = EXIT_CONFIRM;
                        log_unit_error(unit, "Execution cancelled by the user");
                        return -ECANCELED;
                }
        }

        if (context->dynamic_user && dcreds) {
                _cleanup_strv_free_ char **suggested_paths = NULL;

                /* Make sure we bypass our own NSS module for any NSS checks */
                if (putenv((char*) "SYSTEMD_NSS_DYNAMIC_BYPASS=1") != 0) {
                        *exit_status = EXIT_USER;
                        return log_unit_error_errno(unit, errno, "Failed to update environment: %m");
                }

                r = compile_suggested_paths(context, params, &suggested_paths);
                if (r < 0) {
                        *exit_status = EXIT_MEMORY;
                        return log_oom();
                }

                r = dynamic_creds_realize(dcreds, suggested_paths, &uid, &gid);
                if (r < 0) {
                        *exit_status = EXIT_USER;
                        if (r == -EILSEQ) {
                                log_unit_error(unit, "Failed to update dynamic user credentials: User or group with specified name already exists.");
                                return -EOPNOTSUPP;
                        }
                        return log_unit_error_errno(unit, r, "Failed to update dynamic user credentials: %m");
                }

                if (!uid_is_valid(uid)) {
                        *exit_status = EXIT_USER;
                        log_unit_error(unit, "UID validation failed for \""UID_FMT"\"", uid);
                        return -ESRCH;
                }

                if (!gid_is_valid(gid)) {
                        *exit_status = EXIT_USER;
                        log_unit_error(unit, "GID validation failed for \""GID_FMT"\"", gid);
                        return -ESRCH;
                }

                if (dcreds->user)
                        username = dcreds->user->name;

        } else {
                r = get_fixed_user(context, &username, &uid, &gid, &home, &shell);
                if (r < 0) {
                        *exit_status = EXIT_USER;
                        return log_unit_error_errno(unit, r, "Failed to determine user credentials: %m");
                }

                r = get_fixed_group(context, &groupname, &gid);
                if (r < 0) {
                        *exit_status = EXIT_GROUP;
                        return log_unit_error_errno(unit, r, "Failed to determine group credentials: %m");
                }
        }

        /* Initialize user supplementary groups and get SupplementaryGroups= ones */
        r = get_supplementary_groups(context, username, groupname, gid,
                                     &supplementary_gids, &ngids);
        if (r < 0) {
                *exit_status = EXIT_GROUP;
                return log_unit_error_errno(unit, r, "Failed to determine supplementary groups: %m");
        }

        r = send_user_lookup(unit, user_lookup_fd, uid, gid);
        if (r < 0) {
                *exit_status = EXIT_USER;
                return log_unit_error_errno(unit, r, "Failed to send user credentials to PID1: %m");
        }

        user_lookup_fd = safe_close(user_lookup_fd);

        r = acquire_home(context, uid, &home, &home_buffer);
        if (r < 0) {
                *exit_status = EXIT_CHDIR;
                return log_unit_error_errno(unit, r, "Failed to determine $HOME for user: %m");
        }

        /* If a socket is connected to STDIN/STDOUT/STDERR, we
         * must sure to drop O_NONBLOCK */
        if (socket_fd >= 0)
                (void) fd_nonblock(socket_fd, false);

        r = setup_input(context, params, socket_fd, named_iofds);
        if (r < 0) {
                *exit_status = EXIT_STDIN;
                return log_unit_error_errno(unit, r, "Failed to set up standard input: %m");
        }

        r = setup_output(unit, context, params, STDOUT_FILENO, socket_fd, named_iofds, basename(command->path), uid, gid, &journal_stream_dev, &journal_stream_ino);
        if (r < 0) {
                *exit_status = EXIT_STDOUT;
                return log_unit_error_errno(unit, r, "Failed to set up standard output: %m");
        }

        r = setup_output(unit, context, params, STDERR_FILENO, socket_fd, named_iofds, basename(command->path), uid, gid, &journal_stream_dev, &journal_stream_ino);
        if (r < 0) {
                *exit_status = EXIT_STDERR;
                return log_unit_error_errno(unit, r, "Failed to set up standard error output: %m");
        }

        if (params->cgroup_path) {
                r = cg_attach_everywhere(params->cgroup_supported, params->cgroup_path, 0, NULL, NULL);
                if (r < 0) {
                        *exit_status = EXIT_CGROUP;
                        return log_unit_error_errno(unit, r, "Failed to attach to cgroup %s: %m", params->cgroup_path);
                }
        }

        if (context->oom_score_adjust_set) {
                char t[DECIMAL_STR_MAX(context->oom_score_adjust)];

                /* When we can't make this change due to EPERM, then
                 * let's silently skip over it. User namespaces
                 * prohibit write access to this file, and we
                 * shouldn't trip up over that. */

                sprintf(t, "%i", context->oom_score_adjust);
                r = write_string_file("/proc/self/oom_score_adj", t, 0);
                if (IN_SET(r, -EPERM, -EACCES))
                        log_unit_debug_errno(unit, r, "Failed to adjust OOM setting, assuming containerized execution, ignoring: %m");
                else if (r < 0) {
                        *exit_status = EXIT_OOM_ADJUST;
                        return log_unit_error_errno(unit, r, "Failed to adjust OOM setting: %m");
                }
        }

        if (context->nice_set) {
                r = setpriority(PRIO_PROCESS, 0, context->nice);
                if (r == -EPERM || r == -EACCES) {
                        log_open();
                        log_unit_debug_errno(unit, r, "Failed to adjust Nice setting, assuming containerized execution, ignoring: %m");
                        log_close();
                } else if (r < 0) {
                         *exit_status = EXIT_NICE;
                         return log_unit_error_errno(unit, errno, "Failed to set up process scheduling priority (nice level): %m");
                 }
        }

        if (context->cpu_sched_set) {
                struct sched_param param = {
                        .sched_priority = context->cpu_sched_priority,
                };

                r = sched_setscheduler(0,
                                       context->cpu_sched_policy |
                                       (context->cpu_sched_reset_on_fork ?
                                        SCHED_RESET_ON_FORK : 0),
                                       &param);
                if (r < 0) {
                        *exit_status = EXIT_SETSCHEDULER;
                        return log_unit_error_errno(unit, errno, "Failed to set up CPU scheduling: %m");
                }
        }

        if (context->cpuset)
                if (sched_setaffinity(0, CPU_ALLOC_SIZE(context->cpuset_ncpus), context->cpuset) < 0) {
                        *exit_status = EXIT_CPUAFFINITY;
                        return log_unit_error_errno(unit, errno, "Failed to set up CPU affinity: %m");
                }

        if (context->ioprio_set)
                if (ioprio_set(IOPRIO_WHO_PROCESS, 0, context->ioprio) < 0) {
                        *exit_status = EXIT_IOPRIO;
                        return log_unit_error_errno(unit, errno, "Failed to set up IO scheduling priority: %m");
                }

        if (context->timer_slack_nsec != NSEC_INFINITY)
                if (prctl(PR_SET_TIMERSLACK, context->timer_slack_nsec) < 0) {
                        *exit_status = EXIT_TIMERSLACK;
                        return log_unit_error_errno(unit, errno, "Failed to set up timer slack: %m");
                }

        if (context->personality != PERSONALITY_INVALID) {
                r = safe_personality(context->personality);
                if (r < 0) {
                        *exit_status = EXIT_PERSONALITY;
                        return log_unit_error_errno(unit, r, "Failed to set up execution domain (personality): %m");
                }
        }

        if (context->utmp_id)
                utmp_put_init_process(context->utmp_id, getpid_cached(), getsid(0),
                                      context->tty_path,
                                      context->utmp_mode == EXEC_UTMP_INIT  ? INIT_PROCESS :
                                      context->utmp_mode == EXEC_UTMP_LOGIN ? LOGIN_PROCESS :
                                      USER_PROCESS,
                                      username);

        if (context->user) {
                r = chown_terminal(STDIN_FILENO, uid);
                if (r < 0) {
                        *exit_status = EXIT_STDIN;
                        return log_unit_error_errno(unit, r, "Failed to change ownership of terminal: %m");
                }
        }

        /* If delegation is enabled we'll pass ownership of the cgroup to the user of the new process. On cgroupsv1
         * this is only about systemd's own hierarchy, i.e. not the controller hierarchies, simply because that's not
         * safe. On cgroupsv2 there's only one hierarchy anyway, and delegation is safe there, hence in that case only
         * touch a single hierarchy too. */
        if (params->cgroup_path && context->user && (params->flags & EXEC_CGROUP_DELEGATE)) {
                r = cg_set_access(SYSTEMD_CGROUP_CONTROLLER, params->cgroup_path, uid, gid);
                if (r < 0) {
                        *exit_status = EXIT_CGROUP;
                        return log_unit_error_errno(unit, r, "Failed to adjust control group access: %m");
                }
        }

        for (dt = 0; dt < _EXEC_DIRECTORY_TYPE_MAX; dt++) {
                r = setup_exec_directory(context, params, uid, gid, dt, exit_status);
                if (r < 0)
                        return log_unit_error_errno(unit, r, "Failed to set up special execution directory in %s: %m", params->prefix[dt]);
        }

        r = build_environment(
                        unit,
                        context,
                        params,
                        n_fds,
                        home,
                        username,
                        shell,
                        journal_stream_dev,
                        journal_stream_ino,
                        &our_env);
        if (r < 0) {
                *exit_status = EXIT_MEMORY;
                return log_oom();
        }

        r = build_pass_environment(context, &pass_env);
        if (r < 0) {
                *exit_status = EXIT_MEMORY;
                return log_oom();
        }

        accum_env = strv_env_merge(5,
                                   params->environment,
                                   our_env,
                                   pass_env,
                                   context->environment,
                                   files_env,
                                   NULL);
        if (!accum_env) {
                *exit_status = EXIT_MEMORY;
                return log_oom();
        }
        accum_env = strv_env_clean(accum_env);

        (void) umask(context->umask);

        r = setup_keyring(unit, context, params, uid, gid);
        if (r < 0) {
                *exit_status = EXIT_KEYRING;
                return log_unit_error_errno(unit, r, "Failed to set up kernel keyring: %m");
        }

        /* We need sandboxing if the caller asked us to apply it and the command isn't explicitly excepted from it */
        needs_sandboxing = (params->flags & EXEC_APPLY_SANDBOXING) && !(command->flags & EXEC_COMMAND_FULLY_PRIVILEGED);

        /* We need the ambient capability hack, if the caller asked us to apply it and the command is marked for it, and the kernel doesn't actually support ambient caps */
        needs_ambient_hack = (params->flags & EXEC_APPLY_SANDBOXING) && (command->flags & EXEC_COMMAND_AMBIENT_MAGIC) && !ambient_capabilities_supported();

        /* We need setresuid() if the caller asked us to apply sandboxing and the command isn't explicitly excepted from either whole sandboxing or just setresuid() itself, and the ambient hack is not desired */
        if (needs_ambient_hack)
                needs_setuid = false;
        else
                needs_setuid = (params->flags & EXEC_APPLY_SANDBOXING) && !(command->flags & (EXEC_COMMAND_FULLY_PRIVILEGED|EXEC_COMMAND_NO_SETUID));

        if (needs_sandboxing) {
                /* MAC enablement checks need to be done before a new mount ns is created, as they rely on /sys being
                 * present. The actual MAC context application will happen later, as late as possible, to avoid
                 * impacting our own code paths. */

#if HAVE_SELINUX
                use_selinux = mac_selinux_use();
#endif
#if ENABLE_SMACK
                use_smack = mac_smack_use();
#endif
#if HAVE_APPARMOR
                use_apparmor = mac_apparmor_use();
#endif
        }

        if (needs_setuid) {
                if (context->pam_name && username) {
                        r = setup_pam(context->pam_name, username, uid, gid, context->tty_path, &accum_env, fds, n_fds);
                        if (r < 0) {
                                *exit_status = EXIT_PAM;
                                return log_unit_error_errno(unit, r, "Failed to set up PAM session: %m");
                        }
                }
        }

        if (context->private_network && runtime && runtime->netns_storage_socket[0] >= 0) {
                if (ns_type_supported(NAMESPACE_NET)) {
                        r = setup_netns(runtime->netns_storage_socket);
                        if (r < 0) {
                                *exit_status = EXIT_NETWORK;
                                return log_unit_error_errno(unit, r, "Failed to set up network namespacing: %m");
                        }
                } else
                        log_unit_warning(unit, "PrivateNetwork=yes is configured, but the kernel does not support network namespaces, ignoring.");
        }

        needs_mount_namespace = exec_needs_mount_namespace(context, params, runtime);
        if (needs_mount_namespace) {
                r = apply_mount_namespace(unit, command, context, params, runtime);
                if (r < 0) {
                        *exit_status = EXIT_NAMESPACE;
                        return log_unit_error_errno(unit, r, "Failed to set up mount namespacing: %m");
                }
        }

        /* Apply just after mount namespace setup */
        r = apply_working_directory(context, params, home, needs_mount_namespace, exit_status);
        if (r < 0)
                return log_unit_error_errno(unit, r, "Changing to the requested working directory failed: %m");

        /* Drop groups as early as possbile */
        if (needs_setuid) {
                r = enforce_groups(gid, supplementary_gids, ngids);
                if (r < 0) {
                        *exit_status = EXIT_GROUP;
                        return log_unit_error_errno(unit, r, "Changing group credentials failed: %m");
                }
        }

        if (needs_sandboxing) {
#if HAVE_SELINUX
                if (use_selinux && params->selinux_context_net && socket_fd >= 0) {
                        r = mac_selinux_get_child_mls_label(socket_fd, command->path, context->selinux_context, &mac_selinux_context_net);
                        if (r < 0) {
                                *exit_status = EXIT_SELINUX_CONTEXT;
                                return log_unit_error_errno(unit, r, "Failed to determine SELinux context: %m");
                        }
                }
#endif

                if (context->private_users) {
                        r = setup_private_users(uid, gid);
                        if (r < 0) {
                                *exit_status = EXIT_USER;
                                return log_unit_error_errno(unit, r, "Failed to set up user namespacing: %m");
                        }
                }
        }

        /* We repeat the fd closing here, to make sure that nothing is leaked from the PAM modules. Note that we are
         * more aggressive this time since socket_fd and the netns fds we don't need anymore. The custom endpoint fd
         * was needed to upload the policy and can now be closed as well. */
        r = close_all_fds(fds, n_fds);
        if (r >= 0)
                r = shift_fds(fds, n_fds);
        if (r >= 0)
                r = flags_fds(fds, n_storage_fds, n_socket_fds, context->non_blocking);
        if (r < 0) {
                *exit_status = EXIT_FDS;
                return log_unit_error_errno(unit, r, "Failed to adjust passed file descriptors: %m");
        }

        secure_bits = context->secure_bits;

        if (needs_sandboxing) {
                uint64_t bset;

                for (i = 0; i < _RLIMIT_MAX; i++) {

                        if (!context->rlimit[i])
                                continue;

                        r = setrlimit_closest(i, context->rlimit[i]);
                        if (r < 0) {
                                *exit_status = EXIT_LIMITS;
                                return log_unit_error_errno(unit, r, "Failed to adjust resource limit %s: %m", rlimit_to_string(i));
                        }
                }

                /* Set the RTPRIO resource limit to 0, but only if nothing else was explicitly requested. */
                if (context->restrict_realtime && !context->rlimit[RLIMIT_RTPRIO]) {
                        if (setrlimit(RLIMIT_RTPRIO, &RLIMIT_MAKE_CONST(0)) < 0) {
                                *exit_status = EXIT_LIMITS;
                                return log_unit_error_errno(unit, errno, "Failed to adjust RLIMIT_RTPRIO resource limit: %m");
                        }
                }

#if ENABLE_SMACK
                /* LSM Smack needs the capability CAP_MAC_ADMIN to change the current execution security context of the
                 * process. This is the latest place before dropping capabilities. Other MAC context are set later. */
                if (use_smack) {
                        r = setup_smack(context, command);
                        if (r < 0) {
                                *exit_status = EXIT_SMACK_PROCESS_LABEL;
                                return log_unit_error_errno(unit, r, "Failed to set SMACK process label: %m");
                        }
                }
#endif

                bset = context->capability_bounding_set;
                /* If the ambient caps hack is enabled (which means the kernel can't do them, and the user asked for
                 * our magic fallback), then let's add some extra caps, so that the service can drop privs of its own,
                 * instead of us doing that */
                if (needs_ambient_hack)
                        bset |= (UINT64_C(1) << CAP_SETPCAP) |
                                (UINT64_C(1) << CAP_SETUID) |
                                (UINT64_C(1) << CAP_SETGID);

                if (!cap_test_all(bset)) {
                        r = capability_bounding_set_drop(bset, false);
                        if (r < 0) {
                                *exit_status = EXIT_CAPABILITIES;
                                return log_unit_error_errno(unit, r, "Failed to drop capabilities: %m");
                        }
                }

                /* This is done before enforce_user, but ambient set
                 * does not survive over setresuid() if keep_caps is not set. */
                if (!needs_ambient_hack &&
                    context->capability_ambient_set != 0) {
                        r = capability_ambient_set_apply(context->capability_ambient_set, true);
                        if (r < 0) {
                                *exit_status = EXIT_CAPABILITIES;
                                return log_unit_error_errno(unit, r, "Failed to apply ambient capabilities (before UID change): %m");
                        }
                }
        }

        if (needs_setuid) {
                if (context->user) {
                        r = enforce_user(context, uid);
                        if (r < 0) {
                                *exit_status = EXIT_USER;
                                return log_unit_error_errno(unit, r, "Failed to change UID to " UID_FMT ": %m", uid);
                        }

                        if (!needs_ambient_hack &&
                            context->capability_ambient_set != 0) {

                                /* Fix the ambient capabilities after user change. */
                                r = capability_ambient_set_apply(context->capability_ambient_set, false);
                                if (r < 0) {
                                        *exit_status = EXIT_CAPABILITIES;
                                        return log_unit_error_errno(unit, r, "Failed to apply ambient capabilities (after UID change): %m");
                                }

                                /* If we were asked to change user and ambient capabilities
                                 * were requested, we had to add keep-caps to the securebits
                                 * so that we would maintain the inherited capability set
                                 * through the setresuid(). Make sure that the bit is added
                                 * also to the context secure_bits so that we don't try to
                                 * drop the bit away next. */

                                secure_bits |= 1<<SECURE_KEEP_CAPS;
                        }
                }
        }

        if (needs_sandboxing) {
                /* Apply other MAC contexts late, but before seccomp syscall filtering, as those should really be last to
                 * influence our own codepaths as little as possible. Moreover, applying MAC contexts usually requires
                 * syscalls that are subject to seccomp filtering, hence should probably be applied before the syscalls
                 * are restricted. */

#if HAVE_SELINUX
                if (use_selinux) {
                        char *exec_context = mac_selinux_context_net ?: context->selinux_context;

                        if (exec_context) {
                                r = setexeccon(exec_context);
                                if (r < 0) {
                                        *exit_status = EXIT_SELINUX_CONTEXT;
                                        return log_unit_error_errno(unit, r, "Failed to change SELinux context to %s: %m", exec_context);
                                }
                        }
                }
#endif

#if HAVE_APPARMOR
                if (use_apparmor && context->apparmor_profile) {
                        r = aa_change_onexec(context->apparmor_profile);
                        if (r < 0 && !context->apparmor_profile_ignore) {
                                *exit_status = EXIT_APPARMOR_PROFILE;
                                return log_unit_error_errno(unit, errno, "Failed to prepare AppArmor profile change to %s: %m", context->apparmor_profile);
                        }
                }
#endif

                /* PR_GET_SECUREBITS is not privileged, while PR_SET_SECUREBITS is. So to suppress potential EPERMs
                 * we'll try not to call PR_SET_SECUREBITS unless necessary. */
                if (prctl(PR_GET_SECUREBITS) != secure_bits)
                        if (prctl(PR_SET_SECUREBITS, secure_bits) < 0) {
                                *exit_status = EXIT_SECUREBITS;
                                return log_unit_error_errno(unit, errno, "Failed to set process secure bits: %m");
                        }

                if (context_has_no_new_privileges(context))
                        if (prctl(PR_SET_NO_NEW_PRIVS, 1, 0, 0, 0) < 0) {
                                *exit_status = EXIT_NO_NEW_PRIVILEGES;
                                return log_unit_error_errno(unit, errno, "Failed to disable new privileges: %m");
                        }

#if HAVE_SECCOMP
                r = apply_address_families(unit, context);
                if (r < 0) {
                        *exit_status = EXIT_ADDRESS_FAMILIES;
                        return log_unit_error_errno(unit, r, "Failed to restrict address families: %m");
                }

                r = apply_memory_deny_write_execute(unit, context);
                if (r < 0) {
                        *exit_status = EXIT_SECCOMP;
                        return log_unit_error_errno(unit, r, "Failed to disable writing to executable memory: %m");
                }

                r = apply_restrict_realtime(unit, context);
                if (r < 0) {
                        *exit_status = EXIT_SECCOMP;
                        return log_unit_error_errno(unit, r, "Failed to apply realtime restrictions: %m");
                }

                r = apply_restrict_namespaces(unit, context);
                if (r < 0) {
                        *exit_status = EXIT_SECCOMP;
                        return log_unit_error_errno(unit, r, "Failed to apply namespace restrictions: %m");
                }

                r = apply_protect_sysctl(unit, context);
                if (r < 0) {
                        *exit_status = EXIT_SECCOMP;
                        return log_unit_error_errno(unit, r, "Failed to apply sysctl restrictions: %m");
                }

                r = apply_protect_kernel_modules(unit, context);
                if (r < 0) {
                        *exit_status = EXIT_SECCOMP;
                        return log_unit_error_errno(unit, r, "Failed to apply module loading restrictions: %m");
                }

                r = apply_private_devices(unit, context);
                if (r < 0) {
                        *exit_status = EXIT_SECCOMP;
                        return log_unit_error_errno(unit, r, "Failed to set up private devices: %m");
                }

                r = apply_syscall_archs(unit, context);
                if (r < 0) {
                        *exit_status = EXIT_SECCOMP;
                        return log_unit_error_errno(unit, r, "Failed to apply syscall architecture restrictions: %m");
                }

                r = apply_lock_personality(unit, context);
                if (r < 0) {
                        *exit_status = EXIT_SECCOMP;
                        return log_unit_error_errno(unit, r, "Failed to lock personalities: %m");
                }

                /* This really should remain the last step before the execve(), to make sure our own code is unaffected
                 * by the filter as little as possible. */
                r = apply_syscall_filter(unit, context, needs_ambient_hack);
                if (r < 0) {
                        *exit_status = EXIT_SECCOMP;
                        return log_unit_error_errno(unit, r, "Failed to apply system call filters: %m");
                }
#endif
        }

        if (!strv_isempty(context->unset_environment)) {
                char **ee = NULL;

                ee = strv_env_delete(accum_env, 1, context->unset_environment);
                if (!ee) {
                        *exit_status = EXIT_MEMORY;
                        return log_oom();
                }

                strv_free(accum_env);
                accum_env = ee;
        }

        final_argv = replace_env_argv(argv, accum_env);
        if (!final_argv) {
                *exit_status = EXIT_MEMORY;
                return log_oom();
        }

        if (DEBUG_LOGGING) {
                _cleanup_free_ char *line;

                line = exec_command_line(final_argv);
                if (line) {
                        log_struct(LOG_DEBUG,
                                   "EXECUTABLE=%s", command->path,
                                   LOG_UNIT_MESSAGE(unit, "Executing: %s", line),
                                   LOG_UNIT_ID(unit),
                                   LOG_UNIT_INVOCATION_ID(unit),
                                   NULL);
                }
        }

        execve(command->path, final_argv, accum_env);

        if (errno == ENOENT && (command->flags & EXEC_COMMAND_IGNORE_FAILURE)) {

                log_struct_errno(LOG_INFO, errno,
                                 "MESSAGE_ID=" SD_MESSAGE_SPAWN_FAILED_STR,
                                 LOG_UNIT_ID(unit),
                                 LOG_UNIT_INVOCATION_ID(unit),
                                 LOG_UNIT_MESSAGE(unit, "Executable %s missing, skipping: %m",
                                                  command->path),
                                 "EXECUTABLE=%s", command->path,
                                 NULL);

                return 0;
        }

        *exit_status = EXIT_EXEC;
        return log_unit_error_errno(unit, errno, "Failed to execute command: %m");
}

int exec_spawn(Unit *unit,
               ExecCommand *command,
               const ExecContext *context,
               const ExecParameters *params,
               ExecRuntime *runtime,
               DynamicCreds *dcreds,
               pid_t *ret) {

        _cleanup_strv_free_ char **files_env = NULL;
        int *fds = NULL;
        unsigned n_storage_fds = 0, n_socket_fds = 0;
        _cleanup_free_ char *line = NULL;
        int socket_fd, r;
        int named_iofds[3] = { -1, -1, -1 };
        char **argv;
        pid_t pid;

        assert(unit);
        assert(command);
        assert(context);
        assert(ret);
        assert(params);
        assert(params->fds || (params->n_storage_fds + params->n_socket_fds <= 0));

        if (context->std_input == EXEC_INPUT_SOCKET ||
            context->std_output == EXEC_OUTPUT_SOCKET ||
            context->std_error == EXEC_OUTPUT_SOCKET) {

                if (params->n_socket_fds > 1) {
                        log_unit_error(unit, "Got more than one socket.");
                        return -EINVAL;
                }

                if (params->n_socket_fds == 0) {
                        log_unit_error(unit, "Got no socket.");
                        return -EINVAL;
                }

                socket_fd = params->fds[0];
        } else {
                socket_fd = -1;
                fds = params->fds;
                n_storage_fds = params->n_storage_fds;
                n_socket_fds = params->n_socket_fds;
        }

        r = exec_context_named_iofds(unit, context, params, named_iofds);
        if (r < 0)
                return log_unit_error_errno(unit, r, "Failed to load a named file descriptor: %m");

        r = exec_context_load_environment(unit, context, &files_env);
        if (r < 0)
                return log_unit_error_errno(unit, r, "Failed to load environment files: %m");

        argv = params->argv ?: command->argv;
        line = exec_command_line(argv);
        if (!line)
                return log_oom();

        log_struct(LOG_DEBUG,
                   LOG_UNIT_MESSAGE(unit, "About to execute: %s", line),
                   "EXECUTABLE=%s", command->path,
                   LOG_UNIT_ID(unit),
                   LOG_UNIT_INVOCATION_ID(unit),
                   NULL);

        pid = fork();
        if (pid < 0)
                return log_unit_error_errno(unit, errno, "Failed to fork: %m");

        if (pid == 0) {
                int exit_status = EXIT_SUCCESS;

                r = exec_child(unit,
                               command,
                               context,
                               params,
                               runtime,
                               dcreds,
                               argv,
                               socket_fd,
                               named_iofds,
                               fds,
                               n_storage_fds,
                               n_socket_fds,
                               files_env,
                               unit->manager->user_lookup_fds[1],
                               &exit_status);

                if (r < 0) {
                        log_struct_errno(LOG_ERR, r,
                                         "MESSAGE_ID=" SD_MESSAGE_SPAWN_FAILED_STR,
                                         LOG_UNIT_ID(unit),
                                         LOG_UNIT_INVOCATION_ID(unit),
                                         LOG_UNIT_MESSAGE(unit, "Failed at step %s spawning %s: %m",
                                                          exit_status_to_string(exit_status, EXIT_STATUS_SYSTEMD),
                                                          command->path),
                                         "EXECUTABLE=%s", command->path,
                                         NULL);
                }

                _exit(exit_status);
        }

        log_unit_debug(unit, "Forked %s as "PID_FMT, command->path, pid);

        /* We add the new process to the cgroup both in the child (so
         * that we can be sure that no user code is ever executed
         * outside of the cgroup) and in the parent (so that we can be
         * sure that when we kill the cgroup the process will be
         * killed too). */
        if (params->cgroup_path)
                (void) cg_attach(SYSTEMD_CGROUP_CONTROLLER, params->cgroup_path, pid);

        exec_status_start(&command->exec_status, pid);

        *ret = pid;
        return 0;
}

void exec_context_init(ExecContext *c) {
        ExecDirectoryType i;

        assert(c);

        c->umask = 0022;
        c->ioprio = IOPRIO_PRIO_VALUE(IOPRIO_CLASS_BE, 0);
        c->cpu_sched_policy = SCHED_OTHER;
        c->syslog_priority = LOG_DAEMON|LOG_INFO;
        c->syslog_level_prefix = true;
        c->ignore_sigpipe = true;
        c->timer_slack_nsec = NSEC_INFINITY;
        c->personality = PERSONALITY_INVALID;
        for (i = 0; i < _EXEC_DIRECTORY_TYPE_MAX; i++)
                c->directories[i].mode = 0755;
        c->capability_bounding_set = CAP_ALL;
        c->restrict_namespaces = NAMESPACE_FLAGS_ALL;
        c->log_level_max = -1;
}

void exec_context_done(ExecContext *c) {
        ExecDirectoryType i;
        size_t l;

        assert(c);

        c->environment = strv_free(c->environment);
        c->environment_files = strv_free(c->environment_files);
        c->pass_environment = strv_free(c->pass_environment);
        c->unset_environment = strv_free(c->unset_environment);

        for (l = 0; l < ELEMENTSOF(c->rlimit); l++)
                c->rlimit[l] = mfree(c->rlimit[l]);

        for (l = 0; l < 3; l++) {
                c->stdio_fdname[l] = mfree(c->stdio_fdname[l]);
                c->stdio_file[l] = mfree(c->stdio_file[l]);
        }

        c->working_directory = mfree(c->working_directory);
        c->root_directory = mfree(c->root_directory);
        c->root_image = mfree(c->root_image);
        c->tty_path = mfree(c->tty_path);
        c->syslog_identifier = mfree(c->syslog_identifier);
        c->user = mfree(c->user);
        c->group = mfree(c->group);

        c->supplementary_groups = strv_free(c->supplementary_groups);

        c->pam_name = mfree(c->pam_name);

        c->read_only_paths = strv_free(c->read_only_paths);
        c->read_write_paths = strv_free(c->read_write_paths);
        c->inaccessible_paths = strv_free(c->inaccessible_paths);

        bind_mount_free_many(c->bind_mounts, c->n_bind_mounts);

        c->cpuset = cpu_set_mfree(c->cpuset);

        c->utmp_id = mfree(c->utmp_id);
        c->selinux_context = mfree(c->selinux_context);
        c->apparmor_profile = mfree(c->apparmor_profile);
        c->smack_process_label = mfree(c->smack_process_label);

        c->syscall_filter = hashmap_free(c->syscall_filter);
        c->syscall_archs = set_free(c->syscall_archs);
        c->address_families = set_free(c->address_families);

        for (i = 0; i < _EXEC_DIRECTORY_TYPE_MAX; i++)
                c->directories[i].paths = strv_free(c->directories[i].paths);

        c->log_level_max = -1;

        exec_context_free_log_extra_fields(c);

        c->stdin_data = mfree(c->stdin_data);
        c->stdin_data_size = 0;
}

int exec_context_destroy_runtime_directory(ExecContext *c, const char *runtime_prefix) {
        char **i;

        assert(c);

        if (!runtime_prefix)
                return 0;

        STRV_FOREACH(i, c->directories[EXEC_DIRECTORY_RUNTIME].paths) {
                _cleanup_free_ char *p;

                p = strjoin(runtime_prefix, "/", *i);
                if (!p)
                        return -ENOMEM;

                /* We execute this synchronously, since we need to be sure this is gone when we start the service
                 * next. */
                (void) rm_rf(p, REMOVE_ROOT);
        }

        return 0;
}

void exec_command_done(ExecCommand *c) {
        assert(c);

        c->path = mfree(c->path);

        c->argv = strv_free(c->argv);
}

void exec_command_done_array(ExecCommand *c, unsigned n) {
        unsigned i;

        for (i = 0; i < n; i++)
                exec_command_done(c+i);
}

ExecCommand* exec_command_free_list(ExecCommand *c) {
        ExecCommand *i;

        while ((i = c)) {
                LIST_REMOVE(command, c, i);
                exec_command_done(i);
                free(i);
        }

        return NULL;
}

void exec_command_free_array(ExecCommand **c, unsigned n) {
        unsigned i;

        for (i = 0; i < n; i++)
                c[i] = exec_command_free_list(c[i]);
}

typedef struct InvalidEnvInfo {
        Unit *unit;
        const char *path;
} InvalidEnvInfo;

static void invalid_env(const char *p, void *userdata) {
        InvalidEnvInfo *info = userdata;

        log_unit_error(info->unit, "Ignoring invalid environment assignment '%s': %s", p, info->path);
}

const char* exec_context_fdname(const ExecContext *c, int fd_index) {
        assert(c);

        switch (fd_index) {

        case STDIN_FILENO:
                if (c->std_input != EXEC_INPUT_NAMED_FD)
                        return NULL;

                return c->stdio_fdname[STDIN_FILENO] ?: "stdin";

        case STDOUT_FILENO:
                if (c->std_output != EXEC_OUTPUT_NAMED_FD)
                        return NULL;

                return c->stdio_fdname[STDOUT_FILENO] ?: "stdout";

        case STDERR_FILENO:
                if (c->std_error != EXEC_OUTPUT_NAMED_FD)
                        return NULL;

                return c->stdio_fdname[STDERR_FILENO] ?: "stderr";

        default:
                return NULL;
        }
}

int exec_context_named_iofds(Unit *unit, const ExecContext *c, const ExecParameters *p, int named_iofds[3]) {
        unsigned i, targets;
        const char* stdio_fdname[3];
        unsigned n_fds;

        assert(c);
        assert(p);

        targets = (c->std_input == EXEC_INPUT_NAMED_FD) +
                  (c->std_output == EXEC_OUTPUT_NAMED_FD) +
                  (c->std_error == EXEC_OUTPUT_NAMED_FD);

        for (i = 0; i < 3; i++)
                stdio_fdname[i] = exec_context_fdname(c, i);

        n_fds = p->n_storage_fds + p->n_socket_fds;

        for (i = 0; i < n_fds  && targets > 0; i++)
                if (named_iofds[STDIN_FILENO] < 0 &&
                    c->std_input == EXEC_INPUT_NAMED_FD &&
                    stdio_fdname[STDIN_FILENO] &&
                    streq(p->fd_names[i], stdio_fdname[STDIN_FILENO])) {

                        named_iofds[STDIN_FILENO] = p->fds[i];
                        targets--;

                } else if (named_iofds[STDOUT_FILENO] < 0 &&
                           c->std_output == EXEC_OUTPUT_NAMED_FD &&
                           stdio_fdname[STDOUT_FILENO] &&
                           streq(p->fd_names[i], stdio_fdname[STDOUT_FILENO])) {

                        named_iofds[STDOUT_FILENO] = p->fds[i];
                        targets--;

                } else if (named_iofds[STDERR_FILENO] < 0 &&
                           c->std_error == EXEC_OUTPUT_NAMED_FD &&
                           stdio_fdname[STDERR_FILENO] &&
                           streq(p->fd_names[i], stdio_fdname[STDERR_FILENO])) {

                        named_iofds[STDERR_FILENO] = p->fds[i];
                        targets--;
                }

        return targets == 0 ? 0 : -ENOENT;
}

int exec_context_load_environment(Unit *unit, const ExecContext *c, char ***l) {
        char **i, **r = NULL;

        assert(c);
        assert(l);

        STRV_FOREACH(i, c->environment_files) {
                char *fn;
                int k;
                unsigned n;
                bool ignore = false;
                char **p;
                _cleanup_globfree_ glob_t pglob = {};

                fn = *i;

                if (fn[0] == '-') {
                        ignore = true;
                        fn++;
                }

                if (!path_is_absolute(fn)) {
                        if (ignore)
                                continue;

                        strv_free(r);
                        return -EINVAL;
                }

                /* Filename supports globbing, take all matching files */
                k = safe_glob(fn, 0, &pglob);
                if (k < 0) {
                        if (ignore)
                                continue;

                        strv_free(r);
                        return k;
                }

                /* When we don't match anything, -ENOENT should be returned */
                assert(pglob.gl_pathc > 0);

                for (n = 0; n < pglob.gl_pathc; n++) {
                        k = load_env_file(NULL, pglob.gl_pathv[n], NULL, &p);
                        if (k < 0) {
                                if (ignore)
                                        continue;

                                strv_free(r);
                                return k;
                        }
                        /* Log invalid environment variables with filename */
                        if (p) {
                                InvalidEnvInfo info = {
                                        .unit = unit,
                                        .path = pglob.gl_pathv[n]
                                };

                                p = strv_env_clean_with_callback(p, invalid_env, &info);
                        }

                        if (!r)
                                r = p;
                        else {
                                char **m;

                                m = strv_env_merge(2, r, p);
                                strv_free(r);
                                strv_free(p);
                                if (!m)
                                        return -ENOMEM;

                                r = m;
                        }
                }
        }

        *l = r;

        return 0;
}

static bool tty_may_match_dev_console(const char *tty) {
        _cleanup_free_ char *active = NULL;
        char *console;

        if (!tty)
                return true;

        tty = skip_dev_prefix(tty);

        /* trivial identity? */
        if (streq(tty, "console"))
                return true;

        console = resolve_dev_console(&active);
        /* if we could not resolve, assume it may */
        if (!console)
                return true;

        /* "tty0" means the active VC, so it may be the same sometimes */
        return streq(console, tty) || (streq(console, "tty0") && tty_is_vc(tty));
}

bool exec_context_may_touch_console(ExecContext *ec) {

        return (ec->tty_reset ||
                ec->tty_vhangup ||
                ec->tty_vt_disallocate ||
                is_terminal_input(ec->std_input) ||
                is_terminal_output(ec->std_output) ||
                is_terminal_output(ec->std_error)) &&
               tty_may_match_dev_console(exec_context_tty_path(ec));
}

static void strv_fprintf(FILE *f, char **l) {
        char **g;

        assert(f);

        STRV_FOREACH(g, l)
                fprintf(f, " %s", *g);
}

void exec_context_dump(ExecContext *c, FILE* f, const char *prefix) {
        ExecDirectoryType dt;
        char **e, **d;
        unsigned i;
        int r;

        assert(c);
        assert(f);

        prefix = strempty(prefix);

        fprintf(f,
                "%sUMask: %04o\n"
                "%sWorkingDirectory: %s\n"
                "%sRootDirectory: %s\n"
                "%sNonBlocking: %s\n"
                "%sPrivateTmp: %s\n"
                "%sPrivateDevices: %s\n"
                "%sProtectKernelTunables: %s\n"
                "%sProtectKernelModules: %s\n"
                "%sProtectControlGroups: %s\n"
                "%sPrivateNetwork: %s\n"
                "%sPrivateUsers: %s\n"
                "%sProtectHome: %s\n"
                "%sProtectSystem: %s\n"
                "%sMountAPIVFS: %s\n"
                "%sIgnoreSIGPIPE: %s\n"
                "%sMemoryDenyWriteExecute: %s\n"
                "%sRestrictRealtime: %s\n"
                "%sKeyringMode: %s\n",
                prefix, c->umask,
                prefix, c->working_directory ? c->working_directory : "/",
                prefix, c->root_directory ? c->root_directory : "/",
                prefix, yes_no(c->non_blocking),
                prefix, yes_no(c->private_tmp),
                prefix, yes_no(c->private_devices),
                prefix, yes_no(c->protect_kernel_tunables),
                prefix, yes_no(c->protect_kernel_modules),
                prefix, yes_no(c->protect_control_groups),
                prefix, yes_no(c->private_network),
                prefix, yes_no(c->private_users),
                prefix, protect_home_to_string(c->protect_home),
                prefix, protect_system_to_string(c->protect_system),
                prefix, yes_no(c->mount_apivfs),
                prefix, yes_no(c->ignore_sigpipe),
                prefix, yes_no(c->memory_deny_write_execute),
                prefix, yes_no(c->restrict_realtime),
                prefix, exec_keyring_mode_to_string(c->keyring_mode));

        if (c->root_image)
                fprintf(f, "%sRootImage: %s\n", prefix, c->root_image);

        STRV_FOREACH(e, c->environment)
                fprintf(f, "%sEnvironment: %s\n", prefix, *e);

        STRV_FOREACH(e, c->environment_files)
                fprintf(f, "%sEnvironmentFile: %s\n", prefix, *e);

        STRV_FOREACH(e, c->pass_environment)
                fprintf(f, "%sPassEnvironment: %s\n", prefix, *e);

        STRV_FOREACH(e, c->unset_environment)
                fprintf(f, "%sUnsetEnvironment: %s\n", prefix, *e);

        fprintf(f, "%sRuntimeDirectoryPreserve: %s\n", prefix, exec_preserve_mode_to_string(c->runtime_directory_preserve_mode));

        for (dt = 0; dt < _EXEC_DIRECTORY_TYPE_MAX; dt++) {
                fprintf(f, "%s%sMode: %04o\n", prefix, exec_directory_type_to_string(dt), c->directories[dt].mode);

                STRV_FOREACH(d, c->directories[dt].paths)
                        fprintf(f, "%s%s: %s\n", prefix, exec_directory_type_to_string(dt), *d);
        }

        if (c->nice_set)
                fprintf(f,
                        "%sNice: %i\n",
                        prefix, c->nice);

        if (c->oom_score_adjust_set)
                fprintf(f,
                        "%sOOMScoreAdjust: %i\n",
                        prefix, c->oom_score_adjust);

        for (i = 0; i < RLIM_NLIMITS; i++)
                if (c->rlimit[i]) {
                        fprintf(f, "%s%s: " RLIM_FMT "\n",
                                prefix, rlimit_to_string(i), c->rlimit[i]->rlim_max);
                        fprintf(f, "%s%sSoft: " RLIM_FMT "\n",
                                prefix, rlimit_to_string(i), c->rlimit[i]->rlim_cur);
                }

        if (c->ioprio_set) {
                _cleanup_free_ char *class_str = NULL;

                r = ioprio_class_to_string_alloc(IOPRIO_PRIO_CLASS(c->ioprio), &class_str);
                if (r >= 0)
                        fprintf(f, "%sIOSchedulingClass: %s\n", prefix, class_str);

                fprintf(f, "%sIOPriority: %lu\n", prefix, IOPRIO_PRIO_DATA(c->ioprio));
        }

        if (c->cpu_sched_set) {
                _cleanup_free_ char *policy_str = NULL;

                r = sched_policy_to_string_alloc(c->cpu_sched_policy, &policy_str);
                if (r >= 0)
                        fprintf(f, "%sCPUSchedulingPolicy: %s\n", prefix, policy_str);

                fprintf(f,
                        "%sCPUSchedulingPriority: %i\n"
                        "%sCPUSchedulingResetOnFork: %s\n",
                        prefix, c->cpu_sched_priority,
                        prefix, yes_no(c->cpu_sched_reset_on_fork));
        }

        if (c->cpuset) {
                fprintf(f, "%sCPUAffinity:", prefix);
                for (i = 0; i < c->cpuset_ncpus; i++)
                        if (CPU_ISSET_S(i, CPU_ALLOC_SIZE(c->cpuset_ncpus), c->cpuset))
                                fprintf(f, " %u", i);
                fputs("\n", f);
        }

        if (c->timer_slack_nsec != NSEC_INFINITY)
                fprintf(f, "%sTimerSlackNSec: "NSEC_FMT "\n", prefix, c->timer_slack_nsec);

        fprintf(f,
                "%sStandardInput: %s\n"
                "%sStandardOutput: %s\n"
                "%sStandardError: %s\n",
                prefix, exec_input_to_string(c->std_input),
                prefix, exec_output_to_string(c->std_output),
                prefix, exec_output_to_string(c->std_error));

        if (c->std_input == EXEC_INPUT_NAMED_FD)
                fprintf(f, "%sStandardInputFileDescriptorName: %s\n", prefix, c->stdio_fdname[STDIN_FILENO]);
        if (c->std_output == EXEC_OUTPUT_NAMED_FD)
                fprintf(f, "%sStandardOutputFileDescriptorName: %s\n", prefix, c->stdio_fdname[STDOUT_FILENO]);
        if (c->std_error == EXEC_OUTPUT_NAMED_FD)
                fprintf(f, "%sStandardErrorFileDescriptorName: %s\n", prefix, c->stdio_fdname[STDERR_FILENO]);

        if (c->std_input == EXEC_INPUT_FILE)
                fprintf(f, "%sStandardInputFile: %s\n", prefix, c->stdio_file[STDIN_FILENO]);
        if (c->std_output == EXEC_OUTPUT_FILE)
                fprintf(f, "%sStandardOutputFile: %s\n", prefix, c->stdio_file[STDOUT_FILENO]);
        if (c->std_error == EXEC_OUTPUT_FILE)
                fprintf(f, "%sStandardErrorFile: %s\n", prefix, c->stdio_file[STDERR_FILENO]);

        if (c->tty_path)
                fprintf(f,
                        "%sTTYPath: %s\n"
                        "%sTTYReset: %s\n"
                        "%sTTYVHangup: %s\n"
                        "%sTTYVTDisallocate: %s\n",
                        prefix, c->tty_path,
                        prefix, yes_no(c->tty_reset),
                        prefix, yes_no(c->tty_vhangup),
                        prefix, yes_no(c->tty_vt_disallocate));

        if (IN_SET(c->std_output,
                   EXEC_OUTPUT_SYSLOG,
                   EXEC_OUTPUT_KMSG,
                   EXEC_OUTPUT_JOURNAL,
                   EXEC_OUTPUT_SYSLOG_AND_CONSOLE,
                   EXEC_OUTPUT_KMSG_AND_CONSOLE,
                   EXEC_OUTPUT_JOURNAL_AND_CONSOLE) ||
            IN_SET(c->std_error,
                   EXEC_OUTPUT_SYSLOG,
                   EXEC_OUTPUT_KMSG,
                   EXEC_OUTPUT_JOURNAL,
                   EXEC_OUTPUT_SYSLOG_AND_CONSOLE,
                   EXEC_OUTPUT_KMSG_AND_CONSOLE,
                   EXEC_OUTPUT_JOURNAL_AND_CONSOLE)) {

                _cleanup_free_ char *fac_str = NULL, *lvl_str = NULL;

                r = log_facility_unshifted_to_string_alloc(c->syslog_priority >> 3, &fac_str);
                if (r >= 0)
                        fprintf(f, "%sSyslogFacility: %s\n", prefix, fac_str);

                r = log_level_to_string_alloc(LOG_PRI(c->syslog_priority), &lvl_str);
                if (r >= 0)
                        fprintf(f, "%sSyslogLevel: %s\n", prefix, lvl_str);
        }

        if (c->log_level_max >= 0) {
                _cleanup_free_ char *t = NULL;

                (void) log_level_to_string_alloc(c->log_level_max, &t);

                fprintf(f, "%sLogLevelMax: %s\n", prefix, strna(t));
        }

        if (c->n_log_extra_fields > 0) {
                size_t j;

                for (j = 0; j < c->n_log_extra_fields; j++) {
                        fprintf(f, "%sLogExtraFields: ", prefix);
                        fwrite(c->log_extra_fields[j].iov_base,
                               1, c->log_extra_fields[j].iov_len,
                               f);
                        fputc('\n', f);
                }
        }

        if (c->secure_bits) {
                _cleanup_free_ char *str = NULL;

                r = secure_bits_to_string_alloc(c->secure_bits, &str);
                if (r >= 0)
                        fprintf(f, "%sSecure Bits: %s\n", prefix, str);
        }

        if (c->capability_bounding_set != CAP_ALL) {
                _cleanup_free_ char *str = NULL;

                r = capability_set_to_string_alloc(c->capability_bounding_set, &str);
                if (r >= 0)
                        fprintf(f, "%sCapabilityBoundingSet: %s\n", prefix, str);
        }

        if (c->capability_ambient_set != 0) {
                _cleanup_free_ char *str = NULL;

                r = capability_set_to_string_alloc(c->capability_ambient_set, &str);
                if (r >= 0)
                        fprintf(f, "%sAmbientCapabilities: %s\n", prefix, str);
        }

        if (c->user)
                fprintf(f, "%sUser: %s\n", prefix, c->user);
        if (c->group)
                fprintf(f, "%sGroup: %s\n", prefix, c->group);

        fprintf(f, "%sDynamicUser: %s\n", prefix, yes_no(c->dynamic_user));

        if (!strv_isempty(c->supplementary_groups)) {
                fprintf(f, "%sSupplementaryGroups:", prefix);
                strv_fprintf(f, c->supplementary_groups);
                fputs("\n", f);
        }

        if (c->pam_name)
                fprintf(f, "%sPAMName: %s\n", prefix, c->pam_name);

        if (!strv_isempty(c->read_write_paths)) {
                fprintf(f, "%sReadWritePaths:", prefix);
                strv_fprintf(f, c->read_write_paths);
                fputs("\n", f);
        }

        if (!strv_isempty(c->read_only_paths)) {
                fprintf(f, "%sReadOnlyPaths:", prefix);
                strv_fprintf(f, c->read_only_paths);
                fputs("\n", f);
        }

        if (!strv_isempty(c->inaccessible_paths)) {
                fprintf(f, "%sInaccessiblePaths:", prefix);
                strv_fprintf(f, c->inaccessible_paths);
                fputs("\n", f);
        }

        if (c->n_bind_mounts > 0)
                for (i = 0; i < c->n_bind_mounts; i++) {
                        fprintf(f, "%s%s: %s:%s:%s\n", prefix,
                                c->bind_mounts[i].read_only ? "BindReadOnlyPaths" : "BindPaths",
                                c->bind_mounts[i].source,
                                c->bind_mounts[i].destination,
                                c->bind_mounts[i].recursive ? "rbind" : "norbind");
                }

        if (c->utmp_id)
                fprintf(f,
                        "%sUtmpIdentifier: %s\n",
                        prefix, c->utmp_id);

        if (c->selinux_context)
                fprintf(f,
                        "%sSELinuxContext: %s%s\n",
                        prefix, c->selinux_context_ignore ? "-" : "", c->selinux_context);

        if (c->apparmor_profile)
                fprintf(f,
                        "%sAppArmorProfile: %s%s\n",
                        prefix, c->apparmor_profile_ignore ? "-" : "", c->apparmor_profile);

        if (c->smack_process_label)
                fprintf(f,
                        "%sSmackProcessLabel: %s%s\n",
                        prefix, c->smack_process_label_ignore ? "-" : "", c->smack_process_label);

        if (c->personality != PERSONALITY_INVALID)
                fprintf(f,
                        "%sPersonality: %s\n",
                        prefix, strna(personality_to_string(c->personality)));

        fprintf(f,
                "%sLockPersonality: %s\n",
                prefix, yes_no(c->lock_personality));

        if (c->syscall_filter) {
#if HAVE_SECCOMP
                Iterator j;
                void *id, *val;
                bool first = true;
#endif

                fprintf(f,
                        "%sSystemCallFilter: ",
                        prefix);

                if (!c->syscall_whitelist)
                        fputc('~', f);

#if HAVE_SECCOMP
                HASHMAP_FOREACH_KEY(val, id, c->syscall_filter, j) {
                        _cleanup_free_ char *name = NULL;
                        const char *errno_name = NULL;
                        int num = PTR_TO_INT(val);

                        if (first)
                                first = false;
                        else
                                fputc(' ', f);

                        name = seccomp_syscall_resolve_num_arch(SCMP_ARCH_NATIVE, PTR_TO_INT(id) - 1);
                        fputs(strna(name), f);

                        if (num >= 0) {
                                errno_name = errno_to_name(num);
                                if (errno_name)
                                        fprintf(f, ":%s", errno_name);
                                else
                                        fprintf(f, ":%d", num);
                        }
                }
#endif

                fputc('\n', f);
        }

        if (c->syscall_archs) {
#if HAVE_SECCOMP
                Iterator j;
                void *id;
#endif

                fprintf(f,
                        "%sSystemCallArchitectures:",
                        prefix);

#if HAVE_SECCOMP
                SET_FOREACH(id, c->syscall_archs, j)
                        fprintf(f, " %s", strna(seccomp_arch_to_string(PTR_TO_UINT32(id) - 1)));
#endif
                fputc('\n', f);
        }

        if (exec_context_restrict_namespaces_set(c)) {
                _cleanup_free_ char *s = NULL;

                r = namespace_flag_to_string_many(c->restrict_namespaces, &s);
                if (r >= 0)
                        fprintf(f, "%sRestrictNamespaces: %s\n",
                                prefix, s);
        }

        if (c->syscall_errno > 0) {
                const char *errno_name;

                fprintf(f, "%sSystemCallErrorNumber: ", prefix);

                errno_name = errno_to_name(c->syscall_errno);
                if (errno_name)
                        fprintf(f, "%s\n", errno_name);
                else
                        fprintf(f, "%d\n", c->syscall_errno);
        }

        if (c->apparmor_profile)
                fprintf(f,
                        "%sAppArmorProfile: %s%s\n",
                        prefix, c->apparmor_profile_ignore ? "-" : "", c->apparmor_profile);
}

bool exec_context_maintains_privileges(ExecContext *c) {
        assert(c);

        /* Returns true if the process forked off would run under
         * an unchanged UID or as root. */

        if (!c->user)
                return true;

        if (streq(c->user, "root") || streq(c->user, "0"))
                return true;

        return false;
}

int exec_context_get_effective_ioprio(ExecContext *c) {
        int p;

        assert(c);

        if (c->ioprio_set)
                return c->ioprio;

        p = ioprio_get(IOPRIO_WHO_PROCESS, 0);
        if (p < 0)
                return IOPRIO_PRIO_VALUE(IOPRIO_CLASS_BE, 4);

        return p;
}

void exec_context_free_log_extra_fields(ExecContext *c) {
        size_t l;

        assert(c);

        for (l = 0; l < c->n_log_extra_fields; l++)
                free(c->log_extra_fields[l].iov_base);
        c->log_extra_fields = mfree(c->log_extra_fields);
        c->n_log_extra_fields = 0;
}

void exec_status_start(ExecStatus *s, pid_t pid) {
        assert(s);

        zero(*s);
        s->pid = pid;
        dual_timestamp_get(&s->start_timestamp);
}

void exec_status_exit(ExecStatus *s, ExecContext *context, pid_t pid, int code, int status) {
        assert(s);

        if (s->pid && s->pid != pid)
                zero(*s);

        s->pid = pid;
        dual_timestamp_get(&s->exit_timestamp);

        s->code = code;
        s->status = status;

        if (context) {
                if (context->utmp_id)
                        utmp_put_dead_process(context->utmp_id, pid, code, status);

                exec_context_tty_reset(context, NULL);
        }
}

void exec_status_dump(ExecStatus *s, FILE *f, const char *prefix) {
        char buf[FORMAT_TIMESTAMP_MAX];

        assert(s);
        assert(f);

        if (s->pid <= 0)
                return;

        prefix = strempty(prefix);

        fprintf(f,
                "%sPID: "PID_FMT"\n",
                prefix, s->pid);

        if (dual_timestamp_is_set(&s->start_timestamp))
                fprintf(f,
                        "%sStart Timestamp: %s\n",
                        prefix, format_timestamp(buf, sizeof(buf), s->start_timestamp.realtime));

        if (dual_timestamp_is_set(&s->exit_timestamp))
                fprintf(f,
                        "%sExit Timestamp: %s\n"
                        "%sExit Code: %s\n"
                        "%sExit Status: %i\n",
                        prefix, format_timestamp(buf, sizeof(buf), s->exit_timestamp.realtime),
                        prefix, sigchld_code_to_string(s->code),
                        prefix, s->status);
}

char *exec_command_line(char **argv) {
        size_t k;
        char *n, *p, **a;
        bool first = true;

        assert(argv);

        k = 1;
        STRV_FOREACH(a, argv)
                k += strlen(*a)+3;

        n = new(char, k);
        if (!n)
                return NULL;

        p = n;
        STRV_FOREACH(a, argv) {

                if (!first)
                        *(p++) = ' ';
                else
                        first = false;

                if (strpbrk(*a, WHITESPACE)) {
                        *(p++) = '\'';
                        p = stpcpy(p, *a);
                        *(p++) = '\'';
                } else
                        p = stpcpy(p, *a);

        }

        *p = 0;

        /* FIXME: this doesn't really handle arguments that have
         * spaces and ticks in them */

        return n;
}

void exec_command_dump(ExecCommand *c, FILE *f, const char *prefix) {
        _cleanup_free_ char *cmd = NULL;
        const char *prefix2;

        assert(c);
        assert(f);

        prefix = strempty(prefix);
        prefix2 = strjoina(prefix, "\t");

        cmd = exec_command_line(c->argv);
        fprintf(f,
                "%sCommand Line: %s\n",
                prefix, cmd ? cmd : strerror(ENOMEM));

        exec_status_dump(&c->exec_status, f, prefix2);
}

void exec_command_dump_list(ExecCommand *c, FILE *f, const char *prefix) {
        assert(f);

        prefix = strempty(prefix);

        LIST_FOREACH(command, c, c)
                exec_command_dump(c, f, prefix);
}

void exec_command_append_list(ExecCommand **l, ExecCommand *e) {
        ExecCommand *end;

        assert(l);
        assert(e);

        if (*l) {
                /* It's kind of important, that we keep the order here */
                LIST_FIND_TAIL(command, *l, end);
                LIST_INSERT_AFTER(command, *l, end, e);
        } else
              *l = e;
}

int exec_command_set(ExecCommand *c, const char *path, ...) {
        va_list ap;
        char **l, *p;

        assert(c);
        assert(path);

        va_start(ap, path);
        l = strv_new_ap(path, ap);
        va_end(ap);

        if (!l)
                return -ENOMEM;

        p = strdup(path);
        if (!p) {
                strv_free(l);
                return -ENOMEM;
        }

        free(c->path);
        c->path = p;

        strv_free(c->argv);
        c->argv = l;

        return 0;
}

int exec_command_append(ExecCommand *c, const char *path, ...) {
        _cleanup_strv_free_ char **l = NULL;
        va_list ap;
        int r;

        assert(c);
        assert(path);

        va_start(ap, path);
        l = strv_new_ap(path, ap);
        va_end(ap);

        if (!l)
                return -ENOMEM;

        r = strv_extend_strv(&c->argv, l, false);
        if (r < 0)
                return r;

        return 0;
}


static int exec_runtime_allocate(ExecRuntime **rt) {

        if (*rt)
                return 0;

        *rt = new0(ExecRuntime, 1);
        if (!*rt)
                return -ENOMEM;

        (*rt)->n_ref = 1;
        (*rt)->netns_storage_socket[0] = (*rt)->netns_storage_socket[1] = -1;

        return 0;
}

int exec_runtime_make(ExecRuntime **rt, ExecContext *c, const char *id) {
        int r;

        assert(rt);
        assert(c);
        assert(id);

        if (*rt)
                return 1;

        if (!c->private_network && !c->private_tmp)
                return 0;

        r = exec_runtime_allocate(rt);
        if (r < 0)
                return r;

        if (c->private_network && (*rt)->netns_storage_socket[0] < 0) {
                if (socketpair(AF_UNIX, SOCK_DGRAM|SOCK_CLOEXEC, 0, (*rt)->netns_storage_socket) < 0)
                        return -errno;
        }

        if (c->private_tmp && !(*rt)->tmp_dir) {
                r = setup_tmp_dirs(id, &(*rt)->tmp_dir, &(*rt)->var_tmp_dir);
                if (r < 0)
                        return r;
        }

        return 1;
}

ExecRuntime *exec_runtime_ref(ExecRuntime *r) {
        assert(r);
        assert(r->n_ref > 0);

        r->n_ref++;
        return r;
}

ExecRuntime *exec_runtime_unref(ExecRuntime *r) {

        if (!r)
                return NULL;

        assert(r->n_ref > 0);

        r->n_ref--;
        if (r->n_ref > 0)
                return NULL;

        free(r->tmp_dir);
        free(r->var_tmp_dir);
        safe_close_pair(r->netns_storage_socket);
        return mfree(r);
}

int exec_runtime_serialize(Unit *u, ExecRuntime *rt, FILE *f, FDSet *fds) {
        assert(u);
        assert(f);
        assert(fds);

        if (!rt)
                return 0;

        if (rt->tmp_dir)
                unit_serialize_item(u, f, "tmp-dir", rt->tmp_dir);

        if (rt->var_tmp_dir)
                unit_serialize_item(u, f, "var-tmp-dir", rt->var_tmp_dir);

        if (rt->netns_storage_socket[0] >= 0) {
                int copy;

                copy = fdset_put_dup(fds, rt->netns_storage_socket[0]);
                if (copy < 0)
                        return copy;

                unit_serialize_item_format(u, f, "netns-socket-0", "%i", copy);
        }

        if (rt->netns_storage_socket[1] >= 0) {
                int copy;

                copy = fdset_put_dup(fds, rt->netns_storage_socket[1]);
                if (copy < 0)
                        return copy;

                unit_serialize_item_format(u, f, "netns-socket-1", "%i", copy);
        }

        return 0;
}

int exec_runtime_deserialize_item(Unit *u, ExecRuntime **rt, const char *key, const char *value, FDSet *fds) {
        int r;

        assert(rt);
        assert(key);
        assert(value);

        if (streq(key, "tmp-dir")) {
                char *copy;

                r = exec_runtime_allocate(rt);
                if (r < 0)
                        return log_oom();

                copy = strdup(value);
                if (!copy)
                        return log_oom();

                free((*rt)->tmp_dir);
                (*rt)->tmp_dir = copy;

        } else if (streq(key, "var-tmp-dir")) {
                char *copy;

                r = exec_runtime_allocate(rt);
                if (r < 0)
                        return log_oom();

                copy = strdup(value);
                if (!copy)
                        return log_oom();

                free((*rt)->var_tmp_dir);
                (*rt)->var_tmp_dir = copy;

        } else if (streq(key, "netns-socket-0")) {
                int fd;

                r = exec_runtime_allocate(rt);
                if (r < 0)
                        return log_oom();

                if (safe_atoi(value, &fd) < 0 || !fdset_contains(fds, fd))
                        log_unit_debug(u, "Failed to parse netns socket value: %s", value);
                else {
                        safe_close((*rt)->netns_storage_socket[0]);
                        (*rt)->netns_storage_socket[0] = fdset_remove(fds, fd);
                }
        } else if (streq(key, "netns-socket-1")) {
                int fd;

                r = exec_runtime_allocate(rt);
                if (r < 0)
                        return log_oom();

                if (safe_atoi(value, &fd) < 0 || !fdset_contains(fds, fd))
                        log_unit_debug(u, "Failed to parse netns socket value: %s", value);
                else {
                        safe_close((*rt)->netns_storage_socket[1]);
                        (*rt)->netns_storage_socket[1] = fdset_remove(fds, fd);
                }
        } else
                return 0;

        return 1;
}

static void *remove_tmpdir_thread(void *p) {
        _cleanup_free_ char *path = p;

        (void) rm_rf(path, REMOVE_ROOT|REMOVE_PHYSICAL);
        return NULL;
}

void exec_runtime_destroy(ExecRuntime *rt) {
        int r;

        if (!rt)
                return;

        /* If there are multiple users of this, let's leave the stuff around */
        if (rt->n_ref > 1)
                return;

        if (rt->tmp_dir) {
                log_debug("Spawning thread to nuke %s", rt->tmp_dir);

                r = asynchronous_job(remove_tmpdir_thread, rt->tmp_dir);
                if (r < 0) {
                        log_warning_errno(r, "Failed to nuke %s: %m", rt->tmp_dir);
                        free(rt->tmp_dir);
                }

                rt->tmp_dir = NULL;
        }

        if (rt->var_tmp_dir) {
                log_debug("Spawning thread to nuke %s", rt->var_tmp_dir);

                r = asynchronous_job(remove_tmpdir_thread, rt->var_tmp_dir);
                if (r < 0) {
                        log_warning_errno(r, "Failed to nuke %s: %m", rt->var_tmp_dir);
                        free(rt->var_tmp_dir);
                }

                rt->var_tmp_dir = NULL;
        }

        safe_close_pair(rt->netns_storage_socket);
}

static const char* const exec_input_table[_EXEC_INPUT_MAX] = {
        [EXEC_INPUT_NULL] = "null",
        [EXEC_INPUT_TTY] = "tty",
        [EXEC_INPUT_TTY_FORCE] = "tty-force",
        [EXEC_INPUT_TTY_FAIL] = "tty-fail",
        [EXEC_INPUT_SOCKET] = "socket",
        [EXEC_INPUT_NAMED_FD] = "fd",
        [EXEC_INPUT_DATA] = "data",
        [EXEC_INPUT_FILE] = "file",
};

DEFINE_STRING_TABLE_LOOKUP(exec_input, ExecInput);

static const char* const exec_output_table[_EXEC_OUTPUT_MAX] = {
        [EXEC_OUTPUT_INHERIT] = "inherit",
        [EXEC_OUTPUT_NULL] = "null",
        [EXEC_OUTPUT_TTY] = "tty",
        [EXEC_OUTPUT_SYSLOG] = "syslog",
        [EXEC_OUTPUT_SYSLOG_AND_CONSOLE] = "syslog+console",
        [EXEC_OUTPUT_KMSG] = "kmsg",
        [EXEC_OUTPUT_KMSG_AND_CONSOLE] = "kmsg+console",
        [EXEC_OUTPUT_JOURNAL] = "journal",
        [EXEC_OUTPUT_JOURNAL_AND_CONSOLE] = "journal+console",
        [EXEC_OUTPUT_SOCKET] = "socket",
        [EXEC_OUTPUT_NAMED_FD] = "fd",
        [EXEC_OUTPUT_FILE] = "file",
};

DEFINE_STRING_TABLE_LOOKUP(exec_output, ExecOutput);

static const char* const exec_utmp_mode_table[_EXEC_UTMP_MODE_MAX] = {
        [EXEC_UTMP_INIT] = "init",
        [EXEC_UTMP_LOGIN] = "login",
        [EXEC_UTMP_USER] = "user",
};

DEFINE_STRING_TABLE_LOOKUP(exec_utmp_mode, ExecUtmpMode);

static const char* const exec_preserve_mode_table[_EXEC_PRESERVE_MODE_MAX] = {
        [EXEC_PRESERVE_NO] = "no",
        [EXEC_PRESERVE_YES] = "yes",
        [EXEC_PRESERVE_RESTART] = "restart",
};

DEFINE_STRING_TABLE_LOOKUP_WITH_BOOLEAN(exec_preserve_mode, ExecPreserveMode, EXEC_PRESERVE_YES);

static const char* const exec_directory_type_table[_EXEC_DIRECTORY_TYPE_MAX] = {
        [EXEC_DIRECTORY_RUNTIME] = "RuntimeDirectory",
        [EXEC_DIRECTORY_STATE] = "StateDirectory",
        [EXEC_DIRECTORY_CACHE] = "CacheDirectory",
        [EXEC_DIRECTORY_LOGS] = "LogsDirectory",
        [EXEC_DIRECTORY_CONFIGURATION] = "ConfigurationDirectory",
};

DEFINE_STRING_TABLE_LOOKUP(exec_directory_type, ExecDirectoryType);

static const char* const exec_keyring_mode_table[_EXEC_KEYRING_MODE_MAX] = {
        [EXEC_KEYRING_INHERIT] = "inherit",
        [EXEC_KEYRING_PRIVATE] = "private",
        [EXEC_KEYRING_SHARED] = "shared",
};

DEFINE_STRING_TABLE_LOOKUP(exec_keyring_mode, ExecKeyringMode);<|MERGE_RESOLUTION|>--- conflicted
+++ resolved
@@ -2443,11 +2443,7 @@
                 uid_t uid, gid_t gid) {
 
         key_serial_t keyring;
-<<<<<<< HEAD
-        int r;
-=======
         int r = 0;
->>>>>>> cf68ed9a
         uid_t saved_uid;
         gid_t saved_gid;
 
@@ -2483,13 +2479,8 @@
 
         if (uid_is_valid(uid) && uid != saved_uid) {
                 if (setreuid(uid, -1) < 0) {
-<<<<<<< HEAD
-                        (void) setregid(saved_gid, -1);
-                        return log_unit_error_errno(u, errno, "Failed to change UID for user keyring: %m");
-=======
                         r = log_unit_error_errno(u, errno, "Failed to change UID for user keyring: %m");
                         goto out;
->>>>>>> cf68ed9a
                 }
         }
 
@@ -2518,53 +2509,6 @@
                 }
         }
 
-<<<<<<< HEAD
-        /* When requested link the user keyring into the session keyring. */
-        if (context->keyring_mode == EXEC_KEYRING_SHARED) {
-
-                if (keyctl(KEYCTL_LINK,
-                           KEY_SPEC_USER_KEYRING,
-                           KEY_SPEC_SESSION_KEYRING, 0, 0) < 0) {
-
-                        r = -errno;
-
-                        (void) setreuid(saved_uid, -1);
-                        (void) setregid(saved_gid, -1);
-
-                        return log_unit_error_errno(u, r, "Failed to link user keyring into session keyring: %m");
-                }
-        }
-
-        /* Restore uid/gid back */
-        if (uid_is_valid(uid) && uid != saved_uid) {
-                if (setreuid(saved_uid, -1) < 0) {
-                        (void) setregid(saved_gid, -1);
-                        return log_unit_error_errno(u, errno, "Failed to change UID back for user keyring: %m");
-                }
-        }
-
-        if (gid_is_valid(gid) && gid != saved_gid) {
-                if (setregid(saved_gid, -1) < 0)
-                        return log_unit_error_errno(u, errno, "Failed to change GID back for user keyring: %m");
-        }
-
-        /* Populate they keyring with the invocation ID by default, as original saved_uid. */
-        if (!sd_id128_is_null(u->invocation_id)) {
-                key_serial_t key;
-
-                key = add_key("user", "invocation_id", &u->invocation_id, sizeof(u->invocation_id), KEY_SPEC_SESSION_KEYRING);
-                if (key == -1)
-                        log_unit_debug_errno(u, errno, "Failed to add invocation ID to keyring, ignoring: %m");
-                else {
-                        if (keyctl(KEYCTL_SETPERM, key,
-                                   KEY_POS_VIEW|KEY_POS_READ|KEY_POS_SEARCH|
-                                   KEY_USR_VIEW|KEY_USR_READ|KEY_USR_SEARCH, 0, 0) < 0)
-                                return log_unit_error_errno(u, errno, "Failed to restrict invocation ID permission: %m");
-                }
-        }
-
-        return 0;
-=======
         /* Restore uid/gid back */
         if (uid_is_valid(uid) && uid != saved_uid) {
                 if (setreuid(saved_uid, -1) < 0) {
@@ -2603,7 +2547,6 @@
                 (void) setregid(saved_gid, -1);
 
         return r;
->>>>>>> cf68ed9a
 }
 
 static void append_socket_pair(int *array, unsigned *n, int pair[2]) {
