/*-*- Mode: C; c-basic-offset: 8; indent-tabs-mode: nil -*-*/

/***
  This file is part of systemd.

  Copyright 2010 Lennart Poettering

  systemd is free software; you can redistribute it and/or modify it
  under the terms of the GNU Lesser General Public License as published by
  the Free Software Foundation; either version 2.1 of the License, or
  (at your option) any later version.

  systemd is distributed in the hope that it will be useful, but
  WITHOUT ANY WARRANTY; without even the implied warranty of
  MERCHANTABILITY or FITNESS FOR A PARTICULAR PURPOSE. See the GNU
  Lesser General Public License for more details.

  You should have received a copy of the GNU Lesser General Public License
  along with systemd; If not, see <http://www.gnu.org/licenses/>.
***/

#include <assert.h>
#include <dirent.h>
#include <errno.h>
#include <fcntl.h>
#include <unistd.h>
#include <string.h>
#include <signal.h>
#include <sys/socket.h>
#include <sys/un.h>
#include <sys/prctl.h>
#include <linux/sched.h>
#include <sys/types.h>
#include <sys/stat.h>
#include <grp.h>
#include <pwd.h>
#include <sys/mount.h>
#include <linux/fs.h>
#include <linux/oom.h>
#include <sys/poll.h>
#include <glob.h>
#include <sys/personality.h>
#include <libgen.h>
#undef basename

#ifdef HAVE_PAM
#include <security/pam_appl.h>
#endif

#ifdef HAVE_SELINUX
#include <selinux/selinux.h>
#endif

#ifdef HAVE_SECCOMP
#include <seccomp.h>
#endif

#ifdef HAVE_APPARMOR
#include <sys/apparmor.h>
#endif

#include "execute.h"
#include "strv.h"
#include "macro.h"
#include "capability.h"
#include "util.h"
#include "log.h"
#include "sd-messages.h"
#include "ioprio.h"
#include "securebits.h"
#include "namespace.h"
#include "exit-status.h"
#include "missing.h"
#include "utmp-wtmp.h"
#include "def.h"
#include "path-util.h"
#include "env-util.h"
#include "fileio.h"
#include "unit.h"
#include "async.h"
#include "selinux-util.h"
#include "errno-list.h"
#include "af-list.h"
#include "mkdir.h"
#include "apparmor-util.h"

#ifdef HAVE_SECCOMP
#include "seccomp-util.h"
#endif

#define IDLE_TIMEOUT_USEC (5*USEC_PER_SEC)
#define IDLE_TIMEOUT2_USEC (1*USEC_PER_SEC)

/* This assumes there is a 'tty' group */
#define TTY_MODE 0620

#define SNDBUF_SIZE (8*1024*1024)

static int shift_fds(int fds[], unsigned n_fds) {
        int start, restart_from;

        if (n_fds <= 0)
                return 0;

        /* Modifies the fds array! (sorts it) */

        assert(fds);

        start = 0;
        for (;;) {
                int i;

                restart_from = -1;

                for (i = start; i < (int) n_fds; i++) {
                        int nfd;

                        /* Already at right index? */
                        if (fds[i] == i+3)
                                continue;

                        if ((nfd = fcntl(fds[i], F_DUPFD, i+3)) < 0)
                                return -errno;

                        safe_close(fds[i]);
                        fds[i] = nfd;

                        /* Hmm, the fd we wanted isn't free? Then
                         * let's remember that and try again from here*/
                        if (nfd != i+3 && restart_from < 0)
                                restart_from = i;
                }

                if (restart_from < 0)
                        break;

                start = restart_from;
        }

        return 0;
}

static int flags_fds(const int fds[], unsigned n_fds, bool nonblock) {
        unsigned i;
        int r;

        if (n_fds <= 0)
                return 0;

        assert(fds);

        /* Drops/Sets O_NONBLOCK and FD_CLOEXEC from the file flags */

        for (i = 0; i < n_fds; i++) {

                if ((r = fd_nonblock(fds[i], nonblock)) < 0)
                        return r;

                /* We unconditionally drop FD_CLOEXEC from the fds,
                 * since after all we want to pass these fds to our
                 * children */

                if ((r = fd_cloexec(fds[i], false)) < 0)
                        return r;
        }

        return 0;
}

_pure_ static const char *tty_path(const ExecContext *context) {
        assert(context);

        if (context->tty_path)
                return context->tty_path;

        return "/dev/console";
}

static void exec_context_tty_reset(const ExecContext *context) {
        assert(context);

        if (context->tty_vhangup)
                terminal_vhangup(tty_path(context));

        if (context->tty_reset)
                reset_terminal(tty_path(context));

        if (context->tty_vt_disallocate && context->tty_path)
                vt_disallocate(context->tty_path);
}

static bool is_terminal_output(ExecOutput o) {
        return
                o == EXEC_OUTPUT_TTY ||
                o == EXEC_OUTPUT_SYSLOG_AND_CONSOLE ||
                o == EXEC_OUTPUT_KMSG_AND_CONSOLE ||
                o == EXEC_OUTPUT_JOURNAL_AND_CONSOLE;
}

static int open_null_as(int flags, int nfd) {
        int fd, r;

        assert(nfd >= 0);

        fd = open("/dev/null", flags|O_NOCTTY);
        if (fd < 0)
                return -errno;

        if (fd != nfd) {
                r = dup2(fd, nfd) < 0 ? -errno : nfd;
                safe_close(fd);
        } else
                r = nfd;

        return r;
}

static int connect_logger_as(const ExecContext *context, ExecOutput output, const char *ident, const char *unit_id, int nfd) {
        int fd, r;
        union sockaddr_union sa = {
                .un.sun_family = AF_UNIX,
                .un.sun_path = "/run/systemd/journal/stdout",
        };

        assert(context);
        assert(output < _EXEC_OUTPUT_MAX);
        assert(ident);
        assert(nfd >= 0);

        fd = socket(AF_UNIX, SOCK_STREAM, 0);
        if (fd < 0)
                return -errno;

        r = connect(fd, &sa.sa, offsetof(struct sockaddr_un, sun_path) + strlen(sa.un.sun_path));
        if (r < 0) {
                safe_close(fd);
                return -errno;
        }

        if (shutdown(fd, SHUT_RD) < 0) {
                safe_close(fd);
                return -errno;
        }

        fd_inc_sndbuf(fd, SNDBUF_SIZE);

        dprintf(fd,
                "%s\n"
                "%s\n"
                "%i\n"
                "%i\n"
                "%i\n"
                "%i\n"
                "%i\n",
                context->syslog_identifier ? context->syslog_identifier : ident,
                unit_id,
                context->syslog_priority,
                !!context->syslog_level_prefix,
                output == EXEC_OUTPUT_SYSLOG || output == EXEC_OUTPUT_SYSLOG_AND_CONSOLE,
                output == EXEC_OUTPUT_KMSG || output == EXEC_OUTPUT_KMSG_AND_CONSOLE,
                is_terminal_output(output));

        if (fd != nfd) {
                r = dup2(fd, nfd) < 0 ? -errno : nfd;
                safe_close(fd);
        } else
                r = nfd;

        return r;
}
static int open_terminal_as(const char *path, mode_t mode, int nfd) {
        int fd, r;

        assert(path);
        assert(nfd >= 0);

        if ((fd = open_terminal(path, mode | O_NOCTTY)) < 0)
                return fd;

        if (fd != nfd) {
                r = dup2(fd, nfd) < 0 ? -errno : nfd;
                safe_close(fd);
        } else
                r = nfd;

        return r;
}

static bool is_terminal_input(ExecInput i) {
        return
                i == EXEC_INPUT_TTY ||
                i == EXEC_INPUT_TTY_FORCE ||
                i == EXEC_INPUT_TTY_FAIL;
}

static int fixup_input(ExecInput std_input, int socket_fd, bool apply_tty_stdin) {

        if (is_terminal_input(std_input) && !apply_tty_stdin)
                return EXEC_INPUT_NULL;

        if (std_input == EXEC_INPUT_SOCKET && socket_fd < 0)
                return EXEC_INPUT_NULL;

        return std_input;
}

static int fixup_output(ExecOutput std_output, int socket_fd) {

        if (std_output == EXEC_OUTPUT_SOCKET && socket_fd < 0)
                return EXEC_OUTPUT_INHERIT;

        return std_output;
}

static int setup_input(const ExecContext *context, int socket_fd, bool apply_tty_stdin) {
        ExecInput i;

        assert(context);

        i = fixup_input(context->std_input, socket_fd, apply_tty_stdin);

        switch (i) {

        case EXEC_INPUT_NULL:
                return open_null_as(O_RDONLY, STDIN_FILENO);

        case EXEC_INPUT_TTY:
        case EXEC_INPUT_TTY_FORCE:
        case EXEC_INPUT_TTY_FAIL: {
                int fd, r;

                fd = acquire_terminal(tty_path(context),
                                      i == EXEC_INPUT_TTY_FAIL,
                                      i == EXEC_INPUT_TTY_FORCE,
                                      false,
                                      (usec_t) -1);
                if (fd < 0)
                        return fd;

                if (fd != STDIN_FILENO) {
                        r = dup2(fd, STDIN_FILENO) < 0 ? -errno : STDIN_FILENO;
                        safe_close(fd);
                } else
                        r = STDIN_FILENO;

                return r;
        }

        case EXEC_INPUT_SOCKET:
                return dup2(socket_fd, STDIN_FILENO) < 0 ? -errno : STDIN_FILENO;

        default:
                assert_not_reached("Unknown input type");
        }
}

static int setup_output(const ExecContext *context, int fileno, int socket_fd, const char *ident, const char *unit_id, bool apply_tty_stdin) {
        ExecOutput o;
        ExecInput i;
        int r;

        assert(context);
        assert(ident);

        i = fixup_input(context->std_input, socket_fd, apply_tty_stdin);
        o = fixup_output(context->std_output, socket_fd);

        if (fileno == STDERR_FILENO) {
                ExecOutput e;
                e = fixup_output(context->std_error, socket_fd);

                /* This expects the input and output are already set up */

                /* Don't change the stderr file descriptor if we inherit all
                 * the way and are not on a tty */
                if (e == EXEC_OUTPUT_INHERIT &&
                    o == EXEC_OUTPUT_INHERIT &&
                    i == EXEC_INPUT_NULL &&
                    !is_terminal_input(context->std_input) &&
                    getppid () != 1)
                        return fileno;

                /* Duplicate from stdout if possible */
                if (e == o || e == EXEC_OUTPUT_INHERIT)
                        return dup2(STDOUT_FILENO, fileno) < 0 ? -errno : fileno;

                o = e;

        } else if (o == EXEC_OUTPUT_INHERIT) {
                /* If input got downgraded, inherit the original value */
                if (i == EXEC_INPUT_NULL && is_terminal_input(context->std_input))
                        return open_terminal_as(tty_path(context), O_WRONLY, fileno);

                /* If the input is connected to anything that's not a /dev/null, inherit that... */
                if (i != EXEC_INPUT_NULL)
                        return dup2(STDIN_FILENO, fileno) < 0 ? -errno : fileno;

                /* If we are not started from PID 1 we just inherit STDOUT from our parent process. */
                if (getppid() != 1)
                        return fileno;

                /* We need to open /dev/null here anew, to get the right access mode. */
                return open_null_as(O_WRONLY, fileno);
        }

        switch (o) {

        case EXEC_OUTPUT_NULL:
                return open_null_as(O_WRONLY, fileno);

        case EXEC_OUTPUT_TTY:
                if (is_terminal_input(i))
                        return dup2(STDIN_FILENO, fileno) < 0 ? -errno : fileno;

                /* We don't reset the terminal if this is just about output */
                return open_terminal_as(tty_path(context), O_WRONLY, fileno);

        case EXEC_OUTPUT_SYSLOG:
        case EXEC_OUTPUT_SYSLOG_AND_CONSOLE:
        case EXEC_OUTPUT_KMSG:
        case EXEC_OUTPUT_KMSG_AND_CONSOLE:
        case EXEC_OUTPUT_JOURNAL:
        case EXEC_OUTPUT_JOURNAL_AND_CONSOLE:
                r = connect_logger_as(context, o, ident, unit_id, fileno);
                if (r < 0) {
                        log_struct_unit(LOG_CRIT, unit_id,
                                "MESSAGE=Failed to connect std%s of %s to the journal socket: %s",
                                fileno == STDOUT_FILENO ? "out" : "err",
                                unit_id, strerror(-r),
                                "ERRNO=%d", -r,
                                NULL);
                        r = open_null_as(O_WRONLY, fileno);
                }
                return r;

        case EXEC_OUTPUT_SOCKET:
                assert(socket_fd >= 0);
                return dup2(socket_fd, fileno) < 0 ? -errno : fileno;

        default:
                assert_not_reached("Unknown error type");
        }
}

static int chown_terminal(int fd, uid_t uid) {
        struct stat st;

        assert(fd >= 0);

        /* This might fail. What matters are the results. */
        (void) fchown(fd, uid, -1);
        (void) fchmod(fd, TTY_MODE);

        if (fstat(fd, &st) < 0)
                return -errno;

        if (st.st_uid != uid || (st.st_mode & 0777) != TTY_MODE)
                return -EPERM;

        return 0;
}

static int setup_confirm_stdio(int *_saved_stdin,
                               int *_saved_stdout) {
        int fd = -1, saved_stdin, saved_stdout = -1, r;

        assert(_saved_stdin);
        assert(_saved_stdout);

        saved_stdin = fcntl(STDIN_FILENO, F_DUPFD, 3);
        if (saved_stdin < 0)
                return -errno;

        saved_stdout = fcntl(STDOUT_FILENO, F_DUPFD, 3);
        if (saved_stdout < 0) {
                r = errno;
                goto fail;
        }

        fd = acquire_terminal(
                        "/dev/console",
                        false,
                        false,
                        false,
                        DEFAULT_CONFIRM_USEC);
        if (fd < 0) {
                r = fd;
                goto fail;
        }

        r = chown_terminal(fd, getuid());
        if (r < 0)
                goto fail;

        if (dup2(fd, STDIN_FILENO) < 0) {
                r = -errno;
                goto fail;
        }

        if (dup2(fd, STDOUT_FILENO) < 0) {
                r = -errno;
                goto fail;
        }

        if (fd >= 2)
                safe_close(fd);

        *_saved_stdin = saved_stdin;
        *_saved_stdout = saved_stdout;

        return 0;

fail:
        safe_close(saved_stdout);
        safe_close(saved_stdin);
        safe_close(fd);

        return r;
}

<<<<<<< HEAD
_printf_attr_(1, 2) static int write_confirm_message(const char *format, ...) {
=======
_printf_(1, 2) static int write_confirm_message(const char *format, ...) {
>>>>>>> a8f3477d
        _cleanup_close_ int fd = -1;
        va_list ap;

        assert(format);

        fd = open_terminal("/dev/console", O_WRONLY|O_NOCTTY|O_CLOEXEC);
        if (fd < 0)
                return fd;

        va_start(ap, format);
        vdprintf(fd, format, ap);
        va_end(ap);

        return 0;
}

static int restore_confirm_stdio(int *saved_stdin,
                                 int *saved_stdout) {

        int r = 0;

        assert(saved_stdin);
        assert(saved_stdout);

        release_terminal();

        if (*saved_stdin >= 0)
                if (dup2(*saved_stdin, STDIN_FILENO) < 0)
                        r = -errno;

        if (*saved_stdout >= 0)
                if (dup2(*saved_stdout, STDOUT_FILENO) < 0)
                        r = -errno;

        safe_close(*saved_stdin);
        safe_close(*saved_stdout);

        return r;
}

static int ask_for_confirmation(char *response, char **argv) {
        int saved_stdout = -1, saved_stdin = -1, r;
        char *line;

        r = setup_confirm_stdio(&saved_stdin, &saved_stdout);
        if (r < 0)
                return r;

        line = exec_command_line(argv);
        if (!line)
                return -ENOMEM;

        r = ask(response, "yns", "Execute %s? [Yes, No, Skip] ", line);
        free(line);

        restore_confirm_stdio(&saved_stdin, &saved_stdout);

        return r;
}

static int enforce_groups(const ExecContext *context, const char *username, gid_t gid) {
        bool keep_groups = false;
        int r;

        assert(context);

        /* Lookup and set GID and supplementary group list. Here too
         * we avoid NSS lookups for gid=0. */

        if (context->group || username) {

                if (context->group) {
                        const char *g = context->group;

                        if ((r = get_group_creds(&g, &gid)) < 0)
                                return r;
                }

                /* First step, initialize groups from /etc/groups */
                if (username && gid != 0) {
                        if (initgroups(username, gid) < 0)
                                return -errno;

                        keep_groups = true;
                }

                /* Second step, set our gids */
                if (setresgid(gid, gid, gid) < 0)
                        return -errno;
        }

        if (context->supplementary_groups) {
                int ngroups_max, k;
                gid_t *gids;
                char **i;

                /* Final step, initialize any manually set supplementary groups */
                assert_se((ngroups_max = (int) sysconf(_SC_NGROUPS_MAX)) > 0);

                if (!(gids = new(gid_t, ngroups_max)))
                        return -ENOMEM;

                if (keep_groups) {
                        if ((k = getgroups(ngroups_max, gids)) < 0) {
                                free(gids);
                                return -errno;
                        }
                } else
                        k = 0;

                STRV_FOREACH(i, context->supplementary_groups) {
                        const char *g;

                        if (k >= ngroups_max) {
                                free(gids);
                                return -E2BIG;
                        }

                        g = *i;
                        r = get_group_creds(&g, gids+k);
                        if (r < 0) {
                                free(gids);
                                return r;
                        }

                        k++;
                }

                if (setgroups(k, gids) < 0) {
                        free(gids);
                        return -errno;
                }

                free(gids);
        }

        return 0;
}

static int enforce_user(const ExecContext *context, uid_t uid) {
        assert(context);

        /* Sets (but doesn't lookup) the uid and make sure we keep the
         * capabilities while doing so. */

        if (context->capabilities) {
                _cleanup_cap_free_ cap_t d = NULL;
                static const cap_value_t bits[] = {
                        CAP_SETUID,   /* Necessary so that we can run setresuid() below */
                        CAP_SETPCAP   /* Necessary so that we can set PR_SET_SECUREBITS later on */
                };

                /* First step: If we need to keep capabilities but
                 * drop privileges we need to make sure we keep our
                 * caps, while we drop privileges. */
                if (uid != 0) {
                        int sb = context->secure_bits | 1<<SECURE_KEEP_CAPS;

                        if (prctl(PR_GET_SECUREBITS) != sb)
                                if (prctl(PR_SET_SECUREBITS, sb) < 0)
                                        return -errno;
                }

                /* Second step: set the capabilities. This will reduce
                 * the capabilities to the minimum we need. */

                d = cap_dup(context->capabilities);
                if (!d)
                        return -errno;

                if (cap_set_flag(d, CAP_EFFECTIVE, ELEMENTSOF(bits), bits, CAP_SET) < 0 ||
                    cap_set_flag(d, CAP_PERMITTED, ELEMENTSOF(bits), bits, CAP_SET) < 0)
                        return -errno;

                if (cap_set_proc(d) < 0)
                        return -errno;
        }

        /* Third step: actually set the uids */
        if (setresuid(uid, uid, uid) < 0)
                return -errno;

        /* At this point we should have all necessary capabilities but
           are otherwise a normal user. However, the caps might got
           corrupted due to the setresuid() so we need clean them up
           later. This is done outside of this call. */

        return 0;
}

#ifdef HAVE_PAM

static int null_conv(
                int num_msg,
                const struct pam_message **msg,
                struct pam_response **resp,
                void *appdata_ptr) {

        /* We don't support conversations */

        return PAM_CONV_ERR;
}

static int setup_pam(
                const char *name,
                const char *user,
                uid_t uid,
                const char *tty,
                char ***pam_env,
                int fds[], unsigned n_fds) {

        static const struct pam_conv conv = {
                .conv = null_conv,
                .appdata_ptr = NULL
        };

        pam_handle_t *handle = NULL;
        sigset_t ss, old_ss;
        int pam_code = PAM_SUCCESS;
        int err;
        char **e = NULL;
        bool close_session = false;
        pid_t pam_pid = 0, parent_pid;
        int flags = 0;

        assert(name);
        assert(user);
        assert(pam_env);

        /* We set up PAM in the parent process, then fork. The child
         * will then stay around until killed via PR_GET_PDEATHSIG or
         * systemd via the cgroup logic. It will then remove the PAM
         * session again. The parent process will exec() the actual
         * daemon. We do things this way to ensure that the main PID
         * of the daemon is the one we initially fork()ed. */

        if (log_get_max_level() < LOG_PRI(LOG_DEBUG))
                flags |= PAM_SILENT;

        pam_code = pam_start(name, user, &conv, &handle);
        if (pam_code != PAM_SUCCESS) {
                handle = NULL;
                goto fail;
        }

        if (tty) {
                pam_code = pam_set_item(handle, PAM_TTY, tty);
                if (pam_code != PAM_SUCCESS)
                        goto fail;
        }

        pam_code = pam_acct_mgmt(handle, flags);
        if (pam_code != PAM_SUCCESS)
                goto fail;

        pam_code = pam_open_session(handle, flags);
        if (pam_code != PAM_SUCCESS)
                goto fail;

        close_session = true;

        e = pam_getenvlist(handle);
        if (!e) {
                pam_code = PAM_BUF_ERR;
                goto fail;
        }

        /* Block SIGTERM, so that we know that it won't get lost in
         * the child */
        if (sigemptyset(&ss) < 0 ||
            sigaddset(&ss, SIGTERM) < 0 ||
            sigprocmask(SIG_BLOCK, &ss, &old_ss) < 0)
                goto fail;

        parent_pid = getpid();

        pam_pid = fork();
        if (pam_pid < 0)
                goto fail;

        if (pam_pid == 0) {
                int sig;
                int r = EXIT_PAM;

                /* The child's job is to reset the PAM session on
                 * termination */

                /* This string must fit in 10 chars (i.e. the length
                 * of "/sbin/init"), to look pretty in /bin/ps */
                rename_process("(sd-pam)");

                /* Make sure we don't keep open the passed fds in this
                child. We assume that otherwise only those fds are
                open here that have been opened by PAM. */
                close_many(fds, n_fds);

                /* Drop privileges - we don't need any to pam_close_session
                 * and this will make PR_SET_PDEATHSIG work in most cases.
                 * If this fails, ignore the error - but expect sd-pam threads
                 * to fail to exit normally */
                if (setresuid(uid, uid, uid) < 0)
                        log_error("Error: Failed to setresuid() in sd-pam: %s", strerror(-r));

                /* Wait until our parent died. This will only work if
                 * the above setresuid() succeeds, otherwise the kernel
                 * will not allow unprivileged parents kill their privileged
                 * children this way. We rely on the control groups kill logic
                 * to do the rest for us. */
                if (prctl(PR_SET_PDEATHSIG, SIGTERM) < 0)
                        goto child_finish;

                /* Check if our parent process might already have
                 * died? */
                if (getppid() == parent_pid) {
                        for (;;) {
                                if (sigwait(&ss, &sig) < 0) {
                                        if (errno == EINTR)
                                                continue;

                                        goto child_finish;
                                }

                                assert(sig == SIGTERM);
                                break;
                        }
                }

                /* If our parent died we'll end the session */
                if (getppid() != parent_pid) {
                        pam_code = pam_close_session(handle, flags);
                        if (pam_code != PAM_SUCCESS)
                                goto child_finish;
                }

                r = 0;

        child_finish:
                pam_end(handle, pam_code | flags);
                _exit(r);
        }

        /* If the child was forked off successfully it will do all the
         * cleanups, so forget about the handle here. */
        handle = NULL;

        /* Unblock SIGTERM again in the parent */
        if (sigprocmask(SIG_SETMASK, &old_ss, NULL) < 0)
                goto fail;

        /* We close the log explicitly here, since the PAM modules
         * might have opened it, but we don't want this fd around. */
        closelog();

        *pam_env = e;
        e = NULL;

        return 0;

fail:
        if (pam_code != PAM_SUCCESS) {
                log_error("PAM failed: %s", pam_strerror(handle, pam_code));
                err = -EPERM;  /* PAM errors do not map to errno */
        } else {
                log_error("PAM failed: %m");
                err = -errno;
        }

        if (handle) {
                if (close_session)
                        pam_code = pam_close_session(handle, flags);

                pam_end(handle, pam_code | flags);
        }

        strv_free(e);

        closelog();

        if (pam_pid > 1) {
                kill(pam_pid, SIGTERM);
                kill(pam_pid, SIGCONT);
        }

        return err;
}
#endif

static void rename_process_from_path(const char *path) {
        char process_name[11];
        const char *p;
        size_t l;

        /* This resulting string must fit in 10 chars (i.e. the length
         * of "/sbin/init") to look pretty in /bin/ps */

        p = basename(path);
        if (isempty(p)) {
                rename_process("(...)");
                return;
        }

        l = strlen(p);
        if (l > 8) {
                /* The end of the process name is usually more
                 * interesting, since the first bit might just be
                 * "systemd-" */
                p = p + l - 8;
                l = 8;
        }

        process_name[0] = '(';
        memcpy(process_name+1, p, l);
        process_name[1+l] = ')';
        process_name[1+l+1] = 0;

        rename_process(process_name);
}

#ifdef HAVE_SECCOMP

static int apply_seccomp(ExecContext *c) {
        uint32_t negative_action, action;
        scmp_filter_ctx *seccomp;
        Iterator i;
        void *id;
        int r;

        assert(c);

        negative_action = c->syscall_errno == 0 ? SCMP_ACT_KILL : SCMP_ACT_ERRNO(c->syscall_errno);

        seccomp = seccomp_init(c->syscall_whitelist ? negative_action : SCMP_ACT_ALLOW);
        if (!seccomp)
                return -ENOMEM;

        if (c->syscall_archs) {

                SET_FOREACH(id, c->syscall_archs, i) {
                        r = seccomp_arch_add(seccomp, PTR_TO_UINT32(id) - 1);
                        if (r == -EEXIST)
                                continue;
                        if (r < 0)
                                goto finish;
                }

        } else {
                r = seccomp_add_secondary_archs(seccomp);
                if (r < 0)
                        goto finish;
        }

        action = c->syscall_whitelist ? SCMP_ACT_ALLOW : negative_action;
        SET_FOREACH(id, c->syscall_filter, i) {
                r = seccomp_rule_add(seccomp, action, PTR_TO_INT(id) - 1, 0);
                if (r < 0)
                        goto finish;
        }

        r = seccomp_attr_set(seccomp, SCMP_FLTATR_CTL_NNP, 0);
        if (r < 0)
                goto finish;

        r = seccomp_load(seccomp);

finish:
        seccomp_release(seccomp);
        return r;
}

static int apply_address_families(ExecContext *c) {
        scmp_filter_ctx *seccomp;
        Iterator i;
        int r;

        assert(c);

        seccomp = seccomp_init(SCMP_ACT_ALLOW);
        if (!seccomp)
                return -ENOMEM;

        r = seccomp_add_secondary_archs(seccomp);
        if (r < 0)
                goto finish;

        if (c->address_families_whitelist) {
                int af, first = 0, last = 0;
                void *afp;

                /* If this is a whitelist, we first block the address
                 * families that are out of range and then everything
                 * that is not in the set. First, we find the lowest
                 * and highest address family in the set. */

                SET_FOREACH(afp, c->address_families, i) {
                        af = PTR_TO_INT(afp);

                        if (af <= 0 || af >= af_max())
                                continue;

                        if (first == 0 || af < first)
                                first = af;

                        if (last == 0 || af > last)
                                last = af;
                }

                assert((first == 0) == (last == 0));

                if (first == 0) {

                        /* No entries in the valid range, block everything */
                        r = seccomp_rule_add(
                                        seccomp,
                                        SCMP_ACT_ERRNO(EPROTONOSUPPORT),
                                        SCMP_SYS(socket),
                                        0);
                        if (r < 0)
                                goto finish;

                } else {

                        /* Block everything below the first entry */
                        r = seccomp_rule_add(
                                        seccomp,
                                        SCMP_ACT_ERRNO(EPROTONOSUPPORT),
                                        SCMP_SYS(socket),
                                        1,
                                        SCMP_A0(SCMP_CMP_LT, first));
                        if (r < 0)
                                goto finish;

                        /* Block everything above the last entry */
                        r = seccomp_rule_add(
                                        seccomp,
                                        SCMP_ACT_ERRNO(EPROTONOSUPPORT),
                                        SCMP_SYS(socket),
                                        1,
                                        SCMP_A0(SCMP_CMP_GT, last));
                        if (r < 0)
                                goto finish;

                        /* Block everything between the first and last
                         * entry */
                        for (af = 1; af < af_max(); af++) {

                                if (set_contains(c->address_families, INT_TO_PTR(af)))
                                        continue;

                                r = seccomp_rule_add(
                                                seccomp,
                                                SCMP_ACT_ERRNO(EPROTONOSUPPORT),
                                                SCMP_SYS(socket),
                                                1,
                                                SCMP_A0(SCMP_CMP_EQ, af));
                                if (r < 0)
                                        goto finish;
                        }
                }

        } else {
                void *af;

                /* If this is a blacklist, then generate one rule for
                 * each address family that are then combined in OR
                 * checks. */

                SET_FOREACH(af, c->address_families, i) {

                        r = seccomp_rule_add(
                                        seccomp,
                                        SCMP_ACT_ERRNO(EPROTONOSUPPORT),
                                        SCMP_SYS(socket),
                                        1,
                                        SCMP_A0(SCMP_CMP_EQ, PTR_TO_INT(af)));
                        if (r < 0)
                                goto finish;
                }
        }

        r = seccomp_attr_set(seccomp, SCMP_FLTATR_CTL_NNP, 0);
        if (r < 0)
                goto finish;

        r = seccomp_load(seccomp);

finish:
        seccomp_release(seccomp);
        return r;
}

#endif

static void do_idle_pipe_dance(int idle_pipe[4]) {
        assert(idle_pipe);


        safe_close(idle_pipe[1]);
        safe_close(idle_pipe[2]);

        if (idle_pipe[0] >= 0) {
                int r;

                r = fd_wait_for_event(idle_pipe[0], POLLHUP, IDLE_TIMEOUT_USEC);

                if (idle_pipe[3] >= 0 && r == 0 /* timeout */) {
                        /* Signal systemd that we are bored and want to continue. */
                        write(idle_pipe[3], "x", 1);

                        /* Wait for systemd to react to the signal above. */
                        fd_wait_for_event(idle_pipe[0], POLLHUP, IDLE_TIMEOUT2_USEC);
                }

                safe_close(idle_pipe[0]);
<<<<<<< HEAD
=======

        }

        safe_close(idle_pipe[3]);
}

static int build_environment(
                ExecContext *c,
                unsigned n_fds,
                usec_t watchdog_usec,
                const char *home,
                const char *username,
                const char *shell,
                char ***ret) {

        _cleanup_strv_free_ char **our_env = NULL;
        unsigned n_env = 0;
        char *x;
>>>>>>> a8f3477d

        assert(c);
        assert(ret);

        our_env = new0(char*, 10);
        if (!our_env)
                return -ENOMEM;

        if (n_fds > 0) {
                if (asprintf(&x, "LISTEN_PID="PID_FMT, getpid()) < 0)
                        return -ENOMEM;
                our_env[n_env++] = x;

                if (asprintf(&x, "LISTEN_FDS=%u", n_fds) < 0)
                        return -ENOMEM;
                our_env[n_env++] = x;
        }

        if (watchdog_usec > 0) {
                if (asprintf(&x, "WATCHDOG_PID="PID_FMT, getpid()) < 0)
                        return -ENOMEM;
                our_env[n_env++] = x;

                if (asprintf(&x, "WATCHDOG_USEC="USEC_FMT, watchdog_usec) < 0)
                        return -ENOMEM;
                our_env[n_env++] = x;
        }

        if (home) {
                x = strappend("HOME=", home);
                if (!x)
                        return -ENOMEM;
                our_env[n_env++] = x;
        }

        if (username) {
                x = strappend("LOGNAME=", username);
                if (!x)
                        return -ENOMEM;
                our_env[n_env++] = x;

                x = strappend("USER=", username);
                if (!x)
                        return -ENOMEM;
                our_env[n_env++] = x;
        }

        if (shell) {
                x = strappend("SHELL=", shell);
                if (!x)
                        return -ENOMEM;
                our_env[n_env++] = x;
        }

        if (is_terminal_input(c->std_input) ||
            c->std_output == EXEC_OUTPUT_TTY ||
            c->std_error == EXEC_OUTPUT_TTY ||
            c->tty_path) {

                x = strdup(default_term_for_tty(tty_path(c)));
                if (!x)
                        return -ENOMEM;
                our_env[n_env++] = x;
        }

<<<<<<< HEAD
        safe_close(idle_pipe[3]);
=======
        our_env[n_env++] = NULL;
        assert(n_env <= 10);

        *ret = our_env;
        our_env = NULL;

        return 0;
>>>>>>> a8f3477d
}

int exec_spawn(ExecCommand *command,
               char **argv,
               ExecContext *context,
               int fds[], unsigned n_fds,
               char **environment,
               bool apply_permissions,
               bool apply_chroot,
               bool apply_tty_stdin,
               bool confirm_spawn,
               CGroupControllerMask cgroup_supported,
               const char *cgroup_path,
               const char *runtime_prefix,
               const char *unit_id,
               usec_t watchdog_usec,
               int idle_pipe[4],
               ExecRuntime *runtime,
               pid_t *ret) {

        _cleanup_strv_free_ char **files_env = NULL;
        int socket_fd;
        char *line;
        pid_t pid;
        int r;

        assert(command);
        assert(context);
        assert(ret);
        assert(fds || n_fds <= 0);

        if (context->std_input == EXEC_INPUT_SOCKET ||
            context->std_output == EXEC_OUTPUT_SOCKET ||
            context->std_error == EXEC_OUTPUT_SOCKET) {

                if (n_fds != 1)
                        return -EINVAL;

                socket_fd = fds[0];

                fds = NULL;
                n_fds = 0;
        } else
                socket_fd = -1;

        r = exec_context_load_environment(context, &files_env);
        if (r < 0) {
                log_struct_unit(LOG_ERR,
                           unit_id,
                           "MESSAGE=Failed to load environment files: %s", strerror(-r),
                           "ERRNO=%d", -r,
                           NULL);
                return r;
        }

        if (!argv)
                argv = command->argv;

        line = exec_command_line(argv);
        if (!line)
                return log_oom();

        log_struct_unit(LOG_DEBUG,
                        unit_id,
                        "EXECUTABLE=%s", command->path,
                        "MESSAGE=About to execute: %s", line,
                        NULL);
        free(line);

<<<<<<< HEAD
        if (context->private_tmp && !context->tmp_dir && !context->var_tmp_dir) {
                r = setup_tmpdirs(unit_id, &context->tmp_dir, &context->var_tmp_dir);
                if (r < 0)
                        return r;
        }

=======
>>>>>>> a8f3477d
        pid = fork();
        if (pid < 0)
                return -errno;

        if (pid == 0) {
<<<<<<< HEAD
                int i, err;
                sigset_t ss;
                const char *username = NULL, *home = NULL, *shell = NULL;
=======
                _cleanup_strv_free_ char **our_env = NULL, **pam_env = NULL, **final_env = NULL, **final_argv = NULL;
                const char *username = NULL, *home = NULL, *shell = NULL;
                unsigned n_dont_close = 0;
                int dont_close[n_fds + 3];
>>>>>>> a8f3477d
                uid_t uid = (uid_t) -1;
                gid_t gid = (gid_t) -1;
                sigset_t ss;
                int i, err;

                /* child */

                rename_process_from_path(command->path);

                /* We reset exactly these signals, since they are the
                 * only ones we set to SIG_IGN in the main daemon. All
                 * others we leave untouched because we set them to
                 * SIG_DFL or a valid handler initially, both of which
                 * will be demoted to SIG_DFL. */
                default_signals(SIGNALS_CRASH_HANDLER,
                                SIGNALS_IGNORE, -1);

                if (context->ignore_sigpipe)
                        ignore_signals(SIGPIPE, -1);

                assert_se(sigemptyset(&ss) == 0);
                if (sigprocmask(SIG_SETMASK, &ss, NULL) < 0) {
                        err = -errno;
                        r = EXIT_SIGNAL_MASK;
                        goto fail_child;
                }

                if (idle_pipe)
                        do_idle_pipe_dance(idle_pipe);

                /* Close sockets very early to make sure we don't
                 * block init reexecution because it cannot bind its
                 * sockets */
                log_forget_fds();

                if (socket_fd >= 0)
                        dont_close[n_dont_close++] = socket_fd;
                if (n_fds > 0) {
                        memcpy(dont_close + n_dont_close, fds, sizeof(int) * n_fds);
                        n_dont_close += n_fds;
                }
                if (runtime) {
                        if (runtime->netns_storage_socket[0] >= 0)
                                dont_close[n_dont_close++] = runtime->netns_storage_socket[0];
                        if (runtime->netns_storage_socket[1] >= 0)
                                dont_close[n_dont_close++] = runtime->netns_storage_socket[1];
                }

                err = close_all_fds(dont_close, n_dont_close);
                if (err < 0) {
                        r = EXIT_FDS;
                        goto fail_child;
                }

                if (!context->same_pgrp)
                        if (setsid() < 0) {
                                err = -errno;
                                r = EXIT_SETSID;
                                goto fail_child;
                        }

                exec_context_tty_reset(context);

                if (confirm_spawn) {
                        char response;

                        err = ask_for_confirmation(&response, argv);
                        if (err == -ETIMEDOUT)
                                write_confirm_message("Confirmation question timed out, assuming positive response.\n");
                        else if (err < 0)
                                write_confirm_message("Couldn't ask confirmation question, assuming positive response: %s\n", strerror(-err));
                        else if (response == 's') {
                                write_confirm_message("Skipping execution.\n");
                                err = -ECANCELED;
                                r = EXIT_CONFIRM;
                                goto fail_child;
                        } else if (response == 'n') {
                                write_confirm_message("Failing execution.\n");
                                err = r = 0;
                                goto fail_child;
                        }
                }

                /* If a socket is connected to STDIN/STDOUT/STDERR, we
                 * must sure to drop O_NONBLOCK */
                if (socket_fd >= 0)
                        fd_nonblock(socket_fd, false);

                err = setup_input(context, socket_fd, apply_tty_stdin);
                if (err < 0) {
                        r = EXIT_STDIN;
                        goto fail_child;
                }

                err = setup_output(context, STDOUT_FILENO, socket_fd, basename(command->path), unit_id, apply_tty_stdin);
                if (err < 0) {
                        r = EXIT_STDOUT;
                        goto fail_child;
                }

                err = setup_output(context, STDERR_FILENO, socket_fd, basename(command->path), unit_id, apply_tty_stdin);
                if (err < 0) {
                        r = EXIT_STDERR;
                        goto fail_child;
                }

                if (cgroup_path) {
                        err = cg_attach_everywhere(cgroup_supported, cgroup_path, 0);
                        if (err < 0) {
                                r = EXIT_CGROUP;
                                goto fail_child;
                        }
                }

                if (context->oom_score_adjust_set) {
                        char t[16];

                        snprintf(t, sizeof(t), "%i", context->oom_score_adjust);
                        char_array_0(t);

                        if (write_string_file("/proc/self/oom_score_adj", t) < 0) {
                                err = -errno;
                                r = EXIT_OOM_ADJUST;
                                goto fail_child;
                        }
                }

                if (context->nice_set)
                        if (setpriority(PRIO_PROCESS, 0, context->nice) < 0) {
                                err = -errno;
                                r = EXIT_NICE;
                                goto fail_child;
                        }

                if (context->cpu_sched_set) {
                        struct sched_param param = {
                                .sched_priority = context->cpu_sched_priority,
                        };

                        r = sched_setscheduler(0,
                                               context->cpu_sched_policy |
                                               (context->cpu_sched_reset_on_fork ?
                                                SCHED_RESET_ON_FORK : 0),
                                               &param);
                        if (r < 0) {
                                err = -errno;
                                r = EXIT_SETSCHEDULER;
                                goto fail_child;
                        }
                }

                if (context->cpuset)
                        if (sched_setaffinity(0, CPU_ALLOC_SIZE(context->cpuset_ncpus), context->cpuset) < 0) {
                                err = -errno;
                                r = EXIT_CPUAFFINITY;
                                goto fail_child;
                        }

                if (context->ioprio_set)
                        if (ioprio_set(IOPRIO_WHO_PROCESS, 0, context->ioprio) < 0) {
                                err = -errno;
                                r = EXIT_IOPRIO;
                                goto fail_child;
                        }

                if (context->timer_slack_nsec != (nsec_t) -1)
                        if (prctl(PR_SET_TIMERSLACK, context->timer_slack_nsec) < 0) {
                                err = -errno;
                                r = EXIT_TIMERSLACK;
                                goto fail_child;
                        }

                if (context->personality != 0xffffffffUL)
                        if (personality(context->personality) < 0) {
                                err = -errno;
                                r = EXIT_PERSONALITY;
                                goto fail_child;
                        }

                if (context->utmp_id)
                        utmp_put_init_process(context->utmp_id, getpid(), getsid(0), context->tty_path);

                if (context->user) {
                        username = context->user;
                        err = get_user_creds(&username, &uid, &gid, &home, &shell);
                        if (err < 0) {
                                r = EXIT_USER;
                                goto fail_child;
                        }

                        if (is_terminal_input(context->std_input)) {
                                err = chown_terminal(STDIN_FILENO, uid);
                                if (err < 0) {
                                        r = EXIT_STDIN;
                                        goto fail_child;
                                }
                        }
                }

#ifdef HAVE_PAM
                if (cgroup_path && context->user && context->pam_name) {
                        err = cg_set_task_access(SYSTEMD_CGROUP_CONTROLLER, cgroup_path, 0644, uid, gid);
                        if (err < 0) {
                                r = EXIT_CGROUP;
                                goto fail_child;
                        }


                        err = cg_set_group_access(SYSTEMD_CGROUP_CONTROLLER, cgroup_path, 0755, uid, gid);
                        if (err < 0) {
                                r = EXIT_CGROUP;
                                goto fail_child;
                        }
                }
#endif

                if (!strv_isempty(context->runtime_directory) && runtime_prefix) {
                        char **rt;

                        STRV_FOREACH(rt, context->runtime_directory) {
                                _cleanup_free_ char *p;

                                p = strjoin(runtime_prefix, "/", *rt, NULL);
                                if (!p) {
                                        r = EXIT_RUNTIME_DIRECTORY;
                                        err = -ENOMEM;
                                        goto fail_child;
                                }

                                err = mkdir_safe(p, context->runtime_directory_mode, uid, gid);
                                if (err < 0) {
                                        r = EXIT_RUNTIME_DIRECTORY;
                                        goto fail_child;
                                }
                        }
                }

                if (apply_permissions) {
                        err = enforce_groups(context, username, gid);
                        if (err < 0) {
                                r = EXIT_GROUP;
                                goto fail_child;
                        }
                }

                umask(context->umask);

#ifdef HAVE_PAM
                if (apply_permissions && context->pam_name && username) {
                        err = setup_pam(context->pam_name, username, uid, context->tty_path, &pam_env, fds, n_fds);
                        if (err < 0) {
                                r = EXIT_PAM;
                                goto fail_child;
                        }
                }
#endif
                if (context->private_network && runtime && runtime->netns_storage_socket[0] >= 0) {
                        err = setup_netns(runtime->netns_storage_socket);
                        if (err < 0) {
                                r = EXIT_NETWORK;
                                goto fail_child;
                        }
                }

                if (!strv_isempty(context->read_write_dirs) ||
                    !strv_isempty(context->read_only_dirs) ||
                    !strv_isempty(context->inaccessible_dirs) ||
                    context->mount_flags != 0 ||
                    (context->private_tmp && runtime && (runtime->tmp_dir || runtime->var_tmp_dir)) ||
                    context->private_devices ||
                    context->protect_system != PROTECT_SYSTEM_NO ||
                    context->protect_home != PROTECT_HOME_NO) {

                        char *tmp = NULL, *var = NULL;

                        /* The runtime struct only contains the parent
                         * of the private /tmp, which is
                         * non-accessible to world users. Inside of it
                         * there's a /tmp that is sticky, and that's
                         * the one we want to use here. */

                        if (context->private_tmp && runtime) {
                                if (runtime->tmp_dir)
                                        tmp = strappenda(runtime->tmp_dir, "/tmp");
                                if (runtime->var_tmp_dir)
                                        var = strappenda(runtime->var_tmp_dir, "/tmp");
                        }

                        err = setup_namespace(
                                        context->read_write_dirs,
                                        context->read_only_dirs,
                                        context->inaccessible_dirs,
                                        tmp,
                                        var,
                                        context->private_devices,
                                        context->protect_home,
                                        context->protect_system,
                                        context->mount_flags);
                        if (err < 0) {
                                r = EXIT_NAMESPACE;
                                goto fail_child;
                        }
                }

                if (apply_chroot) {
                        if (context->root_directory)
                                if (chroot(context->root_directory) < 0) {
                                        err = -errno;
                                        r = EXIT_CHROOT;
                                        goto fail_child;
                                }

                        if (chdir(context->working_directory ? context->working_directory : "/") < 0) {
                                err = -errno;
                                r = EXIT_CHDIR;
                                goto fail_child;
                        }
                } else {
                        _cleanup_free_ char *d = NULL;

                        if (asprintf(&d, "%s/%s",
                                     context->root_directory ? context->root_directory : "",
                                     context->working_directory ? context->working_directory : "") < 0) {
                                err = -ENOMEM;
                                r = EXIT_MEMORY;
                                goto fail_child;
                        }

                        if (chdir(d) < 0) {
                                err = -errno;
                                r = EXIT_CHDIR;
                                goto fail_child;
                        }
                }

                /* We repeat the fd closing here, to make sure that
                 * nothing is leaked from the PAM modules */
                err = close_all_fds(fds, n_fds);
                if (err >= 0)
                        err = shift_fds(fds, n_fds);
                if (err >= 0)
                        err = flags_fds(fds, n_fds, context->non_blocking);
                if (err < 0) {
                        r = EXIT_FDS;
                        goto fail_child;
                }

                if (apply_permissions) {

                        for (i = 0; i < _RLIMIT_MAX; i++) {
                                if (!context->rlimit[i])
                                        continue;

                                if (setrlimit_closest(i, context->rlimit[i]) < 0) {
                                        err = -errno;
                                        r = EXIT_LIMITS;
                                        goto fail_child;
                                }
                        }

                        if (context->capability_bounding_set_drop) {
                                err = capability_bounding_set_drop(context->capability_bounding_set_drop, false);
                                if (err < 0) {
                                        r = EXIT_CAPABILITIES;
                                        goto fail_child;
                                }
                        }

                        if (context->user) {
                                err = enforce_user(context, uid);
                                if (err < 0) {
                                        r = EXIT_USER;
                                        goto fail_child;
                                }
                        }

                        /* PR_GET_SECUREBITS is not privileged, while
                         * PR_SET_SECUREBITS is. So to suppress
                         * potential EPERMs we'll try not to call
                         * PR_SET_SECUREBITS unless necessary. */
                        if (prctl(PR_GET_SECUREBITS) != context->secure_bits)
                                if (prctl(PR_SET_SECUREBITS, context->secure_bits) < 0) {
                                        err = -errno;
                                        r = EXIT_SECUREBITS;
                                        goto fail_child;
                                }

                        if (context->capabilities)
                                if (cap_set_proc(context->capabilities) < 0) {
                                        err = -errno;
                                        r = EXIT_CAPABILITIES;
                                        goto fail_child;
                                }

                        if (context->no_new_privileges)
                                if (prctl(PR_SET_NO_NEW_PRIVS, 1, 0, 0, 0) < 0) {
                                        err = -errno;
                                        r = EXIT_NO_NEW_PRIVILEGES;
                                        goto fail_child;
                                }

#ifdef HAVE_SECCOMP
                        if (context->address_families_whitelist ||
                            !set_isempty(context->address_families)) {
                                err = apply_address_families(context);
                                if (err < 0) {
                                        r = EXIT_ADDRESS_FAMILIES;
                                        goto fail_child;
                                }
                        }

<<<<<<< HEAD
                our_env = new(char*, 8);
                if (!our_env ||
                    (n_fds > 0 && (
                            asprintf(our_env + n_env++, "LISTEN_PID=%lu", (unsigned long) getpid()) < 0 ||
                            asprintf(our_env + n_env++, "LISTEN_FDS=%u", n_fds) < 0)) ||
                    (home && asprintf(our_env + n_env++, "HOME=%s", home) < 0) ||
                    (username && (
                            asprintf(our_env + n_env++, "LOGNAME=%s", username) < 0 ||
                            asprintf(our_env + n_env++, "USER=%s", username) < 0)) ||
                    (shell && asprintf(our_env + n_env++, "SHELL=%s", shell) < 0) ||
                    ((is_terminal_input(context->std_input) ||
                      context->std_output == EXEC_OUTPUT_TTY ||
                      context->std_error == EXEC_OUTPUT_TTY) && (
                              !(our_env[n_env++] = strdup(default_term_for_tty(tty_path(context))))))) {

                        err = -ENOMEM;
                        r = EXIT_MEMORY;
                        goto fail_child;
                }

                our_env[n_env++] = NULL;
                assert(n_env <= 8);
=======
                        if (context->syscall_whitelist ||
                            !set_isempty(context->syscall_filter) ||
                            !set_isempty(context->syscall_archs)) {
                                err = apply_seccomp(context);
                                if (err < 0) {
                                        r = EXIT_SECCOMP;
                                        goto fail_child;
                                }
                        }
#endif

#ifdef HAVE_SELINUX
                        if (context->selinux_context && use_selinux()) {
                                err = setexeccon(context->selinux_context);
                                if (err < 0 && !context->selinux_context_ignore) {
                                        r = EXIT_SELINUX_CONTEXT;
                                        goto fail_child;
                                }
                        }
#endif

#ifdef HAVE_APPARMOR
                        if (context->apparmor_profile && use_apparmor()) {
                                err = aa_change_onexec(context->apparmor_profile);
                                if (err < 0 && !context->apparmor_profile_ignore) {
                                        r = EXIT_APPARMOR_PROFILE;
                                        goto fail_child;
                                }
                        }
#endif
                }

                err = build_environment(context, n_fds, watchdog_usec, home, username, shell, &our_env);
                if (r < 0) {
                        r = EXIT_MEMORY;
                        goto fail_child;
                }
>>>>>>> a8f3477d

                final_env = strv_env_merge(5,
                                           environment,
                                           our_env,
                                           context->environment,
                                           files_env,
                                           pam_env,
                                           NULL);
                if (!final_env) {
                        err = -ENOMEM;
                        r = EXIT_MEMORY;
                        goto fail_child;
                }

                final_argv = replace_env_argv(argv, final_env);
                if (!final_argv) {
                        err = -ENOMEM;
                        r = EXIT_MEMORY;
                        goto fail_child;
                }

                final_env = strv_env_clean(final_env);

                if (_unlikely_(log_get_max_level() >= LOG_PRI(LOG_DEBUG))) {
                        line = exec_command_line(final_argv);
                        if (line) {
                                log_open();
                                log_struct_unit(LOG_DEBUG,
                                                unit_id,
                                                "EXECUTABLE=%s", command->path,
                                                "MESSAGE=Executing: %s", line,
                                                NULL);
                                log_close();
                                free(line);
                                line = NULL;
                        }
                }
                execve(command->path, final_argv, final_env);
                err = -errno;
                r = EXIT_EXEC;

        fail_child:
                if (r != 0) {
                        log_open();
                        log_struct(LOG_ERR, MESSAGE_ID(SD_MESSAGE_SPAWN_FAILED),
                                   "EXECUTABLE=%s", command->path,
                                   "MESSAGE=Failed at step %s spawning %s: %s",
                                          exit_status_to_string(r, EXIT_STATUS_SYSTEMD),
                                          command->path, strerror(-err),
                                   "ERRNO=%d", -err,
                                   NULL);
                        log_close();
                }

                _exit(r);
        }

        log_struct_unit(LOG_DEBUG,
                        unit_id,
                        "MESSAGE=Forked %s as "PID_FMT,
                        command->path, pid,
                        NULL);

        /* We add the new process to the cgroup both in the child (so
         * that we can be sure that no user code is ever executed
         * outside of the cgroup) and in the parent (so that we can be
         * sure that when we kill the cgroup the process will be
         * killed too). */
        if (cgroup_path)
                cg_attach(SYSTEMD_CGROUP_CONTROLLER, cgroup_path, pid);

        exec_status_start(&command->exec_status, pid);

        *ret = pid;
        return 0;
}

void exec_context_init(ExecContext *c) {
        assert(c);

        c->umask = 0022;
        c->ioprio = IOPRIO_PRIO_VALUE(IOPRIO_CLASS_BE, 0);
        c->cpu_sched_policy = SCHED_OTHER;
        c->syslog_priority = LOG_DAEMON|LOG_INFO;
        c->syslog_level_prefix = true;
        c->ignore_sigpipe = true;
        c->timer_slack_nsec = (nsec_t) -1;
        c->personality = 0xffffffffUL;
        c->runtime_directory_mode = 0755;
}

<<<<<<< HEAD
static void *remove_tmpdir_thread(void *p) {
        int r;
        _cleanup_free_ char *dirp = p;
        char *dir;

        assert(dirp);

        r = rm_rf_dangerous(dirp, false, true, false);
        dir = dirname(dirp);
        if (r < 0)
                log_warning("Failed to remove content of temporary directory %s: %s",
                            dir, strerror(-r));
        else {
                r = rmdir(dir);
                if (r < 0)
                        log_warning("Failed to remove temporary directory %s: %s",
                                    dir, strerror(-r));
        }

        return NULL;
}

void exec_context_tmp_dirs_done(ExecContext *c) {
        char* dirs[] = {c->tmp_dir ? c->tmp_dir : c->var_tmp_dir,
                        c->tmp_dir ? c->var_tmp_dir : NULL,
                        NULL};
        char **dirp;
        int r;

        for(dirp = dirs; *dirp; dirp++) {
                log_debug("Spawning thread to nuke %s", *dirp);

                r = asynchronous_job(remove_tmpdir_thread, *dirp);
                if (r < 0) {
                        log_warning("Failed to nuke %s: %s", *dirp, strerror(-r));
                        free(*dirp);
                }
        }

        c->tmp_dir = c->var_tmp_dir = NULL;
}

void exec_context_done(ExecContext *c, bool reloading_or_reexecuting) {
=======
void exec_context_done(ExecContext *c) {
>>>>>>> a8f3477d
        unsigned l;

        assert(c);

        strv_free(c->environment);
        c->environment = NULL;

        strv_free(c->environment_files);
        c->environment_files = NULL;

        for (l = 0; l < ELEMENTSOF(c->rlimit); l++) {
                free(c->rlimit[l]);
                c->rlimit[l] = NULL;
        }

        free(c->working_directory);
        c->working_directory = NULL;
        free(c->root_directory);
        c->root_directory = NULL;

        free(c->tty_path);
        c->tty_path = NULL;

        free(c->syslog_identifier);
        c->syslog_identifier = NULL;

        free(c->user);
        c->user = NULL;

        free(c->group);
        c->group = NULL;

        strv_free(c->supplementary_groups);
        c->supplementary_groups = NULL;

        free(c->pam_name);
        c->pam_name = NULL;

        if (c->capabilities) {
                cap_free(c->capabilities);
                c->capabilities = NULL;
        }

        strv_free(c->read_only_dirs);
        c->read_only_dirs = NULL;

        strv_free(c->read_write_dirs);
        c->read_write_dirs = NULL;

        strv_free(c->inaccessible_dirs);
        c->inaccessible_dirs = NULL;

        if (c->cpuset)
                CPU_FREE(c->cpuset);

        free(c->utmp_id);
        c->utmp_id = NULL;

        free(c->selinux_context);
        c->selinux_context = NULL;

        free(c->apparmor_profile);
        c->apparmor_profile = NULL;

        set_free(c->syscall_filter);
        c->syscall_filter = NULL;

        set_free(c->syscall_archs);
        c->syscall_archs = NULL;

        set_free(c->address_families);
        c->address_families = NULL;

        strv_free(c->runtime_directory);
        c->runtime_directory = NULL;
}

int exec_context_destroy_runtime_directory(ExecContext *c, const char *runtime_prefix) {
        char **i;

        assert(c);

        if (!runtime_prefix)
                return 0;

        STRV_FOREACH(i, c->runtime_directory) {
                _cleanup_free_ char *p;

                p = strjoin(runtime_prefix, "/", *i, NULL);
                if (!p)
                        return -ENOMEM;

                /* We execute this synchronously, since we need to be
                 * sure this is gone when we start the service
                 * next. */
                rm_rf_dangerous(p, false, true, false);
        }

        return 0;
}

void exec_command_done(ExecCommand *c) {
        assert(c);

        free(c->path);
        c->path = NULL;

        strv_free(c->argv);
        c->argv = NULL;
}

void exec_command_done_array(ExecCommand *c, unsigned n) {
        unsigned i;

        for (i = 0; i < n; i++)
                exec_command_done(c+i);
}

void exec_command_free_list(ExecCommand *c) {
        ExecCommand *i;

        while ((i = c)) {
                LIST_REMOVE(command, c, i);
                exec_command_done(i);
                free(i);
        }
}

void exec_command_free_array(ExecCommand **c, unsigned n) {
        unsigned i;

        for (i = 0; i < n; i++) {
                exec_command_free_list(c[i]);
                c[i] = NULL;
        }
}

int exec_context_load_environment(const ExecContext *c, char ***l) {
        char **i, **r = NULL;

        assert(c);
        assert(l);

        STRV_FOREACH(i, c->environment_files) {
                char *fn;
                int k;
                bool ignore = false;
                char **p;
                _cleanup_globfree_ glob_t pglob = {};
                int count, n;

                fn = *i;

                if (fn[0] == '-') {
                        ignore = true;
                        fn ++;
                }

                if (!path_is_absolute(fn)) {
                        if (ignore)
                                continue;

                        strv_free(r);
                        return -EINVAL;
                }

                /* Filename supports globbing, take all matching files */
                errno = 0;
                if (glob(fn, 0, NULL, &pglob) != 0) {
                        if (ignore)
                                continue;

                        strv_free(r);
                        return errno ? -errno : -EINVAL;
                }
                count = pglob.gl_pathc;
                if (count == 0) {
                        if (ignore)
                                continue;

                        strv_free(r);
                        return -EINVAL;
                }
                for (n = 0; n < count; n++) {
                        k = load_env_file(pglob.gl_pathv[n], NULL, &p);
                        if (k < 0) {
                                if (ignore)
                                        continue;

                                strv_free(r);
                                return k;
                        }
                        /* Log invalid environment variables with filename */
                        if (p)
                                p = strv_env_clean_log(p, pglob.gl_pathv[n]);

                        if (r == NULL)
                                r = p;
                        else {
                                char **m;

                                m = strv_env_merge(2, r, p);
                                strv_free(r);
                                strv_free(p);
                                if (!m)
                                        return -ENOMEM;

                                r = m;
                        }
                }
        }

        *l = r;

        return 0;
}

static bool tty_may_match_dev_console(const char *tty) {
        char *active = NULL, *console;
        bool b;

        if (startswith(tty, "/dev/"))
                tty += 5;

        /* trivial identity? */
        if (streq(tty, "console"))
                return true;

        console = resolve_dev_console(&active);
        /* if we could not resolve, assume it may */
        if (!console)
                return true;

        /* "tty0" means the active VC, so it may be the same sometimes */
        b = streq(console, tty) || (streq(console, "tty0") && tty_is_vc(tty));
        free(active);

        return b;
}

bool exec_context_may_touch_console(ExecContext *ec) {
        return (ec->tty_reset || ec->tty_vhangup || ec->tty_vt_disallocate ||
                is_terminal_input(ec->std_input) ||
                is_terminal_output(ec->std_output) ||
                is_terminal_output(ec->std_error)) &&
               tty_may_match_dev_console(tty_path(ec));
}

static void strv_fprintf(FILE *f, char **l) {
        char **g;

        assert(f);

        STRV_FOREACH(g, l)
                fprintf(f, " %s", *g);
}

void exec_context_dump(ExecContext *c, FILE* f, const char *prefix) {
        char **e;
        unsigned i;

        assert(c);
        assert(f);

        prefix = strempty(prefix);

        fprintf(f,
                "%sUMask: %04o\n"
                "%sWorkingDirectory: %s\n"
                "%sRootDirectory: %s\n"
                "%sNonBlocking: %s\n"
                "%sPrivateTmp: %s\n"
                "%sPrivateNetwork: %s\n"
                "%sPrivateDevices: %s\n"
                "%sProtectHome: %s\n"
                "%sProtectSystem: %s\n"
                "%sIgnoreSIGPIPE: %s\n",
                prefix, c->umask,
                prefix, c->working_directory ? c->working_directory : "/",
                prefix, c->root_directory ? c->root_directory : "/",
                prefix, yes_no(c->non_blocking),
                prefix, yes_no(c->private_tmp),
                prefix, yes_no(c->private_network),
                prefix, yes_no(c->private_devices),
                prefix, protect_home_to_string(c->protect_home),
                prefix, protect_system_to_string(c->protect_system),
                prefix, yes_no(c->ignore_sigpipe));

        STRV_FOREACH(e, c->environment)
                fprintf(f, "%sEnvironment: %s\n", prefix, *e);

        STRV_FOREACH(e, c->environment_files)
                fprintf(f, "%sEnvironmentFile: %s\n", prefix, *e);

        if (c->nice_set)
                fprintf(f,
                        "%sNice: %i\n",
                        prefix, c->nice);

        if (c->oom_score_adjust_set)
                fprintf(f,
                        "%sOOMScoreAdjust: %i\n",
                        prefix, c->oom_score_adjust);

        for (i = 0; i < RLIM_NLIMITS; i++)
                if (c->rlimit[i])
                        fprintf(f, "%s%s: "RLIM_FMT"\n",
                                prefix, rlimit_to_string(i), c->rlimit[i]->rlim_max);

        if (c->ioprio_set) {
                _cleanup_free_ char *class_str = NULL;

                ioprio_class_to_string_alloc(IOPRIO_PRIO_CLASS(c->ioprio), &class_str);
                fprintf(f,
                        "%sIOSchedulingClass: %s\n"
                        "%sIOPriority: %i\n",
                        prefix, strna(class_str),
                        prefix, (int) IOPRIO_PRIO_DATA(c->ioprio));
        }

        if (c->cpu_sched_set) {
                _cleanup_free_ char *policy_str = NULL;

                sched_policy_to_string_alloc(c->cpu_sched_policy, &policy_str);
                fprintf(f,
                        "%sCPUSchedulingPolicy: %s\n"
                        "%sCPUSchedulingPriority: %i\n"
                        "%sCPUSchedulingResetOnFork: %s\n",
                        prefix, strna(policy_str),
                        prefix, c->cpu_sched_priority,
                        prefix, yes_no(c->cpu_sched_reset_on_fork));
        }

        if (c->cpuset) {
                fprintf(f, "%sCPUAffinity:", prefix);
                for (i = 0; i < c->cpuset_ncpus; i++)
                        if (CPU_ISSET_S(i, CPU_ALLOC_SIZE(c->cpuset_ncpus), c->cpuset))
                                fprintf(f, " %u", i);
                fputs("\n", f);
        }

        if (c->timer_slack_nsec != (nsec_t) -1)
                fprintf(f, "%sTimerSlackNSec: "NSEC_FMT "\n", prefix, c->timer_slack_nsec);

        fprintf(f,
                "%sStandardInput: %s\n"
                "%sStandardOutput: %s\n"
                "%sStandardError: %s\n",
                prefix, exec_input_to_string(c->std_input),
                prefix, exec_output_to_string(c->std_output),
                prefix, exec_output_to_string(c->std_error));

        if (c->tty_path)
                fprintf(f,
                        "%sTTYPath: %s\n"
                        "%sTTYReset: %s\n"
                        "%sTTYVHangup: %s\n"
                        "%sTTYVTDisallocate: %s\n",
                        prefix, c->tty_path,
                        prefix, yes_no(c->tty_reset),
                        prefix, yes_no(c->tty_vhangup),
                        prefix, yes_no(c->tty_vt_disallocate));

        if (c->std_output == EXEC_OUTPUT_SYSLOG ||
            c->std_output == EXEC_OUTPUT_KMSG ||
            c->std_output == EXEC_OUTPUT_JOURNAL ||
            c->std_output == EXEC_OUTPUT_SYSLOG_AND_CONSOLE ||
            c->std_output == EXEC_OUTPUT_KMSG_AND_CONSOLE ||
            c->std_output == EXEC_OUTPUT_JOURNAL_AND_CONSOLE ||
            c->std_error == EXEC_OUTPUT_SYSLOG ||
            c->std_error == EXEC_OUTPUT_KMSG ||
            c->std_error == EXEC_OUTPUT_JOURNAL ||
            c->std_error == EXEC_OUTPUT_SYSLOG_AND_CONSOLE ||
            c->std_error == EXEC_OUTPUT_KMSG_AND_CONSOLE ||
            c->std_error == EXEC_OUTPUT_JOURNAL_AND_CONSOLE) {

                _cleanup_free_ char *fac_str = NULL, *lvl_str = NULL;

                log_facility_unshifted_to_string_alloc(c->syslog_priority >> 3, &fac_str);
                log_level_to_string_alloc(LOG_PRI(c->syslog_priority), &lvl_str);

                fprintf(f,
                        "%sSyslogFacility: %s\n"
                        "%sSyslogLevel: %s\n",
                        prefix, strna(fac_str),
                        prefix, strna(lvl_str));
        }

        if (c->capabilities) {
                _cleanup_cap_free_charp_ char *t;

                t = cap_to_text(c->capabilities, NULL);
                if (t)
                        fprintf(f, "%sCapabilities: %s\n", prefix, t);
        }

        if (c->secure_bits)
                fprintf(f, "%sSecure Bits:%s%s%s%s%s%s\n",
                        prefix,
                        (c->secure_bits & 1<<SECURE_KEEP_CAPS) ? " keep-caps" : "",
                        (c->secure_bits & 1<<SECURE_KEEP_CAPS_LOCKED) ? " keep-caps-locked" : "",
                        (c->secure_bits & 1<<SECURE_NO_SETUID_FIXUP) ? " no-setuid-fixup" : "",
                        (c->secure_bits & 1<<SECURE_NO_SETUID_FIXUP_LOCKED) ? " no-setuid-fixup-locked" : "",
                        (c->secure_bits & 1<<SECURE_NOROOT) ? " noroot" : "",
                        (c->secure_bits & 1<<SECURE_NOROOT_LOCKED) ? "noroot-locked" : "");

        if (c->capability_bounding_set_drop) {
                unsigned long l;
                fprintf(f, "%sCapabilityBoundingSet:", prefix);

                for (l = 0; l <= cap_last_cap(); l++)
                        if (!(c->capability_bounding_set_drop & ((uint64_t) 1ULL << (uint64_t) l))) {
                                _cleanup_cap_free_charp_ char *t;

                                t = cap_to_name(l);
                                if (t)
                                        fprintf(f, " %s", t);
                        }

                fputs("\n", f);
        }

        if (c->user)
                fprintf(f, "%sUser: %s\n", prefix, c->user);
        if (c->group)
                fprintf(f, "%sGroup: %s\n", prefix, c->group);

        if (strv_length(c->supplementary_groups) > 0) {
                fprintf(f, "%sSupplementaryGroups:", prefix);
                strv_fprintf(f, c->supplementary_groups);
                fputs("\n", f);
        }

        if (c->pam_name)
                fprintf(f, "%sPAMName: %s\n", prefix, c->pam_name);

        if (strv_length(c->read_write_dirs) > 0) {
                fprintf(f, "%sReadWriteDirs:", prefix);
                strv_fprintf(f, c->read_write_dirs);
                fputs("\n", f);
        }

        if (strv_length(c->read_only_dirs) > 0) {
                fprintf(f, "%sReadOnlyDirs:", prefix);
                strv_fprintf(f, c->read_only_dirs);
                fputs("\n", f);
        }

        if (strv_length(c->inaccessible_dirs) > 0) {
                fprintf(f, "%sInaccessibleDirs:", prefix);
                strv_fprintf(f, c->inaccessible_dirs);
                fputs("\n", f);
        }

        if (c->utmp_id)
                fprintf(f,
                        "%sUtmpIdentifier: %s\n",
                        prefix, c->utmp_id);

        if (c->selinux_context)
                fprintf(f,
                        "%sSELinuxContext: %s%s\n",
                        prefix, c->selinux_context_ignore ? "-" : "", c->selinux_context);

        if (c->personality != 0xffffffffUL)
                fprintf(f,
                        "%sPersonality: %s\n",
                        prefix, strna(personality_to_string(c->personality)));

        if (c->syscall_filter) {
#ifdef HAVE_SECCOMP
                Iterator j;
                void *id;
                bool first = true;
#endif

                fprintf(f,
                        "%sSystemCallFilter: ",
                        prefix);

                if (!c->syscall_whitelist)
                        fputc('~', f);

#ifdef HAVE_SECCOMP
                SET_FOREACH(id, c->syscall_filter, j) {
                        _cleanup_free_ char *name = NULL;

                        if (first)
                                first = false;
                        else
                                fputc(' ', f);

                        name = seccomp_syscall_resolve_num_arch(SCMP_ARCH_NATIVE, PTR_TO_INT(id) - 1);
                        fputs(strna(name), f);
                }
#endif

                fputc('\n', f);
        }

        if (c->syscall_archs) {
#ifdef HAVE_SECCOMP
                Iterator j;
                void *id;
#endif

                fprintf(f,
                        "%sSystemCallArchitectures:",
                        prefix);

#ifdef HAVE_SECCOMP
                SET_FOREACH(id, c->syscall_archs, j)
                        fprintf(f, " %s", strna(seccomp_arch_to_string(PTR_TO_UINT32(id) - 1)));
#endif
                fputc('\n', f);
        }

        if (c->syscall_errno != 0)
                fprintf(f,
                        "%sSystemCallErrorNumber: %s\n",
                        prefix, strna(errno_to_name(c->syscall_errno)));

        if (c->apparmor_profile)
                fprintf(f,
                        "%sAppArmorProfile: %s%s\n",
                        prefix, c->apparmor_profile_ignore ? "-" : "", c->apparmor_profile);
}

void exec_status_start(ExecStatus *s, pid_t pid) {
        assert(s);

        zero(*s);
        s->pid = pid;
        dual_timestamp_get(&s->start_timestamp);
}

void exec_status_exit(ExecStatus *s, ExecContext *context, pid_t pid, int code, int status) {
        assert(s);

        if (s->pid && s->pid != pid)
                zero(*s);

        s->pid = pid;
        dual_timestamp_get(&s->exit_timestamp);

        s->code = code;
        s->status = status;

        if (context) {
                if (context->utmp_id)
                        utmp_put_dead_process(context->utmp_id, pid, code, status);

                exec_context_tty_reset(context);
        }
}

void exec_status_dump(ExecStatus *s, FILE *f, const char *prefix) {
        char buf[FORMAT_TIMESTAMP_MAX];

        assert(s);
        assert(f);

        if (!prefix)
                prefix = "";

        if (s->pid <= 0)
                return;

        fprintf(f,
                "%sPID: "PID_FMT"\n",
                prefix, s->pid);

        if (s->start_timestamp.realtime > 0)
                fprintf(f,
                        "%sStart Timestamp: %s\n",
                        prefix, format_timestamp(buf, sizeof(buf), s->start_timestamp.realtime));

        if (s->exit_timestamp.realtime > 0)
                fprintf(f,
                        "%sExit Timestamp: %s\n"
                        "%sExit Code: %s\n"
                        "%sExit Status: %i\n",
                        prefix, format_timestamp(buf, sizeof(buf), s->exit_timestamp.realtime),
                        prefix, sigchld_code_to_string(s->code),
                        prefix, s->status);
}

char *exec_command_line(char **argv) {
        size_t k;
        char *n, *p, **a;
        bool first = true;

        assert(argv);

        k = 1;
        STRV_FOREACH(a, argv)
                k += strlen(*a)+3;

        if (!(n = new(char, k)))
                return NULL;

        p = n;
        STRV_FOREACH(a, argv) {

                if (!first)
                        *(p++) = ' ';
                else
                        first = false;

                if (strpbrk(*a, WHITESPACE)) {
                        *(p++) = '\'';
                        p = stpcpy(p, *a);
                        *(p++) = '\'';
                } else
                        p = stpcpy(p, *a);

        }

        *p = 0;

        /* FIXME: this doesn't really handle arguments that have
         * spaces and ticks in them */

        return n;
}

void exec_command_dump(ExecCommand *c, FILE *f, const char *prefix) {
        char *p2;
        const char *prefix2;

        char *cmd;

        assert(c);
        assert(f);

        if (!prefix)
                prefix = "";
        p2 = strappend(prefix, "\t");
        prefix2 = p2 ? p2 : prefix;

        cmd = exec_command_line(c->argv);

        fprintf(f,
                "%sCommand Line: %s\n",
                prefix, cmd ? cmd : strerror(ENOMEM));

        free(cmd);

        exec_status_dump(&c->exec_status, f, prefix2);

        free(p2);
}

void exec_command_dump_list(ExecCommand *c, FILE *f, const char *prefix) {
        assert(f);

        if (!prefix)
                prefix = "";

        LIST_FOREACH(command, c, c)
                exec_command_dump(c, f, prefix);
}

void exec_command_append_list(ExecCommand **l, ExecCommand *e) {
        ExecCommand *end;

        assert(l);
        assert(e);

        if (*l) {
                /* It's kind of important, that we keep the order here */
                LIST_FIND_TAIL(command, *l, end);
                LIST_INSERT_AFTER(command, *l, end, e);
        } else
              *l = e;
}

int exec_command_set(ExecCommand *c, const char *path, ...) {
        va_list ap;
        char **l, *p;

        assert(c);
        assert(path);

        va_start(ap, path);
        l = strv_new_ap(path, ap);
        va_end(ap);

        if (!l)
                return -ENOMEM;

        p = strdup(path);
        if (!p) {
                strv_free(l);
                return -ENOMEM;
        }

        free(c->path);
        c->path = p;

        strv_free(c->argv);
        c->argv = l;

        return 0;
}

static int exec_runtime_allocate(ExecRuntime **rt) {

        if (*rt)
                return 0;

        *rt = new0(ExecRuntime, 1);
        if (!*rt)
                return -ENOMEM;

        (*rt)->n_ref = 1;
        (*rt)->netns_storage_socket[0] = (*rt)->netns_storage_socket[1] = -1;

        return 0;
}

int exec_runtime_make(ExecRuntime **rt, ExecContext *c, const char *id) {
        int r;

        assert(rt);
        assert(c);
        assert(id);

        if (*rt)
                return 1;

        if (!c->private_network && !c->private_tmp)
                return 0;

        r = exec_runtime_allocate(rt);
        if (r < 0)
                return r;

        if (c->private_network && (*rt)->netns_storage_socket[0] < 0) {
                if (socketpair(AF_UNIX, SOCK_DGRAM, 0, (*rt)->netns_storage_socket) < 0)
                        return -errno;
        }

        if (c->private_tmp && !(*rt)->tmp_dir) {
                r = setup_tmp_dirs(id, &(*rt)->tmp_dir, &(*rt)->var_tmp_dir);
                if (r < 0)
                        return r;
        }

        return 1;
}

ExecRuntime *exec_runtime_ref(ExecRuntime *r) {
        assert(r);
        assert(r->n_ref > 0);

        r->n_ref++;
        return r;
}

ExecRuntime *exec_runtime_unref(ExecRuntime *r) {

        if (!r)
                return NULL;

        assert(r->n_ref > 0);

        r->n_ref--;
        if (r->n_ref <= 0) {
                free(r->tmp_dir);
                free(r->var_tmp_dir);
                safe_close_pair(r->netns_storage_socket);
                free(r);
        }

        return NULL;
}

int exec_runtime_serialize(ExecRuntime *rt, Unit *u, FILE *f, FDSet *fds) {
        assert(u);
        assert(f);
        assert(fds);

        if (!rt)
                return 0;

        if (rt->tmp_dir)
                unit_serialize_item(u, f, "tmp-dir", rt->tmp_dir);

        if (rt->var_tmp_dir)
                unit_serialize_item(u, f, "var-tmp-dir", rt->var_tmp_dir);

        if (rt->netns_storage_socket[0] >= 0) {
                int copy;

                copy = fdset_put_dup(fds, rt->netns_storage_socket[0]);
                if (copy < 0)
                        return copy;

                unit_serialize_item_format(u, f, "netns-socket-0", "%i", copy);
        }

        if (rt->netns_storage_socket[1] >= 0) {
                int copy;

                copy = fdset_put_dup(fds, rt->netns_storage_socket[1]);
                if (copy < 0)
                        return copy;

                unit_serialize_item_format(u, f, "netns-socket-1", "%i", copy);
        }

        return 0;
}

int exec_runtime_deserialize_item(ExecRuntime **rt, Unit *u, const char *key, const char *value, FDSet *fds) {
        int r;

        assert(rt);
        assert(key);
        assert(value);

        if (streq(key, "tmp-dir")) {
                char *copy;

                r = exec_runtime_allocate(rt);
                if (r < 0)
                        return r;

                copy = strdup(value);
                if (!copy)
                        return log_oom();

                free((*rt)->tmp_dir);
                (*rt)->tmp_dir = copy;

        } else if (streq(key, "var-tmp-dir")) {
                char *copy;

                r = exec_runtime_allocate(rt);
                if (r < 0)
                        return r;

                copy = strdup(value);
                if (!copy)
                        return log_oom();

                free((*rt)->var_tmp_dir);
                (*rt)->var_tmp_dir = copy;

        } else if (streq(key, "netns-socket-0")) {
                int fd;

                r = exec_runtime_allocate(rt);
                if (r < 0)
                        return r;

                if (safe_atoi(value, &fd) < 0 || !fdset_contains(fds, fd))
                        log_debug_unit(u->id, "Failed to parse netns socket value %s", value);
                else {
                        safe_close((*rt)->netns_storage_socket[0]);
                        (*rt)->netns_storage_socket[0] = fdset_remove(fds, fd);
                }
        } else if (streq(key, "netns-socket-1")) {
                int fd;

                r = exec_runtime_allocate(rt);
                if (r < 0)
                        return r;

                if (safe_atoi(value, &fd) < 0 || !fdset_contains(fds, fd))
                        log_debug_unit(u->id, "Failed to parse netns socket value %s", value);
                else {
                        safe_close((*rt)->netns_storage_socket[1]);
                        (*rt)->netns_storage_socket[1] = fdset_remove(fds, fd);
                }
        } else
                return 0;

        return 1;
}

static void *remove_tmpdir_thread(void *p) {
        _cleanup_free_ char *path = p;

        rm_rf_dangerous(path, false, true, false);
        return NULL;
}

void exec_runtime_destroy(ExecRuntime *rt) {
        int r;

        if (!rt)
                return;

        /* If there are multiple users of this, let's leave the stuff around */
        if (rt->n_ref > 1)
                return;

        if (rt->tmp_dir) {
                log_debug("Spawning thread to nuke %s", rt->tmp_dir);

                r = asynchronous_job(remove_tmpdir_thread, rt->tmp_dir);
                if (r < 0) {
                        log_warning("Failed to nuke %s: %s", rt->tmp_dir, strerror(-r));
                        free(rt->tmp_dir);
                }

                rt->tmp_dir = NULL;
        }

        if (rt->var_tmp_dir) {
                log_debug("Spawning thread to nuke %s", rt->var_tmp_dir);

                r = asynchronous_job(remove_tmpdir_thread, rt->var_tmp_dir);
                if (r < 0) {
                        log_warning("Failed to nuke %s: %s", rt->var_tmp_dir, strerror(-r));
                        free(rt->var_tmp_dir);
                }

                rt->var_tmp_dir = NULL;
        }

        safe_close_pair(rt->netns_storage_socket);
}

static const char* const exec_input_table[_EXEC_INPUT_MAX] = {
        [EXEC_INPUT_NULL] = "null",
        [EXEC_INPUT_TTY] = "tty",
        [EXEC_INPUT_TTY_FORCE] = "tty-force",
        [EXEC_INPUT_TTY_FAIL] = "tty-fail",
        [EXEC_INPUT_SOCKET] = "socket"
};

DEFINE_STRING_TABLE_LOOKUP(exec_input, ExecInput);

static const char* const exec_output_table[_EXEC_OUTPUT_MAX] = {
        [EXEC_OUTPUT_INHERIT] = "inherit",
        [EXEC_OUTPUT_NULL] = "null",
        [EXEC_OUTPUT_TTY] = "tty",
        [EXEC_OUTPUT_SYSLOG] = "syslog",
        [EXEC_OUTPUT_SYSLOG_AND_CONSOLE] = "syslog+console",
        [EXEC_OUTPUT_KMSG] = "kmsg",
        [EXEC_OUTPUT_KMSG_AND_CONSOLE] = "kmsg+console",
        [EXEC_OUTPUT_JOURNAL] = "journal",
        [EXEC_OUTPUT_JOURNAL_AND_CONSOLE] = "journal+console",
        [EXEC_OUTPUT_SOCKET] = "socket"
};

DEFINE_STRING_TABLE_LOOKUP(exec_output, ExecOutput);<|MERGE_RESOLUTION|>--- conflicted
+++ resolved
@@ -518,11 +518,7 @@
         return r;
 }
 
-<<<<<<< HEAD
-_printf_attr_(1, 2) static int write_confirm_message(const char *format, ...) {
-=======
 _printf_(1, 2) static int write_confirm_message(const char *format, ...) {
->>>>>>> a8f3477d
         _cleanup_close_ int fd = -1;
         va_list ap;
 
@@ -1136,8 +1132,6 @@
                 }
 
                 safe_close(idle_pipe[0]);
-<<<<<<< HEAD
-=======
 
         }
 
@@ -1156,7 +1150,6 @@
         _cleanup_strv_free_ char **our_env = NULL;
         unsigned n_env = 0;
         char *x;
->>>>>>> a8f3477d
 
         assert(c);
         assert(ret);
@@ -1222,9 +1215,6 @@
                 our_env[n_env++] = x;
         }
 
-<<<<<<< HEAD
-        safe_close(idle_pipe[3]);
-=======
         our_env[n_env++] = NULL;
         assert(n_env <= 10);
 
@@ -1232,7 +1222,6 @@
         our_env = NULL;
 
         return 0;
->>>>>>> a8f3477d
 }
 
 int exec_spawn(ExecCommand *command,
@@ -1302,30 +1291,15 @@
                         NULL);
         free(line);
 
-<<<<<<< HEAD
-        if (context->private_tmp && !context->tmp_dir && !context->var_tmp_dir) {
-                r = setup_tmpdirs(unit_id, &context->tmp_dir, &context->var_tmp_dir);
-                if (r < 0)
-                        return r;
-        }
-
-=======
->>>>>>> a8f3477d
         pid = fork();
         if (pid < 0)
                 return -errno;
 
         if (pid == 0) {
-<<<<<<< HEAD
-                int i, err;
-                sigset_t ss;
-                const char *username = NULL, *home = NULL, *shell = NULL;
-=======
                 _cleanup_strv_free_ char **our_env = NULL, **pam_env = NULL, **final_env = NULL, **final_argv = NULL;
                 const char *username = NULL, *home = NULL, *shell = NULL;
                 unsigned n_dont_close = 0;
                 int dont_close[n_fds + 3];
->>>>>>> a8f3477d
                 uid_t uid = (uid_t) -1;
                 gid_t gid = (gid_t) -1;
                 sigset_t ss;
@@ -1737,30 +1711,6 @@
                                 }
                         }
 
-<<<<<<< HEAD
-                our_env = new(char*, 8);
-                if (!our_env ||
-                    (n_fds > 0 && (
-                            asprintf(our_env + n_env++, "LISTEN_PID=%lu", (unsigned long) getpid()) < 0 ||
-                            asprintf(our_env + n_env++, "LISTEN_FDS=%u", n_fds) < 0)) ||
-                    (home && asprintf(our_env + n_env++, "HOME=%s", home) < 0) ||
-                    (username && (
-                            asprintf(our_env + n_env++, "LOGNAME=%s", username) < 0 ||
-                            asprintf(our_env + n_env++, "USER=%s", username) < 0)) ||
-                    (shell && asprintf(our_env + n_env++, "SHELL=%s", shell) < 0) ||
-                    ((is_terminal_input(context->std_input) ||
-                      context->std_output == EXEC_OUTPUT_TTY ||
-                      context->std_error == EXEC_OUTPUT_TTY) && (
-                              !(our_env[n_env++] = strdup(default_term_for_tty(tty_path(context))))))) {
-
-                        err = -ENOMEM;
-                        r = EXIT_MEMORY;
-                        goto fail_child;
-                }
-
-                our_env[n_env++] = NULL;
-                assert(n_env <= 8);
-=======
                         if (context->syscall_whitelist ||
                             !set_isempty(context->syscall_filter) ||
                             !set_isempty(context->syscall_archs)) {
@@ -1798,7 +1748,6 @@
                         r = EXIT_MEMORY;
                         goto fail_child;
                 }
->>>>>>> a8f3477d
 
                 final_env = strv_env_merge(5,
                                            environment,
@@ -1890,53 +1839,7 @@
         c->runtime_directory_mode = 0755;
 }
 
-<<<<<<< HEAD
-static void *remove_tmpdir_thread(void *p) {
-        int r;
-        _cleanup_free_ char *dirp = p;
-        char *dir;
-
-        assert(dirp);
-
-        r = rm_rf_dangerous(dirp, false, true, false);
-        dir = dirname(dirp);
-        if (r < 0)
-                log_warning("Failed to remove content of temporary directory %s: %s",
-                            dir, strerror(-r));
-        else {
-                r = rmdir(dir);
-                if (r < 0)
-                        log_warning("Failed to remove temporary directory %s: %s",
-                                    dir, strerror(-r));
-        }
-
-        return NULL;
-}
-
-void exec_context_tmp_dirs_done(ExecContext *c) {
-        char* dirs[] = {c->tmp_dir ? c->tmp_dir : c->var_tmp_dir,
-                        c->tmp_dir ? c->var_tmp_dir : NULL,
-                        NULL};
-        char **dirp;
-        int r;
-
-        for(dirp = dirs; *dirp; dirp++) {
-                log_debug("Spawning thread to nuke %s", *dirp);
-
-                r = asynchronous_job(remove_tmpdir_thread, *dirp);
-                if (r < 0) {
-                        log_warning("Failed to nuke %s: %s", *dirp, strerror(-r));
-                        free(*dirp);
-                }
-        }
-
-        c->tmp_dir = c->var_tmp_dir = NULL;
-}
-
-void exec_context_done(ExecContext *c, bool reloading_or_reexecuting) {
-=======
 void exec_context_done(ExecContext *c) {
->>>>>>> a8f3477d
         unsigned l;
 
         assert(c);
