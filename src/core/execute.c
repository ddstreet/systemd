/* SPDX-License-Identifier: LGPL-2.1+ */
/***
  This file is part of systemd.

  Copyright 2010 Lennart Poettering

  systemd is free software; you can redistribute it and/or modify it
  under the terms of the GNU Lesser General Public License as published by
  the Free Software Foundation; either version 2.1 of the License, or
  (at your option) any later version.

  systemd is distributed in the hope that it will be useful, but
  WITHOUT ANY WARRANTY; without even the implied warranty of
  MERCHANTABILITY or FITNESS FOR A PARTICULAR PURPOSE. See the GNU
  Lesser General Public License for more details.

  You should have received a copy of the GNU Lesser General Public License
  along with systemd; If not, see <http://www.gnu.org/licenses/>.
***/

#include <errno.h>
#include <fcntl.h>
#include <glob.h>
#include <grp.h>
#include <poll.h>
#include <signal.h>
#include <string.h>
#include <sys/capability.h>
#include <sys/eventfd.h>
#include <sys/mman.h>
#include <sys/personality.h>
#include <sys/prctl.h>
#include <sys/shm.h>
#include <sys/socket.h>
#include <sys/stat.h>
#include <sys/types.h>
#include <sys/un.h>
#include <unistd.h>
#include <utmpx.h>

#if HAVE_PAM
#include <security/pam_appl.h>
#endif

#if HAVE_SELINUX
#include <selinux/selinux.h>
#endif

#if HAVE_SECCOMP
#include <seccomp.h>
#endif

#if HAVE_APPARMOR
#include <sys/apparmor.h>
#endif

#include "sd-messages.h"

#include "af-list.h"
#include "alloc-util.h"
#if HAVE_APPARMOR
#include "apparmor-util.h"
#endif
#include "async.h"
#include "barrier.h"
#include "cap-list.h"
#include "capability-util.h"
#include "chown-recursive.h"
#include "cpu-set-util.h"
#include "def.h"
#include "env-util.h"
#include "errno-list.h"
#include "execute.h"
#include "exit-status.h"
#include "fd-util.h"
#include "fileio.h"
#include "format-util.h"
#include "fs-util.h"
#include "glob-util.h"
#include "io-util.h"
#include "ioprio.h"
#include "label.h"
#include "log.h"
#include "macro.h"
#include "missing.h"
#include "mkdir.h"
#include "namespace.h"
#include "parse-util.h"
#include "path-util.h"
#include "process-util.h"
#include "rlimit-util.h"
#include "rm-rf.h"
#if HAVE_SECCOMP
#include "seccomp-util.h"
#endif
#include "securebits.h"
#include "securebits-util.h"
#include "selinux-util.h"
#include "signal-util.h"
#include "smack-util.h"
#include "special.h"
#include "stat-util.h"
#include "string-table.h"
#include "string-util.h"
#include "strv.h"
#include "syslog-util.h"
#include "terminal-util.h"
#include "unit.h"
#include "user-util.h"
#include "util.h"
#include "utmp-wtmp.h"

#define IDLE_TIMEOUT_USEC (5*USEC_PER_SEC)
#define IDLE_TIMEOUT2_USEC (1*USEC_PER_SEC)

/* This assumes there is a 'tty' group */
#define TTY_MODE 0620

#define SNDBUF_SIZE (8*1024*1024)

static int shift_fds(int fds[], unsigned n_fds) {
        int start, restart_from;

        if (n_fds <= 0)
                return 0;

        /* Modifies the fds array! (sorts it) */

        assert(fds);

        start = 0;
        for (;;) {
                int i;

                restart_from = -1;

                for (i = start; i < (int) n_fds; i++) {
                        int nfd;

                        /* Already at right index? */
                        if (fds[i] == i+3)
                                continue;

                        nfd = fcntl(fds[i], F_DUPFD, i + 3);
                        if (nfd < 0)
                                return -errno;

                        safe_close(fds[i]);
                        fds[i] = nfd;

                        /* Hmm, the fd we wanted isn't free? Then
                         * let's remember that and try again from here */
                        if (nfd != i+3 && restart_from < 0)
                                restart_from = i;
                }

                if (restart_from < 0)
                        break;

                start = restart_from;
        }

        return 0;
}

static int flags_fds(const int fds[], unsigned n_storage_fds, unsigned n_socket_fds, bool nonblock) {
        unsigned i, n_fds;
        int r;

        n_fds = n_storage_fds + n_socket_fds;
        if (n_fds <= 0)
                return 0;

        assert(fds);

        /* Drops/Sets O_NONBLOCK and FD_CLOEXEC from the file flags.
         * O_NONBLOCK only applies to socket activation though. */

        for (i = 0; i < n_fds; i++) {

                if (i < n_socket_fds) {
                        r = fd_nonblock(fds[i], nonblock);
                        if (r < 0)
                                return r;
                }

                /* We unconditionally drop FD_CLOEXEC from the fds,
                 * since after all we want to pass these fds to our
                 * children */

                r = fd_cloexec(fds[i], false);
                if (r < 0)
                        return r;
        }

        return 0;
}

static const char *exec_context_tty_path(const ExecContext *context) {
        assert(context);

        if (context->stdio_as_fds)
                return NULL;

        if (context->tty_path)
                return context->tty_path;

        return "/dev/console";
}

static void exec_context_tty_reset(const ExecContext *context, const ExecParameters *p) {
        const char *path;

        assert(context);

        path = exec_context_tty_path(context);

        if (context->tty_vhangup) {
                if (p && p->stdin_fd >= 0)
                        (void) terminal_vhangup_fd(p->stdin_fd);
                else if (path)
                        (void) terminal_vhangup(path);
        }

        if (context->tty_reset) {
                if (p && p->stdin_fd >= 0)
                        (void) reset_terminal_fd(p->stdin_fd, true);
                else if (path)
                        (void) reset_terminal(path);
        }

        if (context->tty_vt_disallocate && path)
                (void) vt_disallocate(path);
}

static bool is_terminal_input(ExecInput i) {
        return IN_SET(i,
                      EXEC_INPUT_TTY,
                      EXEC_INPUT_TTY_FORCE,
                      EXEC_INPUT_TTY_FAIL);
}

static bool is_terminal_output(ExecOutput o) {
        return IN_SET(o,
                      EXEC_OUTPUT_TTY,
                      EXEC_OUTPUT_SYSLOG_AND_CONSOLE,
                      EXEC_OUTPUT_KMSG_AND_CONSOLE,
                      EXEC_OUTPUT_JOURNAL_AND_CONSOLE);
}

static bool is_syslog_output(ExecOutput o) {
        return IN_SET(o,
                      EXEC_OUTPUT_SYSLOG,
                      EXEC_OUTPUT_SYSLOG_AND_CONSOLE);
}

static bool is_kmsg_output(ExecOutput o) {
        return IN_SET(o,
                      EXEC_OUTPUT_KMSG,
                      EXEC_OUTPUT_KMSG_AND_CONSOLE);
}

static bool exec_context_needs_term(const ExecContext *c) {
        assert(c);

        /* Return true if the execution context suggests we should set $TERM to something useful. */

        if (is_terminal_input(c->std_input))
                return true;

        if (is_terminal_output(c->std_output))
                return true;

        if (is_terminal_output(c->std_error))
                return true;

        return !!c->tty_path;
}

static int open_null_as(int flags, int nfd) {
        int fd;

        assert(nfd >= 0);

        fd = open("/dev/null", flags|O_NOCTTY);
        if (fd < 0)
                return -errno;

        return move_fd(fd, nfd, false);
}

static int connect_journal_socket(int fd, uid_t uid, gid_t gid) {
        static const union sockaddr_union sa = {
                .un.sun_family = AF_UNIX,
                .un.sun_path = "/run/systemd/journal/stdout",
        };
        uid_t olduid = UID_INVALID;
        gid_t oldgid = GID_INVALID;
        int r;

        if (gid_is_valid(gid)) {
                oldgid = getgid();

                if (setegid(gid) < 0)
                        return -errno;
        }

        if (uid_is_valid(uid)) {
                olduid = getuid();

                if (seteuid(uid) < 0) {
                        r = -errno;
                        goto restore_gid;
                }
        }

        r = connect(fd, &sa.sa, SOCKADDR_UN_LEN(sa.un)) < 0 ? -errno : 0;

        /* If we fail to restore the uid or gid, things will likely
           fail later on. This should only happen if an LSM interferes. */

        if (uid_is_valid(uid))
                (void) seteuid(olduid);

 restore_gid:
        if (gid_is_valid(gid))
                (void) setegid(oldgid);

        return r;
}

static int connect_logger_as(
                Unit *unit,
                const ExecContext *context,
                const ExecParameters *params,
                ExecOutput output,
                const char *ident,
                int nfd,
                uid_t uid,
                gid_t gid) {

        int fd, r;

        assert(context);
        assert(params);
        assert(output < _EXEC_OUTPUT_MAX);
        assert(ident);
        assert(nfd >= 0);

        fd = socket(AF_UNIX, SOCK_STREAM, 0);
        if (fd < 0)
                return -errno;

        r = connect_journal_socket(fd, uid, gid);
        if (r < 0)
                return r;

        if (shutdown(fd, SHUT_RD) < 0) {
                safe_close(fd);
                return -errno;
        }

        (void) fd_inc_sndbuf(fd, SNDBUF_SIZE);

        dprintf(fd,
                "%s\n"
                "%s\n"
                "%i\n"
                "%i\n"
                "%i\n"
                "%i\n"
                "%i\n",
                context->syslog_identifier ?: ident,
                params->flags & EXEC_PASS_LOG_UNIT ? unit->id : "",
                context->syslog_priority,
                !!context->syslog_level_prefix,
                is_syslog_output(output),
                is_kmsg_output(output),
                is_terminal_output(output));

        return move_fd(fd, nfd, false);
}
static int open_terminal_as(const char *path, int flags, int nfd) {
        int fd;

        assert(path);
        assert(nfd >= 0);

        fd = open_terminal(path, flags | O_NOCTTY);
        if (fd < 0)
                return fd;

        return move_fd(fd, nfd, false);
}

static int acquire_path(const char *path, int flags, mode_t mode) {
        union sockaddr_union sa = {
                .sa.sa_family = AF_UNIX,
        };
        int fd, r;

        assert(path);

        if (IN_SET(flags & O_ACCMODE, O_WRONLY, O_RDWR))
                flags |= O_CREAT;

        fd = open(path, flags|O_NOCTTY, mode);
        if (fd >= 0)
                return fd;

        if (errno != ENXIO) /* ENXIO is returned when we try to open() an AF_UNIX file system socket on Linux */
                return -errno;
        if (strlen(path) > sizeof(sa.un.sun_path)) /* Too long, can't be a UNIX socket */
                return -ENXIO;

        /* So, it appears the specified path could be an AF_UNIX socket. Let's see if we can connect to it. */

        fd = socket(AF_UNIX, SOCK_STREAM, 0);
        if (fd < 0)
                return -errno;

        strncpy(sa.un.sun_path, path, sizeof(sa.un.sun_path));
        if (connect(fd, &sa.sa, SOCKADDR_UN_LEN(sa.un)) < 0) {
                safe_close(fd);
                return errno == EINVAL ? -ENXIO : -errno; /* Propagate initial error if we get EINVAL, i.e. we have
                                                           * indication that his wasn't an AF_UNIX socket after all */
        }

        if ((flags & O_ACCMODE) == O_RDONLY)
                r = shutdown(fd, SHUT_WR);
        else if ((flags & O_ACCMODE) == O_WRONLY)
                r = shutdown(fd, SHUT_RD);
        else
                return fd;
        if (r < 0) {
                safe_close(fd);
                return -errno;
        }

        return fd;
}

static int fixup_input(
                const ExecContext *context,
                int socket_fd,
                bool apply_tty_stdin) {

        ExecInput std_input;

        assert(context);

        std_input = context->std_input;

        if (is_terminal_input(std_input) && !apply_tty_stdin)
                return EXEC_INPUT_NULL;

        if (std_input == EXEC_INPUT_SOCKET && socket_fd < 0)
                return EXEC_INPUT_NULL;

        if (std_input == EXEC_INPUT_DATA && context->stdin_data_size == 0)
                return EXEC_INPUT_NULL;

        return std_input;
}

static int fixup_output(ExecOutput std_output, int socket_fd) {

        if (std_output == EXEC_OUTPUT_SOCKET && socket_fd < 0)
                return EXEC_OUTPUT_INHERIT;

        return std_output;
}

static int setup_input(
                const ExecContext *context,
                const ExecParameters *params,
                int socket_fd,
                int named_iofds[3]) {

        ExecInput i;

        assert(context);
        assert(params);

        if (params->stdin_fd >= 0) {
                if (dup2(params->stdin_fd, STDIN_FILENO) < 0)
                        return -errno;

                /* Try to make this the controlling tty, if it is a tty, and reset it */
                if (isatty(STDIN_FILENO)) {
                        (void) ioctl(STDIN_FILENO, TIOCSCTTY, context->std_input == EXEC_INPUT_TTY_FORCE);
                        (void) reset_terminal_fd(STDIN_FILENO, true);
                }

                return STDIN_FILENO;
        }

        i = fixup_input(context, socket_fd, params->flags & EXEC_APPLY_TTY_STDIN);

        switch (i) {

        case EXEC_INPUT_NULL:
                return open_null_as(O_RDONLY, STDIN_FILENO);

        case EXEC_INPUT_TTY:
        case EXEC_INPUT_TTY_FORCE:
        case EXEC_INPUT_TTY_FAIL: {
                int fd;

                fd = acquire_terminal(exec_context_tty_path(context),
                                      i == EXEC_INPUT_TTY_FAIL,
                                      i == EXEC_INPUT_TTY_FORCE,
                                      false,
                                      USEC_INFINITY);
                if (fd < 0)
                        return fd;

                return move_fd(fd, STDIN_FILENO, false);
        }

        case EXEC_INPUT_SOCKET:
                assert(socket_fd >= 0);

                return dup2(socket_fd, STDIN_FILENO) < 0 ? -errno : STDIN_FILENO;

        case EXEC_INPUT_NAMED_FD:
                assert(named_iofds[STDIN_FILENO] >= 0);

                (void) fd_nonblock(named_iofds[STDIN_FILENO], false);
                return dup2(named_iofds[STDIN_FILENO], STDIN_FILENO) < 0 ? -errno : STDIN_FILENO;

        case EXEC_INPUT_DATA: {
                int fd;

                fd = acquire_data_fd(context->stdin_data, context->stdin_data_size, 0);
                if (fd < 0)
                        return fd;

                return move_fd(fd, STDIN_FILENO, false);
        }

        case EXEC_INPUT_FILE: {
                bool rw;
                int fd;

                assert(context->stdio_file[STDIN_FILENO]);

                rw = (context->std_output == EXEC_OUTPUT_FILE && streq_ptr(context->stdio_file[STDIN_FILENO], context->stdio_file[STDOUT_FILENO])) ||
                        (context->std_error == EXEC_OUTPUT_FILE && streq_ptr(context->stdio_file[STDIN_FILENO], context->stdio_file[STDERR_FILENO]));

                fd = acquire_path(context->stdio_file[STDIN_FILENO], rw ? O_RDWR : O_RDONLY, 0666 & ~context->umask);
                if (fd < 0)
                        return fd;

                return move_fd(fd, STDIN_FILENO, false);
        }

        default:
                assert_not_reached("Unknown input type");
        }
}

static int setup_output(
                Unit *unit,
                const ExecContext *context,
                const ExecParameters *params,
                int fileno,
                int socket_fd,
                int named_iofds[3],
                const char *ident,
                uid_t uid,
                gid_t gid,
                dev_t *journal_stream_dev,
                ino_t *journal_stream_ino) {

        ExecOutput o;
        ExecInput i;
        int r;

        assert(unit);
        assert(context);
        assert(params);
        assert(ident);
        assert(journal_stream_dev);
        assert(journal_stream_ino);

        if (fileno == STDOUT_FILENO && params->stdout_fd >= 0) {

                if (dup2(params->stdout_fd, STDOUT_FILENO) < 0)
                        return -errno;

                return STDOUT_FILENO;
        }

        if (fileno == STDERR_FILENO && params->stderr_fd >= 0) {
                if (dup2(params->stderr_fd, STDERR_FILENO) < 0)
                        return -errno;

                return STDERR_FILENO;
        }

        i = fixup_input(context, socket_fd, params->flags & EXEC_APPLY_TTY_STDIN);
        o = fixup_output(context->std_output, socket_fd);

        if (fileno == STDERR_FILENO) {
                ExecOutput e;
                e = fixup_output(context->std_error, socket_fd);

                /* This expects the input and output are already set up */

                /* Don't change the stderr file descriptor if we inherit all
                 * the way and are not on a tty */
                if (e == EXEC_OUTPUT_INHERIT &&
                    o == EXEC_OUTPUT_INHERIT &&
                    i == EXEC_INPUT_NULL &&
                    !is_terminal_input(context->std_input) &&
                    getppid () != 1)
                        return fileno;

                /* Duplicate from stdout if possible */
                if ((e == o && e != EXEC_OUTPUT_NAMED_FD) || e == EXEC_OUTPUT_INHERIT)
                        return dup2(STDOUT_FILENO, fileno) < 0 ? -errno : fileno;

                o = e;

        } else if (o == EXEC_OUTPUT_INHERIT) {
                /* If input got downgraded, inherit the original value */
                if (i == EXEC_INPUT_NULL && is_terminal_input(context->std_input))
                        return open_terminal_as(exec_context_tty_path(context), O_WRONLY, fileno);

                /* If the input is connected to anything that's not a /dev/null or a data fd, inherit that... */
                if (!IN_SET(i, EXEC_INPUT_NULL, EXEC_INPUT_DATA))
                        return dup2(STDIN_FILENO, fileno) < 0 ? -errno : fileno;

                /* If we are not started from PID 1 we just inherit STDOUT from our parent process. */
                if (getppid() != 1)
                        return fileno;

                /* We need to open /dev/null here anew, to get the right access mode. */
                return open_null_as(O_WRONLY, fileno);
        }

        switch (o) {

        case EXEC_OUTPUT_NULL:
                return open_null_as(O_WRONLY, fileno);

        case EXEC_OUTPUT_TTY:
                if (is_terminal_input(i))
                        return dup2(STDIN_FILENO, fileno) < 0 ? -errno : fileno;

                /* We don't reset the terminal if this is just about output */
                return open_terminal_as(exec_context_tty_path(context), O_WRONLY, fileno);

        case EXEC_OUTPUT_SYSLOG:
        case EXEC_OUTPUT_SYSLOG_AND_CONSOLE:
        case EXEC_OUTPUT_KMSG:
        case EXEC_OUTPUT_KMSG_AND_CONSOLE:
        case EXEC_OUTPUT_JOURNAL:
        case EXEC_OUTPUT_JOURNAL_AND_CONSOLE:
                r = connect_logger_as(unit, context, params, o, ident, fileno, uid, gid);
                if (r < 0) {
                        log_unit_warning_errno(unit, r, "Failed to connect %s to the journal socket, ignoring: %m", fileno == STDOUT_FILENO ? "stdout" : "stderr");
                        r = open_null_as(O_WRONLY, fileno);
                } else {
                        struct stat st;

                        /* If we connected this fd to the journal via a stream, patch the device/inode into the passed
                         * parameters, but only then. This is useful so that we can set $JOURNAL_STREAM that permits
                         * services to detect whether they are connected to the journal or not.
                         *
                         * If both stdout and stderr are connected to a stream then let's make sure to store the data
                         * about STDERR as that's usually the best way to do logging. */

                        if (fstat(fileno, &st) >= 0 &&
                            (*journal_stream_ino == 0 || fileno == STDERR_FILENO)) {
                                *journal_stream_dev = st.st_dev;
                                *journal_stream_ino = st.st_ino;
                        }
                }
                return r;

        case EXEC_OUTPUT_SOCKET:
                assert(socket_fd >= 0);

                return dup2(socket_fd, fileno) < 0 ? -errno : fileno;

        case EXEC_OUTPUT_NAMED_FD:
                assert(named_iofds[fileno] >= 0);

                (void) fd_nonblock(named_iofds[fileno], false);
                return dup2(named_iofds[fileno], fileno) < 0 ? -errno : fileno;

        case EXEC_OUTPUT_FILE: {
                bool rw;
                int fd;

                assert(context->stdio_file[fileno]);

                rw = context->std_input == EXEC_INPUT_FILE &&
                        streq_ptr(context->stdio_file[fileno], context->stdio_file[STDIN_FILENO]);

                if (rw)
                        return dup2(STDIN_FILENO, fileno) < 0 ? -errno : fileno;

                fd = acquire_path(context->stdio_file[fileno], O_WRONLY, 0666 & ~context->umask);
                if (fd < 0)
                        return fd;

                return move_fd(fd, fileno, false);
        }

        default:
                assert_not_reached("Unknown error type");
        }
}

static int chown_terminal(int fd, uid_t uid) {
        struct stat st;

        assert(fd >= 0);

        /* Before we chown/chmod the TTY, let's ensure this is actually a tty */
        if (isatty(fd) < 1)
                return 0;

        /* This might fail. What matters are the results. */
        (void) fchown(fd, uid, -1);
        (void) fchmod(fd, TTY_MODE);

        if (fstat(fd, &st) < 0)
                return -errno;

        if (st.st_uid != uid || (st.st_mode & 0777) != TTY_MODE)
                return -EPERM;

        return 0;
}

static int setup_confirm_stdio(const char *vc, int *_saved_stdin, int *_saved_stdout) {
        _cleanup_close_ int fd = -1, saved_stdin = -1, saved_stdout = -1;
        int r;

        assert(_saved_stdin);
        assert(_saved_stdout);

        saved_stdin = fcntl(STDIN_FILENO, F_DUPFD, 3);
        if (saved_stdin < 0)
                return -errno;

        saved_stdout = fcntl(STDOUT_FILENO, F_DUPFD, 3);
        if (saved_stdout < 0)
                return -errno;

        fd = acquire_terminal(vc, false, false, false, DEFAULT_CONFIRM_USEC);
        if (fd < 0)
                return fd;

        r = chown_terminal(fd, getuid());
        if (r < 0)
                return r;

        r = reset_terminal_fd(fd, true);
        if (r < 0)
                return r;

        if (dup2(fd, STDIN_FILENO) < 0)
                return -errno;

        if (dup2(fd, STDOUT_FILENO) < 0)
                return -errno;

        if (fd >= 2)
                safe_close(fd);
        fd = -1;

        *_saved_stdin = saved_stdin;
        *_saved_stdout = saved_stdout;

        saved_stdin = saved_stdout = -1;

        return 0;
}

static void write_confirm_error_fd(int err, int fd, const Unit *u) {
        assert(err < 0);

        if (err == -ETIMEDOUT)
                dprintf(fd, "Confirmation question timed out for %s, assuming positive response.\n", u->id);
        else {
                errno = -err;
                dprintf(fd, "Couldn't ask confirmation for %s: %m, assuming positive response.\n", u->id);
        }
}

static void write_confirm_error(int err, const char *vc, const Unit *u) {
        _cleanup_close_ int fd = -1;

        assert(vc);

        fd = open_terminal(vc, O_WRONLY|O_NOCTTY|O_CLOEXEC);
        if (fd < 0)
                return;

        write_confirm_error_fd(err, fd, u);
}

static int restore_confirm_stdio(int *saved_stdin, int *saved_stdout) {
        int r = 0;

        assert(saved_stdin);
        assert(saved_stdout);

        release_terminal();

        if (*saved_stdin >= 0)
                if (dup2(*saved_stdin, STDIN_FILENO) < 0)
                        r = -errno;

        if (*saved_stdout >= 0)
                if (dup2(*saved_stdout, STDOUT_FILENO) < 0)
                        r = -errno;

        *saved_stdin = safe_close(*saved_stdin);
        *saved_stdout = safe_close(*saved_stdout);

        return r;
}

enum {
        CONFIRM_PRETEND_FAILURE = -1,
        CONFIRM_PRETEND_SUCCESS =  0,
        CONFIRM_EXECUTE = 1,
};

static int ask_for_confirmation(const char *vc, Unit *u, const char *cmdline) {
        int saved_stdout = -1, saved_stdin = -1, r;
        _cleanup_free_ char *e = NULL;
        char c;

        /* For any internal errors, assume a positive response. */
        r = setup_confirm_stdio(vc, &saved_stdin, &saved_stdout);
        if (r < 0) {
                write_confirm_error(r, vc, u);
                return CONFIRM_EXECUTE;
        }

        /* confirm_spawn might have been disabled while we were sleeping. */
        if (manager_is_confirm_spawn_disabled(u->manager)) {
                r = 1;
                goto restore_stdio;
        }

        e = ellipsize(cmdline, 60, 100);
        if (!e) {
                log_oom();
                r = CONFIRM_EXECUTE;
                goto restore_stdio;
        }

        for (;;) {
                r = ask_char(&c, "yfshiDjcn", "Execute %s? [y, f, s – h for help] ", e);
                if (r < 0) {
                        write_confirm_error_fd(r, STDOUT_FILENO, u);
                        r = CONFIRM_EXECUTE;
                        goto restore_stdio;
                }

                switch (c) {
                case 'c':
                        printf("Resuming normal execution.\n");
                        manager_disable_confirm_spawn();
                        r = 1;
                        break;
                case 'D':
                        unit_dump(u, stdout, "  ");
                        continue; /* ask again */
                case 'f':
                        printf("Failing execution.\n");
                        r = CONFIRM_PRETEND_FAILURE;
                        break;
                case 'h':
                        printf("  c - continue, proceed without asking anymore\n"
                               "  D - dump, show the state of the unit\n"
                               "  f - fail, don't execute the command and pretend it failed\n"
                               "  h - help\n"
                               "  i - info, show a short summary of the unit\n"
                               "  j - jobs, show jobs that are in progress\n"
                               "  s - skip, don't execute the command and pretend it succeeded\n"
                               "  y - yes, execute the command\n");
                        continue; /* ask again */
                case 'i':
                        printf("  Description: %s\n"
                               "  Unit:        %s\n"
                               "  Command:     %s\n",
                               u->id, u->description, cmdline);
                        continue; /* ask again */
                case 'j':
                        manager_dump_jobs(u->manager, stdout, "  ");
                        continue; /* ask again */
                case 'n':
                        /* 'n' was removed in favor of 'f'. */
                        printf("Didn't understand 'n', did you mean 'f'?\n");
                        continue; /* ask again */
                case 's':
                        printf("Skipping execution.\n");
                        r = CONFIRM_PRETEND_SUCCESS;
                        break;
                case 'y':
                        r = CONFIRM_EXECUTE;
                        break;
                default:
                        assert_not_reached("Unhandled choice");
                }
                break;
        }

restore_stdio:
        restore_confirm_stdio(&saved_stdin, &saved_stdout);
        return r;
}

static int get_fixed_user(const ExecContext *c, const char **user,
                          uid_t *uid, gid_t *gid,
                          const char **home, const char **shell) {
        int r;
        const char *name;

        assert(c);

        if (!c->user)
                return 0;

        /* Note that we don't set $HOME or $SHELL if they are not particularly enlightening anyway
         * (i.e. are "/" or "/bin/nologin"). */

        name = c->user;
        r = get_user_creds_clean(&name, uid, gid, home, shell);
        if (r < 0)
                return r;

        *user = name;
        return 0;
}

static int get_fixed_group(const ExecContext *c, const char **group, gid_t *gid) {
        int r;
        const char *name;

        assert(c);

        if (!c->group)
                return 0;

        name = c->group;
        r = get_group_creds(&name, gid);
        if (r < 0)
                return r;

        *group = name;
        return 0;
}

static int get_supplementary_groups(const ExecContext *c, const char *user,
                                    const char *group, gid_t gid,
                                    gid_t **supplementary_gids, int *ngids) {
        char **i;
        int r, k = 0;
        int ngroups_max;
        bool keep_groups = false;
        gid_t *groups = NULL;
        _cleanup_free_ gid_t *l_gids = NULL;

        assert(c);

        /*
         * If user is given, then lookup GID and supplementary groups list.
         * We avoid NSS lookups for gid=0. Also we have to initialize groups
         * here and as early as possible so we keep the list of supplementary
         * groups of the caller.
         */
        if (user && gid_is_valid(gid) && gid != 0) {
                /* First step, initialize groups from /etc/groups */
                if (initgroups(user, gid) < 0)
                        return -errno;

                keep_groups = true;
        }

        if (strv_isempty(c->supplementary_groups))
                return 0;

        /*
         * If SupplementaryGroups= was passed then NGROUPS_MAX has to
         * be positive, otherwise fail.
         */
        errno = 0;
        ngroups_max = (int) sysconf(_SC_NGROUPS_MAX);
        if (ngroups_max <= 0) {
                if (errno > 0)
                        return -errno;
                else
                        return -EOPNOTSUPP; /* For all other values */
        }

        l_gids = new(gid_t, ngroups_max);
        if (!l_gids)
                return -ENOMEM;

        if (keep_groups) {
                /*
                 * Lookup the list of groups that the user belongs to, we
                 * avoid NSS lookups here too for gid=0.
                 */
                k = ngroups_max;
                if (getgrouplist(user, gid, l_gids, &k) < 0)
                        return -EINVAL;
        } else
                k = 0;

        STRV_FOREACH(i, c->supplementary_groups) {
                const char *g;

                if (k >= ngroups_max)
                        return -E2BIG;

                g = *i;
                r = get_group_creds(&g, l_gids+k);
                if (r < 0)
                        return r;

                k++;
        }

        /*
         * Sets ngids to zero to drop all supplementary groups, happens
         * when we are under root and SupplementaryGroups= is empty.
         */
        if (k == 0) {
                *ngids = 0;
                return 0;
        }

        /* Otherwise get the final list of supplementary groups */
        groups = memdup(l_gids, sizeof(gid_t) * k);
        if (!groups)
                return -ENOMEM;

        *supplementary_gids = groups;
        *ngids = k;

        groups = NULL;

        return 0;
}

static int enforce_groups(gid_t gid, gid_t *supplementary_gids, int ngids) {
        int r;

        /* Handle SupplementaryGroups= if it is not empty */
        if (ngids > 0) {
                r = maybe_setgroups(ngids, supplementary_gids);
                if (r < 0)
                        return r;
        }

        if (gid_is_valid(gid)) {
                /* Then set our gids */
                if (setresgid(gid, gid, gid) < 0)
                        return -errno;
        }

        return 0;
}

static int enforce_user(const ExecContext *context, uid_t uid) {
        assert(context);

        if (!uid_is_valid(uid))
                return 0;

        /* Sets (but doesn't look up) the uid and make sure we keep the
         * capabilities while doing so. */

        if (context->capability_ambient_set != 0) {

                /* First step: If we need to keep capabilities but
                 * drop privileges we need to make sure we keep our
                 * caps, while we drop privileges. */
                if (uid != 0) {
                        int sb = context->secure_bits | 1<<SECURE_KEEP_CAPS;

                        if (prctl(PR_GET_SECUREBITS) != sb)
                                if (prctl(PR_SET_SECUREBITS, sb) < 0)
                                        return -errno;
                }
        }

        /* Second step: actually set the uids */
        if (setresuid(uid, uid, uid) < 0)
                return -errno;

        /* At this point we should have all necessary capabilities but
           are otherwise a normal user. However, the caps might got
           corrupted due to the setresuid() so we need clean them up
           later. This is done outside of this call. */

        return 0;
}

#if HAVE_PAM

static int null_conv(
                int num_msg,
                const struct pam_message **msg,
                struct pam_response **resp,
                void *appdata_ptr) {

        /* We don't support conversations */

        return PAM_CONV_ERR;
}

#endif

static int setup_pam(
                const char *name,
                const char *user,
                uid_t uid,
                gid_t gid,
                const char *tty,
                char ***env,
                int fds[], unsigned n_fds) {

#if HAVE_PAM

        static const struct pam_conv conv = {
                .conv = null_conv,
                .appdata_ptr = NULL
        };

        _cleanup_(barrier_destroy) Barrier barrier = BARRIER_NULL;
        pam_handle_t *handle = NULL;
        sigset_t old_ss;
        int pam_code = PAM_SUCCESS, r;
        char **nv, **e = NULL;
        bool close_session = false;
        pid_t pam_pid = 0, parent_pid;
        int flags = 0;

        assert(name);
        assert(user);
        assert(env);

        /* We set up PAM in the parent process, then fork. The child
         * will then stay around until killed via PR_GET_PDEATHSIG or
         * systemd via the cgroup logic. It will then remove the PAM
         * session again. The parent process will exec() the actual
         * daemon. We do things this way to ensure that the main PID
         * of the daemon is the one we initially fork()ed. */

        r = barrier_create(&barrier);
        if (r < 0)
                goto fail;

        if (log_get_max_level() < LOG_DEBUG)
                flags |= PAM_SILENT;

        pam_code = pam_start(name, user, &conv, &handle);
        if (pam_code != PAM_SUCCESS) {
                handle = NULL;
                goto fail;
        }

        if (tty) {
                pam_code = pam_set_item(handle, PAM_TTY, tty);
                if (pam_code != PAM_SUCCESS)
                        goto fail;
        }

        STRV_FOREACH(nv, *env) {
                pam_code = pam_putenv(handle, *nv);
                if (pam_code != PAM_SUCCESS)
                        goto fail;
        }

        pam_code = pam_acct_mgmt(handle, flags);
        if (pam_code != PAM_SUCCESS)
                goto fail;

        pam_code = pam_open_session(handle, flags);
        if (pam_code != PAM_SUCCESS)
                goto fail;

        close_session = true;

        e = pam_getenvlist(handle);
        if (!e) {
                pam_code = PAM_BUF_ERR;
                goto fail;
        }

        /* Block SIGTERM, so that we know that it won't get lost in
         * the child */

        assert_se(sigprocmask_many(SIG_BLOCK, &old_ss, SIGTERM, -1) >= 0);

        parent_pid = getpid_cached();

        r = safe_fork("(sd-pam)", 0, &pam_pid);
        if (r < 0)
                goto fail;
        if (r == 0) {
                int sig, ret = EXIT_PAM;

                /* The child's job is to reset the PAM session on
                 * termination */
                barrier_set_role(&barrier, BARRIER_CHILD);

                /* Make sure we don't keep open the passed fds in this child. We assume that otherwise only those fds
                 * are open here that have been opened by PAM. */
                (void) close_many(fds, n_fds);

                /* Drop privileges - we don't need any to pam_close_session
                 * and this will make PR_SET_PDEATHSIG work in most cases.
                 * If this fails, ignore the error - but expect sd-pam threads
                 * to fail to exit normally */

                r = maybe_setgroups(0, NULL);
                if (r < 0)
                        log_warning_errno(r, "Failed to setgroups() in sd-pam: %m");
                if (setresgid(gid, gid, gid) < 0)
                        log_warning_errno(errno, "Failed to setresgid() in sd-pam: %m");
                if (setresuid(uid, uid, uid) < 0)
                        log_warning_errno(errno, "Failed to setresuid() in sd-pam: %m");

                (void) ignore_signals(SIGPIPE, -1);

                /* Wait until our parent died. This will only work if
                 * the above setresuid() succeeds, otherwise the kernel
                 * will not allow unprivileged parents kill their privileged
                 * children this way. We rely on the control groups kill logic
                 * to do the rest for us. */
                if (prctl(PR_SET_PDEATHSIG, SIGTERM) < 0)
                        goto child_finish;

                /* Tell the parent that our setup is done. This is especially
                 * important regarding dropping privileges. Otherwise, unit
                 * setup might race against our setresuid(2) call.
                 *
                 * If the parent aborted, we'll detect this below, hence ignore
                 * return failure here. */
                (void) barrier_place(&barrier);

                /* Check if our parent process might already have died? */
                if (getppid() == parent_pid) {
                        sigset_t ss;

                        assert_se(sigemptyset(&ss) >= 0);
                        assert_se(sigaddset(&ss, SIGTERM) >= 0);

                        for (;;) {
                                if (sigwait(&ss, &sig) < 0) {
                                        if (errno == EINTR)
                                                continue;

                                        goto child_finish;
                                }

                                assert(sig == SIGTERM);
                                break;
                        }
                }

                /* If our parent died we'll end the session */
                if (getppid() != parent_pid) {
                        pam_code = pam_close_session(handle, flags);
                        if (pam_code != PAM_SUCCESS)
                                goto child_finish;
                }

                ret = 0;

        child_finish:
                pam_end(handle, pam_code | flags);
                _exit(ret);
        }

        barrier_set_role(&barrier, BARRIER_PARENT);

        /* If the child was forked off successfully it will do all the
         * cleanups, so forget about the handle here. */
        handle = NULL;

        /* Unblock SIGTERM again in the parent */
        assert_se(sigprocmask(SIG_SETMASK, &old_ss, NULL) >= 0);

        /* We close the log explicitly here, since the PAM modules
         * might have opened it, but we don't want this fd around. */
        closelog();

        /* Synchronously wait for the child to initialize. We don't care for
         * errors as we cannot recover. However, warn loudly if it happens. */
        if (!barrier_place_and_sync(&barrier))
                log_error("PAM initialization failed");

        strv_free(*env);
        *env = e;

        return 0;

fail:
        if (pam_code != PAM_SUCCESS) {
                log_error("PAM failed: %s", pam_strerror(handle, pam_code));
                r = -EPERM;  /* PAM errors do not map to errno */
        } else
                log_error_errno(r, "PAM failed: %m");

        if (handle) {
                if (close_session)
                        pam_code = pam_close_session(handle, flags);

                pam_end(handle, pam_code | flags);
        }

        strv_free(e);
        closelog();

        return r;
#else
        return 0;
#endif
}

static void rename_process_from_path(const char *path) {
        char process_name[11];
        const char *p;
        size_t l;

        /* This resulting string must fit in 10 chars (i.e. the length
         * of "/sbin/init") to look pretty in /bin/ps */

        p = basename(path);
        if (isempty(p)) {
                rename_process("(...)");
                return;
        }

        l = strlen(p);
        if (l > 8) {
                /* The end of the process name is usually more
                 * interesting, since the first bit might just be
                 * "systemd-" */
                p = p + l - 8;
                l = 8;
        }

        process_name[0] = '(';
        memcpy(process_name+1, p, l);
        process_name[1+l] = ')';
        process_name[1+l+1] = 0;

        rename_process(process_name);
}

static bool context_has_address_families(const ExecContext *c) {
        assert(c);

        return c->address_families_whitelist ||
                !set_isempty(c->address_families);
}

static bool context_has_syscall_filters(const ExecContext *c) {
        assert(c);

        return c->syscall_whitelist ||
                !hashmap_isempty(c->syscall_filter);
}

static bool context_has_no_new_privileges(const ExecContext *c) {
        assert(c);

        if (c->no_new_privileges)
                return true;

        if (have_effective_cap(CAP_SYS_ADMIN)) /* if we are privileged, we don't need NNP */
                return false;

        /* We need NNP if we have any form of seccomp and are unprivileged */
        return context_has_address_families(c) ||
                c->memory_deny_write_execute ||
                c->restrict_realtime ||
                c->restrict_suid_sgid ||
                exec_context_restrict_namespaces_set(c) ||
                c->protect_kernel_tunables ||
                c->protect_kernel_modules ||
                c->private_devices ||
                context_has_syscall_filters(c) ||
                !set_isempty(c->syscall_archs) ||
                c->lock_personality;
}

#if HAVE_SECCOMP

static bool skip_seccomp_unavailable(const Unit* u, const char* msg) {

        if (is_seccomp_available())
                return false;

        log_unit_debug(u, "SECCOMP features not detected in the kernel, skipping %s", msg);
        return true;
}

static int apply_syscall_filter(const Unit* u, const ExecContext *c, bool needs_ambient_hack) {
        uint32_t negative_action, default_action, action;
        int r;

        assert(u);
        assert(c);

        if (!context_has_syscall_filters(c))
                return 0;

        if (skip_seccomp_unavailable(u, "SystemCallFilter="))
                return 0;

        negative_action = c->syscall_errno == 0 ? SCMP_ACT_KILL : SCMP_ACT_ERRNO(c->syscall_errno);

        if (c->syscall_whitelist) {
                default_action = negative_action;
                action = SCMP_ACT_ALLOW;
        } else {
                default_action = SCMP_ACT_ALLOW;
                action = negative_action;
        }

        if (needs_ambient_hack) {
                r = seccomp_filter_set_add(c->syscall_filter, c->syscall_whitelist, syscall_filter_sets + SYSCALL_FILTER_SET_SETUID);
                if (r < 0)
                        return r;
        }

        return seccomp_load_syscall_filter_set_raw(default_action, c->syscall_filter, action);
}

static int apply_syscall_archs(const Unit *u, const ExecContext *c) {
        assert(u);
        assert(c);

        if (set_isempty(c->syscall_archs))
                return 0;

        if (skip_seccomp_unavailable(u, "SystemCallArchitectures="))
                return 0;

        return seccomp_restrict_archs(c->syscall_archs);
}

static int apply_address_families(const Unit* u, const ExecContext *c) {
        assert(u);
        assert(c);

        if (!context_has_address_families(c))
                return 0;

        if (skip_seccomp_unavailable(u, "RestrictAddressFamilies="))
                return 0;

        return seccomp_restrict_address_families(c->address_families, c->address_families_whitelist);
}

static int apply_memory_deny_write_execute(const Unit* u, const ExecContext *c) {
        assert(u);
        assert(c);

        if (!c->memory_deny_write_execute)
                return 0;

        if (skip_seccomp_unavailable(u, "MemoryDenyWriteExecute="))
                return 0;

        return seccomp_memory_deny_write_execute();
}

static int apply_restrict_realtime(const Unit* u, const ExecContext *c) {
        assert(u);
        assert(c);

        if (!c->restrict_realtime)
                return 0;

        if (skip_seccomp_unavailable(u, "RestrictRealtime="))
                return 0;

        return seccomp_restrict_realtime();
}

static int apply_restrict_suid_sgid(const Unit* u, const ExecContext *c) {
        assert(u);
        assert(c);

        if (!c->restrict_suid_sgid)
                return 0;

        if (skip_seccomp_unavailable(u, "RestrictSUIDSGID="))
                return 0;

        return seccomp_restrict_suid_sgid();
}

static int apply_protect_sysctl(const Unit *u, const ExecContext *c) {
        assert(u);
        assert(c);

        /* Turn off the legacy sysctl() system call. Many distributions turn this off while building the kernel, but
         * let's protect even those systems where this is left on in the kernel. */

        if (!c->protect_kernel_tunables)
                return 0;

        if (skip_seccomp_unavailable(u, "ProtectKernelTunables="))
                return 0;

        return seccomp_protect_sysctl();
}

static int apply_protect_kernel_modules(const Unit *u, const ExecContext *c) {
        assert(u);
        assert(c);

        /* Turn off module syscalls on ProtectKernelModules=yes */

        if (!c->protect_kernel_modules)
                return 0;

        if (skip_seccomp_unavailable(u, "ProtectKernelModules="))
                return 0;

        return seccomp_load_syscall_filter_set(SCMP_ACT_ALLOW, syscall_filter_sets + SYSCALL_FILTER_SET_MODULE, SCMP_ACT_ERRNO(EPERM));
}

static int apply_private_devices(const Unit *u, const ExecContext *c) {
        assert(u);
        assert(c);

        /* If PrivateDevices= is set, also turn off iopl and all @raw-io syscalls. */

        if (!c->private_devices)
                return 0;

        if (skip_seccomp_unavailable(u, "PrivateDevices="))
                return 0;

        return seccomp_load_syscall_filter_set(SCMP_ACT_ALLOW, syscall_filter_sets + SYSCALL_FILTER_SET_RAW_IO, SCMP_ACT_ERRNO(EPERM));
}

static int apply_restrict_namespaces(Unit *u, const ExecContext *c) {
        assert(u);
        assert(c);

        if (!exec_context_restrict_namespaces_set(c))
                return 0;

        if (skip_seccomp_unavailable(u, "RestrictNamespaces="))
                return 0;

        return seccomp_restrict_namespaces(c->restrict_namespaces);
}

static int apply_lock_personality(const Unit* u, const ExecContext *c) {
        unsigned long personality;
        int r;

        assert(u);
        assert(c);

        if (!c->lock_personality)
                return 0;

        if (skip_seccomp_unavailable(u, "LockPersonality="))
                return 0;

        personality = c->personality;

        /* If personality is not specified, use either PER_LINUX or PER_LINUX32 depending on what is currently set. */
        if (personality == PERSONALITY_INVALID) {

                r = opinionated_personality(&personality);
                if (r < 0)
                        return r;
        }

        return seccomp_lock_personality(personality);
}

#endif

static void do_idle_pipe_dance(int idle_pipe[4]) {
        assert(idle_pipe);

        idle_pipe[1] = safe_close(idle_pipe[1]);
        idle_pipe[2] = safe_close(idle_pipe[2]);

        if (idle_pipe[0] >= 0) {
                int r;

                r = fd_wait_for_event(idle_pipe[0], POLLHUP, IDLE_TIMEOUT_USEC);

                if (idle_pipe[3] >= 0 && r == 0 /* timeout */) {
                        ssize_t n;

                        /* Signal systemd that we are bored and want to continue. */
                        n = write(idle_pipe[3], "x", 1);
                        if (n > 0)
                                /* Wait for systemd to react to the signal above. */
                                fd_wait_for_event(idle_pipe[0], POLLHUP, IDLE_TIMEOUT2_USEC);
                }

                idle_pipe[0] = safe_close(idle_pipe[0]);

        }

        idle_pipe[3] = safe_close(idle_pipe[3]);
}

static int build_environment(
                Unit *u,
                const ExecContext *c,
                const ExecParameters *p,
                unsigned n_fds,
                const char *home,
                const char *username,
                const char *shell,
                dev_t journal_stream_dev,
                ino_t journal_stream_ino,
                char ***ret) {

        _cleanup_strv_free_ char **our_env = NULL;
        unsigned n_env = 0;
        char *x;

        assert(u);
        assert(c);
        assert(ret);

        our_env = new0(char*, 14);
        if (!our_env)
                return -ENOMEM;

        if (n_fds > 0) {
                _cleanup_free_ char *joined = NULL;

                if (asprintf(&x, "LISTEN_PID="PID_FMT, getpid_cached()) < 0)
                        return -ENOMEM;
                our_env[n_env++] = x;

                if (asprintf(&x, "LISTEN_FDS=%u", n_fds) < 0)
                        return -ENOMEM;
                our_env[n_env++] = x;

                joined = strv_join(p->fd_names, ":");
                if (!joined)
                        return -ENOMEM;

                x = strjoin("LISTEN_FDNAMES=", joined);
                if (!x)
                        return -ENOMEM;
                our_env[n_env++] = x;
        }

        if ((p->flags & EXEC_SET_WATCHDOG) && p->watchdog_usec > 0) {
                if (asprintf(&x, "WATCHDOG_PID="PID_FMT, getpid_cached()) < 0)
                        return -ENOMEM;
                our_env[n_env++] = x;

                if (asprintf(&x, "WATCHDOG_USEC="USEC_FMT, p->watchdog_usec) < 0)
                        return -ENOMEM;
                our_env[n_env++] = x;
        }

        /* If this is D-Bus, tell the nss-systemd module, since it relies on being able to use D-Bus look up dynamic
         * users via PID 1, possibly dead-locking the dbus daemon. This way it will not use D-Bus to resolve names, but
         * check the database directly. */
        if (p->flags & EXEC_NSS_BYPASS_BUS) {
                x = strdup("SYSTEMD_NSS_BYPASS_BUS=1");
                if (!x)
                        return -ENOMEM;
                our_env[n_env++] = x;
        }

        if (home) {
                x = strappend("HOME=", home);
                if (!x)
                        return -ENOMEM;
                our_env[n_env++] = x;
        }

        if (username) {
                x = strappend("LOGNAME=", username);
                if (!x)
                        return -ENOMEM;
                our_env[n_env++] = x;

                x = strappend("USER=", username);
                if (!x)
                        return -ENOMEM;
                our_env[n_env++] = x;
        }

        if (shell) {
                x = strappend("SHELL=", shell);
                if (!x)
                        return -ENOMEM;
                our_env[n_env++] = x;
        }

        if (!sd_id128_is_null(u->invocation_id)) {
                if (asprintf(&x, "INVOCATION_ID=" SD_ID128_FORMAT_STR, SD_ID128_FORMAT_VAL(u->invocation_id)) < 0)
                        return -ENOMEM;

                our_env[n_env++] = x;
        }

        if (exec_context_needs_term(c)) {
                const char *tty_path, *term = NULL;

                tty_path = exec_context_tty_path(c);

                /* If we are forked off PID 1 and we are supposed to operate on /dev/console, then let's try to inherit
                 * the $TERM set for PID 1. This is useful for containers so that the $TERM the container manager
                 * passes to PID 1 ends up all the way in the console login shown. */

                if (path_equal(tty_path, "/dev/console") && getppid() == 1)
                        term = getenv("TERM");
                if (!term)
                        term = default_term_for_tty(tty_path);

                x = strappend("TERM=", term);
                if (!x)
                        return -ENOMEM;
                our_env[n_env++] = x;
        }

        if (journal_stream_dev != 0 && journal_stream_ino != 0) {
                if (asprintf(&x, "JOURNAL_STREAM=" DEV_FMT ":" INO_FMT, journal_stream_dev, journal_stream_ino) < 0)
                        return -ENOMEM;

                our_env[n_env++] = x;
        }

        our_env[n_env++] = NULL;
        assert(n_env <= 12);

        *ret = our_env;
        our_env = NULL;

        return 0;
}

static int build_pass_environment(const ExecContext *c, char ***ret) {
        _cleanup_strv_free_ char **pass_env = NULL;
        size_t n_env = 0, n_bufsize = 0;
        char **i;

        STRV_FOREACH(i, c->pass_environment) {
                _cleanup_free_ char *x = NULL;
                char *v;

                v = getenv(*i);
                if (!v)
                        continue;
                x = strjoin(*i, "=", v);
                if (!x)
                        return -ENOMEM;

                if (!GREEDY_REALLOC(pass_env, n_bufsize, n_env + 2))
                        return -ENOMEM;

                pass_env[n_env++] = x;
                pass_env[n_env] = NULL;
                x = NULL;
        }

        *ret = pass_env;
        pass_env = NULL;

        return 0;
}

static bool exec_needs_mount_namespace(
                const ExecContext *context,
                const ExecParameters *params,
                const ExecRuntime *runtime) {

        assert(context);
        assert(params);

        if (context->root_image)
                return true;

        if (!strv_isempty(context->read_write_paths) ||
            !strv_isempty(context->read_only_paths) ||
            !strv_isempty(context->inaccessible_paths))
                return true;

        if (context->n_bind_mounts > 0)
                return true;

        if (context->mount_flags != 0)
                return true;

        if (context->private_tmp && runtime && (runtime->tmp_dir || runtime->var_tmp_dir))
                return true;

        if (context->private_devices ||
            context->protect_system != PROTECT_SYSTEM_NO ||
            context->protect_home != PROTECT_HOME_NO ||
            context->protect_kernel_tunables ||
            context->protect_kernel_modules ||
            context->protect_control_groups)
                return true;

        if (context->mount_apivfs && (context->root_image || context->root_directory))
                return true;

        if (context->dynamic_user &&
            (!strv_isempty(context->directories[EXEC_DIRECTORY_STATE].paths) ||
             !strv_isempty(context->directories[EXEC_DIRECTORY_CACHE].paths) ||
             !strv_isempty(context->directories[EXEC_DIRECTORY_LOGS].paths)))
                return true;

        return false;
}

static int setup_private_users(uid_t uid, gid_t gid) {
        _cleanup_free_ char *uid_map = NULL, *gid_map = NULL;
        _cleanup_close_pair_ int errno_pipe[2] = { -1, -1 };
        _cleanup_close_ int unshare_ready_fd = -1;
        _cleanup_(sigkill_waitp) pid_t pid = 0;
        uint64_t c = 1;
        ssize_t n;
        int r;

        /* Set up a user namespace and map root to root, the selected UID/GID to itself, and everything else to
         * nobody. In order to be able to write this mapping we need CAP_SETUID in the original user namespace, which
         * we however lack after opening the user namespace. To work around this we fork() a temporary child process,
         * which waits for the parent to create the new user namespace while staying in the original namespace. The
         * child then writes the UID mapping, under full privileges. The parent waits for the child to finish and
         * continues execution normally. */

        if (uid != 0 && uid_is_valid(uid)) {
                r = asprintf(&uid_map,
                             "0 0 1\n"                      /* Map root → root */
                             UID_FMT " " UID_FMT " 1\n",    /* Map $UID → $UID */
                             uid, uid);
                if (r < 0)
                        return -ENOMEM;
        } else {
                uid_map = strdup("0 0 1\n");            /* The case where the above is the same */
                if (!uid_map)
                        return -ENOMEM;
        }

        if (gid != 0 && gid_is_valid(gid)) {
                r = asprintf(&gid_map,
                             "0 0 1\n"                      /* Map root → root */
                             GID_FMT " " GID_FMT " 1\n",    /* Map $GID → $GID */
                             gid, gid);
                if (r < 0)
                        return -ENOMEM;
        } else {
                gid_map = strdup("0 0 1\n");            /* The case where the above is the same */
                if (!gid_map)
                        return -ENOMEM;
        }

        /* Create a communication channel so that the parent can tell the child when it finished creating the user
         * namespace. */
        unshare_ready_fd = eventfd(0, EFD_CLOEXEC);
        if (unshare_ready_fd < 0)
                return -errno;

        /* Create a communication channel so that the child can tell the parent a proper error code in case it
         * failed. */
        if (pipe2(errno_pipe, O_CLOEXEC) < 0)
                return -errno;

        r = safe_fork("(sd-userns)", FORK_RESET_SIGNALS|FORK_DEATHSIG, &pid);
        if (r < 0)
                return r;
        if (r == 0) {
                _cleanup_close_ int fd = -1;
                const char *a;
                pid_t ppid;

                /* Child process, running in the original user namespace. Let's update the parent's UID/GID map from
                 * here, after the parent opened its own user namespace. */

                ppid = getppid();
                errno_pipe[0] = safe_close(errno_pipe[0]);

                /* Wait until the parent unshared the user namespace */
                if (read(unshare_ready_fd, &c, sizeof(c)) < 0) {
                        r = -errno;
                        goto child_fail;
                }

                /* Disable the setgroups() system call in the child user namespace, for good. */
                a = procfs_file_alloca(ppid, "setgroups");
                fd = open(a, O_WRONLY|O_CLOEXEC);
                if (fd < 0) {
                        if (errno != ENOENT) {
                                r = -errno;
                                goto child_fail;
                        }

                        /* If the file is missing the kernel is too old, let's continue anyway. */
                } else {
                        if (write(fd, "deny\n", 5) < 0) {
                                r = -errno;
                                goto child_fail;
                        }

                        fd = safe_close(fd);
                }

                /* First write the GID map */
                a = procfs_file_alloca(ppid, "gid_map");
                fd = open(a, O_WRONLY|O_CLOEXEC);
                if (fd < 0) {
                        r = -errno;
                        goto child_fail;
                }
                if (write(fd, gid_map, strlen(gid_map)) < 0) {
                        r = -errno;
                        goto child_fail;
                }
                fd = safe_close(fd);

                /* The write the UID map */
                a = procfs_file_alloca(ppid, "uid_map");
                fd = open(a, O_WRONLY|O_CLOEXEC);
                if (fd < 0) {
                        r = -errno;
                        goto child_fail;
                }
                if (write(fd, uid_map, strlen(uid_map)) < 0) {
                        r = -errno;
                        goto child_fail;
                }

                _exit(EXIT_SUCCESS);

        child_fail:
                (void) write(errno_pipe[1], &r, sizeof(r));
                _exit(EXIT_FAILURE);
        }

        errno_pipe[1] = safe_close(errno_pipe[1]);

        if (unshare(CLONE_NEWUSER) < 0)
                return -errno;

        /* Let the child know that the namespace is ready now */
        if (write(unshare_ready_fd, &c, sizeof(c)) < 0)
                return -errno;

        /* Try to read an error code from the child */
        n = read(errno_pipe[0], &r, sizeof(r));
        if (n < 0)
                return -errno;
        if (n == sizeof(r)) { /* an error code was sent to us */
                if (r < 0)
                        return r;
                return -EIO;
        }
        if (n != 0) /* on success we should have read 0 bytes */
                return -EIO;

        r = wait_for_terminate_and_check("(sd-userns)", pid, 0);
        pid = 0;
        if (r < 0)
                return r;
        if (r != EXIT_SUCCESS) /* If something strange happened with the child, let's consider this fatal, too */
                return -EIO;

        return 0;
}

static int setup_exec_directory(
                const ExecContext *context,
                const ExecParameters *params,
                uid_t uid,
                gid_t gid,
                ExecDirectoryType type,
                int *exit_status) {

        static const int exit_status_table[_EXEC_DIRECTORY_TYPE_MAX] = {
                [EXEC_DIRECTORY_RUNTIME] = EXIT_RUNTIME_DIRECTORY,
                [EXEC_DIRECTORY_STATE] = EXIT_STATE_DIRECTORY,
                [EXEC_DIRECTORY_CACHE] = EXIT_CACHE_DIRECTORY,
                [EXEC_DIRECTORY_LOGS] = EXIT_LOGS_DIRECTORY,
                [EXEC_DIRECTORY_CONFIGURATION] = EXIT_CONFIGURATION_DIRECTORY,
        };
        char **rt;
        int r;

        assert(context);
        assert(params);
        assert(type >= 0 && type < _EXEC_DIRECTORY_TYPE_MAX);
        assert(exit_status);

        if (!params->prefix[type])
                return 0;

        if (params->flags & EXEC_CHOWN_DIRECTORIES) {
                if (!uid_is_valid(uid))
                        uid = 0;
                if (!gid_is_valid(gid))
                        gid = 0;
        }

        STRV_FOREACH(rt, context->directories[type].paths) {
                _cleanup_free_ char *p = NULL, *pp = NULL;
                const char *effective;

                p = strjoin(params->prefix[type], "/", *rt);
                if (!p) {
                        r = -ENOMEM;
                        goto fail;
                }

                r = mkdir_parents_label(p, 0755);
                if (r < 0)
                        goto fail;

                if (context->dynamic_user &&
                    !IN_SET(type, EXEC_DIRECTORY_RUNTIME, EXEC_DIRECTORY_CONFIGURATION)) {
                        _cleanup_free_ char *private_root = NULL, *relative = NULL, *parent = NULL;

                        /* So, here's one extra complication when dealing with DynamicUser=1 units. In that case we
                         * want to avoid leaving a directory around fully accessible that is owned by a dynamic user
                         * whose UID is later on reused. To lock this down we use the same trick used by container
                         * managers to prohibit host users to get access to files of the same UID in containers: we
                         * place everything inside a directory that has an access mode of 0700 and is owned root:root,
                         * so that it acts as security boundary for unprivileged host code. We then use fs namespacing
                         * to make this directory permeable for the service itself.
                         *
                         * Specifically: for a service which wants a special directory "foo/" we first create a
                         * directory "private/" with access mode 0700 owned by root:root. Then we place "foo" inside of
                         * that directory (i.e. "private/foo/"), and make "foo" a symlink to "private/foo". This way,
                         * privileged host users can access "foo/" as usual, but unprivileged host users can't look
                         * into it. Inside of the namespaceof the container "private/" is replaced by a more liberally
                         * accessible tmpfs, into which the host's "private/foo/" is mounted under the same name, thus
                         * disabling the access boundary for the service and making sure it only gets access to the
                         * dirs it needs but no others. Tricky? Yes, absolutely, but it works!
                         *
                         * Note that we don't do this for EXEC_DIRECTORY_CONFIGURATION as that's assumed not to be
                         * owned by the service itself.
                         * Also, note that we don't do this for EXEC_DIRECTORY_RUNTIME as that's often used for sharing
                         * files or sockets with other services. */

                        private_root = strjoin(params->prefix[type], "/private");
                        if (!private_root) {
                                r = -ENOMEM;
                                goto fail;
                        }

                        /* First set up private root if it doesn't exist yet, with access mode 0700 and owned by root:root */
                        r = mkdir_safe_label(private_root, 0700, 0, 0, false);
                        if (r < 0)
                                goto fail;

                        pp = strjoin(private_root, "/", *rt);
                        if (!pp) {
                                r = -ENOMEM;
                                goto fail;
                        }

                        /* Create all directories between the configured directory and this private root, and mark them 0755 */
                        r = mkdir_parents_label(pp, 0755);
                        if (r < 0)
                                goto fail;

                        if (is_dir(p, false) > 0 &&
                            (laccess(pp, F_OK) < 0 && errno == ENOENT)) {

                                /* Hmm, the private directory doesn't exist yet, but the normal one exists? If so, move
                                 * it over. Most likely the service has been upgraded from one that didn't use
                                 * DynamicUser=1, to one that does. */

                                if (rename(p, pp) < 0) {
                                        r = -errno;
                                        goto fail;
                                }
                        } else {
                                /* Otherwise, create the actual directory for the service */

                                r = mkdir_label(pp, context->directories[type].mode);
                                if (r < 0 && r != -EEXIST)
                                        goto fail;
                        }

                        parent = dirname_malloc(p);
                        if (!parent) {
                                r = -ENOMEM;
                                goto fail;
                        }

                        r = path_make_relative(parent, pp, &relative);
                        if (r < 0)
                                goto fail;

                        /* And link it up from the original place */
                        r = symlink_idempotent(relative, p);
                        if (r < 0)
                                goto fail;

                        effective = pp;

                } else {
                        r = mkdir_label(p, context->directories[type].mode);
                        if (r < 0 && r != -EEXIST)
                                goto fail;

                        effective = p;
                }

                /* First lock down the access mode */
                if (chmod(effective, context->directories[type].mode) < 0) {
                        r = -errno;
                        goto fail;
                }

                /* Don't change the owner of the configuration directory, as in the common case it is not written to by
                 * a service, and shall not be writable. */
                if (type == EXEC_DIRECTORY_CONFIGURATION)
                        continue;

                /* Then, change the ownership of the whole tree, if necessary */
                r = path_chown_recursive(effective, uid, gid);
                if (r < 0)
                        goto fail;
        }

        return 0;

fail:
        *exit_status = exit_status_table[type];
        return r;
}

#if ENABLE_SMACK
static int setup_smack(
                const ExecContext *context,
                const ExecCommand *command) {

        int r;

        assert(context);
        assert(command);

        if (context->smack_process_label) {
                r = mac_smack_apply_pid(0, context->smack_process_label);
                if (r < 0)
                        return r;
        }
#ifdef SMACK_DEFAULT_PROCESS_LABEL
        else {
                _cleanup_free_ char *exec_label = NULL;

                r = mac_smack_read(command->path, SMACK_ATTR_EXEC, &exec_label);
                if (r < 0 && !IN_SET(r, -ENODATA, -EOPNOTSUPP))
                        return r;

                r = mac_smack_apply_pid(0, exec_label ? : SMACK_DEFAULT_PROCESS_LABEL);
                if (r < 0)
                        return r;
        }
#endif

        return 0;
}
#endif

static int compile_bind_mounts(
                const ExecContext *context,
                const ExecParameters *params,
                BindMount **ret_bind_mounts,
                unsigned *ret_n_bind_mounts,
                char ***ret_empty_directories) {

        _cleanup_strv_free_ char **empty_directories = NULL;
        BindMount *bind_mounts;
        unsigned n, h = 0, i;
        ExecDirectoryType t;
        int r;

        assert(context);
        assert(params);
        assert(ret_bind_mounts);
        assert(ret_n_bind_mounts);
        assert(ret_empty_directories);

        n = context->n_bind_mounts;
        for (t = 0; t < _EXEC_DIRECTORY_TYPE_MAX; t++) {
                if (!params->prefix[t])
                        continue;

                n += strv_length(context->directories[t].paths);
        }

        if (n <= 0) {
                *ret_bind_mounts = NULL;
                *ret_n_bind_mounts = 0;
                *ret_empty_directories = NULL;
                return 0;
        }

        bind_mounts = new(BindMount, n);
        if (!bind_mounts)
                return -ENOMEM;

        for (i = 0; i < context->n_bind_mounts; i++) {
                BindMount *item = context->bind_mounts + i;
                char *s, *d;

                s = strdup(item->source);
                if (!s) {
                        r = -ENOMEM;
                        goto finish;
                }

                d = strdup(item->destination);
                if (!d) {
                        free(s);
                        r = -ENOMEM;
                        goto finish;
                }

                bind_mounts[h++] = (BindMount) {
                        .source = s,
                        .destination = d,
                        .read_only = item->read_only,
                        .recursive = item->recursive,
                        .ignore_enoent = item->ignore_enoent,
                };
        }

        for (t = 0; t < _EXEC_DIRECTORY_TYPE_MAX; t++) {
                char **suffix;

                if (!params->prefix[t])
                        continue;

                if (strv_isempty(context->directories[t].paths))
                        continue;

                if (context->dynamic_user &&
                    !IN_SET(t, EXEC_DIRECTORY_RUNTIME, EXEC_DIRECTORY_CONFIGURATION)) {
                        char *private_root;

                        /* So this is for a dynamic user, and we need to make sure the process can access its own
                         * directory. For that we overmount the usually inaccessible "private" subdirectory with a
                         * tmpfs that makes it accessible and is empty except for the submounts we do this for. */

                        private_root = strjoin(params->prefix[t], "/private");
                        if (!private_root) {
                                r = -ENOMEM;
                                goto finish;
                        }

                        r = strv_consume(&empty_directories, private_root);
                        if (r < 0) {
                                r = -ENOMEM;
                                goto finish;
                        }
                }

                STRV_FOREACH(suffix, context->directories[t].paths) {
                        char *s, *d;

                        if (context->dynamic_user &&
                            !IN_SET(t, EXEC_DIRECTORY_RUNTIME, EXEC_DIRECTORY_CONFIGURATION))
                                s = strjoin(params->prefix[t], "/private/", *suffix);
                        else
                                s = strjoin(params->prefix[t], "/", *suffix);
                        if (!s) {
                                r = -ENOMEM;
                                goto finish;
                        }

                        d = strdup(s);
                        if (!d) {
                                free(s);
                                r = -ENOMEM;
                                goto finish;
                        }

                        bind_mounts[h++] = (BindMount) {
                                .source = s,
                                .destination = d,
                                .read_only = false,
                                .recursive = true,
                                .ignore_enoent = false,
                        };
                }
        }

        assert(h == n);

        *ret_bind_mounts = bind_mounts;
        *ret_n_bind_mounts = n;
        *ret_empty_directories = empty_directories;

        empty_directories = NULL;

        return (int) n;

finish:
        bind_mount_free_many(bind_mounts, h);
        return r;
}

static int apply_mount_namespace(
                Unit *u,
                ExecCommand *command,
                const ExecContext *context,
                const ExecParameters *params,
                ExecRuntime *runtime) {

        _cleanup_strv_free_ char **empty_directories = NULL;
        char *tmp = NULL, *var = NULL;
        const char *root_dir = NULL, *root_image = NULL;
        NamespaceInfo ns_info = {
                .ignore_protect_paths = false,
                .private_dev = context->private_devices,
                .protect_control_groups = context->protect_control_groups,
                .protect_kernel_tunables = context->protect_kernel_tunables,
                .protect_kernel_modules = context->protect_kernel_modules,
                .mount_apivfs = context->mount_apivfs,
        };
        bool needs_sandboxing;
        BindMount *bind_mounts = NULL;
        unsigned n_bind_mounts = 0;
        int r;

        assert(context);

        /* The runtime struct only contains the parent of the private /tmp,
         * which is non-accessible to world users. Inside of it there's a /tmp
         * that is sticky, and that's the one we want to use here. */

        if (context->private_tmp && runtime) {
                if (runtime->tmp_dir)
                        tmp = strjoina(runtime->tmp_dir, "/tmp");
                if (runtime->var_tmp_dir)
                        var = strjoina(runtime->var_tmp_dir, "/tmp");
        }

        if (params->flags & EXEC_APPLY_CHROOT) {
                root_image = context->root_image;

                if (!root_image)
                        root_dir = context->root_directory;
        }

        r = compile_bind_mounts(context, params, &bind_mounts, &n_bind_mounts, &empty_directories);
        if (r < 0)
                return r;

        /*
         * If DynamicUser=no and RootDirectory= is set then lets pass a relaxed
         * sandbox info, otherwise enforce it, don't ignore protected paths and
         * fail if we are enable to apply the sandbox inside the mount namespace.
         */
        if (!context->dynamic_user && root_dir)
                ns_info.ignore_protect_paths = true;

        needs_sandboxing = (params->flags & EXEC_APPLY_SANDBOXING) && !(command->flags & EXEC_COMMAND_FULLY_PRIVILEGED);

        r = setup_namespace(root_dir, root_image,
                            &ns_info, context->read_write_paths,
                            needs_sandboxing ? context->read_only_paths : NULL,
                            needs_sandboxing ? context->inaccessible_paths : NULL,
                            empty_directories,
                            bind_mounts,
                            n_bind_mounts,
                            tmp,
                            var,
                            needs_sandboxing ? context->protect_home : PROTECT_HOME_NO,
                            needs_sandboxing ? context->protect_system : PROTECT_SYSTEM_NO,
                            context->mount_flags,
                            DISSECT_IMAGE_DISCARD_ON_LOOP);

        bind_mount_free_many(bind_mounts, n_bind_mounts);

        /* If we couldn't set up the namespace this is probably due to a
         * missing capability. In this case, silently proceeed. */
        if (IN_SET(r, -EPERM, -EACCES)) {
                log_unit_debug_errno(u, r, "Failed to set up namespace, assuming containerized execution, ignoring: %m");
                return 0;
        }

        return r;
}

static int apply_working_directory(
                const ExecContext *context,
                const ExecParameters *params,
                const char *home,
                const bool needs_mount_ns,
                int *exit_status) {

        const char *d, *wd;

        assert(context);
        assert(exit_status);

        if (context->working_directory_home) {

                if (!home) {
                        *exit_status = EXIT_CHDIR;
                        return -ENXIO;
                }

                wd = home;

        } else if (context->working_directory)
                wd = context->working_directory;
        else
                wd = "/";

        if (params->flags & EXEC_APPLY_CHROOT) {
                if (!needs_mount_ns && context->root_directory)
                        if (chroot(context->root_directory) < 0) {
                                *exit_status = EXIT_CHROOT;
                                return -errno;
                        }

                d = wd;
        } else
                d = prefix_roota(context->root_directory, wd);

        if (chdir(d) < 0 && !context->working_directory_missing_ok) {
                *exit_status = EXIT_CHDIR;
                return -errno;
        }

        return 0;
}

static int setup_keyring(
                Unit *u,
                const ExecContext *context,
                const ExecParameters *p,
                uid_t uid, gid_t gid) {

        key_serial_t keyring;
        int r = 0;
        uid_t saved_uid;
        gid_t saved_gid;

        assert(u);
        assert(context);
        assert(p);

        /* Let's set up a new per-service "session" kernel keyring for each system service. This has the benefit that
         * each service runs with its own keyring shared among all processes of the service, but with no hook-up beyond
         * that scope, and in particular no link to the per-UID keyring. If we don't do this the keyring will be
         * automatically created on-demand and then linked to the per-UID keyring, by the kernel. The kernel's built-in
         * on-demand behaviour is very appropriate for login users, but probably not so much for system services, where
         * UIDs are not necessarily specific to a service but reused (at least in the case of UID 0). */

        if (!(p->flags & EXEC_NEW_KEYRING))
                return 0;

        if (context->keyring_mode == EXEC_KEYRING_INHERIT)
                return 0;

        /* Acquiring a reference to the user keyring is nasty. We briefly change identity in order to get things set up
         * properly by the kernel. If we don't do that then we can't create it atomically, and that sucks for parallel
         * execution. This mimics what pam_keyinit does, too. Setting up session keyring, to be owned by the right user
         * & group is just as nasty as acquiring a reference to the user keyring. */

        saved_uid = getuid();
        saved_gid = getgid();

        if (gid_is_valid(gid) && gid != saved_gid) {
                if (setregid(gid, -1) < 0)
                        return log_unit_error_errno(u, errno, "Failed to change GID for user keyring: %m");
        }

        if (uid_is_valid(uid) && uid != saved_uid) {
                if (setreuid(uid, -1) < 0) {
                        r = log_unit_error_errno(u, errno, "Failed to change UID for user keyring: %m");
                        goto out;
                }
        }

        keyring = keyctl(KEYCTL_JOIN_SESSION_KEYRING, 0, 0, 0, 0);
        if (keyring == -1) {
                if (errno == ENOSYS)
                        log_unit_debug_errno(u, errno, "Kernel keyring not supported, ignoring.");
                else if (IN_SET(errno, EACCES, EPERM))
                        log_unit_debug_errno(u, errno, "Kernel keyring access prohibited, ignoring.");
                else if (errno == EDQUOT)
                        log_unit_debug_errno(u, errno, "Out of kernel keyrings to allocate, ignoring.");
                else
                        r = log_unit_error_errno(u, errno, "Setting up kernel keyring failed: %m");

                goto out;
        }

        /* When requested link the user keyring into the session keyring. */
        if (context->keyring_mode == EXEC_KEYRING_SHARED) {

                if (keyctl(KEYCTL_LINK,
                           KEY_SPEC_USER_KEYRING,
                           KEY_SPEC_SESSION_KEYRING, 0, 0) < 0) {
                        r = log_unit_error_errno(u, errno, "Failed to link user keyring into session keyring: %m");
                        goto out;
                }
<<<<<<< HEAD
        }

        /* Restore uid/gid back */
        if (uid_is_valid(uid) && uid != saved_uid) {
                if (setreuid(saved_uid, -1) < 0) {
                        r = log_unit_error_errno(u, errno, "Failed to change UID back for user keyring: %m");
                        goto out;
                }
        }

        if (gid_is_valid(gid) && gid != saved_gid) {
                if (setregid(saved_gid, -1) < 0)
                        return log_unit_error_errno(u, errno, "Failed to change GID back for user keyring: %m");
        }

=======
        }

        /* Restore uid/gid back */
        if (uid_is_valid(uid) && uid != saved_uid) {
                if (setreuid(saved_uid, -1) < 0) {
                        r = log_unit_error_errno(u, errno, "Failed to change UID back for user keyring: %m");
                        goto out;
                }
        }

        if (gid_is_valid(gid) && gid != saved_gid) {
                if (setregid(saved_gid, -1) < 0)
                        return log_unit_error_errno(u, errno, "Failed to change GID back for user keyring: %m");
        }

>>>>>>> 10144981
        /* Populate they keyring with the invocation ID by default, as original saved_uid. */
        if (!sd_id128_is_null(u->invocation_id)) {
                key_serial_t key;

                key = add_key("user", "invocation_id", &u->invocation_id, sizeof(u->invocation_id), KEY_SPEC_SESSION_KEYRING);
                if (key == -1)
                        log_unit_debug_errno(u, errno, "Failed to add invocation ID to keyring, ignoring: %m");
                else {
                        if (keyctl(KEYCTL_SETPERM, key,
                                   KEY_POS_VIEW|KEY_POS_READ|KEY_POS_SEARCH|
                                   KEY_USR_VIEW|KEY_USR_READ|KEY_USR_SEARCH, 0, 0) < 0)
                                r = log_unit_error_errno(u, errno, "Failed to restrict invocation ID permission: %m");
                }
        }

out:
        /* Revert back uid & gid for the the last time, and exit */
        /* no extra logging, as only the first already reported error matters */
        if (getuid() != saved_uid)
                (void) setreuid(saved_uid, -1);
<<<<<<< HEAD

        if (getgid() != saved_gid)
                (void) setregid(saved_gid, -1);

=======

        if (getgid() != saved_gid)
                (void) setregid(saved_gid, -1);

>>>>>>> 10144981
        return r;
}

static void append_socket_pair(int *array, unsigned *n, int pair[2]) {
        assert(array);
        assert(n);

        if (!pair)
                return;

        if (pair[0] >= 0)
                array[(*n)++] = pair[0];
        if (pair[1] >= 0)
                array[(*n)++] = pair[1];
}

static int close_remaining_fds(
                const ExecParameters *params,
                ExecRuntime *runtime,
                DynamicCreds *dcreds,
                int user_lookup_fd,
                int socket_fd,
                int *fds, unsigned n_fds) {

        unsigned n_dont_close = 0;
        int dont_close[n_fds + 12];

        assert(params);

        if (params->stdin_fd >= 0)
                dont_close[n_dont_close++] = params->stdin_fd;
        if (params->stdout_fd >= 0)
                dont_close[n_dont_close++] = params->stdout_fd;
        if (params->stderr_fd >= 0)
                dont_close[n_dont_close++] = params->stderr_fd;

        if (socket_fd >= 0)
                dont_close[n_dont_close++] = socket_fd;
        if (n_fds > 0) {
                memcpy(dont_close + n_dont_close, fds, sizeof(int) * n_fds);
                n_dont_close += n_fds;
        }

        if (runtime)
                append_socket_pair(dont_close, &n_dont_close, runtime->netns_storage_socket);

        if (dcreds) {
                if (dcreds->user)
                        append_socket_pair(dont_close, &n_dont_close, dcreds->user->storage_socket);
                if (dcreds->group)
                        append_socket_pair(dont_close, &n_dont_close, dcreds->group->storage_socket);
        }

        if (user_lookup_fd >= 0)
                dont_close[n_dont_close++] = user_lookup_fd;

        return close_all_fds(dont_close, n_dont_close);
}

static int send_user_lookup(
                Unit *unit,
                int user_lookup_fd,
                uid_t uid,
                gid_t gid) {

        assert(unit);

        /* Send the resolved UID/GID to PID 1 after we learnt it. We send a single datagram, containing the UID/GID
         * data as well as the unit name. Note that we suppress sending this if no user/group to resolve was
         * specified. */

        if (user_lookup_fd < 0)
                return 0;

        if (!uid_is_valid(uid) && !gid_is_valid(gid))
                return 0;

        if (writev(user_lookup_fd,
               (struct iovec[]) {
                           IOVEC_INIT(&uid, sizeof(uid)),
                           IOVEC_INIT(&gid, sizeof(gid)),
                           IOVEC_INIT_STRING(unit->id) }, 3) < 0)
                return -errno;

        return 0;
}

static int acquire_home(const ExecContext *c, uid_t uid, const char** home, char **buf) {
        int r;

        assert(c);
        assert(home);
        assert(buf);

        /* If WorkingDirectory=~ is set, try to acquire a usable home directory. */

        if (*home)
                return 0;

        if (!c->working_directory_home)
                return 0;

        if (uid == 0) {
                /* Hardcode /root as home directory for UID 0 */
                *home = "/root";
                return 1;
        }

        r = get_home_dir(buf);
        if (r < 0)
                return r;

        *home = *buf;
        return 1;
}

static int compile_suggested_paths(const ExecContext *c, const ExecParameters *p, char ***ret) {
        _cleanup_strv_free_ char ** list = NULL;
        ExecDirectoryType t;
        int r;

        assert(c);
        assert(p);
        assert(ret);

        assert(c->dynamic_user);

        /* Compile a list of paths that it might make sense to read the owning UID from to use as initial candidate for
         * dynamic UID allocation, in order to save us from doing costly recursive chown()s of the special
         * directories. */

        for (t = 0; t < _EXEC_DIRECTORY_TYPE_MAX; t++) {
                char **i;

                if (t == EXEC_DIRECTORY_CONFIGURATION)
                        continue;

                if (!p->prefix[t])
                        continue;

                STRV_FOREACH(i, c->directories[t].paths) {
                        char *e;

                        if (t == EXEC_DIRECTORY_RUNTIME)
                                e = strjoin(p->prefix[t], "/", *i);
                        else
                                e = strjoin(p->prefix[t], "/private/", *i);
                        if (!e)
                                return -ENOMEM;

                        r = strv_consume(&list, e);
                        if (r < 0)
                                return r;
                }
        }

        *ret = list;
        list = NULL;

        return 0;
}

static int exec_child(
                Unit *unit,
                ExecCommand *command,
                const ExecContext *context,
                const ExecParameters *params,
                ExecRuntime *runtime,
                DynamicCreds *dcreds,
                char **argv,
                int socket_fd,
                int named_iofds[3],
                int *fds,
                unsigned n_storage_fds,
                unsigned n_socket_fds,
                char **files_env,
                int user_lookup_fd,
                int *exit_status) {

        _cleanup_strv_free_ char **our_env = NULL, **pass_env = NULL, **accum_env = NULL, **final_argv = NULL;
        _cleanup_free_ char *home_buffer = NULL;
        _cleanup_free_ gid_t *supplementary_gids = NULL;
        const char *username = NULL, *groupname = NULL;
        const char *home = NULL, *shell = NULL;
        dev_t journal_stream_dev = 0;
        ino_t journal_stream_ino = 0;
        bool needs_sandboxing,          /* Do we need to set up full sandboxing? (i.e. all namespacing, all MAC stuff, caps, yadda yadda */
                needs_setuid,           /* Do we need to do the actual setresuid()/setresgid() calls? */
                needs_mount_namespace,  /* Do we need to set up a mount namespace for this kernel? */
                needs_ambient_hack;     /* Do we need to apply the ambient capabilities hack? */
#if HAVE_SELINUX
        _cleanup_free_ char *mac_selinux_context_net = NULL;
        bool use_selinux = false;
#endif
#if ENABLE_SMACK
        bool use_smack = false;
#endif
#if HAVE_APPARMOR
        bool use_apparmor = false;
#endif
        uid_t uid = UID_INVALID;
        gid_t gid = GID_INVALID;
        int i, r, ngids = 0;
        unsigned n_fds;
        ExecDirectoryType dt;
        int secure_bits;

        assert(unit);
        assert(command);
        assert(context);
        assert(params);
        assert(exit_status);

        rename_process_from_path(command->path);

        /* We reset exactly these signals, since they are the
         * only ones we set to SIG_IGN in the main daemon. All
         * others we leave untouched because we set them to
         * SIG_DFL or a valid handler initially, both of which
         * will be demoted to SIG_DFL. */
        (void) default_signals(SIGNALS_CRASH_HANDLER,
                               SIGNALS_IGNORE, -1);

        if (context->ignore_sigpipe)
                (void) ignore_signals(SIGPIPE, -1);

        r = reset_signal_mask();
        if (r < 0) {
                *exit_status = EXIT_SIGNAL_MASK;
                return log_unit_error_errno(unit, r, "Failed to set process signal mask: %m");
        }

        if (params->idle_pipe)
                do_idle_pipe_dance(params->idle_pipe);

        /* Close fds we don't need very early to make sure we don't block init reexecution because it cannot bind its
         * sockets. Among the fds we close are the logging fds, and we want to keep them closed, so that we don't have
         * any fds open we don't really want open during the transition. In order to make logging work, we switch the
         * log subsystem into open_when_needed mode, so that it reopens the logs on every single log call. */

        log_forget_fds();
        log_set_open_when_needed(true);

        /* In case anything used libc syslog(), close this here, too */
        closelog();

        n_fds = n_storage_fds + n_socket_fds;
        r = close_remaining_fds(params, runtime, dcreds, user_lookup_fd, socket_fd, fds, n_fds);
        if (r < 0) {
                *exit_status = EXIT_FDS;
                return log_unit_error_errno(unit, r, "Failed to close unwanted file descriptors: %m");
        }

        if (!context->same_pgrp)
                if (setsid() < 0) {
                        *exit_status = EXIT_SETSID;
                        return log_unit_error_errno(unit, errno, "Failed to create new process session: %m");
                }

        exec_context_tty_reset(context, params);

        if (unit_shall_confirm_spawn(unit)) {
                const char *vc = params->confirm_spawn;
                _cleanup_free_ char *cmdline = NULL;

                cmdline = exec_command_line(argv);
                if (!cmdline) {
                        *exit_status = EXIT_MEMORY;
                        return log_oom();
                }

                r = ask_for_confirmation(vc, unit, cmdline);
                if (r != CONFIRM_EXECUTE) {
                        if (r == CONFIRM_PRETEND_SUCCESS) {
                                *exit_status = EXIT_SUCCESS;
                                return 0;
                        }
                        *exit_status = EXIT_CONFIRM;
                        log_unit_error(unit, "Execution cancelled by the user");
                        return -ECANCELED;
                }
        }

        if (context->dynamic_user && dcreds) {
                _cleanup_strv_free_ char **suggested_paths = NULL;

                /* Make sure we bypass our own NSS module for any NSS checks */
                if (putenv((char*) "SYSTEMD_NSS_DYNAMIC_BYPASS=1") != 0) {
                        *exit_status = EXIT_USER;
                        return log_unit_error_errno(unit, errno, "Failed to update environment: %m");
                }

                r = compile_suggested_paths(context, params, &suggested_paths);
                if (r < 0) {
                        *exit_status = EXIT_MEMORY;
                        return log_oom();
                }

                r = dynamic_creds_realize(dcreds, suggested_paths, &uid, &gid);
                if (r < 0) {
                        *exit_status = EXIT_USER;
                        if (r == -EILSEQ) {
                                log_unit_error(unit, "Failed to update dynamic user credentials: User or group with specified name already exists.");
                                return -EOPNOTSUPP;
                        }
                        return log_unit_error_errno(unit, r, "Failed to update dynamic user credentials: %m");
                }

                if (!uid_is_valid(uid)) {
                        *exit_status = EXIT_USER;
                        log_unit_error(unit, "UID validation failed for \""UID_FMT"\"", uid);
                        return -ESRCH;
                }

                if (!gid_is_valid(gid)) {
                        *exit_status = EXIT_USER;
                        log_unit_error(unit, "GID validation failed for \""GID_FMT"\"", gid);
                        return -ESRCH;
                }

                if (dcreds->user)
                        username = dcreds->user->name;

        } else {
                r = get_fixed_user(context, &username, &uid, &gid, &home, &shell);
                if (r < 0) {
                        *exit_status = EXIT_USER;
                        return log_unit_error_errno(unit, r, "Failed to determine user credentials: %m");
                }

                r = get_fixed_group(context, &groupname, &gid);
                if (r < 0) {
                        *exit_status = EXIT_GROUP;
                        return log_unit_error_errno(unit, r, "Failed to determine group credentials: %m");
                }
        }

        /* Initialize user supplementary groups and get SupplementaryGroups= ones */
        r = get_supplementary_groups(context, username, groupname, gid,
                                     &supplementary_gids, &ngids);
        if (r < 0) {
                *exit_status = EXIT_GROUP;
                return log_unit_error_errno(unit, r, "Failed to determine supplementary groups: %m");
        }

        r = send_user_lookup(unit, user_lookup_fd, uid, gid);
        if (r < 0) {
                *exit_status = EXIT_USER;
                return log_unit_error_errno(unit, r, "Failed to send user credentials to PID1: %m");
        }

        user_lookup_fd = safe_close(user_lookup_fd);

        r = acquire_home(context, uid, &home, &home_buffer);
        if (r < 0) {
                *exit_status = EXIT_CHDIR;
                return log_unit_error_errno(unit, r, "Failed to determine $HOME for user: %m");
        }

        /* If a socket is connected to STDIN/STDOUT/STDERR, we
         * must sure to drop O_NONBLOCK */
        if (socket_fd >= 0)
                (void) fd_nonblock(socket_fd, false);

        r = setup_input(context, params, socket_fd, named_iofds);
        if (r < 0) {
                *exit_status = EXIT_STDIN;
                return log_unit_error_errno(unit, r, "Failed to set up standard input: %m");
        }

        r = setup_output(unit, context, params, STDOUT_FILENO, socket_fd, named_iofds, basename(command->path), uid, gid, &journal_stream_dev, &journal_stream_ino);
        if (r < 0) {
                *exit_status = EXIT_STDOUT;
                return log_unit_error_errno(unit, r, "Failed to set up standard output: %m");
        }

        r = setup_output(unit, context, params, STDERR_FILENO, socket_fd, named_iofds, basename(command->path), uid, gid, &journal_stream_dev, &journal_stream_ino);
        if (r < 0) {
                *exit_status = EXIT_STDERR;
                return log_unit_error_errno(unit, r, "Failed to set up standard error output: %m");
        }

        if (params->cgroup_path) {
                r = cg_attach_everywhere(params->cgroup_supported, params->cgroup_path, 0, NULL, NULL);
                if (r < 0) {
                        *exit_status = EXIT_CGROUP;
                        return log_unit_error_errno(unit, r, "Failed to attach to cgroup %s: %m", params->cgroup_path);
                }
        }

        if (context->oom_score_adjust_set) {
                char t[DECIMAL_STR_MAX(context->oom_score_adjust)];

                /* When we can't make this change due to EPERM, then
                 * let's silently skip over it. User namespaces
                 * prohibit write access to this file, and we
                 * shouldn't trip up over that. */

                sprintf(t, "%i", context->oom_score_adjust);
                r = write_string_file("/proc/self/oom_score_adj", t, 0);
                if (IN_SET(r, -EPERM, -EACCES))
                        log_unit_debug_errno(unit, r, "Failed to adjust OOM setting, assuming containerized execution, ignoring: %m");
                else if (r < 0) {
                        *exit_status = EXIT_OOM_ADJUST;
                        return log_unit_error_errno(unit, r, "Failed to adjust OOM setting: %m");
                }
        }

        if (context->nice_set) {
                r = setpriority(PRIO_PROCESS, 0, context->nice);
                if (r == -EPERM || r == -EACCES) {
                        log_open();
                        log_unit_debug_errno(unit, r, "Failed to adjust Nice setting, assuming containerized execution, ignoring: %m");
                        log_close();
                } else if (r < 0) {
                         *exit_status = EXIT_NICE;
                         return log_unit_error_errno(unit, errno, "Failed to set up process scheduling priority (nice level): %m");
                 }
        }

        if (context->cpu_sched_set) {
                struct sched_param param = {
                        .sched_priority = context->cpu_sched_priority,
                };

                r = sched_setscheduler(0,
                                       context->cpu_sched_policy |
                                       (context->cpu_sched_reset_on_fork ?
                                        SCHED_RESET_ON_FORK : 0),
                                       &param);
                if (r < 0) {
                        *exit_status = EXIT_SETSCHEDULER;
                        return log_unit_error_errno(unit, errno, "Failed to set up CPU scheduling: %m");
                }
        }

        if (context->cpuset)
                if (sched_setaffinity(0, CPU_ALLOC_SIZE(context->cpuset_ncpus), context->cpuset) < 0) {
                        *exit_status = EXIT_CPUAFFINITY;
                        return log_unit_error_errno(unit, errno, "Failed to set up CPU affinity: %m");
                }

        if (context->ioprio_set)
                if (ioprio_set(IOPRIO_WHO_PROCESS, 0, context->ioprio) < 0) {
                        *exit_status = EXIT_IOPRIO;
                        return log_unit_error_errno(unit, errno, "Failed to set up IO scheduling priority: %m");
                }

        if (context->timer_slack_nsec != NSEC_INFINITY)
                if (prctl(PR_SET_TIMERSLACK, context->timer_slack_nsec) < 0) {
                        *exit_status = EXIT_TIMERSLACK;
                        return log_unit_error_errno(unit, errno, "Failed to set up timer slack: %m");
                }

        if (context->personality != PERSONALITY_INVALID) {
                r = safe_personality(context->personality);
                if (r < 0) {
                        *exit_status = EXIT_PERSONALITY;
                        return log_unit_error_errno(unit, r, "Failed to set up execution domain (personality): %m");
                }
        }

        if (context->utmp_id)
                utmp_put_init_process(context->utmp_id, getpid_cached(), getsid(0),
                                      context->tty_path,
                                      context->utmp_mode == EXEC_UTMP_INIT  ? INIT_PROCESS :
                                      context->utmp_mode == EXEC_UTMP_LOGIN ? LOGIN_PROCESS :
                                      USER_PROCESS,
                                      username);

        if (context->user) {
                r = chown_terminal(STDIN_FILENO, uid);
                if (r < 0) {
                        *exit_status = EXIT_STDIN;
                        return log_unit_error_errno(unit, r, "Failed to change ownership of terminal: %m");
                }
        }

        /* If delegation is enabled we'll pass ownership of the cgroup to the user of the new process. On cgroupsv1
         * this is only about systemd's own hierarchy, i.e. not the controller hierarchies, simply because that's not
         * safe. On cgroupsv2 there's only one hierarchy anyway, and delegation is safe there, hence in that case only
         * touch a single hierarchy too. */
        if (params->cgroup_path && context->user && (params->flags & EXEC_CGROUP_DELEGATE)) {
                r = cg_set_access(SYSTEMD_CGROUP_CONTROLLER, params->cgroup_path, uid, gid);
                if (r < 0) {
                        *exit_status = EXIT_CGROUP;
                        return log_unit_error_errno(unit, r, "Failed to adjust control group access: %m");
                }
        }

        for (dt = 0; dt < _EXEC_DIRECTORY_TYPE_MAX; dt++) {
                r = setup_exec_directory(context, params, uid, gid, dt, exit_status);
                if (r < 0)
                        return log_unit_error_errno(unit, r, "Failed to set up special execution directory in %s: %m", params->prefix[dt]);
        }

        r = build_environment(
                        unit,
                        context,
                        params,
                        n_fds,
                        home,
                        username,
                        shell,
                        journal_stream_dev,
                        journal_stream_ino,
                        &our_env);
        if (r < 0) {
                *exit_status = EXIT_MEMORY;
                return log_oom();
        }

        r = build_pass_environment(context, &pass_env);
        if (r < 0) {
                *exit_status = EXIT_MEMORY;
                return log_oom();
        }

        accum_env = strv_env_merge(5,
                                   params->environment,
                                   our_env,
                                   pass_env,
                                   context->environment,
                                   files_env,
                                   NULL);
        if (!accum_env) {
                *exit_status = EXIT_MEMORY;
                return log_oom();
        }
        accum_env = strv_env_clean(accum_env);

        (void) umask(context->umask);

        r = setup_keyring(unit, context, params, uid, gid);
        if (r < 0) {
                *exit_status = EXIT_KEYRING;
                return log_unit_error_errno(unit, r, "Failed to set up kernel keyring: %m");
        }

        /* We need sandboxing if the caller asked us to apply it and the command isn't explicitly excepted from it */
        needs_sandboxing = (params->flags & EXEC_APPLY_SANDBOXING) && !(command->flags & EXEC_COMMAND_FULLY_PRIVILEGED);

        /* We need the ambient capability hack, if the caller asked us to apply it and the command is marked for it, and the kernel doesn't actually support ambient caps */
        needs_ambient_hack = (params->flags & EXEC_APPLY_SANDBOXING) && (command->flags & EXEC_COMMAND_AMBIENT_MAGIC) && !ambient_capabilities_supported();

        /* We need setresuid() if the caller asked us to apply sandboxing and the command isn't explicitly excepted from either whole sandboxing or just setresuid() itself, and the ambient hack is not desired */
        if (needs_ambient_hack)
                needs_setuid = false;
        else
                needs_setuid = (params->flags & EXEC_APPLY_SANDBOXING) && !(command->flags & (EXEC_COMMAND_FULLY_PRIVILEGED|EXEC_COMMAND_NO_SETUID));

        if (needs_sandboxing) {
                /* MAC enablement checks need to be done before a new mount ns is created, as they rely on /sys being
                 * present. The actual MAC context application will happen later, as late as possible, to avoid
                 * impacting our own code paths. */

#if HAVE_SELINUX
                use_selinux = mac_selinux_use();
#endif
#if ENABLE_SMACK
                use_smack = mac_smack_use();
#endif
#if HAVE_APPARMOR
                use_apparmor = mac_apparmor_use();
#endif
        }

        if (needs_setuid) {
                if (context->pam_name && username) {
                        r = setup_pam(context->pam_name, username, uid, gid, context->tty_path, &accum_env, fds, n_fds);
                        if (r < 0) {
                                *exit_status = EXIT_PAM;
                                return log_unit_error_errno(unit, r, "Failed to set up PAM session: %m");
                        }
                }
        }

        if (context->private_network && runtime && runtime->netns_storage_socket[0] >= 0) {
                if (ns_type_supported(NAMESPACE_NET)) {
                        r = setup_netns(runtime->netns_storage_socket);
                        if (r < 0) {
                                *exit_status = EXIT_NETWORK;
                                return log_unit_error_errno(unit, r, "Failed to set up network namespacing: %m");
                        }
                } else
                        log_unit_warning(unit, "PrivateNetwork=yes is configured, but the kernel does not support network namespaces, ignoring.");
        }

        needs_mount_namespace = exec_needs_mount_namespace(context, params, runtime);
        if (needs_mount_namespace) {
                r = apply_mount_namespace(unit, command, context, params, runtime);
                if (r < 0) {
                        *exit_status = EXIT_NAMESPACE;
                        return log_unit_error_errno(unit, r, "Failed to set up mount namespacing: %m");
                }
        }

        /* Apply just after mount namespace setup */
        r = apply_working_directory(context, params, home, needs_mount_namespace, exit_status);
        if (r < 0)
                return log_unit_error_errno(unit, r, "Changing to the requested working directory failed: %m");

        /* Drop groups as early as possbile */
        if (needs_setuid) {
                r = enforce_groups(gid, supplementary_gids, ngids);
                if (r < 0) {
                        *exit_status = EXIT_GROUP;
                        return log_unit_error_errno(unit, r, "Changing group credentials failed: %m");
                }
        }

        if (needs_sandboxing) {
#if HAVE_SELINUX
                if (use_selinux && params->selinux_context_net && socket_fd >= 0) {
                        r = mac_selinux_get_child_mls_label(socket_fd, command->path, context->selinux_context, &mac_selinux_context_net);
                        if (r < 0) {
                                *exit_status = EXIT_SELINUX_CONTEXT;
                                return log_unit_error_errno(unit, r, "Failed to determine SELinux context: %m");
                        }
                }
#endif

                if (context->private_users) {
                        r = setup_private_users(uid, gid);
                        if (r < 0) {
                                *exit_status = EXIT_USER;
                                return log_unit_error_errno(unit, r, "Failed to set up user namespacing: %m");
                        }
                }
        }

        /* We repeat the fd closing here, to make sure that nothing is leaked from the PAM modules. Note that we are
         * more aggressive this time since socket_fd and the netns fds we don't need anymore. The custom endpoint fd
         * was needed to upload the policy and can now be closed as well. */
        r = close_all_fds(fds, n_fds);
        if (r >= 0)
                r = shift_fds(fds, n_fds);
        if (r >= 0)
                r = flags_fds(fds, n_storage_fds, n_socket_fds, context->non_blocking);
        if (r < 0) {
                *exit_status = EXIT_FDS;
                return log_unit_error_errno(unit, r, "Failed to adjust passed file descriptors: %m");
        }

        secure_bits = context->secure_bits;

        if (needs_sandboxing) {
                uint64_t bset;

                for (i = 0; i < _RLIMIT_MAX; i++) {

                        if (!context->rlimit[i])
                                continue;

                        r = setrlimit_closest(i, context->rlimit[i]);
                        if (r < 0) {
                                *exit_status = EXIT_LIMITS;
                                return log_unit_error_errno(unit, r, "Failed to adjust resource limit %s: %m", rlimit_to_string(i));
                        }
                }

                /* Set the RTPRIO resource limit to 0, but only if nothing else was explicitly requested. */
                if (context->restrict_realtime && !context->rlimit[RLIMIT_RTPRIO]) {
                        if (setrlimit(RLIMIT_RTPRIO, &RLIMIT_MAKE_CONST(0)) < 0) {
                                *exit_status = EXIT_LIMITS;
                                return log_unit_error_errno(unit, errno, "Failed to adjust RLIMIT_RTPRIO resource limit: %m");
                        }
                }

#if ENABLE_SMACK
                /* LSM Smack needs the capability CAP_MAC_ADMIN to change the current execution security context of the
                 * process. This is the latest place before dropping capabilities. Other MAC context are set later. */
                if (use_smack) {
                        r = setup_smack(context, command);
                        if (r < 0) {
                                *exit_status = EXIT_SMACK_PROCESS_LABEL;
                                return log_unit_error_errno(unit, r, "Failed to set SMACK process label: %m");
                        }
                }
#endif

                bset = context->capability_bounding_set;
                /* If the ambient caps hack is enabled (which means the kernel can't do them, and the user asked for
                 * our magic fallback), then let's add some extra caps, so that the service can drop privs of its own,
                 * instead of us doing that */
                if (needs_ambient_hack)
                        bset |= (UINT64_C(1) << CAP_SETPCAP) |
                                (UINT64_C(1) << CAP_SETUID) |
                                (UINT64_C(1) << CAP_SETGID);

                if (!cap_test_all(bset)) {
                        r = capability_bounding_set_drop(bset, false);
                        if (r < 0) {
                                *exit_status = EXIT_CAPABILITIES;
                                return log_unit_error_errno(unit, r, "Failed to drop capabilities: %m");
                        }
                }

                /* This is done before enforce_user, but ambient set
                 * does not survive over setresuid() if keep_caps is not set. */
                if (!needs_ambient_hack &&
                    context->capability_ambient_set != 0) {
                        r = capability_ambient_set_apply(context->capability_ambient_set, true);
                        if (r < 0) {
                                *exit_status = EXIT_CAPABILITIES;
                                return log_unit_error_errno(unit, r, "Failed to apply ambient capabilities (before UID change): %m");
                        }
                }
        }

        if (needs_setuid) {
                if (context->user) {
                        r = enforce_user(context, uid);
                        if (r < 0) {
                                *exit_status = EXIT_USER;
                                return log_unit_error_errno(unit, r, "Failed to change UID to " UID_FMT ": %m", uid);
                        }

                        if (!needs_ambient_hack &&
                            context->capability_ambient_set != 0) {

                                /* Fix the ambient capabilities after user change. */
                                r = capability_ambient_set_apply(context->capability_ambient_set, false);
                                if (r < 0) {
                                        *exit_status = EXIT_CAPABILITIES;
                                        return log_unit_error_errno(unit, r, "Failed to apply ambient capabilities (after UID change): %m");
                                }

                                /* If we were asked to change user and ambient capabilities
                                 * were requested, we had to add keep-caps to the securebits
                                 * so that we would maintain the inherited capability set
                                 * through the setresuid(). Make sure that the bit is added
                                 * also to the context secure_bits so that we don't try to
                                 * drop the bit away next. */

                                secure_bits |= 1<<SECURE_KEEP_CAPS;
                        }
                }
        }

        if (needs_sandboxing) {
                /* Apply other MAC contexts late, but before seccomp syscall filtering, as those should really be last to
                 * influence our own codepaths as little as possible. Moreover, applying MAC contexts usually requires
                 * syscalls that are subject to seccomp filtering, hence should probably be applied before the syscalls
                 * are restricted. */

#if HAVE_SELINUX
                if (use_selinux) {
                        char *exec_context = mac_selinux_context_net ?: context->selinux_context;

                        if (exec_context) {
                                r = setexeccon(exec_context);
                                if (r < 0) {
                                        *exit_status = EXIT_SELINUX_CONTEXT;
                                        return log_unit_error_errno(unit, r, "Failed to change SELinux context to %s: %m", exec_context);
                                }
                        }
                }
#endif

#if HAVE_APPARMOR
                if (use_apparmor && context->apparmor_profile) {
                        r = aa_change_onexec(context->apparmor_profile);
                        if (r < 0 && !context->apparmor_profile_ignore) {
                                *exit_status = EXIT_APPARMOR_PROFILE;
                                return log_unit_error_errno(unit, errno, "Failed to prepare AppArmor profile change to %s: %m", context->apparmor_profile);
                        }
                }
#endif

                /* PR_GET_SECUREBITS is not privileged, while PR_SET_SECUREBITS is. So to suppress potential EPERMs
                 * we'll try not to call PR_SET_SECUREBITS unless necessary. */
                if (prctl(PR_GET_SECUREBITS) != secure_bits)
                        if (prctl(PR_SET_SECUREBITS, secure_bits) < 0) {
                                *exit_status = EXIT_SECUREBITS;
                                return log_unit_error_errno(unit, errno, "Failed to set process secure bits: %m");
                        }

                if (context_has_no_new_privileges(context))
                        if (prctl(PR_SET_NO_NEW_PRIVS, 1, 0, 0, 0) < 0) {
                                *exit_status = EXIT_NO_NEW_PRIVILEGES;
                                return log_unit_error_errno(unit, errno, "Failed to disable new privileges: %m");
                        }

#if HAVE_SECCOMP
                r = apply_address_families(unit, context);
                if (r < 0) {
                        *exit_status = EXIT_ADDRESS_FAMILIES;
                        return log_unit_error_errno(unit, r, "Failed to restrict address families: %m");
                }

                r = apply_memory_deny_write_execute(unit, context);
                if (r < 0) {
                        *exit_status = EXIT_SECCOMP;
                        return log_unit_error_errno(unit, r, "Failed to disable writing to executable memory: %m");
                }

                r = apply_restrict_realtime(unit, context);
                if (r < 0) {
                        *exit_status = EXIT_SECCOMP;
                        return log_unit_error_errno(unit, r, "Failed to apply realtime restrictions: %m");
                }

                r = apply_restrict_suid_sgid(unit, context);
                if (r < 0) {
                        *exit_status = EXIT_SECCOMP;
                        return log_unit_error_errno(unit, r, "Failed to apply SUID/SGID restrictions: %m");
                }

                r = apply_restrict_namespaces(unit, context);
                if (r < 0) {
                        *exit_status = EXIT_SECCOMP;
                        return log_unit_error_errno(unit, r, "Failed to apply namespace restrictions: %m");
                }

                r = apply_protect_sysctl(unit, context);
                if (r < 0) {
                        *exit_status = EXIT_SECCOMP;
                        return log_unit_error_errno(unit, r, "Failed to apply sysctl restrictions: %m");
                }

                r = apply_protect_kernel_modules(unit, context);
                if (r < 0) {
                        *exit_status = EXIT_SECCOMP;
                        return log_unit_error_errno(unit, r, "Failed to apply module loading restrictions: %m");
                }

                r = apply_private_devices(unit, context);
                if (r < 0) {
                        *exit_status = EXIT_SECCOMP;
                        return log_unit_error_errno(unit, r, "Failed to set up private devices: %m");
                }

                r = apply_syscall_archs(unit, context);
                if (r < 0) {
                        *exit_status = EXIT_SECCOMP;
                        return log_unit_error_errno(unit, r, "Failed to apply syscall architecture restrictions: %m");
                }

                r = apply_lock_personality(unit, context);
                if (r < 0) {
                        *exit_status = EXIT_SECCOMP;
                        return log_unit_error_errno(unit, r, "Failed to lock personalities: %m");
                }

                /* This really should remain the last step before the execve(), to make sure our own code is unaffected
                 * by the filter as little as possible. */
                r = apply_syscall_filter(unit, context, needs_ambient_hack);
                if (r < 0) {
                        *exit_status = EXIT_SECCOMP;
                        return log_unit_error_errno(unit, r, "Failed to apply system call filters: %m");
                }
#endif
        }

        if (!strv_isempty(context->unset_environment)) {
                char **ee = NULL;

                ee = strv_env_delete(accum_env, 1, context->unset_environment);
                if (!ee) {
                        *exit_status = EXIT_MEMORY;
                        return log_oom();
                }

                strv_free(accum_env);
                accum_env = ee;
        }

        final_argv = replace_env_argv(argv, accum_env);
        if (!final_argv) {
                *exit_status = EXIT_MEMORY;
                return log_oom();
        }

        if (DEBUG_LOGGING) {
                _cleanup_free_ char *line;

                line = exec_command_line(final_argv);
                if (line) {
                        log_struct(LOG_DEBUG,
                                   "EXECUTABLE=%s", command->path,
                                   LOG_UNIT_MESSAGE(unit, "Executing: %s", line),
                                   LOG_UNIT_ID(unit),
                                   LOG_UNIT_INVOCATION_ID(unit),
                                   NULL);
                }
        }

        execve(command->path, final_argv, accum_env);

        if (errno == ENOENT && (command->flags & EXEC_COMMAND_IGNORE_FAILURE)) {

                log_struct_errno(LOG_INFO, errno,
                                 "MESSAGE_ID=" SD_MESSAGE_SPAWN_FAILED_STR,
                                 LOG_UNIT_ID(unit),
                                 LOG_UNIT_INVOCATION_ID(unit),
                                 LOG_UNIT_MESSAGE(unit, "Executable %s missing, skipping: %m",
                                                  command->path),
                                 "EXECUTABLE=%s", command->path,
                                 NULL);

                return 0;
        }

        *exit_status = EXIT_EXEC;
        return log_unit_error_errno(unit, errno, "Failed to execute command: %m");
}

int exec_spawn(Unit *unit,
               ExecCommand *command,
               const ExecContext *context,
               const ExecParameters *params,
               ExecRuntime *runtime,
               DynamicCreds *dcreds,
               pid_t *ret) {

        _cleanup_strv_free_ char **files_env = NULL;
        int *fds = NULL;
        unsigned n_storage_fds = 0, n_socket_fds = 0;
        _cleanup_free_ char *line = NULL;
        int socket_fd, r;
        int named_iofds[3] = { -1, -1, -1 };
        char **argv;
        pid_t pid;

        assert(unit);
        assert(command);
        assert(context);
        assert(ret);
        assert(params);
        assert(params->fds || (params->n_storage_fds + params->n_socket_fds <= 0));

        if (context->std_input == EXEC_INPUT_SOCKET ||
            context->std_output == EXEC_OUTPUT_SOCKET ||
            context->std_error == EXEC_OUTPUT_SOCKET) {

                if (params->n_socket_fds > 1) {
                        log_unit_error(unit, "Got more than one socket.");
                        return -EINVAL;
                }

                if (params->n_socket_fds == 0) {
                        log_unit_error(unit, "Got no socket.");
                        return -EINVAL;
                }

                socket_fd = params->fds[0];
        } else {
                socket_fd = -1;
                fds = params->fds;
                n_storage_fds = params->n_storage_fds;
                n_socket_fds = params->n_socket_fds;
        }

        r = exec_context_named_iofds(unit, context, params, named_iofds);
        if (r < 0)
                return log_unit_error_errno(unit, r, "Failed to load a named file descriptor: %m");

        r = exec_context_load_environment(unit, context, &files_env);
        if (r < 0)
                return log_unit_error_errno(unit, r, "Failed to load environment files: %m");

        argv = params->argv ?: command->argv;
        line = exec_command_line(argv);
        if (!line)
                return log_oom();

        log_struct(LOG_DEBUG,
                   LOG_UNIT_MESSAGE(unit, "About to execute: %s", line),
                   "EXECUTABLE=%s", command->path,
                   LOG_UNIT_ID(unit),
                   LOG_UNIT_INVOCATION_ID(unit),
                   NULL);

        pid = fork();
        if (pid < 0)
                return log_unit_error_errno(unit, errno, "Failed to fork: %m");

        if (pid == 0) {
                int exit_status = EXIT_SUCCESS;

                r = exec_child(unit,
                               command,
                               context,
                               params,
                               runtime,
                               dcreds,
                               argv,
                               socket_fd,
                               named_iofds,
                               fds,
                               n_storage_fds,
                               n_socket_fds,
                               files_env,
                               unit->manager->user_lookup_fds[1],
                               &exit_status);

                if (r < 0) {
                        log_struct_errno(LOG_ERR, r,
                                         "MESSAGE_ID=" SD_MESSAGE_SPAWN_FAILED_STR,
                                         LOG_UNIT_ID(unit),
                                         LOG_UNIT_INVOCATION_ID(unit),
                                         LOG_UNIT_MESSAGE(unit, "Failed at step %s spawning %s: %m",
                                                          exit_status_to_string(exit_status, EXIT_STATUS_SYSTEMD),
                                                          command->path),
                                         "EXECUTABLE=%s", command->path,
                                         NULL);
                }

                _exit(exit_status);
        }

        log_unit_debug(unit, "Forked %s as "PID_FMT, command->path, pid);

        /* We add the new process to the cgroup both in the child (so
         * that we can be sure that no user code is ever executed
         * outside of the cgroup) and in the parent (so that we can be
         * sure that when we kill the cgroup the process will be
         * killed too). */
        if (params->cgroup_path)
                (void) cg_attach(SYSTEMD_CGROUP_CONTROLLER, params->cgroup_path, pid);

        exec_status_start(&command->exec_status, pid);

        *ret = pid;
        return 0;
}

void exec_context_init(ExecContext *c) {
        ExecDirectoryType i;

        assert(c);

        c->umask = 0022;
        c->ioprio = IOPRIO_PRIO_VALUE(IOPRIO_CLASS_BE, 0);
        c->cpu_sched_policy = SCHED_OTHER;
        c->syslog_priority = LOG_DAEMON|LOG_INFO;
        c->syslog_level_prefix = true;
        c->ignore_sigpipe = true;
        c->timer_slack_nsec = NSEC_INFINITY;
        c->personality = PERSONALITY_INVALID;
        for (i = 0; i < _EXEC_DIRECTORY_TYPE_MAX; i++)
                c->directories[i].mode = 0755;
        c->capability_bounding_set = CAP_ALL;
        c->restrict_namespaces = NAMESPACE_FLAGS_ALL;
        c->log_level_max = -1;
}

void exec_context_done(ExecContext *c) {
        ExecDirectoryType i;
        size_t l;

        assert(c);

        c->environment = strv_free(c->environment);
        c->environment_files = strv_free(c->environment_files);
        c->pass_environment = strv_free(c->pass_environment);
        c->unset_environment = strv_free(c->unset_environment);

        for (l = 0; l < ELEMENTSOF(c->rlimit); l++)
                c->rlimit[l] = mfree(c->rlimit[l]);

        for (l = 0; l < 3; l++) {
                c->stdio_fdname[l] = mfree(c->stdio_fdname[l]);
                c->stdio_file[l] = mfree(c->stdio_file[l]);
        }

        c->working_directory = mfree(c->working_directory);
        c->root_directory = mfree(c->root_directory);
        c->root_image = mfree(c->root_image);
        c->tty_path = mfree(c->tty_path);
        c->syslog_identifier = mfree(c->syslog_identifier);
        c->user = mfree(c->user);
        c->group = mfree(c->group);

        c->supplementary_groups = strv_free(c->supplementary_groups);

        c->pam_name = mfree(c->pam_name);

        c->read_only_paths = strv_free(c->read_only_paths);
        c->read_write_paths = strv_free(c->read_write_paths);
        c->inaccessible_paths = strv_free(c->inaccessible_paths);

        bind_mount_free_many(c->bind_mounts, c->n_bind_mounts);

        c->cpuset = cpu_set_mfree(c->cpuset);

        c->utmp_id = mfree(c->utmp_id);
        c->selinux_context = mfree(c->selinux_context);
        c->apparmor_profile = mfree(c->apparmor_profile);
        c->smack_process_label = mfree(c->smack_process_label);

        c->syscall_filter = hashmap_free(c->syscall_filter);
        c->syscall_archs = set_free(c->syscall_archs);
        c->address_families = set_free(c->address_families);

        for (i = 0; i < _EXEC_DIRECTORY_TYPE_MAX; i++)
                c->directories[i].paths = strv_free(c->directories[i].paths);

        c->log_level_max = -1;

        exec_context_free_log_extra_fields(c);

        c->stdin_data = mfree(c->stdin_data);
        c->stdin_data_size = 0;
}

int exec_context_destroy_runtime_directory(ExecContext *c, const char *runtime_prefix) {
        char **i;

        assert(c);

        if (!runtime_prefix)
                return 0;

        STRV_FOREACH(i, c->directories[EXEC_DIRECTORY_RUNTIME].paths) {
                _cleanup_free_ char *p;

                p = strjoin(runtime_prefix, "/", *i);
                if (!p)
                        return -ENOMEM;

                /* We execute this synchronously, since we need to be sure this is gone when we start the service
                 * next. */
                (void) rm_rf(p, REMOVE_ROOT);
        }

        return 0;
}

void exec_command_done(ExecCommand *c) {
        assert(c);

        c->path = mfree(c->path);

        c->argv = strv_free(c->argv);
}

void exec_command_done_array(ExecCommand *c, unsigned n) {
        unsigned i;

        for (i = 0; i < n; i++)
                exec_command_done(c+i);
}

ExecCommand* exec_command_free_list(ExecCommand *c) {
        ExecCommand *i;

        while ((i = c)) {
                LIST_REMOVE(command, c, i);
                exec_command_done(i);
                free(i);
        }

        return NULL;
}

void exec_command_free_array(ExecCommand **c, unsigned n) {
        unsigned i;

        for (i = 0; i < n; i++)
                c[i] = exec_command_free_list(c[i]);
}

typedef struct InvalidEnvInfo {
        Unit *unit;
        const char *path;
} InvalidEnvInfo;

static void invalid_env(const char *p, void *userdata) {
        InvalidEnvInfo *info = userdata;

        log_unit_error(info->unit, "Ignoring invalid environment assignment '%s': %s", p, info->path);
}

const char* exec_context_fdname(const ExecContext *c, int fd_index) {
        assert(c);

        switch (fd_index) {

        case STDIN_FILENO:
                if (c->std_input != EXEC_INPUT_NAMED_FD)
                        return NULL;

                return c->stdio_fdname[STDIN_FILENO] ?: "stdin";

        case STDOUT_FILENO:
                if (c->std_output != EXEC_OUTPUT_NAMED_FD)
                        return NULL;

                return c->stdio_fdname[STDOUT_FILENO] ?: "stdout";

        case STDERR_FILENO:
                if (c->std_error != EXEC_OUTPUT_NAMED_FD)
                        return NULL;

                return c->stdio_fdname[STDERR_FILENO] ?: "stderr";

        default:
                return NULL;
        }
}

int exec_context_named_iofds(Unit *unit, const ExecContext *c, const ExecParameters *p, int named_iofds[3]) {
        unsigned i, targets;
        const char* stdio_fdname[3];
        unsigned n_fds;

        assert(c);
        assert(p);

        targets = (c->std_input == EXEC_INPUT_NAMED_FD) +
                  (c->std_output == EXEC_OUTPUT_NAMED_FD) +
                  (c->std_error == EXEC_OUTPUT_NAMED_FD);

        for (i = 0; i < 3; i++)
                stdio_fdname[i] = exec_context_fdname(c, i);

        n_fds = p->n_storage_fds + p->n_socket_fds;

        for (i = 0; i < n_fds  && targets > 0; i++)
                if (named_iofds[STDIN_FILENO] < 0 &&
                    c->std_input == EXEC_INPUT_NAMED_FD &&
                    stdio_fdname[STDIN_FILENO] &&
                    streq(p->fd_names[i], stdio_fdname[STDIN_FILENO])) {

                        named_iofds[STDIN_FILENO] = p->fds[i];
                        targets--;

                } else if (named_iofds[STDOUT_FILENO] < 0 &&
                           c->std_output == EXEC_OUTPUT_NAMED_FD &&
                           stdio_fdname[STDOUT_FILENO] &&
                           streq(p->fd_names[i], stdio_fdname[STDOUT_FILENO])) {

                        named_iofds[STDOUT_FILENO] = p->fds[i];
                        targets--;

                } else if (named_iofds[STDERR_FILENO] < 0 &&
                           c->std_error == EXEC_OUTPUT_NAMED_FD &&
                           stdio_fdname[STDERR_FILENO] &&
                           streq(p->fd_names[i], stdio_fdname[STDERR_FILENO])) {

                        named_iofds[STDERR_FILENO] = p->fds[i];
                        targets--;
                }

        return targets == 0 ? 0 : -ENOENT;
}

int exec_context_load_environment(Unit *unit, const ExecContext *c, char ***l) {
        char **i, **r = NULL;

        assert(c);
        assert(l);

        STRV_FOREACH(i, c->environment_files) {
                char *fn;
                int k;
                unsigned n;
                bool ignore = false;
                char **p;
                _cleanup_globfree_ glob_t pglob = {};

                fn = *i;

                if (fn[0] == '-') {
                        ignore = true;
                        fn++;
                }

                if (!path_is_absolute(fn)) {
                        if (ignore)
                                continue;

                        strv_free(r);
                        return -EINVAL;
                }

                /* Filename supports globbing, take all matching files */
                k = safe_glob(fn, 0, &pglob);
                if (k < 0) {
                        if (ignore)
                                continue;

                        strv_free(r);
                        return k;
                }

                /* When we don't match anything, -ENOENT should be returned */
                assert(pglob.gl_pathc > 0);

                for (n = 0; n < pglob.gl_pathc; n++) {
                        k = load_env_file(NULL, pglob.gl_pathv[n], NULL, &p);
                        if (k < 0) {
                                if (ignore)
                                        continue;

                                strv_free(r);
                                return k;
                        }
                        /* Log invalid environment variables with filename */
                        if (p) {
                                InvalidEnvInfo info = {
                                        .unit = unit,
                                        .path = pglob.gl_pathv[n]
                                };

                                p = strv_env_clean_with_callback(p, invalid_env, &info);
                        }

                        if (!r)
                                r = p;
                        else {
                                char **m;

                                m = strv_env_merge(2, r, p);
                                strv_free(r);
                                strv_free(p);
                                if (!m)
                                        return -ENOMEM;

                                r = m;
                        }
                }
        }

        *l = r;

        return 0;
}

static bool tty_may_match_dev_console(const char *tty) {
        _cleanup_free_ char *active = NULL;
        char *console;

        if (!tty)
                return true;

        tty = skip_dev_prefix(tty);

        /* trivial identity? */
        if (streq(tty, "console"))
                return true;

        console = resolve_dev_console(&active);
        /* if we could not resolve, assume it may */
        if (!console)
                return true;

        /* "tty0" means the active VC, so it may be the same sometimes */
        return streq(console, tty) || (streq(console, "tty0") && tty_is_vc(tty));
}

bool exec_context_may_touch_console(ExecContext *ec) {

        return (ec->tty_reset ||
                ec->tty_vhangup ||
                ec->tty_vt_disallocate ||
                is_terminal_input(ec->std_input) ||
                is_terminal_output(ec->std_output) ||
                is_terminal_output(ec->std_error)) &&
               tty_may_match_dev_console(exec_context_tty_path(ec));
}

static void strv_fprintf(FILE *f, char **l) {
        char **g;

        assert(f);

        STRV_FOREACH(g, l)
                fprintf(f, " %s", *g);
}

void exec_context_dump(ExecContext *c, FILE* f, const char *prefix) {
        ExecDirectoryType dt;
        char **e, **d;
        unsigned i;
        int r;

        assert(c);
        assert(f);

        prefix = strempty(prefix);

        fprintf(f,
                "%sUMask: %04o\n"
                "%sWorkingDirectory: %s\n"
                "%sRootDirectory: %s\n"
                "%sNonBlocking: %s\n"
                "%sPrivateTmp: %s\n"
                "%sPrivateDevices: %s\n"
                "%sProtectKernelTunables: %s\n"
                "%sProtectKernelModules: %s\n"
                "%sProtectControlGroups: %s\n"
                "%sPrivateNetwork: %s\n"
                "%sPrivateUsers: %s\n"
                "%sProtectHome: %s\n"
                "%sProtectSystem: %s\n"
                "%sMountAPIVFS: %s\n"
                "%sIgnoreSIGPIPE: %s\n"
                "%sMemoryDenyWriteExecute: %s\n"
                "%sRestrictRealtime: %s\n"
                "%sRestrictSUIDSGID: %s\n"
                "%sKeyringMode: %s\n",
                prefix, c->umask,
                prefix, c->working_directory ? c->working_directory : "/",
                prefix, c->root_directory ? c->root_directory : "/",
                prefix, yes_no(c->non_blocking),
                prefix, yes_no(c->private_tmp),
                prefix, yes_no(c->private_devices),
                prefix, yes_no(c->protect_kernel_tunables),
                prefix, yes_no(c->protect_kernel_modules),
                prefix, yes_no(c->protect_control_groups),
                prefix, yes_no(c->private_network),
                prefix, yes_no(c->private_users),
                prefix, protect_home_to_string(c->protect_home),
                prefix, protect_system_to_string(c->protect_system),
                prefix, yes_no(c->mount_apivfs),
                prefix, yes_no(c->ignore_sigpipe),
                prefix, yes_no(c->memory_deny_write_execute),
                prefix, yes_no(c->restrict_realtime),
                prefix, yes_no(c->restrict_suid_sgid),
                prefix, exec_keyring_mode_to_string(c->keyring_mode));

        if (c->root_image)
                fprintf(f, "%sRootImage: %s\n", prefix, c->root_image);

        STRV_FOREACH(e, c->environment)
                fprintf(f, "%sEnvironment: %s\n", prefix, *e);

        STRV_FOREACH(e, c->environment_files)
                fprintf(f, "%sEnvironmentFile: %s\n", prefix, *e);

        STRV_FOREACH(e, c->pass_environment)
                fprintf(f, "%sPassEnvironment: %s\n", prefix, *e);

        STRV_FOREACH(e, c->unset_environment)
                fprintf(f, "%sUnsetEnvironment: %s\n", prefix, *e);

        fprintf(f, "%sRuntimeDirectoryPreserve: %s\n", prefix, exec_preserve_mode_to_string(c->runtime_directory_preserve_mode));

        for (dt = 0; dt < _EXEC_DIRECTORY_TYPE_MAX; dt++) {
                fprintf(f, "%s%sMode: %04o\n", prefix, exec_directory_type_to_string(dt), c->directories[dt].mode);

                STRV_FOREACH(d, c->directories[dt].paths)
                        fprintf(f, "%s%s: %s\n", prefix, exec_directory_type_to_string(dt), *d);
        }

        if (c->nice_set)
                fprintf(f,
                        "%sNice: %i\n",
                        prefix, c->nice);

        if (c->oom_score_adjust_set)
                fprintf(f,
                        "%sOOMScoreAdjust: %i\n",
                        prefix, c->oom_score_adjust);

        for (i = 0; i < RLIM_NLIMITS; i++)
                if (c->rlimit[i]) {
                        fprintf(f, "%s%s: " RLIM_FMT "\n",
                                prefix, rlimit_to_string(i), c->rlimit[i]->rlim_max);
                        fprintf(f, "%s%sSoft: " RLIM_FMT "\n",
                                prefix, rlimit_to_string(i), c->rlimit[i]->rlim_cur);
                }

        if (c->ioprio_set) {
                _cleanup_free_ char *class_str = NULL;

                r = ioprio_class_to_string_alloc(IOPRIO_PRIO_CLASS(c->ioprio), &class_str);
                if (r >= 0)
                        fprintf(f, "%sIOSchedulingClass: %s\n", prefix, class_str);

                fprintf(f, "%sIOPriority: %lu\n", prefix, IOPRIO_PRIO_DATA(c->ioprio));
        }

        if (c->cpu_sched_set) {
                _cleanup_free_ char *policy_str = NULL;

                r = sched_policy_to_string_alloc(c->cpu_sched_policy, &policy_str);
                if (r >= 0)
                        fprintf(f, "%sCPUSchedulingPolicy: %s\n", prefix, policy_str);

                fprintf(f,
                        "%sCPUSchedulingPriority: %i\n"
                        "%sCPUSchedulingResetOnFork: %s\n",
                        prefix, c->cpu_sched_priority,
                        prefix, yes_no(c->cpu_sched_reset_on_fork));
        }

        if (c->cpuset) {
                fprintf(f, "%sCPUAffinity:", prefix);
                for (i = 0; i < c->cpuset_ncpus; i++)
                        if (CPU_ISSET_S(i, CPU_ALLOC_SIZE(c->cpuset_ncpus), c->cpuset))
                                fprintf(f, " %u", i);
                fputs("\n", f);
        }

        if (c->timer_slack_nsec != NSEC_INFINITY)
                fprintf(f, "%sTimerSlackNSec: "NSEC_FMT "\n", prefix, c->timer_slack_nsec);

        fprintf(f,
                "%sStandardInput: %s\n"
                "%sStandardOutput: %s\n"
                "%sStandardError: %s\n",
                prefix, exec_input_to_string(c->std_input),
                prefix, exec_output_to_string(c->std_output),
                prefix, exec_output_to_string(c->std_error));

        if (c->std_input == EXEC_INPUT_NAMED_FD)
                fprintf(f, "%sStandardInputFileDescriptorName: %s\n", prefix, c->stdio_fdname[STDIN_FILENO]);
        if (c->std_output == EXEC_OUTPUT_NAMED_FD)
                fprintf(f, "%sStandardOutputFileDescriptorName: %s\n", prefix, c->stdio_fdname[STDOUT_FILENO]);
        if (c->std_error == EXEC_OUTPUT_NAMED_FD)
                fprintf(f, "%sStandardErrorFileDescriptorName: %s\n", prefix, c->stdio_fdname[STDERR_FILENO]);

        if (c->std_input == EXEC_INPUT_FILE)
                fprintf(f, "%sStandardInputFile: %s\n", prefix, c->stdio_file[STDIN_FILENO]);
        if (c->std_output == EXEC_OUTPUT_FILE)
                fprintf(f, "%sStandardOutputFile: %s\n", prefix, c->stdio_file[STDOUT_FILENO]);
        if (c->std_error == EXEC_OUTPUT_FILE)
                fprintf(f, "%sStandardErrorFile: %s\n", prefix, c->stdio_file[STDERR_FILENO]);

        if (c->tty_path)
                fprintf(f,
                        "%sTTYPath: %s\n"
                        "%sTTYReset: %s\n"
                        "%sTTYVHangup: %s\n"
                        "%sTTYVTDisallocate: %s\n",
                        prefix, c->tty_path,
                        prefix, yes_no(c->tty_reset),
                        prefix, yes_no(c->tty_vhangup),
                        prefix, yes_no(c->tty_vt_disallocate));

        if (IN_SET(c->std_output,
                   EXEC_OUTPUT_SYSLOG,
                   EXEC_OUTPUT_KMSG,
                   EXEC_OUTPUT_JOURNAL,
                   EXEC_OUTPUT_SYSLOG_AND_CONSOLE,
                   EXEC_OUTPUT_KMSG_AND_CONSOLE,
                   EXEC_OUTPUT_JOURNAL_AND_CONSOLE) ||
            IN_SET(c->std_error,
                   EXEC_OUTPUT_SYSLOG,
                   EXEC_OUTPUT_KMSG,
                   EXEC_OUTPUT_JOURNAL,
                   EXEC_OUTPUT_SYSLOG_AND_CONSOLE,
                   EXEC_OUTPUT_KMSG_AND_CONSOLE,
                   EXEC_OUTPUT_JOURNAL_AND_CONSOLE)) {

                _cleanup_free_ char *fac_str = NULL, *lvl_str = NULL;

                r = log_facility_unshifted_to_string_alloc(c->syslog_priority >> 3, &fac_str);
                if (r >= 0)
                        fprintf(f, "%sSyslogFacility: %s\n", prefix, fac_str);

                r = log_level_to_string_alloc(LOG_PRI(c->syslog_priority), &lvl_str);
                if (r >= 0)
                        fprintf(f, "%sSyslogLevel: %s\n", prefix, lvl_str);
        }

        if (c->log_level_max >= 0) {
                _cleanup_free_ char *t = NULL;

                (void) log_level_to_string_alloc(c->log_level_max, &t);

                fprintf(f, "%sLogLevelMax: %s\n", prefix, strna(t));
        }

        if (c->n_log_extra_fields > 0) {
                size_t j;

                for (j = 0; j < c->n_log_extra_fields; j++) {
                        fprintf(f, "%sLogExtraFields: ", prefix);
                        fwrite(c->log_extra_fields[j].iov_base,
                               1, c->log_extra_fields[j].iov_len,
                               f);
                        fputc('\n', f);
                }
        }

        if (c->secure_bits) {
                _cleanup_free_ char *str = NULL;

                r = secure_bits_to_string_alloc(c->secure_bits, &str);
                if (r >= 0)
                        fprintf(f, "%sSecure Bits: %s\n", prefix, str);
        }

        if (c->capability_bounding_set != CAP_ALL) {
                _cleanup_free_ char *str = NULL;

                r = capability_set_to_string_alloc(c->capability_bounding_set, &str);
                if (r >= 0)
                        fprintf(f, "%sCapabilityBoundingSet: %s\n", prefix, str);
        }

        if (c->capability_ambient_set != 0) {
                _cleanup_free_ char *str = NULL;

                r = capability_set_to_string_alloc(c->capability_ambient_set, &str);
                if (r >= 0)
                        fprintf(f, "%sAmbientCapabilities: %s\n", prefix, str);
        }

        if (c->user)
                fprintf(f, "%sUser: %s\n", prefix, c->user);
        if (c->group)
                fprintf(f, "%sGroup: %s\n", prefix, c->group);

        fprintf(f, "%sDynamicUser: %s\n", prefix, yes_no(c->dynamic_user));

        if (!strv_isempty(c->supplementary_groups)) {
                fprintf(f, "%sSupplementaryGroups:", prefix);
                strv_fprintf(f, c->supplementary_groups);
                fputs("\n", f);
        }

        if (c->pam_name)
                fprintf(f, "%sPAMName: %s\n", prefix, c->pam_name);

        if (!strv_isempty(c->read_write_paths)) {
                fprintf(f, "%sReadWritePaths:", prefix);
                strv_fprintf(f, c->read_write_paths);
                fputs("\n", f);
        }

        if (!strv_isempty(c->read_only_paths)) {
                fprintf(f, "%sReadOnlyPaths:", prefix);
                strv_fprintf(f, c->read_only_paths);
                fputs("\n", f);
        }

        if (!strv_isempty(c->inaccessible_paths)) {
                fprintf(f, "%sInaccessiblePaths:", prefix);
                strv_fprintf(f, c->inaccessible_paths);
                fputs("\n", f);
        }

        if (c->n_bind_mounts > 0)
                for (i = 0; i < c->n_bind_mounts; i++) {
                        fprintf(f, "%s%s: %s:%s:%s\n", prefix,
                                c->bind_mounts[i].read_only ? "BindReadOnlyPaths" : "BindPaths",
                                c->bind_mounts[i].source,
                                c->bind_mounts[i].destination,
                                c->bind_mounts[i].recursive ? "rbind" : "norbind");
                }

        if (c->utmp_id)
                fprintf(f,
                        "%sUtmpIdentifier: %s\n",
                        prefix, c->utmp_id);

        if (c->selinux_context)
                fprintf(f,
                        "%sSELinuxContext: %s%s\n",
                        prefix, c->selinux_context_ignore ? "-" : "", c->selinux_context);

        if (c->apparmor_profile)
                fprintf(f,
                        "%sAppArmorProfile: %s%s\n",
                        prefix, c->apparmor_profile_ignore ? "-" : "", c->apparmor_profile);

        if (c->smack_process_label)
                fprintf(f,
                        "%sSmackProcessLabel: %s%s\n",
                        prefix, c->smack_process_label_ignore ? "-" : "", c->smack_process_label);

        if (c->personality != PERSONALITY_INVALID)
                fprintf(f,
                        "%sPersonality: %s\n",
                        prefix, strna(personality_to_string(c->personality)));

        fprintf(f,
                "%sLockPersonality: %s\n",
                prefix, yes_no(c->lock_personality));

        if (c->syscall_filter) {
#if HAVE_SECCOMP
                Iterator j;
                void *id, *val;
                bool first = true;
#endif

                fprintf(f,
                        "%sSystemCallFilter: ",
                        prefix);

                if (!c->syscall_whitelist)
                        fputc('~', f);

#if HAVE_SECCOMP
                HASHMAP_FOREACH_KEY(val, id, c->syscall_filter, j) {
                        _cleanup_free_ char *name = NULL;
                        const char *errno_name = NULL;
                        int num = PTR_TO_INT(val);

                        if (first)
                                first = false;
                        else
                                fputc(' ', f);

                        name = seccomp_syscall_resolve_num_arch(SCMP_ARCH_NATIVE, PTR_TO_INT(id) - 1);
                        fputs(strna(name), f);

                        if (num >= 0) {
                                errno_name = errno_to_name(num);
                                if (errno_name)
                                        fprintf(f, ":%s", errno_name);
                                else
                                        fprintf(f, ":%d", num);
                        }
                }
#endif

                fputc('\n', f);
        }

        if (c->syscall_archs) {
#if HAVE_SECCOMP
                Iterator j;
                void *id;
#endif

                fprintf(f,
                        "%sSystemCallArchitectures:",
                        prefix);

#if HAVE_SECCOMP
                SET_FOREACH(id, c->syscall_archs, j)
                        fprintf(f, " %s", strna(seccomp_arch_to_string(PTR_TO_UINT32(id) - 1)));
#endif
                fputc('\n', f);
        }

        if (exec_context_restrict_namespaces_set(c)) {
                _cleanup_free_ char *s = NULL;

                r = namespace_flag_to_string_many(c->restrict_namespaces, &s);
                if (r >= 0)
                        fprintf(f, "%sRestrictNamespaces: %s\n",
                                prefix, s);
        }

        if (c->syscall_errno > 0) {
                const char *errno_name;

                fprintf(f, "%sSystemCallErrorNumber: ", prefix);

                errno_name = errno_to_name(c->syscall_errno);
                if (errno_name)
                        fprintf(f, "%s\n", errno_name);
                else
                        fprintf(f, "%d\n", c->syscall_errno);
        }

        if (c->apparmor_profile)
                fprintf(f,
                        "%sAppArmorProfile: %s%s\n",
                        prefix, c->apparmor_profile_ignore ? "-" : "", c->apparmor_profile);
}

bool exec_context_maintains_privileges(ExecContext *c) {
        assert(c);

        /* Returns true if the process forked off would run under
         * an unchanged UID or as root. */

        if (!c->user)
                return true;

        if (streq(c->user, "root") || streq(c->user, "0"))
                return true;

        return false;
}

int exec_context_get_effective_ioprio(ExecContext *c) {
        int p;

        assert(c);

        if (c->ioprio_set)
                return c->ioprio;

        p = ioprio_get(IOPRIO_WHO_PROCESS, 0);
        if (p < 0)
                return IOPRIO_PRIO_VALUE(IOPRIO_CLASS_BE, 4);

        return p;
}

void exec_context_free_log_extra_fields(ExecContext *c) {
        size_t l;

        assert(c);

        for (l = 0; l < c->n_log_extra_fields; l++)
                free(c->log_extra_fields[l].iov_base);
        c->log_extra_fields = mfree(c->log_extra_fields);
        c->n_log_extra_fields = 0;
}

void exec_status_start(ExecStatus *s, pid_t pid) {
        assert(s);

        zero(*s);
        s->pid = pid;
        dual_timestamp_get(&s->start_timestamp);
}

void exec_status_exit(ExecStatus *s, ExecContext *context, pid_t pid, int code, int status) {
        assert(s);

        if (s->pid && s->pid != pid)
                zero(*s);

        s->pid = pid;
        dual_timestamp_get(&s->exit_timestamp);

        s->code = code;
        s->status = status;

        if (context) {
                if (context->utmp_id)
                        utmp_put_dead_process(context->utmp_id, pid, code, status);

                exec_context_tty_reset(context, NULL);
        }
}

void exec_status_dump(ExecStatus *s, FILE *f, const char *prefix) {
        char buf[FORMAT_TIMESTAMP_MAX];

        assert(s);
        assert(f);

        if (s->pid <= 0)
                return;

        prefix = strempty(prefix);

        fprintf(f,
                "%sPID: "PID_FMT"\n",
                prefix, s->pid);

        if (dual_timestamp_is_set(&s->start_timestamp))
                fprintf(f,
                        "%sStart Timestamp: %s\n",
                        prefix, format_timestamp(buf, sizeof(buf), s->start_timestamp.realtime));

        if (dual_timestamp_is_set(&s->exit_timestamp))
                fprintf(f,
                        "%sExit Timestamp: %s\n"
                        "%sExit Code: %s\n"
                        "%sExit Status: %i\n",
                        prefix, format_timestamp(buf, sizeof(buf), s->exit_timestamp.realtime),
                        prefix, sigchld_code_to_string(s->code),
                        prefix, s->status);
}

char *exec_command_line(char **argv) {
        size_t k;
        char *n, *p, **a;
        bool first = true;

        assert(argv);

        k = 1;
        STRV_FOREACH(a, argv)
                k += strlen(*a)+3;

        n = new(char, k);
        if (!n)
                return NULL;

        p = n;
        STRV_FOREACH(a, argv) {

                if (!first)
                        *(p++) = ' ';
                else
                        first = false;

                if (strpbrk(*a, WHITESPACE)) {
                        *(p++) = '\'';
                        p = stpcpy(p, *a);
                        *(p++) = '\'';
                } else
                        p = stpcpy(p, *a);

        }

        *p = 0;

        /* FIXME: this doesn't really handle arguments that have
         * spaces and ticks in them */

        return n;
}

void exec_command_dump(ExecCommand *c, FILE *f, const char *prefix) {
        _cleanup_free_ char *cmd = NULL;
        const char *prefix2;

        assert(c);
        assert(f);

        prefix = strempty(prefix);
        prefix2 = strjoina(prefix, "\t");

        cmd = exec_command_line(c->argv);
        fprintf(f,
                "%sCommand Line: %s\n",
                prefix, cmd ? cmd : strerror(ENOMEM));

        exec_status_dump(&c->exec_status, f, prefix2);
}

void exec_command_dump_list(ExecCommand *c, FILE *f, const char *prefix) {
        assert(f);

        prefix = strempty(prefix);

        LIST_FOREACH(command, c, c)
                exec_command_dump(c, f, prefix);
}

void exec_command_append_list(ExecCommand **l, ExecCommand *e) {
        ExecCommand *end;

        assert(l);
        assert(e);

        if (*l) {
                /* It's kind of important, that we keep the order here */
                LIST_FIND_TAIL(command, *l, end);
                LIST_INSERT_AFTER(command, *l, end, e);
        } else
              *l = e;
}

int exec_command_set(ExecCommand *c, const char *path, ...) {
        va_list ap;
        char **l, *p;

        assert(c);
        assert(path);

        va_start(ap, path);
        l = strv_new_ap(path, ap);
        va_end(ap);

        if (!l)
                return -ENOMEM;

        p = strdup(path);
        if (!p) {
                strv_free(l);
                return -ENOMEM;
        }

        free(c->path);
        c->path = p;

        strv_free(c->argv);
        c->argv = l;

        return 0;
}

int exec_command_append(ExecCommand *c, const char *path, ...) {
        _cleanup_strv_free_ char **l = NULL;
        va_list ap;
        int r;

        assert(c);
        assert(path);

        va_start(ap, path);
        l = strv_new_ap(path, ap);
        va_end(ap);

        if (!l)
                return -ENOMEM;

        r = strv_extend_strv(&c->argv, l, false);
        if (r < 0)
                return r;

        return 0;
}


static int exec_runtime_allocate(ExecRuntime **rt) {

        if (*rt)
                return 0;

        *rt = new0(ExecRuntime, 1);
        if (!*rt)
                return -ENOMEM;

        (*rt)->n_ref = 1;
        (*rt)->netns_storage_socket[0] = (*rt)->netns_storage_socket[1] = -1;

        return 0;
}

int exec_runtime_make(ExecRuntime **rt, ExecContext *c, const char *id) {
        int r;

        assert(rt);
        assert(c);
        assert(id);

        if (*rt)
                return 1;

        if (!c->private_network && !c->private_tmp)
                return 0;

        r = exec_runtime_allocate(rt);
        if (r < 0)
                return r;

        if (c->private_network && (*rt)->netns_storage_socket[0] < 0) {
                if (socketpair(AF_UNIX, SOCK_DGRAM|SOCK_CLOEXEC, 0, (*rt)->netns_storage_socket) < 0)
                        return -errno;
        }

        if (c->private_tmp && !(*rt)->tmp_dir) {
                r = setup_tmp_dirs(id, &(*rt)->tmp_dir, &(*rt)->var_tmp_dir);
                if (r < 0)
                        return r;
        }

        return 1;
}

ExecRuntime *exec_runtime_ref(ExecRuntime *r) {
        assert(r);
        assert(r->n_ref > 0);

        r->n_ref++;
        return r;
}

ExecRuntime *exec_runtime_unref(ExecRuntime *r) {

        if (!r)
                return NULL;

        assert(r->n_ref > 0);

        r->n_ref--;
        if (r->n_ref > 0)
                return NULL;

        free(r->tmp_dir);
        free(r->var_tmp_dir);
        safe_close_pair(r->netns_storage_socket);
        return mfree(r);
}

int exec_runtime_serialize(Unit *u, ExecRuntime *rt, FILE *f, FDSet *fds) {
        assert(u);
        assert(f);
        assert(fds);

        if (!rt)
                return 0;

        if (rt->tmp_dir)
                unit_serialize_item(u, f, "tmp-dir", rt->tmp_dir);

        if (rt->var_tmp_dir)
                unit_serialize_item(u, f, "var-tmp-dir", rt->var_tmp_dir);

        if (rt->netns_storage_socket[0] >= 0) {
                int copy;

                copy = fdset_put_dup(fds, rt->netns_storage_socket[0]);
                if (copy < 0)
                        return copy;

                unit_serialize_item_format(u, f, "netns-socket-0", "%i", copy);
        }

        if (rt->netns_storage_socket[1] >= 0) {
                int copy;

                copy = fdset_put_dup(fds, rt->netns_storage_socket[1]);
                if (copy < 0)
                        return copy;

                unit_serialize_item_format(u, f, "netns-socket-1", "%i", copy);
        }

        return 0;
}

int exec_runtime_deserialize_item(Unit *u, ExecRuntime **rt, const char *key, const char *value, FDSet *fds) {
        int r;

        assert(rt);
        assert(key);
        assert(value);

        if (streq(key, "tmp-dir")) {
                char *copy;

                r = exec_runtime_allocate(rt);
                if (r < 0)
                        return log_oom();

                copy = strdup(value);
                if (!copy)
                        return log_oom();

                free((*rt)->tmp_dir);
                (*rt)->tmp_dir = copy;

        } else if (streq(key, "var-tmp-dir")) {
                char *copy;

                r = exec_runtime_allocate(rt);
                if (r < 0)
                        return log_oom();

                copy = strdup(value);
                if (!copy)
                        return log_oom();

                free((*rt)->var_tmp_dir);
                (*rt)->var_tmp_dir = copy;

        } else if (streq(key, "netns-socket-0")) {
                int fd;

                r = exec_runtime_allocate(rt);
                if (r < 0)
                        return log_oom();

                if (safe_atoi(value, &fd) < 0 || !fdset_contains(fds, fd))
                        log_unit_debug(u, "Failed to parse netns socket value: %s", value);
                else {
                        safe_close((*rt)->netns_storage_socket[0]);
                        (*rt)->netns_storage_socket[0] = fdset_remove(fds, fd);
                }
        } else if (streq(key, "netns-socket-1")) {
                int fd;

                r = exec_runtime_allocate(rt);
                if (r < 0)
                        return log_oom();

                if (safe_atoi(value, &fd) < 0 || !fdset_contains(fds, fd))
                        log_unit_debug(u, "Failed to parse netns socket value: %s", value);
                else {
                        safe_close((*rt)->netns_storage_socket[1]);
                        (*rt)->netns_storage_socket[1] = fdset_remove(fds, fd);
                }
        } else
                return 0;

        return 1;
}

static void *remove_tmpdir_thread(void *p) {
        _cleanup_free_ char *path = p;

        (void) rm_rf(path, REMOVE_ROOT|REMOVE_PHYSICAL);
        return NULL;
}

void exec_runtime_destroy(ExecRuntime *rt) {
        int r;

        if (!rt)
                return;

        /* If there are multiple users of this, let's leave the stuff around */
        if (rt->n_ref > 1)
                return;

        if (rt->tmp_dir) {
                log_debug("Spawning thread to nuke %s", rt->tmp_dir);

                r = asynchronous_job(remove_tmpdir_thread, rt->tmp_dir);
                if (r < 0) {
                        log_warning_errno(r, "Failed to nuke %s: %m", rt->tmp_dir);
                        free(rt->tmp_dir);
                }

                rt->tmp_dir = NULL;
        }

        if (rt->var_tmp_dir) {
                log_debug("Spawning thread to nuke %s", rt->var_tmp_dir);

                r = asynchronous_job(remove_tmpdir_thread, rt->var_tmp_dir);
                if (r < 0) {
                        log_warning_errno(r, "Failed to nuke %s: %m", rt->var_tmp_dir);
                        free(rt->var_tmp_dir);
                }

                rt->var_tmp_dir = NULL;
        }

        safe_close_pair(rt->netns_storage_socket);
}

static const char* const exec_input_table[_EXEC_INPUT_MAX] = {
        [EXEC_INPUT_NULL] = "null",
        [EXEC_INPUT_TTY] = "tty",
        [EXEC_INPUT_TTY_FORCE] = "tty-force",
        [EXEC_INPUT_TTY_FAIL] = "tty-fail",
        [EXEC_INPUT_SOCKET] = "socket",
        [EXEC_INPUT_NAMED_FD] = "fd",
        [EXEC_INPUT_DATA] = "data",
        [EXEC_INPUT_FILE] = "file",
};

DEFINE_STRING_TABLE_LOOKUP(exec_input, ExecInput);

static const char* const exec_output_table[_EXEC_OUTPUT_MAX] = {
        [EXEC_OUTPUT_INHERIT] = "inherit",
        [EXEC_OUTPUT_NULL] = "null",
        [EXEC_OUTPUT_TTY] = "tty",
        [EXEC_OUTPUT_SYSLOG] = "syslog",
        [EXEC_OUTPUT_SYSLOG_AND_CONSOLE] = "syslog+console",
        [EXEC_OUTPUT_KMSG] = "kmsg",
        [EXEC_OUTPUT_KMSG_AND_CONSOLE] = "kmsg+console",
        [EXEC_OUTPUT_JOURNAL] = "journal",
        [EXEC_OUTPUT_JOURNAL_AND_CONSOLE] = "journal+console",
        [EXEC_OUTPUT_SOCKET] = "socket",
        [EXEC_OUTPUT_NAMED_FD] = "fd",
        [EXEC_OUTPUT_FILE] = "file",
};

DEFINE_STRING_TABLE_LOOKUP(exec_output, ExecOutput);

static const char* const exec_utmp_mode_table[_EXEC_UTMP_MODE_MAX] = {
        [EXEC_UTMP_INIT] = "init",
        [EXEC_UTMP_LOGIN] = "login",
        [EXEC_UTMP_USER] = "user",
};

DEFINE_STRING_TABLE_LOOKUP(exec_utmp_mode, ExecUtmpMode);

static const char* const exec_preserve_mode_table[_EXEC_PRESERVE_MODE_MAX] = {
        [EXEC_PRESERVE_NO] = "no",
        [EXEC_PRESERVE_YES] = "yes",
        [EXEC_PRESERVE_RESTART] = "restart",
};

DEFINE_STRING_TABLE_LOOKUP_WITH_BOOLEAN(exec_preserve_mode, ExecPreserveMode, EXEC_PRESERVE_YES);

static const char* const exec_directory_type_table[_EXEC_DIRECTORY_TYPE_MAX] = {
        [EXEC_DIRECTORY_RUNTIME] = "RuntimeDirectory",
        [EXEC_DIRECTORY_STATE] = "StateDirectory",
        [EXEC_DIRECTORY_CACHE] = "CacheDirectory",
        [EXEC_DIRECTORY_LOGS] = "LogsDirectory",
        [EXEC_DIRECTORY_CONFIGURATION] = "ConfigurationDirectory",
};

DEFINE_STRING_TABLE_LOOKUP(exec_directory_type, ExecDirectoryType);

static const char* const exec_keyring_mode_table[_EXEC_KEYRING_MODE_MAX] = {
        [EXEC_KEYRING_INHERIT] = "inherit",
        [EXEC_KEYRING_PRIVATE] = "private",
        [EXEC_KEYRING_SHARED] = "shared",
};

DEFINE_STRING_TABLE_LOOKUP(exec_keyring_mode, ExecKeyringMode);<|MERGE_RESOLUTION|>--- conflicted
+++ resolved
@@ -2521,7 +2521,6 @@
                         r = log_unit_error_errno(u, errno, "Failed to link user keyring into session keyring: %m");
                         goto out;
                 }
-<<<<<<< HEAD
         }
 
         /* Restore uid/gid back */
@@ -2537,23 +2536,6 @@
                         return log_unit_error_errno(u, errno, "Failed to change GID back for user keyring: %m");
         }
 
-=======
-        }
-
-        /* Restore uid/gid back */
-        if (uid_is_valid(uid) && uid != saved_uid) {
-                if (setreuid(saved_uid, -1) < 0) {
-                        r = log_unit_error_errno(u, errno, "Failed to change UID back for user keyring: %m");
-                        goto out;
-                }
-        }
-
-        if (gid_is_valid(gid) && gid != saved_gid) {
-                if (setregid(saved_gid, -1) < 0)
-                        return log_unit_error_errno(u, errno, "Failed to change GID back for user keyring: %m");
-        }
-
->>>>>>> 10144981
         /* Populate they keyring with the invocation ID by default, as original saved_uid. */
         if (!sd_id128_is_null(u->invocation_id)) {
                 key_serial_t key;
@@ -2574,17 +2556,10 @@
         /* no extra logging, as only the first already reported error matters */
         if (getuid() != saved_uid)
                 (void) setreuid(saved_uid, -1);
-<<<<<<< HEAD
 
         if (getgid() != saved_gid)
                 (void) setregid(saved_gid, -1);
 
-=======
-
-        if (getgid() != saved_gid)
-                (void) setregid(saved_gid, -1);
-
->>>>>>> 10144981
         return r;
 }
 
