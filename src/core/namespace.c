--- conflicted
+++ resolved
@@ -152,13 +152,9 @@
         { "/lib",                READONLY,     true  },
         { "/lib64",              READONLY,     true  },
         { "/bin",                READONLY,     true  },
-<<<<<<< HEAD
-        { "/sbin",               READONLY,     true  },
-=======
 #  if HAVE_SPLIT_BIN
         { "/sbin",               READONLY,     true  },
 #  endif
->>>>>>> b83d61ac
 #endif
 };
 
@@ -172,13 +168,9 @@
         { "/lib",                READONLY,     true  },
         { "/lib64",              READONLY,     true  },
         { "/bin",                READONLY,     true  },
-<<<<<<< HEAD
-        { "/sbin",               READONLY,     true  },
-=======
 #  if HAVE_SPLIT_BIN
         { "/sbin",               READONLY,     true  },
 #  endif
->>>>>>> b83d61ac
 #endif
 };
 
