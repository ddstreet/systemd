/*-*- Mode: C; c-basic-offset: 8; indent-tabs-mode: nil -*-*/

/***
  This file is part of systemd.

  Copyright 2010 Lennart Poettering

  systemd is free software; you can redistribute it and/or modify it
  under the terms of the GNU Lesser General Public License as published by
  the Free Software Foundation; either version 2.1 of the License, or
  (at your option) any later version.

  systemd is distributed in the hope that it will be useful, but
  WITHOUT ANY WARRANTY; without even the implied warranty of
  MERCHANTABILITY or FITNESS FOR A PARTICULAR PURPOSE. See the GNU
  Lesser General Public License for more details.

  You should have received a copy of the GNU Lesser General Public License
  along with systemd; If not, see <http://www.gnu.org/licenses/>.
***/

#include <errno.h>
#include <sys/mount.h>
#include <string.h>
#include <stdio.h>
#include <unistd.h>
#include <sys/stat.h>
#include <sched.h>
#include <linux/fs.h>

#include "strv.h"
#include "util.h"
#include "path-util.h"
#include "missing.h"
#include "loopback-setup.h"
#include "dev-setup.h"
#include "selinux-util.h"
#include "namespace.h"
#include "mkdir.h"

typedef enum MountMode {
        /* This is ordered by priority! */
        INACCESSIBLE,
        READONLY,
        PRIVATE_TMP,
        PRIVATE_VAR_TMP,
        PRIVATE_DEV,
        PRIVATE_BUS_ENDPOINT,
        READWRITE
} MountMode;

typedef struct BindMount {
        const char *path;
        MountMode mode;
        bool done;
        bool ignore;
} BindMount;

static int append_mounts(BindMount **p, char **strv, MountMode mode) {
        char **i;

        assert(p);

        STRV_FOREACH(i, strv) {

                (*p)->ignore = false;
                (*p)->done = false;

                if ((mode == INACCESSIBLE || mode == READONLY || mode == READWRITE) && (*i)[0] == '-') {
                        (*p)->ignore = true;
                        (*i)++;
                }

                if (!path_is_absolute(*i))
                        return -EINVAL;

                (*p)->path = *i;
                (*p)->mode = mode;
                (*p)++;
        }

        return 0;
}

static int mount_path_compare(const void *a, const void *b) {
        const BindMount *p = a, *q = b;
        int d;

        d = path_compare(p->path, q->path);

<<<<<<< HEAD
        if (!d) {
=======
        if (d == 0) {
>>>>>>> df30ea52
                /* If the paths are equal, check the mode */
                if (p->mode < q->mode)
                        return -1;

                if (p->mode > q->mode)
                        return 1;

                return 0;
        }

        /* If the paths are not equal, then order prefixes first */
        return d;
}

static void drop_duplicates(BindMount *m, unsigned *n) {
        BindMount *f, *t, *previous;

        assert(m);
        assert(n);

        for (f = m, t = m, previous = NULL; f < m+*n; f++) {

                /* The first one wins */
                if (previous && path_equal(f->path, previous->path))
                        continue;

                *t = *f;

                previous = t;

                t++;
        }

        *n = t - m;
}

static int mount_dev(BindMount *m) {
        static const char devnodes[] =
                "/dev/null\0"
                "/dev/zero\0"
                "/dev/full\0"
                "/dev/random\0"
                "/dev/urandom\0"
                "/dev/tty\0";

        char temporary_mount[] = "/tmp/namespace-dev-XXXXXX";
        const char *d, *dev = NULL, *devpts = NULL, *devshm = NULL, *devhugepages = NULL, *devmqueue = NULL, *devlog = NULL, *devptmx = NULL;
        _cleanup_umask_ mode_t u;
        int r;

        assert(m);

        u = umask(0000);

        if (!mkdtemp(temporary_mount))
                return -errno;

        dev = strjoina(temporary_mount, "/dev");
        (void) mkdir(dev, 0755);
        if (mount("tmpfs", dev, "tmpfs", MS_NOSUID|MS_STRICTATIME, "mode=755") < 0) {
                r = -errno;
                goto fail;
        }

        devpts = strjoina(temporary_mount, "/dev/pts");
        (void) mkdir(devpts, 0755);
        if (mount("/dev/pts", devpts, NULL, MS_BIND, NULL) < 0) {
                r = -errno;
                goto fail;
        }

        devptmx = strjoina(temporary_mount, "/dev/ptmx");
        if (symlink("pts/ptmx", devptmx) < 0) {
                r = -errno;
                goto fail;
        }

        devshm = strjoina(temporary_mount, "/dev/shm");
        (void) mkdir(devshm, 01777);
        r = mount("/dev/shm", devshm, NULL, MS_BIND, NULL);
        if (r < 0) {
                r = -errno;
                goto fail;
        }

        devmqueue = strjoina(temporary_mount, "/dev/mqueue");
        (void) mkdir(devmqueue, 0755);
        (void) mount("/dev/mqueue", devmqueue, NULL, MS_BIND, NULL);

        devhugepages = strjoina(temporary_mount, "/dev/hugepages");
        (void) mkdir(devhugepages, 0755);
        (void) mount("/dev/hugepages", devhugepages, NULL, MS_BIND, NULL);

        devlog = strjoina(temporary_mount, "/dev/log");
        (void) symlink("/run/systemd/journal/dev-log", devlog);

        NULSTR_FOREACH(d, devnodes) {
                _cleanup_free_ char *dn = NULL;
                struct stat st;

                r = stat(d, &st);
                if (r < 0) {

                        if (errno == ENOENT)
                                continue;

                        r = -errno;
                        goto fail;
                }

                if (!S_ISBLK(st.st_mode) &&
                    !S_ISCHR(st.st_mode)) {
                        r = -EINVAL;
                        goto fail;
                }

                if (st.st_rdev == 0)
                        continue;

                dn = strappend(temporary_mount, d);
                if (!dn) {
                        r = -ENOMEM;
                        goto fail;
                }

                mac_selinux_create_file_prepare(d, st.st_mode);
                r = mknod(dn, st.st_mode, st.st_rdev);
                mac_selinux_create_file_clear();

                if (r < 0) {
                        r = -errno;
                        goto fail;
                }
        }

        dev_setup(temporary_mount, UID_INVALID, GID_INVALID);

        /* Create the /dev directory if missing. It is more likely to be
         * missing when the service is started with RootDirectory. This is
         * consistent with mount units creating the mount points when missing.
         */
        (void) mkdir_p_label(m->path, 0755);

        if (mount(dev, m->path, NULL, MS_MOVE, NULL) < 0) {
                r = -errno;
                goto fail;
        }

        rmdir(dev);
        rmdir(temporary_mount);

        return 0;

fail:
        if (devpts)
                umount(devpts);

        if (devshm)
                umount(devshm);

        if (devhugepages)
                umount(devhugepages);

        if (devmqueue)
                umount(devmqueue);

        umount(dev);
        rmdir(dev);
        rmdir(temporary_mount);

        return r;
}

static int mount_kdbus(BindMount *m) {

        char temporary_mount[] = "/tmp/kdbus-dev-XXXXXX";
        _cleanup_free_ char *basepath = NULL;
        _cleanup_umask_ mode_t u;
        char *busnode = NULL, *root;
        struct stat st;
        int r;

        assert(m);

        u = umask(0000);

        if (!mkdtemp(temporary_mount))
                return log_error_errno(errno, "Failed create temp dir: %m");

        root = strjoina(temporary_mount, "/kdbus");
        (void) mkdir(root, 0755);
        if (mount("tmpfs", root, "tmpfs", MS_NOSUID|MS_STRICTATIME, "mode=777") < 0) {
                r = -errno;
                goto fail;
        }

        /* create a new /dev/null dev node copy so we have some fodder to
         * bind-mount the custom endpoint over. */
        if (stat("/dev/null", &st) < 0) {
                log_error_errno(errno, "Failed to stat /dev/null: %m");
                r = -errno;
                goto fail;
        }

        busnode = strjoina(root, "/bus");
        if (mknod(busnode, (st.st_mode & ~07777) | 0600, st.st_rdev) < 0) {
                log_error_errno(errno, "mknod() for %s failed: %m", busnode);
                r = -errno;
                goto fail;
        }

        r = mount(m->path, busnode, NULL, MS_BIND, NULL);
        if (r < 0) {
                log_error_errno(errno, "bind mount of %s failed: %m", m->path);
                r = -errno;
                goto fail;
        }

        basepath = dirname_malloc(m->path);
        if (!basepath) {
                r = -ENOMEM;
                goto fail;
        }

        if (mount(root, basepath, NULL, MS_MOVE, NULL) < 0) {
                log_error_errno(errno, "bind mount of %s failed: %m", basepath);
                r = -errno;
                goto fail;
        }

        rmdir(temporary_mount);
        return 0;

fail:
        if (busnode) {
                umount(busnode);
                unlink(busnode);
        }

        umount(root);
        rmdir(root);
        rmdir(temporary_mount);

        return r;
}

static int apply_mount(
                BindMount *m,
                const char *tmp_dir,
                const char *var_tmp_dir) {

        const char *what;
        int r;

        assert(m);

        switch (m->mode) {

        case INACCESSIBLE:

                /* First, get rid of everything that is below if there
                 * is anything... Then, overmount it with an
                 * inaccessible directory. */
                umount_recursive(m->path, 0);

                what = "/run/systemd/inaccessible";
                break;

        case READONLY:
        case READWRITE:
                /* Nothing to mount here, we just later toggle the
                 * MS_RDONLY bit for the mount point */
                return 0;

        case PRIVATE_TMP:
                what = tmp_dir;
                break;

        case PRIVATE_VAR_TMP:
                what = var_tmp_dir;
                break;

        case PRIVATE_DEV:
                return mount_dev(m);

        case PRIVATE_BUS_ENDPOINT:
                return mount_kdbus(m);

        default:
                assert_not_reached("Unknown mode");
        }

        assert(what);

        r = mount(what, m->path, NULL, MS_BIND|MS_REC, NULL);
        if (r >= 0)
                log_debug("Successfully mounted %s to %s", what, m->path);
        else if (m->ignore && errno == ENOENT)
                return 0;

        return r;
}

static int make_read_only(BindMount *m) {
        int r;

        assert(m);

        if (IN_SET(m->mode, INACCESSIBLE, READONLY))
                r = bind_remount_recursive(m->path, true);
        else if (IN_SET(m->mode, READWRITE, PRIVATE_TMP, PRIVATE_VAR_TMP, PRIVATE_DEV))
                r = bind_remount_recursive(m->path, false);
        else
                r = 0;

        if (m->ignore && r == -ENOENT)
                return 0;

        return r;
}

int setup_namespace(
                const char* root_directory,
                char** read_write_dirs,
                char** read_only_dirs,
                char** inaccessible_dirs,
                const char* tmp_dir,
                const char* var_tmp_dir,
                const char* bus_endpoint_path,
                bool private_dev,
                ProtectHome protect_home,
                ProtectSystem protect_system,
                unsigned long mount_flags) {

        BindMount *m, *mounts = NULL;
        unsigned n;
        int r = 0;

        if (mount_flags == 0)
                mount_flags = MS_SHARED;

        if (unshare(CLONE_NEWNS) < 0)
                return -errno;

        n = !!tmp_dir + !!var_tmp_dir + !!bus_endpoint_path +
                strv_length(read_write_dirs) +
                strv_length(read_only_dirs) +
                strv_length(inaccessible_dirs) +
                private_dev +
                (protect_home != PROTECT_HOME_NO ? 3 : 0) +
                (protect_system != PROTECT_SYSTEM_NO ? 6 : 0) +
                (protect_system == PROTECT_SYSTEM_FULL ? 1 : 0);

        if (n > 0) {
                m = mounts = (BindMount *) alloca0(n * sizeof(BindMount));
                r = append_mounts(&m, read_write_dirs, READWRITE);
                if (r < 0)
                        return r;

                r = append_mounts(&m, read_only_dirs, READONLY);
                if (r < 0)
                        return r;

                r = append_mounts(&m, inaccessible_dirs, INACCESSIBLE);
                if (r < 0)
                        return r;

                if (tmp_dir) {
                        m->path = prefix_roota(root_directory, "/tmp");
                        m->mode = PRIVATE_TMP;
                        m++;
                }

                if (var_tmp_dir) {
                        m->path = prefix_roota(root_directory, "/var/tmp");
                        m->mode = PRIVATE_VAR_TMP;
                        m++;
                }

                if (private_dev) {
                        m->path = prefix_roota(root_directory, "/dev");
                        m->mode = PRIVATE_DEV;
                        m++;
                }

                if (bus_endpoint_path) {
                        m->path = prefix_roota(root_directory, bus_endpoint_path);
                        m->mode = PRIVATE_BUS_ENDPOINT;
                        m++;
                }

                if (protect_home != PROTECT_HOME_NO) {
                        const char *home_dir, *run_user_dir, *root_dir;

                        home_dir = prefix_roota(root_directory, "/home");
                        home_dir = strjoina("-", home_dir);
                        run_user_dir = prefix_roota(root_directory, "/run/user");
                        run_user_dir = strjoina("-", run_user_dir);
                        root_dir = prefix_roota(root_directory, "/root");
                        root_dir = strjoina("-", root_dir);

                        r = append_mounts(&m, STRV_MAKE(home_dir, run_user_dir, root_dir),
                                protect_home == PROTECT_HOME_READ_ONLY ? READONLY : INACCESSIBLE);
                        if (r < 0)
                                return r;
                }

                if (protect_system != PROTECT_SYSTEM_NO) {
<<<<<<< HEAD
                        r = append_mounts(&m, protect_system == PROTECT_SYSTEM_FULL ? STRV_MAKE("/usr", "/bin", "/sbin", "/lib", "-/lib64", "-/boot", "/etc") : STRV_MAKE("/usr", "/bin", "/sbin", "/lib", "-/lib64", "-/boot"), READONLY);
=======
                        const char *usr_dir, *boot_dir, *etc_dir;
                        const char *bin_dir, *sbin_dir, *lib_dir, *lib64_dir;

                        usr_dir = prefix_roota(root_directory, "/home");
                        boot_dir = prefix_roota(root_directory, "/boot");
                        boot_dir = strjoina("-", boot_dir);
                        etc_dir = prefix_roota(root_directory, "/etc");
                        bin_dir = prefix_roota(root_directory, "/bin");
                        sbin_dir = prefix_roota(root_directory, "/sbin");
                        lib_dir = prefix_roota(root_directory, "/lib");
                        lib64_dir = prefix_roota(root_directory, "/lib64");
                        lib64_dir = strjoina("-", lib64_dir);

                        r = append_mounts(&m, protect_system == PROTECT_SYSTEM_FULL
                                ? STRV_MAKE(usr_dir, boot_dir, etc_dir, bin_dir, sbin_dir, lib_dir, lib64_dir)
                                : STRV_MAKE(usr_dir, boot_dir, bin_dir, sbin_dir, lib_dir, lib64_dir), READONLY);
>>>>>>> df30ea52
                        if (r < 0)
                                return r;
                }

                assert(mounts + n == m);

                qsort(mounts, n, sizeof(BindMount), mount_path_compare);
                drop_duplicates(mounts, &n);
        }

        if (n > 0 || root_directory) {
                /* Remount / as SLAVE so that nothing now mounted in the namespace
                   shows up in the parent */
                if (mount(NULL, "/", NULL, MS_SLAVE|MS_REC, NULL) < 0)
                        return -errno;
        }

        if (root_directory) {
                /* Turn directory into bind mount */
                if (mount(root_directory, root_directory, NULL, MS_BIND|MS_REC, NULL) < 0)
                        return -errno;
        }

        if (n > 0) {
                for (m = mounts; m < mounts + n; ++m) {
                        r = apply_mount(m, tmp_dir, var_tmp_dir);
                        if (r < 0)
                                goto fail;
                }

                for (m = mounts; m < mounts + n; ++m) {
                        r = make_read_only(m);
                        if (r < 0)
                                goto fail;
                }
        }

        if (root_directory) {
                /* MS_MOVE does not work on MS_SHARED so the remount MS_SHARED will be done later */
                r = mount_move_root(root_directory);

                /* at this point, we cannot rollback */
                if (r < 0)
                        return r;
        }

        /* Remount / as the desired mode. Not that this will not
         * reestablish propagation from our side to the host, since
         * what's disconnected is disconnected. */
        if (mount(NULL, "/", NULL, mount_flags | MS_REC, NULL) < 0) {
                /* at this point, we cannot rollback */
                return -errno;
        }

        return 0;

fail:
        if (n > 0) {
                for (m = mounts; m < mounts + n; ++m)
                        if (m->done)
                                (void) umount2(m->path, MNT_DETACH);
        }

        return r;
}

static int setup_one_tmp_dir(const char *id, const char *prefix, char **path) {
        _cleanup_free_ char *x = NULL;
        char bid[SD_ID128_STRING_MAX];
        sd_id128_t boot_id;
        int r;

        assert(id);
        assert(prefix);
        assert(path);

        /* We include the boot id in the directory so that after a
         * reboot we can easily identify obsolete directories. */

        r = sd_id128_get_boot(&boot_id);
        if (r < 0)
                return r;

        x = strjoin(prefix, "/systemd-private-", sd_id128_to_string(boot_id, bid), "-", id, "-XXXXXX", NULL);
        if (!x)
                return -ENOMEM;

        RUN_WITH_UMASK(0077)
                if (!mkdtemp(x))
                        return -errno;

        RUN_WITH_UMASK(0000) {
                char *y;

                y = strjoina(x, "/tmp");

                if (mkdir(y, 0777 | S_ISVTX) < 0)
                        return -errno;
        }

        *path = x;
        x = NULL;

        return 0;
}

int setup_tmp_dirs(const char *id, char **tmp_dir, char **var_tmp_dir) {
        char *a, *b;
        int r;

        assert(id);
        assert(tmp_dir);
        assert(var_tmp_dir);

        r = setup_one_tmp_dir(id, "/tmp", &a);
        if (r < 0)
                return r;

        r = setup_one_tmp_dir(id, "/var/tmp", &b);
        if (r < 0) {
                char *t;

                t = strjoina(a, "/tmp");
                rmdir(t);
                rmdir(a);

                free(a);
                return r;
        }

        *tmp_dir = a;
        *var_tmp_dir = b;

        return 0;
}

int setup_netns(int netns_storage_socket[2]) {
        _cleanup_close_ int netns = -1;
        union {
                struct cmsghdr cmsghdr;
                uint8_t buf[CMSG_SPACE(sizeof(int))];
        } control = {};
        struct msghdr mh = {
                .msg_control = &control,
                .msg_controllen = sizeof(control),
        };
        struct cmsghdr *cmsg;
        int r;

        assert(netns_storage_socket);
        assert(netns_storage_socket[0] >= 0);
        assert(netns_storage_socket[1] >= 0);

        /* We use the passed socketpair as a storage buffer for our
         * namespace reference fd. Whatever process runs this first
         * shall create a new namespace, all others should just join
         * it. To serialize that we use a file lock on the socket
         * pair.
         *
         * It's a bit crazy, but hey, works great! */

        if (lockf(netns_storage_socket[0], F_LOCK, 0) < 0)
                return -errno;

        if (recvmsg(netns_storage_socket[0], &mh, MSG_DONTWAIT|MSG_CMSG_CLOEXEC) < 0) {
                if (errno != EAGAIN) {
                        r = -errno;
                        goto fail;
                }

                /* Nothing stored yet, so let's create a new namespace */

                if (unshare(CLONE_NEWNET) < 0) {
                        r = -errno;
                        goto fail;
                }

                loopback_setup();

                netns = open("/proc/self/ns/net", O_RDONLY|O_CLOEXEC|O_NOCTTY);
                if (netns < 0) {
                        r = -errno;
                        goto fail;
                }

                r = 1;
        } else {
                /* Yay, found something, so let's join the namespace */

                for (cmsg = CMSG_FIRSTHDR(&mh); cmsg; cmsg = CMSG_NXTHDR(&mh, cmsg)) {
                        if (cmsg->cmsg_level == SOL_SOCKET && cmsg->cmsg_type == SCM_RIGHTS) {
                                assert(cmsg->cmsg_len == CMSG_LEN(sizeof(int)));
                                netns = *(int*) CMSG_DATA(cmsg);
                        }
                }

                if (setns(netns, CLONE_NEWNET) < 0) {
                        r = -errno;
                        goto fail;
                }

                r = 0;
        }

        cmsg = CMSG_FIRSTHDR(&mh);
        cmsg->cmsg_level = SOL_SOCKET;
        cmsg->cmsg_type = SCM_RIGHTS;
        cmsg->cmsg_len = CMSG_LEN(sizeof(int));
        memcpy(CMSG_DATA(cmsg), &netns, sizeof(int));
        mh.msg_controllen = cmsg->cmsg_len;

        if (sendmsg(netns_storage_socket[1], &mh, MSG_DONTWAIT|MSG_NOSIGNAL) < 0) {
                r = -errno;
                goto fail;
        }

fail:
        lockf(netns_storage_socket[0], F_ULOCK, 0);

        return r;
}

static const char *const protect_home_table[_PROTECT_HOME_MAX] = {
        [PROTECT_HOME_NO] = "no",
        [PROTECT_HOME_YES] = "yes",
        [PROTECT_HOME_READ_ONLY] = "read-only",
};

DEFINE_STRING_TABLE_LOOKUP(protect_home, ProtectHome);

static const char *const protect_system_table[_PROTECT_SYSTEM_MAX] = {
        [PROTECT_SYSTEM_NO] = "no",
        [PROTECT_SYSTEM_YES] = "yes",
        [PROTECT_SYSTEM_FULL] = "full",
};

DEFINE_STRING_TABLE_LOOKUP(protect_system, ProtectSystem);<|MERGE_RESOLUTION|>--- conflicted
+++ resolved
@@ -88,11 +88,7 @@
 
         d = path_compare(p->path, q->path);
 
-<<<<<<< HEAD
-        if (!d) {
-=======
         if (d == 0) {
->>>>>>> df30ea52
                 /* If the paths are equal, check the mode */
                 if (p->mode < q->mode)
                         return -1;
@@ -501,9 +497,6 @@
                 }
 
                 if (protect_system != PROTECT_SYSTEM_NO) {
-<<<<<<< HEAD
-                        r = append_mounts(&m, protect_system == PROTECT_SYSTEM_FULL ? STRV_MAKE("/usr", "/bin", "/sbin", "/lib", "-/lib64", "-/boot", "/etc") : STRV_MAKE("/usr", "/bin", "/sbin", "/lib", "-/lib64", "-/boot"), READONLY);
-=======
                         const char *usr_dir, *boot_dir, *etc_dir;
                         const char *bin_dir, *sbin_dir, *lib_dir, *lib64_dir;
 
@@ -520,7 +513,6 @@
                         r = append_mounts(&m, protect_system == PROTECT_SYSTEM_FULL
                                 ? STRV_MAKE(usr_dir, boot_dir, etc_dir, bin_dir, sbin_dir, lib_dir, lib64_dir)
                                 : STRV_MAKE(usr_dir, boot_dir, bin_dir, sbin_dir, lib_dir, lib64_dir), READONLY);
->>>>>>> df30ea52
                         if (r < 0)
                                 return r;
                 }
