/***
  This file is part of systemd.

  Copyright 2010 Lennart Poettering

  systemd is free software; you can redistribute it and/or modify it
  under the terms of the GNU Lesser General Public License as published by
  the Free Software Foundation; either version 2.1 of the License, or
  (at your option) any later version.

  systemd is distributed in the hope that it will be useful, but
  WITHOUT ANY WARRANTY; without even the implied warranty of
  MERCHANTABILITY or FITNESS FOR A PARTICULAR PURPOSE. See the GNU
  Lesser General Public License for more details.

  You should have received a copy of the GNU Lesser General Public License
  along with systemd; If not, see <http://www.gnu.org/licenses/>.
***/

#include <errno.h>
#include <sched.h>
#include <stdio.h>
#include <string.h>
#include <sys/mount.h>
#include <sys/stat.h>
#include <unistd.h>
#include <linux/fs.h>

#include "alloc-util.h"
#include "dev-setup.h"
#include "fd-util.h"
#include "fs-util.h"
#include "loopback-setup.h"
#include "missing.h"
#include "mkdir.h"
#include "mount-util.h"
#include "namespace.h"
#include "path-util.h"
#include "selinux-util.h"
#include "socket-util.h"
#include "string-table.h"
#include "string-util.h"
#include "strv.h"
#include "umask-util.h"
#include "user-util.h"
#include "util.h"

#define DEV_MOUNT_OPTIONS (MS_NOSUID|MS_STRICTATIME|MS_NOEXEC)

typedef enum MountMode {
        /* This is ordered by priority! */
        INACCESSIBLE,
        READONLY,
        PRIVATE_TMP,
        PRIVATE_VAR_TMP,
        PRIVATE_DEV,
        READWRITE,
} MountMode;

typedef struct BindMount {
        const char *path; /* stack memory, doesn't need to be freed explicitly */
        char *chased; /* malloc()ed memory, needs to be freed */
        MountMode mode;
        bool ignore; /* Ignore if path does not exist */
} BindMount;

typedef struct TargetMount {
        const char *path;
        MountMode mode;
        bool ignore; /* Ignore if path does not exist */
} TargetMount;

/*
 * The following Protect tables are to protect paths and mark some of them
 * READONLY, in case a path is covered by an option from another table, then
 * it is marked READWRITE in the current one, and the more restrictive mode is
 * applied from that other table. This way all options can be combined in a
 * safe and comprehensible way for users.
 */

/* ProtectKernelTunables= option and the related filesystem APIs */
static const TargetMount protect_kernel_tunables_table[] = {
        { "/proc/sys",                  READONLY,       false },
        { "/proc/sysrq-trigger",        READONLY,       true  },
        { "/proc/latency_stats",        READONLY,       true  },
        { "/proc/mtrr",                 READONLY,       true  },
        { "/proc/apm",                  READONLY,       true  },
        { "/proc/acpi",                 READONLY,       true  },
        { "/proc/timer_stats",          READONLY,       true  },
        { "/proc/asound",               READONLY,       true  },
        { "/proc/bus",                  READONLY,       true  },
        { "/proc/fs",                   READONLY,       true  },
        { "/proc/irq",                  READONLY,       true  },
        { "/sys",                       READONLY,       false },
        { "/sys/kernel/debug",          READONLY,       true  },
        { "/sys/kernel/tracing",        READONLY,       true  },
        { "/sys/fs/cgroup",             READWRITE,      false }, /* READONLY is set by ProtectControlGroups= option */
};

/* ProtectKernelModules= option */
static const TargetMount protect_kernel_modules_table[] = {
#ifdef HAVE_SPLIT_USR
        { "/lib/modules",               INACCESSIBLE,   true  },
#endif
        { "/usr/lib/modules",           INACCESSIBLE,   true  },
};

/*
 * ProtectHome=read-only table, protect $HOME and $XDG_RUNTIME_DIR and rest of
 * system should be protected by ProtectSystem=
 */
static const TargetMount protect_home_read_only_table[] = {
        { "/home",      READONLY,       true },
        { "/run/user",  READONLY,       true },
        { "/root",      READONLY,       true },
};

/* ProtectHome=yes table */
static const TargetMount protect_home_yes_table[] = {
        { "/home",      INACCESSIBLE,   true },
        { "/run/user",  INACCESSIBLE,   true },
        { "/root",      INACCESSIBLE,   true },
};

/* ProtectSystem=yes table */
static const TargetMount protect_system_yes_table[] = {
        { "/usr",       READONLY,       false },
        { "/lib",       READONLY,       true },
        { "/lib64",     READONLY,       true },
        { "/bin",       READONLY,       true },
        { "/sbin",      READONLY,       true },
        { "/boot",      READONLY,       true  },
        { "/efi",       READONLY,       true  },
};

/* ProtectSystem=full includes ProtectSystem=yes */
static const TargetMount protect_system_full_table[] = {
        { "/usr",       READONLY,       false },
        { "/lib",       READONLY,       true },
        { "/lib64",     READONLY,       true },
        { "/bin",       READONLY,       true },
        { "/sbin",      READONLY,       true },
        { "/boot",      READONLY,       true  },
        { "/efi",       READONLY,       true  },
        { "/etc",       READONLY,       false },
};

/*
 * ProtectSystem=strict table. In this strict mode, we mount everything
 * read-only, except for /proc, /dev, /sys which are the kernel API VFS,
 * which are left writable, but PrivateDevices= + ProtectKernelTunables=
 * protect those, and these options should be fully orthogonal.
 * (And of course /home and friends are also left writable, as ProtectHome=
 * shall manage those, orthogonally).
 */
static const TargetMount protect_system_strict_table[] = {
        { "/",          READONLY,       false },
        { "/proc",      READWRITE,      false },      /* ProtectKernelTunables= */
        { "/sys",       READWRITE,      false },      /* ProtectKernelTunables= */
        { "/dev",       READWRITE,      false },      /* PrivateDevices= */
        { "/home",      READWRITE,      true  },      /* ProtectHome= */
        { "/run/user",  READWRITE,      true  },      /* ProtectHome= */
        { "/root",      READWRITE,      true  },      /* ProtectHome= */
};

static void set_bind_mount(BindMount **p, const char *path, MountMode mode, bool ignore) {
        (*p)->path = path;
        (*p)->mode = mode;
        (*p)->ignore = ignore;
}

static int append_mounts(BindMount **p, char **strv, MountMode mode) {
        char **i;

        assert(p);

        STRV_FOREACH(i, strv) {
                bool ignore = false;

                if (IN_SET(mode, INACCESSIBLE, READONLY, READWRITE) && startswith(*i, "-")) {
                        (*i)++;
                        ignore = true;
                }

                if (!path_is_absolute(*i))
                        return -EINVAL;

                set_bind_mount(p, *i, mode, ignore);
                (*p)++;
        }

        return 0;
}

static int append_target_mounts(BindMount **p, const char *root_directory, const TargetMount *mounts, const size_t size) {
        unsigned i;

        assert(p);
        assert(mounts);

        for (i = 0; i < size; i++) {
                /*
                 * Here we assume that the ignore field is set during
                 * declaration we do not support "-" at the beginning.
                 */
                const TargetMount *m = &mounts[i];
                const char *path = prefix_roota(root_directory, m->path);

                if (!path_is_absolute(path))
                        return -EINVAL;

                set_bind_mount(p, path, m->mode, m->ignore);
                (*p)++;
        }

        return 0;
}

static int append_protect_kernel_tunables(BindMount **p, const char *root_directory) {
        assert(p);

        return append_target_mounts(p, root_directory, protect_kernel_tunables_table,
                                    ELEMENTSOF(protect_kernel_tunables_table));
}

static int append_protect_kernel_modules(BindMount **p, const char *root_directory) {
        assert(p);

        return append_target_mounts(p, root_directory, protect_kernel_modules_table,
                                    ELEMENTSOF(protect_kernel_modules_table));
}

static int append_protect_home(BindMount **p, const char *root_directory, ProtectHome protect_home) {
        int r = 0;

        assert(p);

        if (protect_home == PROTECT_HOME_NO)
                return 0;

        switch (protect_home) {
        case PROTECT_HOME_READ_ONLY:
                r = append_target_mounts(p, root_directory, protect_home_read_only_table,
                                         ELEMENTSOF(protect_home_read_only_table));
                break;
        case PROTECT_HOME_YES:
                r = append_target_mounts(p, root_directory, protect_home_yes_table,
                                         ELEMENTSOF(protect_home_yes_table));
                break;
        default:
                r = -EINVAL;
                break;
        }

        return r;
}

static int append_protect_system(BindMount **p, const char *root_directory, ProtectSystem protect_system) {
        int r = 0;

        assert(p);

        if (protect_system == PROTECT_SYSTEM_NO)
                return 0;

        switch (protect_system) {
        case PROTECT_SYSTEM_STRICT:
                r = append_target_mounts(p, root_directory, protect_system_strict_table,
                                         ELEMENTSOF(protect_system_strict_table));
                break;
        case PROTECT_SYSTEM_YES:
                r = append_target_mounts(p, root_directory, protect_system_yes_table,
                                         ELEMENTSOF(protect_system_yes_table));
                break;
        case PROTECT_SYSTEM_FULL:
                r = append_target_mounts(p, root_directory, protect_system_full_table,
                                         ELEMENTSOF(protect_system_full_table));
                break;
        default:
                r = -EINVAL;
                break;
        }

        return r;
}

static int mount_path_compare(const void *a, const void *b) {
        const BindMount *p = a, *q = b;
        int d;

        /* If the paths are not equal, then order prefixes first */
        d = path_compare(p->path, q->path);
        if (d != 0)
                return d;

        /* If the paths are equal, check the mode */
        if (p->mode < q->mode)
                return -1;

        if (p->mode > q->mode)
                return 1;

        return 0;
}

static void drop_duplicates(BindMount *m, unsigned *n) {
        BindMount *f, *t, *previous;

        assert(m);
        assert(n);

        /* Drops duplicate entries. Expects that the array is properly ordered already. */

        for (f = m, t = m, previous = NULL; f < m+*n; f++) {

                /* The first one wins (which is the one with the more restrictive mode), see mount_path_compare()
                 * above. */
                if (previous && path_equal(f->path, previous->path)) {
                        log_debug("%s is duplicate.", f->path);
                        continue;
                }

                *t = *f;
                previous = t;
                t++;
        }

        *n = t - m;
}

static void drop_inaccessible(BindMount *m, unsigned *n) {
        BindMount *f, *t;
        const char *clear = NULL;

        assert(m);
        assert(n);

        /* Drops all entries obstructed by another entry further up the tree. Expects that the array is properly
         * ordered already. */

        for (f = m, t = m; f < m+*n; f++) {

                /* If we found a path set for INACCESSIBLE earlier, and this entry has it as prefix we should drop
                 * it, as inaccessible paths really should drop the entire subtree. */
                if (clear && path_startswith(f->path, clear)) {
                        log_debug("%s is masked by %s.", f->path, clear);
                        continue;
                }

                clear = f->mode == INACCESSIBLE ? f->path : NULL;

                *t = *f;
                t++;
        }

        *n = t - m;
}

static void drop_nop(BindMount *m, unsigned *n) {
        BindMount *f, *t;

        assert(m);
        assert(n);

        /* Drops all entries which have an immediate parent that has the same type, as they are redundant. Assumes the
         * list is ordered by prefixes. */

        for (f = m, t = m; f < m+*n; f++) {

                /* Only suppress such subtrees for READONLY and READWRITE entries */
                if (IN_SET(f->mode, READONLY, READWRITE)) {
                        BindMount *p;
                        bool found = false;

                        /* Now let's find the first parent of the entry we are looking at. */
                        for (p = t-1; p >= m; p--) {
                                if (path_startswith(f->path, p->path)) {
                                        found = true;
                                        break;
                                }
                        }

                        /* We found it, let's see if it's the same mode, if so, we can drop this entry */
                        if (found && p->mode == f->mode) {
                                log_debug("%s is redundant by %s", f->path, p->path);
                                continue;
                        }
                }

                *t = *f;
                t++;
        }

        *n = t - m;
}

static void drop_outside_root(const char *root_directory, BindMount *m, unsigned *n) {
        BindMount *f, *t;

        assert(m);
        assert(n);

        if (!root_directory)
                return;

        /* Drops all mounts that are outside of the root directory. */

        for (f = m, t = m; f < m+*n; f++) {

                if (!path_startswith(f->path, root_directory)) {
                        log_debug("%s is outside of root directory.", f->path);
                        continue;
                }

                *t = *f;
                t++;
        }

        *n = t - m;
}

static int mount_dev(BindMount *m) {
        static const char devnodes[] =
                "/dev/null\0"
                "/dev/zero\0"
                "/dev/full\0"
                "/dev/random\0"
                "/dev/urandom\0"
                "/dev/tty\0";

        char temporary_mount[] = "/tmp/namespace-dev-XXXXXX";
        const char *d, *dev = NULL, *devpts = NULL, *devshm = NULL, *devhugepages = NULL, *devmqueue = NULL, *devlog = NULL, *devptmx = NULL;
        _cleanup_umask_ mode_t u;
        int r;

        assert(m);

        u = umask(0000);

        if (!mkdtemp(temporary_mount))
                return -errno;

        dev = strjoina(temporary_mount, "/dev");
        (void) mkdir(dev, 0755);
        if (mount("tmpfs", dev, "tmpfs", DEV_MOUNT_OPTIONS, "mode=755") < 0) {
                r = -errno;
                goto fail;
        }

        devpts = strjoina(temporary_mount, "/dev/pts");
        (void) mkdir(devpts, 0755);
        if (mount("/dev/pts", devpts, NULL, MS_BIND, NULL) < 0) {
                r = -errno;
                goto fail;
        }

        devptmx = strjoina(temporary_mount, "/dev/ptmx");
        if (symlink("pts/ptmx", devptmx) < 0) {
                r = -errno;
                goto fail;
        }

        devshm = strjoina(temporary_mount, "/dev/shm");
        (void) mkdir(devshm, 01777);
        r = mount("/dev/shm", devshm, NULL, MS_BIND, NULL);
        if (r < 0) {
                r = -errno;
                goto fail;
        }

        devmqueue = strjoina(temporary_mount, "/dev/mqueue");
        (void) mkdir(devmqueue, 0755);
        (void) mount("/dev/mqueue", devmqueue, NULL, MS_BIND, NULL);

        devhugepages = strjoina(temporary_mount, "/dev/hugepages");
        (void) mkdir(devhugepages, 0755);
        (void) mount("/dev/hugepages", devhugepages, NULL, MS_BIND, NULL);

        devlog = strjoina(temporary_mount, "/dev/log");
        (void) symlink("/run/systemd/journal/dev-log", devlog);

        NULSTR_FOREACH(d, devnodes) {
                _cleanup_free_ char *dn = NULL;
                struct stat st;

                r = stat(d, &st);
                if (r < 0) {

                        if (errno == ENOENT)
                                continue;

                        r = -errno;
                        goto fail;
                }

                if (!S_ISBLK(st.st_mode) &&
                    !S_ISCHR(st.st_mode)) {
                        r = -EINVAL;
                        goto fail;
                }

                if (st.st_rdev == 0)
                        continue;

                dn = strappend(temporary_mount, d);
                if (!dn) {
                        r = -ENOMEM;
                        goto fail;
                }

                mac_selinux_create_file_prepare(d, st.st_mode);
                r = mknod(dn, st.st_mode, st.st_rdev);
                mac_selinux_create_file_clear();

                if (r < 0) {
                        r = -errno;
                        goto fail;
                }
        }

        dev_setup(temporary_mount, UID_INVALID, GID_INVALID);

        /* Create the /dev directory if missing. It is more likely to be
         * missing when the service is started with RootDirectory. This is
         * consistent with mount units creating the mount points when missing.
         */
        (void) mkdir_p_label(m->path, 0755);

        /* Unmount everything in old /dev */
        umount_recursive(m->path, 0);
        if (mount(dev, m->path, NULL, MS_MOVE, NULL) < 0) {
                r = -errno;
                goto fail;
        }

        rmdir(dev);
        rmdir(temporary_mount);

        return 0;

fail:
        if (devpts)
                umount(devpts);

        if (devshm)
                umount(devshm);

        if (devhugepages)
                umount(devhugepages);

        if (devmqueue)
                umount(devmqueue);

        umount(dev);
        rmdir(dev);
        rmdir(temporary_mount);

        return r;
}

static int apply_mount(
                BindMount *m,
                const char *tmp_dir,
                const char *var_tmp_dir) {

        const char *what;
        int r;

        assert(m);

        log_debug("Applying namespace mount on %s", m->path);

        switch (m->mode) {

        case INACCESSIBLE: {
                struct stat target;

                /* First, get rid of everything that is below if there
                 * is anything... Then, overmount it with an
                 * inaccessible path. */
                (void) umount_recursive(m->path, 0);

                if (lstat(m->path, &target) < 0)
                        return log_debug_errno(errno, "Failed to lstat() %s to determine what to mount over it: %m", m->path);

                what = mode_to_inaccessible_node(target.st_mode);
                if (!what) {
                        log_debug("File type not supported for inaccessible mounts. Note that symlinks are not allowed");
                        return -ELOOP;
                }
                break;
        }

        case READONLY:
        case READWRITE:

                r = path_is_mount_point(m->path, 0);
                if (r < 0)
                        return log_debug_errno(r, "Failed to determine whether %s is already a mount point: %m", m->path);
                if (r > 0) /* Nothing to do here, it is already a mount. We just later toggle the MS_RDONLY bit for the mount point if needed. */
                        return 0;

                /* This isn't a mount point yet, let's make it one. */
                what = m->path;
                break;

        case PRIVATE_TMP:
                what = tmp_dir;
                break;

        case PRIVATE_VAR_TMP:
                what = var_tmp_dir;
                break;

        case PRIVATE_DEV:
                return mount_dev(m);

        default:
                assert_not_reached("Unknown mode");
        }

        assert(what);

        if (mount(what, m->path, NULL, MS_BIND|MS_REC, NULL) < 0)
                return log_debug_errno(errno, "Failed to mount %s to %s: %m", what, m->path);

        log_debug("Successfully mounted %s to %s", what, m->path);
        return 0;
}

static int make_read_only(BindMount *m, char **blacklist) {
        int r = 0;

        assert(m);

        if (IN_SET(m->mode, INACCESSIBLE, READONLY))
                r = bind_remount_recursive(m->path, true, blacklist);
        else if (m->mode == PRIVATE_DEV) { /* Can be readonly but the submounts can't*/
                if (mount(NULL, m->path, NULL, MS_REMOUNT|DEV_MOUNT_OPTIONS|MS_RDONLY, NULL) < 0)
                        r = -errno;
        } else
                return 0;

        /* Not that we only turn on the MS_RDONLY flag here, we never turn it off. Something that was marked read-only
         * already stays this way. This improves compatibility with container managers, where we won't attempt to undo
         * read-only mounts already applied. */

        return r;
}

static int chase_all_symlinks(const char *root_directory, BindMount *m, unsigned *n) {
        BindMount *f, *t;
        int r;

        assert(m);
        assert(n);

        /* Since mount() will always follow symlinks and we need to take the different root directory into account we
         * chase the symlinks on our own first. This call wil do so for all entries and remove all entries where we
         * can't resolve the path, and which have been marked for such removal. */

        for (f = m, t = m; f < m+*n; f++) {

                r = chase_symlinks(f->path, root_directory, &f->chased);
                if (r == -ENOENT && f->ignore) /* Doesn't exist? Then remove it! */
                        continue;
                if (r < 0)
                        return log_debug_errno(r, "Failed to chase symlinks for %s: %m", f->path);

                if (path_equal(f->path, f->chased))
                        f->chased = mfree(f->chased);
                else {
                        log_debug("Chased %s → %s", f->path, f->chased);
                        f->path = f->chased;
                }

                *t = *f;
                t++;
        }

        *n = t - m;
        return 0;
}

static unsigned namespace_calculate_mounts(
                const NameSpaceInfo *ns_info,
                char** read_write_paths,
                char** read_only_paths,
                char** inaccessible_paths,
                const char* tmp_dir,
                const char* var_tmp_dir,
                ProtectHome protect_home,
                ProtectSystem protect_system) {

        unsigned protect_home_cnt;
        unsigned protect_system_cnt =
                (protect_system == PROTECT_SYSTEM_STRICT ?
                 ELEMENTSOF(protect_system_strict_table) :
                 ((protect_system == PROTECT_SYSTEM_FULL) ?
                  ELEMENTSOF(protect_system_full_table) :
                  ((protect_system == PROTECT_SYSTEM_YES) ?
                   ELEMENTSOF(protect_system_yes_table) : 0)));

        protect_home_cnt =
                (protect_home == PROTECT_HOME_YES ?
                 ELEMENTSOF(protect_home_yes_table) :
                 ((protect_home == PROTECT_HOME_READ_ONLY) ?
                  ELEMENTSOF(protect_home_read_only_table) : 0));

        return !!tmp_dir + !!var_tmp_dir +
                strv_length(read_write_paths) +
                strv_length(read_only_paths) +
                strv_length(inaccessible_paths) +
                ns_info->private_dev +
                (ns_info->protect_kernel_tunables ? ELEMENTSOF(protect_kernel_tunables_table) : 0) +
                (ns_info->protect_control_groups ? 1 : 0) +
                (ns_info->protect_kernel_modules ? ELEMENTSOF(protect_kernel_modules_table) : 0) +
                protect_home_cnt + protect_system_cnt;
}

int setup_namespace(
                const char* root_directory,
                const NameSpaceInfo *ns_info,
                char** read_write_paths,
                char** read_only_paths,
                char** inaccessible_paths,
                const char* tmp_dir,
                const char* var_tmp_dir,
                ProtectHome protect_home,
                ProtectSystem protect_system,
                unsigned long mount_flags) {

        BindMount *m, *mounts = NULL;
        bool make_slave = false;
        unsigned n;
        int r = 0;

        if (mount_flags == 0)
                mount_flags = MS_SHARED;

        n = namespace_calculate_mounts(ns_info,
                                       read_write_paths,
                                       read_only_paths,
                                       inaccessible_paths,
                                       tmp_dir, var_tmp_dir,
                                       protect_home, protect_system);

<<<<<<< HEAD
        n = !!tmp_dir + !!var_tmp_dir +
                strv_length(read_write_paths) +
                strv_length(read_only_paths) +
                strv_length(inaccessible_paths) +
                private_dev +
                (protect_home != PROTECT_HOME_NO ? 3 : 0) +
                (protect_system != PROTECT_SYSTEM_NO ? 6 : 0) +
                (protect_system == PROTECT_SYSTEM_FULL ? 1 : 0);
=======
        /* Set mount slave mode */
        if (root_directory || n > 0)
                make_slave = true;
>>>>>>> 68c3ea89

        if (n > 0) {
                m = mounts = (BindMount *) alloca0(n * sizeof(BindMount));
                r = append_mounts(&m, read_write_paths, READWRITE);
                if (r < 0)
                        return r;

                r = append_mounts(&m, read_only_paths, READONLY);
                if (r < 0)
                        return r;

                r = append_mounts(&m, inaccessible_paths, INACCESSIBLE);
                if (r < 0)
                        return r;

                if (tmp_dir) {
                        m->path = prefix_roota(root_directory, "/tmp");
                        m->mode = PRIVATE_TMP;
                        m++;
                }

                if (var_tmp_dir) {
                        m->path = prefix_roota(root_directory, "/var/tmp");
                        m->mode = PRIVATE_VAR_TMP;
                        m++;
                }

                if (ns_info->private_dev) {
                        m->path = prefix_roota(root_directory, "/dev");
                        m->mode = PRIVATE_DEV;
                        m++;
                }

                if (ns_info->protect_kernel_tunables) {
                        r = append_protect_kernel_tunables(&m, root_directory);
                        if (r < 0)
                                return r;
                }

<<<<<<< HEAD
                if (protect_system != PROTECT_SYSTEM_NO) {
                        const char *usr_dir, *boot_dir, *etc_dir;
                        const char *bin_dir, *sbin_dir, *lib_dir, *lib64_dir;

                        usr_dir = prefix_roota(root_directory, "/usr");
                        boot_dir = prefix_roota(root_directory, "/boot");
                        boot_dir = strjoina("-", boot_dir);
                        etc_dir = prefix_roota(root_directory, "/etc");
                        bin_dir = prefix_roota(root_directory, "/bin");
                        sbin_dir = prefix_roota(root_directory, "/sbin");
                        lib_dir = prefix_roota(root_directory, "/lib");
                        lib64_dir = prefix_roota(root_directory, "/lib64");
                        lib64_dir = strjoina("-", lib64_dir);

                        r = append_mounts(&m, protect_system == PROTECT_SYSTEM_FULL
                                ? STRV_MAKE(usr_dir, boot_dir, etc_dir, bin_dir, sbin_dir, lib_dir, lib64_dir)
                                : STRV_MAKE(usr_dir, boot_dir, bin_dir, sbin_dir, lib_dir, lib64_dir), READONLY);
=======
                if (ns_info->protect_kernel_modules) {
                        r = append_protect_kernel_modules(&m, root_directory);
>>>>>>> 68c3ea89
                        if (r < 0)
                                return r;
                }

                if (ns_info->protect_control_groups) {
                        m->path = prefix_roota(root_directory, "/sys/fs/cgroup");
                        m->mode = READONLY;
                        m++;
                }

                r = append_protect_home(&m, root_directory, protect_home);
                if (r < 0)
                        return r;

                r = append_protect_system(&m, root_directory, protect_system);
                if (r < 0)
                        return r;

                assert(mounts + n == m);

                /* Resolve symlinks manually first, as mount() will always follow them relative to the host's
                 * root. Moreover we want to suppress duplicates based on the resolved paths. This of course is a bit
                 * racy. */
                r = chase_all_symlinks(root_directory, mounts, &n);
                if (r < 0)
                        goto finish;

                qsort(mounts, n, sizeof(BindMount), mount_path_compare);

                drop_duplicates(mounts, &n);
                drop_outside_root(root_directory, mounts, &n);
                drop_inaccessible(mounts, &n);
                drop_nop(mounts, &n);
        }

        if (unshare(CLONE_NEWNS) < 0) {
                r = -errno;
                goto finish;
        }

        if (make_slave) {
                /* Remount / as SLAVE so that nothing now mounted in the namespace
                   shows up in the parent */
                if (mount(NULL, "/", NULL, MS_SLAVE|MS_REC, NULL) < 0) {
                        r = -errno;
                        goto finish;
                }
        }

        if (root_directory) {
                /* Turn directory into bind mount, if it isn't one yet */
                r = path_is_mount_point(root_directory, AT_SYMLINK_FOLLOW);
                if (r < 0)
                        goto finish;
                if (r == 0) {
                        if (mount(root_directory, root_directory, NULL, MS_BIND|MS_REC, NULL) < 0) {
                                r = -errno;
                                goto finish;
                        }
                }
        }

        if (n > 0) {
                char **blacklist;
                unsigned j;

                /* First round, add in all special mounts we need */
                for (m = mounts; m < mounts + n; ++m) {
                        r = apply_mount(m, tmp_dir, var_tmp_dir);
                        if (r < 0)
                                goto finish;
                }

                /* Create a blacklist we can pass to bind_mount_recursive() */
                blacklist = newa(char*, n+1);
                for (j = 0; j < n; j++)
                        blacklist[j] = (char*) mounts[j].path;
                blacklist[j] = NULL;

                /* Second round, flip the ro bits if necessary. */
                for (m = mounts; m < mounts + n; ++m) {
                        r = make_read_only(m, blacklist);
                        if (r < 0)
                                goto finish;
                }
        }

        if (root_directory) {
                /* MS_MOVE does not work on MS_SHARED so the remount MS_SHARED will be done later */
                r = mount_move_root(root_directory);
                if (r < 0)
                        goto finish;
        }

        /* Remount / as the desired mode. Not that this will not
         * reestablish propagation from our side to the host, since
         * what's disconnected is disconnected. */
        if (mount(NULL, "/", NULL, mount_flags | MS_REC, NULL) < 0) {
                r = -errno;
                goto finish;
        }

        r = 0;

finish:
        for (m = mounts; m < mounts + n; m++)
                free(m->chased);

        return r;
}

static int setup_one_tmp_dir(const char *id, const char *prefix, char **path) {
        _cleanup_free_ char *x = NULL;
        char bid[SD_ID128_STRING_MAX];
        sd_id128_t boot_id;
        int r;

        assert(id);
        assert(prefix);
        assert(path);

        /* We include the boot id in the directory so that after a
         * reboot we can easily identify obsolete directories. */

        r = sd_id128_get_boot(&boot_id);
        if (r < 0)
                return r;

        x = strjoin(prefix, "/systemd-private-", sd_id128_to_string(boot_id, bid), "-", id, "-XXXXXX", NULL);
        if (!x)
                return -ENOMEM;

        RUN_WITH_UMASK(0077)
                if (!mkdtemp(x))
                        return -errno;

        RUN_WITH_UMASK(0000) {
                char *y;

                y = strjoina(x, "/tmp");

                if (mkdir(y, 0777 | S_ISVTX) < 0)
                        return -errno;
        }

        *path = x;
        x = NULL;

        return 0;
}

int setup_tmp_dirs(const char *id, char **tmp_dir, char **var_tmp_dir) {
        char *a, *b;
        int r;

        assert(id);
        assert(tmp_dir);
        assert(var_tmp_dir);

        r = setup_one_tmp_dir(id, "/tmp", &a);
        if (r < 0)
                return r;

        r = setup_one_tmp_dir(id, "/var/tmp", &b);
        if (r < 0) {
                char *t;

                t = strjoina(a, "/tmp");
                rmdir(t);
                rmdir(a);

                free(a);
                return r;
        }

        *tmp_dir = a;
        *var_tmp_dir = b;

        return 0;
}

int setup_netns(int netns_storage_socket[2]) {
        _cleanup_close_ int netns = -1;
        int r, q;

        assert(netns_storage_socket);
        assert(netns_storage_socket[0] >= 0);
        assert(netns_storage_socket[1] >= 0);

        /* We use the passed socketpair as a storage buffer for our
         * namespace reference fd. Whatever process runs this first
         * shall create a new namespace, all others should just join
         * it. To serialize that we use a file lock on the socket
         * pair.
         *
         * It's a bit crazy, but hey, works great! */

        if (lockf(netns_storage_socket[0], F_LOCK, 0) < 0)
                return -errno;

        netns = receive_one_fd(netns_storage_socket[0], MSG_DONTWAIT);
        if (netns == -EAGAIN) {
                /* Nothing stored yet, so let's create a new namespace */

                if (unshare(CLONE_NEWNET) < 0) {
                        r = -errno;
                        goto fail;
                }

                loopback_setup();

                netns = open("/proc/self/ns/net", O_RDONLY|O_CLOEXEC|O_NOCTTY);
                if (netns < 0) {
                        r = -errno;
                        goto fail;
                }

                r = 1;

        } else if (netns < 0) {
                r = netns;
                goto fail;

        } else {
                /* Yay, found something, so let's join the namespace */
                if (setns(netns, CLONE_NEWNET) < 0) {
                        r = -errno;
                        goto fail;
                }

                r = 0;
        }

        q = send_one_fd(netns_storage_socket[1], netns, MSG_DONTWAIT);
        if (q < 0) {
                r = q;
                goto fail;
        }

fail:
        (void) lockf(netns_storage_socket[0], F_ULOCK, 0);
        return r;
}

static const char *const protect_home_table[_PROTECT_HOME_MAX] = {
        [PROTECT_HOME_NO] = "no",
        [PROTECT_HOME_YES] = "yes",
        [PROTECT_HOME_READ_ONLY] = "read-only",
};

DEFINE_STRING_TABLE_LOOKUP(protect_home, ProtectHome);

static const char *const protect_system_table[_PROTECT_SYSTEM_MAX] = {
        [PROTECT_SYSTEM_NO] = "no",
        [PROTECT_SYSTEM_YES] = "yes",
        [PROTECT_SYSTEM_FULL] = "full",
        [PROTECT_SYSTEM_STRICT] = "strict",
};

DEFINE_STRING_TABLE_LOOKUP(protect_system, ProtectSystem);<|MERGE_RESOLUTION|>--- conflicted
+++ resolved
@@ -745,20 +745,9 @@
                                        tmp_dir, var_tmp_dir,
                                        protect_home, protect_system);
 
-<<<<<<< HEAD
-        n = !!tmp_dir + !!var_tmp_dir +
-                strv_length(read_write_paths) +
-                strv_length(read_only_paths) +
-                strv_length(inaccessible_paths) +
-                private_dev +
-                (protect_home != PROTECT_HOME_NO ? 3 : 0) +
-                (protect_system != PROTECT_SYSTEM_NO ? 6 : 0) +
-                (protect_system == PROTECT_SYSTEM_FULL ? 1 : 0);
-=======
         /* Set mount slave mode */
         if (root_directory || n > 0)
                 make_slave = true;
->>>>>>> 68c3ea89
 
         if (n > 0) {
                 m = mounts = (BindMount *) alloca0(n * sizeof(BindMount));
@@ -798,28 +787,8 @@
                                 return r;
                 }
 
-<<<<<<< HEAD
-                if (protect_system != PROTECT_SYSTEM_NO) {
-                        const char *usr_dir, *boot_dir, *etc_dir;
-                        const char *bin_dir, *sbin_dir, *lib_dir, *lib64_dir;
-
-                        usr_dir = prefix_roota(root_directory, "/usr");
-                        boot_dir = prefix_roota(root_directory, "/boot");
-                        boot_dir = strjoina("-", boot_dir);
-                        etc_dir = prefix_roota(root_directory, "/etc");
-                        bin_dir = prefix_roota(root_directory, "/bin");
-                        sbin_dir = prefix_roota(root_directory, "/sbin");
-                        lib_dir = prefix_roota(root_directory, "/lib");
-                        lib64_dir = prefix_roota(root_directory, "/lib64");
-                        lib64_dir = strjoina("-", lib64_dir);
-
-                        r = append_mounts(&m, protect_system == PROTECT_SYSTEM_FULL
-                                ? STRV_MAKE(usr_dir, boot_dir, etc_dir, bin_dir, sbin_dir, lib_dir, lib64_dir)
-                                : STRV_MAKE(usr_dir, boot_dir, bin_dir, sbin_dir, lib_dir, lib64_dir), READONLY);
-=======
                 if (ns_info->protect_kernel_modules) {
                         r = append_protect_kernel_modules(&m, root_directory);
->>>>>>> 68c3ea89
                         if (r < 0)
                                 return r;
                 }
