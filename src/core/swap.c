--- conflicted
+++ resolved
@@ -857,21 +857,12 @@
                         discard_arg = "--discard";
                 else
                         discard_arg = strappenda("--discard=", discard);
-<<<<<<< HEAD
 
                 r = exec_command_append(s->control_command, discard_arg, NULL);
                 if (r < 0)
                         goto fail;
         }
 
-=======
-
-                r = exec_command_append(s->control_command, discard_arg, NULL);
-                if (r < 0)
-                        goto fail;
-        }
-
->>>>>>> ab577a37
         r = exec_command_append(s->control_command, s->what, NULL);
         if (r < 0)
                 goto fail;
