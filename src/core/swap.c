--- conflicted
+++ resolved
@@ -209,10 +209,6 @@
 }
 
 static int swap_add_default_dependencies(Swap *s) {
-<<<<<<< HEAD
-        bool nofail, noauto;
-=======
->>>>>>> f76907f1
         int r;
 
         assert(s);
@@ -234,23 +230,8 @@
                  * or it can be derived from /proc/swaps, in which case it was started
                  * manually, and should not become a dependency of swap.target. */
                 return 0;
-<<<<<<< HEAD
-
-        nofail = s->parameters_fragment.nofail;
-        noauto = s->parameters_fragment.noauto;
-
-        if (!noauto) {
-                if (nofail)
-                        r = unit_add_dependency_by_name_inverse(UNIT(s), UNIT_WANTS, SPECIAL_SWAP_TARGET, NULL, true);
-                else
-                        r = unit_add_two_dependencies_by_name_inverse(UNIT(s), UNIT_AFTER, UNIT_REQUIRES, SPECIAL_SWAP_TARGET, NULL, true);
-        }
-
-        return r < 0 ? r : 0;
-=======
 
         return unit_add_two_dependencies_by_name_inverse(UNIT(s), UNIT_AFTER, UNIT_REQUIRES, SPECIAL_SWAP_TARGET, NULL, true);
->>>>>>> f76907f1
 }
 
 static int swap_verify(Swap *s) {
@@ -606,17 +587,8 @@
         if (p)
                 fprintf(f,
                         "%sPriority: %i\n"
-<<<<<<< HEAD
-                        "%sNoAuto: %s\n"
-                        "%sNoFail: %s\n"
                         "%sOptions: %s\n",
                         prefix, p->priority,
-                        prefix, yes_no(p->noauto),
-                        prefix, yes_no(p->nofail),
-=======
-                        "%sOptions: %s\n",
-                        prefix, p->priority,
->>>>>>> f76907f1
                         prefix, strempty(p->options));
 
         if (s->control_pid > 0)
@@ -847,21 +819,12 @@
                         discard_arg = "--discard";
                 else
                         discard_arg = strappenda("--discard=", discard);
-<<<<<<< HEAD
 
                 r = exec_command_append(s->control_command, discard_arg, NULL);
                 if (r < 0)
                         goto fail;
         }
 
-=======
-
-                r = exec_command_append(s->control_command, discard_arg, NULL);
-                if (r < 0)
-                        goto fail;
-        }
-
->>>>>>> f76907f1
         r = exec_command_append(s->control_command, s->what, NULL);
         if (r < 0)
                 goto fail;
