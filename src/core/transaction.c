--- conflicted
+++ resolved
@@ -376,11 +376,7 @@
                 for (k = from; k; k = ((k->generation == generation && k->marker != k) ? k->marker : NULL)) {
 
                         /* logging for j not k here here to provide consistent narrative */
-<<<<<<< HEAD
-                        log_warning_unit(j->unit->id,
-=======
                         log_unit_warning(j->unit->id,
->>>>>>> ec266923
                                          "Found dependency on %s/%s",
                                          k->unit->id, job_type_to_string(k->type));
 
