--- conflicted
+++ resolved
@@ -871,19 +871,6 @@
 
         if (type != JOB_STOP && unit->load_state == UNIT_ERROR) {
                 if (unit->load_error == -ENOENT)
-<<<<<<< HEAD
-                        dbus_set_error(e, BUS_ERROR_LOAD_FAILED,
-                                       "Unit %s failed to load: %s.",
-                                       unit->id,
-                                       strerror(-unit->load_error));
-                else
-                        dbus_set_error(e, BUS_ERROR_LOAD_FAILED,
-                                       "Unit %s failed to load: %s. "
-                                       "See system logs and 'systemctl status %s' for details.",
-                                       unit->id,
-                                       strerror(-unit->load_error),
-                                       unit->id);
-=======
                         sd_bus_error_setf(e, BUS_ERROR_LOAD_FAILED,
                                           "Unit %s failed to load: %s.",
                                           unit->id,
@@ -895,7 +882,6 @@
                                           unit->id,
                                           strerror(-unit->load_error),
                                           unit->id);
->>>>>>> c17d7fc6
                 return -EINVAL;
         }
 
