--- conflicted
+++ resolved
@@ -1549,13 +1549,6 @@
         return -errno;
 }
 
-<<<<<<< HEAD
-        if (arg_system) {
-                if (fixup_environment() < 0) {
-                        error_message = "Failed to fix up PID1 environment";
-                        goto finish;
-                }
-=======
 static void initialize_clock(void) {
         int r;
 
@@ -1596,7 +1589,6 @@
         else if (r > 0)
                 log_info("System time before build time, advancing clock.");
 }
->>>>>>> b4aa237f
 
 static void initialize_coredump(bool skip_setup) {
 
