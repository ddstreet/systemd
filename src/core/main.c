/* SPDX-License-Identifier: LGPL-2.1+ */

#include <errno.h>
#include <fcntl.h>
#include <getopt.h>
#include <signal.h>
#include <stdio.h>
#include <string.h>
#include <sys/mount.h>
#include <sys/prctl.h>
#include <sys/reboot.h>
#include <sys/stat.h>
#include <unistd.h>
#if HAVE_SECCOMP
#include <seccomp.h>
#endif
#if HAVE_VALGRIND_VALGRIND_H
#include <valgrind/valgrind.h>
#endif

#include "sd-bus.h"
#include "sd-daemon.h"
#include "sd-messages.h"

#include "alloc-util.h"
#include "architecture.h"
#include "build.h"
#include "bus-error.h"
#include "bus-util.h"
#include "capability-util.h"
#include "clock-util.h"
#include "conf-parser.h"
#include "cpu-set-util.h"
#include "dbus.h"
#include "dbus-manager.h"
#include "def.h"
#include "emergency-action.h"
#include "env-util.h"
#include "exit-status.h"
#include "fd-util.h"
#include "fdset.h"
#include "fileio.h"
#include "format-util.h"
#include "fs-util.h"
#include "hostname-setup.h"
#include "ima-setup.h"
#include "killall.h"
#include "kmod-setup.h"
#include "load-fragment.h"
#include "log.h"
#include "loopback-setup.h"
#include "machine-id-setup.h"
#include "manager.h"
#include "missing.h"
#include "mount-setup.h"
#include "os-util.h"
#include "pager.h"
#include "parse-util.h"
#include "path-util.h"
#include "proc-cmdline.h"
#include "process-util.h"
#include "raw-clone.h"
#include "rlimit-util.h"
#if HAVE_SECCOMP
#include "seccomp-util.h"
#endif
#include "selinux-setup.h"
#include "selinux-util.h"
#include "signal-util.h"
#include "smack-setup.h"
#include "special.h"
#include "stat-util.h"
#include "stdio-util.h"
#include "strv.h"
#include "switch-root.h"
#include "terminal-util.h"
#include "umask-util.h"
#include "user-util.h"
#include "util.h"
#include "virt.h"
#include "watchdog.h"

static enum {
        ACTION_RUN,
        ACTION_HELP,
        ACTION_VERSION,
        ACTION_TEST,
        ACTION_DUMP_CONFIGURATION_ITEMS,
        ACTION_DUMP_BUS_PROPERTIES,
} arg_action = ACTION_RUN;
static char *arg_default_unit = NULL;
static bool arg_system = false;
static bool arg_dump_core = true;
static int arg_crash_chvt = -1;
static bool arg_crash_shell = false;
static bool arg_crash_reboot = false;
static char *arg_confirm_spawn = NULL;
static ShowStatus arg_show_status = _SHOW_STATUS_UNSET;
static bool arg_switched_root = false;
static bool arg_no_pager = false;
static bool arg_service_watchdogs = true;
static char ***arg_join_controllers = NULL;
static ExecOutput arg_default_std_output = EXEC_OUTPUT_JOURNAL;
static ExecOutput arg_default_std_error = EXEC_OUTPUT_INHERIT;
static usec_t arg_default_restart_usec = DEFAULT_RESTART_USEC;
static usec_t arg_default_timeout_start_usec = DEFAULT_TIMEOUT_USEC;
static usec_t arg_default_timeout_stop_usec = DEFAULT_TIMEOUT_USEC;
static usec_t arg_default_start_limit_interval = DEFAULT_START_LIMIT_INTERVAL;
static unsigned arg_default_start_limit_burst = DEFAULT_START_LIMIT_BURST;
static usec_t arg_runtime_watchdog = 0;
static usec_t arg_shutdown_watchdog = 10 * USEC_PER_MINUTE;
static char *arg_watchdog_device = NULL;
static char **arg_default_environment = NULL;
static struct rlimit *arg_default_rlimit[_RLIMIT_MAX] = {};
static uint64_t arg_capability_bounding_set = CAP_ALL;
static bool arg_no_new_privs = false;
static nsec_t arg_timer_slack_nsec = NSEC_INFINITY;
static usec_t arg_default_timer_accuracy_usec = 1 * USEC_PER_MINUTE;
static Set* arg_syscall_archs = NULL;
static FILE* arg_serialization = NULL;
static bool arg_default_cpu_accounting = false;
static bool arg_default_io_accounting = false;
static bool arg_default_ip_accounting = false;
static bool arg_default_blockio_accounting = false;
static bool arg_default_memory_accounting = MEMORY_ACCOUNTING_DEFAULT;
static bool arg_default_tasks_accounting = true;
static uint64_t arg_default_tasks_max = UINT64_MAX;
static sd_id128_t arg_machine_id = {};
static EmergencyAction arg_cad_burst_action = EMERGENCY_ACTION_REBOOT_FORCE;

_noreturn_ static void freeze_or_reboot(void) {

        if (arg_crash_reboot) {
                log_notice("Rebooting in 10s...");
                (void) sleep(10);

                log_notice("Rebooting now...");
                (void) reboot(RB_AUTOBOOT);
                log_emergency_errno(errno, "Failed to reboot: %m");
        }

        log_emergency("Freezing execution.");
        freeze();
}

_noreturn_ static void crash(int sig) {
        struct sigaction sa;
        pid_t pid;

        if (getpid_cached() != 1)
                /* Pass this on immediately, if this is not PID 1 */
                (void) raise(sig);
        else if (!arg_dump_core)
                log_emergency("Caught <%s>, not dumping core.", signal_to_string(sig));
        else {
                sa = (struct sigaction) {
                        .sa_handler = nop_signal_handler,
                        .sa_flags = SA_NOCLDSTOP|SA_RESTART,
                };

                /* We want to wait for the core process, hence let's enable SIGCHLD */
                (void) sigaction(SIGCHLD, &sa, NULL);

                pid = raw_clone(SIGCHLD);
                if (pid < 0)
                        log_emergency_errno(errno, "Caught <%s>, cannot fork for core dump: %m", signal_to_string(sig));
                else if (pid == 0) {
                        /* Enable default signal handler for core dump */

                        sa = (struct sigaction) {
                                .sa_handler = SIG_DFL,
                        };
                        (void) sigaction(sig, &sa, NULL);

                        /* Don't limit the coredump size */
                        (void) setrlimit(RLIMIT_CORE, &RLIMIT_MAKE_CONST(RLIM_INFINITY));

                        /* Just to be sure... */
                        (void) chdir("/");

                        /* Raise the signal again */
                        pid = raw_getpid();
                        (void) kill(pid, sig); /* raise() would kill the parent */

                        assert_not_reached("We shouldn't be here...");
                        _exit(EXIT_FAILURE);
                } else {
                        siginfo_t status;
                        int r;

                        /* Order things nicely. */
                        r = wait_for_terminate(pid, &status);
                        if (r < 0)
                                log_emergency_errno(r, "Caught <%s>, waitpid() failed: %m", signal_to_string(sig));
                        else if (status.si_code != CLD_DUMPED)
                                log_emergency("Caught <%s>, core dump failed (child "PID_FMT", code=%s, status=%i/%s).",
                                              signal_to_string(sig),
                                              pid, sigchld_code_to_string(status.si_code),
                                              status.si_status,
                                              strna(status.si_code == CLD_EXITED
                                                    ? exit_status_to_string(status.si_status, EXIT_STATUS_MINIMAL)
                                                    : signal_to_string(status.si_status)));
                        else
                                log_emergency("Caught <%s>, dumped core as pid "PID_FMT".", signal_to_string(sig), pid);
                }
        }

        if (arg_crash_chvt >= 0)
                (void) chvt(arg_crash_chvt);

        sa = (struct sigaction) {
                .sa_handler = SIG_IGN,
                .sa_flags = SA_NOCLDSTOP|SA_NOCLDWAIT|SA_RESTART,
        };

        /* Let the kernel reap children for us */
        (void) sigaction(SIGCHLD, &sa, NULL);

        if (arg_crash_shell) {
                log_notice("Executing crash shell in 10s...");
                (void) sleep(10);

                pid = raw_clone(SIGCHLD);
                if (pid < 0)
                        log_emergency_errno(errno, "Failed to fork off crash shell: %m");
                else if (pid == 0) {
                        (void) setsid();
                        (void) make_console_stdio();
                        (void) execle("/bin/sh", "/bin/sh", NULL, environ);

                        log_emergency_errno(errno, "execle() failed: %m");
                        _exit(EXIT_FAILURE);
                } else {
                        log_info("Spawned crash shell as PID "PID_FMT".", pid);
                        (void) wait_for_terminate(pid, NULL);
                }
        }

        freeze_or_reboot();
}

static void install_crash_handler(void) {
        static const struct sigaction sa = {
                .sa_handler = crash,
                .sa_flags = SA_NODEFER, /* So that we can raise the signal again from the signal handler */
        };
        int r;

        /* We ignore the return value here, since, we don't mind if we
         * cannot set up a crash handler */
        r = sigaction_many(&sa, SIGNALS_CRASH_HANDLER, -1);
        if (r < 0)
                log_debug_errno(r, "I had trouble setting up the crash handler, ignoring: %m");
}

static int console_setup(void) {
        _cleanup_close_ int tty_fd = -1;
        int r;

        tty_fd = open_terminal("/dev/console", O_WRONLY|O_NOCTTY|O_CLOEXEC);
        if (tty_fd < 0)
                return log_error_errno(tty_fd, "Failed to open /dev/console: %m");

        /* We don't want to force text mode.  plymouth may be showing
         * pictures already from initrd. */
        r = reset_terminal_fd(tty_fd, false);
        if (r < 0)
                return log_error_errno(r, "Failed to reset /dev/console: %m");

        return 0;
}

static int parse_crash_chvt(const char *value) {
        int b;

        if (safe_atoi(value, &arg_crash_chvt) >= 0)
                return 0;

        b = parse_boolean(value);
        if (b < 0)
                return b;

        if (b > 0)
                arg_crash_chvt = 0; /* switch to where kmsg goes */
        else
                arg_crash_chvt = -1; /* turn off switching */

        return 0;
}

static int parse_confirm_spawn(const char *value, char **console) {
        char *s;
        int r;

        r = value ? parse_boolean(value) : 1;
        if (r == 0) {
                *console = NULL;
                return 0;
        }

        if (r > 0) /* on with default tty */
                s = strdup("/dev/console");
        else if (is_path(value)) /* on with fully qualified path */
                s = strdup(value);
        else /* on with only a tty file name, not a fully qualified path */
                s = strjoin("/dev/", value);
        if (!s)
                return -ENOMEM;

        *console = s;
        return 0;
}

static int set_machine_id(const char *m) {
        sd_id128_t t;
        assert(m);

        if (sd_id128_from_string(m, &t) < 0)
                return -EINVAL;

        if (sd_id128_is_null(t))
                return -EINVAL;

        arg_machine_id = t;
        return 0;
}

static int parse_proc_cmdline_item(const char *key, const char *value, void *data) {

        int r;

        assert(key);

        if (STR_IN_SET(key, "systemd.unit", "rd.systemd.unit")) {

                if (proc_cmdline_value_missing(key, value))
                        return 0;

                if (!unit_name_is_valid(value, UNIT_NAME_PLAIN|UNIT_NAME_INSTANCE))
                        log_warning("Unit name specified on %s= is not valid, ignoring: %s", key, value);
                else if (in_initrd() == !!startswith(key, "rd.")) {
                        if (free_and_strdup(&arg_default_unit, value) < 0)
                                return log_oom();
                }

        } else if (proc_cmdline_key_streq(key, "systemd.dump_core")) {

                r = value ? parse_boolean(value) : true;
                if (r < 0)
                        log_warning("Failed to parse dump core switch %s. Ignoring.", value);
                else
                        arg_dump_core = r;

        } else if (proc_cmdline_key_streq(key, "systemd.crash_chvt")) {

                if (!value)
                        arg_crash_chvt = 0; /* turn on */
                else if (parse_crash_chvt(value) < 0)
                        log_warning("Failed to parse crash chvt switch %s. Ignoring.", value);

        } else if (proc_cmdline_key_streq(key, "systemd.crash_shell")) {

                r = value ? parse_boolean(value) : true;
                if (r < 0)
                        log_warning("Failed to parse crash shell switch %s. Ignoring.", value);
                else
                        arg_crash_shell = r;

        } else if (proc_cmdline_key_streq(key, "systemd.crash_reboot")) {

                r = value ? parse_boolean(value) : true;
                if (r < 0)
                        log_warning("Failed to parse crash reboot switch %s. Ignoring.", value);
                else
                        arg_crash_reboot = r;

        } else if (proc_cmdline_key_streq(key, "systemd.confirm_spawn")) {
                char *s;

                r = parse_confirm_spawn(value, &s);
                if (r < 0)
                        log_warning_errno(r, "Failed to parse confirm_spawn switch %s. Ignoring.", value);
                else {
                        free(arg_confirm_spawn);
                        arg_confirm_spawn = s;
                }

        } else if (proc_cmdline_key_streq(key, "systemd.service_watchdogs")) {

                r = value ? parse_boolean(value) : true;
                if (r < 0)
                        log_warning("Failed to parse service watchdog switch %s. Ignoring.", value);
                else
                        arg_service_watchdogs = r;

        } else if (proc_cmdline_key_streq(key, "systemd.show_status")) {

                if (value) {
                        r = parse_show_status(value, &arg_show_status);
                        if (r < 0)
                                log_warning("Failed to parse show status switch %s. Ignoring.", value);
                } else
                        arg_show_status = SHOW_STATUS_YES;

        } else if (proc_cmdline_key_streq(key, "systemd.default_standard_output")) {

                if (proc_cmdline_value_missing(key, value))
                        return 0;

                r = exec_output_from_string(value);
                if (r < 0)
                        log_warning("Failed to parse default standard output switch %s. Ignoring.", value);
                else
                        arg_default_std_output = r;

        } else if (proc_cmdline_key_streq(key, "systemd.default_standard_error")) {

                if (proc_cmdline_value_missing(key, value))
                        return 0;

                r = exec_output_from_string(value);
                if (r < 0)
                        log_warning("Failed to parse default standard error switch %s. Ignoring.", value);
                else
                        arg_default_std_error = r;

        } else if (streq(key, "systemd.setenv")) {

                if (proc_cmdline_value_missing(key, value))
                        return 0;

                if (env_assignment_is_valid(value)) {
                        char **env;

                        env = strv_env_set(arg_default_environment, value);
                        if (!env)
                                return log_oom();

                        arg_default_environment = env;
                } else
                        log_warning("Environment variable name '%s' is not valid. Ignoring.", value);

        } else if (proc_cmdline_key_streq(key, "systemd.machine_id")) {

                if (proc_cmdline_value_missing(key, value))
                        return 0;

                r = set_machine_id(value);
                if (r < 0)
                        log_warning("MachineID '%s' is not valid. Ignoring.", value);

        } else if (proc_cmdline_key_streq(key, "systemd.default_timeout_start_sec")) {

                if (proc_cmdline_value_missing(key, value))
                        return 0;

                r = parse_sec(value, &arg_default_timeout_start_usec);
                if (r < 0)
                        log_warning_errno(r, "Failed to parse default start timeout: %s, ignoring.", value);

                if (arg_default_timeout_start_usec <= 0)
                        arg_default_timeout_start_usec = USEC_INFINITY;

        } else if (proc_cmdline_key_streq(key, "systemd.watchdog_device")) {

                if (proc_cmdline_value_missing(key, value))
                        return 0;

                parse_path_argument_and_warn(value, false, &arg_watchdog_device);

        } else if (streq(key, "quiet") && !value) {

                if (arg_show_status == _SHOW_STATUS_UNSET)
                        arg_show_status = SHOW_STATUS_AUTO;

        } else if (streq(key, "debug") && !value) {

                /* Note that log_parse_environment() handles 'debug'
                 * too, and sets the log level to LOG_DEBUG. */

                if (detect_container() > 0)
                        log_set_target(LOG_TARGET_CONSOLE);

        } else if (!value) {
                const char *target;

                /* SysV compatibility */
                target = runlevel_to_target(key);
                if (target)
                        return free_and_strdup(&arg_default_unit, target);
        }

        return 0;
}

#define DEFINE_SETTER(name, func, descr)                              \
        static int name(const char *unit,                             \
                        const char *filename,                         \
                        unsigned line,                                \
                        const char *section,                          \
                        unsigned section_line,                        \
                        const char *lvalue,                           \
                        int ltype,                                    \
                        const char *rvalue,                           \
                        void *data,                                   \
                        void *userdata) {                             \
                                                                      \
                int r;                                                \
                                                                      \
                assert(filename);                                     \
                assert(lvalue);                                       \
                assert(rvalue);                                       \
                                                                      \
                r = func(rvalue);                                     \
                if (r < 0)                                            \
                        log_syntax(unit, LOG_ERR, filename, line, r,  \
                                   "Invalid " descr "'%s': %m",       \
                                   rvalue);                           \
                                                                      \
                return 0;                                             \
        }

DEFINE_SETTER(config_parse_level2, log_set_max_level_from_string, "log level");
DEFINE_SETTER(config_parse_target, log_set_target_from_string, "target");
DEFINE_SETTER(config_parse_color, log_show_color_from_string, "color" );
DEFINE_SETTER(config_parse_location, log_show_location_from_string, "location");

static int config_parse_cpu_affinity2(
                const char *unit,
                const char *filename,
                unsigned line,
                const char *section,
                unsigned section_line,
                const char *lvalue,
                int ltype,
                const char *rvalue,
                void *data,
                void *userdata) {

        _cleanup_cpu_free_ cpu_set_t *c = NULL;
        int ncpus;

        ncpus = parse_cpu_set_and_warn(rvalue, &c, unit, filename, line, lvalue);
        if (ncpus < 0)
                return ncpus;

        if (sched_setaffinity(0, CPU_ALLOC_SIZE(ncpus), c) < 0)
                log_warning_errno(errno, "Failed to set CPU affinity: %m");

        return 0;
}

static int config_parse_show_status(
                const char* unit,
                const char *filename,
                unsigned line,
                const char *section,
                unsigned section_line,
                const char *lvalue,
                int ltype,
                const char *rvalue,
                void *data,
                void *userdata) {

        int k;
        ShowStatus *b = data;

        assert(filename);
        assert(lvalue);
        assert(rvalue);
        assert(data);

        k = parse_show_status(rvalue, b);
        if (k < 0) {
                log_syntax(unit, LOG_ERR, filename, line, k, "Failed to parse show status setting, ignoring: %s", rvalue);
                return 0;
        }

        return 0;
}

static int config_parse_output_restricted(
                const char* unit,
                const char *filename,
                unsigned line,
                const char *section,
                unsigned section_line,
                const char *lvalue,
                int ltype,
                const char *rvalue,
                void *data,
                void *userdata) {

        ExecOutput t, *eo = data;

        assert(filename);
        assert(lvalue);
        assert(rvalue);
        assert(data);

        t = exec_output_from_string(rvalue);
        if (t < 0) {
                log_syntax(unit, LOG_ERR, filename, line, 0, "Failed to parse output type, ignoring: %s", rvalue);
                return 0;
        }

        if (IN_SET(t, EXEC_OUTPUT_SOCKET, EXEC_OUTPUT_NAMED_FD, EXEC_OUTPUT_FILE)) {
                log_syntax(unit, LOG_ERR, filename, line, 0, "Standard output types socket, fd:, file: are not supported as defaults, ignoring: %s", rvalue);
                return 0;
        }

        *eo = t;
        return 0;
}

static int config_parse_crash_chvt(
                const char* unit,
                const char *filename,
                unsigned line,
                const char *section,
                unsigned section_line,
                const char *lvalue,
                int ltype,
                const char *rvalue,
                void *data,
                void *userdata) {

        int r;

        assert(filename);
        assert(lvalue);
        assert(rvalue);

        r = parse_crash_chvt(rvalue);
        if (r < 0) {
                log_syntax(unit, LOG_ERR, filename, line, r, "Failed to parse CrashChangeVT= setting, ignoring: %s", rvalue);
                return 0;
        }

        return 0;
}

static int parse_config_file(void) {

        const ConfigTableItem items[] = {
                { "Manager", "LogLevel",                  config_parse_level2,           0, NULL                                   },
                { "Manager", "LogTarget",                 config_parse_target,           0, NULL                                   },
                { "Manager", "LogColor",                  config_parse_color,            0, NULL                                   },
                { "Manager", "LogLocation",               config_parse_location,         0, NULL                                   },
                { "Manager", "DumpCore",                  config_parse_bool,             0, &arg_dump_core                         },
                { "Manager", "CrashChVT", /* legacy */    config_parse_crash_chvt,       0, NULL                                   },
                { "Manager", "CrashChangeVT",             config_parse_crash_chvt,       0, NULL                                   },
                { "Manager", "CrashShell",                config_parse_bool,             0, &arg_crash_shell                       },
                { "Manager", "CrashReboot",               config_parse_bool,             0, &arg_crash_reboot                      },
                { "Manager", "ShowStatus",                config_parse_show_status,      0, &arg_show_status                       },
                { "Manager", "CPUAffinity",               config_parse_cpu_affinity2,    0, NULL                                   },
                { "Manager", "JoinControllers",           config_parse_join_controllers, 0, &arg_join_controllers                  },
                { "Manager", "RuntimeWatchdogSec",        config_parse_sec,              0, &arg_runtime_watchdog                  },
                { "Manager", "ShutdownWatchdogSec",       config_parse_sec,              0, &arg_shutdown_watchdog                 },
                { "Manager", "WatchdogDevice",            config_parse_path,             0, &arg_watchdog_device                   },
                { "Manager", "CapabilityBoundingSet",     config_parse_capability_set,   0, &arg_capability_bounding_set           },
                { "Manager", "NoNewPrivileges",           config_parse_bool,             0, &arg_no_new_privs                      },
#if HAVE_SECCOMP
                { "Manager", "SystemCallArchitectures",   config_parse_syscall_archs,    0, &arg_syscall_archs                     },
#endif
                { "Manager", "TimerSlackNSec",            config_parse_nsec,             0, &arg_timer_slack_nsec                  },
                { "Manager", "DefaultTimerAccuracySec",   config_parse_sec,              0, &arg_default_timer_accuracy_usec       },
                { "Manager", "DefaultStandardOutput",     config_parse_output_restricted,0, &arg_default_std_output                },
                { "Manager", "DefaultStandardError",      config_parse_output_restricted,0, &arg_default_std_error                 },
                { "Manager", "DefaultTimeoutStartSec",    config_parse_sec,              0, &arg_default_timeout_start_usec        },
                { "Manager", "DefaultTimeoutStopSec",     config_parse_sec,              0, &arg_default_timeout_stop_usec         },
                { "Manager", "DefaultRestartSec",         config_parse_sec,              0, &arg_default_restart_usec              },
                { "Manager", "DefaultStartLimitInterval", config_parse_sec,              0, &arg_default_start_limit_interval      }, /* obsolete alias */
                { "Manager", "DefaultStartLimitIntervalSec",config_parse_sec,            0, &arg_default_start_limit_interval      },
                { "Manager", "DefaultStartLimitBurst",    config_parse_unsigned,         0, &arg_default_start_limit_burst         },
                { "Manager", "DefaultEnvironment",        config_parse_environ,          0, &arg_default_environment               },
                { "Manager", "DefaultLimitCPU",           config_parse_rlimit,           RLIMIT_CPU, arg_default_rlimit            },
                { "Manager", "DefaultLimitFSIZE",         config_parse_rlimit,           RLIMIT_FSIZE, arg_default_rlimit          },
                { "Manager", "DefaultLimitDATA",          config_parse_rlimit,           RLIMIT_DATA, arg_default_rlimit           },
                { "Manager", "DefaultLimitSTACK",         config_parse_rlimit,           RLIMIT_STACK, arg_default_rlimit          },
                { "Manager", "DefaultLimitCORE",          config_parse_rlimit,           RLIMIT_CORE, arg_default_rlimit           },
                { "Manager", "DefaultLimitRSS",           config_parse_rlimit,           RLIMIT_RSS, arg_default_rlimit            },
                { "Manager", "DefaultLimitNOFILE",        config_parse_rlimit,           RLIMIT_NOFILE, arg_default_rlimit         },
                { "Manager", "DefaultLimitAS",            config_parse_rlimit,           RLIMIT_AS, arg_default_rlimit             },
                { "Manager", "DefaultLimitNPROC",         config_parse_rlimit,           RLIMIT_NPROC, arg_default_rlimit          },
                { "Manager", "DefaultLimitMEMLOCK",       config_parse_rlimit,           RLIMIT_MEMLOCK, arg_default_rlimit        },
                { "Manager", "DefaultLimitLOCKS",         config_parse_rlimit,           RLIMIT_LOCKS, arg_default_rlimit          },
                { "Manager", "DefaultLimitSIGPENDING",    config_parse_rlimit,           RLIMIT_SIGPENDING, arg_default_rlimit     },
                { "Manager", "DefaultLimitMSGQUEUE",      config_parse_rlimit,           RLIMIT_MSGQUEUE, arg_default_rlimit       },
                { "Manager", "DefaultLimitNICE",          config_parse_rlimit,           RLIMIT_NICE, arg_default_rlimit           },
                { "Manager", "DefaultLimitRTPRIO",        config_parse_rlimit,           RLIMIT_RTPRIO, arg_default_rlimit         },
                { "Manager", "DefaultLimitRTTIME",        config_parse_rlimit,           RLIMIT_RTTIME, arg_default_rlimit         },
                { "Manager", "DefaultCPUAccounting",      config_parse_bool,             0, &arg_default_cpu_accounting            },
                { "Manager", "DefaultIOAccounting",       config_parse_bool,             0, &arg_default_io_accounting             },
                { "Manager", "DefaultIPAccounting",       config_parse_bool,             0, &arg_default_ip_accounting             },
                { "Manager", "DefaultBlockIOAccounting",  config_parse_bool,             0, &arg_default_blockio_accounting        },
                { "Manager", "DefaultMemoryAccounting",   config_parse_bool,             0, &arg_default_memory_accounting         },
                { "Manager", "DefaultTasksAccounting",    config_parse_bool,             0, &arg_default_tasks_accounting          },
                { "Manager", "DefaultTasksMax",           config_parse_tasks_max,        0, &arg_default_tasks_max                 },
                { "Manager", "CtrlAltDelBurstAction",     config_parse_emergency_action, 0, &arg_cad_burst_action                  },
                {}
        };

        const char *fn, *conf_dirs_nulstr;

        fn = arg_system ?
                PKGSYSCONFDIR "/system.conf" :
                PKGSYSCONFDIR "/user.conf";

        conf_dirs_nulstr = arg_system ?
                CONF_PATHS_NULSTR("systemd/system.conf.d") :
                CONF_PATHS_NULSTR("systemd/user.conf.d");

        (void) config_parse_many_nulstr(fn, conf_dirs_nulstr, "Manager\0", config_item_table_lookup, items, CONFIG_PARSE_WARN, NULL);

        /* Traditionally "0" was used to turn off the default unit timeouts. Fix this up so that we used USEC_INFINITY
         * like everywhere else. */
        if (arg_default_timeout_start_usec <= 0)
                arg_default_timeout_start_usec = USEC_INFINITY;
        if (arg_default_timeout_stop_usec <= 0)
                arg_default_timeout_stop_usec = USEC_INFINITY;

        return 0;
}

static void set_manager_defaults(Manager *m) {

        assert(m);

        /* Propagates the various default unit property settings into the manager object, i.e. properties that do not
         * affect the manager itself, but are just what newly allocated units will have set if they haven't set
         * anything else. (Also see set_manager_settings() for the settings that affect the manager's own behaviour) */

        m->default_timer_accuracy_usec = arg_default_timer_accuracy_usec;
        m->default_std_output = arg_default_std_output;
        m->default_std_error = arg_default_std_error;
        m->default_timeout_start_usec = arg_default_timeout_start_usec;
        m->default_timeout_stop_usec = arg_default_timeout_stop_usec;
        m->default_restart_usec = arg_default_restart_usec;
        m->default_start_limit_interval = arg_default_start_limit_interval;
        m->default_start_limit_burst = arg_default_start_limit_burst;
        m->default_cpu_accounting = arg_default_cpu_accounting;
        m->default_io_accounting = arg_default_io_accounting;
        m->default_ip_accounting = arg_default_ip_accounting;
        m->default_blockio_accounting = arg_default_blockio_accounting;
        m->default_memory_accounting = arg_default_memory_accounting;
        m->default_tasks_accounting = arg_default_tasks_accounting;
        m->default_tasks_max = arg_default_tasks_max;

        manager_set_default_rlimits(m, arg_default_rlimit);
        manager_environment_add(m, NULL, arg_default_environment);
}

static void set_manager_settings(Manager *m) {

        assert(m);

        /* Propagates the various manager settings into the manager object, i.e. properties that effect the manager
         * itself (as opposed to just being inherited into newly allocated units, see set_manager_defaults() above). */

        m->confirm_spawn = arg_confirm_spawn;
        m->service_watchdogs = arg_service_watchdogs;
        m->runtime_watchdog = arg_runtime_watchdog;
        m->shutdown_watchdog = arg_shutdown_watchdog;
        m->cad_burst_action = arg_cad_burst_action;

        manager_set_show_status(m, arg_show_status);
}

static int parse_argv(int argc, char *argv[]) {
        enum {
                ARG_LOG_LEVEL = 0x100,
                ARG_LOG_TARGET,
                ARG_LOG_COLOR,
                ARG_LOG_LOCATION,
                ARG_UNIT,
                ARG_SYSTEM,
                ARG_USER,
                ARG_TEST,
                ARG_NO_PAGER,
                ARG_VERSION,
                ARG_DUMP_CONFIGURATION_ITEMS,
                ARG_DUMP_BUS_PROPERTIES,
                ARG_DUMP_CORE,
                ARG_CRASH_CHVT,
                ARG_CRASH_SHELL,
                ARG_CRASH_REBOOT,
                ARG_CONFIRM_SPAWN,
                ARG_SHOW_STATUS,
                ARG_DESERIALIZE,
                ARG_SWITCHED_ROOT,
                ARG_DEFAULT_STD_OUTPUT,
                ARG_DEFAULT_STD_ERROR,
                ARG_MACHINE_ID,
                ARG_SERVICE_WATCHDOGS,
        };

        static const struct option options[] = {
                { "log-level",                required_argument, NULL, ARG_LOG_LEVEL                },
                { "log-target",               required_argument, NULL, ARG_LOG_TARGET               },
                { "log-color",                optional_argument, NULL, ARG_LOG_COLOR                },
                { "log-location",             optional_argument, NULL, ARG_LOG_LOCATION             },
                { "unit",                     required_argument, NULL, ARG_UNIT                     },
                { "system",                   no_argument,       NULL, ARG_SYSTEM                   },
                { "user",                     no_argument,       NULL, ARG_USER                     },
                { "test",                     no_argument,       NULL, ARG_TEST                     },
                { "no-pager",                 no_argument,       NULL, ARG_NO_PAGER                 },
                { "help",                     no_argument,       NULL, 'h'                          },
                { "version",                  no_argument,       NULL, ARG_VERSION                  },
                { "dump-configuration-items", no_argument,       NULL, ARG_DUMP_CONFIGURATION_ITEMS },
                { "dump-bus-properties",      no_argument,       NULL, ARG_DUMP_BUS_PROPERTIES      },
                { "dump-core",                optional_argument, NULL, ARG_DUMP_CORE                },
                { "crash-chvt",               required_argument, NULL, ARG_CRASH_CHVT               },
                { "crash-shell",              optional_argument, NULL, ARG_CRASH_SHELL              },
                { "crash-reboot",             optional_argument, NULL, ARG_CRASH_REBOOT             },
                { "confirm-spawn",            optional_argument, NULL, ARG_CONFIRM_SPAWN            },
                { "show-status",              optional_argument, NULL, ARG_SHOW_STATUS              },
                { "deserialize",              required_argument, NULL, ARG_DESERIALIZE              },
                { "switched-root",            no_argument,       NULL, ARG_SWITCHED_ROOT            },
                { "default-standard-output",  required_argument, NULL, ARG_DEFAULT_STD_OUTPUT,      },
                { "default-standard-error",   required_argument, NULL, ARG_DEFAULT_STD_ERROR,       },
                { "machine-id",               required_argument, NULL, ARG_MACHINE_ID               },
                { "service-watchdogs",        required_argument, NULL, ARG_SERVICE_WATCHDOGS        },
                {}
        };

        int c, r;

        assert(argc >= 1);
        assert(argv);

        if (getpid_cached() == 1)
                opterr = 0;

        while ((c = getopt_long(argc, argv, "hDbsz:", options, NULL)) >= 0)

                switch (c) {

                case ARG_LOG_LEVEL:
                        r = log_set_max_level_from_string(optarg);
                        if (r < 0) {
                                log_error("Failed to parse log level %s.", optarg);
                                return r;
                        }

                        break;

                case ARG_LOG_TARGET:
                        r = log_set_target_from_string(optarg);
                        if (r < 0) {
                                log_error("Failed to parse log target %s.", optarg);
                                return r;
                        }

                        break;

                case ARG_LOG_COLOR:

                        if (optarg) {
                                r = log_show_color_from_string(optarg);
                                if (r < 0) {
                                        log_error("Failed to parse log color setting %s.", optarg);
                                        return r;
                                }
                        } else
                                log_show_color(true);

                        break;

                case ARG_LOG_LOCATION:
                        if (optarg) {
                                r = log_show_location_from_string(optarg);
                                if (r < 0) {
                                        log_error("Failed to parse log location setting %s.", optarg);
                                        return r;
                                }
                        } else
                                log_show_location(true);

                        break;

                case ARG_DEFAULT_STD_OUTPUT:
                        r = exec_output_from_string(optarg);
                        if (r < 0) {
                                log_error("Failed to parse default standard output setting %s.", optarg);
                                return r;
                        } else
                                arg_default_std_output = r;
                        break;

                case ARG_DEFAULT_STD_ERROR:
                        r = exec_output_from_string(optarg);
                        if (r < 0) {
                                log_error("Failed to parse default standard error output setting %s.", optarg);
                                return r;
                        } else
                                arg_default_std_error = r;
                        break;

                case ARG_UNIT:
                        r = free_and_strdup(&arg_default_unit, optarg);
                        if (r < 0)
                                return log_error_errno(r, "Failed to set default unit %s: %m", optarg);

                        break;

                case ARG_SYSTEM:
                        arg_system = true;
                        break;

                case ARG_USER:
                        arg_system = false;
                        break;

                case ARG_TEST:
                        arg_action = ACTION_TEST;
                        break;

                case ARG_NO_PAGER:
                        arg_no_pager = true;
                        break;

                case ARG_VERSION:
                        arg_action = ACTION_VERSION;
                        break;

                case ARG_DUMP_CONFIGURATION_ITEMS:
                        arg_action = ACTION_DUMP_CONFIGURATION_ITEMS;
                        break;

                case ARG_DUMP_BUS_PROPERTIES:
                        arg_action = ACTION_DUMP_BUS_PROPERTIES;
                        break;

                case ARG_DUMP_CORE:
                        if (!optarg)
                                arg_dump_core = true;
                        else {
                                r = parse_boolean(optarg);
                                if (r < 0)
                                        return log_error_errno(r, "Failed to parse dump core boolean: %s", optarg);
                                arg_dump_core = r;
                        }
                        break;

                case ARG_CRASH_CHVT:
                        r = parse_crash_chvt(optarg);
                        if (r < 0)
                                return log_error_errno(r, "Failed to parse crash virtual terminal index: %s", optarg);
                        break;

                case ARG_CRASH_SHELL:
                        if (!optarg)
                                arg_crash_shell = true;
                        else {
                                r = parse_boolean(optarg);
                                if (r < 0)
                                        return log_error_errno(r, "Failed to parse crash shell boolean: %s", optarg);
                                arg_crash_shell = r;
                        }
                        break;

                case ARG_CRASH_REBOOT:
                        if (!optarg)
                                arg_crash_reboot = true;
                        else {
                                r = parse_boolean(optarg);
                                if (r < 0)
                                        return log_error_errno(r, "Failed to parse crash shell boolean: %s", optarg);
                                arg_crash_reboot = r;
                        }
                        break;

                case ARG_CONFIRM_SPAWN:
                        arg_confirm_spawn = mfree(arg_confirm_spawn);

                        r = parse_confirm_spawn(optarg, &arg_confirm_spawn);
                        if (r < 0)
                                return log_error_errno(r, "Failed to parse confirm spawn option: %m");
                        break;

                case ARG_SERVICE_WATCHDOGS:
                        r = parse_boolean(optarg);
                        if (r < 0)
                                return log_error_errno(r, "Failed to parse service watchdogs boolean: %s", optarg);
                        arg_service_watchdogs = r;
                        break;

                case ARG_SHOW_STATUS:
                        if (optarg) {
                                r = parse_show_status(optarg, &arg_show_status);
                                if (r < 0) {
                                        log_error("Failed to parse show status boolean %s.", optarg);
                                        return r;
                                }
                        } else
                                arg_show_status = SHOW_STATUS_YES;
                        break;

                case ARG_DESERIALIZE: {
                        int fd;
                        FILE *f;

                        r = safe_atoi(optarg, &fd);
                        if (r < 0 || fd < 0) {
                                log_error("Failed to parse deserialize option %s.", optarg);
                                return -EINVAL;
                        }

                        (void) fd_cloexec(fd, true);

                        f = fdopen(fd, "r");
                        if (!f)
                                return log_error_errno(errno, "Failed to open serialization fd: %m");

                        safe_fclose(arg_serialization);
                        arg_serialization = f;

                        break;
                }

                case ARG_SWITCHED_ROOT:
                        arg_switched_root = true;
                        break;

                case ARG_MACHINE_ID:
                        r = set_machine_id(optarg);
                        if (r < 0)
                                return log_error_errno(r, "MachineID '%s' is not valid.", optarg);
                        break;

                case 'h':
                        arg_action = ACTION_HELP;
                        break;

                case 'D':
                        log_set_max_level(LOG_DEBUG);
                        break;

                case 'b':
                case 's':
                case 'z':
                        /* Just to eat away the sysvinit kernel
                         * cmdline args without getopt() error
                         * messages that we'll parse in
                         * parse_proc_cmdline_word() or ignore. */

                case '?':
                        if (getpid_cached() != 1)
                                return -EINVAL;
                        else
                                return 0;

                default:
                        assert_not_reached("Unhandled option code.");
                }

        if (optind < argc && getpid_cached() != 1) {
                /* Hmm, when we aren't run as init system
                 * let's complain about excess arguments */

                log_error("Excess arguments.");
                return -EINVAL;
        }

        return 0;
}

static int help(void) {

        printf("%s [OPTIONS...]\n\n"
               "Starts up and maintains the system or user services.\n\n"
               "  -h --help                      Show this help\n"
               "     --version                   Show version\n"
               "     --test                      Determine startup sequence, dump it and exit\n"
               "     --no-pager                  Do not pipe output into a pager\n"
               "     --dump-configuration-items  Dump understood unit configuration items\n"
               "     --dump-bus-properties       Dump exposed bus properties\n"
               "     --unit=UNIT                 Set default unit\n"
               "     --system                    Run a system instance, even if PID != 1\n"
               "     --user                      Run a user instance\n"
               "     --dump-core[=BOOL]          Dump core on crash\n"
               "     --crash-vt=NR               Change to specified VT on crash\n"
               "     --crash-reboot[=BOOL]       Reboot on crash\n"
               "     --crash-shell[=BOOL]        Run shell on crash\n"
               "     --confirm-spawn[=BOOL]      Ask for confirmation when spawning processes\n"
               "     --show-status[=BOOL]        Show status updates on the console during bootup\n"
               "     --log-target=TARGET         Set log target (console, journal, kmsg, journal-or-kmsg, null)\n"
               "     --log-level=LEVEL           Set log level (debug, info, notice, warning, err, crit, alert, emerg)\n"
               "     --log-color[=BOOL]          Highlight important log messages\n"
               "     --log-location[=BOOL]       Include code location in log messages\n"
               "     --default-standard-output=  Set default standard output for services\n"
               "     --default-standard-error=   Set default standard error output for services\n",
               program_invocation_short_name);

        return 0;
}

static int prepare_reexecute(Manager *m, FILE **_f, FDSet **_fds, bool switching_root) {
        _cleanup_fdset_free_ FDSet *fds = NULL;
        _cleanup_fclose_ FILE *f = NULL;
        int r;

        assert(m);
        assert(_f);
        assert(_fds);

        r = manager_open_serialization(m, &f);
        if (r < 0)
                return log_error_errno(r, "Failed to create serialization file: %m");

        /* Make sure nothing is really destructed when we shut down */
        m->n_reloading++;
        bus_manager_send_reloading(m, true);

        fds = fdset_new();
        if (!fds)
                return log_oom();

        r = manager_serialize(m, f, fds, switching_root);
        if (r < 0)
                return log_error_errno(r, "Failed to serialize state: %m");

        if (fseeko(f, 0, SEEK_SET) == (off_t) -1)
                return log_error_errno(errno, "Failed to rewind serialization fd: %m");

        r = fd_cloexec(fileno(f), false);
        if (r < 0)
                return log_error_errno(r, "Failed to disable O_CLOEXEC for serialization: %m");

        r = fdset_cloexec(fds, false);
        if (r < 0)
                return log_error_errno(r, "Failed to disable O_CLOEXEC for serialization fds: %m");

        *_f = TAKE_PTR(f);
        *_fds = TAKE_PTR(fds);

        return 0;
}

static int bump_rlimit_nofile(struct rlimit *saved_rlimit) {
        int r, nr;

        assert(saved_rlimit);

        /* Save the original RLIMIT_NOFILE so that we can reset it
         * later when transitioning from the initrd to the main
         * systemd or suchlike. */
        if (getrlimit(RLIMIT_NOFILE, saved_rlimit) < 0)
                return log_warning_errno(errno, "Reading RLIMIT_NOFILE failed, ignoring: %m");

        /* Make sure forked processes get the default kernel setting */
        if (!arg_default_rlimit[RLIMIT_NOFILE]) {
                struct rlimit *rl;

                rl = newdup(struct rlimit, saved_rlimit, 1);
                if (!rl)
                        return log_oom();

                arg_default_rlimit[RLIMIT_NOFILE] = rl;
        }

        /* Bump up the resource limit for ourselves substantially, all the way to the maximum the kernel allows */
        nr = read_nr_open();
        r = setrlimit_closest(RLIMIT_NOFILE, &RLIMIT_MAKE_CONST(nr));
        if (r < 0)
                return log_warning_errno(r, "Setting RLIMIT_NOFILE failed, ignoring: %m");

        return 0;
}

static int bump_rlimit_memlock(struct rlimit *saved_rlimit) {
        int r;

        assert(saved_rlimit);
        assert(getuid() == 0);

        /* BPF_MAP_TYPE_LPM_TRIE bpf maps are charged against RLIMIT_MEMLOCK, even though we have CAP_IPC_LOCK which
         * should normally disable such checks. We need them to implement IPAccessAllow= and IPAccessDeny=, hence let's
         * bump the value high enough for the root user. */

        if (getrlimit(RLIMIT_MEMLOCK, saved_rlimit) < 0)
                return log_warning_errno(errno, "Reading RLIMIT_MEMLOCK failed, ignoring: %m");

        r = setrlimit_closest(RLIMIT_MEMLOCK, &RLIMIT_MAKE_CONST(1024ULL*1024ULL*16ULL));
        if (r < 0)
                return log_warning_errno(r, "Setting RLIMIT_MEMLOCK failed, ignoring: %m");

        return 0;
}

static void test_usr(void) {

        /* Check that /usr is not a separate fs */

        if (dir_is_empty("/usr") <= 0)
                return;

        log_warning("/usr appears to be on its own filesystem and is not already mounted. This is not a supported setup. "
                    "Some things will probably break (sometimes even silently) in mysterious ways. "
                    "Consult http://freedesktop.org/wiki/Software/systemd/separate-usr-is-broken for more information.");
}

static int enforce_syscall_archs(Set *archs) {
#if HAVE_SECCOMP
        int r;

        if (!is_seccomp_available())
                return 0;

        r = seccomp_restrict_archs(arg_syscall_archs);
        if (r < 0)
                return log_error_errno(r, "Failed to enforce system call architecture restrication: %m");
#endif
        return 0;
}

static int status_welcome(void) {
        _cleanup_free_ char *pretty_name = NULL, *ansi_color = NULL;
        int r;

        if (arg_show_status <= 0)
                return 0;

        r = parse_os_release(NULL,
                             "PRETTY_NAME", &pretty_name,
                             "ANSI_COLOR", &ansi_color,
                             NULL);
        if (r < 0)
                log_full_errno(r == -ENOENT ? LOG_DEBUG : LOG_WARNING, r,
                               "Failed to read os-release file, ignoring: %m");

        if (log_get_show_color())
                return status_printf(NULL, false, false,
                                     "\nWelcome to \x1B[%sm%s\x1B[0m!\n",
                                     isempty(ansi_color) ? "1" : ansi_color,
                                     isempty(pretty_name) ? "Linux" : pretty_name);
        else
                return status_printf(NULL, false, false,
                                     "\nWelcome to %s!\n",
                                     isempty(pretty_name) ? "Linux" : pretty_name);
}

static int write_container_id(void) {
        const char *c;
        int r;

        c = getenv("container");
        if (isempty(c))
                return 0;

        RUN_WITH_UMASK(0022)
                r = write_string_file("/run/systemd/container", c, WRITE_STRING_FILE_CREATE);
        if (r < 0)
                return log_warning_errno(r, "Failed to write /run/systemd/container, ignoring: %m");

        return 1;
}

static int bump_unix_max_dgram_qlen(void) {
        _cleanup_free_ char *qlen = NULL;
        unsigned long v;
        int r;

        /* Let's bump the net.unix.max_dgram_qlen sysctl. The kernel default of 16 is simply too low. We set the value
         * really really early during boot, so that it is actually applied to all our sockets, including the
         * $NOTIFY_SOCKET one. */

        r = read_one_line_file("/proc/sys/net/unix/max_dgram_qlen", &qlen);
        if (r < 0)
                return log_warning_errno(r, "Failed to read AF_UNIX datagram queue length, ignoring: %m");

        r = safe_atolu(qlen, &v);
        if (r < 0)
                return log_warning_errno(r, "Failed to parse AF_UNIX datagram queue length '%s', ignoring: %m", qlen);

        if (v >= DEFAULT_UNIX_MAX_DGRAM_QLEN)
                return 0;

        r = write_string_filef("/proc/sys/net/unix/max_dgram_qlen", 0, "%lu", DEFAULT_UNIX_MAX_DGRAM_QLEN);
        if (r < 0)
                return log_full_errno(IN_SET(r, -EROFS, -EPERM, -EACCES) ? LOG_DEBUG : LOG_WARNING, r,
                                      "Failed to bump AF_UNIX datagram queue length, ignoring: %m");

        return 1;
}

static int fixup_environment(void) {
        _cleanup_free_ char *term = NULL;
        const char *t;
        int r;

        /* Only fix up the environment when we are started as PID 1 */
        if (getpid_cached() != 1)
                return 0;

        /* We expect the environment to be set correctly if run inside a container. */
        if (detect_container() > 0)
                return 0;

        /* When started as PID1, the kernel uses /dev/console for our stdios and uses TERM=linux whatever the backend
         * device used by the console. We try to make a better guess here since some consoles might not have support
         * for color mode for example.
         *
         * However if TERM was configured through the kernel command line then leave it alone. */
        r = proc_cmdline_get_key("TERM", 0, &term);
        if (r < 0)
                return r;

        t = term ?: default_term_for_tty("/dev/console");

        if (setenv("TERM", t, 1) < 0)
                return -errno;

        return 0;
}

static void redirect_telinit(int argc, char *argv[]) {

        /* This is compatibility support for SysV, where calling init as a user is identical to telinit. */

#if HAVE_SYSV_COMPAT
        if (getpid_cached() == 1)
                return;

        if (!strstr(program_invocation_short_name, "init"))
                return;

        execv(SYSTEMCTL_BINARY_PATH, argv);
        log_error_errno(errno, "Failed to exec " SYSTEMCTL_BINARY_PATH ": %m");
        exit(EXIT_FAILURE);
#endif
}

static int become_shutdown(
                const char *shutdown_verb,
                int retval) {

        char log_level[DECIMAL_STR_MAX(int) + 1],
                exit_code[DECIMAL_STR_MAX(uint8_t) + 1],
                timeout[DECIMAL_STR_MAX(usec_t) + 1];

        const char* command_line[13] = {
                SYSTEMD_SHUTDOWN_BINARY_PATH,
                shutdown_verb,
                "--timeout", timeout,
                "--log-level", log_level,
                "--log-target",
        };

        _cleanup_strv_free_ char **env_block = NULL;
        size_t pos = 7;
        int r;

        assert(shutdown_verb);
        assert(!command_line[pos]);
        env_block = strv_copy(environ);

        xsprintf(log_level, "%d", log_get_max_level());
        xsprintf(timeout, "%" PRI_USEC "us", arg_default_timeout_stop_usec);

        switch (log_get_target()) {

        case LOG_TARGET_KMSG:
        case LOG_TARGET_JOURNAL_OR_KMSG:
        case LOG_TARGET_SYSLOG_OR_KMSG:
                command_line[pos++] = "kmsg";
                break;

        case LOG_TARGET_NULL:
                command_line[pos++] = "null";
                break;

        case LOG_TARGET_CONSOLE:
        default:
                command_line[pos++] = "console";
                break;
        };

        if (log_get_show_color())
                command_line[pos++] = "--log-color";

        if (log_get_show_location())
                command_line[pos++] = "--log-location";

        if (streq(shutdown_verb, "exit")) {
                command_line[pos++] = "--exit-code";
                command_line[pos++] = exit_code;
                xsprintf(exit_code, "%d", retval);
        }

        assert(pos < ELEMENTSOF(command_line));

        if (streq(shutdown_verb, "reboot") &&
            arg_shutdown_watchdog > 0 &&
            arg_shutdown_watchdog != USEC_INFINITY) {

                char *e;

                /* If we reboot let's set the shutdown
                 * watchdog and tell the shutdown binary to
                 * repeatedly ping it */
                r = watchdog_set_timeout(&arg_shutdown_watchdog);
                watchdog_close(r < 0);

                /* Tell the binary how often to ping, ignore failure */
                if (asprintf(&e, "WATCHDOG_USEC="USEC_FMT, arg_shutdown_watchdog) > 0)
                        (void) strv_consume(&env_block, e);

                if (arg_watchdog_device &&
                    asprintf(&e, "WATCHDOG_DEVICE=%s", arg_watchdog_device) > 0)
                        (void) strv_consume(&env_block, e);
        } else
                watchdog_close(true);

        /* Avoid the creation of new processes forked by the
         * kernel; at this point, we will not listen to the
         * signals anyway */
        if (detect_container() <= 0)
                (void) cg_uninstall_release_agent(SYSTEMD_CGROUP_CONTROLLER);

        execve(SYSTEMD_SHUTDOWN_BINARY_PATH, (char **) command_line, env_block);
        return -errno;
}

static void initialize_clock(void) {
        int r;

        if (clock_is_localtime(NULL) > 0) {
                int min;

                /*
                 * The very first call of settimeofday() also does a time warp in the kernel.
                 *
                 * In the rtc-in-local time mode, we set the kernel's timezone, and rely on external tools to take care
                 * of maintaining the RTC and do all adjustments.  This matches the behavior of Windows, which leaves
                 * the RTC alone if the registry tells that the RTC runs in UTC.
                 */
                r = clock_set_timezone(&min);
                if (r < 0)
                        log_error_errno(r, "Failed to apply local time delta, ignoring: %m");
                else
                        log_info("RTC configured in localtime, applying delta of %i minutes to system time.", min);

        } else if (!in_initrd()) {
                /*
                 * Do a dummy very first call to seal the kernel's time warp magic.
                 *
                 * Do not call this from inside the initrd. The initrd might not carry /etc/adjtime with LOCAL, but the
                 * real system could be set up that way. In such case, we need to delay the time-warp or the sealing
                 * until we reach the real system.
                 *
                 * Do no set the kernel's timezone. The concept of local time cannot be supported reliably, the time
                 * will jump or be incorrect at every daylight saving time change. All kernel local time concepts will
                 * be treated as UTC that way.
                 */
                (void) clock_reset_timewarp();
        }

        r = clock_apply_epoch();
        if (r < 0)
                log_error_errno(r, "Current system time is before build time, but cannot correct: %m");
        else if (r > 0)
                log_info("System time before build time, advancing clock.");
}

static void initialize_coredump(bool skip_setup) {
#if ENABLE_COREDUMP
        if (getpid_cached() != 1)
                return;

        /* Don't limit the core dump size, so that coredump handlers such as systemd-coredump (which honour the limit)
         * will process core dumps for system services by default. */
        if (setrlimit(RLIMIT_CORE, &RLIMIT_MAKE_CONST(RLIM_INFINITY)) < 0)
                log_warning_errno(errno, "Failed to set RLIMIT_CORE: %m");

        /* But at the same time, turn off the core_pattern logic by default, so that no coredumps are stored
         * until the systemd-coredump tool is enabled via sysctl. */
        if (!skip_setup)
                disable_coredumps();
#endif
}

static void do_reexecute(
                int argc,
                char *argv[],
                const struct rlimit *saved_rlimit_nofile,
                const struct rlimit *saved_rlimit_memlock,
                FDSet *fds,
                const char *switch_root_dir,
                const char *switch_root_init,
                const char **ret_error_message) {

        unsigned i, j, args_size;
        const char **args;
        int r;

        assert(saved_rlimit_nofile);
        assert(saved_rlimit_memlock);
        assert(ret_error_message);

        /* Close and disarm the watchdog, so that the new instance can reinitialize it, but doesn't get rebooted while
         * we do that */
        watchdog_close(true);

        /* Reset the RLIMIT_NOFILE to the kernel default, so that the new systemd can pass the kernel default to its
         * child processes */

        if (saved_rlimit_nofile->rlim_cur > 0)
                (void) setrlimit(RLIMIT_NOFILE, saved_rlimit_nofile);
        if (saved_rlimit_memlock->rlim_cur != (rlim_t) -1)
                (void) setrlimit(RLIMIT_MEMLOCK, saved_rlimit_memlock);

        if (switch_root_dir) {
                /* Kill all remaining processes from the initrd, but don't wait for them, so that we can handle the
                 * SIGCHLD for them after deserializing. */
                broadcast_signal(SIGTERM, false, true, arg_default_timeout_stop_usec);

                /* And switch root with MS_MOVE, because we remove the old directory afterwards and detach it. */
                r = switch_root(switch_root_dir, "/mnt", true, MS_MOVE);
                if (r < 0)
                        log_error_errno(r, "Failed to switch root, trying to continue: %m");
        }

        args_size = MAX(6, argc+1);
        args = newa(const char*, args_size);

        if (!switch_root_init) {
                char sfd[DECIMAL_STR_MAX(int) + 1];

                /* First try to spawn ourselves with the right path, and with full serialization. We do this only if
                 * the user didn't specify an explicit init to spawn. */

                assert(arg_serialization);
                assert(fds);

                xsprintf(sfd, "%i", fileno(arg_serialization));

                i = 0;
                args[i++] = SYSTEMD_BINARY_PATH;
                if (switch_root_dir)
                        args[i++] = "--switched-root";
                args[i++] = arg_system ? "--system" : "--user";
                args[i++] = "--deserialize";
                args[i++] = sfd;
                args[i++] = NULL;

                assert(i <= args_size);

                /*
                 * We want valgrind to print its memory usage summary before reexecution.  Valgrind won't do this is on
                 * its own on exec(), but it will do it on exit().  Hence, to ensure we get a summary here, fork() off
                 * a child, let it exit() cleanly, so that it prints the summary, and wait() for it in the parent,
                 * before proceeding into the exec().
                 */
                valgrind_summary_hack();

                (void) execv(args[0], (char* const*) args);
                log_debug_errno(errno, "Failed to execute our own binary, trying fallback: %m");
        }

        /* Try the fallback, if there is any, without any serialization. We pass the original argv[] and envp[]. (Well,
         * modulo the ordering changes due to getopt() in argv[], and some cleanups in envp[], but let's hope that
         * doesn't matter.) */

        arg_serialization = safe_fclose(arg_serialization);
        fds = fdset_free(fds);

        /* Reopen the console */
        (void) make_console_stdio();

        for (j = 1, i = 1; j < (unsigned) argc; j++)
                args[i++] = argv[j];
        args[i++] = NULL;
        assert(i <= args_size);

        /* Reenable any blocked signals, especially important if we switch from initial ramdisk to init=... */
        (void) reset_all_signal_handlers();
        (void) reset_signal_mask();

        if (switch_root_init) {
                args[0] = switch_root_init;
                (void) execv(args[0], (char* const*) args);
                log_warning_errno(errno, "Failed to execute configured init, trying fallback: %m");
        }

        args[0] = "/sbin/init";
        (void) execv(args[0], (char* const*) args);
        r = -errno;

        manager_status_printf(NULL, STATUS_TYPE_EMERGENCY,
                              ANSI_HIGHLIGHT_RED "  !!  " ANSI_NORMAL,
                              "Failed to execute /sbin/init");

        if (r == -ENOENT) {
                log_warning("No /sbin/init, trying fallback");

                args[0] = "/bin/sh";
                args[1] = NULL;
                (void) execv(args[0], (char* const*) args);
                log_error_errno(errno, "Failed to execute /bin/sh, giving up: %m");
        } else
                log_warning_errno(r, "Failed to execute /sbin/init, giving up: %m");

        *ret_error_message = "Failed to execute fallback shell";
}

static int invoke_main_loop(
                Manager *m,
                bool *ret_reexecute,
                int *ret_retval,                   /* Return parameters relevant for shutting down */
                const char **ret_shutdown_verb,    /* … */
                FDSet **ret_fds,                   /* Return parameters for reexecuting */
                char **ret_switch_root_dir,        /* … */
                char **ret_switch_root_init,       /* … */
                const char **ret_error_message) {

        int r;

        assert(m);
        assert(ret_reexecute);
        assert(ret_retval);
        assert(ret_shutdown_verb);
        assert(ret_fds);
        assert(ret_switch_root_dir);
        assert(ret_switch_root_init);
        assert(ret_error_message);

        for (;;) {
                r = manager_loop(m);
                if (r < 0) {
                        *ret_error_message = "Failed to run main loop";
                        return log_emergency_errno(r, "Failed to run main loop: %m");
                }

                switch (m->exit_code) {

                case MANAGER_RELOAD: {
                        LogTarget saved_log_target;
                        int saved_log_level;

                        log_info("Reloading.");

                        /* First, save any overridden log level/target, then parse the configuration file, which might
                         * change the log level to new settings. */

                        saved_log_level = m->log_level_overridden ? log_get_max_level() : -1;
                        saved_log_target = m->log_target_overridden ? log_get_target() : _LOG_TARGET_INVALID;

                        r = parse_config_file();
                        if (r < 0)
                                log_warning_errno(r, "Failed to parse config file, ignoring: %m");

                        set_manager_defaults(m);

                        if (saved_log_level >= 0)
                                manager_override_log_level(m, saved_log_level);
                        if (saved_log_target >= 0)
                                manager_override_log_target(m, saved_log_target);

                        r = manager_reload(m);
                        if (r < 0)
                                log_warning_errno(r, "Failed to reload, ignoring: %m");

                        break;
                }

                case MANAGER_REEXECUTE:

                        r = prepare_reexecute(m, &arg_serialization, ret_fds, false);
                        if (r < 0) {
                                *ret_error_message = "Failed to prepare for reexecution";
                                return r;
                        }

                        log_notice("Reexecuting.");

                        *ret_reexecute = true;
                        *ret_retval = EXIT_SUCCESS;
                        *ret_shutdown_verb = NULL;
                        *ret_switch_root_dir = *ret_switch_root_init = NULL;

                        return 0;

                case MANAGER_SWITCH_ROOT:
                        if (!m->switch_root_init) {
                                r = prepare_reexecute(m, &arg_serialization, ret_fds, true);
                                if (r < 0) {
                                        *ret_error_message = "Failed to prepare for reexecution";
                                        return r;
                                }
                        } else
                                *ret_fds = NULL;

                        log_notice("Switching root.");

                        *ret_reexecute = true;
                        *ret_retval = EXIT_SUCCESS;
                        *ret_shutdown_verb = NULL;

                        /* Steal the switch root parameters */
                        *ret_switch_root_dir = m->switch_root;
                        *ret_switch_root_init = m->switch_root_init;
                        m->switch_root = m->switch_root_init = NULL;

                        return 0;

                case MANAGER_EXIT:

                        if (MANAGER_IS_USER(m)) {
                                log_debug("Exit.");

                                *ret_reexecute = false;
                                *ret_retval = m->return_value;
                                *ret_shutdown_verb = NULL;
                                *ret_fds = NULL;
                                *ret_switch_root_dir = *ret_switch_root_init = NULL;

                                return 0;
                        }

                        _fallthrough_;
                case MANAGER_REBOOT:
                case MANAGER_POWEROFF:
                case MANAGER_HALT:
                case MANAGER_KEXEC: {
                        static const char * const table[_MANAGER_EXIT_CODE_MAX] = {
                                [MANAGER_EXIT] = "exit",
                                [MANAGER_REBOOT] = "reboot",
                                [MANAGER_POWEROFF] = "poweroff",
                                [MANAGER_HALT] = "halt",
                                [MANAGER_KEXEC] = "kexec"
                        };

                        log_notice("Shutting down.");

                        *ret_reexecute = false;
                        *ret_retval = m->return_value;
                        assert_se(*ret_shutdown_verb = table[m->exit_code]);
                        *ret_fds = NULL;
                        *ret_switch_root_dir = *ret_switch_root_init = NULL;

                        return 0;
                }

                default:
                        assert_not_reached("Unknown exit code.");
                }
        }
}

static void log_execution_mode(bool *ret_first_boot) {
        assert(ret_first_boot);

        if (arg_system) {
                int v;

                log_info(PACKAGE_STRING " running in %ssystem mode. (" SYSTEMD_FEATURES ")",
                         arg_action == ACTION_TEST ? "test " : "" );

                v = detect_virtualization();
                if (v > 0)
                        log_info("Detected virtualization %s.", virtualization_to_string(v));

                log_info("Detected architecture %s.", architecture_to_string(uname_architecture()));

                if (in_initrd()) {
                        *ret_first_boot = false;
                        log_info("Running in initial RAM disk.");
                } else {
                        /* Let's check whether we are in first boot, i.e. whether /etc is still unpopulated. We use
                         * /etc/machine-id as flag file, for this: if it exists we assume /etc is populated, if it
                         * doesn't it's unpopulated. This allows container managers and installers to provision a
                         * couple of files already. If the container manager wants to provision the machine ID itself
                         * it should pass $container_uuid to PID 1. */

                        *ret_first_boot = access("/etc/machine-id", F_OK) < 0;
                        if (*ret_first_boot)
                                log_info("Running with unpopulated /etc.");
                }
        } else {
                if (DEBUG_LOGGING) {
                        _cleanup_free_ char *t;

                        t = uid_to_name(getuid());
                        log_debug(PACKAGE_STRING " running in %suser mode for user " UID_FMT "/%s. (" SYSTEMD_FEATURES ")",
                                  arg_action == ACTION_TEST ? " test" : "", getuid(), strna(t));
                }

                *ret_first_boot = false;
        }
}

static int initialize_runtime(
                bool skip_setup,
                struct rlimit *saved_rlimit_nofile,
                struct rlimit *saved_rlimit_memlock,
                const char **ret_error_message) {

        int r;

        assert(ret_error_message);

        /* Sets up various runtime parameters. Many of these initializations are conditionalized:
         *
         * - Some only apply to --system instances
         * - Some only apply to --user instances
         * - Some only apply when we first start up, but not when we reexecute
         */

        if (arg_action != ACTION_RUN)
                return 0;

        if (arg_system) {
                /* Make sure we leave a core dump without panicing the kernel. */
                install_crash_handler();

                if (!skip_setup) {
                        r = mount_cgroup_controllers(arg_join_controllers);
                        if (r < 0) {
                                *ret_error_message = "Failed to mount cgroup hierarchies";
                                return r;
                        }

                        status_welcome();
                        hostname_setup();
                        machine_id_setup(NULL, arg_machine_id, NULL);
                        loopback_setup();
                        bump_unix_max_dgram_qlen();
                        test_usr();
                        write_container_id();
                }

                if (arg_watchdog_device) {
                        r = watchdog_set_device(arg_watchdog_device);
                        if (r < 0)
                                log_warning_errno(r, "Failed to set watchdog device to %s, ignoring: %m", arg_watchdog_device);
                }

                if (arg_runtime_watchdog > 0 && arg_runtime_watchdog != USEC_INFINITY)
                        watchdog_set_timeout(&arg_runtime_watchdog);
        }

        if (arg_timer_slack_nsec != NSEC_INFINITY)
                if (prctl(PR_SET_TIMERSLACK, arg_timer_slack_nsec) < 0)
                        log_warning_errno(errno, "Failed to adjust timer slack, ignoring: %m");

        if (arg_system && !cap_test_all(arg_capability_bounding_set)) {
                r = capability_bounding_set_drop_usermode(arg_capability_bounding_set);
                if (r < 0) {
                        *ret_error_message = "Failed to drop capability bounding set of usermode helpers";
                        return log_emergency_errno(r, "Failed to drop capability bounding set of usermode helpers: %m");
                }

                r = capability_bounding_set_drop(arg_capability_bounding_set, true);
                if (r < 0) {
                        *ret_error_message = "Failed to drop capability bounding set";
                        return log_emergency_errno(r, "Failed to drop capability bounding set: %m");
                }
        }

        if (arg_system && arg_no_new_privs) {
                if (prctl(PR_SET_NO_NEW_PRIVS, 1, 0, 0, 0) < 0) {
                        *ret_error_message = "Failed to disable new privileges";
                        return log_emergency_errno(errno, "Failed to disable new privileges: %m");
                }
        }

        if (arg_syscall_archs) {
                r = enforce_syscall_archs(arg_syscall_archs);
                if (r < 0) {
                        *ret_error_message = "Failed to set syscall architectures";
                        return r;
                }
        }

        if (!arg_system)
                /* Become reaper of our children */
                if (prctl(PR_SET_CHILD_SUBREAPER, 1) < 0)
                        log_warning_errno(errno, "Failed to make us a subreaper: %m");

        if (arg_system) {
                /* Bump up RLIMIT_NOFILE for systemd itself */
                (void) bump_rlimit_nofile(saved_rlimit_nofile);
                (void) bump_rlimit_memlock(saved_rlimit_memlock);
        }

        return 0;
}

static int do_queue_default_job(
                Manager *m,
                const char **ret_error_message) {

        _cleanup_(sd_bus_error_free) sd_bus_error error = SD_BUS_ERROR_NULL;
        Job *default_unit_job;
        Unit *target = NULL;
        int r;

        log_debug("Activating default unit: %s", arg_default_unit);

        r = manager_load_startable_unit_or_warn(m, arg_default_unit, NULL, &target);
        if (r < 0) {
                log_info("Falling back to rescue target: " SPECIAL_RESCUE_TARGET);

                r = manager_load_startable_unit_or_warn(m, SPECIAL_RESCUE_TARGET, NULL, &target);
                if (r < 0) {
                        *ret_error_message = r == -ERFKILL ? "Rescue target masked"
                                                           : "Failed to load rescue target";
                        return r;
                }
        }

        assert(target->load_state == UNIT_LOADED);

        r = manager_add_job(m, JOB_START, target, JOB_ISOLATE, &error, &default_unit_job);
        if (r == -EPERM) {
                log_debug_errno(r, "Default target could not be isolated, starting instead: %s", bus_error_message(&error, r));

                sd_bus_error_free(&error);

                r = manager_add_job(m, JOB_START, target, JOB_REPLACE, &error, &default_unit_job);
                if (r < 0) {
                        *ret_error_message = "Failed to start default target";
                        return log_emergency_errno(r, "Failed to start default target: %s", bus_error_message(&error, r));
                }

        } else if (r < 0) {
                *ret_error_message = "Failed to isolate default target";
                return log_emergency_errno(r, "Failed to isolate default target: %s", bus_error_message(&error, r));
        }

        m->default_unit_job_id = default_unit_job->id;

        return 0;
}

static void free_arguments(void) {

        /* Frees all arg_* variables, with the exception of arg_serialization */
        rlimit_free_all(arg_default_rlimit);

        arg_default_unit = mfree(arg_default_unit);
        arg_confirm_spawn = mfree(arg_confirm_spawn);
        arg_join_controllers = strv_free_free(arg_join_controllers);
        arg_default_environment = strv_free(arg_default_environment);
        arg_syscall_archs = set_free(arg_syscall_archs);
}

static int load_configuration(int argc, char **argv, const char **ret_error_message) {
        int r;

        assert(ret_error_message);

        arg_default_tasks_max = system_tasks_max_scale(DEFAULT_TASKS_MAX_PERCENTAGE, 100U);

        r = parse_config_file();
        if (r < 0) {
                *ret_error_message = "Failed to parse config file";
                return r;
        }

        if (arg_system) {
                r = proc_cmdline_parse(parse_proc_cmdline_item, NULL, 0);
                if (r < 0)
                        log_warning_errno(r, "Failed to parse kernel command line, ignoring: %m");
        }

        /* Note that this also parses bits from the kernel command line, including "debug". */
        log_parse_environment();

        r = parse_argv(argc, argv);
        if (r < 0) {
                *ret_error_message = "Failed to parse commandline arguments";
                return r;
        }

        /* Initialize default unit */
        if (!arg_default_unit) {
                arg_default_unit = strdup(SPECIAL_DEFAULT_TARGET);
                if (!arg_default_unit) {
                        *ret_error_message = "Failed to set default unit";
                        return log_oom();
                }
        }

        /* Initialize the show status setting if it hasn't been set explicitly yet */
        if (arg_show_status == _SHOW_STATUS_UNSET)
                arg_show_status = SHOW_STATUS_YES;

        return 0;
}

static int safety_checks(void) {

        if (getpid_cached() == 1 &&
            arg_action != ACTION_RUN) {
                log_error("Unsupported execution mode while PID 1.");
                return -EPERM;
        }

        if (getpid_cached() == 1 &&
            !arg_system) {
                log_error("Can't run --user mode as PID 1.");
                return -EPERM;
        }

        if (arg_action == ACTION_RUN &&
            arg_system &&
            getpid_cached() != 1) {
                log_error("Can't run system mode unless PID 1.");
                return -EPERM;
        }

        if (arg_action == ACTION_TEST &&
            geteuid() == 0) {
                log_error("Don't run test mode as root.");
                return -EPERM;
        }

        if (!arg_system &&
            arg_action == ACTION_RUN &&
            sd_booted() <= 0) {
                log_error("Trying to run as user instance, but the system has not been booted with systemd.");
                return -EOPNOTSUPP;
        }

        if (!arg_system &&
            arg_action == ACTION_RUN &&
            !getenv("XDG_RUNTIME_DIR")) {
                log_error("Trying to run as user instance, but $XDG_RUNTIME_DIR is not set.");
                return -EUNATCH;
        }

        if (arg_system &&
            arg_action == ACTION_RUN &&
            running_in_chroot() > 0) {
                log_error("Cannot be run in a chroot() environment.");
                return -EOPNOTSUPP;
        }

        return 0;
}

static int initialize_security(
                bool *loaded_policy,
                dual_timestamp *security_start_timestamp,
                dual_timestamp *security_finish_timestamp,
                const char **ret_error_message) {

        int r;

        assert(loaded_policy);
        assert(security_start_timestamp);
        assert(security_finish_timestamp);
        assert(ret_error_message);

        dual_timestamp_get(security_start_timestamp);

        r = mac_selinux_setup(loaded_policy);
        if (r < 0) {
                *ret_error_message = "Failed to load SELinux policy";
                return r;
        }

        r = mac_smack_setup(loaded_policy);
        if (r < 0) {
                *ret_error_message = "Failed to load SMACK policy";
                return r;
        }

        r = ima_setup();
        if (r < 0) {
                *ret_error_message = "Failed to load IMA policy";
                return r;
        }

        dual_timestamp_get(security_finish_timestamp);
        return 0;
}

static void test_summary(Manager *m) {
        assert(m);

        printf("-> By units:\n");
        manager_dump_units(m, stdout, "\t");

        printf("-> By jobs:\n");
        manager_dump_jobs(m, stdout, "\t");
}

static int collect_fds(FDSet **ret_fds, const char **ret_error_message) {
        int r;

        assert(ret_fds);
        assert(ret_error_message);

        r = fdset_new_fill(ret_fds);
        if (r < 0) {
                *ret_error_message = "Failed to allocate fd set";
                return log_emergency_errno(r, "Failed to allocate fd set: %m");
        }

        fdset_cloexec(*ret_fds, true);

        if (arg_serialization)
                assert_se(fdset_remove(*ret_fds, fileno(arg_serialization)) >= 0);

        return 0;
}

static void setup_console_terminal(bool skip_setup) {

        if (!arg_system)
                return;

        /* Become a session leader if we aren't one yet. */
        (void) setsid();

        /* If we are init, we connect stdin/stdout/stderr to /dev/null and make sure we don't have a controlling
         * tty. */
        (void) release_terminal();

        /* Reset the console, but only if this is really init and we are freshly booted */
        if (getpid_cached() == 1 && !skip_setup)
                (void) console_setup();
}

static bool early_skip_setup_check(int argc, char *argv[]) {
        bool found_deserialize = false;
        int i;

        /* Determine if this is a reexecution or normal bootup. We do the full command line parsing much later, so
         * let's just have a quick peek here. Note that if we have switched root, do all the special setup things
         * anyway, even if in that case we also do deserialization. */

        for (i = 1; i < argc; i++) {
                if (streq(argv[i], "--switched-root"))
                        return false; /* If we switched root, don't skip the setup. */
                else if (streq(argv[i], "--deserialize"))
                        found_deserialize = true;
        }

        return found_deserialize; /* When we are deserializing, then we are reexecuting, hence avoid the extensive setup */
}

int main(int argc, char *argv[]) {

        dual_timestamp initrd_timestamp = DUAL_TIMESTAMP_NULL, userspace_timestamp = DUAL_TIMESTAMP_NULL, kernel_timestamp = DUAL_TIMESTAMP_NULL,
                security_start_timestamp = DUAL_TIMESTAMP_NULL, security_finish_timestamp = DUAL_TIMESTAMP_NULL;
        struct rlimit saved_rlimit_nofile = RLIMIT_MAKE_CONST(0), saved_rlimit_memlock = RLIMIT_MAKE_CONST((rlim_t) -1);
        bool skip_setup, loaded_policy = false, queue_default_job = false, first_boot = false, reexecute = false;
        char *switch_root_dir = NULL, *switch_root_init = NULL;
        usec_t before_startup, after_startup;
        static char systemd[] = "systemd";
        char timespan[FORMAT_TIMESPAN_MAX];
        const char *shutdown_verb = NULL, *error_message = NULL;
        int r, retval = EXIT_FAILURE;
        Manager *m = NULL;
        FDSet *fds = NULL;

        /* SysV compatibility: redirect init → telinit */
        redirect_telinit(argc, argv);

        /* Take timestamps early on */
        dual_timestamp_from_monotonic(&kernel_timestamp, 0);
        dual_timestamp_get(&userspace_timestamp);

        /* Figure out whether we need to do initialize the system, or if we already did that because we are
         * reexecuting */
        skip_setup = early_skip_setup_check(argc, argv);

        /* If we get started via the /sbin/init symlink then we are called 'init'. After a subsequent reexecution we
         * are then called 'systemd'. That is confusing, hence let's call us systemd right-away. */
        program_invocation_short_name = systemd;
        (void) prctl(PR_SET_NAME, systemd);

        /* Save the original command line */
        saved_argv = argv;
        saved_argc = argc;

        /* Make sure that if the user says "syslog" we actually log to the journal. */
        log_set_upgrade_syslog_to_journal(true);

        if (getpid_cached() == 1) {
                /* When we run as PID 1 force system mode */
                arg_system = true;

                /* Disable the umask logic */
                umask(0);

                /* Make sure that at least initially we do not ever log to journald/syslogd, because it might not be
                 * activated yet (even though the log socket for it exists). */
                log_set_prohibit_ipc(true);

                /* Always reopen /dev/console when running as PID 1 or one of its pre-execve() children. This is
                 * important so that we never end up logging to any foreign stderr, for example if we have to log in a
                 * child process right before execve()'ing the actual binary, at a point in time where socket
                 * activation stderr/stdout area already set up. */
                log_set_always_reopen_console(true);

                if (detect_container() <= 0) {

                        /* Running outside of a container as PID 1 */
                        log_set_target(LOG_TARGET_KMSG);
                        log_open();

                        if (in_initrd())
                                initrd_timestamp = userspace_timestamp;

                        if (!skip_setup) {
                                r = mount_setup_early();
                                if (r < 0) {
                                        error_message = "Failed to mount early API filesystems";
                                        goto finish;
                                }

                                r = initialize_security(
                                                &loaded_policy,
                                                &security_start_timestamp,
                                                &security_finish_timestamp,
                                                &error_message);
                                if (r < 0)
                                        goto finish;
                        }

                        if (mac_selinux_init() < 0) {
                                error_message = "Failed to initialize SELinux policy";
                                goto finish;
                        }

                        if (!skip_setup)
                                initialize_clock();

                        /* Set the default for later on, but don't actually open the logs like this for now. Note that
                         * if we are transitioning from the initrd there might still be journal fd open, and we
                         * shouldn't attempt opening that before we parsed /proc/cmdline which might redirect output
                         * elsewhere. */
                        log_set_target(LOG_TARGET_JOURNAL_OR_KMSG);

                } else {
                        /* Running inside a container, as PID 1 */
                        log_set_target(LOG_TARGET_CONSOLE);
                        log_open();

                        /* For later on, see above... */
                        log_set_target(LOG_TARGET_JOURNAL);

                        /* clear the kernel timestamp,
                         * because we are in a container */
                        kernel_timestamp = DUAL_TIMESTAMP_NULL;
                }

                r = fixup_environment();
                if (r < 0) {
                        log_emergency_errno(r, "Failed to fix up PID 1 environment: %m");
                        error_message = "Failed to fix up PID1 environment";
                        goto finish;
                }

        } else {
                /* Running as user instance */
                arg_system = false;
                log_set_target(LOG_TARGET_AUTO);
                log_open();

                /* clear the kernel timestamp,
                 * because we are not PID 1 */
                kernel_timestamp = DUAL_TIMESTAMP_NULL;
        }

<<<<<<< HEAD
        r = fixup_environment();
        if (r < 0) {
                log_emergency_errno(r, "Failed to fix up PID 1 environment: %m");
                error_message = "Failed to fix up PID1 environment";
                goto finish;
        }

=======
>>>>>>> e825d51b
        if (arg_system) {
                /* Try to figure out if we can use colors with the console. No need to do that for user instances since
                 * they never log into the console. */
                log_show_color(colors_enabled());

                r = make_null_stdio();
                if (r < 0)
                        log_warning_errno(r, "Failed to redirect standard streams to /dev/null, ignoring: %m");
        }

        /* Mount /proc, /sys and friends, so that /proc/cmdline and
         * /proc/$PID/fd is available. */
        if (getpid_cached() == 1) {

                /* Load the kernel modules early. */
                if (!skip_setup)
                        kmod_setup();

                r = mount_setup(loaded_policy);
                if (r < 0) {
                        error_message = "Failed to mount API filesystems";
                        goto finish;
                }
        }

        /* Reset all signal handlers. */
        (void) reset_all_signal_handlers();
        (void) ignore_signals(SIGNALS_IGNORE, -1);

        r = load_configuration(argc, argv, &error_message);
        if (r < 0)
                goto finish;

        r = safety_checks();
        if (r < 0)
                goto finish;

        if (IN_SET(arg_action, ACTION_TEST, ACTION_HELP, ACTION_DUMP_CONFIGURATION_ITEMS, ACTION_DUMP_BUS_PROPERTIES))
                (void) pager_open(arg_no_pager, false);

        if (arg_action != ACTION_RUN)
                skip_setup = true;

        if (arg_action == ACTION_HELP) {
                retval = help();
                goto finish;
        } else if (arg_action == ACTION_VERSION) {
                retval = version();
                goto finish;
        } else if (arg_action == ACTION_DUMP_CONFIGURATION_ITEMS) {
                unit_dump_config_items(stdout);
                retval = EXIT_SUCCESS;
                goto finish;
        } else if (arg_action == ACTION_DUMP_BUS_PROPERTIES) {
                dump_bus_properties(stdout);
                retval = EXIT_SUCCESS;
                goto finish;
        }

        assert_se(IN_SET(arg_action, ACTION_RUN, ACTION_TEST));

        /* Move out of the way, so that we won't block unmounts */
        assert_se(chdir("/") == 0);

        if (arg_action == ACTION_RUN) {

                /* Close logging fds, in order not to confuse collecting passed fds and terminal logic below */
                log_close();

                /* Remember open file descriptors for later deserialization */
                r = collect_fds(&fds, &error_message);
                if (r < 0)
                        goto finish;

                /* Give up any control of the console, but make sure its initialized. */
                setup_console_terminal(skip_setup);

                /* Open the logging devices, if possible and necessary */
                log_open();
        }

        log_execution_mode(&first_boot);

        r = initialize_runtime(skip_setup,
                               &saved_rlimit_nofile,
                               &saved_rlimit_memlock,
                               &error_message);
        if (r < 0)
                goto finish;

        r = manager_new(arg_system ? UNIT_FILE_SYSTEM : UNIT_FILE_USER,
                        arg_action == ACTION_TEST ? MANAGER_TEST_FULL : 0,
                        &m);
        if (r < 0) {
                log_emergency_errno(r, "Failed to allocate manager object: %m");
                error_message = "Failed to allocate manager object";
                goto finish;
        }

        m->timestamps[MANAGER_TIMESTAMP_KERNEL] = kernel_timestamp;
        m->timestamps[MANAGER_TIMESTAMP_INITRD] = initrd_timestamp;
        m->timestamps[MANAGER_TIMESTAMP_USERSPACE] = userspace_timestamp;
        m->timestamps[MANAGER_TIMESTAMP_SECURITY_START] = security_start_timestamp;
        m->timestamps[MANAGER_TIMESTAMP_SECURITY_FINISH] = security_finish_timestamp;

        set_manager_defaults(m);
        set_manager_settings(m);
        manager_set_first_boot(m, first_boot);

        /* Remember whether we should queue the default job */
        queue_default_job = !arg_serialization || arg_switched_root;

        before_startup = now(CLOCK_MONOTONIC);

        r = manager_startup(m, arg_serialization, fds);
        if (r < 0) {
                log_error_errno(r, "Failed to fully start up daemon: %m");
                error_message = "Failed to start up manager";
                goto finish;
        }

        /* This will close all file descriptors that were opened, but not claimed by any unit. */
        fds = fdset_free(fds);
        arg_serialization = safe_fclose(arg_serialization);

        if (queue_default_job) {
                r = do_queue_default_job(m, &error_message);
                if (r < 0)
                        goto finish;
        }

        after_startup = now(CLOCK_MONOTONIC);

        log_full(arg_action == ACTION_TEST ? LOG_INFO : LOG_DEBUG,
                 "Loaded units and determined initial transaction in %s.",
                 format_timespan(timespan, sizeof(timespan), after_startup - before_startup, 100 * USEC_PER_MSEC));

        if (arg_action == ACTION_TEST) {
                test_summary(m);
                retval = EXIT_SUCCESS;
                goto finish;
        }

        (void) invoke_main_loop(m,
                                &reexecute,
                                &retval,
                                &shutdown_verb,
                                &fds,
                                &switch_root_dir,
                                &switch_root_init,
                                &error_message);

finish:
        pager_close();

        if (m) {
                arg_shutdown_watchdog = m->shutdown_watchdog;
                m = manager_free(m);
        }

        free_arguments();
        mac_selinux_finish();

        if (reexecute)
                do_reexecute(argc, argv,
                             &saved_rlimit_nofile,
                             &saved_rlimit_memlock,
                             fds,
                             switch_root_dir,
                             switch_root_init,
                             &error_message); /* This only returns if reexecution failed */

        arg_serialization = safe_fclose(arg_serialization);
        fds = fdset_free(fds);

#if HAVE_VALGRIND_VALGRIND_H
        /* If we are PID 1 and running under valgrind, then let's exit
         * here explicitly. valgrind will only generate nice output on
         * exit(), not on exec(), hence let's do the former not the
         * latter here. */
        if (getpid_cached() == 1 && RUNNING_ON_VALGRIND) {
                /* Cleanup watchdog_device strings for valgrind. We need them
                 * in become_shutdown() so normally we cannot free them yet. */
                watchdog_free_device();
                arg_watchdog_device = mfree(arg_watchdog_device);
                return retval;
        }
#endif

        if (shutdown_verb) {
                r = become_shutdown(shutdown_verb, retval);
                log_error_errno(r, "Failed to execute shutdown binary, %s: %m", getpid_cached() == 1 ? "freezing" : "quitting");
                error_message = "Failed to execute shutdown binary";
        }

        watchdog_free_device();
        arg_watchdog_device = mfree(arg_watchdog_device);

        if (getpid_cached() == 1) {
                if (error_message)
                        manager_status_printf(NULL, STATUS_TYPE_EMERGENCY,
                                              ANSI_HIGHLIGHT_RED "!!!!!!" ANSI_NORMAL,
                                              "%s, freezing.", error_message);
                freeze_or_reboot();
        }

        return retval;
}<|MERGE_RESOLUTION|>--- conflicted
+++ resolved
@@ -2269,16 +2269,6 @@
                 kernel_timestamp = DUAL_TIMESTAMP_NULL;
         }
 
-<<<<<<< HEAD
-        r = fixup_environment();
-        if (r < 0) {
-                log_emergency_errno(r, "Failed to fix up PID 1 environment: %m");
-                error_message = "Failed to fix up PID1 environment";
-                goto finish;
-        }
-
-=======
->>>>>>> e825d51b
         if (arg_system) {
                 /* Try to figure out if we can use colors with the console. No need to do that for user instances since
                  * they never log into the console. */
