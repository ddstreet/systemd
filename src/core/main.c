--- conflicted
+++ resolved
@@ -126,13 +126,8 @@
 static bool arg_default_io_accounting = false;
 static bool arg_default_blockio_accounting = false;
 static bool arg_default_memory_accounting = false;
-<<<<<<< HEAD
-static bool arg_default_tasks_accounting = false;
-static uint64_t arg_default_tasks_max = (uint64_t) -1;
-=======
 static bool arg_default_tasks_accounting = true;
 static uint64_t arg_default_tasks_max = UINT64_MAX;
->>>>>>> 77d0b7cd
 static sd_id128_t arg_machine_id = {};
 
 noreturn static void freeze_or_reboot(void) {
@@ -1508,8 +1503,6 @@
                 kernel_timestamp = DUAL_TIMESTAMP_NULL;
         }
 
-<<<<<<< HEAD
-=======
         if (arg_system) {
                 if (fixup_environment() < 0) {
                         error_message = "Failed to fix up PID1 environment";
@@ -1523,7 +1516,6 @@
                 make_null_stdio();
         }
 
->>>>>>> 77d0b7cd
         /* Initialize default unit */
         r = free_and_strdup(&arg_default_unit, SPECIAL_DEFAULT_TARGET);
         if (r < 0) {
