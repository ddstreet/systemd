--- conflicted
+++ resolved
@@ -117,10 +117,7 @@
 int config_parse_user_group(const char *unit, const char *filename, unsigned line, const char *section, unsigned section_line, const char *lvalue, int ltype, const char *rvalue, void *data, void *userdata);
 int config_parse_user_group_strv(const char *unit, const char *filename, unsigned line, const char *section, unsigned section_line, const char *lvalue, int ltype, const char *rvalue, void *data, void *userdata);
 int config_parse_restrict_namespaces(const char *unit, const char *filename, unsigned line, const char *section, unsigned section_line, const char *lvalue, int ltype, const char *rvalue, void *data, void *userdata);
-<<<<<<< HEAD
-=======
 int config_parse_bind_paths(const char *unit, const char *filename, unsigned line, const char *section, unsigned section_line, const char *lvalue, int ltype, const char *rvalue, void *data, void *userdata);
->>>>>>> bcd5a6c7
 
 /* gperf prototypes */
 const struct ConfigPerfItem* load_fragment_gperf_lookup(const char *key, GPERF_LEN_TYPE length);
