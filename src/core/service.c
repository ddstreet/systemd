--- conflicted
+++ resolved
@@ -364,15 +364,7 @@
         static const char * const table[] = {
                 /* LSB defined facilities */
                 "local_fs",             SPECIAL_LOCAL_FS_TARGET,
-<<<<<<< HEAD
-                /* Due to unfortunate name selection in Mandriva,
-                 * $network is provided by network-up which is ordered
-                 * after network which actually starts interfaces.
-                 * To break the loop, just ignore it */
-                "network",              SPECIAL_NETWORK_TARGET,
-=======
                 "network",              SPECIAL_NETWORK_ONLINE_TARGET,
->>>>>>> cd7c1a2c
                 "named",                SPECIAL_NSS_LOOKUP_TARGET,
                 "portmap",              SPECIAL_RPCBIND_TARGET,
                 "remote_fs",            SPECIAL_REMOTE_FS_TARGET,
