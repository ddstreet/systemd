--- conflicted
+++ resolved
@@ -1682,12 +1682,9 @@
 
         free(s->status_text);
         s->status_text = NULL;
-<<<<<<< HEAD
-=======
         s->status_errno = 0;
 
         s->notify_state = NOTIFY_UNKNOWN;
->>>>>>> f76907f1
 
         service_enter_start_pre(s);
         return 0;
@@ -2543,18 +2540,10 @@
         assert(s);
         assert(source == s->watchdog_event_source);
 
-<<<<<<< HEAD
-        log_error_unit(UNIT(s)->id,
-                       "%s watchdog timeout (limit %s)!",
-                       UNIT(s)->id,
-                       format_timespan(t, sizeof(t), s->watchdog_usec, 1));
-        service_enter_signal(s, SERVICE_STOP_SIGTERM, SERVICE_FAILURE_WATCHDOG);
-=======
         log_error_unit(UNIT(s)->id, "%s watchdog timeout (limit %s)!", UNIT(s)->id,
                        format_timespan(t, sizeof(t), s->watchdog_usec, 1));
 
         service_enter_signal(s, SERVICE_STOP_SIGABRT, SERVICE_FAILURE_WATCHDOG);
->>>>>>> f76907f1
 
         return 0;
 }
