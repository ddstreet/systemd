--- conflicted
+++ resolved
@@ -996,11 +996,7 @@
         assert(s);
         assert(name);
 
-<<<<<<< HEAD
-        /* For SysV services we strip the *.sh suffixes. */
-=======
 	/* For SysV services we strip the *.sh suffixes. */
->>>>>>> 854998ae
         if (endswith(name, ".sh.service"))
                 return -ENOENT;
 
