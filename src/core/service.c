/***
  This file is part of systemd.

  Copyright 2010 Lennart Poettering

  systemd is free software; you can redistribute it and/or modify it
  under the terms of the GNU Lesser General Public License as published by
  the Free Software Foundation; either version 2.1 of the License, or
  (at your option) any later version.

  systemd is distributed in the hope that it will be useful, but
  WITHOUT ANY WARRANTY; without even the implied warranty of
  MERCHANTABILITY or FITNESS FOR A PARTICULAR PURPOSE. See the GNU
  Lesser General Public License for more details.

  You should have received a copy of the GNU Lesser General Public License
  along with systemd; If not, see <http://www.gnu.org/licenses/>.
***/

#include <errno.h>
#include <signal.h>
#include <unistd.h>

#include "alloc-util.h"
#include "async.h"
#include "bus-error.h"
#include "bus-kernel.h"
#include "bus-util.h"
#include "dbus-service.h"
#include "def.h"
#include "env-util.h"
#include "escape.h"
#include "exit-status.h"
#include "fd-util.h"
#include "fileio.h"
#include "format-util.h"
#include "fs-util.h"
#include "load-dropin.h"
#include "load-fragment.h"
#include "log.h"
#include "manager.h"
#include "parse-util.h"
#include "path-util.h"
#include "process-util.h"
#include "service.h"
#include "signal-util.h"
#include "special.h"
#include "string-table.h"
#include "string-util.h"
#include "strv.h"
#include "unit-name.h"
#include "unit.h"
#include "utf8.h"
#include "util.h"

static const UnitActiveState state_translation_table[_SERVICE_STATE_MAX] = {
        [SERVICE_DEAD] = UNIT_INACTIVE,
        [SERVICE_START_PRE] = UNIT_ACTIVATING,
        [SERVICE_START] = UNIT_ACTIVATING,
        [SERVICE_START_POST] = UNIT_ACTIVATING,
        [SERVICE_RUNNING] = UNIT_ACTIVE,
        [SERVICE_EXITED] = UNIT_ACTIVE,
        [SERVICE_RELOAD] = UNIT_RELOADING,
        [SERVICE_STOP] = UNIT_DEACTIVATING,
        [SERVICE_STOP_SIGABRT] = UNIT_DEACTIVATING,
        [SERVICE_STOP_SIGTERM] = UNIT_DEACTIVATING,
        [SERVICE_STOP_SIGKILL] = UNIT_DEACTIVATING,
        [SERVICE_STOP_POST] = UNIT_DEACTIVATING,
        [SERVICE_FINAL_SIGTERM] = UNIT_DEACTIVATING,
        [SERVICE_FINAL_SIGKILL] = UNIT_DEACTIVATING,
        [SERVICE_FAILED] = UNIT_FAILED,
        [SERVICE_AUTO_RESTART] = UNIT_ACTIVATING
};

/* For Type=idle we never want to delay any other jobs, hence we
 * consider idle jobs active as soon as we start working on them */
static const UnitActiveState state_translation_table_idle[_SERVICE_STATE_MAX] = {
        [SERVICE_DEAD] = UNIT_INACTIVE,
        [SERVICE_START_PRE] = UNIT_ACTIVE,
        [SERVICE_START] = UNIT_ACTIVE,
        [SERVICE_START_POST] = UNIT_ACTIVE,
        [SERVICE_RUNNING] = UNIT_ACTIVE,
        [SERVICE_EXITED] = UNIT_ACTIVE,
        [SERVICE_RELOAD] = UNIT_RELOADING,
        [SERVICE_STOP] = UNIT_DEACTIVATING,
        [SERVICE_STOP_SIGABRT] = UNIT_DEACTIVATING,
        [SERVICE_STOP_SIGTERM] = UNIT_DEACTIVATING,
        [SERVICE_STOP_SIGKILL] = UNIT_DEACTIVATING,
        [SERVICE_STOP_POST] = UNIT_DEACTIVATING,
        [SERVICE_FINAL_SIGTERM] = UNIT_DEACTIVATING,
        [SERVICE_FINAL_SIGKILL] = UNIT_DEACTIVATING,
        [SERVICE_FAILED] = UNIT_FAILED,
        [SERVICE_AUTO_RESTART] = UNIT_ACTIVATING
};

static int service_dispatch_io(sd_event_source *source, int fd, uint32_t events, void *userdata);
static int service_dispatch_timer(sd_event_source *source, usec_t usec, void *userdata);
static int service_dispatch_watchdog(sd_event_source *source, usec_t usec, void *userdata);

static void service_enter_signal(Service *s, ServiceState state, ServiceResult f);
static void service_enter_reload_by_notify(Service *s);

static void service_init(Unit *u) {
        Service *s = SERVICE(u);

        assert(u);
        assert(u->load_state == UNIT_STUB);

        s->timeout_start_usec = u->manager->default_timeout_start_usec;
        s->timeout_stop_usec = u->manager->default_timeout_stop_usec;
        s->restart_usec = u->manager->default_restart_usec;
        s->runtime_max_usec = USEC_INFINITY;
        s->type = _SERVICE_TYPE_INVALID;
        s->socket_fd = -1;
        s->stdin_fd = s->stdout_fd = s->stderr_fd = -1;
        s->guess_main_pid = true;

        s->control_command_id = _SERVICE_EXEC_COMMAND_INVALID;
}

static void service_unwatch_control_pid(Service *s) {
        assert(s);

        if (s->control_pid <= 0)
                return;

        unit_unwatch_pid(UNIT(s), s->control_pid);
        s->control_pid = 0;
}

static void service_unwatch_main_pid(Service *s) {
        assert(s);

        if (s->main_pid <= 0)
                return;

        unit_unwatch_pid(UNIT(s), s->main_pid);
        s->main_pid = 0;
}

static void service_unwatch_pid_file(Service *s) {
        if (!s->pid_file_pathspec)
                return;

        log_unit_debug(UNIT(s), "Stopping watch for PID file %s", s->pid_file_pathspec->path);
        path_spec_unwatch(s->pid_file_pathspec);
        path_spec_done(s->pid_file_pathspec);
        s->pid_file_pathspec = mfree(s->pid_file_pathspec);
}

static int service_set_main_pid(Service *s, pid_t pid) {
        pid_t ppid;

        assert(s);

        if (pid <= 1)
                return -EINVAL;

        if (pid == getpid())
                return -EINVAL;

        if (s->main_pid == pid && s->main_pid_known)
                return 0;

        if (s->main_pid != pid) {
                service_unwatch_main_pid(s);
                exec_status_start(&s->main_exec_status, pid);
        }

        s->main_pid = pid;
        s->main_pid_known = true;

        if (get_process_ppid(pid, &ppid) >= 0 && ppid != getpid()) {
                log_unit_warning(UNIT(s), "Supervising process "PID_FMT" which is not our child. We'll most likely not notice when it exits.", pid);
                s->main_pid_alien = true;
        } else
                s->main_pid_alien = false;

        return 0;
}

void service_close_socket_fd(Service *s) {
        assert(s);

        /* Undo the effect of service_set_socket_fd(). */

        s->socket_fd = asynchronous_close(s->socket_fd);

        if (UNIT_ISSET(s->accept_socket)) {
                socket_connection_unref(SOCKET(UNIT_DEREF(s->accept_socket)));
                unit_ref_unset(&s->accept_socket);
        }
}

static void service_stop_watchdog(Service *s) {
        assert(s);

        s->watchdog_event_source = sd_event_source_unref(s->watchdog_event_source);
        s->watchdog_timestamp = DUAL_TIMESTAMP_NULL;
}

static usec_t service_get_watchdog_usec(Service *s) {
        assert(s);

        if (s->watchdog_override_enable)
                return s->watchdog_override_usec;
        else
                return s->watchdog_usec;
}

static void service_start_watchdog(Service *s) {
        int r;
        usec_t watchdog_usec;

        assert(s);

        watchdog_usec = service_get_watchdog_usec(s);
        if (watchdog_usec == 0 || watchdog_usec == USEC_INFINITY)
                return;

        if (s->watchdog_event_source) {
                r = sd_event_source_set_time(s->watchdog_event_source, usec_add(s->watchdog_timestamp.monotonic, watchdog_usec));
                if (r < 0) {
                        log_unit_warning_errno(UNIT(s), r, "Failed to reset watchdog timer: %m");
                        return;
                }

                r = sd_event_source_set_enabled(s->watchdog_event_source, SD_EVENT_ONESHOT);
        } else {
                r = sd_event_add_time(
                                UNIT(s)->manager->event,
                                &s->watchdog_event_source,
                                CLOCK_MONOTONIC,
                                usec_add(s->watchdog_timestamp.monotonic, watchdog_usec), 0,
                                service_dispatch_watchdog, s);
                if (r < 0) {
                        log_unit_warning_errno(UNIT(s), r, "Failed to add watchdog timer: %m");
                        return;
                }

                (void) sd_event_source_set_description(s->watchdog_event_source, "service-watchdog");

                /* Let's process everything else which might be a sign
                 * of living before we consider a service died. */
                r = sd_event_source_set_priority(s->watchdog_event_source, SD_EVENT_PRIORITY_IDLE);
        }

        if (r < 0)
                log_unit_warning_errno(UNIT(s), r, "Failed to install watchdog timer: %m");
}

static void service_reset_watchdog(Service *s) {
        assert(s);

        dual_timestamp_get(&s->watchdog_timestamp);
        service_start_watchdog(s);
}

static void service_reset_watchdog_timeout(Service *s, usec_t watchdog_override_usec) {
        assert(s);

        s->watchdog_override_enable = true;
        s->watchdog_override_usec = watchdog_override_usec;
        service_reset_watchdog(s);

        log_unit_debug(UNIT(s), "watchdog_usec="USEC_FMT, s->watchdog_usec);
        log_unit_debug(UNIT(s), "watchdog_override_usec="USEC_FMT, s->watchdog_override_usec);
}

static void service_fd_store_unlink(ServiceFDStore *fs) {

        if (!fs)
                return;

        if (fs->service) {
                assert(fs->service->n_fd_store > 0);
                LIST_REMOVE(fd_store, fs->service->fd_store, fs);
                fs->service->n_fd_store--;
        }

        if (fs->event_source) {
                sd_event_source_set_enabled(fs->event_source, SD_EVENT_OFF);
                sd_event_source_unref(fs->event_source);
        }

        free(fs->fdname);
        safe_close(fs->fd);
        free(fs);
}

static void service_release_fd_store(Service *s) {
        assert(s);

        log_unit_debug(UNIT(s), "Releasing all stored fds");
        while (s->fd_store)
                service_fd_store_unlink(s->fd_store);

        assert(s->n_fd_store == 0);
}

static void service_release_resources(Unit *u, bool inactive) {
        Service *s = SERVICE(u);

        assert(s);

        if (!s->fd_store && s->stdin_fd < 0 && s->stdout_fd < 0 && s->stderr_fd < 0)
                return;

        log_unit_debug(u, "Releasing resources.");

        s->stdin_fd = safe_close(s->stdin_fd);
        s->stdout_fd = safe_close(s->stdout_fd);
        s->stderr_fd = safe_close(s->stderr_fd);

        if (inactive)
                service_release_fd_store(s);
}

static void service_done(Unit *u) {
        Service *s = SERVICE(u);

        assert(s);

        s->pid_file = mfree(s->pid_file);
        s->status_text = mfree(s->status_text);

        s->exec_runtime = exec_runtime_unref(s->exec_runtime);
        exec_command_free_array(s->exec_command, _SERVICE_EXEC_COMMAND_MAX);
        s->control_command = NULL;
        s->main_command = NULL;

        dynamic_creds_unref(&s->dynamic_creds);

        exit_status_set_free(&s->restart_prevent_status);
        exit_status_set_free(&s->restart_force_status);
        exit_status_set_free(&s->success_status);

        /* This will leak a process, but at least no memory or any of
         * our resources */
        service_unwatch_main_pid(s);
        service_unwatch_control_pid(s);
        service_unwatch_pid_file(s);

        if (s->bus_name)  {
                unit_unwatch_bus_name(u, s->bus_name);
                s->bus_name = mfree(s->bus_name);
        }

        s->bus_name_owner = mfree(s->bus_name_owner);

        service_close_socket_fd(s);
        s->peer = socket_peer_unref(s->peer);

        unit_ref_unset(&s->accept_socket);

        service_stop_watchdog(s);

        s->timer_event_source = sd_event_source_unref(s->timer_event_source);

        service_release_resources(u, true);
}

static int on_fd_store_io(sd_event_source *e, int fd, uint32_t revents, void *userdata) {
        ServiceFDStore *fs = userdata;

        assert(e);
        assert(fs);

        /* If we get either EPOLLHUP or EPOLLERR, it's time to remove this entry from the fd store */
        log_unit_debug(UNIT(fs->service),
                       "Received %s on stored fd %d (%s), closing.",
                       revents & EPOLLERR ? "EPOLLERR" : "EPOLLHUP",
                       fs->fd, strna(fs->fdname));
        service_fd_store_unlink(fs);
        return 0;
}

static int service_add_fd_store(Service *s, int fd, const char *name) {
        ServiceFDStore *fs;
        int r;

        /* fd is always consumed if we return >= 0 */

        assert(s);
        assert(fd >= 0);

        if (s->n_fd_store >= s->n_fd_store_max)
                return -EXFULL; /* Our store is full.
                                 * Use this errno rather than E[NM]FILE to distinguish from
                                 * the case where systemd itself hits the file limit. */

        LIST_FOREACH(fd_store, fs, s->fd_store) {
                r = same_fd(fs->fd, fd);
                if (r < 0)
                        return r;
                if (r > 0) {
                        safe_close(fd);
                        return 0; /* fd already included */
                }
        }

        fs = new0(ServiceFDStore, 1);
        if (!fs)
                return -ENOMEM;

        fs->fd = fd;
        fs->service = s;
        fs->fdname = strdup(name ?: "stored");
        if (!fs->fdname) {
                free(fs);
                return -ENOMEM;
        }

        r = sd_event_add_io(UNIT(s)->manager->event, &fs->event_source, fd, 0, on_fd_store_io, fs);
        if (r < 0) {
                free(fs->fdname);
                free(fs);
                return r;
        }

        (void) sd_event_source_set_description(fs->event_source, "service-fd-store");

        LIST_PREPEND(fd_store, s->fd_store, fs);
        s->n_fd_store++;

        return 1; /* fd newly stored */
}

static int service_add_fd_store_set(Service *s, FDSet *fds, const char *name) {
        int r;

        assert(s);

        while (fdset_size(fds) > 0) {
                _cleanup_close_ int fd = -1;

                fd = fdset_steal_first(fds);
                if (fd < 0)
                        break;

                r = service_add_fd_store(s, fd, name);
                if (r == -EXFULL)
                        return log_unit_warning_errno(UNIT(s), r,
                                                      "Cannot store more fds than FileDescriptorStoreMax=%u, closing remaining.",
                                                      s->n_fd_store_max);
                if (r < 0)
                        return log_unit_error_errno(UNIT(s), r, "Failed to add fd to store: %m");
                if (r > 0)
                        log_unit_debug(UNIT(s), "Added fd %u (%s) to fd store.", fd, strna(name));
                fd = -1;
        }

        return 0;
}

static int service_arm_timer(Service *s, usec_t usec) {
        int r;

        assert(s);

        if (s->timer_event_source) {
                r = sd_event_source_set_time(s->timer_event_source, usec);
                if (r < 0)
                        return r;

                return sd_event_source_set_enabled(s->timer_event_source, SD_EVENT_ONESHOT);
        }

        if (usec == USEC_INFINITY)
                return 0;

        r = sd_event_add_time(
                        UNIT(s)->manager->event,
                        &s->timer_event_source,
                        CLOCK_MONOTONIC,
                        usec, 0,
                        service_dispatch_timer, s);
        if (r < 0)
                return r;

        (void) sd_event_source_set_description(s->timer_event_source, "service-timer");

        return 0;
}

static int service_verify(Service *s) {
        assert(s);

        if (UNIT(s)->load_state != UNIT_LOADED)
                return 0;

        if (!s->exec_command[SERVICE_EXEC_START] && !s->exec_command[SERVICE_EXEC_STOP]) {
                log_unit_error(UNIT(s), "Service lacks both ExecStart= and ExecStop= setting. Refusing.");
                return -EINVAL;
        }

        if (s->type != SERVICE_ONESHOT && !s->exec_command[SERVICE_EXEC_START]) {
                log_unit_error(UNIT(s), "Service has no ExecStart= setting, which is only allowed for Type=oneshot services. Refusing.");
                return -EINVAL;
        }

        if (!s->remain_after_exit && !s->exec_command[SERVICE_EXEC_START]) {
                log_unit_error(UNIT(s), "Service has no ExecStart= setting, which is only allowed for RemainAfterExit=yes services. Refusing.");
                return -EINVAL;
        }

        if (s->type != SERVICE_ONESHOT && s->exec_command[SERVICE_EXEC_START]->command_next) {
                log_unit_error(UNIT(s), "Service has more than one ExecStart= setting, which is only allowed for Type=oneshot services. Refusing.");
                return -EINVAL;
        }

        if (s->type == SERVICE_ONESHOT && s->restart != SERVICE_RESTART_NO) {
                log_unit_error(UNIT(s), "Service has Restart= setting other than no, which isn't allowed for Type=oneshot services. Refusing.");
                return -EINVAL;
        }

        if (s->type == SERVICE_ONESHOT && !exit_status_set_is_empty(&s->restart_force_status)) {
                log_unit_error(UNIT(s), "Service has RestartForceStatus= set, which isn't allowed for Type=oneshot services. Refusing.");
                return -EINVAL;
        }

        if (s->type == SERVICE_DBUS && !s->bus_name) {
                log_unit_error(UNIT(s), "Service is of type D-Bus but no D-Bus service name has been specified. Refusing.");
                return -EINVAL;
        }

        if (s->bus_name && s->type != SERVICE_DBUS)
                log_unit_warning(UNIT(s), "Service has a D-Bus service name specified, but is not of type dbus. Ignoring.");

        if (s->exec_context.pam_name && !(s->kill_context.kill_mode == KILL_CONTROL_GROUP || s->kill_context.kill_mode == KILL_MIXED)) {
                log_unit_error(UNIT(s), "Service has PAM enabled. Kill mode must be set to 'control-group' or 'mixed'. Refusing.");
                return -EINVAL;
        }

        if (s->usb_function_descriptors && !s->usb_function_strings)
                log_unit_warning(UNIT(s), "Service has USBFunctionDescriptors= setting, but no USBFunctionStrings=. Ignoring.");

        if (!s->usb_function_descriptors && s->usb_function_strings)
                log_unit_warning(UNIT(s), "Service has USBFunctionStrings= setting, but no USBFunctionDescriptors=. Ignoring.");

        if (s->runtime_max_usec != USEC_INFINITY && s->type == SERVICE_ONESHOT)
                log_unit_warning(UNIT(s), "MaxRuntimeSec= has no effect in combination with Type=oneshot. Ignoring.");

        return 0;
}

static int service_add_default_dependencies(Service *s) {
        int r;

        assert(s);

        if (!UNIT(s)->default_dependencies)
                return 0;

        /* Add a number of automatic dependencies useful for the
         * majority of services. */

        if (MANAGER_IS_SYSTEM(UNIT(s)->manager)) {
                /* First, pull in the really early boot stuff, and
                 * require it, so that we fail if we can't acquire
                 * it. */

                r = unit_add_two_dependencies_by_name(UNIT(s), UNIT_AFTER, UNIT_REQUIRES, SPECIAL_SYSINIT_TARGET, NULL, true);
                if (r < 0)
                        return r;
        } else {

                /* In the --user instance there's no sysinit.target,
                 * in that case require basic.target instead. */

                r = unit_add_dependency_by_name(UNIT(s), UNIT_REQUIRES, SPECIAL_BASIC_TARGET, NULL, true);
                if (r < 0)
                        return r;
        }

        /* Second, if the rest of the base system is in the same
         * transaction, order us after it, but do not pull it in or
         * even require it. */
        r = unit_add_dependency_by_name(UNIT(s), UNIT_AFTER, SPECIAL_BASIC_TARGET, NULL, true);
        if (r < 0)
                return r;

        /* Third, add us in for normal shutdown. */
        return unit_add_two_dependencies_by_name(UNIT(s), UNIT_BEFORE, UNIT_CONFLICTS, SPECIAL_SHUTDOWN_TARGET, NULL, true);
}

static void service_fix_output(Service *s) {
        assert(s);

        /* If nothing has been explicitly configured, patch default
         * output in. If input is socket/tty we avoid this however,
         * since in that case we want output to default to the same
         * place as we read input from. */

        if (s->exec_context.std_error == EXEC_OUTPUT_INHERIT &&
            s->exec_context.std_output == EXEC_OUTPUT_INHERIT &&
            s->exec_context.std_input == EXEC_INPUT_NULL)
                s->exec_context.std_error = UNIT(s)->manager->default_std_error;

        if (s->exec_context.std_output == EXEC_OUTPUT_INHERIT &&
            s->exec_context.std_input == EXEC_INPUT_NULL)
                s->exec_context.std_output = UNIT(s)->manager->default_std_output;
}

static int service_setup_bus_name(Service *s) {
        int r;

        assert(s);

        if (!s->bus_name)
                return 0;

        r = unit_add_dependency_by_name(UNIT(s), UNIT_REQUIRES, SPECIAL_DBUS_SOCKET, NULL, true);
        if (r < 0)
                return log_unit_error_errno(UNIT(s), r, "Failed to add dependency on " SPECIAL_DBUS_SOCKET ": %m");

        /* Regardless if kdbus is used or not, we always want to be ordered against dbus.socket if both are in the transaction. */
        r = unit_add_dependency_by_name(UNIT(s), UNIT_AFTER, SPECIAL_DBUS_SOCKET, NULL, true);
        if (r < 0)
                return log_unit_error_errno(UNIT(s), r, "Failed to add dependency on " SPECIAL_DBUS_SOCKET ": %m");

        r = unit_watch_bus_name(UNIT(s), s->bus_name);
        if (r == -EEXIST)
                return log_unit_error_errno(UNIT(s), r, "Two services allocated for the same bus name %s, refusing operation.", s->bus_name);
        if (r < 0)
                return log_unit_error_errno(UNIT(s), r, "Cannot watch bus name %s: %m", s->bus_name);

        return 0;
}

static int service_add_extras(Service *s) {
        int r;

        assert(s);

        if (s->type == _SERVICE_TYPE_INVALID) {
                /* Figure out a type automatically */
                if (s->bus_name)
                        s->type = SERVICE_DBUS;
                else if (s->exec_command[SERVICE_EXEC_START])
                        s->type = SERVICE_SIMPLE;
                else
                        s->type = SERVICE_ONESHOT;
        }

        /* Oneshot services have disabled start timeout by default */
        if (s->type == SERVICE_ONESHOT && !s->start_timeout_defined)
                s->timeout_start_usec = USEC_INFINITY;

        service_fix_output(s);

        r = unit_patch_contexts(UNIT(s));
        if (r < 0)
                return r;

        r = unit_add_exec_dependencies(UNIT(s), &s->exec_context);
        if (r < 0)
                return r;

        r = unit_set_default_slice(UNIT(s));
        if (r < 0)
                return r;

        if (s->type == SERVICE_NOTIFY && s->notify_access == NOTIFY_NONE)
                s->notify_access = NOTIFY_MAIN;

        if (s->watchdog_usec > 0 && s->notify_access == NOTIFY_NONE)
                s->notify_access = NOTIFY_MAIN;

        r = service_add_default_dependencies(s);
        if (r < 0)
                return r;

        r = service_setup_bus_name(s);
        if (r < 0)
                return r;

        return 0;
}

static int service_load(Unit *u) {
        Service *s = SERVICE(u);
        int r;

        assert(s);

        /* Load a .service file */
        r = unit_load_fragment(u);
        if (r < 0)
                return r;

        /* Still nothing found? Then let's give up */
        if (u->load_state == UNIT_STUB)
                return -ENOENT;

        /* This is a new unit? Then let's add in some extras */
        if (u->load_state == UNIT_LOADED) {

                /* We were able to load something, then let's add in
                 * the dropin directories. */
                r = unit_load_dropin(u);
                if (r < 0)
                        return r;

                /* This is a new unit? Then let's add in some
                 * extras */
                r = service_add_extras(s);
                if (r < 0)
                        return r;
        }

        return service_verify(s);
}

static void service_dump(Unit *u, FILE *f, const char *prefix) {
        ServiceExecCommand c;
        Service *s = SERVICE(u);
        const char *prefix2;

        assert(s);

        prefix = strempty(prefix);
        prefix2 = strjoina(prefix, "\t");

        fprintf(f,
                "%sService State: %s\n"
                "%sResult: %s\n"
                "%sReload Result: %s\n"
                "%sPermissionsStartOnly: %s\n"
                "%sRootDirectoryStartOnly: %s\n"
                "%sRemainAfterExit: %s\n"
                "%sGuessMainPID: %s\n"
                "%sType: %s\n"
                "%sRestart: %s\n"
                "%sNotifyAccess: %s\n"
                "%sNotifyState: %s\n",
                prefix, service_state_to_string(s->state),
                prefix, service_result_to_string(s->result),
                prefix, service_result_to_string(s->reload_result),
                prefix, yes_no(s->permissions_start_only),
                prefix, yes_no(s->root_directory_start_only),
                prefix, yes_no(s->remain_after_exit),
                prefix, yes_no(s->guess_main_pid),
                prefix, service_type_to_string(s->type),
                prefix, service_restart_to_string(s->restart),
                prefix, notify_access_to_string(s->notify_access),
                prefix, notify_state_to_string(s->notify_state));

        if (s->control_pid > 0)
                fprintf(f,
                        "%sControl PID: "PID_FMT"\n",
                        prefix, s->control_pid);

        if (s->main_pid > 0)
                fprintf(f,
                        "%sMain PID: "PID_FMT"\n"
                        "%sMain PID Known: %s\n"
                        "%sMain PID Alien: %s\n",
                        prefix, s->main_pid,
                        prefix, yes_no(s->main_pid_known),
                        prefix, yes_no(s->main_pid_alien));

        if (s->pid_file)
                fprintf(f,
                        "%sPIDFile: %s\n",
                        prefix, s->pid_file);

        if (s->bus_name)
                fprintf(f,
                        "%sBusName: %s\n"
                        "%sBus Name Good: %s\n",
                        prefix, s->bus_name,
                        prefix, yes_no(s->bus_name_good));

        if (UNIT_ISSET(s->accept_socket))
                fprintf(f,
                        "%sAccept Socket: %s\n",
                        prefix, UNIT_DEREF(s->accept_socket)->id);

        kill_context_dump(&s->kill_context, f, prefix);
        exec_context_dump(&s->exec_context, f, prefix);

        for (c = 0; c < _SERVICE_EXEC_COMMAND_MAX; c++) {

                if (!s->exec_command[c])
                        continue;

                fprintf(f, "%s-> %s:\n",
                        prefix, service_exec_command_to_string(c));

                exec_command_dump_list(s->exec_command[c], f, prefix2);
        }

        if (s->status_text)
                fprintf(f, "%sStatus Text: %s\n",
                        prefix, s->status_text);

        if (s->n_fd_store_max > 0)
                fprintf(f,
                        "%sFile Descriptor Store Max: %u\n"
                        "%sFile Descriptor Store Current: %u\n",
                        prefix, s->n_fd_store_max,
                        prefix, s->n_fd_store);
}

static int service_load_pid_file(Service *s, bool may_warn) {
        _cleanup_free_ char *k = NULL;
        int r;
        pid_t pid;

        assert(s);

        if (!s->pid_file)
                return -ENOENT;

        r = read_one_line_file(s->pid_file, &k);
        if (r < 0) {
                if (may_warn)
                        log_unit_info_errno(UNIT(s), r, "PID file %s not readable (yet?) after %s: %m", s->pid_file, service_state_to_string(s->state));
                return r;
        }

        r = parse_pid(k, &pid);
        if (r < 0) {
                if (may_warn)
                        log_unit_info_errno(UNIT(s), r, "Failed to read PID from file %s: %m", s->pid_file);
                return r;
        }

        if (!pid_is_alive(pid)) {
                if (may_warn)
                        log_unit_info(UNIT(s), "PID "PID_FMT" read from file %s does not exist or is a zombie.", pid, s->pid_file);
                return -ESRCH;
        }

        if (s->main_pid_known) {
                if (pid == s->main_pid)
                        return 0;

                log_unit_debug(UNIT(s), "Main PID changing: "PID_FMT" -> "PID_FMT, s->main_pid, pid);

                service_unwatch_main_pid(s);
                s->main_pid_known = false;
        } else
                log_unit_debug(UNIT(s), "Main PID loaded: "PID_FMT, pid);

        r = service_set_main_pid(s, pid);
        if (r < 0)
                return r;

        r = unit_watch_pid(UNIT(s), pid);
        if (r < 0) /* FIXME: we need to do something here */
                return log_unit_warning_errno(UNIT(s), r, "Failed to watch PID "PID_FMT" for service: %m", pid);

        return 0;
}

static void service_search_main_pid(Service *s) {
        pid_t pid = 0;
        int r;

        assert(s);

        /* If we know it anyway, don't ever fallback to unreliable
         * heuristics */
        if (s->main_pid_known)
                return;

        if (!s->guess_main_pid)
                return;

        assert(s->main_pid <= 0);

        if (unit_search_main_pid(UNIT(s), &pid) < 0)
                return;

        log_unit_debug(UNIT(s), "Main PID guessed: "PID_FMT, pid);
        if (service_set_main_pid(s, pid) < 0)
                return;

        r = unit_watch_pid(UNIT(s), pid);
        if (r < 0)
                /* FIXME: we need to do something here */
                log_unit_warning_errno(UNIT(s), r, "Failed to watch PID "PID_FMT" from: %m", pid);
}

static void service_set_state(Service *s, ServiceState state) {
        ServiceState old_state;
        const UnitActiveState *table;

        assert(s);

        table = s->type == SERVICE_IDLE ? state_translation_table_idle : state_translation_table;

        old_state = s->state;
        s->state = state;

        service_unwatch_pid_file(s);

        if (!IN_SET(state,
                    SERVICE_START_PRE, SERVICE_START, SERVICE_START_POST,
                    SERVICE_RUNNING,
                    SERVICE_RELOAD,
                    SERVICE_STOP, SERVICE_STOP_SIGABRT, SERVICE_STOP_SIGTERM, SERVICE_STOP_SIGKILL, SERVICE_STOP_POST,
                    SERVICE_FINAL_SIGTERM, SERVICE_FINAL_SIGKILL,
                    SERVICE_AUTO_RESTART))
                s->timer_event_source = sd_event_source_unref(s->timer_event_source);

        if (!IN_SET(state,
                    SERVICE_START, SERVICE_START_POST,
                    SERVICE_RUNNING, SERVICE_RELOAD,
                    SERVICE_STOP, SERVICE_STOP_SIGABRT, SERVICE_STOP_SIGTERM, SERVICE_STOP_SIGKILL, SERVICE_STOP_POST,
                    SERVICE_FINAL_SIGTERM, SERVICE_FINAL_SIGKILL)) {
                service_unwatch_main_pid(s);
                s->main_command = NULL;
        }

        if (!IN_SET(state,
                    SERVICE_START_PRE, SERVICE_START, SERVICE_START_POST,
                    SERVICE_RELOAD,
                    SERVICE_STOP, SERVICE_STOP_SIGABRT, SERVICE_STOP_SIGTERM, SERVICE_STOP_SIGKILL, SERVICE_STOP_POST,
                    SERVICE_FINAL_SIGTERM, SERVICE_FINAL_SIGKILL)) {
                service_unwatch_control_pid(s);
                s->control_command = NULL;
                s->control_command_id = _SERVICE_EXEC_COMMAND_INVALID;
        }

        if (IN_SET(state, SERVICE_DEAD, SERVICE_FAILED, SERVICE_AUTO_RESTART))
                unit_unwatch_all_pids(UNIT(s));

        if (!IN_SET(state,
                    SERVICE_START_PRE, SERVICE_START, SERVICE_START_POST,
                    SERVICE_RUNNING, SERVICE_RELOAD,
                    SERVICE_STOP, SERVICE_STOP_SIGABRT, SERVICE_STOP_SIGTERM, SERVICE_STOP_SIGKILL, SERVICE_STOP_POST,
                    SERVICE_FINAL_SIGTERM, SERVICE_FINAL_SIGKILL) &&
            !(state == SERVICE_DEAD && UNIT(s)->job))
                service_close_socket_fd(s);

        if (!IN_SET(state, SERVICE_START_POST, SERVICE_RUNNING, SERVICE_RELOAD))
                service_stop_watchdog(s);

        /* For the inactive states unit_notify() will trim the cgroup,
         * but for exit we have to do that ourselves... */
        if (state == SERVICE_EXITED && !MANAGER_IS_RELOADING(UNIT(s)->manager))
                unit_prune_cgroup(UNIT(s));

        /* For remain_after_exit services, let's see if we can "release" the
         * hold on the console, since unit_notify() only does that in case of
         * change of state */
        if (state == SERVICE_EXITED &&
            s->remain_after_exit &&
            UNIT(s)->manager->n_on_console > 0) {

                ExecContext *ec;

                ec = unit_get_exec_context(UNIT(s));
                if (ec && exec_context_may_touch_console(ec)) {
                        Manager *m = UNIT(s)->manager;

                        m->n_on_console--;
                        if (m->n_on_console == 0)
                                /* unset no_console_output flag, since the console is free */
                                m->no_console_output = false;
                }
        }

        if (old_state != state)
                log_unit_debug(UNIT(s), "Changed %s -> %s", service_state_to_string(old_state), service_state_to_string(state));

        unit_notify(UNIT(s), table[old_state], table[state], s->reload_result == SERVICE_SUCCESS);
}

static usec_t service_coldplug_timeout(Service *s) {
        assert(s);

        switch (s->deserialized_state) {

        case SERVICE_START_PRE:
        case SERVICE_START:
        case SERVICE_START_POST:
        case SERVICE_RELOAD:
                return usec_add(UNIT(s)->state_change_timestamp.monotonic, s->timeout_start_usec);

        case SERVICE_RUNNING:
                return usec_add(UNIT(s)->active_enter_timestamp.monotonic, s->runtime_max_usec);

        case SERVICE_STOP:
        case SERVICE_STOP_SIGABRT:
        case SERVICE_STOP_SIGTERM:
        case SERVICE_STOP_SIGKILL:
        case SERVICE_STOP_POST:
        case SERVICE_FINAL_SIGTERM:
        case SERVICE_FINAL_SIGKILL:
                return usec_add(UNIT(s)->state_change_timestamp.monotonic, s->timeout_stop_usec);

        case SERVICE_AUTO_RESTART:
                return usec_add(UNIT(s)->inactive_enter_timestamp.monotonic, s->restart_usec);

        default:
                return USEC_INFINITY;
        }
}

static int service_coldplug(Unit *u) {
        Service *s = SERVICE(u);
        int r;

        assert(s);
        assert(s->state == SERVICE_DEAD);

        if (s->deserialized_state == s->state)
                return 0;

        r = service_arm_timer(s, service_coldplug_timeout(s));
        if (r < 0)
                return r;

        if (s->main_pid > 0 &&
            pid_is_unwaited(s->main_pid) &&
            ((s->deserialized_state == SERVICE_START && IN_SET(s->type, SERVICE_FORKING, SERVICE_DBUS, SERVICE_ONESHOT, SERVICE_NOTIFY)) ||
             IN_SET(s->deserialized_state,
                    SERVICE_START, SERVICE_START_POST,
                    SERVICE_RUNNING, SERVICE_RELOAD,
                    SERVICE_STOP, SERVICE_STOP_SIGABRT, SERVICE_STOP_SIGTERM, SERVICE_STOP_SIGKILL, SERVICE_STOP_POST,
                    SERVICE_FINAL_SIGTERM, SERVICE_FINAL_SIGKILL))) {
                r = unit_watch_pid(UNIT(s), s->main_pid);
                if (r < 0)
                        return r;
        }

        if (s->control_pid > 0 &&
            pid_is_unwaited(s->control_pid) &&
            IN_SET(s->deserialized_state,
                   SERVICE_START_PRE, SERVICE_START, SERVICE_START_POST,
                   SERVICE_RELOAD,
                   SERVICE_STOP, SERVICE_STOP_SIGABRT, SERVICE_STOP_SIGTERM, SERVICE_STOP_SIGKILL, SERVICE_STOP_POST,
                   SERVICE_FINAL_SIGTERM, SERVICE_FINAL_SIGKILL)) {
                r = unit_watch_pid(UNIT(s), s->control_pid);
                if (r < 0)
                        return r;
        }

        if (!IN_SET(s->deserialized_state, SERVICE_DEAD, SERVICE_FAILED, SERVICE_AUTO_RESTART))
                unit_watch_all_pids(UNIT(s));

        if (IN_SET(s->deserialized_state, SERVICE_START_POST, SERVICE_RUNNING, SERVICE_RELOAD))
                service_start_watchdog(s);

        if (!IN_SET(s->deserialized_state, SERVICE_DEAD, SERVICE_FAILED, SERVICE_AUTO_RESTART))
                (void) unit_setup_dynamic_creds(u);

        if (UNIT_ISSET(s->accept_socket)) {
                Socket* socket = SOCKET(UNIT_DEREF(s->accept_socket));

                if (socket->max_connections_per_source > 0) {
                        SocketPeer *peer;

                        /* Make a best-effort attempt at bumping the connection count */
                        if (socket_acquire_peer(socket, s->socket_fd, &peer) > 0) {
                                socket_peer_unref(s->peer);
                                s->peer = peer;
                        }
                }
        }

        service_set_state(s, s->deserialized_state);
        return 0;
}

static int service_collect_fds(Service *s, int **fds, char ***fd_names) {
        _cleanup_strv_free_ char **rfd_names = NULL;
        _cleanup_free_ int *rfds = NULL;
        int rn_fds = 0, r;

        assert(s);
        assert(fds);
        assert(fd_names);

        if (s->socket_fd >= 0) {

                /* Pass the per-connection socket */

                rfds = new(int, 1);
                if (!rfds)
                        return -ENOMEM;
                rfds[0] = s->socket_fd;

                rfd_names = strv_new("connection", NULL);
                if (!rfd_names)
                        return -ENOMEM;

                rn_fds = 1;
        } else {
                Iterator i;
                Unit *u;

                /* Pass all our configured sockets for singleton services */

                SET_FOREACH(u, UNIT(s)->dependencies[UNIT_TRIGGERED_BY], i) {
                        _cleanup_free_ int *cfds = NULL;
                        Socket *sock;
                        int cn_fds;

                        if (u->type != UNIT_SOCKET)
                                continue;

                        sock = SOCKET(u);

                        cn_fds = socket_collect_fds(sock, &cfds);
                        if (cn_fds < 0)
                                return cn_fds;

                        if (cn_fds <= 0)
                                continue;

                        if (!rfds) {
                                rfds = cfds;
                                rn_fds = cn_fds;

                                cfds = NULL;
                        } else {
                                int *t;

                                t = realloc(rfds, (rn_fds + cn_fds) * sizeof(int));
                                if (!t)
                                        return -ENOMEM;

                                memcpy(t + rn_fds, cfds, cn_fds * sizeof(int));

                                rfds = t;
                                rn_fds += cn_fds;
                        }

                        r = strv_extend_n(&rfd_names, socket_fdname(sock), cn_fds);
                        if (r < 0)
                                return r;
                }
        }

        if (s->n_fd_store > 0) {
                ServiceFDStore *fs;
                char **nl;
                int *t;

                t = realloc(rfds, (rn_fds + s->n_fd_store) * sizeof(int));
                if (!t)
                        return -ENOMEM;

                rfds = t;

                nl = realloc(rfd_names, (rn_fds + s->n_fd_store + 1) * sizeof(char*));
                if (!nl)
                        return -ENOMEM;

                rfd_names = nl;

                LIST_FOREACH(fd_store, fs, s->fd_store) {
                        rfds[rn_fds] = fs->fd;
                        rfd_names[rn_fds] = strdup(strempty(fs->fdname));
                        if (!rfd_names[rn_fds])
                                return -ENOMEM;

                        rn_fds++;
                }

                rfd_names[rn_fds] = NULL;
        }

        *fds = rfds;
        *fd_names = rfd_names;

        rfds = NULL;
        rfd_names = NULL;

        return rn_fds;
}

static bool service_exec_needs_notify_socket(Service *s, ExecFlags flags) {
        assert(s);

        /* Notifications are accepted depending on the process and
         * the access setting of the service:
         *     process: \ access:  NONE  MAIN  EXEC   ALL
         *     main                  no   yes   yes   yes
         *     control               no    no   yes   yes
         *     other (forked)        no    no    no   yes */

        if (flags & EXEC_IS_CONTROL)
                /* A control process */
                return IN_SET(s->notify_access, NOTIFY_EXEC, NOTIFY_ALL);

        /* We only spawn main processes and control processes, so any
         * process that is not a control process is a main process */
        return s->notify_access != NOTIFY_NONE;
}

static int service_spawn(
                Service *s,
                ExecCommand *c,
                usec_t timeout,
                ExecFlags flags,
                pid_t *_pid) {

        _cleanup_strv_free_ char **final_env = NULL, **our_env = NULL, **fd_names = NULL;
        _cleanup_free_ int *fds = NULL;
        unsigned n_fds = 0, n_env = 0;
        const char *path;
        pid_t pid;

        ExecParameters exec_params = {
                .flags      = flags,
                .stdin_fd   = -1,
                .stdout_fd  = -1,
                .stderr_fd  = -1,
        };

        int r;

        assert(s);
        assert(c);
        assert(_pid);

        if (flags & EXEC_IS_CONTROL) {
                /* If this is a control process, mask the permissions/chroot application if this is requested. */
                if (s->permissions_start_only)
                        exec_params.flags &= ~EXEC_APPLY_PERMISSIONS;
                if (s->root_directory_start_only)
                        exec_params.flags &= ~EXEC_APPLY_CHROOT;
        }

        (void) unit_realize_cgroup(UNIT(s));
        if (s->reset_cpu_usage) {
                (void) unit_reset_cpu_usage(UNIT(s));
                s->reset_cpu_usage = false;
        }

        r = unit_setup_exec_runtime(UNIT(s));
        if (r < 0)
                return r;

        r = unit_setup_dynamic_creds(UNIT(s));
        if (r < 0)
                return r;

        if ((flags & EXEC_PASS_FDS) ||
            s->exec_context.std_input == EXEC_INPUT_SOCKET ||
            s->exec_context.std_output == EXEC_OUTPUT_SOCKET ||
            s->exec_context.std_error == EXEC_OUTPUT_SOCKET) {

                r = service_collect_fds(s, &fds, &fd_names);
                if (r < 0)
                        return r;

                n_fds = r;
                log_unit_debug(UNIT(s), "Passing %i fds to service", n_fds);
        }

        r = service_arm_timer(s, usec_add(now(CLOCK_MONOTONIC), timeout));
        if (r < 0)
                return r;

        our_env = new0(char*, 9);
        if (!our_env)
                return -ENOMEM;

        if (service_exec_needs_notify_socket(s, flags))
                if (asprintf(our_env + n_env++, "NOTIFY_SOCKET=%s", UNIT(s)->manager->notify_socket) < 0)
                        return -ENOMEM;

        if (s->main_pid > 0)
                if (asprintf(our_env + n_env++, "MAINPID="PID_FMT, s->main_pid) < 0)
                        return -ENOMEM;

        if (MANAGER_IS_USER(UNIT(s)->manager))
                if (asprintf(our_env + n_env++, "MANAGERPID="PID_FMT, getpid()) < 0)
                        return -ENOMEM;

        if (s->socket_fd >= 0) {
                union sockaddr_union sa;
                socklen_t salen = sizeof(sa);

                r = getpeername(s->socket_fd, &sa.sa, &salen);
                if (r < 0) {
                        r = -errno;

                        /* ENOTCONN is legitimate if the endpoint disappeared on shutdown.
                         * This connection is over, but the socket unit lives on. */
                        if (r != -ENOTCONN || !IN_SET(s->control_command_id, SERVICE_EXEC_STOP, SERVICE_EXEC_STOP_POST))
                                return r;
                }

                if (r == 0 && IN_SET(sa.sa.sa_family, AF_INET, AF_INET6, AF_VSOCK)) {
                        _cleanup_free_ char *addr = NULL;
                        char *t;
                        unsigned port;

                        r = sockaddr_pretty(&sa.sa, salen, true, false, &addr);
                        if (r < 0)
                                return r;

                        t = strappend("REMOTE_ADDR=", addr);
                        if (!t)
                                return -ENOMEM;
                        our_env[n_env++] = t;

                        r = sockaddr_port(&sa.sa, &port);
                        if (r < 0)
                                return r;

                        if (asprintf(&t, "REMOTE_PORT=%u", port) < 0)
                                return -ENOMEM;
                        our_env[n_env++] = t;
                }
        }

        if (flags & EXEC_SETENV_RESULT) {
                if (asprintf(our_env + n_env++, "SERVICE_RESULT=%s", service_result_to_string(s->result)) < 0)
                        return -ENOMEM;

                if (s->main_exec_status.pid > 0 &&
                    dual_timestamp_is_set(&s->main_exec_status.exit_timestamp)) {
                        if (asprintf(our_env + n_env++, "EXIT_CODE=%s", sigchld_code_to_string(s->main_exec_status.code)) < 0)
                                return -ENOMEM;

                        if (s->main_exec_status.code == CLD_EXITED)
                                r = asprintf(our_env + n_env++, "EXIT_STATUS=%i", s->main_exec_status.status);
                        else
                                r = asprintf(our_env + n_env++, "EXIT_STATUS=%s", signal_to_string(s->main_exec_status.status));
                        if (r < 0)
                                return -ENOMEM;
                }
        }

        final_env = strv_env_merge(2, UNIT(s)->manager->environment, our_env, NULL);
        if (!final_env)
                return -ENOMEM;

        if ((flags & EXEC_IS_CONTROL) && UNIT(s)->cgroup_path) {
                path = strjoina(UNIT(s)->cgroup_path, "/control");
                (void) cg_create(SYSTEMD_CGROUP_CONTROLLER, path);
        } else
                path = UNIT(s)->cgroup_path;

<<<<<<< HEAD
=======
        exec_params.flags |= MANAGER_IS_SYSTEM(UNIT(s)->manager) ? EXEC_NEW_KEYRING : 0;
>>>>>>> bcd5a6c7
        exec_params.argv = c->argv;
        exec_params.environment = final_env;
        exec_params.fds = fds;
        exec_params.fd_names = fd_names;
        exec_params.n_fds = n_fds;
        exec_params.confirm_spawn = manager_get_confirm_spawn(UNIT(s)->manager);
        exec_params.cgroup_supported = UNIT(s)->manager->cgroup_supported;
        exec_params.cgroup_path = path;
        exec_params.cgroup_delegate = s->cgroup_context.delegate;
        exec_params.runtime_prefix = manager_get_runtime_prefix(UNIT(s)->manager);
        exec_params.watchdog_usec = s->watchdog_usec;
        exec_params.selinux_context_net = s->socket_fd_selinux_context_net;
        if (s->type == SERVICE_IDLE)
                exec_params.idle_pipe = UNIT(s)->manager->idle_pipe;
        exec_params.stdin_fd = s->stdin_fd;
        exec_params.stdout_fd = s->stdout_fd;
        exec_params.stderr_fd = s->stderr_fd;

        r = exec_spawn(UNIT(s),
                       c,
                       &s->exec_context,
                       &exec_params,
                       s->exec_runtime,
                       &s->dynamic_creds,
                       &pid);
        if (r < 0)
                return r;

        r = unit_watch_pid(UNIT(s), pid);
        if (r < 0) /* FIXME: we need to do something here */
                return r;

        *_pid = pid;

        return 0;
}

static int main_pid_good(Service *s) {
        assert(s);

        /* Returns 0 if the pid is dead, 1 if it is good, -1 if we
         * don't know */

        /* If we know the pid file, then let's just check if it is
         * still valid */
        if (s->main_pid_known) {

                /* If it's an alien child let's check if it is still
                 * alive ... */
                if (s->main_pid_alien && s->main_pid > 0)
                        return pid_is_alive(s->main_pid);

                /* .. otherwise assume we'll get a SIGCHLD for it,
                 * which we really should wait for to collect exit
                 * status and code */
                return s->main_pid > 0;
        }

        /* We don't know the pid */
        return -EAGAIN;
}

_pure_ static int control_pid_good(Service *s) {
        assert(s);

        return s->control_pid > 0;
}

static int cgroup_good(Service *s) {
        int r;

        assert(s);

        if (!UNIT(s)->cgroup_path)
                return 0;

        r = cg_is_empty_recursive(SYSTEMD_CGROUP_CONTROLLER, UNIT(s)->cgroup_path);
        if (r < 0)
                return r;

        return !r;
}

static bool service_shall_restart(Service *s) {
        assert(s);

        /* Don't restart after manual stops */
        if (s->forbid_restart)
                return false;

        /* Never restart if this is configured as special exception */
        if (exit_status_set_test(&s->restart_prevent_status, s->main_exec_status.code, s->main_exec_status.status))
                return false;

        /* Restart if the exit code/status are configured as restart triggers */
        if (exit_status_set_test(&s->restart_force_status,  s->main_exec_status.code, s->main_exec_status.status))
                return true;

        switch (s->restart) {

        case SERVICE_RESTART_NO:
                return false;

        case SERVICE_RESTART_ALWAYS:
                return true;

        case SERVICE_RESTART_ON_SUCCESS:
                return s->result == SERVICE_SUCCESS;

        case SERVICE_RESTART_ON_FAILURE:
                return s->result != SERVICE_SUCCESS;

        case SERVICE_RESTART_ON_ABNORMAL:
                return !IN_SET(s->result, SERVICE_SUCCESS, SERVICE_FAILURE_EXIT_CODE);

        case SERVICE_RESTART_ON_WATCHDOG:
                return s->result == SERVICE_FAILURE_WATCHDOG;

        case SERVICE_RESTART_ON_ABORT:
                return IN_SET(s->result, SERVICE_FAILURE_SIGNAL, SERVICE_FAILURE_CORE_DUMP);

        default:
                assert_not_reached("unknown restart setting");
        }
}

static void service_enter_dead(Service *s, ServiceResult f, bool allow_restart) {
        int r;
        assert(s);

        if (s->result == SERVICE_SUCCESS)
                s->result = f;

        service_set_state(s, s->result != SERVICE_SUCCESS ? SERVICE_FAILED : SERVICE_DEAD);

        if (s->result != SERVICE_SUCCESS) {
                log_unit_warning(UNIT(s), "Failed with result '%s'.", service_result_to_string(s->result));
                emergency_action(UNIT(s)->manager, s->emergency_action, UNIT(s)->reboot_arg, "service failed");
        }

        if (allow_restart && service_shall_restart(s)) {

                r = service_arm_timer(s, usec_add(now(CLOCK_MONOTONIC), s->restart_usec));
                if (r < 0)
                        goto fail;

                service_set_state(s, SERVICE_AUTO_RESTART);
        }

        /* The next restart might not be a manual stop, hence reset the flag indicating manual stops */
        s->forbid_restart = false;

        /* We want fresh tmpdirs in case service is started again immediately */
        exec_runtime_destroy(s->exec_runtime);
        s->exec_runtime = exec_runtime_unref(s->exec_runtime);

        /* Also, remove the runtime directory */
        exec_context_destroy_runtime_directory(&s->exec_context, manager_get_runtime_prefix(UNIT(s)->manager));

        /* Get rid of the IPC bits of the user */
        unit_unref_uid_gid(UNIT(s), true);

        /* Release the user, and destroy it if we are the only remaining owner */
        dynamic_creds_destroy(&s->dynamic_creds);

        /* Try to delete the pid file. At this point it will be
         * out-of-date, and some software might be confused by it, so
         * let's remove it. */
        if (s->pid_file)
                (void) unlink(s->pid_file);

        return;

fail:
        log_unit_warning_errno(UNIT(s), r, "Failed to run install restart timer: %m");
        service_enter_dead(s, SERVICE_FAILURE_RESOURCES, false);
}

static void service_enter_stop_post(Service *s, ServiceResult f) {
        int r;
        assert(s);

        if (s->result == SERVICE_SUCCESS)
                s->result = f;

        service_unwatch_control_pid(s);
        unit_watch_all_pids(UNIT(s));

        s->control_command = s->exec_command[SERVICE_EXEC_STOP_POST];
        if (s->control_command) {
                s->control_command_id = SERVICE_EXEC_STOP_POST;

                r = service_spawn(s,
                                  s->control_command,
                                  s->timeout_stop_usec,
                                  EXEC_APPLY_PERMISSIONS|EXEC_APPLY_CHROOT|EXEC_APPLY_TTY_STDIN|EXEC_IS_CONTROL|EXEC_SETENV_RESULT,
                                  &s->control_pid);
                if (r < 0)
                        goto fail;

                service_set_state(s, SERVICE_STOP_POST);
        } else
                service_enter_signal(s, SERVICE_FINAL_SIGTERM, SERVICE_SUCCESS);

        return;

fail:
        log_unit_warning_errno(UNIT(s), r, "Failed to run 'stop-post' task: %m");
        service_enter_signal(s, SERVICE_FINAL_SIGTERM, SERVICE_FAILURE_RESOURCES);
}

static int state_to_kill_operation(ServiceState state) {
        switch (state) {

        case SERVICE_STOP_SIGABRT:
                return KILL_ABORT;

        case SERVICE_STOP_SIGTERM:
        case SERVICE_FINAL_SIGTERM:
                return KILL_TERMINATE;

        case SERVICE_STOP_SIGKILL:
        case SERVICE_FINAL_SIGKILL:
                return KILL_KILL;

        default:
                return _KILL_OPERATION_INVALID;
        }
}

static void service_enter_signal(Service *s, ServiceState state, ServiceResult f) {
        int r;

        assert(s);

        if (s->result == SERVICE_SUCCESS)
                s->result = f;

        unit_watch_all_pids(UNIT(s));

        r = unit_kill_context(
                        UNIT(s),
                        &s->kill_context,
                        state_to_kill_operation(state),
                        s->main_pid,
                        s->control_pid,
                        s->main_pid_alien);

        if (r < 0)
                goto fail;

        if (r > 0) {
                r = service_arm_timer(s, usec_add(now(CLOCK_MONOTONIC), s->timeout_stop_usec));
                if (r < 0)
                        goto fail;

                service_set_state(s, state);
        } else if (IN_SET(state, SERVICE_STOP_SIGABRT, SERVICE_STOP_SIGTERM) && s->kill_context.send_sigkill)
                service_enter_signal(s, SERVICE_STOP_SIGKILL, SERVICE_SUCCESS);
        else if (IN_SET(state, SERVICE_STOP_SIGABRT, SERVICE_STOP_SIGTERM, SERVICE_STOP_SIGKILL))
                service_enter_stop_post(s, SERVICE_SUCCESS);
        else if (state == SERVICE_FINAL_SIGTERM && s->kill_context.send_sigkill)
                service_enter_signal(s, SERVICE_FINAL_SIGKILL, SERVICE_SUCCESS);
        else
                service_enter_dead(s, SERVICE_SUCCESS, true);

        return;

fail:
        log_unit_warning_errno(UNIT(s), r, "Failed to kill processes: %m");

        if (IN_SET(state, SERVICE_STOP_SIGABRT, SERVICE_STOP_SIGTERM, SERVICE_STOP_SIGKILL))
                service_enter_stop_post(s, SERVICE_FAILURE_RESOURCES);
        else
                service_enter_dead(s, SERVICE_FAILURE_RESOURCES, true);
}

static void service_enter_stop_by_notify(Service *s) {
        assert(s);

        unit_watch_all_pids(UNIT(s));

        service_arm_timer(s, usec_add(now(CLOCK_MONOTONIC), s->timeout_stop_usec));

        /* The service told us it's stopping, so it's as if we SIGTERM'd it. */
        service_set_state(s, SERVICE_STOP_SIGTERM);
}

static void service_enter_stop(Service *s, ServiceResult f) {
        int r;

        assert(s);

        if (s->result == SERVICE_SUCCESS)
                s->result = f;

        service_unwatch_control_pid(s);
        unit_watch_all_pids(UNIT(s));

        s->control_command = s->exec_command[SERVICE_EXEC_STOP];
        if (s->control_command) {
                s->control_command_id = SERVICE_EXEC_STOP;

                r = service_spawn(s,
                                  s->control_command,
                                  s->timeout_stop_usec,
                                  EXEC_APPLY_PERMISSIONS|EXEC_APPLY_CHROOT|EXEC_IS_CONTROL|EXEC_SETENV_RESULT,
                                  &s->control_pid);
                if (r < 0)
                        goto fail;

                service_set_state(s, SERVICE_STOP);
        } else
                service_enter_signal(s, SERVICE_STOP_SIGTERM, SERVICE_SUCCESS);

        return;

fail:
        log_unit_warning_errno(UNIT(s), r, "Failed to run 'stop' task: %m");
        service_enter_signal(s, SERVICE_STOP_SIGTERM, SERVICE_FAILURE_RESOURCES);
}

static bool service_good(Service *s) {
        int main_pid_ok;
        assert(s);

        if (s->type == SERVICE_DBUS && !s->bus_name_good)
                return false;

        main_pid_ok = main_pid_good(s);
        if (main_pid_ok > 0) /* It's alive */
                return true;
        if (main_pid_ok == 0) /* It's dead */
                return false;

        /* OK, we don't know anything about the main PID, maybe
         * because there is none. Let's check the control group
         * instead. */

        return cgroup_good(s) != 0;
}

static void service_enter_running(Service *s, ServiceResult f) {
        assert(s);

        if (s->result == SERVICE_SUCCESS)
                s->result = f;

        service_unwatch_control_pid(s);

        if (service_good(s)) {

                /* If there are any queued up sd_notify()
                 * notifications, process them now */
                if (s->notify_state == NOTIFY_RELOADING)
                        service_enter_reload_by_notify(s);
                else if (s->notify_state == NOTIFY_STOPPING)
                        service_enter_stop_by_notify(s);
                else {
                        service_set_state(s, SERVICE_RUNNING);
                        service_arm_timer(s, usec_add(UNIT(s)->active_enter_timestamp.monotonic, s->runtime_max_usec));
                }

        } else if (f != SERVICE_SUCCESS)
                service_enter_signal(s, SERVICE_STOP_SIGTERM, f);
        else if (s->remain_after_exit)
                service_set_state(s, SERVICE_EXITED);
        else
                service_enter_stop(s, SERVICE_SUCCESS);
}

static void service_enter_start_post(Service *s) {
        int r;
        assert(s);

        service_unwatch_control_pid(s);
        service_reset_watchdog(s);

        s->control_command = s->exec_command[SERVICE_EXEC_START_POST];
        if (s->control_command) {
                s->control_command_id = SERVICE_EXEC_START_POST;

                r = service_spawn(s,
                                  s->control_command,
                                  s->timeout_start_usec,
                                  EXEC_APPLY_PERMISSIONS|EXEC_APPLY_CHROOT|EXEC_IS_CONTROL,
                                  &s->control_pid);
                if (r < 0)
                        goto fail;

                service_set_state(s, SERVICE_START_POST);
        } else
                service_enter_running(s, SERVICE_SUCCESS);

        return;

fail:
        log_unit_warning_errno(UNIT(s), r, "Failed to run 'start-post' task: %m");
        service_enter_stop(s, SERVICE_FAILURE_RESOURCES);
}

static void service_kill_control_processes(Service *s) {
        char *p;

        if (!UNIT(s)->cgroup_path)
                return;

        p = strjoina(UNIT(s)->cgroup_path, "/control");
        cg_kill_recursive(SYSTEMD_CGROUP_CONTROLLER, p, SIGKILL, CGROUP_SIGCONT|CGROUP_IGNORE_SELF|CGROUP_REMOVE, NULL, NULL, NULL);
}

static void service_enter_start(Service *s) {
        ExecCommand *c;
        usec_t timeout;
        pid_t pid;
        int r;

        assert(s);

        service_unwatch_control_pid(s);
        service_unwatch_main_pid(s);

        /* We want to ensure that nobody leaks processes from
         * START_PRE here, so let's go on a killing spree, People
         * should not spawn long running processes from START_PRE. */
        service_kill_control_processes(s);

        if (s->type == SERVICE_FORKING) {
                s->control_command_id = SERVICE_EXEC_START;
                c = s->control_command = s->exec_command[SERVICE_EXEC_START];

                s->main_command = NULL;
        } else {
                s->control_command_id = _SERVICE_EXEC_COMMAND_INVALID;
                s->control_command = NULL;

                c = s->main_command = s->exec_command[SERVICE_EXEC_START];
        }

        if (!c) {
                if (s->type != SERVICE_ONESHOT) {
                        /* There's no command line configured for the main command? Hmm, that is strange. This can only
                         * happen if the configuration changes at runtime. In this case, let's enter a failure
                         * state. */
                        log_unit_error(UNIT(s), "There's no 'start' task anymore we could start: %m");
                        r = -ENXIO;
                        goto fail;
                }

                service_enter_start_post(s);
                return;
        }

        if (IN_SET(s->type, SERVICE_SIMPLE, SERVICE_IDLE))
                /* For simple + idle this is the main process. We don't apply any timeout here, but
                 * service_enter_running() will later apply the .runtime_max_usec timeout. */
                timeout = USEC_INFINITY;
        else
                timeout = s->timeout_start_usec;

        r = service_spawn(s,
                          c,
                          timeout,
                          EXEC_PASS_FDS|EXEC_APPLY_PERMISSIONS|EXEC_APPLY_CHROOT|EXEC_APPLY_TTY_STDIN|EXEC_SET_WATCHDOG,
                          &pid);
        if (r < 0)
                goto fail;

        if (IN_SET(s->type, SERVICE_SIMPLE, SERVICE_IDLE)) {
                /* For simple services we immediately start
                 * the START_POST binaries. */

                service_set_main_pid(s, pid);
                service_enter_start_post(s);

        } else  if (s->type == SERVICE_FORKING) {

                /* For forking services we wait until the start
                 * process exited. */

                s->control_pid = pid;
                service_set_state(s, SERVICE_START);

        } else if (IN_SET(s->type, SERVICE_ONESHOT, SERVICE_DBUS, SERVICE_NOTIFY)) {

                /* For oneshot services we wait until the start
                 * process exited, too, but it is our main process. */

                /* For D-Bus services we know the main pid right away,
                 * but wait for the bus name to appear on the
                 * bus. Notify services are similar. */

                service_set_main_pid(s, pid);
                service_set_state(s, SERVICE_START);
        } else
                assert_not_reached("Unknown service type");

        return;

fail:
        log_unit_warning_errno(UNIT(s), r, "Failed to run 'start' task: %m");
        service_enter_signal(s, SERVICE_STOP_SIGTERM, SERVICE_FAILURE_RESOURCES);
}

static void service_enter_start_pre(Service *s) {
        int r;

        assert(s);

        service_unwatch_control_pid(s);

        s->control_command = s->exec_command[SERVICE_EXEC_START_PRE];
        if (s->control_command) {
                /* Before we start anything, let's clear up what might
                 * be left from previous runs. */
                service_kill_control_processes(s);

                s->control_command_id = SERVICE_EXEC_START_PRE;

                r = service_spawn(s,
                                  s->control_command,
                                  s->timeout_start_usec,
                                  EXEC_APPLY_PERMISSIONS|EXEC_APPLY_CHROOT|EXEC_IS_CONTROL|EXEC_APPLY_TTY_STDIN,
                                  &s->control_pid);
                if (r < 0)
                        goto fail;

                service_set_state(s, SERVICE_START_PRE);
        } else
                service_enter_start(s);

        return;

fail:
        log_unit_warning_errno(UNIT(s), r, "Failed to run 'start-pre' task: %m");
        service_enter_dead(s, SERVICE_FAILURE_RESOURCES, true);
}

static void service_enter_restart(Service *s) {
        _cleanup_(sd_bus_error_free) sd_bus_error error = SD_BUS_ERROR_NULL;
        int r;

        assert(s);

        if (UNIT(s)->job && UNIT(s)->job->type == JOB_STOP) {
                /* Don't restart things if we are going down anyway */
                log_unit_info(UNIT(s), "Stop job pending for unit, delaying automatic restart.");

                r = service_arm_timer(s, usec_add(now(CLOCK_MONOTONIC), s->restart_usec));
                if (r < 0)
                        goto fail;

                return;
        }

        /* Any units that are bound to this service must also be
         * restarted. We use JOB_RESTART (instead of the more obvious
         * JOB_START) here so that those dependency jobs will be added
         * as well. */
        r = manager_add_job(UNIT(s)->manager, JOB_RESTART, UNIT(s), JOB_FAIL, &error, NULL);
        if (r < 0)
                goto fail;

        /* Note that we stay in the SERVICE_AUTO_RESTART state here,
         * it will be canceled as part of the service_stop() call that
         * is executed as part of JOB_RESTART. */

        log_unit_debug(UNIT(s), "Scheduled restart job.");
        return;

fail:
        log_unit_warning(UNIT(s), "Failed to schedule restart job: %s", bus_error_message(&error, -r));
        service_enter_dead(s, SERVICE_FAILURE_RESOURCES, false);
}

static void service_enter_reload_by_notify(Service *s) {
        assert(s);

        service_arm_timer(s, usec_add(now(CLOCK_MONOTONIC), s->timeout_start_usec));
        service_set_state(s, SERVICE_RELOAD);
}

static void service_enter_reload(Service *s) {
        int r;

        assert(s);

        service_unwatch_control_pid(s);
        s->reload_result = SERVICE_SUCCESS;

        s->control_command = s->exec_command[SERVICE_EXEC_RELOAD];
        if (s->control_command) {
                s->control_command_id = SERVICE_EXEC_RELOAD;

                r = service_spawn(s,
                                  s->control_command,
                                  s->timeout_start_usec,
                                  EXEC_APPLY_PERMISSIONS|EXEC_APPLY_CHROOT|EXEC_IS_CONTROL,
                                  &s->control_pid);
                if (r < 0)
                        goto fail;

                service_set_state(s, SERVICE_RELOAD);
        } else
                service_enter_running(s, SERVICE_SUCCESS);

        return;

fail:
        log_unit_warning_errno(UNIT(s), r, "Failed to run 'reload' task: %m");
        s->reload_result = SERVICE_FAILURE_RESOURCES;
        service_enter_running(s, SERVICE_SUCCESS);
}

static void service_run_next_control(Service *s) {
        usec_t timeout;
        int r;

        assert(s);
        assert(s->control_command);
        assert(s->control_command->command_next);

        assert(s->control_command_id != SERVICE_EXEC_START);

        s->control_command = s->control_command->command_next;
        service_unwatch_control_pid(s);

        if (IN_SET(s->state, SERVICE_START_PRE, SERVICE_START, SERVICE_START_POST, SERVICE_RUNNING, SERVICE_RELOAD))
                timeout = s->timeout_start_usec;
        else
                timeout = s->timeout_stop_usec;

        r = service_spawn(s,
                          s->control_command,
                          timeout,
                          EXEC_APPLY_PERMISSIONS|EXEC_APPLY_CHROOT|EXEC_IS_CONTROL|
                          (IN_SET(s->control_command_id, SERVICE_EXEC_START_PRE, SERVICE_EXEC_STOP_POST) ? EXEC_APPLY_TTY_STDIN : 0)|
                          (IN_SET(s->control_command_id, SERVICE_EXEC_STOP, SERVICE_EXEC_STOP_POST) ? EXEC_SETENV_RESULT : 0),
                          &s->control_pid);
        if (r < 0)
                goto fail;

        return;

fail:
        log_unit_warning_errno(UNIT(s), r, "Failed to run next control task: %m");

        if (IN_SET(s->state, SERVICE_START_PRE, SERVICE_STOP))
                service_enter_signal(s, SERVICE_STOP_SIGTERM, SERVICE_FAILURE_RESOURCES);
        else if (s->state == SERVICE_STOP_POST)
                service_enter_dead(s, SERVICE_FAILURE_RESOURCES, true);
        else if (s->state == SERVICE_RELOAD) {
                s->reload_result = SERVICE_FAILURE_RESOURCES;
                service_enter_running(s, SERVICE_SUCCESS);
        } else
                service_enter_stop(s, SERVICE_FAILURE_RESOURCES);
}

static void service_run_next_main(Service *s) {
        pid_t pid;
        int r;

        assert(s);
        assert(s->main_command);
        assert(s->main_command->command_next);
        assert(s->type == SERVICE_ONESHOT);

        s->main_command = s->main_command->command_next;
        service_unwatch_main_pid(s);

        r = service_spawn(s,
                          s->main_command,
                          s->timeout_start_usec,
                          EXEC_PASS_FDS|EXEC_APPLY_PERMISSIONS|EXEC_APPLY_CHROOT|EXEC_APPLY_TTY_STDIN|EXEC_SET_WATCHDOG,
                          &pid);
        if (r < 0)
                goto fail;

        service_set_main_pid(s, pid);

        return;

fail:
        log_unit_warning_errno(UNIT(s), r, "Failed to run next main task: %m");
        service_enter_stop(s, SERVICE_FAILURE_RESOURCES);
}

static int service_start(Unit *u) {
        Service *s = SERVICE(u);
        int r;

        assert(s);

        /* We cannot fulfill this request right now, try again later
         * please! */
        if (IN_SET(s->state,
                   SERVICE_STOP, SERVICE_STOP_SIGABRT, SERVICE_STOP_SIGTERM, SERVICE_STOP_SIGKILL, SERVICE_STOP_POST,
                   SERVICE_FINAL_SIGTERM, SERVICE_FINAL_SIGKILL))
                return -EAGAIN;

        /* Already on it! */
        if (IN_SET(s->state, SERVICE_START_PRE, SERVICE_START, SERVICE_START_POST))
                return 0;

        /* A service that will be restarted must be stopped first to
         * trigger BindsTo and/or OnFailure dependencies. If a user
         * does not want to wait for the holdoff time to elapse, the
         * service should be manually restarted, not started. We
         * simply return EAGAIN here, so that any start jobs stay
         * queued, and assume that the auto restart timer will
         * eventually trigger the restart. */
        if (s->state == SERVICE_AUTO_RESTART)
                return -EAGAIN;

        assert(IN_SET(s->state, SERVICE_DEAD, SERVICE_FAILED));

        /* Make sure we don't enter a busy loop of some kind. */
        r = unit_start_limit_test(u);
        if (r < 0) {
                service_enter_dead(s, SERVICE_FAILURE_START_LIMIT_HIT, false);
                return r;
        }

        r = unit_acquire_invocation_id(u);
        if (r < 0)
                return r;

        s->result = SERVICE_SUCCESS;
        s->reload_result = SERVICE_SUCCESS;
        s->main_pid_known = false;
        s->main_pid_alien = false;
        s->forbid_restart = false;
        s->reset_cpu_usage = true;

        s->status_text = mfree(s->status_text);
        s->status_errno = 0;

        s->notify_state = NOTIFY_UNKNOWN;

        s->watchdog_override_enable = false;
        s->watchdog_override_usec = 0;

        service_enter_start_pre(s);
        return 1;
}

static int service_stop(Unit *u) {
        Service *s = SERVICE(u);

        assert(s);

        /* Don't create restart jobs from manual stops. */
        s->forbid_restart = true;

        /* Already on it */
        if (IN_SET(s->state,
                   SERVICE_STOP, SERVICE_STOP_SIGABRT, SERVICE_STOP_SIGTERM, SERVICE_STOP_SIGKILL, SERVICE_STOP_POST,
                   SERVICE_FINAL_SIGTERM, SERVICE_FINAL_SIGKILL))
                return 0;

        /* A restart will be scheduled or is in progress. */
        if (s->state == SERVICE_AUTO_RESTART) {
                service_set_state(s, SERVICE_DEAD);
                return 0;
        }

        /* If there's already something running we go directly into
         * kill mode. */
        if (IN_SET(s->state, SERVICE_START_PRE, SERVICE_START, SERVICE_START_POST, SERVICE_RELOAD)) {
                service_enter_signal(s, SERVICE_STOP_SIGTERM, SERVICE_SUCCESS);
                return 0;
        }

        assert(IN_SET(s->state, SERVICE_RUNNING, SERVICE_EXITED));

        service_enter_stop(s, SERVICE_SUCCESS);
        return 1;
}

static int service_reload(Unit *u) {
        Service *s = SERVICE(u);

        assert(s);

        assert(s->state == SERVICE_RUNNING || s->state == SERVICE_EXITED);

        service_enter_reload(s);
        return 1;
}

_pure_ static bool service_can_reload(Unit *u) {
        Service *s = SERVICE(u);

        assert(s);

        return !!s->exec_command[SERVICE_EXEC_RELOAD];
}

static int service_serialize(Unit *u, FILE *f, FDSet *fds) {
        Service *s = SERVICE(u);
        ServiceFDStore *fs;
        int r;

        assert(u);
        assert(f);
        assert(fds);

        unit_serialize_item(u, f, "state", service_state_to_string(s->state));
        unit_serialize_item(u, f, "result", service_result_to_string(s->result));
        unit_serialize_item(u, f, "reload-result", service_result_to_string(s->reload_result));

        if (s->control_pid > 0)
                unit_serialize_item_format(u, f, "control-pid", PID_FMT, s->control_pid);

        if (s->main_pid_known && s->main_pid > 0)
                unit_serialize_item_format(u, f, "main-pid", PID_FMT, s->main_pid);

        unit_serialize_item(u, f, "main-pid-known", yes_no(s->main_pid_known));
        unit_serialize_item(u, f, "bus-name-good", yes_no(s->bus_name_good));
        unit_serialize_item(u, f, "bus-name-owner", s->bus_name_owner);

        r = unit_serialize_item_escaped(u, f, "status-text", s->status_text);
        if (r < 0)
                return r;

        /* FIXME: There's a minor uncleanliness here: if there are
         * multiple commands attached here, we will start from the
         * first one again */
        if (s->control_command_id >= 0)
                unit_serialize_item(u, f, "control-command", service_exec_command_to_string(s->control_command_id));

        r = unit_serialize_item_fd(u, f, fds, "stdin-fd", s->stdin_fd);
        if (r < 0)
                return r;
        r = unit_serialize_item_fd(u, f, fds, "stdout-fd", s->stdout_fd);
        if (r < 0)
                return r;
        r = unit_serialize_item_fd(u, f, fds, "stderr-fd", s->stderr_fd);
        if (r < 0)
                return r;

        if (UNIT_ISSET(s->accept_socket)) {
                r = unit_serialize_item(u, f, "accept-socket", UNIT_DEREF(s->accept_socket)->id);
                if (r < 0)
                        return r;
        }

        r = unit_serialize_item_fd(u, f, fds, "socket-fd", s->socket_fd);
        if (r < 0)
                return r;

        LIST_FOREACH(fd_store, fs, s->fd_store) {
                _cleanup_free_ char *c = NULL;
                int copy;

                copy = fdset_put_dup(fds, fs->fd);
                if (copy < 0)
                        return copy;

                c = cescape(fs->fdname);

                unit_serialize_item_format(u, f, "fd-store-fd", "%i %s", copy, strempty(c));
        }

        if (s->main_exec_status.pid > 0) {
                unit_serialize_item_format(u, f, "main-exec-status-pid", PID_FMT, s->main_exec_status.pid);
                dual_timestamp_serialize(f, "main-exec-status-start", &s->main_exec_status.start_timestamp);
                dual_timestamp_serialize(f, "main-exec-status-exit", &s->main_exec_status.exit_timestamp);

                if (dual_timestamp_is_set(&s->main_exec_status.exit_timestamp)) {
                        unit_serialize_item_format(u, f, "main-exec-status-code", "%i", s->main_exec_status.code);
                        unit_serialize_item_format(u, f, "main-exec-status-status", "%i", s->main_exec_status.status);
                }
        }

        dual_timestamp_serialize(f, "watchdog-timestamp", &s->watchdog_timestamp);

        unit_serialize_item(u, f, "forbid-restart", yes_no(s->forbid_restart));

        if (s->watchdog_override_enable)
               unit_serialize_item_format(u, f, "watchdog-override-usec", USEC_FMT, s->watchdog_override_usec);

        return 0;
}

static int service_deserialize_item(Unit *u, const char *key, const char *value, FDSet *fds) {
        Service *s = SERVICE(u);
        int r;

        assert(u);
        assert(key);
        assert(value);
        assert(fds);

        if (streq(key, "state")) {
                ServiceState state;

                state = service_state_from_string(value);
                if (state < 0)
                        log_unit_debug(u, "Failed to parse state value: %s", value);
                else
                        s->deserialized_state = state;
        } else if (streq(key, "result")) {
                ServiceResult f;

                f = service_result_from_string(value);
                if (f < 0)
                        log_unit_debug(u, "Failed to parse result value: %s", value);
                else if (f != SERVICE_SUCCESS)
                        s->result = f;

        } else if (streq(key, "reload-result")) {
                ServiceResult f;

                f = service_result_from_string(value);
                if (f < 0)
                        log_unit_debug(u, "Failed to parse reload result value: %s", value);
                else if (f != SERVICE_SUCCESS)
                        s->reload_result = f;

        } else if (streq(key, "control-pid")) {
                pid_t pid;

                if (parse_pid(value, &pid) < 0)
                        log_unit_debug(u, "Failed to parse control-pid value: %s", value);
                else
                        s->control_pid = pid;
        } else if (streq(key, "main-pid")) {
                pid_t pid;

                if (parse_pid(value, &pid) < 0)
                        log_unit_debug(u, "Failed to parse main-pid value: %s", value);
                else {
                        service_set_main_pid(s, pid);
                        unit_watch_pid(UNIT(s), pid);
                }
        } else if (streq(key, "main-pid-known")) {
                int b;

                b = parse_boolean(value);
                if (b < 0)
                        log_unit_debug(u, "Failed to parse main-pid-known value: %s", value);
                else
                        s->main_pid_known = b;
        } else if (streq(key, "bus-name-good")) {
                int b;

                b = parse_boolean(value);
                if (b < 0)
                        log_unit_debug(u, "Failed to parse bus-name-good value: %s", value);
                else
                        s->bus_name_good = b;
        } else if (streq(key, "bus-name-owner")) {
                r = free_and_strdup(&s->bus_name_owner, value);
                if (r < 0)
                        log_unit_error_errno(u, r, "Unable to deserialize current bus owner %s: %m", value);
        } else if (streq(key, "status-text")) {
                char *t;

                r = cunescape(value, 0, &t);
                if (r < 0)
                        log_unit_debug_errno(u, r, "Failed to unescape status text: %s", value);
                else {
                        free(s->status_text);
                        s->status_text = t;
                }

        } else if (streq(key, "control-command")) {
                ServiceExecCommand id;

                id = service_exec_command_from_string(value);
                if (id < 0)
                        log_unit_debug(u, "Failed to parse exec-command value: %s", value);
                else {
                        s->control_command_id = id;
                        s->control_command = s->exec_command[id];
                }
        } else if (streq(key, "accept-socket")) {
                Unit *socket;

                r = manager_load_unit(u->manager, value, NULL, NULL, &socket);
                if (r < 0)
                        log_unit_debug_errno(u, r, "Failed to load accept-socket unit: %s", value);
                else {
                        unit_ref_set(&s->accept_socket, socket);
                        SOCKET(socket)->n_connections++;
                }

        } else if (streq(key, "socket-fd")) {
                int fd;

                if (safe_atoi(value, &fd) < 0 || fd < 0 || !fdset_contains(fds, fd))
                        log_unit_debug(u, "Failed to parse socket-fd value: %s", value);
                else {
                        asynchronous_close(s->socket_fd);
                        s->socket_fd = fdset_remove(fds, fd);
                }
        } else if (streq(key, "fd-store-fd")) {
                const char *fdv;
                size_t pf;
                int fd;

                pf = strcspn(value, WHITESPACE);
                fdv = strndupa(value, pf);

                if (safe_atoi(fdv, &fd) < 0 || fd < 0 || !fdset_contains(fds, fd))
                        log_unit_debug(u, "Failed to parse fd-store-fd value: %s", value);
                else {
                        _cleanup_free_ char *t = NULL;
                        const char *fdn;

                        fdn = value + pf;
                        fdn += strspn(fdn, WHITESPACE);
                        (void) cunescape(fdn, 0, &t);

                        r = service_add_fd_store(s, fd, t);
                        if (r < 0)
                                log_unit_error_errno(u, r, "Failed to add fd to store: %m");
                        else
                                fdset_remove(fds, fd);
                }

        } else if (streq(key, "main-exec-status-pid")) {
                pid_t pid;

                if (parse_pid(value, &pid) < 0)
                        log_unit_debug(u, "Failed to parse main-exec-status-pid value: %s", value);
                else
                        s->main_exec_status.pid = pid;
        } else if (streq(key, "main-exec-status-code")) {
                int i;

                if (safe_atoi(value, &i) < 0)
                        log_unit_debug(u, "Failed to parse main-exec-status-code value: %s", value);
                else
                        s->main_exec_status.code = i;
        } else if (streq(key, "main-exec-status-status")) {
                int i;

                if (safe_atoi(value, &i) < 0)
                        log_unit_debug(u, "Failed to parse main-exec-status-status value: %s", value);
                else
                        s->main_exec_status.status = i;
        } else if (streq(key, "main-exec-status-start"))
                dual_timestamp_deserialize(value, &s->main_exec_status.start_timestamp);
        else if (streq(key, "main-exec-status-exit"))
                dual_timestamp_deserialize(value, &s->main_exec_status.exit_timestamp);
        else if (streq(key, "watchdog-timestamp"))
                dual_timestamp_deserialize(value, &s->watchdog_timestamp);
        else if (streq(key, "forbid-restart")) {
                int b;

                b = parse_boolean(value);
                if (b < 0)
                        log_unit_debug(u, "Failed to parse forbid-restart value: %s", value);
                else
                        s->forbid_restart = b;
        } else if (streq(key, "stdin-fd")) {
                int fd;

                if (safe_atoi(value, &fd) < 0 || fd < 0 || !fdset_contains(fds, fd))
                        log_unit_debug(u, "Failed to parse stdin-fd value: %s", value);
                else {
                        asynchronous_close(s->stdin_fd);
                        s->stdin_fd = fdset_remove(fds, fd);
                        s->exec_context.stdio_as_fds = true;
                }
        } else if (streq(key, "stdout-fd")) {
                int fd;

                if (safe_atoi(value, &fd) < 0 || fd < 0 || !fdset_contains(fds, fd))
                        log_unit_debug(u, "Failed to parse stdout-fd value: %s", value);
                else {
                        asynchronous_close(s->stdout_fd);
                        s->stdout_fd = fdset_remove(fds, fd);
                        s->exec_context.stdio_as_fds = true;
                }
        } else if (streq(key, "stderr-fd")) {
                int fd;

                if (safe_atoi(value, &fd) < 0 || fd < 0 || !fdset_contains(fds, fd))
                        log_unit_debug(u, "Failed to parse stderr-fd value: %s", value);
                else {
                        asynchronous_close(s->stderr_fd);
                        s->stderr_fd = fdset_remove(fds, fd);
                        s->exec_context.stdio_as_fds = true;
                }
        } else if (streq(key, "watchdog-override-usec")) {
                usec_t watchdog_override_usec;
                if (timestamp_deserialize(value, &watchdog_override_usec) < 0)
                        log_unit_debug(u, "Failed to parse watchdog_override_usec value: %s", value);
                else {
                        s->watchdog_override_enable = true;
                        s->watchdog_override_usec = watchdog_override_usec;
                }
        } else
                log_unit_debug(u, "Unknown serialization key: %s", key);

        return 0;
}

_pure_ static UnitActiveState service_active_state(Unit *u) {
        const UnitActiveState *table;

        assert(u);

        table = SERVICE(u)->type == SERVICE_IDLE ? state_translation_table_idle : state_translation_table;

        return table[SERVICE(u)->state];
}

static const char *service_sub_state_to_string(Unit *u) {
        assert(u);

        return service_state_to_string(SERVICE(u)->state);
}

static bool service_check_gc(Unit *u) {
        Service *s = SERVICE(u);

        assert(s);

        /* Never clean up services that still have a process around,
         * even if the service is formally dead. */
        if (cgroup_good(s) > 0 ||
            main_pid_good(s) > 0 ||
            control_pid_good(s) > 0)
                return true;

        return false;
}

static int service_retry_pid_file(Service *s) {
        int r;

        assert(s->pid_file);
        assert(s->state == SERVICE_START || s->state == SERVICE_START_POST);

        r = service_load_pid_file(s, false);
        if (r < 0)
                return r;

        service_unwatch_pid_file(s);

        service_enter_running(s, SERVICE_SUCCESS);
        return 0;
}

static int service_watch_pid_file(Service *s) {
        int r;

        log_unit_debug(UNIT(s), "Setting watch for PID file %s", s->pid_file_pathspec->path);

        r = path_spec_watch(s->pid_file_pathspec, service_dispatch_io);
        if (r < 0)
                goto fail;

        /* the pidfile might have appeared just before we set the watch */
        log_unit_debug(UNIT(s), "Trying to read PID file %s in case it changed", s->pid_file_pathspec->path);
        service_retry_pid_file(s);

        return 0;
fail:
        log_unit_error_errno(UNIT(s), r, "Failed to set a watch for PID file %s: %m", s->pid_file_pathspec->path);
        service_unwatch_pid_file(s);
        return r;
}

static int service_demand_pid_file(Service *s) {
        PathSpec *ps;

        assert(s->pid_file);
        assert(!s->pid_file_pathspec);

        ps = new0(PathSpec, 1);
        if (!ps)
                return -ENOMEM;

        ps->unit = UNIT(s);
        ps->path = strdup(s->pid_file);
        if (!ps->path) {
                free(ps);
                return -ENOMEM;
        }

        path_kill_slashes(ps->path);

        /* PATH_CHANGED would not be enough. There are daemons (sendmail) that
         * keep their PID file open all the time. */
        ps->type = PATH_MODIFIED;
        ps->inotify_fd = -1;

        s->pid_file_pathspec = ps;

        return service_watch_pid_file(s);
}

static int service_dispatch_io(sd_event_source *source, int fd, uint32_t events, void *userdata) {
        PathSpec *p = userdata;
        Service *s;

        assert(p);

        s = SERVICE(p->unit);

        assert(s);
        assert(fd >= 0);
        assert(s->state == SERVICE_START || s->state == SERVICE_START_POST);
        assert(s->pid_file_pathspec);
        assert(path_spec_owns_inotify_fd(s->pid_file_pathspec, fd));

        log_unit_debug(UNIT(s), "inotify event");

        if (path_spec_fd_event(p, events) < 0)
                goto fail;

        if (service_retry_pid_file(s) == 0)
                return 0;

        if (service_watch_pid_file(s) < 0)
                goto fail;

        return 0;

fail:
        service_unwatch_pid_file(s);
        service_enter_signal(s, SERVICE_STOP_SIGTERM, SERVICE_FAILURE_RESOURCES);
        return 0;
}

static void service_notify_cgroup_empty_event(Unit *u) {
        Service *s = SERVICE(u);

        assert(u);

        log_unit_debug(u, "cgroup is empty");

        switch (s->state) {

                /* Waiting for SIGCHLD is usually more interesting,
                 * because it includes return codes/signals. Which is
                 * why we ignore the cgroup events for most cases,
                 * except when we don't know pid which to expect the
                 * SIGCHLD for. */

        case SERVICE_START:
                if (s->type == SERVICE_NOTIFY) {
                        /* No chance of getting a ready notification anymore */
                        service_enter_stop_post(s, SERVICE_FAILURE_PROTOCOL);
                        break;
                }

                /* Fall through */

        case SERVICE_START_POST:
                if (s->pid_file_pathspec) {
                        /* Give up hoping for the daemon to write its PID file */
                        log_unit_warning(u, "Daemon never wrote its PID file. Failing.");

                        service_unwatch_pid_file(s);
                        if (s->state == SERVICE_START)
                                service_enter_stop_post(s, SERVICE_FAILURE_PROTOCOL);
                        else
                                service_enter_stop(s, SERVICE_FAILURE_PROTOCOL);
                }
                break;

        case SERVICE_RUNNING:
                /* service_enter_running() will figure out what to do */
                service_enter_running(s, SERVICE_SUCCESS);
                break;

        case SERVICE_STOP_SIGABRT:
        case SERVICE_STOP_SIGTERM:
        case SERVICE_STOP_SIGKILL:

                if (main_pid_good(s) <= 0 && !control_pid_good(s))
                        service_enter_stop_post(s, SERVICE_SUCCESS);

                break;

        case SERVICE_STOP_POST:
        case SERVICE_FINAL_SIGTERM:
        case SERVICE_FINAL_SIGKILL:
                if (main_pid_good(s) <= 0 && !control_pid_good(s))
                        service_enter_dead(s, SERVICE_SUCCESS, true);

                break;

        default:
                ;
        }
}

static void service_sigchld_event(Unit *u, pid_t pid, int code, int status) {
        Service *s = SERVICE(u);
        ServiceResult f;

        assert(s);
        assert(pid >= 0);

        if (is_clean_exit(code, status, s->type == SERVICE_ONESHOT ? EXIT_CLEAN_COMMAND : EXIT_CLEAN_DAEMON, &s->success_status))
                f = SERVICE_SUCCESS;
        else if (code == CLD_EXITED)
                f = SERVICE_FAILURE_EXIT_CODE;
        else if (code == CLD_KILLED)
                f = SERVICE_FAILURE_SIGNAL;
        else if (code == CLD_DUMPED)
                f = SERVICE_FAILURE_CORE_DUMP;
        else
                assert_not_reached("Unknown code");

        if (s->main_pid == pid) {
                /* Forking services may occasionally move to a new PID.
                 * As long as they update the PID file before exiting the old
                 * PID, they're fine. */
                if (service_load_pid_file(s, false) == 0)
                        return;

                s->main_pid = 0;
                exec_status_exit(&s->main_exec_status, &s->exec_context, pid, code, status);

                if (s->main_command) {
                        /* If this is not a forking service than the
                         * main process got started and hence we copy
                         * the exit status so that it is recorded both
                         * as main and as control process exit
                         * status */

                        s->main_command->exec_status = s->main_exec_status;

                        if (s->main_command->ignore)
                                f = SERVICE_SUCCESS;
                } else if (s->exec_command[SERVICE_EXEC_START]) {

                        /* If this is a forked process, then we should
                         * ignore the return value if this was
                         * configured for the starter process */

                        if (s->exec_command[SERVICE_EXEC_START]->ignore)
                                f = SERVICE_SUCCESS;
                }

                /* When this is a successful exit, let's log about the exit code on DEBUG level. If this is a failure
                 * and the process exited on its own via exit(), then let's make this a NOTICE, under the assumption
                 * that the service already logged the reason at a higher log level on its own. However, if the service
                 * died due to a signal, then it most likely didn't say anything about any reason, hence let's raise
                 * our log level to WARNING then. */

                log_struct(f == SERVICE_SUCCESS ? LOG_DEBUG :
                           (code == CLD_EXITED ? LOG_NOTICE : LOG_WARNING),
                           LOG_UNIT_ID(u),
                           LOG_UNIT_MESSAGE(u, "Main process exited, code=%s, status=%i/%s",
                                            sigchld_code_to_string(code), status,
                                            strna(code == CLD_EXITED
                                                  ? exit_status_to_string(status, EXIT_STATUS_FULL)
                                                  : signal_to_string(status))),
                           "EXIT_CODE=%s", sigchld_code_to_string(code),
                           "EXIT_STATUS=%i", status,
                           NULL);

                if (s->result == SERVICE_SUCCESS)
                        s->result = f;

                if (s->main_command &&
                    s->main_command->command_next &&
                    f == SERVICE_SUCCESS) {

                        /* There is another command to *
                         * execute, so let's do that. */

                        log_unit_debug(u, "Running next main command for state %s.", service_state_to_string(s->state));
                        service_run_next_main(s);

                } else {

                        /* The service exited, so the service is officially
                         * gone. */
                        s->main_command = NULL;

                        switch (s->state) {

                        case SERVICE_START_POST:
                        case SERVICE_RELOAD:
                        case SERVICE_STOP:
                                /* Need to wait until the operation is
                                 * done */
                                break;

                        case SERVICE_START:
                                if (s->type == SERVICE_ONESHOT) {
                                        /* This was our main goal, so let's go on */
                                        if (f == SERVICE_SUCCESS)
                                                service_enter_start_post(s);
                                        else
                                                service_enter_signal(s, SERVICE_STOP_SIGTERM, f);
                                        break;
                                } else if (s->type == SERVICE_NOTIFY) {
                                        /* Only enter running through a notification, so that the
                                         * SERVICE_START state signifies that no ready notification
                                         * has been received */
                                        if (f != SERVICE_SUCCESS)
                                                service_enter_signal(s, SERVICE_STOP_SIGTERM, f);
                                        else if (!s->remain_after_exit)
                                                /* The service has never been active */
                                                service_enter_signal(s, SERVICE_STOP_SIGTERM, SERVICE_FAILURE_PROTOCOL);
                                        break;
                                }

                                /* Fall through */

                        case SERVICE_RUNNING:
                                service_enter_running(s, f);
                                break;

                        case SERVICE_STOP_SIGABRT:
                        case SERVICE_STOP_SIGTERM:
                        case SERVICE_STOP_SIGKILL:

                                if (!control_pid_good(s))
                                        service_enter_stop_post(s, f);

                                /* If there is still a control process, wait for that first */
                                break;

                        case SERVICE_STOP_POST:
                        case SERVICE_FINAL_SIGTERM:
                        case SERVICE_FINAL_SIGKILL:

                                if (!control_pid_good(s))
                                        service_enter_dead(s, f, true);
                                break;

                        default:
                                assert_not_reached("Uh, main process died at wrong time.");
                        }
                }

        } else if (s->control_pid == pid) {
                s->control_pid = 0;

                if (s->control_command) {
                        exec_status_exit(&s->control_command->exec_status, &s->exec_context, pid, code, status);

                        if (s->control_command->ignore)
                                f = SERVICE_SUCCESS;
                }

                log_unit_full(u, f == SERVICE_SUCCESS ? LOG_DEBUG : LOG_NOTICE, 0,
                              "Control process exited, code=%s status=%i",
                              sigchld_code_to_string(code), status);

                if (s->result == SERVICE_SUCCESS)
                        s->result = f;

                /* Immediately get rid of the cgroup, so that the
                 * kernel doesn't delay the cgroup empty messages for
                 * the service cgroup any longer than necessary */
                service_kill_control_processes(s);

                if (s->control_command &&
                    s->control_command->command_next &&
                    f == SERVICE_SUCCESS) {

                        /* There is another command to *
                         * execute, so let's do that. */

                        log_unit_debug(u, "Running next control command for state %s.", service_state_to_string(s->state));
                        service_run_next_control(s);

                } else {
                        /* No further commands for this step, so let's
                         * figure out what to do next */

                        s->control_command = NULL;
                        s->control_command_id = _SERVICE_EXEC_COMMAND_INVALID;

                        log_unit_debug(u, "Got final SIGCHLD for state %s.", service_state_to_string(s->state));

                        switch (s->state) {

                        case SERVICE_START_PRE:
                                if (f == SERVICE_SUCCESS)
                                        service_enter_start(s);
                                else
                                        service_enter_signal(s, SERVICE_STOP_SIGTERM, f);
                                break;

                        case SERVICE_START:
                                if (s->type != SERVICE_FORKING)
                                        /* Maybe spurious event due to a reload that changed the type? */
                                        break;

                                if (f != SERVICE_SUCCESS) {
                                        service_enter_signal(s, SERVICE_STOP_SIGTERM, f);
                                        break;
                                }

                                if (s->pid_file) {
                                        bool has_start_post;
                                        int r;

                                        /* Let's try to load the pid file here if we can.
                                         * The PID file might actually be created by a START_POST
                                         * script. In that case don't worry if the loading fails. */

                                        has_start_post = !!s->exec_command[SERVICE_EXEC_START_POST];
                                        r = service_load_pid_file(s, !has_start_post);
                                        if (!has_start_post && r < 0) {
                                                r = service_demand_pid_file(s);
                                                if (r < 0 || !cgroup_good(s))
                                                        service_enter_signal(s, SERVICE_STOP_SIGTERM, SERVICE_FAILURE_PROTOCOL);
                                                break;
                                        }
                                } else
                                        service_search_main_pid(s);

                                service_enter_start_post(s);
                                break;

                        case SERVICE_START_POST:
                                if (f != SERVICE_SUCCESS) {
                                        service_enter_signal(s, SERVICE_STOP_SIGTERM, f);
                                        break;
                                }

                                if (s->pid_file) {
                                        int r;

                                        r = service_load_pid_file(s, true);
                                        if (r < 0) {
                                                r = service_demand_pid_file(s);
                                                if (r < 0 || !cgroup_good(s))
                                                        service_enter_stop(s, SERVICE_FAILURE_PROTOCOL);
                                                break;
                                        }
                                } else
                                        service_search_main_pid(s);

                                service_enter_running(s, SERVICE_SUCCESS);
                                break;

                        case SERVICE_RELOAD:
                                if (f == SERVICE_SUCCESS)
                                        if (service_load_pid_file(s, true) < 0)
                                                service_search_main_pid(s);

                                s->reload_result = f;
                                service_enter_running(s, SERVICE_SUCCESS);
                                break;

                        case SERVICE_STOP:
                                service_enter_signal(s, SERVICE_STOP_SIGTERM, f);
                                break;

                        case SERVICE_STOP_SIGABRT:
                        case SERVICE_STOP_SIGTERM:
                        case SERVICE_STOP_SIGKILL:
                                if (main_pid_good(s) <= 0)
                                        service_enter_stop_post(s, f);

                                /* If there is still a service
                                 * process around, wait until
                                 * that one quit, too */
                                break;

                        case SERVICE_STOP_POST:
                        case SERVICE_FINAL_SIGTERM:
                        case SERVICE_FINAL_SIGKILL:
                                if (main_pid_good(s) <= 0)
                                        service_enter_dead(s, f, true);
                                break;

                        default:
                                assert_not_reached("Uh, control process died at wrong time.");
                        }
                }
        }

        /* Notify clients about changed exit status */
        unit_add_to_dbus_queue(u);

        /* We got one SIGCHLD for the service, let's watch all
         * processes that are now running of the service, and watch
         * that. Among the PIDs we then watch will be children
         * reassigned to us, which hopefully allows us to identify
         * when all children are gone */
        unit_tidy_watch_pids(u, s->main_pid, s->control_pid);
        unit_watch_all_pids(u);

        /* If the PID set is empty now, then let's finish this off
           (On unified we use proper notifications) */
        if (cg_unified_controller(SYSTEMD_CGROUP_CONTROLLER) == 0 && set_isempty(u->pids))
                service_notify_cgroup_empty_event(u);
}

static int service_dispatch_timer(sd_event_source *source, usec_t usec, void *userdata) {
        Service *s = SERVICE(userdata);

        assert(s);
        assert(source == s->timer_event_source);

        switch (s->state) {

        case SERVICE_START_PRE:
        case SERVICE_START:
                log_unit_warning(UNIT(s), "%s operation timed out. Terminating.", s->state == SERVICE_START ? "Start" : "Start-pre");
                service_enter_signal(s, SERVICE_STOP_SIGTERM, SERVICE_FAILURE_TIMEOUT);
                break;

        case SERVICE_START_POST:
                log_unit_warning(UNIT(s), "Start-post operation timed out. Stopping.");
                service_enter_signal(s, SERVICE_STOP_SIGTERM, SERVICE_FAILURE_TIMEOUT);
                break;

        case SERVICE_RUNNING:
                log_unit_warning(UNIT(s), "Service reached runtime time limit. Stopping.");
                service_enter_stop(s, SERVICE_FAILURE_TIMEOUT);
                break;

        case SERVICE_RELOAD:
                log_unit_warning(UNIT(s), "Reload operation timed out. Killing reload process.");
                service_kill_control_processes(s);
                s->reload_result = SERVICE_FAILURE_TIMEOUT;
                service_enter_running(s, SERVICE_SUCCESS);
                break;

        case SERVICE_STOP:
                log_unit_warning(UNIT(s), "Stopping timed out. Terminating.");
                service_enter_signal(s, SERVICE_STOP_SIGTERM, SERVICE_FAILURE_TIMEOUT);
                break;

        case SERVICE_STOP_SIGABRT:
                log_unit_warning(UNIT(s), "State 'stop-sigabrt' timed out. Terminating.");
                service_enter_signal(s, SERVICE_STOP_SIGTERM, SERVICE_FAILURE_TIMEOUT);
                break;

        case SERVICE_STOP_SIGTERM:
                if (s->kill_context.send_sigkill) {
                        log_unit_warning(UNIT(s), "State 'stop-sigterm' timed out. Killing.");
                        service_enter_signal(s, SERVICE_STOP_SIGKILL, SERVICE_FAILURE_TIMEOUT);
                } else {
                        log_unit_warning(UNIT(s), "State 'stop-sigterm' timed out. Skipping SIGKILL.");
                        service_enter_stop_post(s, SERVICE_FAILURE_TIMEOUT);
                }

                break;

        case SERVICE_STOP_SIGKILL:
                /* Uh, we sent a SIGKILL and it is still not gone?
                 * Must be something we cannot kill, so let's just be
                 * weirded out and continue */

                log_unit_warning(UNIT(s), "Processes still around after SIGKILL. Ignoring.");
                service_enter_stop_post(s, SERVICE_FAILURE_TIMEOUT);
                break;

        case SERVICE_STOP_POST:
                log_unit_warning(UNIT(s), "State 'stop-post' timed out. Terminating.");
                service_enter_signal(s, SERVICE_FINAL_SIGTERM, SERVICE_FAILURE_TIMEOUT);
                break;

        case SERVICE_FINAL_SIGTERM:
                if (s->kill_context.send_sigkill) {
                        log_unit_warning(UNIT(s), "State 'stop-final-sigterm' timed out. Killing.");
                        service_enter_signal(s, SERVICE_FINAL_SIGKILL, SERVICE_FAILURE_TIMEOUT);
                } else {
                        log_unit_warning(UNIT(s), "State 'stop-final-sigterm' timed out. Skipping SIGKILL. Entering failed mode.");
                        service_enter_dead(s, SERVICE_FAILURE_TIMEOUT, false);
                }

                break;

        case SERVICE_FINAL_SIGKILL:
                log_unit_warning(UNIT(s), "Processes still around after final SIGKILL. Entering failed mode.");
                service_enter_dead(s, SERVICE_FAILURE_TIMEOUT, true);
                break;

        case SERVICE_AUTO_RESTART:
                log_unit_info(UNIT(s),
                              s->restart_usec > 0 ?
                              "Service hold-off time over, scheduling restart." :
                              "Service has no hold-off time, scheduling restart.");
                service_enter_restart(s);
                break;

        default:
                assert_not_reached("Timeout at wrong time.");
        }

        return 0;
}

static int service_dispatch_watchdog(sd_event_source *source, usec_t usec, void *userdata) {
        Service *s = SERVICE(userdata);
        char t[FORMAT_TIMESPAN_MAX];
        usec_t watchdog_usec;

        assert(s);
        assert(source == s->watchdog_event_source);

        watchdog_usec = service_get_watchdog_usec(s);

        log_unit_error(UNIT(s), "Watchdog timeout (limit %s)!",
                       format_timespan(t, sizeof(t), watchdog_usec, 1));

        service_enter_signal(s, SERVICE_STOP_SIGABRT, SERVICE_FAILURE_WATCHDOG);

        return 0;
}

static void service_notify_message(Unit *u, pid_t pid, char **tags, FDSet *fds) {
        Service *s = SERVICE(u);
        _cleanup_free_ char *cc = NULL;
        bool notify_dbus = false;
        const char *e;

        assert(u);

        cc = strv_join(tags, ", ");

        if (s->notify_access == NOTIFY_NONE) {
                log_unit_warning(u, "Got notification message from PID "PID_FMT", but reception is disabled.", pid);
                return;
        } else if (s->notify_access == NOTIFY_MAIN && pid != s->main_pid) {
                if (s->main_pid != 0)
                        log_unit_warning(u, "Got notification message from PID "PID_FMT", but reception only permitted for main PID "PID_FMT, pid, s->main_pid);
                else
                        log_unit_warning(u, "Got notification message from PID "PID_FMT", but reception only permitted for main PID which is currently not known", pid);
                return;
        } else if (s->notify_access == NOTIFY_EXEC && pid != s->main_pid && pid != s->control_pid) {
                if (s->main_pid != 0 && s->control_pid != 0)
                        log_unit_warning(u, "Got notification message from PID "PID_FMT", but reception only permitted for main PID "PID_FMT" and control PID "PID_FMT,
                                         pid, s->main_pid, s->control_pid);
                else if (s->main_pid != 0)
                        log_unit_warning(u, "Got notification message from PID "PID_FMT", but reception only permitted for main PID "PID_FMT, pid, s->main_pid);
                else if (s->control_pid != 0)
                        log_unit_warning(u, "Got notification message from PID "PID_FMT", but reception only permitted for control PID "PID_FMT, pid, s->control_pid);
                else
                        log_unit_warning(u, "Got notification message from PID "PID_FMT", but reception only permitted for main PID and control PID which are currently not known", pid);
                return;
        } else
                log_unit_debug(u, "Got notification message from PID "PID_FMT" (%s)", pid, isempty(cc) ? "n/a" : cc);

        /* Interpret MAINPID= */
        e = strv_find_startswith(tags, "MAINPID=");
        if (e && IN_SET(s->state, SERVICE_START, SERVICE_START_POST, SERVICE_RUNNING, SERVICE_RELOAD)) {
                if (parse_pid(e, &pid) < 0)
                        log_unit_warning(u, "Failed to parse MAINPID= field in notification message: %s", e);
                else if (pid == s->control_pid)
                        log_unit_warning(u, "A control process cannot also be the main process");
                else if (pid == getpid() || pid == 1)
                        log_unit_warning(u, "Service manager can't be main process, ignoring sd_notify() MAINPID= field");
                else {
                        service_set_main_pid(s, pid);
                        unit_watch_pid(UNIT(s), pid);
                        notify_dbus = true;
                }
        }

        /* Interpret RELOADING= */
        if (strv_find(tags, "RELOADING=1")) {

                s->notify_state = NOTIFY_RELOADING;

                if (s->state == SERVICE_RUNNING)
                        service_enter_reload_by_notify(s);

                notify_dbus = true;
        }

        /* Interpret READY= */
        if (strv_find(tags, "READY=1")) {

                s->notify_state = NOTIFY_READY;

                /* Type=notify services inform us about completed
                 * initialization with READY=1 */
                if (s->type == SERVICE_NOTIFY && s->state == SERVICE_START)
                        service_enter_start_post(s);

                /* Sending READY=1 while we are reloading informs us
                 * that the reloading is complete */
                if (s->state == SERVICE_RELOAD && s->control_pid == 0)
                        service_enter_running(s, SERVICE_SUCCESS);

                notify_dbus = true;
        }

        /* Interpret STOPPING= */
        if (strv_find(tags, "STOPPING=1")) {

                s->notify_state = NOTIFY_STOPPING;

                if (s->state == SERVICE_RUNNING)
                        service_enter_stop_by_notify(s);

                notify_dbus = true;
        }

        /* Interpret STATUS= */
        e = strv_find_startswith(tags, "STATUS=");
        if (e) {
                _cleanup_free_ char *t = NULL;

                if (!isempty(e)) {
                        if (!utf8_is_valid(e))
                                log_unit_warning(u, "Status message in notification message is not UTF-8 clean.");
                        else {
                                t = strdup(e);
                                if (!t)
                                        log_oom();
                        }
                }

                if (!streq_ptr(s->status_text, t)) {

                        free_and_replace(s->status_text, t);

                        notify_dbus = true;
                }
        }

        /* Interpret ERRNO= */
        e = strv_find_startswith(tags, "ERRNO=");
        if (e) {
                int status_errno;

                if (safe_atoi(e, &status_errno) < 0 || status_errno < 0)
                        log_unit_warning(u, "Failed to parse ERRNO= field in notification message: %s", e);
                else {
                        if (s->status_errno != status_errno) {
                                s->status_errno = status_errno;
                                notify_dbus = true;
                        }
                }
        }

        /* Interpret WATCHDOG= */
        if (strv_find(tags, "WATCHDOG=1"))
                service_reset_watchdog(s);

        if (strv_find(tags, "FDSTORE=1")) {
                const char *name;

                name = strv_find_startswith(tags, "FDNAME=");
                if (name && !fdname_is_valid(name)) {
                        log_unit_warning(u, "Passed FDNAME= name is invalid, ignoring.");
                        name = NULL;
                }

                service_add_fd_store_set(s, fds, name);
        }

        e = strv_find_startswith(tags, "WATCHDOG_USEC=");
        if (e) {
                usec_t watchdog_override_usec;
                if (safe_atou64(e, &watchdog_override_usec) < 0)
                        log_unit_warning(u, "Failed to parse WATCHDOG_USEC=%s", e);
                else
                        service_reset_watchdog_timeout(s, watchdog_override_usec);
        }

        /* Notify clients about changed status or main pid */
        if (notify_dbus)
                unit_add_to_dbus_queue(u);
}

static int service_get_timeout(Unit *u, usec_t *timeout) {
        Service *s = SERVICE(u);
        uint64_t t;
        int r;

        if (!s->timer_event_source)
                return 0;

        r = sd_event_source_get_time(s->timer_event_source, &t);
        if (r < 0)
                return r;
        if (t == USEC_INFINITY)
                return 0;

        *timeout = t;
        return 1;
}

static void service_bus_name_owner_change(
                Unit *u,
                const char *name,
                const char *old_owner,
                const char *new_owner) {

        Service *s = SERVICE(u);
        int r;

        assert(s);
        assert(name);

        assert(streq(s->bus_name, name));
        assert(old_owner || new_owner);

        if (old_owner && new_owner)
                log_unit_debug(u, "D-Bus name %s changed owner from %s to %s", name, old_owner, new_owner);
        else if (old_owner)
                log_unit_debug(u, "D-Bus name %s no longer registered by %s", name, old_owner);
        else
                log_unit_debug(u, "D-Bus name %s now registered by %s", name, new_owner);

        s->bus_name_good = !!new_owner;

        /* Track the current owner, so we can reconstruct changes after a daemon reload */
        r = free_and_strdup(&s->bus_name_owner, new_owner);
        if (r < 0) {
                log_unit_error_errno(u, r, "Unable to set new bus name owner %s: %m", new_owner);
                return;
        }

        if (s->type == SERVICE_DBUS) {

                /* service_enter_running() will figure out what to
                 * do */
                if (s->state == SERVICE_RUNNING)
                        service_enter_running(s, SERVICE_SUCCESS);
                else if (s->state == SERVICE_START && new_owner)
                        service_enter_start_post(s);

        } else if (new_owner &&
                   s->main_pid <= 0 &&
                   (s->state == SERVICE_START ||
                    s->state == SERVICE_START_POST ||
                    s->state == SERVICE_RUNNING ||
                    s->state == SERVICE_RELOAD)) {

                _cleanup_(sd_bus_creds_unrefp) sd_bus_creds *creds = NULL;
                pid_t pid;

                /* Try to acquire PID from bus service */

                r = sd_bus_get_name_creds(u->manager->api_bus, name, SD_BUS_CREDS_PID, &creds);
                if (r >= 0)
                        r = sd_bus_creds_get_pid(creds, &pid);
                if (r >= 0) {
                        log_unit_debug(u, "D-Bus name %s is now owned by process " PID_FMT, name, pid);

                        service_set_main_pid(s, pid);
                        unit_watch_pid(UNIT(s), pid);
                }
        }
}

int service_set_socket_fd(Service *s, int fd, Socket *sock, bool selinux_context_net) {
        _cleanup_free_ char *peer = NULL;
        int r;

        assert(s);
        assert(fd >= 0);

        /* This is called by the socket code when instantiating a new service for a stream socket and the socket needs
         * to be configured. We take ownership of the passed fd on success. */

        if (UNIT(s)->load_state != UNIT_LOADED)
                return -EINVAL;

        if (s->socket_fd >= 0)
                return -EBUSY;

        if (s->state != SERVICE_DEAD)
                return -EAGAIN;

        if (getpeername_pretty(fd, true, &peer) >= 0) {

                if (UNIT(s)->description) {
                        _cleanup_free_ char *a;

                        a = strjoin(UNIT(s)->description, " (", peer, ")");
                        if (!a)
                                return -ENOMEM;

                        r = unit_set_description(UNIT(s), a);
                }  else
                        r = unit_set_description(UNIT(s), peer);

                if (r < 0)
                        return r;
        }

        r = unit_add_two_dependencies(UNIT(sock), UNIT_BEFORE, UNIT_TRIGGERS, UNIT(s), false);
        if (r < 0)
                return r;

        s->socket_fd = fd;
        s->socket_fd_selinux_context_net = selinux_context_net;

        unit_ref_set(&s->accept_socket, UNIT(sock));
        return 0;
}

static void service_reset_failed(Unit *u) {
        Service *s = SERVICE(u);

        assert(s);

        if (s->state == SERVICE_FAILED)
                service_set_state(s, SERVICE_DEAD);

        s->result = SERVICE_SUCCESS;
        s->reload_result = SERVICE_SUCCESS;
}

static int service_kill(Unit *u, KillWho who, int signo, sd_bus_error *error) {
        Service *s = SERVICE(u);

        return unit_kill_common(u, who, signo, s->main_pid, s->control_pid, error);
}

static int service_main_pid(Unit *u) {
        Service *s = SERVICE(u);

        assert(s);

        return s->main_pid;
}

static int service_control_pid(Unit *u) {
        Service *s = SERVICE(u);

        assert(s);

        return s->control_pid;
}

static const char* const service_restart_table[_SERVICE_RESTART_MAX] = {
        [SERVICE_RESTART_NO] = "no",
        [SERVICE_RESTART_ON_SUCCESS] = "on-success",
        [SERVICE_RESTART_ON_FAILURE] = "on-failure",
        [SERVICE_RESTART_ON_ABNORMAL] = "on-abnormal",
        [SERVICE_RESTART_ON_WATCHDOG] = "on-watchdog",
        [SERVICE_RESTART_ON_ABORT] = "on-abort",
        [SERVICE_RESTART_ALWAYS] = "always",
};

DEFINE_STRING_TABLE_LOOKUP(service_restart, ServiceRestart);

static const char* const service_type_table[_SERVICE_TYPE_MAX] = {
        [SERVICE_SIMPLE] = "simple",
        [SERVICE_FORKING] = "forking",
        [SERVICE_ONESHOT] = "oneshot",
        [SERVICE_DBUS] = "dbus",
        [SERVICE_NOTIFY] = "notify",
        [SERVICE_IDLE] = "idle"
};

DEFINE_STRING_TABLE_LOOKUP(service_type, ServiceType);

static const char* const service_exec_command_table[_SERVICE_EXEC_COMMAND_MAX] = {
        [SERVICE_EXEC_START_PRE] = "ExecStartPre",
        [SERVICE_EXEC_START] = "ExecStart",
        [SERVICE_EXEC_START_POST] = "ExecStartPost",
        [SERVICE_EXEC_RELOAD] = "ExecReload",
        [SERVICE_EXEC_STOP] = "ExecStop",
        [SERVICE_EXEC_STOP_POST] = "ExecStopPost",
};

DEFINE_STRING_TABLE_LOOKUP(service_exec_command, ServiceExecCommand);

static const char* const notify_access_table[_NOTIFY_ACCESS_MAX] = {
        [NOTIFY_NONE] = "none",
        [NOTIFY_MAIN] = "main",
        [NOTIFY_EXEC] = "exec",
        [NOTIFY_ALL] = "all"
};

DEFINE_STRING_TABLE_LOOKUP(notify_access, NotifyAccess);

static const char* const notify_state_table[_NOTIFY_STATE_MAX] = {
        [NOTIFY_UNKNOWN] = "unknown",
        [NOTIFY_READY] = "ready",
        [NOTIFY_RELOADING] = "reloading",
        [NOTIFY_STOPPING] = "stopping",
};

DEFINE_STRING_TABLE_LOOKUP(notify_state, NotifyState);

static const char* const service_result_table[_SERVICE_RESULT_MAX] = {
        [SERVICE_SUCCESS] = "success",
        [SERVICE_FAILURE_RESOURCES] = "resources",
        [SERVICE_FAILURE_PROTOCOL] = "protocol",
        [SERVICE_FAILURE_TIMEOUT] = "timeout",
        [SERVICE_FAILURE_EXIT_CODE] = "exit-code",
        [SERVICE_FAILURE_SIGNAL] = "signal",
        [SERVICE_FAILURE_CORE_DUMP] = "core-dump",
        [SERVICE_FAILURE_WATCHDOG] = "watchdog",
        [SERVICE_FAILURE_START_LIMIT_HIT] = "start-limit-hit",
};

DEFINE_STRING_TABLE_LOOKUP(service_result, ServiceResult);

const UnitVTable service_vtable = {
        .object_size = sizeof(Service),
        .exec_context_offset = offsetof(Service, exec_context),
        .cgroup_context_offset = offsetof(Service, cgroup_context),
        .kill_context_offset = offsetof(Service, kill_context),
        .exec_runtime_offset = offsetof(Service, exec_runtime),
        .dynamic_creds_offset = offsetof(Service, dynamic_creds),

        .sections =
                "Unit\0"
                "Service\0"
                "Install\0",
        .private_section = "Service",

        .init = service_init,
        .done = service_done,
        .load = service_load,
        .release_resources = service_release_resources,

        .coldplug = service_coldplug,

        .dump = service_dump,

        .start = service_start,
        .stop = service_stop,
        .reload = service_reload,

        .can_reload = service_can_reload,

        .kill = service_kill,

        .serialize = service_serialize,
        .deserialize_item = service_deserialize_item,

        .active_state = service_active_state,
        .sub_state_to_string = service_sub_state_to_string,

        .check_gc = service_check_gc,

        .sigchld_event = service_sigchld_event,

        .reset_failed = service_reset_failed,

        .notify_cgroup_empty = service_notify_cgroup_empty_event,
        .notify_message = service_notify_message,

        .main_pid = service_main_pid,
        .control_pid = service_control_pid,

        .bus_name_owner_change = service_bus_name_owner_change,

        .bus_vtable = bus_service_vtable,
        .bus_set_property = bus_service_set_property,
        .bus_commit_properties = bus_service_commit_properties,

        .get_timeout = service_get_timeout,
        .can_transient = true,

        .status_message_formats = {
                .starting_stopping = {
                        [0] = "Starting %s...",
                        [1] = "Stopping %s...",
                },
                .finished_start_job = {
                        [JOB_DONE]       = "Started %s.",
                        [JOB_FAILED]     = "Failed to start %s.",
                },
                .finished_stop_job = {
                        [JOB_DONE]       = "Stopped %s.",
                        [JOB_FAILED]     = "Stopped (with error) %s.",
                },
        },
};<|MERGE_RESOLUTION|>--- conflicted
+++ resolved
@@ -1341,10 +1341,7 @@
         } else
                 path = UNIT(s)->cgroup_path;
 
-<<<<<<< HEAD
-=======
         exec_params.flags |= MANAGER_IS_SYSTEM(UNIT(s)->manager) ? EXEC_NEW_KEYRING : 0;
->>>>>>> bcd5a6c7
         exec_params.argv = c->argv;
         exec_params.environment = final_env;
         exec_params.fds = fds;
