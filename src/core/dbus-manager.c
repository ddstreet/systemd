/*-*- Mode: C; c-basic-offset: 8; indent-tabs-mode: nil -*-*/

/***
  This file is part of systemd.

  Copyright 2010 Lennart Poettering

  systemd is free software; you can redistribute it and/or modify it
  under the terms of the GNU Lesser General Public License as published by
  the Free Software Foundation; either version 2.1 of the License, or
  (at your option) any later version.

  systemd is distributed in the hope that it will be useful, but
  WITHOUT ANY WARRANTY; without even the implied warranty of
  MERCHANTABILITY or FITNESS FOR A PARTICULAR PURPOSE. See the GNU
  Lesser General Public License for more details.

  You should have received a copy of the GNU Lesser General Public License
  along with systemd; If not, see <http://www.gnu.org/licenses/>.
***/

#include <errno.h>
#include <unistd.h>

#include "log.h"
#include "strv.h"
#include "build.h"
#include "install.h"
#include "selinux-access.h"
#include "watchdog.h"
#include "clock-util.h"
#include "path-util.h"
#include "virt.h"
#include "architecture.h"
#include "env-util.h"
#include "dbus.h"
#include "dbus-job.h"
#include "dbus-manager.h"
#include "dbus-unit.h"
#include "dbus-snapshot.h"
#include "dbus-execute.h"
#include "bus-common-errors.h"
#include "formats-util.h"

static int property_get_version(
                sd_bus *bus,
                const char *path,
                const char *interface,
                const char *property,
                sd_bus_message *reply,
                void *userdata,
                sd_bus_error *error) {

        assert(bus);
        assert(reply);

        return sd_bus_message_append(reply, "s", PACKAGE_VERSION);
}

static int property_get_features(
                sd_bus *bus,
                const char *path,
                const char *interface,
                const char *property,
                sd_bus_message *reply,
                void *userdata,
                sd_bus_error *error) {

        assert(bus);
        assert(reply);

        return sd_bus_message_append(reply, "s", SYSTEMD_FEATURES);
}

static int property_get_virtualization(
                sd_bus *bus,
                const char *path,
                const char *interface,
                const char *property,
                sd_bus_message *reply,
                void *userdata,
                sd_bus_error *error) {

        const char *id = NULL;

        assert(bus);
        assert(reply);

        detect_virtualization(&id);

        return sd_bus_message_append(reply, "s", id);
}

static int property_get_architecture(
                sd_bus *bus,
                const char *path,
                const char *interface,
                const char *property,
                sd_bus_message *reply,
                void *userdata,
                sd_bus_error *error) {

        assert(bus);
        assert(reply);

        return sd_bus_message_append(reply, "s", architecture_to_string(uname_architecture()));
}

static int property_get_tainted(
                sd_bus *bus,
                const char *path,
                const char *interface,
                const char *property,
                sd_bus_message *reply,
                void *userdata,
                sd_bus_error *error) {

        char buf[sizeof("split-usr:mtab-not-symlink:cgroups-missing:local-hwclock:")] = "", *e = buf;
        _cleanup_free_ char *p = NULL;
        Manager *m = userdata;

        assert(bus);
        assert(reply);
        assert(m);

        if (m->taint_usr)
                e = stpcpy(e, "split-usr:");

        if (readlink_malloc("/etc/mtab", &p) < 0)
                e = stpcpy(e, "mtab-not-symlink:");

        if (access("/proc/cgroups", F_OK) < 0)
                e = stpcpy(e, "cgroups-missing:");

        if (clock_is_localtime() > 0)
                e = stpcpy(e, "local-hwclock:");

        /* remove the last ':' */
        if (e != buf)
                e[-1] = 0;

        return sd_bus_message_append(reply, "s", buf);
}

static int property_get_log_target(
                sd_bus *bus,
                const char *path,
                const char *interface,
                const char *property,
                sd_bus_message *reply,
                void *userdata,
                sd_bus_error *error) {

        assert(bus);
        assert(reply);

        return sd_bus_message_append(reply, "s", log_target_to_string(log_get_target()));
}

static int property_set_log_target(
                sd_bus *bus,
                const char *path,
                const char *interface,
                const char *property,
                sd_bus_message *value,
                void *userdata,
                sd_bus_error *error) {

        const char *t;
        int r;

        assert(bus);
        assert(value);

        r = sd_bus_message_read(value, "s", &t);
        if (r < 0)
                return r;

        return log_set_target_from_string(t);
}

static int property_get_log_level(
                sd_bus *bus,
                const char *path,
                const char *interface,
                const char *property,
                sd_bus_message *reply,
                void *userdata,
                sd_bus_error *error) {

        _cleanup_free_ char *t = NULL;
        int r;

        assert(bus);
        assert(reply);

        r = log_level_to_string_alloc(log_get_max_level(), &t);
        if (r < 0)
                return r;

        return sd_bus_message_append(reply, "s", t);
}

static int property_set_log_level(
                sd_bus *bus,
                const char *path,
                const char *interface,
                const char *property,
                sd_bus_message *value,
                void *userdata,
                sd_bus_error *error) {

        const char *t;
        int r;

        assert(bus);
        assert(value);

        r = sd_bus_message_read(value, "s", &t);
        if (r < 0)
                return r;

        return log_set_max_level_from_string(t);
}

static int property_get_n_names(
                sd_bus *bus,
                const char *path,
                const char *interface,
                const char *property,
                sd_bus_message *reply,
                void *userdata,
                sd_bus_error *error) {

        Manager *m = userdata;

        assert(bus);
        assert(reply);
        assert(m);

        return sd_bus_message_append(reply, "u", (uint32_t) hashmap_size(m->units));
}

static int property_get_n_failed_units(
                sd_bus *bus,
                const char *path,
                const char *interface,
                const char *property,
                sd_bus_message *reply,
                void *userdata,
                sd_bus_error *error) {

        Manager *m = userdata;

        assert(bus);
        assert(reply);
        assert(m);

        return sd_bus_message_append(reply, "u", (uint32_t) set_size(m->failed_units));
}

static int property_get_n_jobs(
                sd_bus *bus,
                const char *path,
                const char *interface,
                const char *property,
                sd_bus_message *reply,
                void *userdata,
                sd_bus_error *error) {

        Manager *m = userdata;

        assert(bus);
        assert(reply);
        assert(m);

        return sd_bus_message_append(reply, "u", (uint32_t) hashmap_size(m->jobs));
}

static int property_get_progress(
                sd_bus *bus,
                const char *path,
                const char *interface,
                const char *property,
                sd_bus_message *reply,
                void *userdata,
                sd_bus_error *error) {

        Manager *m = userdata;
        double d;

        assert(bus);
        assert(reply);
        assert(m);

        if (dual_timestamp_is_set(&m->finish_timestamp))
                d = 1.0;
        else
                d = 1.0 - ((double) hashmap_size(m->jobs) / (double) m->n_installed_jobs);

        return sd_bus_message_append(reply, "d", d);
}

static int property_get_system_state(
                sd_bus *bus,
                const char *path,
                const char *interface,
                const char *property,
                sd_bus_message *reply,
                void *userdata,
                sd_bus_error *error) {

        Manager *m = userdata;

        assert(bus);
        assert(reply);
        assert(m);

        return sd_bus_message_append(reply, "s", manager_state_to_string(manager_state(m)));
}

static int property_set_runtime_watchdog(
                sd_bus *bus,
                const char *path,
                const char *interface,
                const char *property,
                sd_bus_message *value,
                void *userdata,
                sd_bus_error *error) {

        usec_t *t = userdata;
        int r;

        assert(bus);
        assert(value);

        assert_cc(sizeof(usec_t) == sizeof(uint64_t));

        r = sd_bus_message_read(value, "t", t);
        if (r < 0)
                return r;

        return watchdog_set_timeout(t);
}

static int method_get_unit(sd_bus_message *message, void *userdata, sd_bus_error *error) {
        _cleanup_free_ char *path = NULL;
        Manager *m = userdata;
        const char *name;
        Unit *u;
        int r;

        assert(message);
        assert(m);

        /* Anyone can call this method */

        r = sd_bus_message_read(message, "s", &name);
        if (r < 0)
                return r;

        if (isempty(name)) {
                _cleanup_bus_creds_unref_ sd_bus_creds *creds = NULL;
                pid_t pid;

                r = sd_bus_query_sender_creds(message, SD_BUS_CREDS_PID, &creds);
                if (r < 0)
                        return r;

                r = sd_bus_creds_get_pid(creds, &pid);
                if (r < 0)
                        return r;

                u = manager_get_unit_by_pid(m, pid);
                if (!u)
                        return sd_bus_error_setf(error, BUS_ERROR_NO_SUCH_UNIT, "Client not member of any unit.");
        } else {
                u = manager_get_unit(m, name);
                if (!u)
                        return sd_bus_error_setf(error, BUS_ERROR_NO_SUCH_UNIT, "Unit %s not loaded.", name);
        }

        r = mac_selinux_unit_access_check(u, message, "status", error);
        if (r < 0)
                return r;

        path = unit_dbus_path(u);
        if (!path)
                return -ENOMEM;

        return sd_bus_reply_method_return(message, "o", path);
}

static int method_get_unit_by_pid(sd_bus_message *message, void *userdata, sd_bus_error *error) {
        _cleanup_free_ char *path = NULL;
        Manager *m = userdata;
        pid_t pid;
        Unit *u;
        int r;

        assert(message);
        assert(m);

        assert_cc(sizeof(pid_t) == sizeof(uint32_t));

        /* Anyone can call this method */

        r = sd_bus_message_read(message, "u", &pid);
        if (r < 0)
                return r;
        if (pid < 0)
                return sd_bus_error_setf(error, SD_BUS_ERROR_INVALID_ARGS, "Invalid PID " PID_FMT, pid);

        if (pid == 0) {
                _cleanup_bus_creds_unref_ sd_bus_creds *creds = NULL;

                r = sd_bus_query_sender_creds(message, SD_BUS_CREDS_PID, &creds);
                if (r < 0)
                        return r;

                r = sd_bus_creds_get_pid(creds, &pid);
                if (r < 0)
                        return r;
        }

        u = manager_get_unit_by_pid(m, pid);
        if (!u)
                return sd_bus_error_setf(error, BUS_ERROR_NO_UNIT_FOR_PID, "PID "PID_FMT" does not belong to any loaded unit.", pid);

        r = mac_selinux_unit_access_check(u, message, "status", error);
        if (r < 0)
                return r;

        path = unit_dbus_path(u);
        if (!path)
                return -ENOMEM;

        return sd_bus_reply_method_return(message, "o", path);
}

static int method_load_unit(sd_bus_message *message, void *userdata, sd_bus_error *error) {
        _cleanup_free_ char *path = NULL;
        Manager *m = userdata;
        const char *name;
        Unit *u;
        int r;

        assert(message);
        assert(m);

        /* Anyone can call this method */

        r = sd_bus_message_read(message, "s", &name);
        if (r < 0)
                return r;

        if (isempty(name)) {
                _cleanup_bus_creds_unref_ sd_bus_creds *creds = NULL;
                pid_t pid;

                r = sd_bus_query_sender_creds(message, SD_BUS_CREDS_PID, &creds);
                if (r < 0)
                        return r;

                r = sd_bus_creds_get_pid(creds, &pid);
                if (r < 0)
                        return r;

                u = manager_get_unit_by_pid(m, pid);
                if (!u)
                        return sd_bus_error_setf(error, BUS_ERROR_NO_SUCH_UNIT, "Client not member of any unit.");
        } else {
                r = manager_load_unit(m, name, NULL, error, &u);
                if (r < 0)
                        return r;
        }

        r = mac_selinux_unit_access_check(u, message, "status", error);
        if (r < 0)
                return r;

        path = unit_dbus_path(u);
        if (!path)
                return -ENOMEM;

        return sd_bus_reply_method_return(message, "o", path);
}

static int method_start_unit_generic(sd_bus_message *message, Manager *m, JobType job_type, bool reload_if_possible, sd_bus_error *error) {
        const char *name;
        Unit *u;
        int r;

        assert(message);
        assert(m);

        r = sd_bus_message_read(message, "s", &name);
        if (r < 0)
                return r;

        r = manager_load_unit(m, name, NULL, error, &u);
        if (r < 0)
                return r;

        return bus_unit_method_start_generic(message, u, job_type, reload_if_possible, error);
}

static int method_start_unit(sd_bus_message *message, void *userdata, sd_bus_error *error) {
        return method_start_unit_generic(message, userdata, JOB_START, false, error);
}

static int method_stop_unit(sd_bus_message *message, void *userdata, sd_bus_error *error) {
        return method_start_unit_generic(message, userdata, JOB_STOP, false, error);
}

static int method_reload_unit(sd_bus_message *message, void *userdata, sd_bus_error *error) {
        return method_start_unit_generic(message, userdata, JOB_RELOAD, false, error);
}

static int method_restart_unit(sd_bus_message *message, void *userdata, sd_bus_error *error) {
        return method_start_unit_generic(message, userdata, JOB_RESTART, false, error);
}

static int method_try_restart_unit(sd_bus_message *message, void *userdata, sd_bus_error *error) {
        return method_start_unit_generic(message, userdata, JOB_TRY_RESTART, false, error);
}

static int method_reload_or_restart_unit(sd_bus_message *message, void *userdata, sd_bus_error *error) {
        return method_start_unit_generic(message, userdata, JOB_RESTART, true, error);
}

static int method_reload_or_try_restart_unit(sd_bus_message *message, void *userdata, sd_bus_error *error) {
        return method_start_unit_generic(message, userdata, JOB_TRY_RESTART, true, error);
}

static int method_start_unit_replace(sd_bus_message *message, void *userdata, sd_bus_error *error) {
        Manager *m = userdata;
        const char *old_name;
        Unit *u;
        int r;

        assert(message);
        assert(m);

        r = sd_bus_message_read(message, "s", &old_name);
        if (r < 0)
                return r;

        u = manager_get_unit(m, old_name);
        if (!u || !u->job || u->job->type != JOB_START)
                return sd_bus_error_setf(error, BUS_ERROR_NO_SUCH_JOB, "No job queued for unit %s", old_name);

        return method_start_unit_generic(message, m, JOB_START, false, error);
}

static int method_kill_unit(sd_bus_message *message, void *userdata, sd_bus_error *error) {
        Manager *m = userdata;
        const char *name;
        Unit *u;
        int r;

        assert(message);
        assert(m);

        r = sd_bus_message_read(message, "s", &name);
        if (r < 0)
                return r;

        u = manager_get_unit(m, name);
        if (!u)
                return sd_bus_error_setf(error, BUS_ERROR_NO_SUCH_UNIT, "Unit %s is not loaded.", name);

        return bus_unit_method_kill(message, u, error);
}

static int method_reset_failed_unit(sd_bus_message *message, void *userdata, sd_bus_error *error) {
        Manager *m = userdata;
        const char *name;
        Unit *u;
        int r;

        assert(message);
        assert(m);

        r = sd_bus_message_read(message, "s", &name);
        if (r < 0)
                return r;

        u = manager_get_unit(m, name);
        if (!u)
                return sd_bus_error_setf(error, BUS_ERROR_NO_SUCH_UNIT, "Unit %s is not loaded.", name);

        return bus_unit_method_reset_failed(message, u, error);
}

static int method_set_unit_properties(sd_bus_message *message, void *userdata, sd_bus_error *error) {
        Manager *m = userdata;
        const char *name;
        Unit *u;
        int r;

        assert(message);
        assert(m);

        r = sd_bus_message_read(message, "s", &name);
        if (r < 0)
                return r;

        u = manager_get_unit(m, name);
        if (!u)
                return sd_bus_error_setf(error, BUS_ERROR_NO_SUCH_UNIT, "Unit %s is not loaded.", name);

        return bus_unit_method_set_properties(message, u, error);
}

static int transient_unit_from_message(
                Manager *m,
                sd_bus_message *message,
                const char *name,
                Unit **unit,
                sd_bus_error *error) {

        Unit *u;
        int r;

        assert(m);
        assert(message);
        assert(name);

        r = manager_load_unit(m, name, NULL, error, &u);
        if (r < 0)
                return r;

        if (u->load_state != UNIT_NOT_FOUND ||
            set_size(u->dependencies[UNIT_REFERENCED_BY]) > 0)
                return sd_bus_error_setf(error, BUS_ERROR_UNIT_EXISTS, "Unit %s already exists.", name);

        /* OK, the unit failed to load and is unreferenced, now let's
         * fill in the transient data instead */
        r = unit_make_transient(u);
        if (r < 0)
                return r;

        /* Set our properties */
        r = bus_unit_set_properties(u, message, UNIT_RUNTIME, false, error);
        if (r < 0)
                return r;

        *unit = u;

        return 0;
}

static int transient_aux_units_from_message(
                Manager *m,
                sd_bus_message *message,
                sd_bus_error *error) {

        Unit *u;
        char *name = NULL;
        int r;

        assert(m);
        assert(message);

        r = sd_bus_message_enter_container(message, 'a', "(sa(sv))");
        if (r < 0)
                return r;

        while ((r = sd_bus_message_enter_container(message, 'r', "sa(sv)")) > 0) {
                r = sd_bus_message_read(message, "s", &name);
                if (r < 0)
                        return r;

                r = transient_unit_from_message(m, message, name, &u, error);
                if (r < 0 && r != -EEXIST)
                        return r;

                if (r != -EEXIST) {
                        r = unit_load(u);
                        if (r < 0)
                                return r;
                }

                r = sd_bus_message_exit_container(message);
                if (r < 0)
                        return r;
        }
        if (r < 0)
                return r;

        r = sd_bus_message_exit_container(message);
        if (r < 0)
                return r;

        return 0;
}

static int method_start_transient_unit(sd_bus_message *message, void *userdata, sd_bus_error *error) {
        const char *name, *smode;
        Manager *m = userdata;
        JobMode mode;
        UnitType t;
        Unit *u;
        int r;

        assert(message);
        assert(m);

        r = mac_selinux_access_check(message, "start", error);
        if (r < 0)
                return r;

        r = sd_bus_message_read(message, "ss", &name, &smode);
        if (r < 0)
                return r;

        t = unit_name_to_type(name);
        if (t < 0)
                return sd_bus_error_setf(error, SD_BUS_ERROR_INVALID_ARGS, "Invalid unit type.");

        if (!unit_vtable[t]->can_transient)
                return sd_bus_error_setf(error, SD_BUS_ERROR_INVALID_ARGS, "Unit type %s does not support transient units.", unit_type_to_string(t));

        mode = job_mode_from_string(smode);
        if (mode < 0)
                return sd_bus_error_setf(error, SD_BUS_ERROR_INVALID_ARGS, "Job mode %s is invalid.", smode);

        r = bus_verify_manage_units_async(m, message, error);
        if (r < 0)
                return r;
        if (r == 0)
                return 1; /* No authorization for now, but the async polkit stuff will call us again when it has it */

        r = transient_unit_from_message(m, message, name, &u, error);
        if (r < 0)
                return r;

        r = transient_aux_units_from_message(m, message, error);
        if (r < 0)
                return r;

        /* And load this stub fully */
        r = unit_load(u);
        if (r < 0)
                return r;

        manager_dispatch_load_queue(m);

        /* Finally, start it */
        return bus_unit_queue_job(message, u, JOB_START, mode, false, error);
}

static int method_get_job(sd_bus_message *message, void *userdata, sd_bus_error *error) {
        _cleanup_free_ char *path = NULL;
        Manager *m = userdata;
        uint32_t id;
        Job *j;
        int r;

        assert(message);
        assert(m);

        /* Anyone can call this method */

        r = sd_bus_message_read(message, "u", &id);
        if (r < 0)
                return r;

        j = manager_get_job(m, id);
        if (!j)
                return sd_bus_error_setf(error, BUS_ERROR_NO_SUCH_JOB, "Job %u does not exist.", (unsigned) id);

        r = mac_selinux_unit_access_check(j->unit, message, "status", error);
        if (r < 0)
                return r;

        path = job_dbus_path(j);
        if (!path)
                return -ENOMEM;

        return sd_bus_reply_method_return(message, "o", path);
}

static int method_cancel_job(sd_bus_message *message, void *userdata, sd_bus_error *error) {
        Manager *m = userdata;
        uint32_t id;
        Job *j;
        int r;

        assert(message);
        assert(m);

        r = sd_bus_message_read(message, "u", &id);
        if (r < 0)
                return r;

        j = manager_get_job(m, id);
        if (!j)
                return sd_bus_error_setf(error, BUS_ERROR_NO_SUCH_JOB, "Job %u does not exist.", (unsigned) id);

        return bus_job_method_cancel(message, j, error);
}

static int method_clear_jobs(sd_bus_message *message, void *userdata, sd_bus_error *error) {
        Manager *m = userdata;
        int r;

        assert(message);
        assert(m);

        r = mac_selinux_access_check(message, "reload", error);
        if (r < 0)
                return r;

        r = bus_verify_manage_units_async(m, message, error);
        if (r < 0)
                return r;
        if (r == 0)
                return 1; /* No authorization for now, but the async polkit stuff will call us again when it has it */

        manager_clear_jobs(m);

        return sd_bus_reply_method_return(message, NULL);
}

static int method_reset_failed(sd_bus_message *message, void *userdata, sd_bus_error *error) {
        Manager *m = userdata;
        int r;

        assert(message);
        assert(m);

        r = mac_selinux_access_check(message, "reload", error);
        if (r < 0)
                return r;

        r = bus_verify_manage_units_async(m, message, error);
        if (r < 0)
                return r;
        if (r == 0)
                return 1; /* No authorization for now, but the async polkit stuff will call us again when it has it */

        manager_reset_failed(m);

        return sd_bus_reply_method_return(message, NULL);
}

static int list_units_filtered(sd_bus_message *message, void *userdata, sd_bus_error *error, char **states) {
        _cleanup_bus_message_unref_ sd_bus_message *reply = NULL;
        Manager *m = userdata;
        const char *k;
        Iterator i;
        Unit *u;
        int r;

        assert(message);
        assert(m);

        /* Anyone can call this method */

        r = mac_selinux_access_check(message, "status", error);
        if (r < 0)
                return r;

        r = sd_bus_message_new_method_return(message, &reply);
        if (r < 0)
                return r;

        r = sd_bus_message_open_container(reply, 'a', "(ssssssouso)");
        if (r < 0)
                return r;

        HASHMAP_FOREACH_KEY(u, k, m->units, i) {
                _cleanup_free_ char *unit_path = NULL, *job_path = NULL;
                Unit *following;

                if (k != u->id)
                        continue;

                following = unit_following(u);

                if (!strv_isempty(states) &&
                    !strv_contains(states, unit_load_state_to_string(u->load_state)) &&
                    !strv_contains(states, unit_active_state_to_string(unit_active_state(u))) &&
                    !strv_contains(states, unit_sub_state_to_string(u)))
                        continue;

                unit_path = unit_dbus_path(u);
                if (!unit_path)
                        return -ENOMEM;

                if (u->job) {
                        job_path = job_dbus_path(u->job);
                        if (!job_path)
                                return -ENOMEM;
                }

                r = sd_bus_message_append(
                                reply, "(ssssssouso)",
                                u->id,
                                unit_description(u),
                                unit_load_state_to_string(u->load_state),
                                unit_active_state_to_string(unit_active_state(u)),
                                unit_sub_state_to_string(u),
                                following ? following->id : "",
                                unit_path,
                                u->job ? u->job->id : 0,
                                u->job ? job_type_to_string(u->job->type) : "",
                                job_path ? job_path : "/");
                if (r < 0)
                        return r;
        }

        r = sd_bus_message_close_container(reply);
        if (r < 0)
                return r;

        return sd_bus_send(NULL, reply, NULL);
}

static int method_list_units(sd_bus_message *message, void *userdata, sd_bus_error *error) {
        return list_units_filtered(message, userdata, error, NULL);
}

static int method_list_units_filtered(sd_bus_message *message, void *userdata, sd_bus_error *error) {
        _cleanup_strv_free_ char **states = NULL;
        int r;

        r = sd_bus_message_read_strv(message, &states);
        if (r < 0)
                return r;

        return list_units_filtered(message, userdata, error, states);
}

static int method_list_jobs(sd_bus_message *message, void *userdata, sd_bus_error *error) {
        _cleanup_bus_message_unref_ sd_bus_message *reply = NULL;
        Manager *m = userdata;
        Iterator i;
        Job *j;
        int r;

        assert(message);
        assert(m);

        /* Anyone can call this method */

        r = mac_selinux_access_check(message, "status", error);
        if (r < 0)
                return r;

        r = sd_bus_message_new_method_return(message, &reply);
        if (r < 0)
                return r;

        r = sd_bus_message_open_container(reply, 'a', "(usssoo)");
        if (r < 0)
                return r;

        HASHMAP_FOREACH(j, m->jobs, i) {
                _cleanup_free_ char *unit_path = NULL, *job_path = NULL;

                job_path = job_dbus_path(j);
                if (!job_path)
                        return -ENOMEM;

                unit_path = unit_dbus_path(j->unit);
                if (!unit_path)
                        return -ENOMEM;

                r = sd_bus_message_append(
                                reply, "(usssoo)",
                                j->id,
                                j->unit->id,
                                job_type_to_string(j->type),
                                job_state_to_string(j->state),
                                job_path,
                                unit_path);
                if (r < 0)
                        return r;
        }

        r = sd_bus_message_close_container(reply);
        if (r < 0)
                return r;

        return sd_bus_send(NULL, reply, NULL);
}

static int method_subscribe(sd_bus_message *message, void *userdata, sd_bus_error *error) {
        Manager *m = userdata;
        int r;

        assert(message);
        assert(m);

        /* Anyone can call this method */

        r = mac_selinux_access_check(message, "status", error);
        if (r < 0)
                return r;

        if (sd_bus_message_get_bus(message) == m->api_bus) {

                /* Note that direct bus connection subscribe by
                 * default, we only track peers on the API bus here */

                if (!m->subscribed) {
                        r = sd_bus_track_new(sd_bus_message_get_bus(message), &m->subscribed, NULL, NULL);
                        if (r < 0)
                                return r;
                }

                r = sd_bus_track_add_sender(m->subscribed, message);
                if (r < 0)
                        return r;
                if (r == 0)
                        return sd_bus_error_setf(error, BUS_ERROR_ALREADY_SUBSCRIBED, "Client is already subscribed.");
        }

        return sd_bus_reply_method_return(message, NULL);
}

static int method_unsubscribe(sd_bus_message *message, void *userdata, sd_bus_error *error) {
        Manager *m = userdata;
        int r;

        assert(message);
        assert(m);

        /* Anyone can call this method */

        r = mac_selinux_access_check(message, "status", error);
        if (r < 0)
                return r;

        if (sd_bus_message_get_bus(message) == m->api_bus) {
                r = sd_bus_track_remove_sender(m->subscribed, message);
                if (r < 0)
                        return r;
                if (r == 0)
                        return sd_bus_error_setf(error, BUS_ERROR_NOT_SUBSCRIBED, "Client is not subscribed.");
        }

        return sd_bus_reply_method_return(message, NULL);
}

static int method_dump(sd_bus_message *message, void *userdata, sd_bus_error *error) {
        _cleanup_free_ char *dump = NULL;
        _cleanup_fclose_ FILE *f = NULL;
        Manager *m = userdata;
        size_t size;
        int r;

        assert(message);
        assert(m);

        /* Anyone can call this method */

        r = mac_selinux_access_check(message, "status", error);
        if (r < 0)
                return r;

        f = open_memstream(&dump, &size);
        if (!f)
                return -ENOMEM;

        manager_dump_units(m, f, NULL);
        manager_dump_jobs(m, f, NULL);

        r = fflush_and_check(f);
        if (r < 0)
                return r;

        return sd_bus_reply_method_return(message, "s", dump);
}

static int method_create_snapshot(sd_bus_message *message, void *userdata, sd_bus_error *error) {
        _cleanup_free_ char *path = NULL;
        Manager *m = userdata;
        const char *name;
        int cleanup;
        Snapshot *s = NULL;
        int r;

        assert(message);
        assert(m);

        r = mac_selinux_access_check(message, "start", error);
        if (r < 0)
                return r;

        r = sd_bus_message_read(message, "sb", &name, &cleanup);
        if (r < 0)
                return r;

        if (isempty(name))
                name = NULL;

        r = bus_verify_manage_units_async(m, message, error);
        if (r < 0)
                return r;
        if (r == 0)
                return 1; /* No authorization for now, but the async polkit stuff will call us again when it has it */

        r = snapshot_create(m, name, cleanup, error, &s);
        if (r < 0)
                return r;

        path = unit_dbus_path(UNIT(s));
        if (!path)
                return -ENOMEM;

        return sd_bus_reply_method_return(message, "o", path);
}

static int method_remove_snapshot(sd_bus_message *message, void *userdata, sd_bus_error *error) {
        Manager *m = userdata;
        const char *name;
        Unit *u;
        int r;

        assert(message);
        assert(m);

        r = sd_bus_message_read(message, "s", &name);
        if (r < 0)
                return r;

        u = manager_get_unit(m, name);
        if (!u)
                return sd_bus_error_setf(error, BUS_ERROR_NO_SUCH_UNIT, "Unit %s does not exist.", name);

        if (u->type != UNIT_SNAPSHOT)
                return sd_bus_error_setf(error, BUS_ERROR_NO_SUCH_UNIT, "Unit %s is not a snapshot", name);

        return bus_snapshot_method_remove(message, u, error);
}

static int method_reload(sd_bus_message *message, void *userdata, sd_bus_error *error) {
        Manager *m = userdata;
        int r;

        assert(message);
        assert(m);

        r = mac_selinux_access_check(message, "reload", error);
        if (r < 0)
                return r;

        r = bus_verify_reload_daemon_async(m, message, error);
        if (r < 0)
                return r;
        if (r == 0)
                return 1; /* No authorization for now, but the async polkit stuff will call us again when it has it */

        /* Instead of sending the reply back right away, we just
         * remember that we need to and then send it after the reload
         * is finished. That way the caller knows when the reload
         * finished. */

        assert(!m->queued_message);
        r = sd_bus_message_new_method_return(message, &m->queued_message);
        if (r < 0)
                return r;

        m->exit_code = MANAGER_RELOAD;

        return 1;
}

static int method_reexecute(sd_bus_message *message, void *userdata, sd_bus_error *error) {
        Manager *m = userdata;
        int r;

        assert(message);
        assert(m);

        r = mac_selinux_access_check(message, "reload", error);
        if (r < 0)
                return r;

        r = bus_verify_reload_daemon_async(m, message, error);
        if (r < 0)
                return r;
        if (r == 0)
                return 1; /* No authorization for now, but the async polkit stuff will call us again when it has it */

        /* We don't send a reply back here, the client should
         * just wait for us disconnecting. */

        m->exit_code = MANAGER_REEXECUTE;
        return 1;
}

static int method_exit(sd_bus_message *message, void *userdata, sd_bus_error *error) {
        Manager *m = userdata;
        int r;

        assert(message);
        assert(m);

        r = mac_selinux_access_check(message, "halt", error);
        if (r < 0)
                return r;

        if (m->running_as == MANAGER_SYSTEM)
                return sd_bus_error_setf(error, SD_BUS_ERROR_NOT_SUPPORTED, "Exit is only supported for user service managers.");

        m->exit_code = MANAGER_EXIT;

        return sd_bus_reply_method_return(message, NULL);
}

static int method_reboot(sd_bus_message *message, void *userdata, sd_bus_error *error) {
        Manager *m = userdata;
        int r;

        assert(message);
        assert(m);

        r = mac_selinux_access_check(message, "reboot", error);
        if (r < 0)
                return r;

        if (m->running_as != MANAGER_SYSTEM)
                return sd_bus_error_setf(error, SD_BUS_ERROR_NOT_SUPPORTED, "Reboot is only supported for system managers.");

        m->exit_code = MANAGER_REBOOT;

        return sd_bus_reply_method_return(message, NULL);
}

static int method_poweroff(sd_bus_message *message, void *userdata, sd_bus_error *error) {
        Manager *m = userdata;
        int r;

        assert(message);
        assert(m);

        r = mac_selinux_access_check(message, "halt", error);
        if (r < 0)
                return r;

        if (m->running_as != MANAGER_SYSTEM)
                return sd_bus_error_setf(error, SD_BUS_ERROR_NOT_SUPPORTED, "Powering off is only supported for system managers.");

        m->exit_code = MANAGER_POWEROFF;

        return sd_bus_reply_method_return(message, NULL);
}

static int method_halt(sd_bus_message *message, void *userdata, sd_bus_error *error) {
        Manager *m = userdata;
        int r;

        assert(message);
        assert(m);

        r = mac_selinux_access_check(message, "halt", error);
        if (r < 0)
                return r;

        if (m->running_as != MANAGER_SYSTEM)
                return sd_bus_error_setf(error, SD_BUS_ERROR_NOT_SUPPORTED, "Halt is only supported for system managers.");

        m->exit_code = MANAGER_HALT;

        return sd_bus_reply_method_return(message, NULL);
}

static int method_kexec(sd_bus_message *message, void *userdata, sd_bus_error *error) {
        Manager *m = userdata;
        int r;

        assert(message);
        assert(m);

        r = mac_selinux_access_check(message, "reboot", error);
        if (r < 0)
                return r;

        if (m->running_as != MANAGER_SYSTEM)
                return sd_bus_error_setf(error, SD_BUS_ERROR_NOT_SUPPORTED, "KExec is only supported for system managers.");

        m->exit_code = MANAGER_KEXEC;

        return sd_bus_reply_method_return(message, NULL);
}

static int method_switch_root(sd_bus_message *message, void *userdata, sd_bus_error *error) {
        char *ri = NULL, *rt = NULL;
        const char *root, *init;
        Manager *m = userdata;
        int r;

        assert(message);
        assert(m);

        r = mac_selinux_access_check(message, "reboot", error);
        if (r < 0)
                return r;

        if (m->running_as != MANAGER_SYSTEM)
                return sd_bus_error_setf(error, SD_BUS_ERROR_NOT_SUPPORTED, "Root switching is only supported by system manager.");

        r = sd_bus_message_read(message, "ss", &root, &init);
        if (r < 0)
                return r;

        if (path_equal(root, "/") || !path_is_absolute(root))
                return sd_bus_error_setf(error, SD_BUS_ERROR_INVALID_ARGS, "Invalid switch root path %s", root);

        /* Safety check */
        if (isempty(init)) {
                if (!path_is_os_tree(root))
                        return sd_bus_error_setf(error, SD_BUS_ERROR_INVALID_ARGS, "Specified switch root path %s does not seem to be an OS tree. os-release file is missing.", root);
        } else {
                _cleanup_free_ char *p = NULL;

                if (!path_is_absolute(init))
                        return sd_bus_error_setf(error, SD_BUS_ERROR_INVALID_ARGS, "Invalid init path %s", init);

                p = strappend(root, init);
                if (!p)
                        return -ENOMEM;

                if (access(p, X_OK) < 0)
                        return sd_bus_error_setf(error, SD_BUS_ERROR_INVALID_ARGS, "Specified init binary %s does not exist.", p);
        }

        rt = strdup(root);
        if (!rt)
                return -ENOMEM;

        if (!isempty(init)) {
                ri = strdup(init);
                if (!ri) {
                        free(rt);
                        return -ENOMEM;
                }
        }

        free(m->switch_root);
        m->switch_root = rt;

        free(m->switch_root_init);
        m->switch_root_init = ri;

        m->exit_code = MANAGER_SWITCH_ROOT;

        return sd_bus_reply_method_return(message, NULL);
}

static int method_set_environment(sd_bus_message *message, void *userdata, sd_bus_error *error) {
        _cleanup_strv_free_ char **plus = NULL;
        Manager *m = userdata;
        int r;

        assert(message);
        assert(m);

        r = mac_selinux_access_check(message, "reload", error);
        if (r < 0)
                return r;

        r = sd_bus_message_read_strv(message, &plus);
        if (r < 0)
                return r;
        if (!strv_env_is_valid(plus))
                return sd_bus_error_setf(error, SD_BUS_ERROR_INVALID_ARGS, "Invalid environment assignments");

        r = bus_verify_set_environment_async(m, message, error);
        if (r < 0)
                return r;
        if (r == 0)
                return 1; /* No authorization for now, but the async polkit stuff will call us again when it has it */

        r = manager_environment_add(m, NULL, plus);
        if (r < 0)
                return r;

        return sd_bus_reply_method_return(message, NULL);
}

static int method_unset_environment(sd_bus_message *message, void *userdata, sd_bus_error *error) {
        _cleanup_strv_free_ char **minus = NULL;
        Manager *m = userdata;
        int r;

        assert(message);
        assert(m);

        r = mac_selinux_access_check(message, "reload", error);
        if (r < 0)
                return r;

        r = sd_bus_message_read_strv(message, &minus);
        if (r < 0)
                return r;

        if (!strv_env_name_or_assignment_is_valid(minus))
                return sd_bus_error_setf(error, SD_BUS_ERROR_INVALID_ARGS, "Invalid environment variable names or assignments");

        r = bus_verify_set_environment_async(m, message, error);
        if (r < 0)
                return r;
        if (r == 0)
                return 1; /* No authorization for now, but the async polkit stuff will call us again when it has it */

        r = manager_environment_add(m, minus, NULL);
        if (r < 0)
                return r;

        return sd_bus_reply_method_return(message, NULL);
}

static int method_unset_and_set_environment(sd_bus_message *message, void *userdata, sd_bus_error *error) {
        _cleanup_strv_free_ char **minus = NULL, **plus = NULL;
        Manager *m = userdata;
        int r;

        assert(message);
        assert(m);

        r = mac_selinux_access_check(message, "reload", error);
        if (r < 0)
                return r;

        r = sd_bus_message_read_strv(message, &minus);
        if (r < 0)
                return r;

        r = sd_bus_message_read_strv(message, &plus);
        if (r < 0)
                return r;

        if (!strv_env_name_or_assignment_is_valid(minus))
                return sd_bus_error_setf(error, SD_BUS_ERROR_INVALID_ARGS, "Invalid environment variable names or assignments");
        if (!strv_env_is_valid(plus))
                return sd_bus_error_setf(error, SD_BUS_ERROR_INVALID_ARGS, "Invalid environment assignments");

        r = bus_verify_set_environment_async(m, message, error);
        if (r < 0)
                return r;
        if (r == 0)
                return 1; /* No authorization for now, but the async polkit stuff will call us again when it has it */

        r = manager_environment_add(m, minus, plus);
        if (r < 0)
                return r;

        return sd_bus_reply_method_return(message, NULL);
}

static int method_list_unit_files(sd_bus_message *message, void *userdata, sd_bus_error *error) {
        _cleanup_bus_message_unref_ sd_bus_message *reply = NULL;
        Manager *m = userdata;
        UnitFileList *item;
        Hashmap *h;
        Iterator i;
        int r;

        assert(message);
        assert(m);

        /* Anyone can call this method */

        r = mac_selinux_access_check(message, "status", error);
        if (r < 0)
                return r;

        r = sd_bus_message_new_method_return(message, &reply);
        if (r < 0)
                return r;

        h = hashmap_new(&string_hash_ops);
        if (!h)
                return -ENOMEM;

        r = unit_file_get_list(m->running_as == MANAGER_SYSTEM ? UNIT_FILE_SYSTEM : UNIT_FILE_USER, NULL, h);
        if (r < 0)
                goto fail;

        r = sd_bus_message_open_container(reply, 'a', "(ss)");
        if (r < 0)
                goto fail;

        HASHMAP_FOREACH(item, h, i) {

                r = sd_bus_message_append(reply, "(ss)", item->path, unit_file_state_to_string(item->state));
                if (r < 0)
                        goto fail;
        }

        unit_file_list_free(h);

        r = sd_bus_message_close_container(reply);
        if (r < 0)
                return r;

        return sd_bus_send(NULL, reply, NULL);

fail:
        unit_file_list_free(h);
        return r;
}

static int method_get_unit_file_state(sd_bus_message *message, void *userdata, sd_bus_error *error) {
        Manager *m = userdata;
        const char *name;
        UnitFileState state;
        UnitFileScope scope;
        int r;

        assert(message);
        assert(m);

        /* Anyone can call this method */

        r = mac_selinux_access_check(message, "status", error);
        if (r < 0)
                return r;

        r = sd_bus_message_read(message, "s", &name);
        if (r < 0)
                return r;

        scope = m->running_as == MANAGER_SYSTEM ? UNIT_FILE_SYSTEM : UNIT_FILE_USER;

        state = unit_file_get_state(scope, NULL, name);
        if (state < 0)
                return state;

        return sd_bus_reply_method_return(message, "s", unit_file_state_to_string(state));
}

static int method_get_default_target(sd_bus_message *message, void *userdata, sd_bus_error *error) {
        _cleanup_free_ char *default_target = NULL;
        Manager *m = userdata;
        UnitFileScope scope;
        int r;

        assert(message);
        assert(m);

        /* Anyone can call this method */

        r = mac_selinux_access_check(message, "status", error);
        if (r < 0)
                return r;

        scope = m->running_as == MANAGER_SYSTEM ? UNIT_FILE_SYSTEM : UNIT_FILE_USER;

        r = unit_file_get_default(scope, NULL, &default_target);
        if (r < 0)
                return r;

        return sd_bus_reply_method_return(message, "s", default_target);
}

static int send_unit_files_changed(sd_bus *bus, void *userdata) {
        _cleanup_bus_message_unref_ sd_bus_message *message = NULL;
        int r;

        assert(bus);

        r = sd_bus_message_new_signal(bus, &message, "/org/freedesktop/systemd1", "org.freedesktop.systemd1.Manager", "UnitFilesChanged");
        if (r < 0)
                return r;

        return sd_bus_send(bus, message, NULL);
}

static int reply_unit_file_changes_and_free(
                Manager *m,
                sd_bus_message *message,
                int carries_install_info,
                UnitFileChange *changes,
                unsigned n_changes) {

        _cleanup_bus_message_unref_ sd_bus_message *reply = NULL;
        unsigned i;
        int r;

        if (n_changes > 0) {
                r = bus_foreach_bus(m, NULL, send_unit_files_changed, NULL);
                if (r < 0)
                        log_debug_errno(r, "Failed to send UnitFilesChanged signal: %m");
        }

        r = sd_bus_message_new_method_return(message, &reply);
        if (r < 0)
                goto fail;

        if (carries_install_info >= 0) {
                r = sd_bus_message_append(reply, "b", carries_install_info);
                if (r < 0)
                        goto fail;
        }

        r = sd_bus_message_open_container(reply, 'a', "(sss)");
        if (r < 0)
                goto fail;

        for (i = 0; i < n_changes; i++) {
                r = sd_bus_message_append(
                                reply, "(sss)",
                                unit_file_change_type_to_string(changes[i].type),
                                changes[i].path,
                                changes[i].source);
                if (r < 0)
                        goto fail;
        }

        r = sd_bus_message_close_container(reply);
        if (r < 0)
                goto fail;

        return sd_bus_send(NULL, reply, NULL);

fail:
        unit_file_changes_free(changes, n_changes);
        return r;
}

static int method_enable_unit_files_generic(
                sd_bus_message *message,
                Manager *m,
                const char *verb,
                int (*call)(UnitFileScope scope, bool runtime, const char *root_dir, char *files[], bool force, UnitFileChange **changes, unsigned *n_changes),
                bool carries_install_info,
                sd_bus_error *error) {

        _cleanup_strv_free_ char **l = NULL;
        UnitFileChange *changes = NULL;
        unsigned n_changes = 0;
        UnitFileScope scope;
        int runtime, force, r;

        assert(message);
        assert(m);

        r = sd_bus_message_read_strv(message, &l);
        if (r < 0)
                return r;

        r = sd_bus_message_read(message, "bb", &runtime, &force);
        if (r < 0)
                return r;

<<<<<<< HEAD
        if (call != unit_file_link) {
                r = mac_selinux_unit_access_check_strv(l, message, m, verb, error);
                if (r < 0)
                        return r;
        }

=======
>>>>>>> ecbb9883
        r = bus_verify_manage_unit_files_async(m, message, error);
        if (r < 0)
                return r;
        if (r == 0)
                return 1; /* No authorization for now, but the async polkit stuff will call us again when it has it */

        scope = m->running_as == MANAGER_SYSTEM ? UNIT_FILE_SYSTEM : UNIT_FILE_USER;

        r = call(scope, runtime, NULL, l, force, &changes, &n_changes);
        if (r < 0)
                return r;

        return reply_unit_file_changes_and_free(m, message, carries_install_info ? r : -1, changes, n_changes);
}

static int method_enable_unit_files(sd_bus_message *message, void *userdata, sd_bus_error *error) {
        return method_enable_unit_files_generic(message, userdata, "enable", unit_file_enable, true, error);
}

static int method_reenable_unit_files(sd_bus_message *message, void *userdata, sd_bus_error *error) {
        return method_enable_unit_files_generic(message, userdata, "enable", unit_file_reenable, true, error);
}

static int method_link_unit_files(sd_bus_message *message, void *userdata, sd_bus_error *error) {
        return method_enable_unit_files_generic(message, userdata, "enable", unit_file_link, false, error);
}

static int unit_file_preset_without_mode(UnitFileScope scope, bool runtime, const char *root_dir, char **files, bool force, UnitFileChange **changes, unsigned *n_changes) {
        return unit_file_preset(scope, runtime, root_dir, files, UNIT_FILE_PRESET_FULL, force, changes, n_changes);
}

static int method_preset_unit_files(sd_bus_message *message, void *userdata, sd_bus_error *error) {
        return method_enable_unit_files_generic(message, userdata, "enable", unit_file_preset_without_mode, true, error);
}

static int method_mask_unit_files(sd_bus_message *message, void *userdata, sd_bus_error *error) {
        return method_enable_unit_files_generic(message, userdata, "disable", unit_file_mask, false, error);
}

static int method_preset_unit_files_with_mode(sd_bus_message *message, void *userdata, sd_bus_error *error) {

        _cleanup_strv_free_ char **l = NULL;
        UnitFileChange *changes = NULL;
        unsigned n_changes = 0;
        Manager *m = userdata;
        UnitFilePresetMode mm;
        UnitFileScope scope;
        int runtime, force, r;
        const char *mode;

        assert(message);
        assert(m);

        r = sd_bus_message_read_strv(message, &l);
        if (r < 0)
                return r;

        r = sd_bus_message_read(message, "sbb", &mode, &runtime, &force);
        if (r < 0)
                return r;

        if (isempty(mode))
                mm = UNIT_FILE_PRESET_FULL;
        else {
                mm = unit_file_preset_mode_from_string(mode);
                if (mm < 0)
                        return -EINVAL;
        }

        r = bus_verify_manage_unit_files_async(m, message, error);
        if (r < 0)
                return r;
        if (r == 0)
                return 1; /* No authorization for now, but the async polkit stuff will call us again when it has it */

        scope = m->running_as == MANAGER_SYSTEM ? UNIT_FILE_SYSTEM : UNIT_FILE_USER;

        r = unit_file_preset(scope, runtime, NULL, l, mm, force, &changes, &n_changes);
        if (r < 0)
                return r;

        return reply_unit_file_changes_and_free(m, message, r, changes, n_changes);
}

static int method_disable_unit_files_generic(
                sd_bus_message *message,
                Manager *m, const
                char *verb,
                int (*call)(UnitFileScope scope, bool runtime, const char *root_dir, char *files[], UnitFileChange **changes, unsigned *n_changes),
                sd_bus_error *error) {

        _cleanup_strv_free_ char **l = NULL;
        UnitFileChange *changes = NULL;
        unsigned n_changes = 0;
        UnitFileScope scope;
        int r, runtime;

        assert(message);
        assert(m);

        r = sd_bus_message_read_strv(message, &l);
        if (r < 0)
                return r;

        r = sd_bus_message_read(message, "b", &runtime);
        if (r < 0)
                return r;

        scope = m->running_as == MANAGER_SYSTEM ? UNIT_FILE_SYSTEM : UNIT_FILE_USER;

        r = bus_verify_manage_unit_files_async(m, message, error);
        if (r < 0)
                return r;
        if (r == 0)
                return 1; /* No authorization for now, but the async polkit stuff will call us again when it has it */

        r = call(scope, runtime, NULL, l, &changes, &n_changes);
        if (r < 0)
                return r;

        return reply_unit_file_changes_and_free(m, message, -1, changes, n_changes);
}

static int method_disable_unit_files(sd_bus_message *message, void *userdata, sd_bus_error *error) {
        return method_disable_unit_files_generic(message, userdata, "disable", unit_file_disable, error);
}

static int method_unmask_unit_files(sd_bus_message *message, void *userdata, sd_bus_error *error) {
        return method_disable_unit_files_generic(message, userdata, "enable", unit_file_unmask, error);
}

static int method_set_default_target(sd_bus_message *message, void *userdata, sd_bus_error *error) {
        UnitFileChange *changes = NULL;
        unsigned n_changes = 0;
        Manager *m = userdata;
        UnitFileScope scope;
        const char *name;
        int force, r;

        assert(message);
        assert(m);

        r = mac_selinux_access_check(message, "enable", error);
        if (r < 0)
                return r;

        r = sd_bus_message_read(message, "sb", &name, &force);
        if (r < 0)
                return r;

        r = bus_verify_manage_unit_files_async(m, message, error);
        if (r < 0)
                return r;
        if (r == 0)
                return 1; /* No authorization for now, but the async polkit stuff will call us again when it has it */

        scope = m->running_as == MANAGER_SYSTEM ? UNIT_FILE_SYSTEM : UNIT_FILE_USER;

        r = unit_file_set_default(scope, NULL, name, force, &changes, &n_changes);
        if (r < 0)
                return r;

        return reply_unit_file_changes_and_free(m, message, -1, changes, n_changes);
}

static int method_preset_all_unit_files(sd_bus_message *message, void *userdata, sd_bus_error *error) {
        UnitFileChange *changes = NULL;
        unsigned n_changes = 0;
        Manager *m = userdata;
        UnitFilePresetMode mm;
        UnitFileScope scope;
        const char *mode;
        int force, runtime, r;

        assert(message);
        assert(m);

        r = mac_selinux_access_check(message, "enable", error);
        if (r < 0)
                return r;

        r = sd_bus_message_read(message, "sbb", &mode, &runtime, &force);
        if (r < 0)
                return r;

        if (isempty(mode))
                mm = UNIT_FILE_PRESET_FULL;
        else {
                mm = unit_file_preset_mode_from_string(mode);
                if (mm < 0)
                        return -EINVAL;
        }

        r = bus_verify_manage_unit_files_async(m, message, error);
        if (r < 0)
                return r;
        if (r == 0)
                return 1; /* No authorization for now, but the async polkit stuff will call us again when it has it */

        scope = m->running_as == MANAGER_SYSTEM ? UNIT_FILE_SYSTEM : UNIT_FILE_USER;

        r = unit_file_preset_all(scope, runtime, NULL, mm, force, &changes, &n_changes);
        if (r < 0)
                return r;

        return reply_unit_file_changes_and_free(m, message, -1, changes, n_changes);
}

static int method_add_dependency_unit_files(sd_bus_message *message, void *userdata, sd_bus_error *error) {
        _cleanup_strv_free_ char **l = NULL;
        Manager *m = userdata;
        UnitFileChange *changes = NULL;
        unsigned n_changes = 0;
        UnitFileScope scope;
        int runtime, force, r;
        char *target;
        char *type;
        UnitDependency dep;

        assert(message);
        assert(m);

        r = bus_verify_manage_unit_files_async(m, message, error);
        if (r < 0)
                return r;
        if (r == 0)
                return 1; /* No authorization for now, but the async polkit stuff will call us again when it has it */

        r = sd_bus_message_read_strv(message, &l);
        if (r < 0)
                return r;

        r = sd_bus_message_read(message, "ssbb", &target, &type, &runtime, &force);
        if (r < 0)
                return r;

        dep = unit_dependency_from_string(type);
        if (dep < 0)
                return -EINVAL;

        scope = m->running_as == MANAGER_SYSTEM ? UNIT_FILE_SYSTEM : UNIT_FILE_USER;

        r = unit_file_add_dependency(scope, runtime, NULL, l, target, dep, force, &changes, &n_changes);
        if (r < 0)
                return r;

        return reply_unit_file_changes_and_free(m, message, -1, changes, n_changes);
}

const sd_bus_vtable bus_manager_vtable[] = {
        SD_BUS_VTABLE_START(0),

        SD_BUS_PROPERTY("Version", "s", property_get_version, 0, SD_BUS_VTABLE_PROPERTY_CONST),
        SD_BUS_PROPERTY("Features", "s", property_get_features, 0, SD_BUS_VTABLE_PROPERTY_CONST),
        SD_BUS_PROPERTY("Virtualization", "s", property_get_virtualization, 0, SD_BUS_VTABLE_PROPERTY_CONST),
        SD_BUS_PROPERTY("Architecture", "s", property_get_architecture, 0, SD_BUS_VTABLE_PROPERTY_CONST),
        SD_BUS_PROPERTY("Tainted", "s", property_get_tainted, 0, SD_BUS_VTABLE_PROPERTY_CONST),
        BUS_PROPERTY_DUAL_TIMESTAMP("FirmwareTimestamp", offsetof(Manager, firmware_timestamp), SD_BUS_VTABLE_PROPERTY_CONST),
        BUS_PROPERTY_DUAL_TIMESTAMP("LoaderTimestamp", offsetof(Manager, loader_timestamp), SD_BUS_VTABLE_PROPERTY_CONST),
        BUS_PROPERTY_DUAL_TIMESTAMP("KernelTimestamp", offsetof(Manager, kernel_timestamp), SD_BUS_VTABLE_PROPERTY_CONST),
        BUS_PROPERTY_DUAL_TIMESTAMP("InitRDTimestamp", offsetof(Manager, initrd_timestamp), SD_BUS_VTABLE_PROPERTY_CONST),
        BUS_PROPERTY_DUAL_TIMESTAMP("UserspaceTimestamp", offsetof(Manager, userspace_timestamp), SD_BUS_VTABLE_PROPERTY_CONST),
        BUS_PROPERTY_DUAL_TIMESTAMP("FinishTimestamp", offsetof(Manager, finish_timestamp), SD_BUS_VTABLE_PROPERTY_CONST),
        BUS_PROPERTY_DUAL_TIMESTAMP("SecurityStartTimestamp", offsetof(Manager, security_start_timestamp), SD_BUS_VTABLE_PROPERTY_CONST),
        BUS_PROPERTY_DUAL_TIMESTAMP("SecurityFinishTimestamp", offsetof(Manager, security_finish_timestamp), SD_BUS_VTABLE_PROPERTY_CONST),
        BUS_PROPERTY_DUAL_TIMESTAMP("GeneratorsStartTimestamp", offsetof(Manager, generators_start_timestamp), SD_BUS_VTABLE_PROPERTY_CONST),
        BUS_PROPERTY_DUAL_TIMESTAMP("GeneratorsFinishTimestamp", offsetof(Manager, generators_finish_timestamp), SD_BUS_VTABLE_PROPERTY_CONST),
        BUS_PROPERTY_DUAL_TIMESTAMP("UnitsLoadStartTimestamp", offsetof(Manager, units_load_start_timestamp), SD_BUS_VTABLE_PROPERTY_CONST),
        BUS_PROPERTY_DUAL_TIMESTAMP("UnitsLoadFinishTimestamp", offsetof(Manager, units_load_finish_timestamp), SD_BUS_VTABLE_PROPERTY_CONST),
        SD_BUS_WRITABLE_PROPERTY("LogLevel", "s", property_get_log_level, property_set_log_level, 0, 0),
        SD_BUS_WRITABLE_PROPERTY("LogTarget", "s", property_get_log_target, property_set_log_target, 0, 0),
        SD_BUS_PROPERTY("NNames", "u", property_get_n_names, 0, 0),
        SD_BUS_PROPERTY("NFailedUnits", "u", property_get_n_failed_units, 0, SD_BUS_VTABLE_PROPERTY_EMITS_CHANGE),
        SD_BUS_PROPERTY("NJobs", "u", property_get_n_jobs, 0, 0),
        SD_BUS_PROPERTY("NInstalledJobs", "u", bus_property_get_unsigned, offsetof(Manager, n_installed_jobs), 0),
        SD_BUS_PROPERTY("NFailedJobs", "u", bus_property_get_unsigned, offsetof(Manager, n_failed_jobs), 0),
        SD_BUS_PROPERTY("Progress", "d", property_get_progress, 0, 0),
        SD_BUS_PROPERTY("Environment", "as", NULL, offsetof(Manager, environment), 0),
        SD_BUS_PROPERTY("ConfirmSpawn", "b", bus_property_get_bool, offsetof(Manager, confirm_spawn), SD_BUS_VTABLE_PROPERTY_CONST),
        SD_BUS_PROPERTY("ShowStatus", "b", bus_property_get_bool, offsetof(Manager, show_status), SD_BUS_VTABLE_PROPERTY_CONST),
        SD_BUS_PROPERTY("UnitPath", "as", NULL, offsetof(Manager, lookup_paths.unit_path), SD_BUS_VTABLE_PROPERTY_CONST),
        SD_BUS_PROPERTY("DefaultStandardOutput", "s", bus_property_get_exec_output, offsetof(Manager, default_std_output), SD_BUS_VTABLE_PROPERTY_CONST),
        SD_BUS_PROPERTY("DefaultStandardError", "s", bus_property_get_exec_output, offsetof(Manager, default_std_output), SD_BUS_VTABLE_PROPERTY_CONST),
        SD_BUS_WRITABLE_PROPERTY("RuntimeWatchdogUSec", "t", bus_property_get_usec, property_set_runtime_watchdog, offsetof(Manager, runtime_watchdog), 0),
        SD_BUS_WRITABLE_PROPERTY("ShutdownWatchdogUSec", "t", bus_property_get_usec, bus_property_set_usec, offsetof(Manager, shutdown_watchdog), 0),
        SD_BUS_PROPERTY("ControlGroup", "s", NULL, offsetof(Manager, cgroup_root), 0),
        SD_BUS_PROPERTY("SystemState", "s", property_get_system_state, 0, 0),

        SD_BUS_METHOD("GetUnit", "s", "o", method_get_unit, SD_BUS_VTABLE_UNPRIVILEGED),
        SD_BUS_METHOD("GetUnitByPID", "u", "o", method_get_unit_by_pid, SD_BUS_VTABLE_UNPRIVILEGED),
        SD_BUS_METHOD("LoadUnit", "s", "o", method_load_unit, SD_BUS_VTABLE_UNPRIVILEGED),
        SD_BUS_METHOD("StartUnit", "ss", "o", method_start_unit, SD_BUS_VTABLE_UNPRIVILEGED),
        SD_BUS_METHOD("StartUnitReplace", "sss", "o", method_start_unit_replace, SD_BUS_VTABLE_UNPRIVILEGED),
        SD_BUS_METHOD("StopUnit", "ss", "o", method_stop_unit, SD_BUS_VTABLE_UNPRIVILEGED),
        SD_BUS_METHOD("ReloadUnit", "ss", "o", method_reload_unit, SD_BUS_VTABLE_UNPRIVILEGED),
        SD_BUS_METHOD("RestartUnit", "ss", "o", method_restart_unit, SD_BUS_VTABLE_UNPRIVILEGED),
        SD_BUS_METHOD("TryRestartUnit", "ss", "o", method_try_restart_unit, SD_BUS_VTABLE_UNPRIVILEGED),
        SD_BUS_METHOD("ReloadOrRestartUnit", "ss", "o", method_reload_or_restart_unit, SD_BUS_VTABLE_UNPRIVILEGED),
        SD_BUS_METHOD("ReloadOrTryRestartUnit", "ss", "o", method_reload_or_try_restart_unit, SD_BUS_VTABLE_UNPRIVILEGED),
        SD_BUS_METHOD("KillUnit", "ssi", NULL, method_kill_unit, SD_BUS_VTABLE_UNPRIVILEGED),
        SD_BUS_METHOD("ResetFailedUnit", "s", NULL, method_reset_failed_unit, SD_BUS_VTABLE_UNPRIVILEGED),
        SD_BUS_METHOD("SetUnitProperties", "sba(sv)", NULL, method_set_unit_properties, SD_BUS_VTABLE_UNPRIVILEGED),
        SD_BUS_METHOD("StartTransientUnit", "ssa(sv)a(sa(sv))", "o", method_start_transient_unit, SD_BUS_VTABLE_UNPRIVILEGED),
        SD_BUS_METHOD("GetJob", "u", "o", method_get_job, SD_BUS_VTABLE_UNPRIVILEGED),
        SD_BUS_METHOD("CancelJob", "u", NULL, method_cancel_job, SD_BUS_VTABLE_UNPRIVILEGED),
        SD_BUS_METHOD("ClearJobs", NULL, NULL, method_clear_jobs, SD_BUS_VTABLE_UNPRIVILEGED),
        SD_BUS_METHOD("ResetFailed", NULL, NULL, method_reset_failed, SD_BUS_VTABLE_UNPRIVILEGED),
        SD_BUS_METHOD("ListUnits", NULL, "a(ssssssouso)", method_list_units, SD_BUS_VTABLE_UNPRIVILEGED),
        SD_BUS_METHOD("ListUnitsFiltered", "as", "a(ssssssouso)", method_list_units_filtered, SD_BUS_VTABLE_UNPRIVILEGED),
        SD_BUS_METHOD("ListJobs", NULL, "a(usssoo)", method_list_jobs, SD_BUS_VTABLE_UNPRIVILEGED),
        SD_BUS_METHOD("Subscribe", NULL, NULL, method_subscribe, SD_BUS_VTABLE_UNPRIVILEGED),
        SD_BUS_METHOD("Unsubscribe", NULL, NULL, method_unsubscribe, SD_BUS_VTABLE_UNPRIVILEGED),
        SD_BUS_METHOD("Dump", NULL, "s", method_dump, SD_BUS_VTABLE_UNPRIVILEGED),
        SD_BUS_METHOD("CreateSnapshot", "sb", "o", method_create_snapshot, SD_BUS_VTABLE_UNPRIVILEGED),
        SD_BUS_METHOD("RemoveSnapshot", "s", NULL, method_remove_snapshot, SD_BUS_VTABLE_UNPRIVILEGED),
        SD_BUS_METHOD("Reload", NULL, NULL, method_reload, SD_BUS_VTABLE_UNPRIVILEGED),
        SD_BUS_METHOD("Reexecute", NULL, NULL, method_reexecute, SD_BUS_VTABLE_UNPRIVILEGED),
        SD_BUS_METHOD("Exit", NULL, NULL, method_exit, 0),
        SD_BUS_METHOD("Reboot", NULL, NULL, method_reboot, SD_BUS_VTABLE_CAPABILITY(CAP_SYS_BOOT)),
        SD_BUS_METHOD("PowerOff", NULL, NULL, method_poweroff, SD_BUS_VTABLE_CAPABILITY(CAP_SYS_BOOT)),
        SD_BUS_METHOD("Halt", NULL, NULL, method_halt, SD_BUS_VTABLE_CAPABILITY(CAP_SYS_BOOT)),
        SD_BUS_METHOD("KExec", NULL, NULL, method_kexec, SD_BUS_VTABLE_CAPABILITY(CAP_SYS_BOOT)),
        SD_BUS_METHOD("SwitchRoot", "ss", NULL, method_switch_root, SD_BUS_VTABLE_CAPABILITY(CAP_SYS_BOOT)),
        SD_BUS_METHOD("SetEnvironment", "as", NULL, method_set_environment, SD_BUS_VTABLE_UNPRIVILEGED),
        SD_BUS_METHOD("UnsetEnvironment", "as", NULL, method_unset_environment, SD_BUS_VTABLE_UNPRIVILEGED),
        SD_BUS_METHOD("UnsetAndSetEnvironment", "asas", NULL, method_unset_and_set_environment, SD_BUS_VTABLE_UNPRIVILEGED),
        SD_BUS_METHOD("ListUnitFiles", NULL, "a(ss)", method_list_unit_files, SD_BUS_VTABLE_UNPRIVILEGED),
        SD_BUS_METHOD("GetUnitFileState", "s", "s", method_get_unit_file_state, SD_BUS_VTABLE_UNPRIVILEGED),
        SD_BUS_METHOD("EnableUnitFiles", "asbb", "ba(sss)", method_enable_unit_files, SD_BUS_VTABLE_UNPRIVILEGED),
        SD_BUS_METHOD("DisableUnitFiles", "asb", "a(sss)", method_disable_unit_files, SD_BUS_VTABLE_UNPRIVILEGED),
        SD_BUS_METHOD("ReenableUnitFiles", "asbb", "ba(sss)", method_reenable_unit_files, SD_BUS_VTABLE_UNPRIVILEGED),
        SD_BUS_METHOD("LinkUnitFiles", "asbb", "a(sss)", method_link_unit_files, SD_BUS_VTABLE_UNPRIVILEGED),
        SD_BUS_METHOD("PresetUnitFiles", "asbb", "ba(sss)", method_preset_unit_files, SD_BUS_VTABLE_UNPRIVILEGED),
        SD_BUS_METHOD("PresetUnitFilesWithMode", "assbb", "ba(sss)", method_preset_unit_files_with_mode, SD_BUS_VTABLE_UNPRIVILEGED),
        SD_BUS_METHOD("MaskUnitFiles", "asbb", "a(sss)", method_mask_unit_files, SD_BUS_VTABLE_UNPRIVILEGED),
        SD_BUS_METHOD("UnmaskUnitFiles", "asb", "a(sss)", method_unmask_unit_files, SD_BUS_VTABLE_UNPRIVILEGED),
        SD_BUS_METHOD("SetDefaultTarget", "sb", "a(sss)", method_set_default_target, SD_BUS_VTABLE_UNPRIVILEGED),
        SD_BUS_METHOD("GetDefaultTarget", NULL, "s", method_get_default_target, SD_BUS_VTABLE_UNPRIVILEGED),
        SD_BUS_METHOD("PresetAllUnitFiles", "sbb", "a(sss)", method_preset_all_unit_files, SD_BUS_VTABLE_UNPRIVILEGED),
        SD_BUS_METHOD("AddDependencyUnitFiles", "asssbb", "a(sss)", method_add_dependency_unit_files, SD_BUS_VTABLE_UNPRIVILEGED),

        SD_BUS_SIGNAL("UnitNew", "so", 0),
        SD_BUS_SIGNAL("UnitRemoved", "so", 0),
        SD_BUS_SIGNAL("JobNew", "uos", 0),
        SD_BUS_SIGNAL("JobRemoved", "uoss", 0),
        SD_BUS_SIGNAL("StartupFinished", "tttttt", 0),
        SD_BUS_SIGNAL("UnitFilesChanged", NULL, 0),
        SD_BUS_SIGNAL("Reloading", "b", 0),

        SD_BUS_VTABLE_END
};

static int send_finished(sd_bus *bus, void *userdata) {
        _cleanup_bus_message_unref_ sd_bus_message *message = NULL;
        usec_t *times = userdata;
        int r;

        assert(bus);
        assert(times);

        r = sd_bus_message_new_signal(bus, &message, "/org/freedesktop/systemd1", "org.freedesktop.systemd1.Manager", "StartupFinished");
        if (r < 0)
                return r;

        r = sd_bus_message_append(message, "tttttt", times[0], times[1], times[2], times[3], times[4], times[5]);
        if (r < 0)
                return r;

        return sd_bus_send(bus, message, NULL);
}

void bus_manager_send_finished(
                Manager *m,
                usec_t firmware_usec,
                usec_t loader_usec,
                usec_t kernel_usec,
                usec_t initrd_usec,
                usec_t userspace_usec,
                usec_t total_usec) {

        int r;

        assert(m);

        r = bus_foreach_bus(
                        m,
                        NULL,
                        send_finished,
                        (usec_t[6]) {
                                firmware_usec,
                                loader_usec,
                                kernel_usec,
                                initrd_usec,
                                userspace_usec,
                                total_usec
                        });
        if (r < 0)
                log_debug_errno(r, "Failed to send finished signal: %m");
}

static int send_reloading(sd_bus *bus, void *userdata) {
        _cleanup_bus_message_unref_ sd_bus_message *message = NULL;
        int r;

        assert(bus);

        r = sd_bus_message_new_signal(bus, &message, "/org/freedesktop/systemd1", "org.freedesktop.systemd1.Manager", "Reloading");
        if (r < 0)
                return r;

        r = sd_bus_message_append(message, "b", PTR_TO_INT(userdata));
        if (r < 0)
                return r;

        return sd_bus_send(bus, message, NULL);
}

void bus_manager_send_reloading(Manager *m, bool active) {
        int r;

        assert(m);

        r = bus_foreach_bus(m, NULL, send_reloading, INT_TO_PTR(active));
        if (r < 0)
                log_debug_errno(r, "Failed to send reloading signal: %m");
}

static int send_changed_signal(sd_bus *bus, void *userdata) {
        assert(bus);

        return sd_bus_emit_properties_changed_strv(bus,
                                                   "/org/freedesktop/systemd1",
                                                   "org.freedesktop.systemd1.Manager",
                                                   NULL);
}

void bus_manager_send_change_signal(Manager *m) {
        int r;

        assert(m);

        r = bus_foreach_bus(m, NULL, send_changed_signal, NULL);
        if (r < 0)
                log_debug_errno(r, "Failed to send manager change signal: %m");
}<|MERGE_RESOLUTION|>--- conflicted
+++ resolved
@@ -1650,15 +1650,6 @@
         if (r < 0)
                 return r;
 
-<<<<<<< HEAD
-        if (call != unit_file_link) {
-                r = mac_selinux_unit_access_check_strv(l, message, m, verb, error);
-                if (r < 0)
-                        return r;
-        }
-
-=======
->>>>>>> ecbb9883
         r = bus_verify_manage_unit_files_async(m, message, error);
         if (r < 0)
                 return r;
