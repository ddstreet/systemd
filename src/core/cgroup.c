/* SPDX-License-Identifier: LGPL-2.1-or-later */

#include <fcntl.h>

#include "sd-messages.h"

#include "af-list.h"
#include "alloc-util.h"
#include "blockdev-util.h"
#include "bpf-devices.h"
#include "bpf-firewall.h"
#include "bpf-foreign.h"
#include "bpf-socket-bind.h"
#include "btrfs-util.h"
#include "bus-error.h"
#include "cgroup-setup.h"
#include "cgroup-util.h"
#include "cgroup.h"
#include "devnum-util.h"
#include "fd-util.h"
#include "fileio.h"
#include "in-addr-prefix-util.h"
#include "inotify-util.h"
#include "io-util.h"
#include "ip-protocol-list.h"
#include "limits-util.h"
#include "nulstr-util.h"
#include "parse-util.h"
#include "path-util.h"
#include "percent-util.h"
#include "process-util.h"
#include "procfs-util.h"
#include "restrict-ifaces.h"
#include "special.h"
#include "stdio-util.h"
#include "string-table.h"
#include "string-util.h"
#include "virt.h"

#if BPF_FRAMEWORK
#include "bpf-dlopen.h"
#include "bpf-link.h"
#include "bpf/restrict_fs/restrict-fs-skel.h"
#endif

#define CGROUP_CPU_QUOTA_DEFAULT_PERIOD_USEC ((usec_t) 100 * USEC_PER_MSEC)

/* Special values for the bfq.weight attribute */
#define CGROUP_BFQ_WEIGHT_INVALID UINT64_MAX
#define CGROUP_BFQ_WEIGHT_MIN UINT64_C(1)
#define CGROUP_BFQ_WEIGHT_MAX UINT64_C(1000)
#define CGROUP_BFQ_WEIGHT_DEFAULT UINT64_C(100)

/* Returns the log level to use when cgroup attribute writes fail. When an attribute is missing or we have access
 * problems we downgrade to LOG_DEBUG. This is supposed to be nice to container managers and kernels which want to mask
 * out specific attributes from us. */
#define LOG_LEVEL_CGROUP_WRITE(r) (IN_SET(abs(r), ENOENT, EROFS, EACCES, EPERM) ? LOG_DEBUG : LOG_WARNING)

uint64_t tasks_max_resolve(const TasksMax *tasks_max) {
        if (tasks_max->scale == 0)
                return tasks_max->value;

        return system_tasks_max_scale(tasks_max->value, tasks_max->scale);
}

bool manager_owns_host_root_cgroup(Manager *m) {
        assert(m);

        /* Returns true if we are managing the root cgroup. Note that it isn't sufficient to just check whether the
         * group root path equals "/" since that will also be the case if CLONE_NEWCGROUP is in the mix. Since there's
         * appears to be no nice way to detect whether we are in a CLONE_NEWCGROUP namespace we instead just check if
         * we run in any kind of container virtualization. */

        if (MANAGER_IS_USER(m))
                return false;

        if (detect_container() > 0)
                return false;

        return empty_or_root(m->cgroup_root);
}

bool unit_has_startup_cgroup_constraints(Unit *u) {
        assert(u);

        /* Returns true if this unit has any directives which apply during
         * startup/shutdown phases. */

        CGroupContext *c;

        c = unit_get_cgroup_context(u);
        if (!c)
                return false;

        return c->startup_cpu_shares != CGROUP_CPU_SHARES_INVALID ||
               c->startup_io_weight != CGROUP_WEIGHT_INVALID ||
               c->startup_blockio_weight != CGROUP_BLKIO_WEIGHT_INVALID ||
               c->startup_cpuset_cpus.set ||
               c->startup_cpuset_mems.set;
}

bool unit_has_host_root_cgroup(Unit *u) {
        assert(u);

        /* Returns whether this unit manages the root cgroup. This will return true if this unit is the root slice and
         * the manager manages the root cgroup. */

        if (!manager_owns_host_root_cgroup(u->manager))
                return false;

        return unit_has_name(u, SPECIAL_ROOT_SLICE);
}

static int set_attribute_and_warn(Unit *u, const char *controller, const char *attribute, const char *value) {
        int r;

        r = cg_set_attribute(controller, u->cgroup_path, attribute, value);
        if (r < 0)
                log_unit_full_errno(u, LOG_LEVEL_CGROUP_WRITE(r), r, "Failed to set '%s' attribute on '%s' to '%.*s': %m",
                                    strna(attribute), empty_to_root(u->cgroup_path), (int) strcspn(value, NEWLINE), value);

        return r;
}

static void cgroup_compat_warn(void) {
        static bool cgroup_compat_warned = false;

        if (cgroup_compat_warned)
                return;

        log_warning("cgroup compatibility translation between legacy and unified hierarchy settings activated. "
                    "See cgroup-compat debug messages for details.");

        cgroup_compat_warned = true;
}

#define log_cgroup_compat(unit, fmt, ...) do {                                  \
                cgroup_compat_warn();                                           \
                log_unit_debug(unit, "cgroup-compat: " fmt, ##__VA_ARGS__);     \
        } while (false)

void cgroup_context_init(CGroupContext *c) {
        assert(c);

        /* Initialize everything to the kernel defaults. */

        *c = (CGroupContext) {
                .cpu_weight = CGROUP_WEIGHT_INVALID,
                .startup_cpu_weight = CGROUP_WEIGHT_INVALID,
                .cpu_quota_per_sec_usec = USEC_INFINITY,
                .cpu_quota_period_usec = USEC_INFINITY,

                .cpu_shares = CGROUP_CPU_SHARES_INVALID,
                .startup_cpu_shares = CGROUP_CPU_SHARES_INVALID,

                .memory_high = CGROUP_LIMIT_MAX,
                .memory_max = CGROUP_LIMIT_MAX,
                .memory_swap_max = CGROUP_LIMIT_MAX,

                .memory_limit = CGROUP_LIMIT_MAX,

                .io_weight = CGROUP_WEIGHT_INVALID,
                .startup_io_weight = CGROUP_WEIGHT_INVALID,

                .blockio_weight = CGROUP_BLKIO_WEIGHT_INVALID,
                .startup_blockio_weight = CGROUP_BLKIO_WEIGHT_INVALID,

                .tasks_max = TASKS_MAX_UNSET,

                .moom_swap = MANAGED_OOM_AUTO,
                .moom_mem_pressure = MANAGED_OOM_AUTO,
                .moom_preference = MANAGED_OOM_PREFERENCE_NONE,
        };
}

void cgroup_context_free_device_allow(CGroupContext *c, CGroupDeviceAllow *a) {
        assert(c);
        assert(a);

        LIST_REMOVE(device_allow, c->device_allow, a);
        free(a->path);
        free(a);
}

void cgroup_context_free_io_device_weight(CGroupContext *c, CGroupIODeviceWeight *w) {
        assert(c);
        assert(w);

        LIST_REMOVE(device_weights, c->io_device_weights, w);
        free(w->path);
        free(w);
}

void cgroup_context_free_io_device_latency(CGroupContext *c, CGroupIODeviceLatency *l) {
        assert(c);
        assert(l);

        LIST_REMOVE(device_latencies, c->io_device_latencies, l);
        free(l->path);
        free(l);
}

void cgroup_context_free_io_device_limit(CGroupContext *c, CGroupIODeviceLimit *l) {
        assert(c);
        assert(l);

        LIST_REMOVE(device_limits, c->io_device_limits, l);
        free(l->path);
        free(l);
}

void cgroup_context_free_blockio_device_weight(CGroupContext *c, CGroupBlockIODeviceWeight *w) {
        assert(c);
        assert(w);

        LIST_REMOVE(device_weights, c->blockio_device_weights, w);
        free(w->path);
        free(w);
}

void cgroup_context_free_blockio_device_bandwidth(CGroupContext *c, CGroupBlockIODeviceBandwidth *b) {
        assert(c);
        assert(b);

        LIST_REMOVE(device_bandwidths, c->blockio_device_bandwidths, b);
        free(b->path);
        free(b);
}

void cgroup_context_remove_bpf_foreign_program(CGroupContext *c, CGroupBPFForeignProgram *p) {
        assert(c);
        assert(p);

        LIST_REMOVE(programs, c->bpf_foreign_programs, p);
        free(p->bpffs_path);
        free(p);
}

void cgroup_context_remove_socket_bind(CGroupSocketBindItem **head) {
        assert(head);

        while (*head) {
                CGroupSocketBindItem *h = *head;
                LIST_REMOVE(socket_bind_items, *head, h);
                free(h);
        }
}

void cgroup_context_done(CGroupContext *c) {
        assert(c);

        while (c->io_device_weights)
                cgroup_context_free_io_device_weight(c, c->io_device_weights);

        while (c->io_device_latencies)
                cgroup_context_free_io_device_latency(c, c->io_device_latencies);

        while (c->io_device_limits)
                cgroup_context_free_io_device_limit(c, c->io_device_limits);

        while (c->blockio_device_weights)
                cgroup_context_free_blockio_device_weight(c, c->blockio_device_weights);

        while (c->blockio_device_bandwidths)
                cgroup_context_free_blockio_device_bandwidth(c, c->blockio_device_bandwidths);

        while (c->device_allow)
                cgroup_context_free_device_allow(c, c->device_allow);

        cgroup_context_remove_socket_bind(&c->socket_bind_allow);
        cgroup_context_remove_socket_bind(&c->socket_bind_deny);

        c->ip_address_allow = set_free(c->ip_address_allow);
        c->ip_address_deny = set_free(c->ip_address_deny);

        c->ip_filters_ingress = strv_free(c->ip_filters_ingress);
        c->ip_filters_egress = strv_free(c->ip_filters_egress);

        while (c->bpf_foreign_programs)
                cgroup_context_remove_bpf_foreign_program(c, c->bpf_foreign_programs);

        c->restrict_network_interfaces = set_free(c->restrict_network_interfaces);

        cpu_set_reset(&c->cpuset_cpus);
        cpu_set_reset(&c->startup_cpuset_cpus);
        cpu_set_reset(&c->cpuset_mems);
        cpu_set_reset(&c->startup_cpuset_mems);
}

static int unit_get_kernel_memory_limit(Unit *u, const char *file, uint64_t *ret) {
        assert(u);

        if (!u->cgroup_realized)
                return -EOWNERDEAD;

        return cg_get_attribute_as_uint64("memory", u->cgroup_path, file, ret);
}

static int unit_compare_memory_limit(Unit *u, const char *property_name, uint64_t *ret_unit_value, uint64_t *ret_kernel_value) {
        CGroupContext *c;
        CGroupMask m;
        const char *file;
        uint64_t unit_value;
        int r;

        /* Compare kernel memcg configuration against our internal systemd state. Unsupported (and will
         * return -ENODATA) on cgroup v1.
         *
         * Returns:
         *
         * <0: On error.
         *  0: If the kernel memory setting doesn't match our configuration.
         * >0: If the kernel memory setting matches our configuration.
         *
         * The following values are only guaranteed to be populated on return >=0:
         *
         * - ret_unit_value will contain our internal expected value for the unit, page-aligned.
         * - ret_kernel_value will contain the actual value presented by the kernel. */

        assert(u);

        r = cg_all_unified();
        if (r < 0)
                return log_debug_errno(r, "Failed to determine cgroup hierarchy version: %m");

        /* Unsupported on v1.
         *
         * We don't return ENOENT, since that could actually mask a genuine problem where somebody else has
         * silently masked the controller. */
        if (r == 0)
                return -ENODATA;

        /* The root slice doesn't have any controller files, so we can't compare anything. */
        if (unit_has_name(u, SPECIAL_ROOT_SLICE))
                return -ENODATA;

        /* It's possible to have MemoryFoo set without systemd wanting to have the memory controller enabled,
         * for example, in the case of DisableControllers= or cgroup_disable on the kernel command line. To
         * avoid specious errors in these scenarios, check that we even expect the memory controller to be
         * enabled at all. */
        m = unit_get_target_mask(u);
        if (!FLAGS_SET(m, CGROUP_MASK_MEMORY))
                return -ENODATA;

        assert_se(c = unit_get_cgroup_context(u));

        if (streq(property_name, "MemoryLow")) {
                unit_value = unit_get_ancestor_memory_low(u);
                file = "memory.low";
        } else if (streq(property_name, "MemoryMin")) {
                unit_value = unit_get_ancestor_memory_min(u);
                file = "memory.min";
        } else if (streq(property_name, "MemoryHigh")) {
                unit_value = c->memory_high;
                file = "memory.high";
        } else if (streq(property_name, "MemoryMax")) {
                unit_value = c->memory_max;
                file = "memory.max";
        } else if (streq(property_name, "MemorySwapMax")) {
                unit_value = c->memory_swap_max;
                file = "memory.swap.max";
        } else
                return -EINVAL;

        r = unit_get_kernel_memory_limit(u, file, ret_kernel_value);
        if (r < 0)
                return log_unit_debug_errno(u, r, "Failed to parse %s: %m", file);

        /* It's intended (soon) in a future kernel to not expose cgroup memory limits rounded to page
         * boundaries, but instead separate the user-exposed limit, which is whatever userspace told us, from
         * our internal page-counting. To support those future kernels, just check the value itself first
         * without any page-alignment. */
        if (*ret_kernel_value == unit_value) {
                *ret_unit_value = unit_value;
                return 1;
        }

        /* The current kernel behaviour, by comparison, is that even if you write a particular number of
         * bytes into a cgroup memory file, it always returns that number page-aligned down (since the kernel
         * internally stores cgroup limits in pages). As such, so long as it aligns properly, everything is
         * cricket. */
        if (unit_value != CGROUP_LIMIT_MAX)
                unit_value = PAGE_ALIGN_DOWN(unit_value);

        *ret_unit_value = unit_value;

        return *ret_kernel_value == *ret_unit_value;
}

#define FORMAT_CGROUP_DIFF_MAX 128

static char *format_cgroup_memory_limit_comparison(char *buf, size_t l, Unit *u, const char *property_name) {
        uint64_t kval, sval;
        int r;

        assert(u);
        assert(buf);
        assert(l > 0);

        r = unit_compare_memory_limit(u, property_name, &sval, &kval);

        /* memory.swap.max is special in that it relies on CONFIG_MEMCG_SWAP (and the default swapaccount=1).
         * In the absence of reliably being able to detect whether memcg swap support is available or not,
         * only complain if the error is not ENOENT. */
        if (r > 0 || IN_SET(r, -ENODATA, -EOWNERDEAD) ||
            (r == -ENOENT && streq(property_name, "MemorySwapMax"))) {
                buf[0] = 0;
                return buf;
        }

        if (r < 0) {
                (void) snprintf(buf, l, " (error getting kernel value: %s)", strerror_safe(r));
                return buf;
        }

        (void) snprintf(buf, l, " (different value in kernel: %" PRIu64 ")", kval);

        return buf;
}

void cgroup_context_dump(Unit *u, FILE* f, const char *prefix) {
        _cleanup_free_ char *disable_controllers_str = NULL, *cpuset_cpus = NULL, *cpuset_mems = NULL, *startup_cpuset_cpus = NULL, *startup_cpuset_mems = NULL;
        CGroupContext *c;
        struct in_addr_prefix *iaai;

        char cda[FORMAT_CGROUP_DIFF_MAX];
        char cdb[FORMAT_CGROUP_DIFF_MAX];
        char cdc[FORMAT_CGROUP_DIFF_MAX];
        char cdd[FORMAT_CGROUP_DIFF_MAX];
        char cde[FORMAT_CGROUP_DIFF_MAX];

        assert(u);
        assert(f);

        assert_se(c = unit_get_cgroup_context(u));

        prefix = strempty(prefix);

        (void) cg_mask_to_string(c->disable_controllers, &disable_controllers_str);

        cpuset_cpus = cpu_set_to_range_string(&c->cpuset_cpus);
        startup_cpuset_cpus = cpu_set_to_range_string(&c->startup_cpuset_cpus);
        cpuset_mems = cpu_set_to_range_string(&c->cpuset_mems);
        startup_cpuset_mems = cpu_set_to_range_string(&c->startup_cpuset_mems);

        fprintf(f,
                "%sCPUAccounting: %s\n"
                "%sIOAccounting: %s\n"
                "%sBlockIOAccounting: %s\n"
                "%sMemoryAccounting: %s\n"
                "%sTasksAccounting: %s\n"
                "%sIPAccounting: %s\n"
                "%sCPUWeight: %" PRIu64 "\n"
                "%sStartupCPUWeight: %" PRIu64 "\n"
                "%sCPUShares: %" PRIu64 "\n"
                "%sStartupCPUShares: %" PRIu64 "\n"
                "%sCPUQuotaPerSecSec: %s\n"
                "%sCPUQuotaPeriodSec: %s\n"
                "%sAllowedCPUs: %s\n"
                "%sStartupAllowedCPUs: %s\n"
                "%sAllowedMemoryNodes: %s\n"
                "%sStartupAllowedMemoryNodes: %s\n"
                "%sIOWeight: %" PRIu64 "\n"
                "%sStartupIOWeight: %" PRIu64 "\n"
                "%sBlockIOWeight: %" PRIu64 "\n"
                "%sStartupBlockIOWeight: %" PRIu64 "\n"
                "%sDefaultMemoryMin: %" PRIu64 "\n"
                "%sDefaultMemoryLow: %" PRIu64 "\n"
                "%sMemoryMin: %" PRIu64 "%s\n"
                "%sMemoryLow: %" PRIu64 "%s\n"
                "%sMemoryHigh: %" PRIu64 "%s\n"
                "%sMemoryMax: %" PRIu64 "%s\n"
                "%sMemorySwapMax: %" PRIu64 "%s\n"
                "%sMemoryLimit: %" PRIu64 "\n"
                "%sTasksMax: %" PRIu64 "\n"
                "%sDevicePolicy: %s\n"
                "%sDisableControllers: %s\n"
                "%sDelegate: %s\n"
                "%sManagedOOMSwap: %s\n"
                "%sManagedOOMMemoryPressure: %s\n"
                "%sManagedOOMMemoryPressureLimit: " PERMYRIAD_AS_PERCENT_FORMAT_STR "\n"
                "%sManagedOOMPreference: %s\n",
                prefix, yes_no(c->cpu_accounting),
                prefix, yes_no(c->io_accounting),
                prefix, yes_no(c->blockio_accounting),
                prefix, yes_no(c->memory_accounting),
                prefix, yes_no(c->tasks_accounting),
                prefix, yes_no(c->ip_accounting),
                prefix, c->cpu_weight,
                prefix, c->startup_cpu_weight,
                prefix, c->cpu_shares,
                prefix, c->startup_cpu_shares,
                prefix, FORMAT_TIMESPAN(c->cpu_quota_per_sec_usec, 1),
                prefix, FORMAT_TIMESPAN(c->cpu_quota_period_usec, 1),
                prefix, strempty(cpuset_cpus),
                prefix, strempty(startup_cpuset_cpus),
                prefix, strempty(cpuset_mems),
                prefix, strempty(startup_cpuset_mems),
                prefix, c->io_weight,
                prefix, c->startup_io_weight,
                prefix, c->blockio_weight,
                prefix, c->startup_blockio_weight,
                prefix, c->default_memory_min,
                prefix, c->default_memory_low,
                prefix, c->memory_min, format_cgroup_memory_limit_comparison(cda, sizeof(cda), u, "MemoryMin"),
                prefix, c->memory_low, format_cgroup_memory_limit_comparison(cdb, sizeof(cdb), u, "MemoryLow"),
                prefix, c->memory_high, format_cgroup_memory_limit_comparison(cdc, sizeof(cdc), u, "MemoryHigh"),
                prefix, c->memory_max, format_cgroup_memory_limit_comparison(cdd, sizeof(cdd), u, "MemoryMax"),
                prefix, c->memory_swap_max, format_cgroup_memory_limit_comparison(cde, sizeof(cde), u, "MemorySwapMax"),
                prefix, c->memory_limit,
                prefix, tasks_max_resolve(&c->tasks_max),
                prefix, cgroup_device_policy_to_string(c->device_policy),
                prefix, strempty(disable_controllers_str),
                prefix, yes_no(c->delegate),
                prefix, managed_oom_mode_to_string(c->moom_swap),
                prefix, managed_oom_mode_to_string(c->moom_mem_pressure),
                prefix, PERMYRIAD_AS_PERCENT_FORMAT_VAL(UINT32_SCALE_TO_PERMYRIAD(c->moom_mem_pressure_limit)),
                prefix, managed_oom_preference_to_string(c->moom_preference));

        if (c->delegate) {
                _cleanup_free_ char *t = NULL;

                (void) cg_mask_to_string(c->delegate_controllers, &t);

                fprintf(f, "%sDelegateControllers: %s\n",
                        prefix,
                        strempty(t));
        }

        LIST_FOREACH(device_allow, a, c->device_allow)
                fprintf(f,
                        "%sDeviceAllow: %s %s%s%s\n",
                        prefix,
                        a->path,
                        a->r ? "r" : "", a->w ? "w" : "", a->m ? "m" : "");

        LIST_FOREACH(device_weights, iw, c->io_device_weights)
                fprintf(f,
                        "%sIODeviceWeight: %s %" PRIu64 "\n",
                        prefix,
                        iw->path,
                        iw->weight);

        LIST_FOREACH(device_latencies, l, c->io_device_latencies)
                fprintf(f,
                        "%sIODeviceLatencyTargetSec: %s %s\n",
                        prefix,
                        l->path,
                        FORMAT_TIMESPAN(l->target_usec, 1));

        LIST_FOREACH(device_limits, il, c->io_device_limits)
                for (CGroupIOLimitType type = 0; type < _CGROUP_IO_LIMIT_TYPE_MAX; type++)
                        if (il->limits[type] != cgroup_io_limit_defaults[type])
                                fprintf(f,
                                        "%s%s: %s %s\n",
                                        prefix,
                                        cgroup_io_limit_type_to_string(type),
                                        il->path,
                                        FORMAT_BYTES(il->limits[type]));

        LIST_FOREACH(device_weights, w, c->blockio_device_weights)
                fprintf(f,
                        "%sBlockIODeviceWeight: %s %" PRIu64,
                        prefix,
                        w->path,
                        w->weight);

        LIST_FOREACH(device_bandwidths, b, c->blockio_device_bandwidths) {
                if (b->rbps != CGROUP_LIMIT_MAX)
                        fprintf(f,
                                "%sBlockIOReadBandwidth: %s %s\n",
                                prefix,
                                b->path,
                                FORMAT_BYTES(b->rbps));
                if (b->wbps != CGROUP_LIMIT_MAX)
                        fprintf(f,
                                "%sBlockIOWriteBandwidth: %s %s\n",
                                prefix,
                                b->path,
                                FORMAT_BYTES(b->wbps));
        }

        SET_FOREACH(iaai, c->ip_address_allow) {
                _cleanup_free_ char *k = NULL;

                (void) in_addr_prefix_to_string(iaai->family, &iaai->address, iaai->prefixlen, &k);
                fprintf(f, "%sIPAddressAllow: %s\n", prefix, strnull(k));
        }

        SET_FOREACH(iaai, c->ip_address_deny) {
                _cleanup_free_ char *k = NULL;

                (void) in_addr_prefix_to_string(iaai->family, &iaai->address, iaai->prefixlen, &k);
                fprintf(f, "%sIPAddressDeny: %s\n", prefix, strnull(k));
        }

        STRV_FOREACH(path, c->ip_filters_ingress)
                fprintf(f, "%sIPIngressFilterPath: %s\n", prefix, *path);

        STRV_FOREACH(path, c->ip_filters_egress)
                fprintf(f, "%sIPEgressFilterPath: %s\n", prefix, *path);

        LIST_FOREACH(programs, p, c->bpf_foreign_programs)
                fprintf(f, "%sBPFProgram: %s:%s",
                        prefix, bpf_cgroup_attach_type_to_string(p->attach_type), p->bpffs_path);

        if (c->socket_bind_allow) {
                fprintf(f, "%sSocketBindAllow:", prefix);
                LIST_FOREACH(socket_bind_items, bi, c->socket_bind_allow)
                        cgroup_context_dump_socket_bind_item(bi, f);
                fputc('\n', f);
        }

        if (c->socket_bind_deny) {
                fprintf(f, "%sSocketBindDeny:", prefix);
                LIST_FOREACH(socket_bind_items, bi, c->socket_bind_deny)
                        cgroup_context_dump_socket_bind_item(bi, f);
                fputc('\n', f);
        }

        if (c->restrict_network_interfaces) {
                char *iface;
                SET_FOREACH(iface, c->restrict_network_interfaces)
                        fprintf(f, "%sRestrictNetworkInterfaces: %s\n", prefix, iface);
        }
}

void cgroup_context_dump_socket_bind_item(const CGroupSocketBindItem *item, FILE *f) {
        const char *family, *colon1, *protocol = "", *colon2 = "";

        family = strempty(af_to_ipv4_ipv6(item->address_family));
        colon1 = isempty(family) ? "" : ":";

        if (item->ip_protocol != 0) {
                protocol = ip_protocol_to_tcp_udp(item->ip_protocol);
                colon2 = ":";
        }

        if (item->nr_ports == 0)
                fprintf(f, " %s%s%s%sany", family, colon1, protocol, colon2);
        else if (item->nr_ports == 1)
                fprintf(f, " %s%s%s%s%" PRIu16, family, colon1, protocol, colon2, item->port_min);
        else {
                uint16_t port_max = item->port_min + item->nr_ports - 1;
                fprintf(f, " %s%s%s%s%" PRIu16 "-%" PRIu16, family, colon1, protocol, colon2,
                        item->port_min, port_max);
        }
}

int cgroup_add_device_allow(CGroupContext *c, const char *dev, const char *mode) {
        _cleanup_free_ CGroupDeviceAllow *a = NULL;
        _cleanup_free_ char *d = NULL;

        assert(c);
        assert(dev);
        assert(isempty(mode) || in_charset(mode, "rwm"));

        a = new(CGroupDeviceAllow, 1);
        if (!a)
                return -ENOMEM;

        d = strdup(dev);
        if (!d)
                return -ENOMEM;

        *a = (CGroupDeviceAllow) {
                .path = TAKE_PTR(d),
                .r = isempty(mode) || strchr(mode, 'r'),
                .w = isempty(mode) || strchr(mode, 'w'),
                .m = isempty(mode) || strchr(mode, 'm'),
        };

        LIST_PREPEND(device_allow, c->device_allow, a);
        TAKE_PTR(a);

        return 0;
}

int cgroup_add_bpf_foreign_program(CGroupContext *c, uint32_t attach_type, const char *bpffs_path) {
        CGroupBPFForeignProgram *p;
        _cleanup_free_ char *d = NULL;

        assert(c);
        assert(bpffs_path);

        if (!path_is_normalized(bpffs_path) || !path_is_absolute(bpffs_path))
                return log_error_errno(SYNTHETIC_ERRNO(EINVAL), "Path is not normalized: %m");

        d = strdup(bpffs_path);
        if (!d)
                return log_oom();

        p = new(CGroupBPFForeignProgram, 1);
        if (!p)
                return log_oom();

        *p = (CGroupBPFForeignProgram) {
                .attach_type = attach_type,
                .bpffs_path = TAKE_PTR(d),
        };

        LIST_PREPEND(programs, c->bpf_foreign_programs, TAKE_PTR(p));

        return 0;
}

#define UNIT_DEFINE_ANCESTOR_MEMORY_LOOKUP(entry)                       \
        uint64_t unit_get_ancestor_##entry(Unit *u) {                   \
                CGroupContext *c;                                       \
                                                                        \
                /* 1. Is entry set in this unit? If so, use that.       \
                 * 2. Is the default for this entry set in any          \
                 *    ancestor? If so, use that.                        \
                 * 3. Otherwise, return CGROUP_LIMIT_MIN. */            \
                                                                        \
                assert(u);                                              \
                                                                        \
                c = unit_get_cgroup_context(u);                         \
                if (c && c->entry##_set)                                \
                        return c->entry;                                \
                                                                        \
                while ((u = UNIT_GET_SLICE(u))) {                       \
                        c = unit_get_cgroup_context(u);                 \
                        if (c && c->default_##entry##_set)              \
                                return c->default_##entry;              \
                }                                                       \
                                                                        \
                /* We've reached the root, but nobody had default for   \
                 * this entry set, so set it to the kernel default. */  \
                return CGROUP_LIMIT_MIN;                                \
}

UNIT_DEFINE_ANCESTOR_MEMORY_LOOKUP(memory_low);
UNIT_DEFINE_ANCESTOR_MEMORY_LOOKUP(memory_min);

static void unit_set_xattr_graceful(Unit *u, const char *cgroup_path, const char *name, const void *data, size_t size) {
        int r;

        assert(u);
        assert(name);

        if (!cgroup_path) {
                if (!u->cgroup_path)
                        return;

                cgroup_path = u->cgroup_path;
        }

        r = cg_set_xattr(SYSTEMD_CGROUP_CONTROLLER, cgroup_path, name, data, size, 0);
        if (r < 0)
                log_unit_debug_errno(u, r, "Failed to set '%s' xattr on control group %s, ignoring: %m", name, empty_to_root(cgroup_path));
}

static void unit_remove_xattr_graceful(Unit *u, const char *cgroup_path, const char *name) {
        int r;

        assert(u);
        assert(name);

        if (!cgroup_path) {
                if (!u->cgroup_path)
                        return;

                cgroup_path = u->cgroup_path;
        }

        r = cg_remove_xattr(SYSTEMD_CGROUP_CONTROLLER, cgroup_path, name);
        if (r < 0 && r != -ENODATA)
                log_unit_debug_errno(u, r, "Failed to remove '%s' xattr flag on control group %s, ignoring: %m", name, empty_to_root(cgroup_path));
}

void cgroup_oomd_xattr_apply(Unit *u, const char *cgroup_path) {
        CGroupContext *c;

        assert(u);

        c = unit_get_cgroup_context(u);
        if (!c)
                return;

        if (c->moom_preference == MANAGED_OOM_PREFERENCE_OMIT)
                unit_set_xattr_graceful(u, cgroup_path, "user.oomd_omit", "1", 1);

        if (c->moom_preference == MANAGED_OOM_PREFERENCE_AVOID)
                unit_set_xattr_graceful(u, cgroup_path, "user.oomd_avoid", "1", 1);

        if (c->moom_preference != MANAGED_OOM_PREFERENCE_AVOID)
                unit_remove_xattr_graceful(u, cgroup_path, "user.oomd_avoid");

        if (c->moom_preference != MANAGED_OOM_PREFERENCE_OMIT)
                unit_remove_xattr_graceful(u, cgroup_path, "user.oomd_omit");
}

static void cgroup_xattr_apply(Unit *u) {
        bool b;

        assert(u);

        if (!MANAGER_IS_SYSTEM(u->manager))
                return;

        b = !sd_id128_is_null(u->invocation_id);
        FOREACH_STRING(xn, "trusted.invocation_id", "user.invocation_id") {
                if (b)
                        unit_set_xattr_graceful(u, NULL, xn, SD_ID128_TO_STRING(u->invocation_id), 32);
                else
                        unit_remove_xattr_graceful(u, NULL, xn);
        }

        /* Indicate on the cgroup whether delegation is on, via an xattr. This is best-effort, as old kernels
         * didn't support xattrs on cgroups at all. Later they got support for setting 'trusted.*' xattrs,
         * and even later 'user.*' xattrs. We started setting this field when 'trusted.*' was added, and
         * given this is now pretty much API, let's continue to support that. But also set 'user.*' as well,
         * since it is readable by any user, not just CAP_SYS_ADMIN. This hence comes with slightly weaker
         * security (as users who got delegated cgroups could turn it off if they like), but this shouldn't
         * be a big problem given this communicates delegation state to clients, but the manager never reads
         * it. */
        b = unit_cgroup_delegate(u);
        FOREACH_STRING(xn, "trusted.delegate", "user.delegate") {
                if (b)
                        unit_set_xattr_graceful(u, NULL, xn, "1", 1);
                else
                        unit_remove_xattr_graceful(u, NULL, xn);
        }

        cgroup_oomd_xattr_apply(u, u->cgroup_path);
}

static int lookup_block_device(const char *p, dev_t *ret) {
        dev_t rdev, dev = 0;
        mode_t mode;
        int r;

        assert(p);
        assert(ret);

        r = device_path_parse_major_minor(p, &mode, &rdev);
        if (r == -ENODEV) { /* not a parsable device node, need to go to disk */
                struct stat st;

                if (stat(p, &st) < 0)
                        return log_warning_errno(errno, "Couldn't stat device '%s': %m", p);

                mode = st.st_mode;
                rdev = st.st_rdev;
                dev = st.st_dev;
        } else if (r < 0)
                return log_warning_errno(r, "Failed to parse major/minor from path '%s': %m", p);

        if (S_ISCHR(mode))
                return log_warning_errno(SYNTHETIC_ERRNO(ENOTBLK),
                                         "Device node '%s' is a character device, but block device needed.", p);
        if (S_ISBLK(mode))
                *ret = rdev;
        else if (major(dev) != 0)
                *ret = dev; /* If this is not a device node then use the block device this file is stored on */
        else {
                /* If this is btrfs, getting the backing block device is a bit harder */
                r = btrfs_get_block_device(p, ret);
                if (r == -ENOTTY)
                        return log_warning_errno(SYNTHETIC_ERRNO(ENODEV),
                                                 "'%s' is not a block device node, and file system block device cannot be determined or is not local.", p);
                if (r < 0)
                        return log_warning_errno(r, "Failed to determine block device backing btrfs file system '%s': %m", p);
        }

        /* If this is a LUKS/DM device, recursively try to get the originating block device */
        while (block_get_originating(*ret, ret) > 0);

        /* If this is a partition, try to get the originating block device */
        (void) block_get_whole_disk(*ret, ret);
        return 0;
}

static bool cgroup_context_has_cpu_weight(CGroupContext *c) {
        return c->cpu_weight != CGROUP_WEIGHT_INVALID ||
                c->startup_cpu_weight != CGROUP_WEIGHT_INVALID;
}

static bool cgroup_context_has_cpu_shares(CGroupContext *c) {
        return c->cpu_shares != CGROUP_CPU_SHARES_INVALID ||
                c->startup_cpu_shares != CGROUP_CPU_SHARES_INVALID;
}

static bool cgroup_context_has_allowed_cpus(CGroupContext *c) {
        return c->cpuset_cpus.set || c->startup_cpuset_cpus.set;
}

static bool cgroup_context_has_allowed_mems(CGroupContext *c) {
        return c->cpuset_mems.set || c->startup_cpuset_mems.set;
}

static uint64_t cgroup_context_cpu_weight(CGroupContext *c, ManagerState state) {
        if (IN_SET(state, MANAGER_STARTING, MANAGER_INITIALIZING, MANAGER_STOPPING) &&
            c->startup_cpu_weight != CGROUP_WEIGHT_INVALID)
                return c->startup_cpu_weight;
        else if (c->cpu_weight != CGROUP_WEIGHT_INVALID)
                return c->cpu_weight;
        else
                return CGROUP_WEIGHT_DEFAULT;
}

static uint64_t cgroup_context_cpu_shares(CGroupContext *c, ManagerState state) {
        if (IN_SET(state, MANAGER_STARTING, MANAGER_INITIALIZING, MANAGER_STOPPING) &&
            c->startup_cpu_shares != CGROUP_CPU_SHARES_INVALID)
                return c->startup_cpu_shares;
        else if (c->cpu_shares != CGROUP_CPU_SHARES_INVALID)
                return c->cpu_shares;
        else
                return CGROUP_CPU_SHARES_DEFAULT;
}

static CPUSet *cgroup_context_allowed_cpus(CGroupContext *c, ManagerState state) {
        if (IN_SET(state, MANAGER_STARTING, MANAGER_INITIALIZING, MANAGER_STOPPING) &&
            c->startup_cpuset_cpus.set)
                return &c->startup_cpuset_cpus;
        else
                return &c->cpuset_cpus;
}

static CPUSet *cgroup_context_allowed_mems(CGroupContext *c, ManagerState state) {
        if (IN_SET(state, MANAGER_STARTING, MANAGER_INITIALIZING, MANAGER_STOPPING) &&
            c->startup_cpuset_mems.set)
                return &c->startup_cpuset_mems;
        else
                return &c->cpuset_mems;
}

usec_t cgroup_cpu_adjust_period(usec_t period, usec_t quota, usec_t resolution, usec_t max_period) {
        /* kernel uses a minimum resolution of 1ms, so both period and (quota * period)
         * need to be higher than that boundary. quota is specified in USecPerSec.
         * Additionally, period must be at most max_period. */
        assert(quota > 0);

        return MIN(MAX3(period, resolution, resolution * USEC_PER_SEC / quota), max_period);
}

static usec_t cgroup_cpu_adjust_period_and_log(Unit *u, usec_t period, usec_t quota) {
        usec_t new_period;

        if (quota == USEC_INFINITY)
                /* Always use default period for infinity quota. */
                return CGROUP_CPU_QUOTA_DEFAULT_PERIOD_USEC;

        if (period == USEC_INFINITY)
                /* Default period was requested. */
                period = CGROUP_CPU_QUOTA_DEFAULT_PERIOD_USEC;

        /* Clamp to interval [1ms, 1s] */
        new_period = cgroup_cpu_adjust_period(period, quota, USEC_PER_MSEC, USEC_PER_SEC);

        if (new_period != period) {
                log_unit_full(u, u->warned_clamping_cpu_quota_period ? LOG_DEBUG : LOG_WARNING,
                              "Clamping CPU interval for cpu.max: period is now %s",
                              FORMAT_TIMESPAN(new_period, 1));
                u->warned_clamping_cpu_quota_period = true;
        }

        return new_period;
}

static void cgroup_apply_unified_cpu_weight(Unit *u, uint64_t weight) {
        char buf[DECIMAL_STR_MAX(uint64_t) + 2];

        xsprintf(buf, "%" PRIu64 "\n", weight);
        (void) set_attribute_and_warn(u, "cpu", "cpu.weight", buf);
}

static void cgroup_apply_unified_cpu_quota(Unit *u, usec_t quota, usec_t period) {
        char buf[(DECIMAL_STR_MAX(usec_t) + 1) * 2 + 1];

        period = cgroup_cpu_adjust_period_and_log(u, period, quota);
        if (quota != USEC_INFINITY)
                xsprintf(buf, USEC_FMT " " USEC_FMT "\n",
                         MAX(quota * period / USEC_PER_SEC, USEC_PER_MSEC), period);
        else
                xsprintf(buf, "max " USEC_FMT "\n", period);
        (void) set_attribute_and_warn(u, "cpu", "cpu.max", buf);
}

static void cgroup_apply_legacy_cpu_shares(Unit *u, uint64_t shares) {
        char buf[DECIMAL_STR_MAX(uint64_t) + 2];

        xsprintf(buf, "%" PRIu64 "\n", shares);
        (void) set_attribute_and_warn(u, "cpu", "cpu.shares", buf);
}

static void cgroup_apply_legacy_cpu_quota(Unit *u, usec_t quota, usec_t period) {
        char buf[DECIMAL_STR_MAX(usec_t) + 2];

        period = cgroup_cpu_adjust_period_and_log(u, period, quota);

        xsprintf(buf, USEC_FMT "\n", period);
        (void) set_attribute_and_warn(u, "cpu", "cpu.cfs_period_us", buf);

        if (quota != USEC_INFINITY) {
                xsprintf(buf, USEC_FMT "\n", MAX(quota * period / USEC_PER_SEC, USEC_PER_MSEC));
                (void) set_attribute_and_warn(u, "cpu", "cpu.cfs_quota_us", buf);
        } else
                (void) set_attribute_and_warn(u, "cpu", "cpu.cfs_quota_us", "-1\n");
}

static uint64_t cgroup_cpu_shares_to_weight(uint64_t shares) {
        return CLAMP(shares * CGROUP_WEIGHT_DEFAULT / CGROUP_CPU_SHARES_DEFAULT,
                     CGROUP_WEIGHT_MIN, CGROUP_WEIGHT_MAX);
}

static uint64_t cgroup_cpu_weight_to_shares(uint64_t weight) {
        return CLAMP(weight * CGROUP_CPU_SHARES_DEFAULT / CGROUP_WEIGHT_DEFAULT,
                     CGROUP_CPU_SHARES_MIN, CGROUP_CPU_SHARES_MAX);
}

static void cgroup_apply_unified_cpuset(Unit *u, const CPUSet *cpus, const char *name) {
        _cleanup_free_ char *buf = NULL;

        buf = cpu_set_to_range_string(cpus);
        if (!buf) {
                log_oom();
                return;
        }

        (void) set_attribute_and_warn(u, "cpuset", name, buf);
}

static bool cgroup_context_has_io_config(CGroupContext *c) {
        return c->io_accounting ||
                c->io_weight != CGROUP_WEIGHT_INVALID ||
                c->startup_io_weight != CGROUP_WEIGHT_INVALID ||
                c->io_device_weights ||
                c->io_device_latencies ||
                c->io_device_limits;
}

static bool cgroup_context_has_blockio_config(CGroupContext *c) {
        return c->blockio_accounting ||
                c->blockio_weight != CGROUP_BLKIO_WEIGHT_INVALID ||
                c->startup_blockio_weight != CGROUP_BLKIO_WEIGHT_INVALID ||
                c->blockio_device_weights ||
                c->blockio_device_bandwidths;
}

static uint64_t cgroup_context_io_weight(CGroupContext *c, ManagerState state) {
        if (IN_SET(state, MANAGER_STARTING, MANAGER_INITIALIZING, MANAGER_STOPPING) &&
            c->startup_io_weight != CGROUP_WEIGHT_INVALID)
                return c->startup_io_weight;
        else if (c->io_weight != CGROUP_WEIGHT_INVALID)
                return c->io_weight;
        else
                return CGROUP_WEIGHT_DEFAULT;
}

static uint64_t cgroup_context_blkio_weight(CGroupContext *c, ManagerState state) {
        if (IN_SET(state, MANAGER_STARTING, MANAGER_INITIALIZING, MANAGER_STOPPING) &&
            c->startup_blockio_weight != CGROUP_BLKIO_WEIGHT_INVALID)
                return c->startup_blockio_weight;
        else if (c->blockio_weight != CGROUP_BLKIO_WEIGHT_INVALID)
                return c->blockio_weight;
        else
                return CGROUP_BLKIO_WEIGHT_DEFAULT;
}

static uint64_t cgroup_weight_blkio_to_io(uint64_t blkio_weight) {
        return CLAMP(blkio_weight * CGROUP_WEIGHT_DEFAULT / CGROUP_BLKIO_WEIGHT_DEFAULT,
                     CGROUP_WEIGHT_MIN, CGROUP_WEIGHT_MAX);
}

static uint64_t cgroup_weight_io_to_blkio(uint64_t io_weight) {
        return CLAMP(io_weight * CGROUP_BLKIO_WEIGHT_DEFAULT / CGROUP_WEIGHT_DEFAULT,
                     CGROUP_BLKIO_WEIGHT_MIN, CGROUP_BLKIO_WEIGHT_MAX);
}

static int set_bfq_weight(Unit *u, const char *controller, dev_t dev, uint64_t io_weight) {
        static const char * const prop_names[] = {
                "IOWeight",
                "BlockIOWeight",
                "IODeviceWeight",
                "BlockIODeviceWeight",
        };
        static bool warned = false;
        char buf[DECIMAL_STR_MAX(dev_t)*2+2+DECIMAL_STR_MAX(uint64_t)+STRLEN("\n")];
        const char *p;
        uint64_t bfq_weight;
        int r;

        /* FIXME: drop this function when distro kernels properly support BFQ through "io.weight"
         * See also: https://github.com/systemd/systemd/pull/13335 and
         * https://github.com/torvalds/linux/commit/65752aef0a407e1ef17ec78a7fc31ba4e0b360f9. */
        p = strjoina(controller, ".bfq.weight");
        /* Adjust to kernel range is 1..1000, the default is 100. */
        bfq_weight = BFQ_WEIGHT(io_weight);

        if (major(dev) > 0)
                xsprintf(buf, DEVNUM_FORMAT_STR " %" PRIu64 "\n", DEVNUM_FORMAT_VAL(dev), bfq_weight);
        else
                xsprintf(buf, "%" PRIu64 "\n", bfq_weight);

        r = cg_set_attribute(controller, u->cgroup_path, p, buf);

        /* FIXME: drop this when kernels prior
         * 795fe54c2a82 ("bfq: Add per-device weight") v5.4
         * are not interesting anymore. Old kernels will fail with EINVAL, while new kernels won't return
         * EINVAL on properly formatted input by us. Treat EINVAL accordingly. */
        if (r == -EINVAL && major(dev) > 0) {
               if (!warned) {
                        log_unit_warning(u, "Kernel version does not accept per-device setting in %s.", p);
                        warned = true;
               }
               r = -EOPNOTSUPP; /* mask as unconfigured device */
        } else if (r >= 0 && io_weight != bfq_weight)
                log_unit_debug(u, "%s=%" PRIu64 " scaled to %s=%" PRIu64,
                               prop_names[2*(major(dev) > 0) + streq(controller, "blkio")],
                               io_weight, p, bfq_weight);
        return r;
}

static void cgroup_apply_io_device_weight(Unit *u, const char *dev_path, uint64_t io_weight) {
        char buf[DECIMAL_STR_MAX(dev_t)*2+2+DECIMAL_STR_MAX(uint64_t)+1];
        dev_t dev;
        int r, r1, r2;

        if (lookup_block_device(dev_path, &dev) < 0)
                return;

        r1 = set_bfq_weight(u, "io", dev, io_weight);

        xsprintf(buf, DEVNUM_FORMAT_STR " %" PRIu64 "\n", DEVNUM_FORMAT_VAL(dev), io_weight);
        r2 = cg_set_attribute("io", u->cgroup_path, "io.weight", buf);

        /* Look at the configured device, when both fail, prefer io.weight errno. */
        r = r2 == -EOPNOTSUPP ? r1 : r2;

        if (r < 0)
                log_unit_full_errno(u, LOG_LEVEL_CGROUP_WRITE(r),
                                    r, "Failed to set 'io[.bfq].weight' attribute on '%s' to '%.*s': %m",
                                    empty_to_root(u->cgroup_path), (int) strcspn(buf, NEWLINE), buf);
}

static void cgroup_apply_blkio_device_weight(Unit *u, const char *dev_path, uint64_t blkio_weight) {
        char buf[DECIMAL_STR_MAX(dev_t)*2+2+DECIMAL_STR_MAX(uint64_t)+1];
        dev_t dev;
        int r;

        r = lookup_block_device(dev_path, &dev);
        if (r < 0)
                return;

        xsprintf(buf, DEVNUM_FORMAT_STR " %" PRIu64 "\n", DEVNUM_FORMAT_VAL(dev), blkio_weight);
        (void) set_attribute_and_warn(u, "blkio", "blkio.weight_device", buf);
}

static void cgroup_apply_io_device_latency(Unit *u, const char *dev_path, usec_t target) {
        char buf[DECIMAL_STR_MAX(dev_t)*2+2+7+DECIMAL_STR_MAX(uint64_t)+1];
        dev_t dev;
        int r;

        r = lookup_block_device(dev_path, &dev);
        if (r < 0)
                return;

        if (target != USEC_INFINITY)
                xsprintf(buf, DEVNUM_FORMAT_STR " target=%" PRIu64 "\n", DEVNUM_FORMAT_VAL(dev), target);
        else
                xsprintf(buf, DEVNUM_FORMAT_STR " target=max\n", DEVNUM_FORMAT_VAL(dev));

        (void) set_attribute_and_warn(u, "io", "io.latency", buf);
}

static void cgroup_apply_io_device_limit(Unit *u, const char *dev_path, uint64_t *limits) {
        char limit_bufs[_CGROUP_IO_LIMIT_TYPE_MAX][DECIMAL_STR_MAX(uint64_t)],
             buf[DECIMAL_STR_MAX(dev_t)*2+2+(6+DECIMAL_STR_MAX(uint64_t)+1)*4];
        dev_t dev;

        if (lookup_block_device(dev_path, &dev) < 0)
                return;

        for (CGroupIOLimitType type = 0; type < _CGROUP_IO_LIMIT_TYPE_MAX; type++)
                if (limits[type] != cgroup_io_limit_defaults[type])
                        xsprintf(limit_bufs[type], "%" PRIu64, limits[type]);
                else
                        xsprintf(limit_bufs[type], "%s", limits[type] == CGROUP_LIMIT_MAX ? "max" : "0");

        xsprintf(buf, DEVNUM_FORMAT_STR " rbps=%s wbps=%s riops=%s wiops=%s\n", DEVNUM_FORMAT_VAL(dev),
                 limit_bufs[CGROUP_IO_RBPS_MAX], limit_bufs[CGROUP_IO_WBPS_MAX],
                 limit_bufs[CGROUP_IO_RIOPS_MAX], limit_bufs[CGROUP_IO_WIOPS_MAX]);
        (void) set_attribute_and_warn(u, "io", "io.max", buf);
}

static void cgroup_apply_blkio_device_limit(Unit *u, const char *dev_path, uint64_t rbps, uint64_t wbps) {
        char buf[DECIMAL_STR_MAX(dev_t)*2+2+DECIMAL_STR_MAX(uint64_t)+1];
        dev_t dev;

        if (lookup_block_device(dev_path, &dev) < 0)
                return;

        sprintf(buf, DEVNUM_FORMAT_STR " %" PRIu64 "\n", DEVNUM_FORMAT_VAL(dev), rbps);
        (void) set_attribute_and_warn(u, "blkio", "blkio.throttle.read_bps_device", buf);

        sprintf(buf, DEVNUM_FORMAT_STR " %" PRIu64 "\n", DEVNUM_FORMAT_VAL(dev), wbps);
        (void) set_attribute_and_warn(u, "blkio", "blkio.throttle.write_bps_device", buf);
}

static bool unit_has_unified_memory_config(Unit *u) {
        CGroupContext *c;

        assert(u);

        assert_se(c = unit_get_cgroup_context(u));

        return unit_get_ancestor_memory_min(u) > 0 || unit_get_ancestor_memory_low(u) > 0 ||
               c->memory_high != CGROUP_LIMIT_MAX || c->memory_max != CGROUP_LIMIT_MAX ||
               c->memory_swap_max != CGROUP_LIMIT_MAX;
}

static void cgroup_apply_unified_memory_limit(Unit *u, const char *file, uint64_t v) {
        char buf[DECIMAL_STR_MAX(uint64_t) + 1] = "max\n";

        if (v != CGROUP_LIMIT_MAX)
                xsprintf(buf, "%" PRIu64 "\n", v);

        (void) set_attribute_and_warn(u, "memory", file, buf);
}

static void cgroup_apply_firewall(Unit *u) {
        assert(u);

        /* Best-effort: let's apply IP firewalling and/or accounting if that's enabled */

        if (bpf_firewall_compile(u) < 0)
                return;

        (void) bpf_firewall_load_custom(u);
        (void) bpf_firewall_install(u);
}

static void cgroup_apply_socket_bind(Unit *u) {
        assert(u);

        (void) bpf_socket_bind_install(u);
}

static void cgroup_apply_restrict_network_interfaces(Unit *u) {
        assert(u);

        (void) restrict_network_interfaces_install(u);
}

static int cgroup_apply_devices(Unit *u) {
        _cleanup_(bpf_program_freep) BPFProgram *prog = NULL;
        const char *path;
        CGroupContext *c;
        CGroupDevicePolicy policy;
        int r;

        assert_se(c = unit_get_cgroup_context(u));
        assert_se(path = u->cgroup_path);

        policy = c->device_policy;

        if (cg_all_unified() > 0) {
                r = bpf_devices_cgroup_init(&prog, policy, c->device_allow);
                if (r < 0)
                        return log_unit_warning_errno(u, r, "Failed to initialize device control bpf program: %m");

        } else {
                /* Changing the devices list of a populated cgroup might result in EINVAL, hence ignore
                 * EINVAL here. */

                if (c->device_allow || policy != CGROUP_DEVICE_POLICY_AUTO)
                        r = cg_set_attribute("devices", path, "devices.deny", "a");
                else
                        r = cg_set_attribute("devices", path, "devices.allow", "a");
                if (r < 0)
                        log_unit_full_errno(u, IN_SET(r, -ENOENT, -EROFS, -EINVAL, -EACCES, -EPERM) ? LOG_DEBUG : LOG_WARNING, r,
                                            "Failed to reset devices.allow/devices.deny: %m");
        }

        bool allow_list_static = policy == CGROUP_DEVICE_POLICY_CLOSED ||
                (policy == CGROUP_DEVICE_POLICY_AUTO && c->device_allow);
        if (allow_list_static)
                (void) bpf_devices_allow_list_static(prog, path);

        bool any = allow_list_static;
        LIST_FOREACH(device_allow, a, c->device_allow) {
                char acc[4], *val;
                unsigned k = 0;

                if (a->r)
                        acc[k++] = 'r';
                if (a->w)
                        acc[k++] = 'w';
                if (a->m)
                        acc[k++] = 'm';
                if (k == 0)
                        continue;
                acc[k++] = 0;

                if (path_startswith(a->path, "/dev/"))
                        r = bpf_devices_allow_list_device(prog, path, a->path, acc);
                else if ((val = startswith(a->path, "block-")))
                        r = bpf_devices_allow_list_major(prog, path, val, 'b', acc);
                else if ((val = startswith(a->path, "char-")))
                        r = bpf_devices_allow_list_major(prog, path, val, 'c', acc);
                else {
                        log_unit_debug(u, "Ignoring device '%s' while writing cgroup attribute.", a->path);
                        continue;
                }

                if (r >= 0)
                        any = true;
        }

        if (prog && !any) {
                log_unit_warning_errno(u, SYNTHETIC_ERRNO(ENODEV), "No devices matched by device filter.");

                /* The kernel verifier would reject a program we would build with the normal intro and outro
                   but no allow-listing rules (outro would contain an unreachable instruction for successful
                   return). */
                policy = CGROUP_DEVICE_POLICY_STRICT;
        }

        r = bpf_devices_apply_policy(&prog, policy, any, path, &u->bpf_device_control_installed);
        if (r < 0) {
                static bool warned = false;

                log_full_errno(warned ? LOG_DEBUG : LOG_WARNING, r,
                               "Unit %s configures device ACL, but the local system doesn't seem to support the BPF-based device controller.\n"
                               "Proceeding WITHOUT applying ACL (all devices will be accessible)!\n"
                               "(This warning is only shown for the first loaded unit using device ACL.)", u->id);

                warned = true;
        }
        return r;
}

<<<<<<< HEAD
/* Convert the normal io.weight value to io.bfq.weight */
#define BFQ_WEIGHT(weight) \
        (weight <= CGROUP_WEIGHT_DEFAULT ? \
         CGROUP_BFQ_WEIGHT_DEFAULT - (CGROUP_WEIGHT_DEFAULT - weight) * (CGROUP_BFQ_WEIGHT_DEFAULT - CGROUP_BFQ_WEIGHT_MIN) / (CGROUP_WEIGHT_DEFAULT - CGROUP_WEIGHT_MIN) : \
         CGROUP_BFQ_WEIGHT_DEFAULT + (weight - CGROUP_WEIGHT_DEFAULT) * (CGROUP_BFQ_WEIGHT_MAX - CGROUP_BFQ_WEIGHT_DEFAULT) / (CGROUP_WEIGHT_MAX - CGROUP_WEIGHT_DEFAULT))

assert_cc(BFQ_WEIGHT(1) == 1);
assert_cc(BFQ_WEIGHT(50) == 50);
assert_cc(BFQ_WEIGHT(100) == 100);
assert_cc(BFQ_WEIGHT(500) == 136);
assert_cc(BFQ_WEIGHT(5000) == 545);
assert_cc(BFQ_WEIGHT(10000) == 1000);

static void set_io_weight(Unit *u, uint64_t weight) {
        char buf[STRLEN("default \n")+DECIMAL_STR_MAX(uint64_t)];

        assert(u);

        /* FIXME: drop this when distro kernels properly support BFQ through "io.weight"
         * See also: https://github.com/systemd/systemd/pull/13335 and
         * https://github.com/torvalds/linux/commit/65752aef0a407e1ef17ec78a7fc31ba4e0b360f9.
         * The range is 1..1000 apparently, and the default is 100. */
        xsprintf(buf, "%" PRIu64 "\n", BFQ_WEIGHT(weight));
        (void) set_attribute_and_warn(u, "io", "io.bfq.weight", buf);

        xsprintf(buf, "default %" PRIu64 "\n", weight);
        (void) set_attribute_and_warn(u, "io", "io.weight", buf);
}

=======
static void set_io_weight(Unit *u, uint64_t weight) {
        char buf[STRLEN("default \n")+DECIMAL_STR_MAX(uint64_t)];

        assert(u);

        (void) set_bfq_weight(u, "io", makedev(0, 0), weight);

        xsprintf(buf, "default %" PRIu64 "\n", weight);
        (void) set_attribute_and_warn(u, "io", "io.weight", buf);
}

>>>>>>> 04025fa6
static void set_blkio_weight(Unit *u, uint64_t weight) {
        char buf[STRLEN("\n")+DECIMAL_STR_MAX(uint64_t)];

        assert(u);

<<<<<<< HEAD
        /* FIXME: see comment in set_io_weight(). */
        xsprintf(buf, "%" PRIu64 "\n", BFQ_WEIGHT(weight));
        (void) set_attribute_and_warn(u, "blkio", "blkio.bfq.weight", buf);
=======
        (void) set_bfq_weight(u, "blkio", makedev(0, 0), weight);
>>>>>>> 04025fa6

        xsprintf(buf, "%" PRIu64 "\n", weight);
        (void) set_attribute_and_warn(u, "blkio", "blkio.weight", buf);
}

static void cgroup_apply_bpf_foreign_program(Unit *u) {
        assert(u);

        (void) bpf_foreign_install(u);
}

static void cgroup_context_apply(
                Unit *u,
                CGroupMask apply_mask,
                ManagerState state) {

        const char *path;
        CGroupContext *c;
        bool is_host_root, is_local_root;
        int r;

        assert(u);

        /* Nothing to do? Exit early! */
        if (apply_mask == 0)
                return;

        /* Some cgroup attributes are not supported on the host root cgroup, hence silently ignore them here. And other
         * attributes should only be managed for cgroups further down the tree. */
        is_local_root = unit_has_name(u, SPECIAL_ROOT_SLICE);
        is_host_root = unit_has_host_root_cgroup(u);

        assert_se(c = unit_get_cgroup_context(u));
        assert_se(path = u->cgroup_path);

        if (is_local_root) /* Make sure we don't try to display messages with an empty path. */
                path = "/";

        /* We generally ignore errors caused by read-only mounted cgroup trees (assuming we are running in a container
         * then), and missing cgroups, i.e. EROFS and ENOENT. */

        /* In fully unified mode these attributes don't exist on the host cgroup root. On legacy the weights exist, but
         * setting the weight makes very little sense on the host root cgroup, as there are no other cgroups at this
         * level. The quota exists there too, but any attempt to write to it is refused with EINVAL. Inside of
         * containers we want to leave control of these to the container manager (and if cgroup v2 delegation is used
         * we couldn't even write to them if we wanted to). */
        if ((apply_mask & CGROUP_MASK_CPU) && !is_local_root) {

                if (cg_all_unified() > 0) {
                        uint64_t weight;

                        if (cgroup_context_has_cpu_weight(c))
                                weight = cgroup_context_cpu_weight(c, state);
                        else if (cgroup_context_has_cpu_shares(c)) {
                                uint64_t shares;

                                shares = cgroup_context_cpu_shares(c, state);
                                weight = cgroup_cpu_shares_to_weight(shares);

                                log_cgroup_compat(u, "Applying [Startup]CPUShares=%" PRIu64 " as [Startup]CPUWeight=%" PRIu64 " on %s",
                                                  shares, weight, path);
                        } else
                                weight = CGROUP_WEIGHT_DEFAULT;

                        cgroup_apply_unified_cpu_weight(u, weight);
                        cgroup_apply_unified_cpu_quota(u, c->cpu_quota_per_sec_usec, c->cpu_quota_period_usec);

                } else {
                        uint64_t shares;

                        if (cgroup_context_has_cpu_weight(c)) {
                                uint64_t weight;

                                weight = cgroup_context_cpu_weight(c, state);
                                shares = cgroup_cpu_weight_to_shares(weight);

                                log_cgroup_compat(u, "Applying [Startup]CPUWeight=%" PRIu64 " as [Startup]CPUShares=%" PRIu64 " on %s",
                                                  weight, shares, path);
                        } else if (cgroup_context_has_cpu_shares(c))
                                shares = cgroup_context_cpu_shares(c, state);
                        else
                                shares = CGROUP_CPU_SHARES_DEFAULT;

                        cgroup_apply_legacy_cpu_shares(u, shares);
                        cgroup_apply_legacy_cpu_quota(u, c->cpu_quota_per_sec_usec, c->cpu_quota_period_usec);
                }
        }

        if ((apply_mask & CGROUP_MASK_CPUSET) && !is_local_root) {
                cgroup_apply_unified_cpuset(u, cgroup_context_allowed_cpus(c, state), "cpuset.cpus");
                cgroup_apply_unified_cpuset(u, cgroup_context_allowed_mems(c, state), "cpuset.mems");
        }

        /* The 'io' controller attributes are not exported on the host's root cgroup (being a pure cgroup v2
         * controller), and in case of containers we want to leave control of these attributes to the container manager
         * (and we couldn't access that stuff anyway, even if we tried if proper delegation is used). */
        if ((apply_mask & CGROUP_MASK_IO) && !is_local_root) {
                bool has_io, has_blockio;
                uint64_t weight;

                has_io = cgroup_context_has_io_config(c);
                has_blockio = cgroup_context_has_blockio_config(c);

                if (has_io)
                        weight = cgroup_context_io_weight(c, state);
                else if (has_blockio) {
                        uint64_t blkio_weight;

                        blkio_weight = cgroup_context_blkio_weight(c, state);
                        weight = cgroup_weight_blkio_to_io(blkio_weight);

                        log_cgroup_compat(u, "Applying [Startup]BlockIOWeight=%" PRIu64 " as [Startup]IOWeight=%" PRIu64,
                                          blkio_weight, weight);
                } else
                        weight = CGROUP_WEIGHT_DEFAULT;

                set_io_weight(u, weight);

                if (has_io) {
                        LIST_FOREACH(device_weights, w, c->io_device_weights)
                                cgroup_apply_io_device_weight(u, w->path, w->weight);

                        LIST_FOREACH(device_limits, limit, c->io_device_limits)
                                cgroup_apply_io_device_limit(u, limit->path, limit->limits);

                        LIST_FOREACH(device_latencies, latency, c->io_device_latencies)
                                cgroup_apply_io_device_latency(u, latency->path, latency->target_usec);

                } else if (has_blockio) {
                        LIST_FOREACH(device_weights, w, c->blockio_device_weights) {
                                weight = cgroup_weight_blkio_to_io(w->weight);

                                log_cgroup_compat(u, "Applying BlockIODeviceWeight=%" PRIu64 " as IODeviceWeight=%" PRIu64 " for %s",
                                                  w->weight, weight, w->path);

                                cgroup_apply_io_device_weight(u, w->path, weight);
                        }

                        LIST_FOREACH(device_bandwidths, b, c->blockio_device_bandwidths) {
                                uint64_t limits[_CGROUP_IO_LIMIT_TYPE_MAX];

                                for (CGroupIOLimitType type = 0; type < _CGROUP_IO_LIMIT_TYPE_MAX; type++)
                                        limits[type] = cgroup_io_limit_defaults[type];

                                limits[CGROUP_IO_RBPS_MAX] = b->rbps;
                                limits[CGROUP_IO_WBPS_MAX] = b->wbps;

                                log_cgroup_compat(u, "Applying BlockIO{Read|Write}Bandwidth=%" PRIu64 " %" PRIu64 " as IO{Read|Write}BandwidthMax= for %s",
                                                  b->rbps, b->wbps, b->path);

                                cgroup_apply_io_device_limit(u, b->path, limits);
                        }
                }
        }

        if (apply_mask & CGROUP_MASK_BLKIO) {
                bool has_io, has_blockio;

                has_io = cgroup_context_has_io_config(c);
                has_blockio = cgroup_context_has_blockio_config(c);

                /* Applying a 'weight' never makes sense for the host root cgroup, and for containers this should be
                 * left to our container manager, too. */
                if (!is_local_root) {
                        uint64_t weight;

                        if (has_io) {
                                uint64_t io_weight;

                                io_weight = cgroup_context_io_weight(c, state);
                                weight = cgroup_weight_io_to_blkio(cgroup_context_io_weight(c, state));

                                log_cgroup_compat(u, "Applying [Startup]IOWeight=%" PRIu64 " as [Startup]BlockIOWeight=%" PRIu64,
                                                  io_weight, weight);
                        } else if (has_blockio)
                                weight = cgroup_context_blkio_weight(c, state);
                        else
                                weight = CGROUP_BLKIO_WEIGHT_DEFAULT;

                        set_blkio_weight(u, weight);
<<<<<<< HEAD

                        if (has_io) {
                                CGroupIODeviceWeight *w;
=======
>>>>>>> 04025fa6

                        if (has_io)
                                LIST_FOREACH(device_weights, w, c->io_device_weights) {
                                        weight = cgroup_weight_io_to_blkio(w->weight);

                                        log_cgroup_compat(u, "Applying IODeviceWeight=%" PRIu64 " as BlockIODeviceWeight=%" PRIu64 " for %s",
                                                          w->weight, weight, w->path);

                                        cgroup_apply_blkio_device_weight(u, w->path, weight);
                                }
                        else if (has_blockio)
                                LIST_FOREACH(device_weights, w, c->blockio_device_weights)
                                        cgroup_apply_blkio_device_weight(u, w->path, w->weight);
                }

                /* The bandwidth limits are something that make sense to be applied to the host's root but not container
                 * roots, as there we want the container manager to handle it */
                if (is_host_root || !is_local_root) {
                        if (has_io)
                                LIST_FOREACH(device_limits, l, c->io_device_limits) {
                                        log_cgroup_compat(u, "Applying IO{Read|Write}Bandwidth=%" PRIu64 " %" PRIu64 " as BlockIO{Read|Write}BandwidthMax= for %s",
                                                          l->limits[CGROUP_IO_RBPS_MAX], l->limits[CGROUP_IO_WBPS_MAX], l->path);

                                        cgroup_apply_blkio_device_limit(u, l->path, l->limits[CGROUP_IO_RBPS_MAX], l->limits[CGROUP_IO_WBPS_MAX]);
                                }
                        else if (has_blockio)
                                LIST_FOREACH(device_bandwidths, b, c->blockio_device_bandwidths)
                                        cgroup_apply_blkio_device_limit(u, b->path, b->rbps, b->wbps);
                }
        }

        /* In unified mode 'memory' attributes do not exist on the root cgroup. In legacy mode 'memory.limit_in_bytes'
         * exists on the root cgroup, but any writes to it are refused with EINVAL. And if we run in a container we
         * want to leave control to the container manager (and if proper cgroup v2 delegation is used we couldn't even
         * write to this if we wanted to.) */
        if ((apply_mask & CGROUP_MASK_MEMORY) && !is_local_root) {

                if (cg_all_unified() > 0) {
                        uint64_t max, swap_max = CGROUP_LIMIT_MAX;

                        if (unit_has_unified_memory_config(u)) {
                                max = c->memory_max;
                                swap_max = c->memory_swap_max;
                        } else {
                                max = c->memory_limit;

                                if (max != CGROUP_LIMIT_MAX)
                                        log_cgroup_compat(u, "Applying MemoryLimit=%" PRIu64 " as MemoryMax=", max);
                        }

                        cgroup_apply_unified_memory_limit(u, "memory.min", unit_get_ancestor_memory_min(u));
                        cgroup_apply_unified_memory_limit(u, "memory.low", unit_get_ancestor_memory_low(u));
                        cgroup_apply_unified_memory_limit(u, "memory.high", c->memory_high);
                        cgroup_apply_unified_memory_limit(u, "memory.max", max);
                        cgroup_apply_unified_memory_limit(u, "memory.swap.max", swap_max);

                        (void) set_attribute_and_warn(u, "memory", "memory.oom.group", one_zero(c->memory_oom_group));

                } else {
                        char buf[DECIMAL_STR_MAX(uint64_t) + 1];
                        uint64_t val;

                        if (unit_has_unified_memory_config(u)) {
                                val = c->memory_max;
                                log_cgroup_compat(u, "Applying MemoryMax=%" PRIi64 " as MemoryLimit=", val);
                        } else
                                val = c->memory_limit;

                        if (val == CGROUP_LIMIT_MAX)
                                strncpy(buf, "-1\n", sizeof(buf));
                        else
                                xsprintf(buf, "%" PRIu64 "\n", val);

                        (void) set_attribute_and_warn(u, "memory", "memory.limit_in_bytes", buf);
                }
        }

        /* On cgroup v2 we can apply BPF everywhere. On cgroup v1 we apply it everywhere except for the root of
         * containers, where we leave this to the manager */
        if ((apply_mask & (CGROUP_MASK_DEVICES | CGROUP_MASK_BPF_DEVICES)) &&
            (is_host_root || cg_all_unified() > 0 || !is_local_root))
                (void) cgroup_apply_devices(u);

        if (apply_mask & CGROUP_MASK_PIDS) {

                if (is_host_root) {
                        /* So, the "pids" controller does not expose anything on the root cgroup, in order not to
                         * replicate knobs exposed elsewhere needlessly. We abstract this away here however, and when
                         * the knobs of the root cgroup are modified propagate this to the relevant sysctls. There's a
                         * non-obvious asymmetry however: unlike the cgroup properties we don't really want to take
                         * exclusive ownership of the sysctls, but we still want to honour things if the user sets
                         * limits. Hence we employ sort of a one-way strategy: when the user sets a bounded limit
                         * through us it counts. When the user afterwards unsets it again (i.e. sets it to unbounded)
                         * it also counts. But if the user never set a limit through us (i.e. we are the default of
                         * "unbounded") we leave things unmodified. For this we manage a global boolean that we turn on
                         * the first time we set a limit. Note that this boolean is flushed out on manager reload,
                         * which is desirable so that there's an official way to release control of the sysctl from
                         * systemd: set the limit to unbounded and reload. */

                        if (tasks_max_isset(&c->tasks_max)) {
                                u->manager->sysctl_pid_max_changed = true;
                                r = procfs_tasks_set_limit(tasks_max_resolve(&c->tasks_max));
                        } else if (u->manager->sysctl_pid_max_changed)
                                r = procfs_tasks_set_limit(TASKS_MAX);
                        else
                                r = 0;
                        if (r < 0)
                                log_unit_full_errno(u, LOG_LEVEL_CGROUP_WRITE(r), r,
                                                    "Failed to write to tasks limit sysctls: %m");
                }

                /* The attribute itself is not available on the host root cgroup, and in the container case we want to
                 * leave it for the container manager. */
                if (!is_local_root) {
                        if (tasks_max_isset(&c->tasks_max)) {
                                char buf[DECIMAL_STR_MAX(uint64_t) + 1];

                                xsprintf(buf, "%" PRIu64 "\n", tasks_max_resolve(&c->tasks_max));
                                (void) set_attribute_and_warn(u, "pids", "pids.max", buf);
                        } else
                                (void) set_attribute_and_warn(u, "pids", "pids.max", "max\n");
                }
        }

        if (apply_mask & CGROUP_MASK_BPF_FIREWALL)
                cgroup_apply_firewall(u);

        if (apply_mask & CGROUP_MASK_BPF_FOREIGN)
                cgroup_apply_bpf_foreign_program(u);

        if (apply_mask & CGROUP_MASK_BPF_SOCKET_BIND)
                cgroup_apply_socket_bind(u);

        if (apply_mask & CGROUP_MASK_BPF_RESTRICT_NETWORK_INTERFACES)
                cgroup_apply_restrict_network_interfaces(u);
}

static bool unit_get_needs_bpf_firewall(Unit *u) {
        CGroupContext *c;
        assert(u);

        c = unit_get_cgroup_context(u);
        if (!c)
                return false;

        if (c->ip_accounting ||
            !set_isempty(c->ip_address_allow) ||
            !set_isempty(c->ip_address_deny) ||
            c->ip_filters_ingress ||
            c->ip_filters_egress)
                return true;

        /* If any parent slice has an IP access list defined, it applies too */
        for (Unit *p = UNIT_GET_SLICE(u); p; p = UNIT_GET_SLICE(p)) {
                c = unit_get_cgroup_context(p);
                if (!c)
                        return false;

                if (!set_isempty(c->ip_address_allow) ||
                    !set_isempty(c->ip_address_deny))
                        return true;
        }

        return false;
}

static bool unit_get_needs_bpf_foreign_program(Unit *u) {
        CGroupContext *c;
        assert(u);

        c = unit_get_cgroup_context(u);
        if (!c)
                return false;

        return !LIST_IS_EMPTY(c->bpf_foreign_programs);
}

static bool unit_get_needs_socket_bind(Unit *u) {
        CGroupContext *c;
        assert(u);

        c = unit_get_cgroup_context(u);
        if (!c)
                return false;

        return c->socket_bind_allow || c->socket_bind_deny;
}

static bool unit_get_needs_restrict_network_interfaces(Unit *u) {
        CGroupContext *c;
        assert(u);

        c = unit_get_cgroup_context(u);
        if (!c)
                return false;

        return !set_isempty(c->restrict_network_interfaces);
}

static CGroupMask unit_get_cgroup_mask(Unit *u) {
        CGroupMask mask = 0;
        CGroupContext *c;

        assert(u);

        assert_se(c = unit_get_cgroup_context(u));

        /* Figure out which controllers we need, based on the cgroup context object */

        if (c->cpu_accounting)
                mask |= get_cpu_accounting_mask();

        if (cgroup_context_has_cpu_weight(c) ||
            cgroup_context_has_cpu_shares(c) ||
            c->cpu_quota_per_sec_usec != USEC_INFINITY)
                mask |= CGROUP_MASK_CPU;

        if (cgroup_context_has_allowed_cpus(c) || cgroup_context_has_allowed_mems(c))
                mask |= CGROUP_MASK_CPUSET;

        if (cgroup_context_has_io_config(c) || cgroup_context_has_blockio_config(c))
                mask |= CGROUP_MASK_IO | CGROUP_MASK_BLKIO;

        if (c->memory_accounting ||
            c->memory_limit != CGROUP_LIMIT_MAX ||
            unit_has_unified_memory_config(u))
                mask |= CGROUP_MASK_MEMORY;

        if (c->device_allow ||
            c->device_policy != CGROUP_DEVICE_POLICY_AUTO)
                mask |= CGROUP_MASK_DEVICES | CGROUP_MASK_BPF_DEVICES;

        if (c->tasks_accounting ||
            tasks_max_isset(&c->tasks_max))
                mask |= CGROUP_MASK_PIDS;

        return CGROUP_MASK_EXTEND_JOINED(mask);
}

static CGroupMask unit_get_bpf_mask(Unit *u) {
        CGroupMask mask = 0;

        /* Figure out which controllers we need, based on the cgroup context, possibly taking into account children
         * too. */

        if (unit_get_needs_bpf_firewall(u))
                mask |= CGROUP_MASK_BPF_FIREWALL;

        if (unit_get_needs_bpf_foreign_program(u))
                mask |= CGROUP_MASK_BPF_FOREIGN;

        if (unit_get_needs_socket_bind(u))
                mask |= CGROUP_MASK_BPF_SOCKET_BIND;

        if (unit_get_needs_restrict_network_interfaces(u))
                mask |= CGROUP_MASK_BPF_RESTRICT_NETWORK_INTERFACES;

        return mask;
}

CGroupMask unit_get_own_mask(Unit *u) {
        CGroupContext *c;

        /* Returns the mask of controllers the unit needs for itself. If a unit is not properly loaded, return an empty
         * mask, as we shouldn't reflect it in the cgroup hierarchy then. */

        if (u->load_state != UNIT_LOADED)
                return 0;

        c = unit_get_cgroup_context(u);
        if (!c)
                return 0;

        return unit_get_cgroup_mask(u) | unit_get_bpf_mask(u) | unit_get_delegate_mask(u);
}

CGroupMask unit_get_delegate_mask(Unit *u) {
        CGroupContext *c;

        /* If delegation is turned on, then turn on selected controllers, unless we are on the legacy hierarchy and the
         * process we fork into is known to drop privileges, and hence shouldn't get access to the controllers.
         *
         * Note that on the unified hierarchy it is safe to delegate controllers to unprivileged services. */

        if (!unit_cgroup_delegate(u))
                return 0;

        if (cg_all_unified() <= 0) {
                ExecContext *e;

                e = unit_get_exec_context(u);
                if (e && !exec_context_maintains_privileges(e))
                        return 0;
        }

        assert_se(c = unit_get_cgroup_context(u));
        return CGROUP_MASK_EXTEND_JOINED(c->delegate_controllers);
}

static CGroupMask unit_get_subtree_mask(Unit *u) {

        /* Returns the mask of this subtree, meaning of the group
         * itself and its children. */

        return unit_get_own_mask(u) | unit_get_members_mask(u);
}

CGroupMask unit_get_members_mask(Unit *u) {
        assert(u);

        /* Returns the mask of controllers all of the unit's children require, merged */

        if (u->cgroup_members_mask_valid)
                return u->cgroup_members_mask; /* Use cached value if possible */

        u->cgroup_members_mask = 0;

        if (u->type == UNIT_SLICE) {
                Unit *member;

                UNIT_FOREACH_DEPENDENCY(member, u, UNIT_ATOM_SLICE_OF)
                        u->cgroup_members_mask |= unit_get_subtree_mask(member); /* note that this calls ourselves again, for the children */
        }

        u->cgroup_members_mask_valid = true;
        return u->cgroup_members_mask;
}

CGroupMask unit_get_siblings_mask(Unit *u) {
        Unit *slice;
        assert(u);

        /* Returns the mask of controllers all of the unit's siblings
         * require, i.e. the members mask of the unit's parent slice
         * if there is one. */

        slice = UNIT_GET_SLICE(u);
        if (slice)
                return unit_get_members_mask(slice);

        return unit_get_subtree_mask(u); /* we are the top-level slice */
}

static CGroupMask unit_get_disable_mask(Unit *u) {
        CGroupContext *c;

        c = unit_get_cgroup_context(u);
        if (!c)
                return 0;

        return c->disable_controllers;
}

CGroupMask unit_get_ancestor_disable_mask(Unit *u) {
        CGroupMask mask;
        Unit *slice;

        assert(u);
        mask = unit_get_disable_mask(u);

        /* Returns the mask of controllers which are marked as forcibly
         * disabled in any ancestor unit or the unit in question. */

        slice = UNIT_GET_SLICE(u);
        if (slice)
                mask |= unit_get_ancestor_disable_mask(slice);

        return mask;
}

CGroupMask unit_get_target_mask(Unit *u) {
        CGroupMask own_mask, mask;

        /* This returns the cgroup mask of all controllers to enable for a specific cgroup, i.e. everything
         * it needs itself, plus all that its children need, plus all that its siblings need. This is
         * primarily useful on the legacy cgroup hierarchy, where we need to duplicate each cgroup in each
         * hierarchy that shall be enabled for it. */

        own_mask = unit_get_own_mask(u);

        if (own_mask & CGROUP_MASK_BPF_FIREWALL & ~u->manager->cgroup_supported)
                emit_bpf_firewall_warning(u);

        mask = own_mask | unit_get_members_mask(u) | unit_get_siblings_mask(u);

        mask &= u->manager->cgroup_supported;
        mask &= ~unit_get_ancestor_disable_mask(u);

        return mask;
}

CGroupMask unit_get_enable_mask(Unit *u) {
        CGroupMask mask;

        /* This returns the cgroup mask of all controllers to enable
         * for the children of a specific cgroup. This is primarily
         * useful for the unified cgroup hierarchy, where each cgroup
         * controls which controllers are enabled for its children. */

        mask = unit_get_members_mask(u);
        mask &= u->manager->cgroup_supported;
        mask &= ~unit_get_ancestor_disable_mask(u);

        return mask;
}

void unit_invalidate_cgroup_members_masks(Unit *u) {
        Unit *slice;

        assert(u);

        /* Recurse invalidate the member masks cache all the way up the tree */
        u->cgroup_members_mask_valid = false;

        slice = UNIT_GET_SLICE(u);
        if (slice)
                unit_invalidate_cgroup_members_masks(slice);
}

const char *unit_get_realized_cgroup_path(Unit *u, CGroupMask mask) {

        /* Returns the realized cgroup path of the specified unit where all specified controllers are available. */

        while (u) {

                if (u->cgroup_path &&
                    u->cgroup_realized &&
                    FLAGS_SET(u->cgroup_realized_mask, mask))
                        return u->cgroup_path;

                u = UNIT_GET_SLICE(u);
        }

        return NULL;
}

static const char *migrate_callback(CGroupMask mask, void *userdata) {
        /* If not realized at all, migrate to root ("").
         * It may happen if we're upgrading from older version that didn't clean up.
         */
        return strempty(unit_get_realized_cgroup_path(userdata, mask));
}

char *unit_default_cgroup_path(const Unit *u) {
        _cleanup_free_ char *escaped = NULL, *slice_path = NULL;
        Unit *slice;
        int r;

        assert(u);

        if (unit_has_name(u, SPECIAL_ROOT_SLICE))
                return strdup(u->manager->cgroup_root);

        slice = UNIT_GET_SLICE(u);
        if (slice && !unit_has_name(slice, SPECIAL_ROOT_SLICE)) {
                r = cg_slice_to_path(slice->id, &slice_path);
                if (r < 0)
                        return NULL;
        }

        escaped = cg_escape(u->id);
        if (!escaped)
                return NULL;

        return path_join(empty_to_root(u->manager->cgroup_root), slice_path, escaped);
}

int unit_set_cgroup_path(Unit *u, const char *path) {
        _cleanup_free_ char *p = NULL;
        int r;

        assert(u);

        if (streq_ptr(u->cgroup_path, path))
                return 0;

        if (path) {
                p = strdup(path);
                if (!p)
                        return -ENOMEM;
        }

        if (p) {
                r = hashmap_put(u->manager->cgroup_unit, p, u);
                if (r < 0)
                        return r;
        }

        unit_release_cgroup(u);
        u->cgroup_path = TAKE_PTR(p);

        return 1;
}

int unit_watch_cgroup(Unit *u) {
        _cleanup_free_ char *events = NULL;
        int r;

        assert(u);

        /* Watches the "cgroups.events" attribute of this unit's cgroup for "empty" events, but only if
         * cgroupv2 is available. */

        if (!u->cgroup_path)
                return 0;

        if (u->cgroup_control_inotify_wd >= 0)
                return 0;

        /* Only applies to the unified hierarchy */
        r = cg_unified_controller(SYSTEMD_CGROUP_CONTROLLER);
        if (r < 0)
                return log_error_errno(r, "Failed to determine whether the name=systemd hierarchy is unified: %m");
        if (r == 0)
                return 0;

        /* No point in watch the top-level slice, it's never going to run empty. */
        if (unit_has_name(u, SPECIAL_ROOT_SLICE))
                return 0;

        r = hashmap_ensure_allocated(&u->manager->cgroup_control_inotify_wd_unit, &trivial_hash_ops);
        if (r < 0)
                return log_oom();

        r = cg_get_path(SYSTEMD_CGROUP_CONTROLLER, u->cgroup_path, "cgroup.events", &events);
        if (r < 0)
                return log_oom();

        u->cgroup_control_inotify_wd = inotify_add_watch(u->manager->cgroup_inotify_fd, events, IN_MODIFY);
        if (u->cgroup_control_inotify_wd < 0) {

                if (errno == ENOENT) /* If the directory is already gone we don't need to track it, so this
                                      * is not an error */
                        return 0;

                return log_unit_error_errno(u, errno, "Failed to add control inotify watch descriptor for control group %s: %m", empty_to_root(u->cgroup_path));
        }

        r = hashmap_put(u->manager->cgroup_control_inotify_wd_unit, INT_TO_PTR(u->cgroup_control_inotify_wd), u);
        if (r < 0)
                return log_unit_error_errno(u, r, "Failed to add control inotify watch descriptor for control group %s to hash map: %m", empty_to_root(u->cgroup_path));

        return 0;
}

int unit_watch_cgroup_memory(Unit *u) {
        _cleanup_free_ char *events = NULL;
        CGroupContext *c;
        int r;

        assert(u);

        /* Watches the "memory.events" attribute of this unit's cgroup for "oom_kill" events, but only if
         * cgroupv2 is available. */

        if (!u->cgroup_path)
                return 0;

        c = unit_get_cgroup_context(u);
        if (!c)
                return 0;

        /* The "memory.events" attribute is only available if the memory controller is on. Let's hence tie
         * this to memory accounting, in a way watching for OOM kills is a form of memory accounting after
         * all. */
        if (!c->memory_accounting)
                return 0;

        /* Don't watch inner nodes, as the kernel doesn't report oom_kill events recursively currently, and
         * we also don't want to generate a log message for each parent cgroup of a process. */
        if (u->type == UNIT_SLICE)
                return 0;

        if (u->cgroup_memory_inotify_wd >= 0)
                return 0;

        /* Only applies to the unified hierarchy */
        r = cg_all_unified();
        if (r < 0)
                return log_error_errno(r, "Failed to determine whether the memory controller is unified: %m");
        if (r == 0)
                return 0;

        r = hashmap_ensure_allocated(&u->manager->cgroup_memory_inotify_wd_unit, &trivial_hash_ops);
        if (r < 0)
                return log_oom();

        r = cg_get_path(SYSTEMD_CGROUP_CONTROLLER, u->cgroup_path, "memory.events", &events);
        if (r < 0)
                return log_oom();

        u->cgroup_memory_inotify_wd = inotify_add_watch(u->manager->cgroup_inotify_fd, events, IN_MODIFY);
        if (u->cgroup_memory_inotify_wd < 0) {

                if (errno == ENOENT) /* If the directory is already gone we don't need to track it, so this
                                      * is not an error */
                        return 0;

                return log_unit_error_errno(u, errno, "Failed to add memory inotify watch descriptor for control group %s: %m", empty_to_root(u->cgroup_path));
        }

        r = hashmap_put(u->manager->cgroup_memory_inotify_wd_unit, INT_TO_PTR(u->cgroup_memory_inotify_wd), u);
        if (r < 0)
                return log_unit_error_errno(u, r, "Failed to add memory inotify watch descriptor for control group %s to hash map: %m", empty_to_root(u->cgroup_path));

        return 0;
}

int unit_pick_cgroup_path(Unit *u) {
        _cleanup_free_ char *path = NULL;
        int r;

        assert(u);

        if (u->cgroup_path)
                return 0;

        if (!UNIT_HAS_CGROUP_CONTEXT(u))
                return -EINVAL;

        path = unit_default_cgroup_path(u);
        if (!path)
                return log_oom();

        r = unit_set_cgroup_path(u, path);
        if (r == -EEXIST)
                return log_unit_error_errno(u, r, "Control group %s exists already.", empty_to_root(path));
        if (r < 0)
                return log_unit_error_errno(u, r, "Failed to set unit's control group path to %s: %m", empty_to_root(path));

        return 0;
}

static int unit_update_cgroup(
                Unit *u,
                CGroupMask target_mask,
                CGroupMask enable_mask,
                ManagerState state) {

        bool created, is_root_slice;
        CGroupMask migrate_mask = 0;
        _cleanup_free_ char *cgroup_full_path = NULL;
        int r;

        assert(u);

        if (!UNIT_HAS_CGROUP_CONTEXT(u))
                return 0;

        /* Figure out our cgroup path */
        r = unit_pick_cgroup_path(u);
        if (r < 0)
                return r;

        /* First, create our own group */
        r = cg_create_everywhere(u->manager->cgroup_supported, target_mask, u->cgroup_path);
        if (r < 0)
                return log_unit_error_errno(u, r, "Failed to create cgroup %s: %m", empty_to_root(u->cgroup_path));
        created = r;

        if (cg_unified_controller(SYSTEMD_CGROUP_CONTROLLER) > 0) {
                uint64_t cgroup_id = 0;

                r = cg_get_path(SYSTEMD_CGROUP_CONTROLLER, u->cgroup_path, NULL, &cgroup_full_path);
                if (r == 0) {
                        r = cg_path_get_cgroupid(cgroup_full_path, &cgroup_id);
                        if (r < 0)
                                log_unit_full_errno(u, ERRNO_IS_NOT_SUPPORTED(r) ? LOG_DEBUG : LOG_WARNING, r,
                                                    "Failed to get cgroup ID of cgroup %s, ignoring: %m", cgroup_full_path);
                } else
                        log_unit_warning_errno(u, r, "Failed to get full cgroup path on cgroup %s, ignoring: %m", empty_to_root(u->cgroup_path));

                u->cgroup_id = cgroup_id;
        }

        /* Start watching it */
        (void) unit_watch_cgroup(u);
        (void) unit_watch_cgroup_memory(u);

        /* For v2 we preserve enabled controllers in delegated units, adjust others,
         * for v1 we figure out which controller hierarchies need migration. */
        if (created || !u->cgroup_realized || !unit_cgroup_delegate(u)) {
                CGroupMask result_mask = 0;

                /* Enable all controllers we need */
                r = cg_enable_everywhere(u->manager->cgroup_supported, enable_mask, u->cgroup_path, &result_mask);
                if (r < 0)
                        log_unit_warning_errno(u, r, "Failed to enable/disable controllers on cgroup %s, ignoring: %m", empty_to_root(u->cgroup_path));

                /* Remember what's actually enabled now */
                u->cgroup_enabled_mask = result_mask;

                migrate_mask = u->cgroup_realized_mask ^ target_mask;
        }

        /* Keep track that this is now realized */
        u->cgroup_realized = true;
        u->cgroup_realized_mask = target_mask;

        /* Migrate processes in controller hierarchies both downwards (enabling) and upwards (disabling).
         *
         * Unnecessary controller cgroups are trimmed (after emptied by upward migration).
         * We perform migration also with whole slices for cases when users don't care about leave
         * granularity. Since delegated_mask is subset of target mask, we won't trim slice subtree containing
         * delegated units.
         */
        if (cg_all_unified() == 0) {
                r = cg_migrate_v1_controllers(u->manager->cgroup_supported, migrate_mask, u->cgroup_path, migrate_callback, u);
                if (r < 0)
                        log_unit_warning_errno(u, r, "Failed to migrate controller cgroups from %s, ignoring: %m", empty_to_root(u->cgroup_path));

                is_root_slice = unit_has_name(u, SPECIAL_ROOT_SLICE);
                r = cg_trim_v1_controllers(u->manager->cgroup_supported, ~target_mask, u->cgroup_path, !is_root_slice);
                if (r < 0)
                        log_unit_warning_errno(u, r, "Failed to delete controller cgroups %s, ignoring: %m", empty_to_root(u->cgroup_path));
        }

        /* Set attributes */
        cgroup_context_apply(u, target_mask, state);
        cgroup_xattr_apply(u);

        return 0;
}

static int unit_attach_pid_to_cgroup_via_bus(Unit *u, pid_t pid, const char *suffix_path) {
        _cleanup_(sd_bus_error_free) sd_bus_error error = SD_BUS_ERROR_NULL;
        char *pp;
        int r;

        assert(u);

        if (MANAGER_IS_SYSTEM(u->manager))
                return -EINVAL;

        if (!u->manager->system_bus)
                return -EIO;

        if (!u->cgroup_path)
                return -EINVAL;

        /* Determine this unit's cgroup path relative to our cgroup root */
        pp = path_startswith(u->cgroup_path, u->manager->cgroup_root);
        if (!pp)
                return -EINVAL;

        pp = strjoina("/", pp, suffix_path);
        path_simplify(pp);

        r = sd_bus_call_method(u->manager->system_bus,
                               "org.freedesktop.systemd1",
                               "/org/freedesktop/systemd1",
                               "org.freedesktop.systemd1.Manager",
                               "AttachProcessesToUnit",
                               &error, NULL,
                               "ssau",
                               NULL /* empty unit name means client's unit, i.e. us */, pp, 1, (uint32_t) pid);
        if (r < 0)
                return log_unit_debug_errno(u, r, "Failed to attach unit process " PID_FMT " via the bus: %s", pid, bus_error_message(&error, r));

        return 0;
}

int unit_attach_pids_to_cgroup(Unit *u, Set *pids, const char *suffix_path) {
        CGroupMask delegated_mask;
        const char *p;
        void *pidp;
        int ret, r;

        assert(u);

        if (!UNIT_HAS_CGROUP_CONTEXT(u))
                return -EINVAL;

        if (set_isempty(pids))
                return 0;

        /* Load any custom firewall BPF programs here once to test if they are existing and actually loadable.
         * Fail here early since later errors in the call chain unit_realize_cgroup to cgroup_context_apply are ignored. */
        r = bpf_firewall_load_custom(u);
        if (r < 0)
                return r;

        r = unit_realize_cgroup(u);
        if (r < 0)
                return r;

        if (isempty(suffix_path))
                p = u->cgroup_path;
        else
                p = prefix_roota(u->cgroup_path, suffix_path);

        delegated_mask = unit_get_delegate_mask(u);

        ret = 0;
        SET_FOREACH(pidp, pids) {
                pid_t pid = PTR_TO_PID(pidp);

                /* First, attach the PID to the main cgroup hierarchy */
                r = cg_attach(SYSTEMD_CGROUP_CONTROLLER, p, pid);
                if (r < 0) {
                        bool again = MANAGER_IS_USER(u->manager) && ERRNO_IS_PRIVILEGE(r);

                        log_unit_full_errno(u, again ? LOG_DEBUG : LOG_INFO,  r,
                                            "Couldn't move process "PID_FMT" to%s requested cgroup '%s': %m",
                                            pid, again ? " directly" : "", empty_to_root(p));

                        if (again) {
                                int z;

                                /* If we are in a user instance, and we can't move the process ourselves due
                                 * to permission problems, let's ask the system instance about it instead.
                                 * Since it's more privileged it might be able to move the process across the
                                 * leaves of a subtree whose top node is not owned by us. */

                                z = unit_attach_pid_to_cgroup_via_bus(u, pid, suffix_path);
                                if (z < 0)
                                        log_unit_info_errno(u, z, "Couldn't move process "PID_FMT" to requested cgroup '%s' (directly or via the system bus): %m", pid, empty_to_root(p));
                                else {
                                        if (ret >= 0)
                                                ret++; /* Count successful additions */
                                        continue; /* When the bus thing worked via the bus we are fully done for this PID. */
                                }
                        }

                        if (ret >= 0)
                                ret = r; /* Remember first error */

                        continue;
                } else if (ret >= 0)
                        ret++; /* Count successful additions */

                r = cg_all_unified();
                if (r < 0)
                        return r;
                if (r > 0)
                        continue;

                /* In the legacy hierarchy, attach the process to the request cgroup if possible, and if not to the
                 * innermost realized one */

                for (CGroupController c = 0; c < _CGROUP_CONTROLLER_MAX; c++) {
                        CGroupMask bit = CGROUP_CONTROLLER_TO_MASK(c);
                        const char *realized;

                        if (!(u->manager->cgroup_supported & bit))
                                continue;

                        /* If this controller is delegated and realized, honour the caller's request for the cgroup suffix. */
                        if (delegated_mask & u->cgroup_realized_mask & bit) {
                                r = cg_attach(cgroup_controller_to_string(c), p, pid);
                                if (r >= 0)
                                        continue; /* Success! */

                                log_unit_debug_errno(u, r, "Failed to attach PID " PID_FMT " to requested cgroup %s in controller %s, falling back to unit's cgroup: %m",
                                                     pid, empty_to_root(p), cgroup_controller_to_string(c));
                        }

                        /* So this controller is either not delegate or realized, or something else weird happened. In
                         * that case let's attach the PID at least to the closest cgroup up the tree that is
                         * realized. */
                        realized = unit_get_realized_cgroup_path(u, bit);
                        if (!realized)
                                continue; /* Not even realized in the root slice? Then let's not bother */

                        r = cg_attach(cgroup_controller_to_string(c), realized, pid);
                        if (r < 0)
                                log_unit_debug_errno(u, r, "Failed to attach PID " PID_FMT " to realized cgroup %s in controller %s, ignoring: %m",
                                                     pid, realized, cgroup_controller_to_string(c));
                }
        }

        return ret;
}

static bool unit_has_mask_realized(
                Unit *u,
                CGroupMask target_mask,
                CGroupMask enable_mask) {

        assert(u);

        /* Returns true if this unit is fully realized. We check four things:
         *
         * 1. Whether the cgroup was created at all
         * 2. Whether the cgroup was created in all the hierarchies we need it to be created in (in case of cgroup v1)
         * 3. Whether the cgroup has all the right controllers enabled (in case of cgroup v2)
         * 4. Whether the invalidation mask is currently zero
         *
         * If you wonder why we mask the target realization and enable mask with CGROUP_MASK_V1/CGROUP_MASK_V2: note
         * that there are three sets of bitmasks: CGROUP_MASK_V1 (for real cgroup v1 controllers), CGROUP_MASK_V2 (for
         * real cgroup v2 controllers) and CGROUP_MASK_BPF (for BPF-based pseudo-controllers). Now, cgroup_realized_mask
         * is only matters for cgroup v1 controllers, and cgroup_enabled_mask only used for cgroup v2, and if they
         * differ in the others, we don't really care. (After all, the cgroup_enabled_mask tracks with controllers are
         * enabled through cgroup.subtree_control, and since the BPF pseudo-controllers don't show up there, they
         * simply don't matter. */

        return u->cgroup_realized &&
                ((u->cgroup_realized_mask ^ target_mask) & CGROUP_MASK_V1) == 0 &&
                ((u->cgroup_enabled_mask ^ enable_mask) & CGROUP_MASK_V2) == 0 &&
                u->cgroup_invalidated_mask == 0;
}

static bool unit_has_mask_disables_realized(
                Unit *u,
                CGroupMask target_mask,
                CGroupMask enable_mask) {

        assert(u);

        /* Returns true if all controllers which should be disabled are indeed disabled.
         *
         * Unlike unit_has_mask_realized, we don't care what was enabled, only that anything we want to remove is
         * already removed. */

        return !u->cgroup_realized ||
                (FLAGS_SET(u->cgroup_realized_mask, target_mask & CGROUP_MASK_V1) &&
                 FLAGS_SET(u->cgroup_enabled_mask, enable_mask & CGROUP_MASK_V2));
}

static bool unit_has_mask_enables_realized(
                Unit *u,
                CGroupMask target_mask,
                CGroupMask enable_mask) {

        assert(u);

        /* Returns true if all controllers which should be enabled are indeed enabled.
         *
         * Unlike unit_has_mask_realized, we don't care about the controllers that are not present, only that anything
         * we want to add is already added. */

        return u->cgroup_realized &&
                ((u->cgroup_realized_mask | target_mask) & CGROUP_MASK_V1) == (u->cgroup_realized_mask & CGROUP_MASK_V1) &&
                ((u->cgroup_enabled_mask | enable_mask) & CGROUP_MASK_V2) == (u->cgroup_enabled_mask & CGROUP_MASK_V2);
}

static void unit_add_to_cgroup_realize_queue(Unit *u) {
        assert(u);

        if (u->in_cgroup_realize_queue)
                return;

        LIST_APPEND(cgroup_realize_queue, u->manager->cgroup_realize_queue, u);
        u->in_cgroup_realize_queue = true;
}

static void unit_remove_from_cgroup_realize_queue(Unit *u) {
        assert(u);

        if (!u->in_cgroup_realize_queue)
                return;

        LIST_REMOVE(cgroup_realize_queue, u->manager->cgroup_realize_queue, u);
        u->in_cgroup_realize_queue = false;
}

/* Controllers can only be enabled breadth-first, from the root of the
 * hierarchy downwards to the unit in question. */
static int unit_realize_cgroup_now_enable(Unit *u, ManagerState state) {
        CGroupMask target_mask, enable_mask, new_target_mask, new_enable_mask;
        Unit *slice;
        int r;

        assert(u);

        /* First go deal with this unit's parent, or we won't be able to enable
         * any new controllers at this layer. */
        slice = UNIT_GET_SLICE(u);
        if (slice) {
                r = unit_realize_cgroup_now_enable(slice, state);
                if (r < 0)
                        return r;
        }

        target_mask = unit_get_target_mask(u);
        enable_mask = unit_get_enable_mask(u);

        /* We can only enable in this direction, don't try to disable anything.
         */
        if (unit_has_mask_enables_realized(u, target_mask, enable_mask))
                return 0;

        new_target_mask = u->cgroup_realized_mask | target_mask;
        new_enable_mask = u->cgroup_enabled_mask | enable_mask;

        return unit_update_cgroup(u, new_target_mask, new_enable_mask, state);
}

/* Controllers can only be disabled depth-first, from the leaves of the
 * hierarchy upwards to the unit in question. */
static int unit_realize_cgroup_now_disable(Unit *u, ManagerState state) {
        Unit *m;

        assert(u);

        if (u->type != UNIT_SLICE)
                return 0;

        UNIT_FOREACH_DEPENDENCY(m, u, UNIT_ATOM_SLICE_OF) {
                CGroupMask target_mask, enable_mask, new_target_mask, new_enable_mask;
                int r;

                /* The cgroup for this unit might not actually be fully realised yet, in which case it isn't
                 * holding any controllers open anyway. */
                if (!m->cgroup_realized)
                        continue;

                /* We must disable those below us first in order to release the controller. */
                if (m->type == UNIT_SLICE)
                        (void) unit_realize_cgroup_now_disable(m, state);

                target_mask = unit_get_target_mask(m);
                enable_mask = unit_get_enable_mask(m);

                /* We can only disable in this direction, don't try to enable anything. */
                if (unit_has_mask_disables_realized(m, target_mask, enable_mask))
                        continue;

                new_target_mask = m->cgroup_realized_mask & target_mask;
                new_enable_mask = m->cgroup_enabled_mask & enable_mask;

                r = unit_update_cgroup(m, new_target_mask, new_enable_mask, state);
                if (r < 0)
                        return r;
        }

        return 0;
}

/* Check if necessary controllers and attributes for a unit are in place.
 *
 * - If so, do nothing.
 * - If not, create paths, move processes over, and set attributes.
 *
 * Controllers can only be *enabled* in a breadth-first way, and *disabled* in
 * a depth-first way. As such the process looks like this:
 *
 * Suppose we have a cgroup hierarchy which looks like this:
 *
 *             root
 *            /    \
 *           /      \
 *          /        \
 *         a          b
 *        / \        / \
 *       /   \      /   \
 *      c     d    e     f
 *     / \   / \  / \   / \
 *     h i   j k  l m   n o
 *
 * 1. We want to realise cgroup "d" now.
 * 2. cgroup "a" has DisableControllers=cpu in the associated unit.
 * 3. cgroup "k" just started requesting the memory controller.
 *
 * To make this work we must do the following in order:
 *
 * 1. Disable CPU controller in k, j
 * 2. Disable CPU controller in d
 * 3. Enable memory controller in root
 * 4. Enable memory controller in a
 * 5. Enable memory controller in d
 * 6. Enable memory controller in k
 *
 * Notice that we need to touch j in one direction, but not the other. We also
 * don't go beyond d when disabling -- it's up to "a" to get realized if it
 * wants to disable further. The basic rules are therefore:
 *
 * - If you're disabling something, you need to realise all of the cgroups from
 *   your recursive descendants to the root. This starts from the leaves.
 * - If you're enabling something, you need to realise from the root cgroup
 *   downwards, but you don't need to iterate your recursive descendants.
 *
 * Returns 0 on success and < 0 on failure. */
static int unit_realize_cgroup_now(Unit *u, ManagerState state) {
        CGroupMask target_mask, enable_mask;
        Unit *slice;
        int r;

        assert(u);

        unit_remove_from_cgroup_realize_queue(u);

        target_mask = unit_get_target_mask(u);
        enable_mask = unit_get_enable_mask(u);

        if (unit_has_mask_realized(u, target_mask, enable_mask))
                return 0;

        /* Disable controllers below us, if there are any */
        r = unit_realize_cgroup_now_disable(u, state);
        if (r < 0)
                return r;

        /* Enable controllers above us, if there are any */
        slice = UNIT_GET_SLICE(u);
        if (slice) {
                r = unit_realize_cgroup_now_enable(slice, state);
                if (r < 0)
                        return r;
        }

        /* Now actually deal with the cgroup we were trying to realise and set attributes */
        r = unit_update_cgroup(u, target_mask, enable_mask, state);
        if (r < 0)
                return r;

        /* Now, reset the invalidation mask */
        u->cgroup_invalidated_mask = 0;
        return 0;
}

unsigned manager_dispatch_cgroup_realize_queue(Manager *m) {
        ManagerState state;
        unsigned n = 0;
        Unit *i;
        int r;

        assert(m);

        state = manager_state(m);

        while ((i = m->cgroup_realize_queue)) {
                assert(i->in_cgroup_realize_queue);

                if (UNIT_IS_INACTIVE_OR_FAILED(unit_active_state(i))) {
                        /* Maybe things changed, and the unit is not actually active anymore? */
                        unit_remove_from_cgroup_realize_queue(i);
                        continue;
                }

                r = unit_realize_cgroup_now(i, state);
                if (r < 0)
                        log_warning_errno(r, "Failed to realize cgroups for queued unit %s, ignoring: %m", i->id);

                n++;
        }

        return n;
}

void unit_add_family_to_cgroup_realize_queue(Unit *u) {
        assert(u);
        assert(u->type == UNIT_SLICE);

        /* Family of a unit for is defined as (immediate) children of the unit and immediate children of all
         * its ancestors.
         *
         * Ideally we would enqueue ancestor path only (bottom up). However, on cgroup-v1 scheduling becomes
         * very weird if two units that own processes reside in the same slice, but one is realized in the
         * "cpu" hierarchy and one is not (for example because one has CPUWeight= set and the other does
         * not), because that means individual processes need to be scheduled against whole cgroups. Let's
         * avoid this asymmetry by always ensuring that siblings of a unit are always realized in their v1
         * controller hierarchies too (if unit requires the controller to be realized).
         *
         * The function must invalidate cgroup_members_mask of all ancestors in order to calculate up to date
         * masks. */

        do {
                Unit *m;

                /* Children of u likely changed when we're called */
                u->cgroup_members_mask_valid = false;

                UNIT_FOREACH_DEPENDENCY(m, u, UNIT_ATOM_SLICE_OF) {

                        /* No point in doing cgroup application for units without active processes. */
                        if (UNIT_IS_INACTIVE_OR_FAILED(unit_active_state(m)))
                                continue;

                        /* We only enqueue siblings if they were realized once at least, in the main
                         * hierarchy. */
                        if (!m->cgroup_realized)
                                continue;

                        /* If the unit doesn't need any new controllers and has current ones
                         * realized, it doesn't need any changes. */
                        if (unit_has_mask_realized(m,
                                                   unit_get_target_mask(m),
                                                   unit_get_enable_mask(m)))
                                continue;

                        unit_add_to_cgroup_realize_queue(m);
                }

                /* Parent comes after children */
                unit_add_to_cgroup_realize_queue(u);

                u = UNIT_GET_SLICE(u);
        } while (u);
}

int unit_realize_cgroup(Unit *u) {
        Unit *slice;

        assert(u);

        if (!UNIT_HAS_CGROUP_CONTEXT(u))
                return 0;

        /* So, here's the deal: when realizing the cgroups for this unit, we need to first create all
         * parents, but there's more actually: for the weight-based controllers we also need to make sure
         * that all our siblings (i.e. units that are in the same slice as we are) have cgroups, too.  On the
         * other hand, when a controller is removed from realized set, it may become unnecessary in siblings
         * and ancestors and they should be (de)realized too.
         *
         * This call will defer work on the siblings and derealized ancestors to the next event loop
         * iteration and synchronously creates the parent cgroups (unit_realize_cgroup_now). */

        slice = UNIT_GET_SLICE(u);
        if (slice)
                unit_add_family_to_cgroup_realize_queue(slice);

        /* And realize this one now (and apply the values) */
        return unit_realize_cgroup_now(u, manager_state(u->manager));
}

void unit_release_cgroup(Unit *u) {
        assert(u);

        /* Forgets all cgroup details for this cgroup — but does *not* destroy the cgroup. This is hence OK to call
         * when we close down everything for reexecution, where we really want to leave the cgroup in place. */

        if (u->cgroup_path) {
                (void) hashmap_remove(u->manager->cgroup_unit, u->cgroup_path);
                u->cgroup_path = mfree(u->cgroup_path);
        }

        if (u->cgroup_control_inotify_wd >= 0) {
                if (inotify_rm_watch(u->manager->cgroup_inotify_fd, u->cgroup_control_inotify_wd) < 0)
                        log_unit_debug_errno(u, errno, "Failed to remove cgroup control inotify watch %i for %s, ignoring: %m", u->cgroup_control_inotify_wd, u->id);

                (void) hashmap_remove(u->manager->cgroup_control_inotify_wd_unit, INT_TO_PTR(u->cgroup_control_inotify_wd));
                u->cgroup_control_inotify_wd = -1;
        }

        if (u->cgroup_memory_inotify_wd >= 0) {
                if (inotify_rm_watch(u->manager->cgroup_inotify_fd, u->cgroup_memory_inotify_wd) < 0)
                        log_unit_debug_errno(u, errno, "Failed to remove cgroup memory inotify watch %i for %s, ignoring: %m", u->cgroup_memory_inotify_wd, u->id);

                (void) hashmap_remove(u->manager->cgroup_memory_inotify_wd_unit, INT_TO_PTR(u->cgroup_memory_inotify_wd));
                u->cgroup_memory_inotify_wd = -1;
        }
}

bool unit_maybe_release_cgroup(Unit *u) {
        int r;

        assert(u);

        if (!u->cgroup_path)
                return true;

        /* Don't release the cgroup if there are still processes under it. If we get notified later when all the
         * processes exit (e.g. the processes were in D-state and exited after the unit was marked as failed)
         * we need the cgroup paths to continue to be tracked by the manager so they can be looked up and cleaned
         * up later. */
        r = cg_is_empty_recursive(SYSTEMD_CGROUP_CONTROLLER, u->cgroup_path);
        if (r < 0)
                log_unit_debug_errno(u, r, "Error checking if the cgroup is recursively empty, ignoring: %m");
        else if (r == 1) {
                unit_release_cgroup(u);
                return true;
        }

        return false;
}

void unit_prune_cgroup(Unit *u) {
        int r;
        bool is_root_slice;

        assert(u);

        /* Removes the cgroup, if empty and possible, and stops watching it. */

        if (!u->cgroup_path)
                return;

        (void) unit_get_cpu_usage(u, NULL); /* Cache the last CPU usage value before we destroy the cgroup */

#if BPF_FRAMEWORK
        (void) lsm_bpf_cleanup(u); /* Remove cgroup from the global LSM BPF map */
#endif

        is_root_slice = unit_has_name(u, SPECIAL_ROOT_SLICE);

        r = cg_trim_everywhere(u->manager->cgroup_supported, u->cgroup_path, !is_root_slice);
        if (r < 0)
                /* One reason we could have failed here is, that the cgroup still contains a process.
                 * However, if the cgroup becomes removable at a later time, it might be removed when
                 * the containing slice is stopped. So even if we failed now, this unit shouldn't assume
                 * that the cgroup is still realized the next time it is started. Do not return early
                 * on error, continue cleanup. */
                log_unit_full_errno(u, r == -EBUSY ? LOG_DEBUG : LOG_WARNING, r, "Failed to destroy cgroup %s, ignoring: %m", empty_to_root(u->cgroup_path));

        if (is_root_slice)
                return;

        if (!unit_maybe_release_cgroup(u)) /* Returns true if the cgroup was released */
                return;

        u->cgroup_realized = false;
        u->cgroup_realized_mask = 0;
        u->cgroup_enabled_mask = 0;

        u->bpf_device_control_installed = bpf_program_free(u->bpf_device_control_installed);
}

int unit_search_main_pid(Unit *u, pid_t *ret) {
        _cleanup_fclose_ FILE *f = NULL;
        pid_t pid = 0, npid;
        int r;

        assert(u);
        assert(ret);

        if (!u->cgroup_path)
                return -ENXIO;

        r = cg_enumerate_processes(SYSTEMD_CGROUP_CONTROLLER, u->cgroup_path, &f);
        if (r < 0)
                return r;

        while (cg_read_pid(f, &npid) > 0)  {

                if (npid == pid)
                        continue;

                if (pid_is_my_child(npid) == 0)
                        continue;

                if (pid != 0)
                        /* Dang, there's more than one daemonized PID
                        in this group, so we don't know what process
                        is the main process. */

                        return -ENODATA;

                pid = npid;
        }

        *ret = pid;
        return 0;
}

static int unit_watch_pids_in_path(Unit *u, const char *path) {
        _cleanup_closedir_ DIR *d = NULL;
        _cleanup_fclose_ FILE *f = NULL;
        int ret = 0, r;

        assert(u);
        assert(path);

        r = cg_enumerate_processes(SYSTEMD_CGROUP_CONTROLLER, path, &f);
        if (r < 0)
                ret = r;
        else {
                pid_t pid;

                while ((r = cg_read_pid(f, &pid)) > 0) {
                        r = unit_watch_pid(u, pid, false);
                        if (r < 0 && ret >= 0)
                                ret = r;
                }

                if (r < 0 && ret >= 0)
                        ret = r;
        }

        r = cg_enumerate_subgroups(SYSTEMD_CGROUP_CONTROLLER, path, &d);
        if (r < 0) {
                if (ret >= 0)
                        ret = r;
        } else {
                char *fn;

                while ((r = cg_read_subgroup(d, &fn)) > 0) {
                        _cleanup_free_ char *p = NULL;

                        p = path_join(empty_to_root(path), fn);
                        free(fn);

                        if (!p)
                                return -ENOMEM;

                        r = unit_watch_pids_in_path(u, p);
                        if (r < 0 && ret >= 0)
                                ret = r;
                }

                if (r < 0 && ret >= 0)
                        ret = r;
        }

        return ret;
}

int unit_synthesize_cgroup_empty_event(Unit *u) {
        int r;

        assert(u);

        /* Enqueue a synthetic cgroup empty event if this unit doesn't watch any PIDs anymore. This is compatibility
         * support for non-unified systems where notifications aren't reliable, and hence need to take whatever we can
         * get as notification source as soon as we stopped having any useful PIDs to watch for. */

        if (!u->cgroup_path)
                return -ENOENT;

        r = cg_unified_controller(SYSTEMD_CGROUP_CONTROLLER);
        if (r < 0)
                return r;
        if (r > 0) /* On unified we have reliable notifications, and don't need this */
                return 0;

        if (!set_isempty(u->pids))
                return 0;

        unit_add_to_cgroup_empty_queue(u);
        return 0;
}

int unit_watch_all_pids(Unit *u) {
        int r;

        assert(u);

        /* Adds all PIDs from our cgroup to the set of PIDs we
         * watch. This is a fallback logic for cases where we do not
         * get reliable cgroup empty notifications: we try to use
         * SIGCHLD as replacement. */

        if (!u->cgroup_path)
                return -ENOENT;

        r = cg_unified_controller(SYSTEMD_CGROUP_CONTROLLER);
        if (r < 0)
                return r;
        if (r > 0) /* On unified we can use proper notifications */
                return 0;

        return unit_watch_pids_in_path(u, u->cgroup_path);
}

static int on_cgroup_empty_event(sd_event_source *s, void *userdata) {
        Manager *m = userdata;
        Unit *u;
        int r;

        assert(s);
        assert(m);

        u = m->cgroup_empty_queue;
        if (!u)
                return 0;

        assert(u->in_cgroup_empty_queue);
        u->in_cgroup_empty_queue = false;
        LIST_REMOVE(cgroup_empty_queue, m->cgroup_empty_queue, u);

        if (m->cgroup_empty_queue) {
                /* More stuff queued, let's make sure we remain enabled */
                r = sd_event_source_set_enabled(s, SD_EVENT_ONESHOT);
                if (r < 0)
                        log_debug_errno(r, "Failed to reenable cgroup empty event source, ignoring: %m");
        }

        /* Update state based on OOM kills before we notify about cgroup empty event */
        (void) unit_check_oom(u);
        (void) unit_check_oomd_kill(u);

        unit_add_to_gc_queue(u);

        if (UNIT_VTABLE(u)->notify_cgroup_empty)
                UNIT_VTABLE(u)->notify_cgroup_empty(u);

        return 0;
}

void unit_add_to_cgroup_empty_queue(Unit *u) {
        int r;

        assert(u);

        /* Note that there are four different ways how cgroup empty events reach us:
         *
         * 1. On the unified hierarchy we get an inotify event on the cgroup
         *
         * 2. On the legacy hierarchy, when running in system mode, we get a datagram on the cgroup agent socket
         *
         * 3. On the legacy hierarchy, when running in user mode, we get a D-Bus signal on the system bus
         *
         * 4. On the legacy hierarchy, in service units we start watching all processes of the cgroup for SIGCHLD as
         *    soon as we get one SIGCHLD, to deal with unreliable cgroup notifications.
         *
         * Regardless which way we got the notification, we'll verify it here, and then add it to a separate
         * queue. This queue will be dispatched at a lower priority than the SIGCHLD handler, so that we always use
         * SIGCHLD if we can get it first, and only use the cgroup empty notifications if there's no SIGCHLD pending
         * (which might happen if the cgroup doesn't contain processes that are our own child, which is typically the
         * case for scope units). */

        if (u->in_cgroup_empty_queue)
                return;

        /* Let's verify that the cgroup is really empty */
        if (!u->cgroup_path)
                return;

        r = cg_is_empty_recursive(SYSTEMD_CGROUP_CONTROLLER, u->cgroup_path);
        if (r < 0) {
                log_unit_debug_errno(u, r, "Failed to determine whether cgroup %s is empty: %m", empty_to_root(u->cgroup_path));
                return;
        }
        if (r == 0)
                return;

        LIST_PREPEND(cgroup_empty_queue, u->manager->cgroup_empty_queue, u);
        u->in_cgroup_empty_queue = true;

        /* Trigger the defer event */
        r = sd_event_source_set_enabled(u->manager->cgroup_empty_event_source, SD_EVENT_ONESHOT);
        if (r < 0)
                log_debug_errno(r, "Failed to enable cgroup empty event source: %m");
}

static void unit_remove_from_cgroup_empty_queue(Unit *u) {
        assert(u);

        if (!u->in_cgroup_empty_queue)
                return;

        LIST_REMOVE(cgroup_empty_queue, u->manager->cgroup_empty_queue, u);
        u->in_cgroup_empty_queue = false;
}

int unit_check_oomd_kill(Unit *u) {
        _cleanup_free_ char *value = NULL;
        bool increased;
        uint64_t n = 0;
        int r;

        if (!u->cgroup_path)
                return 0;

        r = cg_all_unified();
        if (r < 0)
                return log_unit_debug_errno(u, r, "Couldn't determine whether we are in all unified mode: %m");
        else if (r == 0)
                return 0;

        r = cg_get_xattr_malloc(SYSTEMD_CGROUP_CONTROLLER, u->cgroup_path, "user.oomd_ooms", &value);
        if (r < 0 && r != -ENODATA)
                return r;

        if (!isempty(value)) {
                 r = safe_atou64(value, &n);
                 if (r < 0)
                         return r;
        }

        increased = n > u->managed_oom_kill_last;
        u->managed_oom_kill_last = n;

        if (!increased)
                return 0;

        n = 0;
        value = mfree(value);
        r = cg_get_xattr_malloc(SYSTEMD_CGROUP_CONTROLLER, u->cgroup_path, "user.oomd_kill", &value);
        if (r >= 0 && !isempty(value))
                (void) safe_atou64(value, &n);

        if (n > 0)
                log_unit_struct(u, LOG_NOTICE,
                                "MESSAGE_ID=" SD_MESSAGE_UNIT_OOMD_KILL_STR,
                                LOG_UNIT_INVOCATION_ID(u),
                                LOG_UNIT_MESSAGE(u, "systemd-oomd killed %"PRIu64" process(es) in this unit.", n),
                                "N_PROCESSES=%" PRIu64, n);
        else
                log_unit_struct(u, LOG_NOTICE,
                                "MESSAGE_ID=" SD_MESSAGE_UNIT_OOMD_KILL_STR,
                                LOG_UNIT_INVOCATION_ID(u),
                                LOG_UNIT_MESSAGE(u, "systemd-oomd killed some process(es) in this unit."));

        unit_notify_cgroup_oom(u, /* ManagedOOM= */ true);

        return 1;
}

int unit_check_oom(Unit *u) {
        _cleanup_free_ char *oom_kill = NULL;
        bool increased;
        uint64_t c;
        int r;

        if (!u->cgroup_path)
                return 0;

        r = cg_get_keyed_attribute("memory", u->cgroup_path, "memory.events", STRV_MAKE("oom_kill"), &oom_kill);
        if (IN_SET(r, -ENOENT, -ENXIO)) /* Handle gracefully if cgroup or oom_kill attribute don't exist */
                c = 0;
        else if (r < 0)
                return log_unit_debug_errno(u, r, "Failed to read oom_kill field of memory.events cgroup attribute: %m");
        else {
                r = safe_atou64(oom_kill, &c);
                if (r < 0)
                        return log_unit_debug_errno(u, r, "Failed to parse oom_kill field: %m");
        }

        increased = c > u->oom_kill_last;
        u->oom_kill_last = c;

        if (!increased)
                return 0;

        log_unit_struct(u, LOG_NOTICE,
                        "MESSAGE_ID=" SD_MESSAGE_UNIT_OUT_OF_MEMORY_STR,
                        LOG_UNIT_INVOCATION_ID(u),
                        LOG_UNIT_MESSAGE(u, "A process of this unit has been killed by the OOM killer."));

        unit_notify_cgroup_oom(u, /* ManagedOOM= */ false);

        return 1;
}

static int on_cgroup_oom_event(sd_event_source *s, void *userdata) {
        Manager *m = userdata;
        Unit *u;
        int r;

        assert(s);
        assert(m);

        u = m->cgroup_oom_queue;
        if (!u)
                return 0;

        assert(u->in_cgroup_oom_queue);
        u->in_cgroup_oom_queue = false;
        LIST_REMOVE(cgroup_oom_queue, m->cgroup_oom_queue, u);

        if (m->cgroup_oom_queue) {
                /* More stuff queued, let's make sure we remain enabled */
                r = sd_event_source_set_enabled(s, SD_EVENT_ONESHOT);
                if (r < 0)
                        log_debug_errno(r, "Failed to reenable cgroup oom event source, ignoring: %m");
        }

        (void) unit_check_oom(u);
        return 0;
}

static void unit_add_to_cgroup_oom_queue(Unit *u) {
        int r;

        assert(u);

        if (u->in_cgroup_oom_queue)
                return;
        if (!u->cgroup_path)
                return;

        LIST_PREPEND(cgroup_oom_queue, u->manager->cgroup_oom_queue, u);
        u->in_cgroup_oom_queue = true;

        /* Trigger the defer event */
        if (!u->manager->cgroup_oom_event_source) {
                _cleanup_(sd_event_source_unrefp) sd_event_source *s = NULL;

                r = sd_event_add_defer(u->manager->event, &s, on_cgroup_oom_event, u->manager);
                if (r < 0) {
                        log_error_errno(r, "Failed to create cgroup oom event source: %m");
                        return;
                }

                r = sd_event_source_set_priority(s, SD_EVENT_PRIORITY_NORMAL-8);
                if (r < 0) {
                        log_error_errno(r, "Failed to set priority of cgroup oom event source: %m");
                        return;
                }

                (void) sd_event_source_set_description(s, "cgroup-oom");
                u->manager->cgroup_oom_event_source = TAKE_PTR(s);
        }

        r = sd_event_source_set_enabled(u->manager->cgroup_oom_event_source, SD_EVENT_ONESHOT);
        if (r < 0)
                log_error_errno(r, "Failed to enable cgroup oom event source: %m");
}

static int unit_check_cgroup_events(Unit *u) {
        char *values[2] = {};
        int r;

        assert(u);

        if (!u->cgroup_path)
                return 0;

        r = cg_get_keyed_attribute_graceful(SYSTEMD_CGROUP_CONTROLLER, u->cgroup_path, "cgroup.events",
                                            STRV_MAKE("populated", "frozen"), values);
        if (r < 0)
                return r;

        /* The cgroup.events notifications can be merged together so act as we saw the given state for the
         * first time. The functions we call to handle given state are idempotent, which makes them
         * effectively remember the previous state. */
        if (values[0]) {
                if (streq(values[0], "1"))
                        unit_remove_from_cgroup_empty_queue(u);
                else
                        unit_add_to_cgroup_empty_queue(u);
        }

        /* Disregard freezer state changes due to operations not initiated by us */
        if (values[1] && IN_SET(u->freezer_state, FREEZER_FREEZING, FREEZER_THAWING)) {
                if (streq(values[1], "0"))
                        unit_thawed(u);
                else
                        unit_frozen(u);
        }

        free(values[0]);
        free(values[1]);

        return 0;
}

static int on_cgroup_inotify_event(sd_event_source *s, int fd, uint32_t revents, void *userdata) {
        Manager *m = userdata;

        assert(s);
        assert(fd >= 0);
        assert(m);

        for (;;) {
                union inotify_event_buffer buffer;
                ssize_t l;

                l = read(fd, &buffer, sizeof(buffer));
                if (l < 0) {
                        if (ERRNO_IS_TRANSIENT(errno))
                                return 0;

                        return log_error_errno(errno, "Failed to read control group inotify events: %m");
                }

                FOREACH_INOTIFY_EVENT_WARN(e, buffer, l) {
                        Unit *u;

                        if (e->wd < 0)
                                /* Queue overflow has no watch descriptor */
                                continue;

                        if (e->mask & IN_IGNORED)
                                /* The watch was just removed */
                                continue;

                        /* Note that inotify might deliver events for a watch even after it was removed,
                         * because it was queued before the removal. Let's ignore this here safely. */

                        u = hashmap_get(m->cgroup_control_inotify_wd_unit, INT_TO_PTR(e->wd));
                        if (u)
                                unit_check_cgroup_events(u);

                        u = hashmap_get(m->cgroup_memory_inotify_wd_unit, INT_TO_PTR(e->wd));
                        if (u)
                                unit_add_to_cgroup_oom_queue(u);
                }
        }
}

static int cg_bpf_mask_supported(CGroupMask *ret) {
        CGroupMask mask = 0;
        int r;

        /* BPF-based firewall */
        r = bpf_firewall_supported();
        if (r < 0)
                return r;
        if (r > 0)
                mask |= CGROUP_MASK_BPF_FIREWALL;

        /* BPF-based device access control */
        r = bpf_devices_supported();
        if (r < 0)
                return r;
        if (r > 0)
                mask |= CGROUP_MASK_BPF_DEVICES;

        /* BPF pinned prog */
        r = bpf_foreign_supported();
        if (r < 0)
                return r;
        if (r > 0)
                mask |= CGROUP_MASK_BPF_FOREIGN;

        /* BPF-based bind{4|6} hooks */
        r = bpf_socket_bind_supported();
        if (r < 0)
                return r;
        if (r > 0)
                mask |= CGROUP_MASK_BPF_SOCKET_BIND;

        /* BPF-based cgroup_skb/{egress|ingress} hooks */
        r = restrict_network_interfaces_supported();
        if (r < 0)
                return r;
        if (r > 0)
                mask |= CGROUP_MASK_BPF_RESTRICT_NETWORK_INTERFACES;

        *ret = mask;
        return 0;
}

int manager_setup_cgroup(Manager *m) {
        _cleanup_free_ char *path = NULL;
        const char *scope_path;
        int r, all_unified;
        CGroupMask mask;
        char *e;

        assert(m);

        /* 1. Determine hierarchy */
        m->cgroup_root = mfree(m->cgroup_root);
        r = cg_pid_get_path(SYSTEMD_CGROUP_CONTROLLER, 0, &m->cgroup_root);
        if (r < 0)
                return log_error_errno(r, "Cannot determine cgroup we are running in: %m");

        /* Chop off the init scope, if we are already located in it */
        e = endswith(m->cgroup_root, "/" SPECIAL_INIT_SCOPE);

        /* LEGACY: Also chop off the system slice if we are in
         * it. This is to support live upgrades from older systemd
         * versions where PID 1 was moved there. Also see
         * cg_get_root_path(). */
        if (!e && MANAGER_IS_SYSTEM(m)) {
                e = endswith(m->cgroup_root, "/" SPECIAL_SYSTEM_SLICE);
                if (!e)
                        e = endswith(m->cgroup_root, "/system"); /* even more legacy */
        }
        if (e)
                *e = 0;

        /* And make sure to store away the root value without trailing slash, even for the root dir, so that we can
         * easily prepend it everywhere. */
        delete_trailing_chars(m->cgroup_root, "/");

        /* 2. Show data */
        r = cg_get_path(SYSTEMD_CGROUP_CONTROLLER, m->cgroup_root, NULL, &path);
        if (r < 0)
                return log_error_errno(r, "Cannot find cgroup mount point: %m");

        r = cg_unified();
        if (r < 0)
                return log_error_errno(r, "Couldn't determine if we are running in the unified hierarchy: %m");

        all_unified = cg_all_unified();
        if (all_unified < 0)
                return log_error_errno(all_unified, "Couldn't determine whether we are in all unified mode: %m");
        if (all_unified > 0)
                log_debug("Unified cgroup hierarchy is located at %s.", path);
        else {
                r = cg_unified_controller(SYSTEMD_CGROUP_CONTROLLER);
                if (r < 0)
                        return log_error_errno(r, "Failed to determine whether systemd's own controller is in unified mode: %m");
                if (r > 0)
                        log_debug("Unified cgroup hierarchy is located at %s. Controllers are on legacy hierarchies.", path);
                else
                        log_debug("Using cgroup controller " SYSTEMD_CGROUP_CONTROLLER_LEGACY ". File system hierarchy is at %s.", path);
        }

        /* 3. Allocate cgroup empty defer event source */
        m->cgroup_empty_event_source = sd_event_source_disable_unref(m->cgroup_empty_event_source);
        r = sd_event_add_defer(m->event, &m->cgroup_empty_event_source, on_cgroup_empty_event, m);
        if (r < 0)
                return log_error_errno(r, "Failed to create cgroup empty event source: %m");

        /* Schedule cgroup empty checks early, but after having processed service notification messages or
         * SIGCHLD signals, so that a cgroup running empty is always just the last safety net of
         * notification, and we collected the metadata the notification and SIGCHLD stuff offers first. */
        r = sd_event_source_set_priority(m->cgroup_empty_event_source, SD_EVENT_PRIORITY_NORMAL-5);
        if (r < 0)
                return log_error_errno(r, "Failed to set priority of cgroup empty event source: %m");

        r = sd_event_source_set_enabled(m->cgroup_empty_event_source, SD_EVENT_OFF);
        if (r < 0)
                return log_error_errno(r, "Failed to disable cgroup empty event source: %m");

        (void) sd_event_source_set_description(m->cgroup_empty_event_source, "cgroup-empty");

        /* 4. Install notifier inotify object, or agent */
        if (cg_unified_controller(SYSTEMD_CGROUP_CONTROLLER) > 0) {

                /* In the unified hierarchy we can get cgroup empty notifications via inotify. */

                m->cgroup_inotify_event_source = sd_event_source_disable_unref(m->cgroup_inotify_event_source);
                safe_close(m->cgroup_inotify_fd);

                m->cgroup_inotify_fd = inotify_init1(IN_NONBLOCK|IN_CLOEXEC);
                if (m->cgroup_inotify_fd < 0)
                        return log_error_errno(errno, "Failed to create control group inotify object: %m");

                r = sd_event_add_io(m->event, &m->cgroup_inotify_event_source, m->cgroup_inotify_fd, EPOLLIN, on_cgroup_inotify_event, m);
                if (r < 0)
                        return log_error_errno(r, "Failed to watch control group inotify object: %m");

                /* Process cgroup empty notifications early. Note that when this event is dispatched it'll
                 * just add the unit to a cgroup empty queue, hence let's run earlier than that. Also see
                 * handling of cgroup agent notifications, for the classic cgroup hierarchy support. */
                r = sd_event_source_set_priority(m->cgroup_inotify_event_source, SD_EVENT_PRIORITY_NORMAL-9);
                if (r < 0)
                        return log_error_errno(r, "Failed to set priority of inotify event source: %m");

                (void) sd_event_source_set_description(m->cgroup_inotify_event_source, "cgroup-inotify");

        } else if (MANAGER_IS_SYSTEM(m) && manager_owns_host_root_cgroup(m) && !MANAGER_IS_TEST_RUN(m)) {

                /* On the legacy hierarchy we only get notifications via cgroup agents. (Which isn't really reliable,
                 * since it does not generate events when control groups with children run empty. */

                r = cg_install_release_agent(SYSTEMD_CGROUP_CONTROLLER, SYSTEMD_CGROUPS_AGENT_PATH);
                if (r < 0)
                        log_warning_errno(r, "Failed to install release agent, ignoring: %m");
                else if (r > 0)
                        log_debug("Installed release agent.");
                else if (r == 0)
                        log_debug("Release agent already installed.");
        }

        /* 5. Make sure we are in the special "init.scope" unit in the root slice. */
        scope_path = strjoina(m->cgroup_root, "/" SPECIAL_INIT_SCOPE);
        r = cg_create_and_attach(SYSTEMD_CGROUP_CONTROLLER, scope_path, 0);
        if (r >= 0) {
                /* Also, move all other userspace processes remaining in the root cgroup into that scope. */
                r = cg_migrate(SYSTEMD_CGROUP_CONTROLLER, m->cgroup_root, SYSTEMD_CGROUP_CONTROLLER, scope_path, 0);
                if (r < 0)
                        log_warning_errno(r, "Couldn't move remaining userspace processes, ignoring: %m");

                /* 6. And pin it, so that it cannot be unmounted */
                safe_close(m->pin_cgroupfs_fd);
                m->pin_cgroupfs_fd = open(path, O_RDONLY|O_CLOEXEC|O_DIRECTORY|O_NOCTTY|O_NONBLOCK);
                if (m->pin_cgroupfs_fd < 0)
                        return log_error_errno(errno, "Failed to open pin file: %m");

        } else if (!MANAGER_IS_TEST_RUN(m))
                return log_error_errno(r, "Failed to create %s control group: %m", scope_path);

        /* 7. Always enable hierarchical support if it exists... */
        if (!all_unified && !MANAGER_IS_TEST_RUN(m))
                (void) cg_set_attribute("memory", "/", "memory.use_hierarchy", "1");

        /* 8. Figure out which controllers are supported */
        r = cg_mask_supported_subtree(m->cgroup_root, &m->cgroup_supported);
        if (r < 0)
                return log_error_errno(r, "Failed to determine supported controllers: %m");

        /* 9. Figure out which bpf-based pseudo-controllers are supported */
        r = cg_bpf_mask_supported(&mask);
        if (r < 0)
                return log_error_errno(r, "Failed to determine supported bpf-based pseudo-controllers: %m");
        m->cgroup_supported |= mask;

        /* 10. Log which controllers are supported */
        for (CGroupController c = 0; c < _CGROUP_CONTROLLER_MAX; c++)
                log_debug("Controller '%s' supported: %s", cgroup_controller_to_string(c),
                          yes_no(m->cgroup_supported & CGROUP_CONTROLLER_TO_MASK(c)));

        return 0;
}

void manager_shutdown_cgroup(Manager *m, bool delete) {
        assert(m);

        /* We can't really delete the group, since we are in it. But
         * let's trim it. */
        if (delete && m->cgroup_root && !FLAGS_SET(m->test_run_flags, MANAGER_TEST_RUN_MINIMAL))
                (void) cg_trim(SYSTEMD_CGROUP_CONTROLLER, m->cgroup_root, false);

        m->cgroup_empty_event_source = sd_event_source_disable_unref(m->cgroup_empty_event_source);

        m->cgroup_control_inotify_wd_unit = hashmap_free(m->cgroup_control_inotify_wd_unit);
        m->cgroup_memory_inotify_wd_unit = hashmap_free(m->cgroup_memory_inotify_wd_unit);

        m->cgroup_inotify_event_source = sd_event_source_disable_unref(m->cgroup_inotify_event_source);
        m->cgroup_inotify_fd = safe_close(m->cgroup_inotify_fd);

        m->pin_cgroupfs_fd = safe_close(m->pin_cgroupfs_fd);

        m->cgroup_root = mfree(m->cgroup_root);
}

Unit* manager_get_unit_by_cgroup(Manager *m, const char *cgroup) {
        char *p;
        Unit *u;

        assert(m);
        assert(cgroup);

        u = hashmap_get(m->cgroup_unit, cgroup);
        if (u)
                return u;

        p = strdupa_safe(cgroup);
        for (;;) {
                char *e;

                e = strrchr(p, '/');
                if (!e || e == p)
                        return hashmap_get(m->cgroup_unit, SPECIAL_ROOT_SLICE);

                *e = 0;

                u = hashmap_get(m->cgroup_unit, p);
                if (u)
                        return u;
        }
}

Unit *manager_get_unit_by_pid_cgroup(Manager *m, pid_t pid) {
        _cleanup_free_ char *cgroup = NULL;

        assert(m);

        if (!pid_is_valid(pid))
                return NULL;

        if (cg_pid_get_path(SYSTEMD_CGROUP_CONTROLLER, pid, &cgroup) < 0)
                return NULL;

        return manager_get_unit_by_cgroup(m, cgroup);
}

Unit *manager_get_unit_by_pid(Manager *m, pid_t pid) {
        Unit *u, **array;

        assert(m);

        /* Note that a process might be owned by multiple units, we return only one here, which is good enough for most
         * cases, though not strictly correct. We prefer the one reported by cgroup membership, as that's the most
         * relevant one as children of the process will be assigned to that one, too, before all else. */

        if (!pid_is_valid(pid))
                return NULL;

        if (pid == getpid_cached())
                return hashmap_get(m->units, SPECIAL_INIT_SCOPE);

        u = manager_get_unit_by_pid_cgroup(m, pid);
        if (u)
                return u;

        u = hashmap_get(m->watch_pids, PID_TO_PTR(pid));
        if (u)
                return u;

        array = hashmap_get(m->watch_pids, PID_TO_PTR(-pid));
        if (array)
                return array[0];

        return NULL;
}

int manager_notify_cgroup_empty(Manager *m, const char *cgroup) {
        Unit *u;

        assert(m);
        assert(cgroup);

        /* Called on the legacy hierarchy whenever we get an explicit cgroup notification from the cgroup agent process
         * or from the --system instance */

        log_debug("Got cgroup empty notification for: %s", cgroup);

        u = manager_get_unit_by_cgroup(m, cgroup);
        if (!u)
                return 0;

        unit_add_to_cgroup_empty_queue(u);
        return 1;
}

int unit_get_memory_available(Unit *u, uint64_t *ret) {
        uint64_t unit_current, available = UINT64_MAX;
        CGroupContext *unit_context;
        const char *memory_file;
        int r;

        assert(u);
        assert(ret);

        /* If data from cgroups can be accessed, try to find out how much more memory a unit can
         * claim before hitting the configured cgroup limits (if any). Consider both MemoryHigh
         * and MemoryMax, and also any slice the unit might be nested below. */

        if (!UNIT_CGROUP_BOOL(u, memory_accounting))
                return -ENODATA;

        if (!u->cgroup_path)
                return -ENODATA;

        /* The root cgroup doesn't expose this information */
        if (unit_has_host_root_cgroup(u))
                return -ENODATA;

        if ((u->cgroup_realized_mask & CGROUP_MASK_MEMORY) == 0)
                return -ENODATA;

        r = cg_all_unified();
        if (r < 0)
                return r;
        memory_file = r > 0 ? "memory.current" : "memory.usage_in_bytes";

        r = cg_get_attribute_as_uint64("memory", u->cgroup_path, memory_file, &unit_current);
        if (r < 0)
                return r;

        assert_se(unit_context = unit_get_cgroup_context(u));

        if (unit_context->memory_max != UINT64_MAX || unit_context->memory_high != UINT64_MAX)
                available = LESS_BY(MIN(unit_context->memory_max, unit_context->memory_high), unit_current);

        for (Unit *slice = UNIT_GET_SLICE(u); slice; slice = UNIT_GET_SLICE(slice)) {
                uint64_t slice_current, slice_available = UINT64_MAX;
                CGroupContext *slice_context;

                /* No point in continuing if we can't go any lower */
                if (available == 0)
                        break;

                if (!slice->cgroup_path)
                        continue;

                slice_context = unit_get_cgroup_context(slice);
                if (!slice_context)
                        continue;

                if (slice_context->memory_max == UINT64_MAX && slice_context->memory_high == UINT64_MAX)
                        continue;

                r = cg_get_attribute_as_uint64("memory", slice->cgroup_path, memory_file, &slice_current);
                if (r < 0)
                        continue;

                slice_available = LESS_BY(MIN(slice_context->memory_max, slice_context->memory_high), slice_current);
                available = MIN(slice_available, available);
        }

        *ret = available;

        return 0;
}

int unit_get_memory_current(Unit *u, uint64_t *ret) {
        int r;

        assert(u);
        assert(ret);

        if (!UNIT_CGROUP_BOOL(u, memory_accounting))
                return -ENODATA;

        if (!u->cgroup_path)
                return -ENODATA;

        /* The root cgroup doesn't expose this information, let's get it from /proc instead */
        if (unit_has_host_root_cgroup(u))
                return procfs_memory_get_used(ret);

        if ((u->cgroup_realized_mask & CGROUP_MASK_MEMORY) == 0)
                return -ENODATA;

        r = cg_all_unified();
        if (r < 0)
                return r;

        return cg_get_attribute_as_uint64("memory", u->cgroup_path, r > 0 ? "memory.current" : "memory.usage_in_bytes", ret);
}

int unit_get_tasks_current(Unit *u, uint64_t *ret) {
        assert(u);
        assert(ret);

        if (!UNIT_CGROUP_BOOL(u, tasks_accounting))
                return -ENODATA;

        if (!u->cgroup_path)
                return -ENODATA;

        /* The root cgroup doesn't expose this information, let's get it from /proc instead */
        if (unit_has_host_root_cgroup(u))
                return procfs_tasks_get_current(ret);

        if ((u->cgroup_realized_mask & CGROUP_MASK_PIDS) == 0)
                return -ENODATA;

        return cg_get_attribute_as_uint64("pids", u->cgroup_path, "pids.current", ret);
}

static int unit_get_cpu_usage_raw(Unit *u, nsec_t *ret) {
        uint64_t ns;
        int r;

        assert(u);
        assert(ret);

        if (!u->cgroup_path)
                return -ENODATA;

        /* The root cgroup doesn't expose this information, let's get it from /proc instead */
        if (unit_has_host_root_cgroup(u))
                return procfs_cpu_get_usage(ret);

        /* Requisite controllers for CPU accounting are not enabled */
        if ((get_cpu_accounting_mask() & ~u->cgroup_realized_mask) != 0)
                return -ENODATA;

        r = cg_all_unified();
        if (r < 0)
                return r;
        if (r > 0) {
                _cleanup_free_ char *val = NULL;
                uint64_t us;

                r = cg_get_keyed_attribute("cpu", u->cgroup_path, "cpu.stat", STRV_MAKE("usage_usec"), &val);
                if (IN_SET(r, -ENOENT, -ENXIO))
                        return -ENODATA;
                if (r < 0)
                        return r;

                r = safe_atou64(val, &us);
                if (r < 0)
                        return r;

                ns = us * NSEC_PER_USEC;
        } else
                return cg_get_attribute_as_uint64("cpuacct", u->cgroup_path, "cpuacct.usage", ret);

        *ret = ns;
        return 0;
}

int unit_get_cpu_usage(Unit *u, nsec_t *ret) {
        nsec_t ns;
        int r;

        assert(u);

        /* Retrieve the current CPU usage counter. This will subtract the CPU counter taken when the unit was
         * started. If the cgroup has been removed already, returns the last cached value. To cache the value, simply
         * call this function with a NULL return value. */

        if (!UNIT_CGROUP_BOOL(u, cpu_accounting))
                return -ENODATA;

        r = unit_get_cpu_usage_raw(u, &ns);
        if (r == -ENODATA && u->cpu_usage_last != NSEC_INFINITY) {
                /* If we can't get the CPU usage anymore (because the cgroup was already removed, for example), use our
                 * cached value. */

                if (ret)
                        *ret = u->cpu_usage_last;
                return 0;
        }
        if (r < 0)
                return r;

        if (ns > u->cpu_usage_base)
                ns -= u->cpu_usage_base;
        else
                ns = 0;

        u->cpu_usage_last = ns;
        if (ret)
                *ret = ns;

        return 0;
}

int unit_get_ip_accounting(
                Unit *u,
                CGroupIPAccountingMetric metric,
                uint64_t *ret) {

        uint64_t value;
        int fd, r;

        assert(u);
        assert(metric >= 0);
        assert(metric < _CGROUP_IP_ACCOUNTING_METRIC_MAX);
        assert(ret);

        if (!UNIT_CGROUP_BOOL(u, ip_accounting))
                return -ENODATA;

        fd = IN_SET(metric, CGROUP_IP_INGRESS_BYTES, CGROUP_IP_INGRESS_PACKETS) ?
                u->ip_accounting_ingress_map_fd :
                u->ip_accounting_egress_map_fd;
        if (fd < 0)
                return -ENODATA;

        if (IN_SET(metric, CGROUP_IP_INGRESS_BYTES, CGROUP_IP_EGRESS_BYTES))
                r = bpf_firewall_read_accounting(fd, &value, NULL);
        else
                r = bpf_firewall_read_accounting(fd, NULL, &value);
        if (r < 0)
                return r;

        /* Add in additional metrics from a previous runtime. Note that when reexecing/reloading the daemon we compile
         * all BPF programs and maps anew, but serialize the old counters. When deserializing we store them in the
         * ip_accounting_extra[] field, and add them in here transparently. */

        *ret = value + u->ip_accounting_extra[metric];

        return r;
}

static int unit_get_io_accounting_raw(Unit *u, uint64_t ret[static _CGROUP_IO_ACCOUNTING_METRIC_MAX]) {
        static const char *const field_names[_CGROUP_IO_ACCOUNTING_METRIC_MAX] = {
                [CGROUP_IO_READ_BYTES]       = "rbytes=",
                [CGROUP_IO_WRITE_BYTES]      = "wbytes=",
                [CGROUP_IO_READ_OPERATIONS]  = "rios=",
                [CGROUP_IO_WRITE_OPERATIONS] = "wios=",
        };
        uint64_t acc[_CGROUP_IO_ACCOUNTING_METRIC_MAX] = {};
        _cleanup_free_ char *path = NULL;
        _cleanup_fclose_ FILE *f = NULL;
        int r;

        assert(u);

        if (!u->cgroup_path)
                return -ENODATA;

        if (unit_has_host_root_cgroup(u))
                return -ENODATA; /* TODO: return useful data for the top-level cgroup */

        r = cg_all_unified();
        if (r < 0)
                return r;
        if (r == 0) /* TODO: support cgroupv1 */
                return -ENODATA;

        if (!FLAGS_SET(u->cgroup_realized_mask, CGROUP_MASK_IO))
                return -ENODATA;

        r = cg_get_path("io", u->cgroup_path, "io.stat", &path);
        if (r < 0)
                return r;

        f = fopen(path, "re");
        if (!f)
                return -errno;

        for (;;) {
                _cleanup_free_ char *line = NULL;
                const char *p;

                r = read_line(f, LONG_LINE_MAX, &line);
                if (r < 0)
                        return r;
                if (r == 0)
                        break;

                p = line;
                p += strcspn(p, WHITESPACE); /* Skip over device major/minor */
                p += strspn(p, WHITESPACE);  /* Skip over following whitespace */

                for (;;) {
                        _cleanup_free_ char *word = NULL;

                        r = extract_first_word(&p, &word, NULL, EXTRACT_RETAIN_ESCAPE);
                        if (r < 0)
                                return r;
                        if (r == 0)
                                break;

                        for (CGroupIOAccountingMetric i = 0; i < _CGROUP_IO_ACCOUNTING_METRIC_MAX; i++) {
                                const char *x;

                                x = startswith(word, field_names[i]);
                                if (x) {
                                        uint64_t w;

                                        r = safe_atou64(x, &w);
                                        if (r < 0)
                                                return r;

                                        /* Sum up the stats of all devices */
                                        acc[i] += w;
                                        break;
                                }
                        }
                }
        }

        memcpy(ret, acc, sizeof(acc));
        return 0;
}

int unit_get_io_accounting(
                Unit *u,
                CGroupIOAccountingMetric metric,
                bool allow_cache,
                uint64_t *ret) {

        uint64_t raw[_CGROUP_IO_ACCOUNTING_METRIC_MAX];
        int r;

        /* Retrieve an IO account parameter. This will subtract the counter when the unit was started. */

        if (!UNIT_CGROUP_BOOL(u, io_accounting))
                return -ENODATA;

        if (allow_cache && u->io_accounting_last[metric] != UINT64_MAX)
                goto done;

        r = unit_get_io_accounting_raw(u, raw);
        if (r == -ENODATA && u->io_accounting_last[metric] != UINT64_MAX)
                goto done;
        if (r < 0)
                return r;

        for (CGroupIOAccountingMetric i = 0; i < _CGROUP_IO_ACCOUNTING_METRIC_MAX; i++) {
                /* Saturated subtraction */
                if (raw[i] > u->io_accounting_base[i])
                        u->io_accounting_last[i] = raw[i] - u->io_accounting_base[i];
                else
                        u->io_accounting_last[i] = 0;
        }

done:
        if (ret)
                *ret = u->io_accounting_last[metric];

        return 0;
}

int unit_reset_cpu_accounting(Unit *u) {
        int r;

        assert(u);

        u->cpu_usage_last = NSEC_INFINITY;

        r = unit_get_cpu_usage_raw(u, &u->cpu_usage_base);
        if (r < 0) {
                u->cpu_usage_base = 0;
                return r;
        }

        return 0;
}

int unit_reset_ip_accounting(Unit *u) {
        int r = 0, q = 0;

        assert(u);

        if (u->ip_accounting_ingress_map_fd >= 0)
                r = bpf_firewall_reset_accounting(u->ip_accounting_ingress_map_fd);

        if (u->ip_accounting_egress_map_fd >= 0)
                q = bpf_firewall_reset_accounting(u->ip_accounting_egress_map_fd);

        zero(u->ip_accounting_extra);

        return r < 0 ? r : q;
}

int unit_reset_io_accounting(Unit *u) {
        int r;

        assert(u);

        for (CGroupIOAccountingMetric i = 0; i < _CGROUP_IO_ACCOUNTING_METRIC_MAX; i++)
                u->io_accounting_last[i] = UINT64_MAX;

        r = unit_get_io_accounting_raw(u, u->io_accounting_base);
        if (r < 0) {
                zero(u->io_accounting_base);
                return r;
        }

        return 0;
}

int unit_reset_accounting(Unit *u) {
        int r, q, v;

        assert(u);

        r = unit_reset_cpu_accounting(u);
        q = unit_reset_io_accounting(u);
        v = unit_reset_ip_accounting(u);

        return r < 0 ? r : q < 0 ? q : v;
}

void unit_invalidate_cgroup(Unit *u, CGroupMask m) {
        assert(u);

        if (!UNIT_HAS_CGROUP_CONTEXT(u))
                return;

        if (m == 0)
                return;

        /* always invalidate compat pairs together */
        if (m & (CGROUP_MASK_IO | CGROUP_MASK_BLKIO))
                m |= CGROUP_MASK_IO | CGROUP_MASK_BLKIO;

        if (m & (CGROUP_MASK_CPU | CGROUP_MASK_CPUACCT))
                m |= CGROUP_MASK_CPU | CGROUP_MASK_CPUACCT;

        if (FLAGS_SET(u->cgroup_invalidated_mask, m)) /* NOP? */
                return;

        u->cgroup_invalidated_mask |= m;
        unit_add_to_cgroup_realize_queue(u);
}

void unit_invalidate_cgroup_bpf(Unit *u) {
        assert(u);

        if (!UNIT_HAS_CGROUP_CONTEXT(u))
                return;

        if (u->cgroup_invalidated_mask & CGROUP_MASK_BPF_FIREWALL) /* NOP? */
                return;

        u->cgroup_invalidated_mask |= CGROUP_MASK_BPF_FIREWALL;
        unit_add_to_cgroup_realize_queue(u);

        /* If we are a slice unit, we also need to put compile a new BPF program for all our children, as the IP access
         * list of our children includes our own. */
        if (u->type == UNIT_SLICE) {
                Unit *member;

                UNIT_FOREACH_DEPENDENCY(member, u, UNIT_ATOM_SLICE_OF)
                        unit_invalidate_cgroup_bpf(member);
        }
}

void unit_cgroup_catchup(Unit *u) {
        assert(u);

        if (!UNIT_HAS_CGROUP_CONTEXT(u))
                return;

        /* We dropped the inotify watch during reexec/reload, so we need to
         * check these as they may have changed.
         * Note that (currently) the kernel doesn't actually update cgroup
         * file modification times, so we can't just serialize and then check
         * the mtime for file(s) we are interested in. */
        (void) unit_check_cgroup_events(u);
        unit_add_to_cgroup_oom_queue(u);
}

bool unit_cgroup_delegate(Unit *u) {
        CGroupContext *c;

        assert(u);

        if (!UNIT_VTABLE(u)->can_delegate)
                return false;

        c = unit_get_cgroup_context(u);
        if (!c)
                return false;

        return c->delegate;
}

void manager_invalidate_startup_units(Manager *m) {
        Unit *u;

        assert(m);

        SET_FOREACH(u, m->startup_units)
                unit_invalidate_cgroup(u, CGROUP_MASK_CPU|CGROUP_MASK_IO|CGROUP_MASK_BLKIO|CGROUP_MASK_CPUSET);
}

static int unit_get_nice(Unit *u) {
        ExecContext *ec;

        ec = unit_get_exec_context(u);
        return ec ? ec->nice : 0;
}

static uint64_t unit_get_cpu_weight(Unit *u) {
        ManagerState state = manager_state(u->manager);
        CGroupContext *cc;

        cc = unit_get_cgroup_context(u);
        return cc ? cgroup_context_cpu_weight(cc, state) : CGROUP_WEIGHT_DEFAULT;
}

int compare_job_priority(const void *a, const void *b) {
        const Job *x = a, *y = b;
        int nice_x, nice_y;
        uint64_t weight_x, weight_y;
        int ret;

        if ((ret = CMP(x->unit->type, y->unit->type)) != 0)
                return -ret;

        weight_x = unit_get_cpu_weight(x->unit);
        weight_y = unit_get_cpu_weight(y->unit);

        if ((ret = CMP(weight_x, weight_y)) != 0)
                return -ret;

        nice_x = unit_get_nice(x->unit);
        nice_y = unit_get_nice(y->unit);

        if ((ret = CMP(nice_x, nice_y)) != 0)
                return ret;

        return strcmp(x->unit->id, y->unit->id);
}

int unit_cgroup_freezer_action(Unit *u, FreezerAction action) {
        _cleanup_free_ char *path = NULL;
        FreezerState target, kernel = _FREEZER_STATE_INVALID;
        int r;

        assert(u);
        assert(IN_SET(action, FREEZER_FREEZE, FREEZER_THAW));

        if (!cg_freezer_supported())
                return 0;

        if (!u->cgroup_realized)
                return -EBUSY;

        target = action == FREEZER_FREEZE ? FREEZER_FROZEN : FREEZER_RUNNING;

        r = unit_freezer_state_kernel(u, &kernel);
        if (r < 0)
                log_unit_debug_errno(u, r, "Failed to obtain cgroup freezer state: %m");

        if (target == kernel) {
                u->freezer_state = target;
                return 0;
        }

        r = cg_get_path(SYSTEMD_CGROUP_CONTROLLER, u->cgroup_path, "cgroup.freeze", &path);
        if (r < 0)
                return r;

        log_unit_debug(u, "%s unit.", action == FREEZER_FREEZE ? "Freezing" : "Thawing");

        if (action == FREEZER_FREEZE)
                u->freezer_state = FREEZER_FREEZING;
        else
                u->freezer_state = FREEZER_THAWING;

        r = write_string_file(path, one_zero(action == FREEZER_FREEZE), WRITE_STRING_FILE_DISABLE_BUFFER);
        if (r < 0)
                return r;

        return 1;
}

int unit_get_cpuset(Unit *u, CPUSet *cpus, const char *name) {
        _cleanup_free_ char *v = NULL;
        int r;

        assert(u);
        assert(cpus);

        if (!u->cgroup_path)
                return -ENODATA;

        if ((u->cgroup_realized_mask & CGROUP_MASK_CPUSET) == 0)
                return -ENODATA;

        r = cg_all_unified();
        if (r < 0)
                return r;
        if (r == 0)
                return -ENODATA;

        r = cg_get_attribute("cpuset", u->cgroup_path, name, &v);
        if (r == -ENOENT)
                return -ENODATA;
        if (r < 0)
                return r;

        return parse_cpu_set_full(v, cpus, false, NULL, NULL, 0, NULL);
}

static const char* const cgroup_device_policy_table[_CGROUP_DEVICE_POLICY_MAX] = {
        [CGROUP_DEVICE_POLICY_AUTO]   = "auto",
        [CGROUP_DEVICE_POLICY_CLOSED] = "closed",
        [CGROUP_DEVICE_POLICY_STRICT] = "strict",
};

DEFINE_STRING_TABLE_LOOKUP(cgroup_device_policy, CGroupDevicePolicy);

static const char* const freezer_action_table[_FREEZER_ACTION_MAX] = {
        [FREEZER_FREEZE] = "freeze",
        [FREEZER_THAW] = "thaw",
};

DEFINE_STRING_TABLE_LOOKUP(freezer_action, FreezerAction);<|MERGE_RESOLUTION|>--- conflicted
+++ resolved
@@ -44,12 +44,6 @@
 #endif
 
 #define CGROUP_CPU_QUOTA_DEFAULT_PERIOD_USEC ((usec_t) 100 * USEC_PER_MSEC)
-
-/* Special values for the bfq.weight attribute */
-#define CGROUP_BFQ_WEIGHT_INVALID UINT64_MAX
-#define CGROUP_BFQ_WEIGHT_MIN UINT64_C(1)
-#define CGROUP_BFQ_WEIGHT_MAX UINT64_C(1000)
-#define CGROUP_BFQ_WEIGHT_DEFAULT UINT64_C(100)
 
 /* Returns the log level to use when cgroup attribute writes fail. When an attribute is missing or we have access
  * problems we downgrade to LOG_DEBUG. This is supposed to be nice to container managers and kernels which want to mask
@@ -1332,61 +1326,23 @@
         return r;
 }
 
-<<<<<<< HEAD
-/* Convert the normal io.weight value to io.bfq.weight */
-#define BFQ_WEIGHT(weight) \
-        (weight <= CGROUP_WEIGHT_DEFAULT ? \
-         CGROUP_BFQ_WEIGHT_DEFAULT - (CGROUP_WEIGHT_DEFAULT - weight) * (CGROUP_BFQ_WEIGHT_DEFAULT - CGROUP_BFQ_WEIGHT_MIN) / (CGROUP_WEIGHT_DEFAULT - CGROUP_WEIGHT_MIN) : \
-         CGROUP_BFQ_WEIGHT_DEFAULT + (weight - CGROUP_WEIGHT_DEFAULT) * (CGROUP_BFQ_WEIGHT_MAX - CGROUP_BFQ_WEIGHT_DEFAULT) / (CGROUP_WEIGHT_MAX - CGROUP_WEIGHT_DEFAULT))
-
-assert_cc(BFQ_WEIGHT(1) == 1);
-assert_cc(BFQ_WEIGHT(50) == 50);
-assert_cc(BFQ_WEIGHT(100) == 100);
-assert_cc(BFQ_WEIGHT(500) == 136);
-assert_cc(BFQ_WEIGHT(5000) == 545);
-assert_cc(BFQ_WEIGHT(10000) == 1000);
-
 static void set_io_weight(Unit *u, uint64_t weight) {
         char buf[STRLEN("default \n")+DECIMAL_STR_MAX(uint64_t)];
 
         assert(u);
 
-        /* FIXME: drop this when distro kernels properly support BFQ through "io.weight"
-         * See also: https://github.com/systemd/systemd/pull/13335 and
-         * https://github.com/torvalds/linux/commit/65752aef0a407e1ef17ec78a7fc31ba4e0b360f9.
-         * The range is 1..1000 apparently, and the default is 100. */
-        xsprintf(buf, "%" PRIu64 "\n", BFQ_WEIGHT(weight));
-        (void) set_attribute_and_warn(u, "io", "io.bfq.weight", buf);
+        (void) set_bfq_weight(u, "io", makedev(0, 0), weight);
 
         xsprintf(buf, "default %" PRIu64 "\n", weight);
         (void) set_attribute_and_warn(u, "io", "io.weight", buf);
 }
 
-=======
-static void set_io_weight(Unit *u, uint64_t weight) {
-        char buf[STRLEN("default \n")+DECIMAL_STR_MAX(uint64_t)];
-
-        assert(u);
-
-        (void) set_bfq_weight(u, "io", makedev(0, 0), weight);
-
-        xsprintf(buf, "default %" PRIu64 "\n", weight);
-        (void) set_attribute_and_warn(u, "io", "io.weight", buf);
-}
-
->>>>>>> 04025fa6
 static void set_blkio_weight(Unit *u, uint64_t weight) {
         char buf[STRLEN("\n")+DECIMAL_STR_MAX(uint64_t)];
 
         assert(u);
 
-<<<<<<< HEAD
-        /* FIXME: see comment in set_io_weight(). */
-        xsprintf(buf, "%" PRIu64 "\n", BFQ_WEIGHT(weight));
-        (void) set_attribute_and_warn(u, "blkio", "blkio.bfq.weight", buf);
-=======
         (void) set_bfq_weight(u, "blkio", makedev(0, 0), weight);
->>>>>>> 04025fa6
 
         xsprintf(buf, "%" PRIu64 "\n", weight);
         (void) set_attribute_and_warn(u, "blkio", "blkio.weight", buf);
@@ -1567,12 +1523,6 @@
                                 weight = CGROUP_BLKIO_WEIGHT_DEFAULT;
 
                         set_blkio_weight(u, weight);
-<<<<<<< HEAD
-
-                        if (has_io) {
-                                CGroupIODeviceWeight *w;
-=======
->>>>>>> 04025fa6
 
                         if (has_io)
                                 LIST_FOREACH(device_weights, w, c->io_device_weights) {
