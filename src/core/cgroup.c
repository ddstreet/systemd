--- conflicted
+++ resolved
@@ -1023,13 +1023,9 @@
         if (!u->cgroup_path)
                 return;
 
-<<<<<<< HEAD
-        r = cg_trim_everywhere(u->cgroup_realized_mask, u->cgroup_path, !unit_has_name(u, SPECIAL_ROOT_SLICE));
-=======
         is_root_slice = unit_has_name(u, SPECIAL_ROOT_SLICE);
 
         r = cg_trim_everywhere(u->cgroup_realized_mask, u->cgroup_path, !is_root_slice);
->>>>>>> 8906c2ad
         if (r < 0) {
                 log_debug_errno(r, "Failed to destroy cgroup %s, ignoring: %m", u->cgroup_path);
                 return;
