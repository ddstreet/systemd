/*-*- Mode: C; c-basic-offset: 8; indent-tabs-mode: nil -*-*/

/***
  This file is part of systemd.

  Copyright 2013 Lennart Poettering

  systemd is free software; you can redistribute it and/or modify it
  under the terms of the GNU Lesser General Public License as published by
  the Free Software Foundation; either version 2.1 of the License, or
  (at your option) any later version.

  systemd is distributed in the hope that it will be useful, but
  WITHOUT ANY WARRANTY; without even the implied warranty of
  MERCHANTABILITY or FITNESS FOR A PARTICULAR PURPOSE. See the GNU
  Lesser General Public License for more details.

  You should have received a copy of the GNU Lesser General Public License
  along with systemd; If not, see <http://www.gnu.org/licenses/>.
***/

#include <fcntl.h>
#include <fnmatch.h>

#include "path-util.h"
#include "special.h"
#include "cgroup-util.h"
#include "cgroup.h"

#define CGROUP_CPU_QUOTA_PERIOD_USEC ((usec_t) 100 * USEC_PER_MSEC)

void cgroup_context_init(CGroupContext *c) {
        assert(c);

        /* Initialize everything to the kernel defaults, assuming the
         * structure is preinitialized to 0 */

        c->cpu_shares = (unsigned long) -1;
        c->startup_cpu_shares = (unsigned long) -1;
        c->memory_limit = (uint64_t) -1;
        c->blockio_weight = (unsigned long) -1;
        c->startup_blockio_weight = (unsigned long) -1;

        c->cpu_quota_per_sec_usec = (usec_t) -1;
}

void cgroup_context_free_device_allow(CGroupContext *c, CGroupDeviceAllow *a) {
        assert(c);
        assert(a);

        LIST_REMOVE(device_allow, c->device_allow, a);
        free(a->path);
        free(a);
}

void cgroup_context_free_blockio_device_weight(CGroupContext *c, CGroupBlockIODeviceWeight *w) {
        assert(c);
        assert(w);

        LIST_REMOVE(device_weights, c->blockio_device_weights, w);
        free(w->path);
        free(w);
}

void cgroup_context_free_blockio_device_bandwidth(CGroupContext *c, CGroupBlockIODeviceBandwidth *b) {
        assert(c);
        assert(b);

        LIST_REMOVE(device_bandwidths, c->blockio_device_bandwidths, b);
        free(b->path);
        free(b);
}

void cgroup_context_done(CGroupContext *c) {
        assert(c);

        while (c->blockio_device_weights)
                cgroup_context_free_blockio_device_weight(c, c->blockio_device_weights);

        while (c->blockio_device_bandwidths)
                cgroup_context_free_blockio_device_bandwidth(c, c->blockio_device_bandwidths);

        while (c->device_allow)
                cgroup_context_free_device_allow(c, c->device_allow);
}

void cgroup_context_dump(CGroupContext *c, FILE* f, const char *prefix) {
        CGroupBlockIODeviceBandwidth *b;
        CGroupBlockIODeviceWeight *w;
        CGroupDeviceAllow *a;
        char u[FORMAT_TIMESPAN_MAX];

        assert(c);
        assert(f);

        prefix = strempty(prefix);

        fprintf(f,
                "%sCPUAccounting=%s\n"
                "%sBlockIOAccounting=%s\n"
                "%sMemoryAccounting=%s\n"
                "%sCPUShares=%lu\n"
                "%sStartupCPUShares=%lu\n"
                "%sCPUQuotaPerSecSec=%s\n"
                "%sBlockIOWeight=%lu\n"
                "%sStartupBlockIOWeight=%lu\n"
                "%sMemoryLimit=%" PRIu64 "\n"
                "%sDevicePolicy=%s\n",
                prefix, yes_no(c->cpu_accounting),
                prefix, yes_no(c->blockio_accounting),
                prefix, yes_no(c->memory_accounting),
                prefix, c->cpu_shares,
                prefix, c->startup_cpu_shares,
                prefix, strna(format_timespan(u, sizeof(u), c->cpu_quota_per_sec_usec, 1)),
                prefix, c->blockio_weight,
                prefix, c->startup_blockio_weight,
                prefix, c->memory_limit,
                prefix, cgroup_device_policy_to_string(c->device_policy));

        LIST_FOREACH(device_allow, a, c->device_allow)
                fprintf(f,
                        "%sDeviceAllow=%s %s%s%s\n",
                        prefix,
                        a->path,
                        a->r ? "r" : "", a->w ? "w" : "", a->m ? "m" : "");

        LIST_FOREACH(device_weights, w, c->blockio_device_weights)
                fprintf(f,
                        "%sBlockIODeviceWeight=%s %lu",
                        prefix,
                        w->path,
                        w->weight);

        LIST_FOREACH(device_bandwidths, b, c->blockio_device_bandwidths) {
                char buf[FORMAT_BYTES_MAX];

                fprintf(f,
                        "%s%s=%s %s\n",
                        prefix,
                        b->read ? "BlockIOReadBandwidth" : "BlockIOWriteBandwidth",
                        b->path,
                        format_bytes(buf, sizeof(buf), b->bandwidth));
        }
}

static int lookup_blkio_device(const char *p, dev_t *dev) {
        struct stat st;
        int r;

        assert(p);
        assert(dev);

        r = stat(p, &st);
        if (r < 0) {
                log_warning("Couldn't stat device %s: %m", p);
                return -errno;
        }

        if (S_ISBLK(st.st_mode))
                *dev = st.st_rdev;
        else if (major(st.st_dev) != 0) {
                /* If this is not a device node then find the block
                 * device this file is stored on */
                *dev = st.st_dev;

                /* If this is a partition, try to get the originating
                 * block device */
                block_get_whole_disk(*dev, dev);
        } else {
                log_warning("%s is not a block device and file system block device cannot be determined or is not local.", p);
                return -ENODEV;
        }

        return 0;
}

static int whitelist_device(const char *path, const char *node, const char *acc) {
        char buf[2+DECIMAL_STR_MAX(dev_t)*2+2+4];
        struct stat st;
        int r;

        assert(path);
        assert(acc);

        if (stat(node, &st) < 0) {
                log_warning("Couldn't stat device %s", node);
                return -errno;
        }

        if (!S_ISCHR(st.st_mode) && !S_ISBLK(st.st_mode)) {
                log_warning("%s is not a device.", node);
                return -ENODEV;
        }

        sprintf(buf,
                "%c %u:%u %s",
                S_ISCHR(st.st_mode) ? 'c' : 'b',
                major(st.st_rdev), minor(st.st_rdev),
                acc);

        r = cg_set_attribute("devices", path, "devices.allow", buf);
        if (r < 0)
                log_warning("Failed to set devices.allow on %s: %s", path, strerror(-r));

        return r;
}

static int whitelist_major(const char *path, const char *name, char type, const char *acc) {
        _cleanup_fclose_ FILE *f = NULL;
        char line[LINE_MAX];
        bool good = false;
        int r;

        assert(path);
        assert(acc);
        assert(type == 'b' || type == 'c');

        f = fopen("/proc/devices", "re");
        if (!f) {
                log_warning("Cannot open /proc/devices to resolve %s (%c): %m", name, type);
                return -errno;
        }

        FOREACH_LINE(line, f, goto fail) {
                char buf[2+DECIMAL_STR_MAX(unsigned)+3+4], *p, *w;
                unsigned maj;

                truncate_nl(line);

                if (type == 'c' && streq(line, "Character devices:")) {
                        good = true;
                        continue;
                }

                if (type == 'b' && streq(line, "Block devices:")) {
                        good = true;
                        continue;
                }

                if (isempty(line)) {
                        good = false;
                        continue;
                }

                if (!good)
                        continue;

                p = strstrip(line);

                w = strpbrk(p, WHITESPACE);
                if (!w)
                        continue;
                *w = 0;

                r = safe_atou(p, &maj);
                if (r < 0)
                        continue;
                if (maj <= 0)
                        continue;

                w++;
                w += strspn(w, WHITESPACE);

                if (fnmatch(name, w, 0) != 0)
                        continue;

                sprintf(buf,
                        "%c %u:* %s",
                        type,
                        maj,
                        acc);

                r = cg_set_attribute("devices", path, "devices.allow", buf);
                if (r < 0)
                        log_warning("Failed to set devices.allow on %s: %s", path, strerror(-r));
        }

        return 0;

fail:
        log_warning("Failed to read /proc/devices: %m");
        return -errno;
}

void cgroup_context_apply(CGroupContext *c, CGroupControllerMask mask, const char *path, ManagerState state) {
        bool is_root;
        int r;

        assert(c);
        assert(path);

        if (mask == 0)
                return;

        /* Some cgroup attributes are not support on the root cgroup,
         * hence silently ignore */
        is_root = isempty(path) || path_equal(path, "/");

        if ((mask & CGROUP_CPU) && !is_root) {
                char buf[MAX(DECIMAL_STR_MAX(unsigned long), DECIMAL_STR_MAX(usec_t)) + 1];

                sprintf(buf, "%lu\n",
                        state == MANAGER_STARTING && c->startup_cpu_shares != (unsigned long) -1 ? c->startup_cpu_shares :
                        c->cpu_shares != (unsigned long) -1 ? c->cpu_shares : 1024);
                r = cg_set_attribute("cpu", path, "cpu.shares", buf);
                if (r < 0)
                        log_warning("Failed to set cpu.shares on %s: %s", path, strerror(-r));

                sprintf(buf, USEC_FMT "\n", CGROUP_CPU_QUOTA_PERIOD_USEC);
                r = cg_set_attribute("cpu", path, "cpu.cfs_period_us", buf);
                if (r < 0)
                        log_warning("Failed to set cpu.cfs_period_us on %s: %s", path, strerror(-r));

                if (c->cpu_quota_per_sec_usec != (usec_t) -1) {
                        sprintf(buf, USEC_FMT "\n", c->cpu_quota_per_sec_usec * CGROUP_CPU_QUOTA_PERIOD_USEC / USEC_PER_SEC);
                        r = cg_set_attribute("cpu", path, "cpu.cfs_quota_us", buf);
                } else
                        r = cg_set_attribute("cpu", path, "cpu.cfs_quota_us", "-1");
                if (r < 0)
                        log_warning("Failed to set cpu.cfs_quota_us on %s: %s", path, strerror(-r));
        }

        if (mask & CGROUP_BLKIO) {
                char buf[MAX3(DECIMAL_STR_MAX(unsigned long)+1,
                              DECIMAL_STR_MAX(dev_t)*2+2+DECIMAL_STR_MAX(unsigned long)*1,
                              DECIMAL_STR_MAX(dev_t)*2+2+DECIMAL_STR_MAX(uint64_t)+1)];
                CGroupBlockIODeviceWeight *w;
                CGroupBlockIODeviceBandwidth *b;

                if (!is_root) {
                        sprintf(buf, "%lu\n", state == MANAGER_STARTING && c->startup_blockio_weight != (unsigned long) -1 ? c->startup_blockio_weight :
                                c->blockio_weight != (unsigned long) -1 ? c->blockio_weight : 1000);
                        r = cg_set_attribute("blkio", path, "blkio.weight", buf);
                        if (r < 0)
                                log_warning("Failed to set blkio.weight on %s: %s", path, strerror(-r));

                        /* FIXME: no way to reset this list */
                        LIST_FOREACH(device_weights, w, c->blockio_device_weights) {
                                dev_t dev;

                                r = lookup_blkio_device(w->path, &dev);
                                if (r < 0)
                                        continue;

                                sprintf(buf, "%u:%u %lu", major(dev), minor(dev), w->weight);
                                r = cg_set_attribute("blkio", path, "blkio.weight_device", buf);
                                if (r < 0)
                                        log_error("Failed to set blkio.weight_device on %s: %s", path, strerror(-r));
                        }
                }

                /* FIXME: no way to reset this list */
                LIST_FOREACH(device_bandwidths, b, c->blockio_device_bandwidths) {
                        const char *a;
                        dev_t dev;

                        r = lookup_blkio_device(b->path, &dev);
                        if (r < 0)
                                continue;

                        a = b->read ? "blkio.throttle.read_bps_device" : "blkio.throttle.write_bps_device";

                        sprintf(buf, "%u:%u %" PRIu64 "\n", major(dev), minor(dev), b->bandwidth);
                        r = cg_set_attribute("blkio", path, a, buf);
                        if (r < 0)
                                log_error("Failed to set %s on %s: %s", a, path, strerror(-r));
                }
        }

        if (mask & CGROUP_MEMORY) {
                if (c->memory_limit != (uint64_t) -1) {
                        char buf[DECIMAL_STR_MAX(uint64_t) + 1];

                        sprintf(buf, "%" PRIu64 "\n", c->memory_limit);
                        r = cg_set_attribute("memory", path, "memory.limit_in_bytes", buf);
                } else
                        r = cg_set_attribute("memory", path, "memory.limit_in_bytes", "-1");

                if (r < 0)
                        log_error("Failed to set memory.limit_in_bytes on %s: %s", path, strerror(-r));
        }

        if ((mask & CGROUP_DEVICE) && !is_root) {
                CGroupDeviceAllow *a;

                if (c->device_allow || c->device_policy != CGROUP_AUTO)
                        r = cg_set_attribute("devices", path, "devices.deny", "a");
                else
                        r = cg_set_attribute("devices", path, "devices.allow", "a");
                if (r < 0)
                        log_warning("Failed to reset devices.list on %s: %s", path, strerror(-r));

                if (c->device_policy == CGROUP_CLOSED ||
                    (c->device_policy == CGROUP_AUTO && c->device_allow)) {
                        static const char auto_devices[] =
                                "/dev/null\0" "rwm\0"
                                "/dev/zero\0" "rwm\0"
                                "/dev/full\0" "rwm\0"
                                "/dev/random\0" "rwm\0"
                                "/dev/urandom\0" "rwm\0"
                                "/dev/tty\0" "rwm\0"
                                "/dev/pts/ptmx\0" "rw\0"; /* /dev/pts/ptmx may not be duplicated, but accessed */

                        const char *x, *y;

                        NULSTR_FOREACH_PAIR(x, y, auto_devices)
                                whitelist_device(path, x, y);

                        whitelist_major(path, "pts", 'c', "rw");
                        whitelist_major(path, "kdbus", 'c', "rw");
                        whitelist_major(path, "kdbus/*", 'c', "rw");
                }

                LIST_FOREACH(device_allow, a, c->device_allow) {
                        char acc[4];
                        unsigned k = 0;

                        if (a->r)
                                acc[k++] = 'r';
                        if (a->w)
                                acc[k++] = 'w';
                        if (a->m)
                                acc[k++] = 'm';

                        if (k == 0)
                                continue;

                        acc[k++] = 0;

                        if (startswith(a->path, "/dev/"))
                                whitelist_device(path, a->path, acc);
                        else if (startswith(a->path, "block-"))
                                whitelist_major(path, a->path + 6, 'b', acc);
                        else if (startswith(a->path, "char-"))
                                whitelist_major(path, a->path + 5, 'c', acc);
                        else
                                log_debug("Ignoring device %s while writing cgroup attribute.", a->path);
                }
        }
}

CGroupControllerMask cgroup_context_get_mask(CGroupContext *c) {
        CGroupControllerMask mask = 0;

        /* Figure out which controllers we need */

        if (c->cpu_accounting ||
            c->cpu_shares != (unsigned long) -1 ||
            c->startup_cpu_shares != (unsigned long) -1 ||
            c->cpu_quota_per_sec_usec != (usec_t) -1)
                mask |= CGROUP_CPUACCT | CGROUP_CPU;

        if (c->blockio_accounting ||
            c->blockio_weight != (unsigned long) -1 ||
            c->startup_blockio_weight != (unsigned long) -1 ||
            c->blockio_device_weights ||
            c->blockio_device_bandwidths)
                mask |= CGROUP_BLKIO;

        if (c->memory_accounting ||
            c->memory_limit != (uint64_t) -1)
                mask |= CGROUP_MEMORY;

        if (c->device_allow || c->device_policy != CGROUP_AUTO)
                mask |= CGROUP_DEVICE;

        return mask;
}

CGroupControllerMask unit_get_cgroup_mask(Unit *u) {
        CGroupContext *c;

        c = unit_get_cgroup_context(u);
        if (!c)
                return 0;

        return cgroup_context_get_mask(c);
}

CGroupControllerMask unit_get_members_mask(Unit *u) {
        assert(u);

        if (u->cgroup_members_mask_valid)
                return u->cgroup_members_mask;

        u->cgroup_members_mask = 0;

        if (u->type == UNIT_SLICE) {
                Unit *member;
                Iterator i;

                SET_FOREACH(member, u->dependencies[UNIT_BEFORE], i) {

                        if (member == u)
                                continue;

                        if (UNIT_DEREF(member->slice) != u)
                                continue;

                        u->cgroup_members_mask |=
                                unit_get_cgroup_mask(member) |
                                unit_get_members_mask(member);
                }
        }

        u->cgroup_members_mask_valid = true;
        return u->cgroup_members_mask;
}

CGroupControllerMask unit_get_siblings_mask(Unit *u) {
        assert(u);

        if (UNIT_ISSET(u->slice))
                return unit_get_members_mask(UNIT_DEREF(u->slice));

        return unit_get_cgroup_mask(u) | unit_get_members_mask(u);
}

CGroupControllerMask unit_get_target_mask(Unit *u) {
        CGroupControllerMask mask;

        mask = unit_get_cgroup_mask(u) | unit_get_members_mask(u) | unit_get_siblings_mask(u);
        mask &= u->manager->cgroup_supported;

        return mask;
}

/* Recurse from a unit up through its containing slices, propagating
 * mask bits upward. A unit is also member of itself. */
void unit_update_cgroup_members_masks(Unit *u) {
        CGroupControllerMask m;
        bool more;

        assert(u);

        /* Calculate subtree mask */
        m = unit_get_cgroup_mask(u) | unit_get_members_mask(u);

        /* See if anything changed from the previous invocation. If
         * not, we're done. */
        if (u->cgroup_subtree_mask_valid && m == u->cgroup_subtree_mask)
                return;

        more =
                u->cgroup_subtree_mask_valid &&
                ((m & ~u->cgroup_subtree_mask) != 0) &&
                ((~m & u->cgroup_subtree_mask) == 0);

        u->cgroup_subtree_mask = m;
        u->cgroup_subtree_mask_valid = true;

        if (UNIT_ISSET(u->slice)) {
                Unit *s = UNIT_DEREF(u->slice);

                if (more)
                        /* There's more set now than before. We
                         * propagate the new mask to the parent's mask
                         * (not caring if it actually was valid or
                         * not). */

                        s->cgroup_members_mask |= m;

                else
                        /* There's less set now than before (or we
                         * don't know), we need to recalculate
                         * everything, so let's invalidate the
                         * parent's members mask */

                        s->cgroup_members_mask_valid = false;

                /* And now make sure that this change also hits our
                 * grandparents */
                unit_update_cgroup_members_masks(s);
        }
}

static const char *migrate_callback(CGroupControllerMask mask, void *userdata) {
        Unit *u = userdata;

        assert(mask != 0);
        assert(u);

        while (u) {
                if (u->cgroup_path &&
                    u->cgroup_realized &&
                    (u->cgroup_realized_mask & mask) == mask)
                        return u->cgroup_path;

                u = UNIT_DEREF(u->slice);
        }

        return NULL;
}

static int unit_create_cgroups(Unit *u, CGroupControllerMask mask) {
<<<<<<< HEAD
        _cleanup_free_ char *path = NULL;
=======
>>>>>>> 97bd1c9f
        CGroupContext *c;
        int r;

        assert(u);

        c = unit_get_cgroup_context(u);
        if (!c)
                return 0;
<<<<<<< HEAD

        path = unit_default_cgroup_path(u);
        if (!path)
                return log_oom();
=======
>>>>>>> 97bd1c9f

        if (!u->cgroup_path) {
                _cleanup_free_ char *path = NULL;

                path = unit_default_cgroup_path(u);
                if (!path)
                        return log_oom();

                r = hashmap_put(u->manager->cgroup_unit, path, u);
                if (r < 0) {
                        log_error(r == -EEXIST ? "cgroup %s exists already: %s" : "hashmap_put failed for %s: %s", path, strerror(-r));
                        return r;
                }
                if (r > 0) {
                        u->cgroup_path = path;
                        path = NULL;
                }
        }

        /* First, create our own group */
        r = cg_create_everywhere(u->manager->cgroup_supported, mask, u->cgroup_path);
        if (r < 0) {
                log_error("Failed to create cgroup %s: %s", u->cgroup_path, strerror(-r));
                return r;
        }

        /* Keep track that this is now realized */
        u->cgroup_realized = true;
        u->cgroup_realized_mask = mask;

        /* Then, possibly move things over, but not if
         * subgroups may contain processes, which is the case
         * for slice units. */
        if (u->type != UNIT_SLICE) {
                r = cg_migrate_everywhere(u->manager->cgroup_supported, u->cgroup_path, u->cgroup_path, migrate_callback, u);
                if (r < 0)
                        log_warning("Failed to migrate cgroup from to %s: %s", u->cgroup_path, strerror(-r));
        }
<<<<<<< HEAD
=======

        return 0;
}

int unit_attach_pids_to_cgroup(Unit *u) {
        int r;
        assert(u);

        r = unit_realize_cgroup(u);
        if (r < 0)
                return r;

        r = cg_attach_many_everywhere(u->manager->cgroup_supported, u->cgroup_path, u->pids, migrate_callback, u);
        if (r < 0)
                return r;
>>>>>>> 97bd1c9f

        return 0;
}

static bool unit_has_mask_realized(Unit *u, CGroupControllerMask mask) {
        assert(u);

        return u->cgroup_realized && u->cgroup_realized_mask == mask;
}

/* Check if necessary controllers and attributes for a unit are in place.
 *
 * If so, do nothing.
 * If not, create paths, move processes over, and set attributes.
 *
 * Returns 0 on success and < 0 on failure. */
static int unit_realize_cgroup_now(Unit *u, ManagerState state) {
        CGroupControllerMask mask;
        int r;

        assert(u);

        if (u->in_cgroup_queue) {
                LIST_REMOVE(cgroup_queue, u->manager->cgroup_queue, u);
                u->in_cgroup_queue = false;
        }

        mask = unit_get_target_mask(u);

        if (unit_has_mask_realized(u, mask))
                return 0;

        /* First, realize parents */
        if (UNIT_ISSET(u->slice)) {
                r = unit_realize_cgroup_now(UNIT_DEREF(u->slice), state);
                if (r < 0)
                        return r;
        }

        /* And then do the real work */
        r = unit_create_cgroups(u, mask);
        if (r < 0)
                return r;

        /* Finally, apply the necessary attributes. */
        cgroup_context_apply(unit_get_cgroup_context(u), mask, u->cgroup_path, state);

        return 0;
}

static void unit_add_to_cgroup_queue(Unit *u) {

        if (u->in_cgroup_queue)
                return;

        LIST_PREPEND(cgroup_queue, u->manager->cgroup_queue, u);
        u->in_cgroup_queue = true;
}

unsigned manager_dispatch_cgroup_queue(Manager *m) {
        ManagerState state;
        unsigned n = 0;
        Unit *i;
        int r;

        state = manager_state(m);

        while ((i = m->cgroup_queue)) {
                assert(i->in_cgroup_queue);

                r = unit_realize_cgroup_now(i, state);
                if (r < 0)
                        log_warning("Failed to realize cgroups for queued unit %s: %s", i->id, strerror(-r));

                n++;
        }

        return n;
}

static void unit_queue_siblings(Unit *u) {
        Unit *slice;

        /* This adds the siblings of the specified unit and the
         * siblings of all parent units to the cgroup queue. (But
         * neither the specified unit itself nor the parents.) */

        while ((slice = UNIT_DEREF(u->slice))) {
                Iterator i;
                Unit *m;

                SET_FOREACH(m, slice->dependencies[UNIT_BEFORE], i) {
                        if (m == u)
                                continue;

                        /* Skip units that have a dependency on the slice
                         * but aren't actually in it. */
                        if (UNIT_DEREF(m->slice) != slice)
                                continue;

                        /* No point in doing cgroup application for units
                         * without active processes. */
                        if (UNIT_IS_INACTIVE_OR_FAILED(unit_active_state(m)))
                                continue;

                        /* If the unit doesn't need any new controllers
                         * and has current ones realized, it doesn't need
                         * any changes. */
                        if (unit_has_mask_realized(m, unit_get_target_mask(m)))
                                continue;

                        unit_add_to_cgroup_queue(m);
                }

                u = slice;
        }
}

int unit_realize_cgroup(Unit *u) {
        CGroupContext *c;

        assert(u);

        c = unit_get_cgroup_context(u);
        if (!c)
                return 0;

        /* So, here's the deal: when realizing the cgroups for this
         * unit, we need to first create all parents, but there's more
         * actually: for the weight-based controllers we also need to
         * make sure that all our siblings (i.e. units that are in the
         * same slice as we are) have cgroups, too. Otherwise, things
         * would become very uneven as each of their processes would
         * get as much resources as all our group together. This call
         * will synchronously create the parent cgroups, but will
         * defer work on the siblings to the next event loop
         * iteration. */

        /* Add all sibling slices to the cgroup queue. */
        unit_queue_siblings(u);

        /* And realize this one now (and apply the values) */
        return unit_realize_cgroup_now(u, manager_state(u->manager));
}

void unit_destroy_cgroup(Unit *u) {
        int r;

        assert(u);

        if (!u->cgroup_path)
                return;

        r = cg_trim_everywhere(u->cgroup_realized_mask, u->cgroup_path, !unit_has_name(u, SPECIAL_ROOT_SLICE));
        if (r < 0)
                log_debug("Failed to destroy cgroup %s: %s", u->cgroup_path, strerror(-r));

        hashmap_remove(u->manager->cgroup_unit, u->cgroup_path);

        free(u->cgroup_path);
        u->cgroup_path = NULL;
        u->cgroup_realized = false;
        u->cgroup_realized_mask = 0;

}

pid_t unit_search_main_pid(Unit *u) {
        _cleanup_fclose_ FILE *f = NULL;
        pid_t pid = 0, npid, mypid;

        assert(u);

        if (!u->cgroup_path)
                return 0;

        if (cg_enumerate_processes(SYSTEMD_CGROUP_CONTROLLER, u->cgroup_path, &f) < 0)
                return 0;

        mypid = getpid();
        while (cg_read_pid(f, &npid) > 0)  {
                pid_t ppid;

                if (npid == pid)
                        continue;

                /* Ignore processes that aren't our kids */
                if (get_parent_of_pid(npid, &ppid) >= 0 && ppid != mypid)
                        continue;

                if (pid != 0) {
                        /* Dang, there's more than one daemonized PID
                        in this group, so we don't know what process
                        is the main process. */
                        pid = 0;
                        break;
                }

                pid = npid;
        }

        return pid;
}

int manager_setup_cgroup(Manager *m) {
        _cleanup_free_ char *path = NULL;
        char *e;
        int r;

        assert(m);

        /* 1. Determine hierarchy */
        free(m->cgroup_root);
        m->cgroup_root = NULL;

        r = cg_pid_get_path(SYSTEMD_CGROUP_CONTROLLER, 0, &m->cgroup_root);
        if (r < 0) {
                log_error("Cannot determine cgroup we are running in: %s", strerror(-r));
                return r;
        }

        /* LEGACY: Already in /system.slice? If so, let's cut this
         * off. This is to support live upgrades from older systemd
         * versions where PID 1 was moved there. */
        if (m->running_as == SYSTEMD_SYSTEM) {
                e = endswith(m->cgroup_root, "/" SPECIAL_SYSTEM_SLICE);
                if (!e)
                        e = endswith(m->cgroup_root, "/system");
                if (e)
                        *e = 0;
        }

        /* And make sure to store away the root value without trailing
         * slash, even for the root dir, so that we can easily prepend
         * it everywhere. */
        if (streq(m->cgroup_root, "/"))
                m->cgroup_root[0] = 0;

        /* 2. Show data */
        r = cg_get_path(SYSTEMD_CGROUP_CONTROLLER, m->cgroup_root, NULL, &path);
        if (r < 0) {
                log_error("Cannot find cgroup mount point: %s", strerror(-r));
                return r;
        }

        log_debug("Using cgroup controller " SYSTEMD_CGROUP_CONTROLLER ". File system hierarchy is at %s.", path);

        /* 3. Install agent */
        if (m->running_as == SYSTEMD_SYSTEM) {
                r = cg_install_release_agent(SYSTEMD_CGROUP_CONTROLLER, SYSTEMD_CGROUP_AGENT_PATH);
                if (r < 0)
                        log_warning("Failed to install release agent, ignoring: %s", strerror(-r));
                else if (r > 0)
                        log_debug("Installed release agent.");
                else
                        log_debug("Release agent already installed.");
        }

        /* 4. Make sure we are in the root cgroup */
        r = cg_create_and_attach(SYSTEMD_CGROUP_CONTROLLER, m->cgroup_root, 0);
        if (r < 0) {
                log_error("Failed to create root cgroup hierarchy: %s", strerror(-r));
                return r;
        }

        /* 5. And pin it, so that it cannot be unmounted */
        safe_close(m->pin_cgroupfs_fd);

        m->pin_cgroupfs_fd = open(path, O_RDONLY|O_CLOEXEC|O_DIRECTORY|O_NOCTTY|O_NONBLOCK);
        if (m->pin_cgroupfs_fd < 0) {
                log_error("Failed to open pin file: %m");
                return -errno;
        }

        /* 6. Figure out which controllers are supported */
        m->cgroup_supported = cg_mask_supported();

        /* 7.  Always enable hierarchial support if it exists... */
        cg_set_attribute("memory", "/", "memory.use_hierarchy", "1");

        return 0;
}

void manager_shutdown_cgroup(Manager *m, bool delete) {
        assert(m);

        /* We can't really delete the group, since we are in it. But
         * let's trim it. */
        if (delete && m->cgroup_root)
                cg_trim(SYSTEMD_CGROUP_CONTROLLER, m->cgroup_root, false);

        m->pin_cgroupfs_fd = safe_close(m->pin_cgroupfs_fd);

        free(m->cgroup_root);
        m->cgroup_root = NULL;
}

Unit* manager_get_unit_by_cgroup(Manager *m, const char *cgroup) {
        char *p;
        Unit *u;

        assert(m);
        assert(cgroup);

        u = hashmap_get(m->cgroup_unit, cgroup);
        if (u)
                return u;

        p = strdupa(cgroup);
        for (;;) {
                char *e;

                e = strrchr(p, '/');
                if (e == p || !e)
                        return NULL;

                *e = 0;

                u = hashmap_get(m->cgroup_unit, p);
                if (u)
                        return u;
        }
}

Unit *manager_get_unit_by_pid(Manager *m, pid_t pid) {
        _cleanup_free_ char *cgroup = NULL;
        int r;

        assert(m);

        if (pid <= 1)
                return NULL;

        r = cg_pid_get_path(SYSTEMD_CGROUP_CONTROLLER, pid, &cgroup);
        if (r < 0)
                return NULL;

        return manager_get_unit_by_cgroup(m, cgroup);
}

int manager_notify_cgroup_empty(Manager *m, const char *cgroup) {
        Unit *u;
        int r;

        assert(m);
        assert(cgroup);

        u = manager_get_unit_by_cgroup(m, cgroup);
        if (u) {
                r = cg_is_empty_recursive(SYSTEMD_CGROUP_CONTROLLER, u->cgroup_path, true);
                if (r > 0) {
                        if (UNIT_VTABLE(u)->notify_cgroup_empty)
                                UNIT_VTABLE(u)->notify_cgroup_empty(u);

                        unit_add_to_gc_queue(u);
                }
        }

        return 0;
}

static const char* const cgroup_device_policy_table[_CGROUP_DEVICE_POLICY_MAX] = {
        [CGROUP_AUTO] = "auto",
        [CGROUP_CLOSED] = "closed",
        [CGROUP_STRICT] = "strict",
};

DEFINE_STRING_TABLE_LOOKUP(cgroup_device_policy, CGroupDevicePolicy);<|MERGE_RESOLUTION|>--- conflicted
+++ resolved
@@ -593,10 +593,6 @@
 }
 
 static int unit_create_cgroups(Unit *u, CGroupControllerMask mask) {
-<<<<<<< HEAD
-        _cleanup_free_ char *path = NULL;
-=======
->>>>>>> 97bd1c9f
         CGroupContext *c;
         int r;
 
@@ -605,13 +601,6 @@
         c = unit_get_cgroup_context(u);
         if (!c)
                 return 0;
-<<<<<<< HEAD
-
-        path = unit_default_cgroup_path(u);
-        if (!path)
-                return log_oom();
-=======
->>>>>>> 97bd1c9f
 
         if (!u->cgroup_path) {
                 _cleanup_free_ char *path = NULL;
@@ -650,8 +639,6 @@
                 if (r < 0)
                         log_warning("Failed to migrate cgroup from to %s: %s", u->cgroup_path, strerror(-r));
         }
-<<<<<<< HEAD
-=======
 
         return 0;
 }
@@ -667,7 +654,6 @@
         r = cg_attach_many_everywhere(u->manager->cgroup_supported, u->cgroup_path, u->pids, migrate_callback, u);
         if (r < 0)
                 return r;
->>>>>>> 97bd1c9f
 
         return 0;
 }
