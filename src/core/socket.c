/*-*- Mode: C; c-basic-offset: 8; indent-tabs-mode: nil -*-*/

/***
  This file is part of systemd.

  Copyright 2010 Lennart Poettering

  systemd is free software; you can redistribute it and/or modify it
  under the terms of the GNU Lesser General Public License as published by
  the Free Software Foundation; either version 2.1 of the License, or
  (at your option) any later version.

  systemd is distributed in the hope that it will be useful, but
  WITHOUT ANY WARRANTY; without even the implied warranty of
  MERCHANTABILITY or FITNESS FOR A PARTICULAR PURPOSE. See the GNU
  Lesser General Public License for more details.

  You should have received a copy of the GNU Lesser General Public License
  along with systemd; If not, see <http://www.gnu.org/licenses/>.
***/

#include <sys/types.h>
#include <sys/stat.h>
#include <unistd.h>
#include <errno.h>
#include <fcntl.h>
#include <sys/epoll.h>
#include <signal.h>
#include <arpa/inet.h>
#include <mqueue.h>
<<<<<<< HEAD
#include <sys/xattr.h>
=======
#ifdef HAVE_XATTR
#include <sys/xattr.h>
#include <attr/xattr.h>
#endif
>>>>>>> c4f2b1a4

#include "unit.h"
#include "socket.h"
#include "netinet/tcp.h"
#include "log.h"
#include "load-dropin.h"
#include "load-fragment.h"
#include "strv.h"
#include "mkdir.h"
#include "path-util.h"
#include "unit-name.h"
#include "unit-printf.h"
#include "dbus-socket.h"
#include "missing.h"
#include "special.h"
#include "dbus-common.h"
#include "label.h"
#include "exit-status.h"
#include "def.h"

static const UnitActiveState state_translation_table[_SOCKET_STATE_MAX] = {
        [SOCKET_DEAD] = UNIT_INACTIVE,
        [SOCKET_START_PRE] = UNIT_ACTIVATING,
        [SOCKET_START_POST] = UNIT_ACTIVATING,
        [SOCKET_LISTENING] = UNIT_ACTIVE,
        [SOCKET_RUNNING] = UNIT_ACTIVE,
        [SOCKET_STOP_PRE] = UNIT_DEACTIVATING,
        [SOCKET_STOP_PRE_SIGTERM] = UNIT_DEACTIVATING,
        [SOCKET_STOP_PRE_SIGKILL] = UNIT_DEACTIVATING,
        [SOCKET_STOP_POST] = UNIT_DEACTIVATING,
        [SOCKET_FINAL_SIGTERM] = UNIT_DEACTIVATING,
        [SOCKET_FINAL_SIGKILL] = UNIT_DEACTIVATING,
        [SOCKET_FAILED] = UNIT_FAILED
};

static void socket_init(Unit *u) {
        Socket *s = SOCKET(u);

        assert(u);
        assert(u->load_state == UNIT_STUB);

        s->backlog = SOMAXCONN;
        s->timeout_usec = u->manager->default_timeout_start_usec;
        s->directory_mode = 0755;
        s->socket_mode = 0666;

        s->max_connections = 64;

        s->priority = -1;
        s->ip_tos = -1;
        s->ip_ttl = -1;
        s->mark = -1;

        exec_context_init(&s->exec_context);
        s->exec_context.std_output = u->manager->default_std_output;
        s->exec_context.std_error = u->manager->default_std_error;
        kill_context_init(&s->kill_context);
        cgroup_context_init(&s->cgroup_context);

        s->control_command_id = _SOCKET_EXEC_COMMAND_INVALID;
}

static void socket_unwatch_control_pid(Socket *s) {
        assert(s);

        if (s->control_pid <= 0)
                return;

        unit_unwatch_pid(UNIT(s), s->control_pid);
        s->control_pid = 0;
}

void socket_free_ports(Socket *s) {
        SocketPort *p;

        assert(s);

        while ((p = s->ports)) {
                LIST_REMOVE(SocketPort, port, s->ports, p);

                if (p->fd >= 0) {
                        unit_unwatch_fd(UNIT(s), &p->fd_watch);
                        safe_close(p->fd);
                }

                free(p->path);
                free(p);
        }
}

static void socket_done(Unit *u) {
        Socket *s = SOCKET(u);

        assert(s);

        socket_free_ports(s);

        exec_context_done(&s->exec_context, manager_is_reloading_or_reexecuting(u->manager));
        cgroup_context_init(&s->cgroup_context);

        exec_command_free_array(s->exec_command, _SOCKET_EXEC_COMMAND_MAX);
        s->control_command = NULL;

        socket_unwatch_control_pid(s);

        unit_ref_unset(&s->service);

        free(s->tcp_congestion);
        s->tcp_congestion = NULL;

        free(s->bind_to_device);
        s->bind_to_device = NULL;

        free(s->smack);
        free(s->smack_ip_in);
        free(s->smack_ip_out);

        unit_unwatch_timer(u, &s->timer_watch);
}

static int socket_instantiate_service(Socket *s) {
        char *prefix, *name;
        int r;
        Unit *u;

        assert(s);

        /* This fills in s->service if it isn't filled in yet. For
         * Accept=yes sockets we create the next connection service
         * here. For Accept=no this is mostly a NOP since the service
         * is figured out at load time anyway. */

        if (UNIT_DEREF(s->service))
                return 0;

        assert(s->accept);

        if (!(prefix = unit_name_to_prefix(UNIT(s)->id)))
                return -ENOMEM;

        r = asprintf(&name, "%s@%u.service", prefix, s->n_accepted);
        free(prefix);

        if (r < 0)
                return -ENOMEM;

        r = manager_load_unit(UNIT(s)->manager, name, NULL, NULL, &u);
        free(name);

        if (r < 0)
                return r;

#ifdef HAVE_SYSV_COMPAT
        if (SERVICE(u)->is_sysv) {
                log_error("Using SysV services for socket activation is not supported. Refusing.");
                return -ENOENT;
        }
#endif

        u->no_gc = true;
        unit_ref_set(&s->service, u);

        return unit_add_two_dependencies(UNIT(s), UNIT_BEFORE, UNIT_TRIGGERS, u, false);
}

static bool have_non_accept_socket(Socket *s) {
        SocketPort *p;

        assert(s);

        if (!s->accept)
                return true;

        LIST_FOREACH(port, p, s->ports) {

                if (p->type != SOCKET_SOCKET)
                        return true;

                if (!socket_address_can_accept(&p->address))
                        return true;
        }

        return false;
}

static int socket_verify(Socket *s) {
        assert(s);

        if (UNIT(s)->load_state != UNIT_LOADED)
                return 0;

        if (!s->ports) {
                log_error_unit(UNIT(s)->id,
                               "%s lacks Listen setting. Refusing.", UNIT(s)->id);
                return -EINVAL;
        }

        if (s->accept && have_non_accept_socket(s)) {
                log_error_unit(UNIT(s)->id,
                               "%s configured for accepting sockets, but sockets are non-accepting. Refusing.",
                               UNIT(s)->id);
                return -EINVAL;
        }

        if (s->accept && s->max_connections <= 0) {
                log_error_unit(UNIT(s)->id,
                               "%s's MaxConnection setting too small. Refusing.", UNIT(s)->id);
                return -EINVAL;
        }

        if (s->accept && UNIT_DEREF(s->service)) {
                log_error_unit(UNIT(s)->id,
                               "Explicit service configuration for accepting sockets not supported on %s. Refusing.",
                               UNIT(s)->id);
                return -EINVAL;
        }

        if (s->exec_context.pam_name && s->kill_context.kill_mode != KILL_CONTROL_GROUP) {
                log_error_unit(UNIT(s)->id,
                               "%s has PAM enabled. Kill mode must be set to 'control-group'. Refusing.",
                               UNIT(s)->id);
                return -EINVAL;
        }

        return 0;
}

static int socket_add_mount_links(Socket *s) {
        SocketPort *p;
        int r;

        assert(s);

        LIST_FOREACH(port, p, s->ports) {
                const char *path = NULL;

                if (p->type == SOCKET_SOCKET)
                        path = socket_address_get_path(&p->address);
                else if (p->type == SOCKET_FIFO || p->type == SOCKET_SPECIAL)
                        path = p->path;

                if (!path)
                        continue;

                r = unit_require_mounts_for(UNIT(s), path);
                if (r < 0)
                        return r;
        }

        return 0;
}

static int socket_add_device_link(Socket *s) {
        char *t;
        int r;

        assert(s);

        if (!s->bind_to_device || streq(s->bind_to_device, "lo"))
                return 0;

        if (asprintf(&t, "/sys/subsystem/net/devices/%s", s->bind_to_device) < 0)
                return -ENOMEM;

        r = unit_add_node_link(UNIT(s), t, false);
        free(t);

        return r;
}

static int socket_add_default_dependencies(Socket *s) {
        int r;
        assert(s);

        r = unit_add_dependency_by_name(UNIT(s), UNIT_BEFORE, SPECIAL_SOCKETS_TARGET, NULL, true);
        if (r < 0)
                return r;

        if (UNIT(s)->manager->running_as == SYSTEMD_SYSTEM) {
                r = unit_add_two_dependencies_by_name(UNIT(s), UNIT_AFTER, UNIT_REQUIRES, SPECIAL_SYSINIT_TARGET, NULL, true);
                if (r < 0)
                        return r;
        }

        return unit_add_two_dependencies_by_name(UNIT(s), UNIT_BEFORE, UNIT_CONFLICTS, SPECIAL_SHUTDOWN_TARGET, NULL, true);
}

_pure_ static bool socket_has_exec(Socket *s) {
        unsigned i;
        assert(s);

        for (i = 0; i < _SOCKET_EXEC_COMMAND_MAX; i++)
                if (s->exec_command[i])
                        return true;

        return false;
}

static int socket_load(Unit *u) {
        Socket *s = SOCKET(u);
        int r;

        assert(u);
        assert(u->load_state == UNIT_STUB);

        if ((r = unit_load_fragment_and_dropin(u)) < 0)
                return r;

        /* This is a new unit? Then let's add in some extras */
        if (u->load_state == UNIT_LOADED) {

                if (have_non_accept_socket(s)) {

                        if (!UNIT_DEREF(s->service)) {
                                Unit *x;

                                r = unit_load_related_unit(u, ".service", &x);
                                if (r < 0)
                                        return r;

                                unit_ref_set(&s->service, x);
                        }

                        r = unit_add_two_dependencies(u, UNIT_BEFORE, UNIT_TRIGGERS, UNIT_DEREF(s->service), true);
                        if (r < 0)
                                return r;
                }

                if ((r = socket_add_mount_links(s)) < 0)
                        return r;

                if ((r = socket_add_device_link(s)) < 0)
                        return r;

                if (socket_has_exec(s))
                        if ((r = unit_add_exec_dependencies(u, &s->exec_context)) < 0)
                                return r;

                r = unit_add_default_slice(u);
                if (r < 0)
                        return r;

                if (UNIT(s)->default_dependencies)
                        if ((r = socket_add_default_dependencies(s)) < 0)
                                return r;

                r = unit_exec_context_defaults(u, &s->exec_context);
                if (r < 0)
                        return r;
        }

        return socket_verify(s);
}

_const_ static const char* listen_lookup(int family, int type) {

        if (family == AF_NETLINK)
                return "ListenNetlink";

        if (type == SOCK_STREAM)
                return "ListenStream";
        else if (type == SOCK_DGRAM)
                return "ListenDatagram";
        else if (type == SOCK_SEQPACKET)
                return "ListenSequentialPacket";

        assert_not_reached("Unknown socket type");
        return NULL;
}

static void socket_dump(Unit *u, FILE *f, const char *prefix) {

        SocketExecCommand c;
        Socket *s = SOCKET(u);
        SocketPort *p;
        const char *prefix2;
        char *p2;

        assert(s);
        assert(f);

        p2 = strappend(prefix, "\t");
        prefix2 = p2 ? p2 : prefix;

        fprintf(f,
                "%sSocket State: %s\n"
                "%sResult: %s\n"
                "%sBindIPv6Only: %s\n"
                "%sBacklog: %u\n"
                "%sSocketMode: %04o\n"
                "%sDirectoryMode: %04o\n"
                "%sKeepAlive: %s\n"
                "%sFreeBind: %s\n"
                "%sTransparent: %s\n"
                "%sBroadcast: %s\n"
                "%sPassCredentials: %s\n"
                "%sPassSecurity: %s\n"
                "%sTCPCongestion: %s\n",
                prefix, socket_state_to_string(s->state),
                prefix, socket_result_to_string(s->result),
                prefix, socket_address_bind_ipv6_only_to_string(s->bind_ipv6_only),
                prefix, s->backlog,
                prefix, s->socket_mode,
                prefix, s->directory_mode,
                prefix, yes_no(s->keep_alive),
                prefix, yes_no(s->free_bind),
                prefix, yes_no(s->transparent),
                prefix, yes_no(s->broadcast),
                prefix, yes_no(s->pass_cred),
                prefix, yes_no(s->pass_sec),
                prefix, strna(s->tcp_congestion));

        if (s->control_pid > 0)
                fprintf(f,
                        "%sControl PID: %lu\n",
                        prefix, (unsigned long) s->control_pid);

        if (s->bind_to_device)
                fprintf(f,
                        "%sBindToDevice: %s\n",
                        prefix, s->bind_to_device);

        if (s->accept)
                fprintf(f,
                        "%sAccepted: %u\n"
                        "%sNConnections: %u\n"
                        "%sMaxConnections: %u\n",
                        prefix, s->n_accepted,
                        prefix, s->n_connections,
                        prefix, s->max_connections);

        if (s->priority >= 0)
                fprintf(f,
                        "%sPriority: %i\n",
                        prefix, s->priority);

        if (s->receive_buffer > 0)
                fprintf(f,
                        "%sReceiveBuffer: %zu\n",
                        prefix, s->receive_buffer);

        if (s->send_buffer > 0)
                fprintf(f,
                        "%sSendBuffer: %zu\n",
                        prefix, s->send_buffer);

        if (s->ip_tos >= 0)
                fprintf(f,
                        "%sIPTOS: %i\n",
                        prefix, s->ip_tos);

        if (s->ip_ttl >= 0)
                fprintf(f,
                        "%sIPTTL: %i\n",
                        prefix, s->ip_ttl);

        if (s->pipe_size > 0)
                fprintf(f,
                        "%sPipeSize: %zu\n",
                        prefix, s->pipe_size);

        if (s->mark >= 0)
                fprintf(f,
                        "%sMark: %i\n",
                        prefix, s->mark);

        if (s->mq_maxmsg > 0)
                fprintf(f,
                        "%sMessageQueueMaxMessages: %li\n",
                        prefix, s->mq_maxmsg);

        if (s->mq_msgsize > 0)
                fprintf(f,
                        "%sMessageQueueMessageSize: %li\n",
                        prefix, s->mq_msgsize);

        if (s->reuseport)
                fprintf(f,
                        "%sReusePort: %s\n",
                         prefix, yes_no(s->reuseport));

        if (s->smack)
                fprintf(f,
                        "%sSmackLabel: %s\n",
                        prefix, s->smack);

        if (s->smack_ip_in)
                fprintf(f,
                        "%sSmackLabelIPIn: %s\n",
                        prefix, s->smack_ip_in);

        if (s->smack_ip_out)
                fprintf(f,
                        "%sSmackLabelIPOut: %s\n",
                        prefix, s->smack_ip_out);

        LIST_FOREACH(port, p, s->ports) {

                if (p->type == SOCKET_SOCKET) {
                        const char *t;
                        int r;
                        char *k = NULL;

                        if ((r = socket_address_print(&p->address, &k)) < 0)
                                t = strerror(-r);
                        else
                                t = k;

                        fprintf(f, "%s%s: %s\n", prefix, listen_lookup(socket_address_family(&p->address), p->address.type), t);
                        free(k);
                } else if (p->type == SOCKET_SPECIAL)
                        fprintf(f, "%sListenSpecial: %s\n", prefix, p->path);
                else if (p->type == SOCKET_MQUEUE)
                        fprintf(f, "%sListenMessageQueue: %s\n", prefix, p->path);
                else
                        fprintf(f, "%sListenFIFO: %s\n", prefix, p->path);
        }

        exec_context_dump(&s->exec_context, f, prefix);
        kill_context_dump(&s->kill_context, f, prefix);

        for (c = 0; c < _SOCKET_EXEC_COMMAND_MAX; c++) {
                if (!s->exec_command[c])
                        continue;

                fprintf(f, "%s-> %s:\n",
                        prefix, socket_exec_command_to_string(c));

                exec_command_dump_list(s->exec_command[c], f, prefix2);
        }

        free(p2);
}

static int instance_from_socket(int fd, unsigned nr, char **instance) {
        socklen_t l;
        char *r;
        union {
                struct sockaddr sa;
                struct sockaddr_un un;
                struct sockaddr_in in;
                struct sockaddr_in6 in6;
                struct sockaddr_storage storage;
        } local, remote;

        assert(fd >= 0);
        assert(instance);

        l = sizeof(local);
        if (getsockname(fd, &local.sa, &l) < 0)
                return -errno;

        l = sizeof(remote);
        if (getpeername(fd, &remote.sa, &l) < 0)
                return -errno;

        switch (local.sa.sa_family) {

        case AF_INET: {
                uint32_t
                        a = ntohl(local.in.sin_addr.s_addr),
                        b = ntohl(remote.in.sin_addr.s_addr);

                if (asprintf(&r,
                             "%u-%u.%u.%u.%u:%u-%u.%u.%u.%u:%u",
                             nr,
                             a >> 24, (a >> 16) & 0xFF, (a >> 8) & 0xFF, a & 0xFF,
                             ntohs(local.in.sin_port),
                             b >> 24, (b >> 16) & 0xFF, (b >> 8) & 0xFF, b & 0xFF,
                             ntohs(remote.in.sin_port)) < 0)
                        return -ENOMEM;

                break;
        }

        case AF_INET6: {
                static const unsigned char ipv4_prefix[] = {
                        0, 0, 0, 0, 0, 0, 0, 0, 0, 0, 0xFF, 0xFF
                };

                if (memcmp(&local.in6.sin6_addr, ipv4_prefix, sizeof(ipv4_prefix)) == 0 &&
                    memcmp(&remote.in6.sin6_addr, ipv4_prefix, sizeof(ipv4_prefix)) == 0) {
                        const uint8_t
                                *a = local.in6.sin6_addr.s6_addr+12,
                                *b = remote.in6.sin6_addr.s6_addr+12;

                        if (asprintf(&r,
                                     "%u-%u.%u.%u.%u:%u-%u.%u.%u.%u:%u",
                                     nr,
                                     a[0], a[1], a[2], a[3],
                                     ntohs(local.in6.sin6_port),
                                     b[0], b[1], b[2], b[3],
                                     ntohs(remote.in6.sin6_port)) < 0)
                                return -ENOMEM;
                } else {
                        char a[INET6_ADDRSTRLEN], b[INET6_ADDRSTRLEN];

                        if (asprintf(&r,
                                     "%u-%s:%u-%s:%u",
                                     nr,
                                     inet_ntop(AF_INET6, &local.in6.sin6_addr, a, sizeof(a)),
                                     ntohs(local.in6.sin6_port),
                                     inet_ntop(AF_INET6, &remote.in6.sin6_addr, b, sizeof(b)),
                                     ntohs(remote.in6.sin6_port)) < 0)
                                return -ENOMEM;
                }

                break;
        }

        case AF_UNIX: {
                struct ucred ucred;

                l = sizeof(ucred);
                if (getsockopt(fd, SOL_SOCKET, SO_PEERCRED, &ucred, &l) < 0)
                        return -errno;

                if (asprintf(&r,
                             "%u-%lu-%lu",
                             nr,
                             (unsigned long) ucred.pid,
                             (unsigned long) ucred.uid) < 0)
                        return -ENOMEM;

                break;
        }

        default:
                assert_not_reached("Unhandled socket type.");
        }

        *instance = r;
        return 0;
}

static void socket_close_fds(Socket *s) {
        SocketPort *p;

        assert(s);

        LIST_FOREACH(port, p, s->ports) {
                if (p->fd < 0)
                        continue;

                unit_unwatch_fd(UNIT(s), &p->fd_watch);
                p->fd = safe_close(p->fd);

                /* One little note: we should never delete any sockets
                 * in the file system here! After all some other
                 * process we spawned might still have a reference of
                 * this fd and wants to continue to use it. Therefore
                 * we delete sockets in the file system before we
                 * create a new one, not after we stopped using
                 * one! */
        }
}

static void socket_apply_socket_options(Socket *s, int fd) {
        assert(s);
        assert(fd >= 0);

        if (s->keep_alive) {
                int b = s->keep_alive;
                if (setsockopt(fd, SOL_SOCKET, SO_KEEPALIVE, &b, sizeof(b)) < 0)
                        log_warning_unit(UNIT(s)->id, "SO_KEEPALIVE failed: %m");
        }

        if (s->broadcast) {
                int one = 1;
                if (setsockopt(fd, SOL_SOCKET, SO_BROADCAST, &one, sizeof(one)) < 0)
                        log_warning_unit(UNIT(s)->id, "SO_BROADCAST failed: %m");
        }

        if (s->pass_cred) {
                int one = 1;
                if (setsockopt(fd, SOL_SOCKET, SO_PASSCRED, &one, sizeof(one)) < 0)
                        log_warning_unit(UNIT(s)->id, "SO_PASSCRED failed: %m");
        }

        if (s->pass_sec) {
                int one = 1;
                if (setsockopt(fd, SOL_SOCKET, SO_PASSSEC, &one, sizeof(one)) < 0)
                        log_warning_unit(UNIT(s)->id, "SO_PASSSEC failed: %m");
        }

        if (s->priority >= 0)
                if (setsockopt(fd, SOL_SOCKET, SO_PRIORITY, &s->priority, sizeof(s->priority)) < 0)
                        log_warning_unit(UNIT(s)->id, "SO_PRIORITY failed: %m");

        if (s->receive_buffer > 0) {
                int value = (int) s->receive_buffer;

                /* We first try with SO_RCVBUFFORCE, in case we have the perms for that */

                if (setsockopt(fd, SOL_SOCKET, SO_RCVBUFFORCE, &value, sizeof(value)) < 0)
                        if (setsockopt(fd, SOL_SOCKET, SO_RCVBUF, &value, sizeof(value)) < 0)
                                log_warning_unit(UNIT(s)->id, "SO_RCVBUF failed: %m");
        }

        if (s->send_buffer > 0) {
                int value = (int) s->send_buffer;
                if (setsockopt(fd, SOL_SOCKET, SO_SNDBUFFORCE, &value, sizeof(value)) < 0)
                        if (setsockopt(fd, SOL_SOCKET, SO_SNDBUF, &value, sizeof(value)) < 0)
                                log_warning_unit(UNIT(s)->id, "SO_SNDBUF failed: %m");
        }

        if (s->mark >= 0)
                if (setsockopt(fd, SOL_SOCKET, SO_MARK, &s->mark, sizeof(s->mark)) < 0)
                        log_warning_unit(UNIT(s)->id, "SO_MARK failed: %m");

        if (s->ip_tos >= 0)
                if (setsockopt(fd, IPPROTO_IP, IP_TOS, &s->ip_tos, sizeof(s->ip_tos)) < 0)
                        log_warning_unit(UNIT(s)->id, "IP_TOS failed: %m");

        if (s->ip_ttl >= 0) {
                int r, x;

                r = setsockopt(fd, IPPROTO_IP, IP_TTL, &s->ip_ttl, sizeof(s->ip_ttl));

                if (socket_ipv6_is_supported())
                        x = setsockopt(fd, IPPROTO_IPV6, IPV6_UNICAST_HOPS, &s->ip_ttl, sizeof(s->ip_ttl));
                else {
                        x = -1;
                        errno = EAFNOSUPPORT;
                }

                if (r < 0 && x < 0)
                        log_warning_unit(UNIT(s)->id,
                                         "IP_TTL/IPV6_UNICAST_HOPS failed: %m");
        }

        if (s->tcp_congestion)
                if (setsockopt(fd, SOL_TCP, TCP_CONGESTION, s->tcp_congestion, strlen(s->tcp_congestion)+1) < 0)
                        log_warning_unit(UNIT(s)->id, "TCP_CONGESTION failed: %m");

        if (s->reuseport) {
                int b = s->reuseport;
                if (setsockopt(fd, SOL_SOCKET, SO_REUSEPORT, &b, sizeof(b)) < 0)
                        log_warning_unit(UNIT(s)->id, "SO_REUSEPORT failed: %m");
        }

#ifdef HAVE_SMACK
        if (s->smack_ip_in)
                if (fsetxattr(fd, "security.SMACK64IPIN", s->smack_ip_in, strlen(s->smack_ip_in), 0) < 0)
                        log_error_unit(UNIT(s)->id,
                                       "fsetxattr(\"security.SMACK64IPIN\"): %m");

        if (s->smack_ip_out)
                if (fsetxattr(fd, "security.SMACK64IPOUT", s->smack_ip_out, strlen(s->smack_ip_out), 0) < 0)
                        log_error_unit(UNIT(s)->id,
                                       "fsetxattr(\"security.SMACK64IPOUT\"): %m");
#endif
}

static void socket_apply_fifo_options(Socket *s, int fd) {
        assert(s);
        assert(fd >= 0);

        if (s->pipe_size > 0)
                if (fcntl(fd, F_SETPIPE_SZ, s->pipe_size) < 0)
                        log_warning_unit(UNIT(s)->id,
                                         "F_SETPIPE_SZ: %m");

#ifdef HAVE_SMACK
        if (s->smack)
                if (fsetxattr(fd, "security.SMACK64", s->smack, strlen(s->smack), 0) < 0)
                        log_error_unit(UNIT(s)->id,
                                       "fsetxattr(\"security.SMACK64\"): %m");
#endif
}

static int fifo_address_create(
                const char *path,
                mode_t directory_mode,
                mode_t socket_mode,
                int *_fd) {

        int fd = -1, r = 0;
        struct stat st;
        mode_t old_mask;

        assert(path);
        assert(_fd);

        mkdir_parents_label(path, directory_mode);

        r = label_context_set(path, S_IFIFO);
        if (r < 0)
                goto fail;

        /* Enforce the right access mode for the fifo */
        old_mask = umask(~ socket_mode);

        /* Include the original umask in our mask */
        umask(~socket_mode | old_mask);

        r = mkfifo(path, socket_mode);
        umask(old_mask);

        if (r < 0 && errno != EEXIST) {
                r = -errno;
                goto fail;
        }

        if ((fd = open(path, O_RDWR|O_CLOEXEC|O_NOCTTY|O_NONBLOCK|O_NOFOLLOW)) < 0) {
                r = -errno;
                goto fail;
        }

        label_context_clear();

        if (fstat(fd, &st) < 0) {
                r = -errno;
                goto fail;
        }

        if (!S_ISFIFO(st.st_mode) ||
            (st.st_mode & 0777) != (socket_mode & ~old_mask) ||
            st.st_uid != getuid() ||
            st.st_gid != getgid()) {

                r = -EEXIST;
                goto fail;
        }

        *_fd = fd;
        return 0;

fail:
        label_context_clear();
        safe_close(fd);

        return r;
}

static int special_address_create(
                const char *path,
                int *_fd) {

        int fd = -1, r = 0;
        struct stat st;

        assert(path);
        assert(_fd);

        if ((fd = open(path, O_RDONLY|O_CLOEXEC|O_NOCTTY|O_NONBLOCK|O_NOFOLLOW)) < 0) {
                r = -errno;
                goto fail;
        }

        if (fstat(fd, &st) < 0) {
                r = -errno;
                goto fail;
        }

        /* Check whether this is a /proc, /sys or /dev file or char device */
        if (!S_ISREG(st.st_mode) && !S_ISCHR(st.st_mode)) {
                r = -EEXIST;
                goto fail;
        }

        *_fd = fd;
        return 0;

fail:
        safe_close(fd);

        return r;
}

static int mq_address_create(
                const char *path,
                mode_t mq_mode,
                long maxmsg,
                long msgsize,
                int *_fd) {

        int fd = -1, r = 0;
        struct stat st;
        mode_t old_mask;
        struct mq_attr _attr, *attr = NULL;

        assert(path);
        assert(_fd);

        if (maxmsg > 0 && msgsize > 0) {
                zero(_attr);
                _attr.mq_flags = O_NONBLOCK;
                _attr.mq_maxmsg = maxmsg;
                _attr.mq_msgsize = msgsize;
                attr = &_attr;
        }

        /* Enforce the right access mode for the mq */
        old_mask = umask(~ mq_mode);

        /* Include the original umask in our mask */
        umask(~mq_mode | old_mask);

        fd = mq_open(path, O_RDONLY|O_CLOEXEC|O_NONBLOCK|O_CREAT, mq_mode, attr);
        umask(old_mask);

        if (fd < 0) {
                r = -errno;
                goto fail;
        }

        if (fstat(fd, &st) < 0) {
                r = -errno;
                goto fail;
        }

        if ((st.st_mode & 0777) != (mq_mode & ~old_mask) ||
            st.st_uid != getuid() ||
            st.st_gid != getgid()) {

                r = -EEXIST;
                goto fail;
        }

        *_fd = fd;
        return 0;

fail:
        safe_close(fd);
        return r;
}

static int socket_open_fds(Socket *s) {
        SocketPort *p;
        int r;
        char *label = NULL;
        bool know_label = false;

        assert(s);

        LIST_FOREACH(port, p, s->ports) {

                if (p->fd >= 0)
                        continue;

                if (p->type == SOCKET_SOCKET) {

                        if (!know_label) {

                                if ((r = socket_instantiate_service(s)) < 0)
                                        return r;

                                if (UNIT_ISSET(s->service) &&
                                    SERVICE(UNIT_DEREF(s->service))->exec_command[SERVICE_EXEC_START]) {
                                        r = label_get_create_label_from_exe(SERVICE(UNIT_DEREF(s->service))->exec_command[SERVICE_EXEC_START]->path, &label);

                                        if (r < 0) {
                                                if (r != -EPERM)
                                                        return r;
                                        }
                                }

                                know_label = true;
                        }

                        if ((r = socket_address_listen(
                                             &p->address,
                                             s->backlog,
                                             s->bind_ipv6_only,
                                             s->bind_to_device,
                                             s->free_bind,
                                             s->transparent,
                                             s->directory_mode,
                                             s->socket_mode,
                                             label,
                                             &p->fd)) < 0)
                                goto rollback;

                        socket_apply_socket_options(s, p->fd);

                } else  if (p->type == SOCKET_SPECIAL) {

                        if ((r = special_address_create(
                                             p->path,
                                             &p->fd)) < 0)
                                goto rollback;

                } else  if (p->type == SOCKET_FIFO) {

                        if ((r = fifo_address_create(
                                             p->path,
                                             s->directory_mode,
                                             s->socket_mode,
                                             &p->fd)) < 0)
                                goto rollback;

                        socket_apply_fifo_options(s, p->fd);
                } else if (p->type == SOCKET_MQUEUE) {

                        if ((r = mq_address_create(
                                             p->path,
                                             s->socket_mode,
                                             s->mq_maxmsg,
                                             s->mq_msgsize,
                                             &p->fd)) < 0)
                                goto rollback;
                } else
                        assert_not_reached("Unknown port type");
        }

        label_free(label);
        return 0;

rollback:
        socket_close_fds(s);
        label_free(label);
        return r;
}

static void socket_unwatch_fds(Socket *s) {
        SocketPort *p;

        assert(s);

        LIST_FOREACH(port, p, s->ports) {
                if (p->fd < 0)
                        continue;

                unit_unwatch_fd(UNIT(s), &p->fd_watch);
        }
}

static int socket_watch_fds(Socket *s) {
        SocketPort *p;
        int r;

        assert(s);

        LIST_FOREACH(port, p, s->ports) {
                if (p->fd < 0)
                        continue;

                p->fd_watch.socket_accept =
                        s->accept &&
                        p->type == SOCKET_SOCKET &&
                        socket_address_can_accept(&p->address);

                if ((r = unit_watch_fd(UNIT(s), p->fd, EPOLLIN, &p->fd_watch)) < 0)
                        goto fail;
        }

        return 0;

fail:
        socket_unwatch_fds(s);
        return r;
}

static void socket_set_state(Socket *s, SocketState state) {
        SocketState old_state;
        assert(s);

        old_state = s->state;
        s->state = state;

        if (state != SOCKET_START_PRE &&
            state != SOCKET_START_POST &&
            state != SOCKET_STOP_PRE &&
            state != SOCKET_STOP_PRE_SIGTERM &&
            state != SOCKET_STOP_PRE_SIGKILL &&
            state != SOCKET_STOP_POST &&
            state != SOCKET_FINAL_SIGTERM &&
            state != SOCKET_FINAL_SIGKILL) {
                unit_unwatch_timer(UNIT(s), &s->timer_watch);
                socket_unwatch_control_pid(s);
                s->control_command = NULL;
                s->control_command_id = _SOCKET_EXEC_COMMAND_INVALID;
        }

        if (state != SOCKET_LISTENING)
                socket_unwatch_fds(s);

        if (state != SOCKET_START_POST &&
            state != SOCKET_LISTENING &&
            state != SOCKET_RUNNING &&
            state != SOCKET_STOP_PRE &&
            state != SOCKET_STOP_PRE_SIGTERM &&
            state != SOCKET_STOP_PRE_SIGKILL)
                socket_close_fds(s);

        if (state != old_state)
                log_debug_unit(UNIT(s)->id,
                               "%s changed %s -> %s", UNIT(s)->id,
                               socket_state_to_string(old_state),
                               socket_state_to_string(state));

        unit_notify(UNIT(s), state_translation_table[old_state], state_translation_table[state], true);
}

static int socket_coldplug(Unit *u) {
        Socket *s = SOCKET(u);
        int r;

        assert(s);
        assert(s->state == SOCKET_DEAD);

        if (s->deserialized_state != s->state) {

                if (s->deserialized_state == SOCKET_START_PRE ||
                    s->deserialized_state == SOCKET_START_POST ||
                    s->deserialized_state == SOCKET_STOP_PRE ||
                    s->deserialized_state == SOCKET_STOP_PRE_SIGTERM ||
                    s->deserialized_state == SOCKET_STOP_PRE_SIGKILL ||
                    s->deserialized_state == SOCKET_STOP_POST ||
                    s->deserialized_state == SOCKET_FINAL_SIGTERM ||
                    s->deserialized_state == SOCKET_FINAL_SIGKILL) {

                        if (s->control_pid <= 0)
                                return -EBADMSG;

                        r = unit_watch_pid(UNIT(s), s->control_pid);
                        if (r < 0)
                                return r;

                        r = unit_watch_timer(UNIT(s), CLOCK_MONOTONIC, true, s->timeout_usec, &s->timer_watch);
                        if (r < 0)
                                return r;
                }

                if (s->deserialized_state == SOCKET_START_POST ||
                    s->deserialized_state == SOCKET_LISTENING ||
                    s->deserialized_state == SOCKET_RUNNING ||
                    s->deserialized_state == SOCKET_STOP_PRE ||
                    s->deserialized_state == SOCKET_STOP_PRE_SIGTERM ||
                    s->deserialized_state == SOCKET_STOP_PRE_SIGKILL)
                        if ((r = socket_open_fds(s)) < 0)
                                return r;

                if (s->deserialized_state == SOCKET_LISTENING)
                        if ((r = socket_watch_fds(s)) < 0)
                                return r;

                socket_set_state(s, s->deserialized_state);
        }

        return 0;
}

static int socket_spawn(Socket *s, ExecCommand *c, pid_t *_pid) {
        pid_t pid;
        int r;
        char **argv;

        assert(s);
        assert(c);
        assert(_pid);

        unit_realize_cgroup(UNIT(s));

        r = unit_watch_timer(UNIT(s), CLOCK_MONOTONIC, true, s->timeout_usec, &s->timer_watch);
        if (r < 0)
                goto fail;

        r = unit_full_printf_strv(UNIT(s), c->argv, &argv);
        if (r < 0)
                goto fail;

        r = exec_spawn(c,
                       argv,
                       &s->exec_context,
                       NULL, 0,
                       UNIT(s)->manager->environment,
                       true,
                       true,
                       true,
                       UNIT(s)->manager->confirm_spawn,
                       UNIT(s)->manager->cgroup_supported,
                       UNIT(s)->cgroup_path,
                       UNIT(s)->id,
                       NULL,
                       &pid);
        if (r < 0)
                goto fail;

        strv_free(argv);
        if (r < 0)
                goto fail;

        if ((r = unit_watch_pid(UNIT(s), pid)) < 0)
                /* FIXME: we need to do something here */
                goto fail;

        *_pid = pid;

        return 0;

fail:
        unit_unwatch_timer(UNIT(s), &s->timer_watch);

        return r;
}

static void socket_enter_dead(Socket *s, SocketResult f) {
        assert(s);

        if (f != SOCKET_SUCCESS)
                s->result = f;

        exec_context_tmp_dirs_done(&s->exec_context);
        socket_set_state(s, s->result != SOCKET_SUCCESS ? SOCKET_FAILED : SOCKET_DEAD);
}

static void socket_enter_signal(Socket *s, SocketState state, SocketResult f);

static void socket_enter_stop_post(Socket *s, SocketResult f) {
        int r;
        assert(s);

        if (f != SOCKET_SUCCESS)
                s->result = f;

        socket_unwatch_control_pid(s);

        s->control_command_id = SOCKET_EXEC_STOP_POST;

        if ((s->control_command = s->exec_command[SOCKET_EXEC_STOP_POST])) {
                if ((r = socket_spawn(s, s->control_command, &s->control_pid)) < 0)
                        goto fail;

                socket_set_state(s, SOCKET_STOP_POST);
        } else
                socket_enter_signal(s, SOCKET_FINAL_SIGTERM, SOCKET_SUCCESS);

        return;

fail:
        log_warning_unit(UNIT(s)->id,
                         "%s failed to run 'stop-post' task: %s",
                         UNIT(s)->id, strerror(-r));
        socket_enter_signal(s, SOCKET_FINAL_SIGTERM, SOCKET_FAILURE_RESOURCES);
}

static void socket_enter_signal(Socket *s, SocketState state, SocketResult f) {
        int r;

        assert(s);

        if (f != SOCKET_SUCCESS)
                s->result = f;

        r = unit_kill_context(
                        UNIT(s),
                        &s->kill_context,
                        state != SOCKET_STOP_PRE_SIGTERM && state != SOCKET_FINAL_SIGTERM,
                        -1,
                        s->control_pid,
                        false);
        if (r < 0)
                goto fail;

        if (r > 0) {
                r = unit_watch_timer(UNIT(s), CLOCK_MONOTONIC, true, s->timeout_usec, &s->timer_watch);
                if (r < 0)
                        goto fail;

                socket_set_state(s, state);
        } else if (state == SOCKET_STOP_PRE_SIGTERM || state == SOCKET_STOP_PRE_SIGKILL)
                socket_enter_stop_post(s, SOCKET_SUCCESS);
        else
                socket_enter_dead(s, SOCKET_SUCCESS);

        return;

fail:
        log_warning_unit(UNIT(s)->id,
                         "%s failed to kill processes: %s",
                         UNIT(s)->id, strerror(-r));

        if (state == SOCKET_STOP_PRE_SIGTERM || state == SOCKET_STOP_PRE_SIGKILL)
                socket_enter_stop_post(s, SOCKET_FAILURE_RESOURCES);
        else
                socket_enter_dead(s, SOCKET_FAILURE_RESOURCES);
}

static void socket_enter_stop_pre(Socket *s, SocketResult f) {
        int r;
        assert(s);

        if (f != SOCKET_SUCCESS)
                s->result = f;

        socket_unwatch_control_pid(s);

        s->control_command_id = SOCKET_EXEC_STOP_PRE;

        if ((s->control_command = s->exec_command[SOCKET_EXEC_STOP_PRE])) {
                if ((r = socket_spawn(s, s->control_command, &s->control_pid)) < 0)
                        goto fail;

                socket_set_state(s, SOCKET_STOP_PRE);
        } else
                socket_enter_stop_post(s, SOCKET_SUCCESS);

        return;

fail:
        log_warning_unit(UNIT(s)->id,
                         "%s failed to run 'stop-pre' task: %s",
                         UNIT(s)->id, strerror(-r));
        socket_enter_stop_post(s, SOCKET_FAILURE_RESOURCES);
}

static void socket_enter_listening(Socket *s) {
        int r;
        assert(s);

        r = socket_watch_fds(s);
        if (r < 0) {
                log_warning_unit(UNIT(s)->id,
                                 "%s failed to watch sockets: %s",
                                 UNIT(s)->id, strerror(-r));
                goto fail;
        }

        socket_set_state(s, SOCKET_LISTENING);
        return;

fail:
        socket_enter_stop_pre(s, SOCKET_FAILURE_RESOURCES);
}

static void socket_enter_start_post(Socket *s) {
        int r;
        assert(s);

        r = socket_open_fds(s);
        if (r < 0) {
                log_warning_unit(UNIT(s)->id,
                                 "%s failed to listen on sockets: %s",
                                 UNIT(s)->id, strerror(-r));
                goto fail;
        }

        socket_unwatch_control_pid(s);

        s->control_command_id = SOCKET_EXEC_START_POST;

        if ((s->control_command = s->exec_command[SOCKET_EXEC_START_POST])) {
                r = socket_spawn(s, s->control_command, &s->control_pid);
                if (r < 0) {
                        log_warning_unit(UNIT(s)->id,
                                         "%s failed to run 'start-post' task: %s",
                                         UNIT(s)->id, strerror(-r));
                        goto fail;
                }

                socket_set_state(s, SOCKET_START_POST);
        } else
                socket_enter_listening(s);

        return;

fail:
        socket_enter_stop_pre(s, SOCKET_FAILURE_RESOURCES);
}

static void socket_enter_start_pre(Socket *s) {
        int r;
        assert(s);

        socket_unwatch_control_pid(s);

        s->control_command_id = SOCKET_EXEC_START_PRE;

        if ((s->control_command = s->exec_command[SOCKET_EXEC_START_PRE])) {
                if ((r = socket_spawn(s, s->control_command, &s->control_pid)) < 0)
                        goto fail;

                socket_set_state(s, SOCKET_START_PRE);
        } else
                socket_enter_start_post(s);

        return;

fail:
        log_warning_unit(UNIT(s)->id,
                         "%s failed to run 'start-pre' task: %s",
                         UNIT(s)->id, strerror(-r));
        socket_enter_dead(s, SOCKET_FAILURE_RESOURCES);
}

static void socket_enter_running(Socket *s, int cfd) {
        int r;
        DBusError error;

        assert(s);
        dbus_error_init(&error);

        /* We don't take connections anymore if we are supposed to
         * shut down anyway */
        if (unit_stop_pending(UNIT(s))) {
                log_debug_unit(UNIT(s)->id,
                               "Suppressing connection request on %s since unit stop is scheduled.",
                               UNIT(s)->id);

                if (cfd >= 0)
                        safe_close(cfd);
                else  {
                        /* Flush all sockets by closing and reopening them */
                        socket_close_fds(s);

                        r = socket_watch_fds(s);
                        if (r < 0) {
                                log_warning_unit(UNIT(s)->id,
                                                 "%s failed to watch sockets: %s",
                                                 UNIT(s)->id, strerror(-r));
                                socket_enter_stop_pre(s, SOCKET_FAILURE_RESOURCES);
                        }
                }

                return;
        }

        if (cfd < 0) {
                Iterator i;
                Unit *u;
                bool pending = false;

                /* If there's already a start pending don't bother to
                 * do anything */
                SET_FOREACH(u, UNIT(s)->dependencies[UNIT_TRIGGERS], i)
                        if (unit_active_or_pending(u)) {
                                pending = true;
                                break;
                        }

                if (!pending) {
                        if (!UNIT_ISSET(s->service)) {
                                log_error_unit(UNIT(s)->id, "%s: service to activate vanished, refusing activation.", UNIT(s)->id);
                                r = -ENOENT;
                                goto fail;
                        }

                        r = manager_add_job(UNIT(s)->manager, JOB_START, UNIT_DEREF(s->service), JOB_REPLACE, true, &error, NULL);
                        if (r < 0)
                                goto fail;
                }

                socket_set_state(s, SOCKET_RUNNING);
        } else {
                char *prefix, *instance = NULL, *name;
                Service *service;

                if (s->n_connections >= s->max_connections) {
                        log_warning_unit(UNIT(s)->id,
                                         "%s: Too many incoming connections (%u)",
                                         UNIT(s)->id, s->n_connections);
                        safe_close(cfd);
                        return;
                }

                r = socket_instantiate_service(s);
                if (r < 0)
                        goto fail;

                r = instance_from_socket(cfd, s->n_accepted, &instance);
                if (r < 0) {
                        if (r != -ENOTCONN)
                                goto fail;

                        /* ENOTCONN is legitimate if TCP RST was received.
                         * This connection is over, but the socket unit lives on. */
                        safe_close(cfd);
                        return;
                }

                prefix = unit_name_to_prefix(UNIT(s)->id);
                if (!prefix) {
                        free(instance);
                        r = -ENOMEM;
                        goto fail;
                }

                name = unit_name_build(prefix, instance, ".service");
                free(prefix);
                free(instance);

                if (!name) {
                        r = -ENOMEM;
                        goto fail;
                }

                r = unit_add_name(UNIT_DEREF(s->service), name);
                if (r < 0) {
                        free(name);
                        goto fail;
                }

                service = SERVICE(UNIT_DEREF(s->service));
                unit_ref_unset(&s->service);
                s->n_accepted ++;

                UNIT(service)->no_gc = false;

                unit_choose_id(UNIT(service), name);
                free(name);

                r = service_set_socket_fd(service, cfd, s);
                if (r < 0)
                        goto fail;

                cfd = -1;
                s->n_connections ++;

                r = manager_add_job(UNIT(s)->manager, JOB_START, UNIT(service), JOB_REPLACE, true, &error, NULL);
                if (r < 0)
                        goto fail;

                /* Notify clients about changed counters */
                unit_add_to_dbus_queue(UNIT(s));
        }

        return;

fail:
        log_warning_unit(UNIT(s)->id,
                         "%s failed to queue service startup job (Maybe the service file is missing or not a %s unit?): %s",
                         UNIT(s)->id,
                         cfd >= 0 ? "template" : "non-template",
                         bus_error(&error, r));
        socket_enter_stop_pre(s, SOCKET_FAILURE_RESOURCES);

        safe_close(cfd);

        dbus_error_free(&error);
}

static void socket_run_next(Socket *s) {
        int r;

        assert(s);
        assert(s->control_command);
        assert(s->control_command->command_next);

        socket_unwatch_control_pid(s);

        s->control_command = s->control_command->command_next;

        if ((r = socket_spawn(s, s->control_command, &s->control_pid)) < 0)
                goto fail;

        return;

fail:
        log_warning_unit(UNIT(s)->id,
                         "%s failed to run next task: %s",
                         UNIT(s)->id, strerror(-r));

        if (s->state == SOCKET_START_POST)
                socket_enter_stop_pre(s, SOCKET_FAILURE_RESOURCES);
        else if (s->state == SOCKET_STOP_POST)
                socket_enter_dead(s, SOCKET_FAILURE_RESOURCES);
        else
                socket_enter_signal(s, SOCKET_FINAL_SIGTERM, SOCKET_FAILURE_RESOURCES);
}

static int socket_start(Unit *u) {
        Socket *s = SOCKET(u);

        assert(s);

        /* We cannot fulfill this request right now, try again later
         * please! */
        if (s->state == SOCKET_STOP_PRE ||
            s->state == SOCKET_STOP_PRE_SIGKILL ||
            s->state == SOCKET_STOP_PRE_SIGTERM ||
            s->state == SOCKET_STOP_POST ||
            s->state == SOCKET_FINAL_SIGTERM ||
            s->state == SOCKET_FINAL_SIGKILL)
                return -EAGAIN;

        if (s->state == SOCKET_START_PRE ||
            s->state == SOCKET_START_POST)
                return 0;

        /* Cannot run this without the service being around */
        if (UNIT_ISSET(s->service)) {
                Service *service;

                service = SERVICE(UNIT_DEREF(s->service));

                if (UNIT(service)->load_state != UNIT_LOADED) {
                        log_error_unit(u->id,
                                       "Socket service %s not loaded, refusing.",
                                       UNIT(service)->id);
                        return -ENOENT;
                }

                /* If the service is already active we cannot start the
                 * socket */
                if (service->state != SERVICE_DEAD &&
                    service->state != SERVICE_FAILED &&
                    service->state != SERVICE_AUTO_RESTART) {
                        log_error_unit(u->id,
                                       "Socket service %s already active, refusing.",
                                       UNIT(service)->id);
                        return -EBUSY;
                }

#ifdef HAVE_SYSV_COMPAT
                if (service->is_sysv) {
                        log_error_unit(u->id,
                                       "Using SysV services for socket activation is not supported. Refusing.");
                        return -ENOENT;
                }
#endif
        }

        assert(s->state == SOCKET_DEAD || s->state == SOCKET_FAILED);

        s->result = SOCKET_SUCCESS;
        socket_enter_start_pre(s);
        return 0;
}

static int socket_stop(Unit *u) {
        Socket *s = SOCKET(u);

        assert(s);

        /* Already on it */
        if (s->state == SOCKET_STOP_PRE ||
            s->state == SOCKET_STOP_PRE_SIGTERM ||
            s->state == SOCKET_STOP_PRE_SIGKILL ||
            s->state == SOCKET_STOP_POST ||
            s->state == SOCKET_FINAL_SIGTERM ||
            s->state == SOCKET_FINAL_SIGKILL)
                return 0;

        /* If there's already something running we go directly into
         * kill mode. */
        if (s->state == SOCKET_START_PRE ||
            s->state == SOCKET_START_POST) {
                socket_enter_signal(s, SOCKET_STOP_PRE_SIGTERM, SOCKET_SUCCESS);
                return -EAGAIN;
        }

        assert(s->state == SOCKET_LISTENING || s->state == SOCKET_RUNNING);

        socket_enter_stop_pre(s, SOCKET_SUCCESS);
        return 0;
}

static int socket_serialize(Unit *u, FILE *f, FDSet *fds) {
        Socket *s = SOCKET(u);
        SocketPort *p;
        int r;

        assert(u);
        assert(f);
        assert(fds);

        unit_serialize_item(u, f, "state", socket_state_to_string(s->state));
        unit_serialize_item(u, f, "result", socket_result_to_string(s->result));
        unit_serialize_item_format(u, f, "n-accepted", "%u", s->n_accepted);

        if (s->control_pid > 0)
                unit_serialize_item_format(u, f, "control-pid", "%lu", (unsigned long) s->control_pid);

        if (s->control_command_id >= 0)
                unit_serialize_item(u, f, "control-command", socket_exec_command_to_string(s->control_command_id));

        LIST_FOREACH(port, p, s->ports) {
                int copy;

                if (p->fd < 0)
                        continue;

                if ((copy = fdset_put_dup(fds, p->fd)) < 0)
                        return copy;

                if (p->type == SOCKET_SOCKET) {
                        char *t;

                        r = socket_address_print(&p->address, &t);
                        if (r < 0)
                                return r;

                        if (socket_address_family(&p->address) == AF_NETLINK)
                                unit_serialize_item_format(u, f, "netlink", "%i %s", copy, t);
                        else
                                unit_serialize_item_format(u, f, "socket", "%i %i %s", copy, p->address.type, t);
                        free(t);
                } else if (p->type == SOCKET_SPECIAL)
                        unit_serialize_item_format(u, f, "special", "%i %s", copy, p->path);
                else if (p->type == SOCKET_MQUEUE)
                        unit_serialize_item_format(u, f, "mqueue", "%i %s", copy, p->path);
                else {
                        assert(p->type == SOCKET_FIFO);
                        unit_serialize_item_format(u, f, "fifo", "%i %s", copy, p->path);
                }
        }

        exec_context_serialize(&s->exec_context, UNIT(s), f);

        return 0;
}

static int socket_deserialize_item(Unit *u, const char *key, const char *value, FDSet *fds) {
        Socket *s = SOCKET(u);

        assert(u);
        assert(key);
        assert(value);
        assert(fds);

        if (streq(key, "state")) {
                SocketState state;

                state = socket_state_from_string(value);
                if (state < 0)
                        log_debug_unit(u->id,
                                       "Failed to parse state value %s", value);
                else
                        s->deserialized_state = state;
        } else if (streq(key, "result")) {
                SocketResult f;

                f = socket_result_from_string(value);
                if (f < 0)
                        log_debug_unit(u->id,
                                       "Failed to parse result value %s", value);
                else if (f != SOCKET_SUCCESS)
                        s->result = f;

        } else if (streq(key, "n-accepted")) {
                unsigned k;

                if (safe_atou(value, &k) < 0)
                        log_debug_unit(u->id,
                                       "Failed to parse n-accepted value %s", value);
                else
                        s->n_accepted += k;
        } else if (streq(key, "control-pid")) {
                pid_t pid;

                if (parse_pid(value, &pid) < 0)
                        log_debug_unit(u->id,
                                       "Failed to parse control-pid value %s", value);
                else
                        s->control_pid = pid;
        } else if (streq(key, "control-command")) {
                SocketExecCommand id;

                id = socket_exec_command_from_string(value);
                if (id < 0)
                        log_debug_unit(u->id,
                                       "Failed to parse exec-command value %s", value);
                else {
                        s->control_command_id = id;
                        s->control_command = s->exec_command[id];
                }
        } else if (streq(key, "fifo")) {
                int fd, skip = 0;
                SocketPort *p;

                if (sscanf(value, "%i %n", &fd, &skip) < 1 || fd < 0 || !fdset_contains(fds, fd))
                        log_debug_unit(u->id,
                                       "Failed to parse fifo value %s", value);
                else {

                        LIST_FOREACH(port, p, s->ports)
                                if (p->type == SOCKET_FIFO &&
                                    streq_ptr(p->path, value+skip))
                                        break;

                        if (p) {
                                safe_close(p->fd);
                                p->fd = fdset_remove(fds, fd);
                        }
                }

        } else if (streq(key, "special")) {
                int fd, skip = 0;
                SocketPort *p;

                if (sscanf(value, "%i %n", &fd, &skip) < 1 || fd < 0 || !fdset_contains(fds, fd))
                        log_debug_unit(u->id,
                                       "Failed to parse special value %s", value);
                else {

                        LIST_FOREACH(port, p, s->ports)
                                if (p->type == SOCKET_SPECIAL &&
                                    streq_ptr(p->path, value+skip))
                                        break;

                        if (p) {
                                safe_close(p->fd);
                                p->fd = fdset_remove(fds, fd);
                        }
                }

        } else if (streq(key, "mqueue")) {
                int fd, skip = 0;
                SocketPort *p;

                if (sscanf(value, "%i %n", &fd, &skip) < 1 || fd < 0 || !fdset_contains(fds, fd))
                        log_debug_unit(u->id,
                                       "Failed to parse mqueue value %s", value);
                else {

                        LIST_FOREACH(port, p, s->ports)
                                if (p->type == SOCKET_MQUEUE &&
                                    streq_ptr(p->path, value+skip))
                                        break;

                        if (p) {
                                safe_close(p->fd);
                                p->fd = fdset_remove(fds, fd);
                        }
                }

        } else if (streq(key, "socket")) {
                int fd, type, skip = 0;
                SocketPort *p;

                if (sscanf(value, "%i %i %n", &fd, &type, &skip) < 2 || fd < 0 || type < 0 || !fdset_contains(fds, fd))
                        log_debug_unit(u->id,
                                       "Failed to parse socket value %s", value);
                else {

                        LIST_FOREACH(port, p, s->ports)
                                if (socket_address_is(&p->address, value+skip, type))
                                        break;

                        if (p) {
                                safe_close(p->fd);
                                p->fd = fdset_remove(fds, fd);
                        }
                }

        } else if (streq(key, "netlink")) {
                int fd, skip = 0;
                SocketPort *p;

                if (sscanf(value, "%i %n", &fd, &skip) < 1 || fd < 0 || !fdset_contains(fds, fd))
                        log_debug_unit(u->id,
                                       "Failed to parse socket value %s", value);
                else {

                        LIST_FOREACH(port, p, s->ports)
                                if (socket_address_is_netlink(&p->address, value+skip))
                                        break;

                        if (p) {
                                safe_close(p->fd);
                                p->fd = fdset_remove(fds, fd);
                        }
                }
        } else if (streq(key, "tmp-dir")) {
                char *t;

                t = strdup(value);
                if (!t)
                        return log_oom();

                s->exec_context.tmp_dir = t;
        } else if (streq(key, "var-tmp-dir")) {
                char *t;

                t = strdup(value);
                if (!t)
                        return log_oom();

                s->exec_context.var_tmp_dir = t;
        } else
                log_debug_unit(UNIT(s)->id,
                               "Unknown serialization key '%s'", key);

        return 0;
}

static int socket_distribute_fds(Unit *u, FDSet *fds) {
        Socket *s = SOCKET(u);
        SocketPort *p;

        assert(u);

        LIST_FOREACH(port, p, s->ports) {
                Iterator i;
                int fd;

                if (p->type != SOCKET_SOCKET)
                        continue;

                if (p->fd >= 0)
                        continue;

                FDSET_FOREACH(fd, fds, i) {
                        if (socket_address_matches_fd(&p->address, fd)) {
                                p->fd = fdset_remove(fds, fd);
                                s->deserialized_state = SOCKET_LISTENING;
                                break;
                        }
                }
        }

        return 0;
}

_pure_ static UnitActiveState socket_active_state(Unit *u) {
        assert(u);

        return state_translation_table[SOCKET(u)->state];
}

_pure_ static const char *socket_sub_state_to_string(Unit *u) {
        assert(u);

        return socket_state_to_string(SOCKET(u)->state);
}

const char* socket_port_type_to_string(SocketPort *p) {

        assert(p);

        switch (p->type) {
                case SOCKET_SOCKET:
                        switch (p->address.type) {
                                case SOCK_STREAM: return "Stream";
                                case SOCK_DGRAM: return "Datagram";
                                case SOCK_SEQPACKET: return "SequentialPacket";
                                case SOCK_RAW:
                                        if (socket_address_family(&p->address) == AF_NETLINK)
                                                return "Netlink";
                                default: return "Invalid";
                        }
                case SOCKET_SPECIAL: return "Special";
                case SOCKET_MQUEUE: return "MessageQueue";
                case SOCKET_FIFO: return "FIFO";
                default: return NULL;
        }
}

_pure_ static bool socket_check_gc(Unit *u) {
        Socket *s = SOCKET(u);

        assert(u);

        return s->n_connections > 0;
}

static void socket_fd_event(Unit *u, int fd, uint32_t events, Watch *w) {
        Socket *s = SOCKET(u);
        int cfd = -1;

        assert(s);
        assert(fd >= 0);

        if (s->state != SOCKET_LISTENING)
                return;

        log_debug_unit(u->id, "Incoming traffic on %s", u->id);

        if (events != EPOLLIN) {

                if (events & EPOLLHUP)
                        log_error_unit(u->id,
                                       "%s: Got POLLHUP on a listening socket. The service probably invoked shutdown() on it, and should better not do that.",
                                       u->id);
                else
                        log_error_unit(u->id,
                                       "%s: Got unexpected poll event (0x%x) on socket.",
                                       u->id, events);

                goto fail;
        }

        if (w->socket_accept) {
                for (;;) {

                        cfd = accept4(fd, NULL, NULL, SOCK_NONBLOCK);
                        if (cfd < 0) {

                                if (errno == EINTR)
                                        continue;

                                log_error_unit(u->id,
                                               "Failed to accept socket: %m");
                                goto fail;
                        }

                        break;
                }

                socket_apply_socket_options(s, cfd);
        }

        socket_enter_running(s, cfd);
        return;

fail:
        socket_enter_stop_pre(s, SOCKET_FAILURE_RESOURCES);
}

static void socket_sigchld_event(Unit *u, pid_t pid, int code, int status) {
        Socket *s = SOCKET(u);
        SocketResult f;

        assert(s);
        assert(pid >= 0);

        if (pid != s->control_pid)
                return;

        s->control_pid = 0;

        if (is_clean_exit(code, status, NULL))
                f = SOCKET_SUCCESS;
        else if (code == CLD_EXITED)
                f = SOCKET_FAILURE_EXIT_CODE;
        else if (code == CLD_KILLED)
                f = SOCKET_FAILURE_SIGNAL;
        else if (code == CLD_DUMPED)
                f = SOCKET_FAILURE_CORE_DUMP;
        else
                assert_not_reached("Unknown code");

        if (s->control_command) {
                exec_status_exit(&s->control_command->exec_status, &s->exec_context, pid, code, status);

                if (s->control_command->ignore)
                        f = SOCKET_SUCCESS;
        }

        log_full_unit(f == SOCKET_SUCCESS ? LOG_DEBUG : LOG_NOTICE,
                      u->id,
                      "%s control process exited, code=%s status=%i",
                      u->id, sigchld_code_to_string(code), status);

        if (f != SOCKET_SUCCESS)
                s->result = f;

        if (s->control_command &&
            s->control_command->command_next &&
            f == SOCKET_SUCCESS) {

                log_debug_unit(u->id,
                               "%s running next command for state %s",
                               u->id, socket_state_to_string(s->state));
                socket_run_next(s);
        } else {
                s->control_command = NULL;
                s->control_command_id = _SOCKET_EXEC_COMMAND_INVALID;

                /* No further commands for this step, so let's figure
                 * out what to do next */

                log_debug_unit(u->id,
                               "%s got final SIGCHLD for state %s",
                               u->id, socket_state_to_string(s->state));

                switch (s->state) {

                case SOCKET_START_PRE:
                        if (f == SOCKET_SUCCESS)
                                socket_enter_start_post(s);
                        else
                                socket_enter_signal(s, SOCKET_FINAL_SIGTERM, f);
                        break;

                case SOCKET_START_POST:
                        if (f == SOCKET_SUCCESS)
                                socket_enter_listening(s);
                        else
                                socket_enter_stop_pre(s, f);
                        break;

                case SOCKET_STOP_PRE:
                case SOCKET_STOP_PRE_SIGTERM:
                case SOCKET_STOP_PRE_SIGKILL:
                        socket_enter_stop_post(s, f);
                        break;

                case SOCKET_STOP_POST:
                case SOCKET_FINAL_SIGTERM:
                case SOCKET_FINAL_SIGKILL:
                        socket_enter_dead(s, f);
                        break;

                default:
                        assert_not_reached("Uh, control process died at wrong time.");
                }
        }

        /* Notify clients about changed exit status */
        unit_add_to_dbus_queue(u);
}

static void socket_timer_event(Unit *u, uint64_t elapsed, Watch *w) {
        Socket *s = SOCKET(u);

        assert(s);
        assert(elapsed == 1);
        assert(w == &s->timer_watch);

        switch (s->state) {

        case SOCKET_START_PRE:
                log_warning_unit(u->id,
                                 "%s starting timed out. Terminating.", u->id);
                socket_enter_signal(s, SOCKET_FINAL_SIGTERM, SOCKET_FAILURE_TIMEOUT);
                break;

        case SOCKET_START_POST:
                log_warning_unit(u->id,
                                 "%s starting timed out. Stopping.", u->id);
                socket_enter_stop_pre(s, SOCKET_FAILURE_TIMEOUT);
                break;

        case SOCKET_STOP_PRE:
                log_warning_unit(u->id,
                                 "%s stopping timed out. Terminating.", u->id);
                socket_enter_signal(s, SOCKET_STOP_PRE_SIGTERM, SOCKET_FAILURE_TIMEOUT);
                break;

        case SOCKET_STOP_PRE_SIGTERM:
                if (s->kill_context.send_sigkill) {
                        log_warning_unit(u->id,
                                         "%s stopping timed out. Killing.", u->id);
                        socket_enter_signal(s, SOCKET_STOP_PRE_SIGKILL, SOCKET_FAILURE_TIMEOUT);
                } else {
                        log_warning_unit(u->id,
                                         "%s stopping timed out. Skipping SIGKILL. Ignoring.",
                                         u->id);
                        socket_enter_stop_post(s, SOCKET_FAILURE_TIMEOUT);
                }
                break;

        case SOCKET_STOP_PRE_SIGKILL:
                log_warning_unit(u->id,
                                 "%s still around after SIGKILL. Ignoring.", u->id);
                socket_enter_stop_post(s, SOCKET_FAILURE_TIMEOUT);
                break;

        case SOCKET_STOP_POST:
                log_warning_unit(u->id,
                                 "%s stopping timed out (2). Terminating.", u->id);
                socket_enter_signal(s, SOCKET_FINAL_SIGTERM, SOCKET_FAILURE_TIMEOUT);
                break;

        case SOCKET_FINAL_SIGTERM:
                if (s->kill_context.send_sigkill) {
                        log_warning_unit(u->id,
                                         "%s stopping timed out (2). Killing.", u->id);
                        socket_enter_signal(s, SOCKET_FINAL_SIGKILL, SOCKET_FAILURE_TIMEOUT);
                } else {
                        log_warning_unit(u->id,
                                         "%s stopping timed out (2). Skipping SIGKILL. Ignoring.",
                                         u->id);
                        socket_enter_dead(s, SOCKET_FAILURE_TIMEOUT);
                }
                break;

        case SOCKET_FINAL_SIGKILL:
                log_warning_unit(u->id,
                                 "%s still around after SIGKILL (2). Entering failed mode.",
                                 u->id);
                socket_enter_dead(s, SOCKET_FAILURE_TIMEOUT);
                break;

        default:
                assert_not_reached("Timeout at wrong time.");
        }
}

int socket_collect_fds(Socket *s, int **fds, unsigned *n_fds) {
        int *rfds;
        unsigned rn_fds, k;
        SocketPort *p;

        assert(s);
        assert(fds);
        assert(n_fds);

        /* Called from the service code for requesting our fds */

        rn_fds = 0;
        LIST_FOREACH(port, p, s->ports)
                if (p->fd >= 0)
                        rn_fds++;

        if (rn_fds <= 0) {
                *fds = NULL;
                *n_fds = 0;
                return 0;
        }

        if (!(rfds = new(int, rn_fds)))
                return -ENOMEM;

        k = 0;
        LIST_FOREACH(port, p, s->ports)
                if (p->fd >= 0)
                        rfds[k++] = p->fd;

        assert(k == rn_fds);

        *fds = rfds;
        *n_fds = rn_fds;

        return 0;
}

static void socket_notify_service_dead(Socket *s, bool failed_permanent) {
        assert(s);

        /* The service is dead. Dang!
         *
         * This is strictly for one-instance-for-all-connections
         * services. */

        if (s->state == SOCKET_RUNNING) {
                log_debug_unit(UNIT(s)->id,
                               "%s got notified about service death (failed permanently: %s)",
                               UNIT(s)->id, yes_no(failed_permanent));
                if (failed_permanent)
                        socket_enter_stop_pre(s, SOCKET_FAILURE_SERVICE_FAILED_PERMANENT);
                else
                        socket_enter_listening(s);
        }
}

void socket_connection_unref(Socket *s) {
        assert(s);

        /* The service is dead. Yay!
         *
         * This is strictly for one-instance-per-connection
         * services. */

        assert(s->n_connections > 0);
        s->n_connections--;

        log_debug_unit(UNIT(s)->id,
                       "%s: One connection closed, %u left.", UNIT(s)->id, s->n_connections);
}

static void socket_reset_failed(Unit *u) {
        Socket *s = SOCKET(u);

        assert(s);

        if (s->state == SOCKET_FAILED)
                socket_set_state(s, SOCKET_DEAD);

        s->result = SOCKET_SUCCESS;
}

static void socket_trigger_notify(Unit *u, Unit *other) {
        Socket *s = SOCKET(u);
        Service *se = SERVICE(other);

        assert(u);
        assert(other);

        /* Don't propagate state changes from the service if we are
           already down or accepting connections */
        if ((s->state !=  SOCKET_RUNNING &&
            s->state != SOCKET_LISTENING) ||
            s->accept)
                return;

        if (other->load_state != UNIT_LOADED ||
            other->type != UNIT_SERVICE)
                return;

        if (se->state == SERVICE_FAILED)
                socket_notify_service_dead(s, se->result == SERVICE_FAILURE_START_LIMIT);

        if (se->state == SERVICE_DEAD ||
            se->state == SERVICE_STOP ||
            se->state == SERVICE_STOP_SIGTERM ||
            se->state == SERVICE_STOP_SIGKILL ||
            se->state == SERVICE_STOP_POST ||
            se->state == SERVICE_FINAL_SIGTERM ||
            se->state == SERVICE_FINAL_SIGKILL ||
            se->state == SERVICE_AUTO_RESTART)
                socket_notify_service_dead(s, false);

        if (se->state == SERVICE_RUNNING)
                socket_set_state(s, SOCKET_RUNNING);
}

static int socket_kill(Unit *u, KillWho who, int signo, DBusError *error) {
        return unit_kill_common(u, who, signo, -1, SOCKET(u)->control_pid, error);
}

static const char* const socket_state_table[_SOCKET_STATE_MAX] = {
        [SOCKET_DEAD] = "dead",
        [SOCKET_START_PRE] = "start-pre",
        [SOCKET_START_POST] = "start-post",
        [SOCKET_LISTENING] = "listening",
        [SOCKET_RUNNING] = "running",
        [SOCKET_STOP_PRE] = "stop-pre",
        [SOCKET_STOP_PRE_SIGTERM] = "stop-pre-sigterm",
        [SOCKET_STOP_PRE_SIGKILL] = "stop-pre-sigkill",
        [SOCKET_STOP_POST] = "stop-post",
        [SOCKET_FINAL_SIGTERM] = "final-sigterm",
        [SOCKET_FINAL_SIGKILL] = "final-sigkill",
        [SOCKET_FAILED] = "failed"
};

DEFINE_STRING_TABLE_LOOKUP(socket_state, SocketState);

static const char* const socket_exec_command_table[_SOCKET_EXEC_COMMAND_MAX] = {
        [SOCKET_EXEC_START_PRE] = "StartPre",
        [SOCKET_EXEC_START_POST] = "StartPost",
        [SOCKET_EXEC_STOP_PRE] = "StopPre",
        [SOCKET_EXEC_STOP_POST] = "StopPost"
};

DEFINE_STRING_TABLE_LOOKUP(socket_exec_command, SocketExecCommand);

static const char* const socket_result_table[_SOCKET_RESULT_MAX] = {
        [SOCKET_SUCCESS] = "success",
        [SOCKET_FAILURE_RESOURCES] = "resources",
        [SOCKET_FAILURE_TIMEOUT] = "timeout",
        [SOCKET_FAILURE_EXIT_CODE] = "exit-code",
        [SOCKET_FAILURE_SIGNAL] = "signal",
        [SOCKET_FAILURE_CORE_DUMP] = "core-dump",
        [SOCKET_FAILURE_SERVICE_FAILED_PERMANENT] = "service-failed-permanent"
};

DEFINE_STRING_TABLE_LOOKUP(socket_result, SocketResult);

const UnitVTable socket_vtable = {
        .object_size = sizeof(Socket),

        .sections =
                "Unit\0"
                "Socket\0"
                "Install\0",

        .private_section = "Socket",
        .exec_context_offset = offsetof(Socket, exec_context),
        .cgroup_context_offset = offsetof(Socket, cgroup_context),

        .init = socket_init,
        .done = socket_done,
        .load = socket_load,

        .kill = socket_kill,

        .coldplug = socket_coldplug,

        .dump = socket_dump,

        .start = socket_start,
        .stop = socket_stop,

        .serialize = socket_serialize,
        .deserialize_item = socket_deserialize_item,
        .distribute_fds = socket_distribute_fds,

        .active_state = socket_active_state,
        .sub_state_to_string = socket_sub_state_to_string,

        .check_gc = socket_check_gc,

        .fd_event = socket_fd_event,
        .sigchld_event = socket_sigchld_event,
        .timer_event = socket_timer_event,

        .trigger_notify = socket_trigger_notify,

        .reset_failed = socket_reset_failed,

        .bus_interface = "org.freedesktop.systemd1.Socket",
        .bus_message_handler = bus_socket_message_handler,
        .bus_invalidating_properties =  bus_socket_invalidating_properties,
        .bus_set_property = bus_socket_set_property,
        .bus_commit_properties = bus_socket_commit_properties,

        .status_message_formats = {
                /*.starting_stopping = {
                        [0] = "Starting socket %s...",
                        [1] = "Stopping socket %s...",
                },*/
                .finished_start_job = {
                        [JOB_DONE]       = "Listening on %s.",
                        [JOB_FAILED]     = "Failed to listen on %s.",
                        [JOB_DEPENDENCY] = "Dependency failed for %s.",
                        [JOB_TIMEOUT]    = "Timed out starting %s.",
                },
                .finished_stop_job = {
                        [JOB_DONE]       = "Closed %s.",
                        [JOB_FAILED]     = "Failed stopping %s.",
                        [JOB_TIMEOUT]    = "Timed out stopping %s.",
                },
        },
};<|MERGE_RESOLUTION|>--- conflicted
+++ resolved
@@ -28,14 +28,10 @@
 #include <signal.h>
 #include <arpa/inet.h>
 #include <mqueue.h>
-<<<<<<< HEAD
-#include <sys/xattr.h>
-=======
 #ifdef HAVE_XATTR
 #include <sys/xattr.h>
 #include <attr/xattr.h>
 #endif
->>>>>>> c4f2b1a4
 
 #include "unit.h"
 #include "socket.h"
