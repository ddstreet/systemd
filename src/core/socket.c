/*-*- Mode: C; c-basic-offset: 8; indent-tabs-mode: nil -*-*/

/***
  This file is part of systemd.

  Copyright 2010 Lennart Poettering

  systemd is free software; you can redistribute it and/or modify it
  under the terms of the GNU Lesser General Public License as published by
  the Free Software Foundation; either version 2.1 of the License, or
  (at your option) any later version.

  systemd is distributed in the hope that it will be useful, but
  WITHOUT ANY WARRANTY; without even the implied warranty of
  MERCHANTABILITY or FITNESS FOR A PARTICULAR PURPOSE. See the GNU
  Lesser General Public License for more details.

  You should have received a copy of the GNU Lesser General Public License
  along with systemd; If not, see <http://www.gnu.org/licenses/>.
***/

#include <sys/types.h>
#include <sys/stat.h>
#include <unistd.h>
#include <errno.h>
#include <fcntl.h>
#include <sys/epoll.h>
#include <signal.h>
#include <arpa/inet.h>
#include <mqueue.h>
#include <sys/xattr.h>

#include "unit.h"
#include "socket.h"
#include "netinet/tcp.h"
#include "log.h"
#include "load-dropin.h"
#include "load-fragment.h"
#include "strv.h"
#include "mkdir.h"
#include "path-util.h"
#include "unit-name.h"
#include "unit-printf.h"
#include "dbus-socket.h"
#include "missing.h"
#include "special.h"
#include "dbus-common.h"
#include "label.h"
#include "exit-status.h"
#include "def.h"

static const UnitActiveState state_translation_table[_SOCKET_STATE_MAX] = {
        [SOCKET_DEAD] = UNIT_INACTIVE,
        [SOCKET_START_PRE] = UNIT_ACTIVATING,
        [SOCKET_START_CHOWN] = UNIT_ACTIVATING,
        [SOCKET_START_POST] = UNIT_ACTIVATING,
        [SOCKET_LISTENING] = UNIT_ACTIVE,
        [SOCKET_RUNNING] = UNIT_ACTIVE,
        [SOCKET_STOP_PRE] = UNIT_DEACTIVATING,
        [SOCKET_STOP_PRE_SIGTERM] = UNIT_DEACTIVATING,
        [SOCKET_STOP_PRE_SIGKILL] = UNIT_DEACTIVATING,
        [SOCKET_STOP_POST] = UNIT_DEACTIVATING,
        [SOCKET_FINAL_SIGTERM] = UNIT_DEACTIVATING,
        [SOCKET_FINAL_SIGKILL] = UNIT_DEACTIVATING,
        [SOCKET_FAILED] = UNIT_FAILED
};

static void socket_init(Unit *u) {
        Socket *s = SOCKET(u);

        assert(u);
        assert(u->load_state == UNIT_STUB);

        s->backlog = SOMAXCONN;
        s->timeout_usec = u->manager->default_timeout_start_usec;
        s->directory_mode = 0755;
        s->socket_mode = 0666;

        s->max_connections = 64;

        s->priority = -1;
        s->ip_tos = -1;
        s->ip_ttl = -1;
        s->mark = -1;

        exec_context_init(&s->exec_context);
        s->exec_context.std_output = u->manager->default_std_output;
        s->exec_context.std_error = u->manager->default_std_error;
        kill_context_init(&s->kill_context);
        cgroup_context_init(&s->cgroup_context);

        s->control_command_id = _SOCKET_EXEC_COMMAND_INVALID;
}

static void socket_unwatch_control_pid(Socket *s) {
        assert(s);

        if (s->control_pid <= 0)
                return;

        unit_unwatch_pid(UNIT(s), s->control_pid);
        s->control_pid = 0;
}

void socket_free_ports(Socket *s) {
        SocketPort *p;

        assert(s);

        while ((p = s->ports)) {
                LIST_REMOVE(SocketPort, port, s->ports, p);

                if (p->fd >= 0) {
                        unit_unwatch_fd(UNIT(s), &p->fd_watch);
                        safe_close(p->fd);
                }

                free(p->path);
                free(p);
        }
}

static void socket_done(Unit *u) {
        Socket *s = SOCKET(u);

        assert(s);

        socket_free_ports(s);

        exec_context_done(&s->exec_context, manager_is_reloading_or_reexecuting(u->manager));
        cgroup_context_init(&s->cgroup_context);

        exec_command_free_array(s->exec_command, _SOCKET_EXEC_COMMAND_MAX);
        s->control_command = NULL;

        socket_unwatch_control_pid(s);

        unit_ref_unset(&s->service);

        free(s->tcp_congestion);
        s->tcp_congestion = NULL;

        free(s->bind_to_device);
        s->bind_to_device = NULL;

        free(s->smack);
        free(s->smack_ip_in);
        free(s->smack_ip_out);

        unit_unwatch_timer(u, &s->timer_watch);

        free(s->user);
        free(s->group);
}

static int socket_instantiate_service(Socket *s) {
        char *prefix, *name;
        int r;
        Unit *u;

        assert(s);

        /* This fills in s->service if it isn't filled in yet. For
         * Accept=yes sockets we create the next connection service
         * here. For Accept=no this is mostly a NOP since the service
         * is figured out at load time anyway. */

        if (UNIT_DEREF(s->service))
                return 0;

        assert(s->accept);

        if (!(prefix = unit_name_to_prefix(UNIT(s)->id)))
                return -ENOMEM;

        r = asprintf(&name, "%s@%u.service", prefix, s->n_accepted);
        free(prefix);

        if (r < 0)
                return -ENOMEM;

        r = manager_load_unit(UNIT(s)->manager, name, NULL, NULL, &u);
        free(name);

        if (r < 0)
                return r;

#ifdef HAVE_SYSV_COMPAT
        if (SERVICE(u)->is_sysv) {
                log_error("Using SysV services for socket activation is not supported. Refusing.");
                return -ENOENT;
        }
#endif

        u->no_gc = true;
        unit_ref_set(&s->service, u);

        return unit_add_two_dependencies(UNIT(s), UNIT_BEFORE, UNIT_TRIGGERS, u, false);
}

static bool have_non_accept_socket(Socket *s) {
        SocketPort *p;

        assert(s);

        if (!s->accept)
                return true;

        LIST_FOREACH(port, p, s->ports) {

                if (p->type != SOCKET_SOCKET)
                        return true;

                if (!socket_address_can_accept(&p->address))
                        return true;
        }

        return false;
}

static int socket_verify(Socket *s) {
        assert(s);

        if (UNIT(s)->load_state != UNIT_LOADED)
                return 0;

        if (!s->ports) {
                log_error_unit(UNIT(s)->id,
                               "%s lacks Listen setting. Refusing.", UNIT(s)->id);
                return -EINVAL;
        }

        if (s->accept && have_non_accept_socket(s)) {
                log_error_unit(UNIT(s)->id,
                               "%s configured for accepting sockets, but sockets are non-accepting. Refusing.",
                               UNIT(s)->id);
                return -EINVAL;
        }

        if (s->accept && s->max_connections <= 0) {
                log_error_unit(UNIT(s)->id,
                               "%s's MaxConnection setting too small. Refusing.", UNIT(s)->id);
                return -EINVAL;
        }

        if (s->accept && UNIT_DEREF(s->service)) {
                log_error_unit(UNIT(s)->id,
                               "Explicit service configuration for accepting sockets not supported on %s. Refusing.",
                               UNIT(s)->id);
                return -EINVAL;
        }

        if (s->exec_context.pam_name && s->kill_context.kill_mode != KILL_CONTROL_GROUP) {
                log_error_unit(UNIT(s)->id,
                               "%s has PAM enabled. Kill mode must be set to 'control-group'. Refusing.",
                               UNIT(s)->id);
                return -EINVAL;
        }

        return 0;
}

static int socket_add_mount_links(Socket *s) {
        SocketPort *p;
        int r;

        assert(s);

        LIST_FOREACH(port, p, s->ports) {
                const char *path = NULL;

                if (p->type == SOCKET_SOCKET)
                        path = socket_address_get_path(&p->address);
                else if (p->type == SOCKET_FIFO || p->type == SOCKET_SPECIAL)
                        path = p->path;

                if (!path)
                        continue;

                r = unit_require_mounts_for(UNIT(s), path);
                if (r < 0)
                        return r;
        }

        return 0;
}

static int socket_add_device_link(Socket *s) {
        char *t;
        int r;

        assert(s);

        if (!s->bind_to_device || streq(s->bind_to_device, "lo"))
                return 0;

        if (asprintf(&t, "/sys/subsystem/net/devices/%s", s->bind_to_device) < 0)
                return -ENOMEM;

        r = unit_add_node_link(UNIT(s), t, false);
        free(t);

        return r;
}

static int socket_add_default_dependencies(Socket *s) {
        int r;
        assert(s);

        r = unit_add_dependency_by_name(UNIT(s), UNIT_BEFORE, SPECIAL_SOCKETS_TARGET, NULL, true);
        if (r < 0)
                return r;

        if (UNIT(s)->manager->running_as == SYSTEMD_SYSTEM) {
                r = unit_add_two_dependencies_by_name(UNIT(s), UNIT_AFTER, UNIT_REQUIRES, SPECIAL_SYSINIT_TARGET, NULL, true);
                if (r < 0)
                        return r;
        }

        return unit_add_two_dependencies_by_name(UNIT(s), UNIT_BEFORE, UNIT_CONFLICTS, SPECIAL_SHUTDOWN_TARGET, NULL, true);
}

_pure_ static bool socket_has_exec(Socket *s) {
        unsigned i;
        assert(s);

        for (i = 0; i < _SOCKET_EXEC_COMMAND_MAX; i++)
                if (s->exec_command[i])
                        return true;

        return false;
}

static int socket_load(Unit *u) {
        Socket *s = SOCKET(u);
        int r;

        assert(u);
        assert(u->load_state == UNIT_STUB);

        if ((r = unit_load_fragment_and_dropin(u)) < 0)
                return r;

        /* This is a new unit? Then let's add in some extras */
        if (u->load_state == UNIT_LOADED) {

                if (have_non_accept_socket(s)) {

                        if (!UNIT_DEREF(s->service)) {
                                Unit *x;

                                r = unit_load_related_unit(u, ".service", &x);
                                if (r < 0)
                                        return r;

                                unit_ref_set(&s->service, x);
                        }

                        r = unit_add_two_dependencies(u, UNIT_BEFORE, UNIT_TRIGGERS, UNIT_DEREF(s->service), true);
                        if (r < 0)
                                return r;
                }

                if ((r = socket_add_mount_links(s)) < 0)
                        return r;

                if ((r = socket_add_device_link(s)) < 0)
                        return r;

                if (socket_has_exec(s))
                        if ((r = unit_add_exec_dependencies(u, &s->exec_context)) < 0)
                                return r;

                r = unit_add_default_slice(u);
                if (r < 0)
                        return r;

                if (UNIT(s)->default_dependencies)
                        if ((r = socket_add_default_dependencies(s)) < 0)
                                return r;

                r = unit_exec_context_defaults(u, &s->exec_context);
                if (r < 0)
                        return r;
        }

        return socket_verify(s);
}

_const_ static const char* listen_lookup(int family, int type) {

        if (family == AF_NETLINK)
                return "ListenNetlink";

        if (type == SOCK_STREAM)
                return "ListenStream";
        else if (type == SOCK_DGRAM)
                return "ListenDatagram";
        else if (type == SOCK_SEQPACKET)
                return "ListenSequentialPacket";

        assert_not_reached("Unknown socket type");
        return NULL;
}

static void socket_dump(Unit *u, FILE *f, const char *prefix) {

        SocketExecCommand c;
        Socket *s = SOCKET(u);
        SocketPort *p;
        const char *prefix2;
        char *p2;

        assert(s);
        assert(f);

        p2 = strappend(prefix, "\t");
        prefix2 = p2 ? p2 : prefix;

        fprintf(f,
                "%sSocket State: %s\n"
                "%sResult: %s\n"
                "%sBindIPv6Only: %s\n"
                "%sBacklog: %u\n"
                "%sSocketMode: %04o\n"
                "%sDirectoryMode: %04o\n"
                "%sKeepAlive: %s\n"
                "%sFreeBind: %s\n"
                "%sTransparent: %s\n"
                "%sBroadcast: %s\n"
                "%sPassCredentials: %s\n"
                "%sPassSecurity: %s\n"
                "%sTCPCongestion: %s\n",
                prefix, socket_state_to_string(s->state),
                prefix, socket_result_to_string(s->result),
                prefix, socket_address_bind_ipv6_only_to_string(s->bind_ipv6_only),
                prefix, s->backlog,
                prefix, s->socket_mode,
                prefix, s->directory_mode,
                prefix, yes_no(s->keep_alive),
                prefix, yes_no(s->free_bind),
                prefix, yes_no(s->transparent),
                prefix, yes_no(s->broadcast),
                prefix, yes_no(s->pass_cred),
                prefix, yes_no(s->pass_sec),
                prefix, strna(s->tcp_congestion));

        if (s->control_pid > 0)
                fprintf(f,
                        "%sControl PID: %lu\n",
                        prefix, (unsigned long) s->control_pid);

        if (s->bind_to_device)
                fprintf(f,
                        "%sBindToDevice: %s\n",
                        prefix, s->bind_to_device);

        if (s->accept)
                fprintf(f,
                        "%sAccepted: %u\n"
                        "%sNConnections: %u\n"
                        "%sMaxConnections: %u\n",
                        prefix, s->n_accepted,
                        prefix, s->n_connections,
                        prefix, s->max_connections);

        if (s->priority >= 0)
                fprintf(f,
                        "%sPriority: %i\n",
                        prefix, s->priority);

        if (s->receive_buffer > 0)
                fprintf(f,
                        "%sReceiveBuffer: %zu\n",
                        prefix, s->receive_buffer);

        if (s->send_buffer > 0)
                fprintf(f,
                        "%sSendBuffer: %zu\n",
                        prefix, s->send_buffer);

        if (s->ip_tos >= 0)
                fprintf(f,
                        "%sIPTOS: %i\n",
                        prefix, s->ip_tos);

        if (s->ip_ttl >= 0)
                fprintf(f,
                        "%sIPTTL: %i\n",
                        prefix, s->ip_ttl);

        if (s->pipe_size > 0)
                fprintf(f,
                        "%sPipeSize: %zu\n",
                        prefix, s->pipe_size);

        if (s->mark >= 0)
                fprintf(f,
                        "%sMark: %i\n",
                        prefix, s->mark);

        if (s->mq_maxmsg > 0)
                fprintf(f,
                        "%sMessageQueueMaxMessages: %li\n",
                        prefix, s->mq_maxmsg);

        if (s->mq_msgsize > 0)
                fprintf(f,
                        "%sMessageQueueMessageSize: %li\n",
                        prefix, s->mq_msgsize);

        if (s->reuseport)
                fprintf(f,
                        "%sReusePort: %s\n",
                         prefix, yes_no(s->reuseport));

        if (s->smack)
                fprintf(f,
                        "%sSmackLabel: %s\n",
                        prefix, s->smack);

        if (s->smack_ip_in)
                fprintf(f,
                        "%sSmackLabelIPIn: %s\n",
                        prefix, s->smack_ip_in);

        if (s->smack_ip_out)
                fprintf(f,
                        "%sSmackLabelIPOut: %s\n",
                        prefix, s->smack_ip_out);

        if (!isempty(s->user) || !isempty(s->group))
                fprintf(f,
                        "%sOwnerUser: %s\n"
                        "%sOwnerGroup: %s\n",
                        prefix, strna(s->user),
                        prefix, strna(s->group));

        LIST_FOREACH(port, p, s->ports) {

                if (p->type == SOCKET_SOCKET) {
                        const char *t;
                        int r;
                        char *k = NULL;

                        if ((r = socket_address_print(&p->address, &k)) < 0)
                                t = strerror(-r);
                        else
                                t = k;

                        fprintf(f, "%s%s: %s\n", prefix, listen_lookup(socket_address_family(&p->address), p->address.type), t);
                        free(k);
                } else if (p->type == SOCKET_SPECIAL)
                        fprintf(f, "%sListenSpecial: %s\n", prefix, p->path);
                else if (p->type == SOCKET_MQUEUE)
                        fprintf(f, "%sListenMessageQueue: %s\n", prefix, p->path);
                else
                        fprintf(f, "%sListenFIFO: %s\n", prefix, p->path);
        }

        exec_context_dump(&s->exec_context, f, prefix);
        kill_context_dump(&s->kill_context, f, prefix);

        for (c = 0; c < _SOCKET_EXEC_COMMAND_MAX; c++) {
                if (!s->exec_command[c])
                        continue;

                fprintf(f, "%s-> %s:\n",
                        prefix, socket_exec_command_to_string(c));

                exec_command_dump_list(s->exec_command[c], f, prefix2);
        }

        free(p2);
}

static int instance_from_socket(int fd, unsigned nr, char **instance) {
        socklen_t l;
        char *r;
        union {
                struct sockaddr sa;
                struct sockaddr_un un;
                struct sockaddr_in in;
                struct sockaddr_in6 in6;
                struct sockaddr_storage storage;
        } local, remote;

        assert(fd >= 0);
        assert(instance);

        l = sizeof(local);
        if (getsockname(fd, &local.sa, &l) < 0)
                return -errno;

        l = sizeof(remote);
        if (getpeername(fd, &remote.sa, &l) < 0)
                return -errno;

        switch (local.sa.sa_family) {

        case AF_INET: {
                uint32_t
                        a = ntohl(local.in.sin_addr.s_addr),
                        b = ntohl(remote.in.sin_addr.s_addr);

                if (asprintf(&r,
                             "%u-%u.%u.%u.%u:%u-%u.%u.%u.%u:%u",
                             nr,
                             a >> 24, (a >> 16) & 0xFF, (a >> 8) & 0xFF, a & 0xFF,
                             ntohs(local.in.sin_port),
                             b >> 24, (b >> 16) & 0xFF, (b >> 8) & 0xFF, b & 0xFF,
                             ntohs(remote.in.sin_port)) < 0)
                        return -ENOMEM;

                break;
        }

        case AF_INET6: {
                static const unsigned char ipv4_prefix[] = {
                        0, 0, 0, 0, 0, 0, 0, 0, 0, 0, 0xFF, 0xFF
                };

                if (memcmp(&local.in6.sin6_addr, ipv4_prefix, sizeof(ipv4_prefix)) == 0 &&
                    memcmp(&remote.in6.sin6_addr, ipv4_prefix, sizeof(ipv4_prefix)) == 0) {
                        const uint8_t
                                *a = local.in6.sin6_addr.s6_addr+12,
                                *b = remote.in6.sin6_addr.s6_addr+12;

                        if (asprintf(&r,
                                     "%u-%u.%u.%u.%u:%u-%u.%u.%u.%u:%u",
                                     nr,
                                     a[0], a[1], a[2], a[3],
                                     ntohs(local.in6.sin6_port),
                                     b[0], b[1], b[2], b[3],
                                     ntohs(remote.in6.sin6_port)) < 0)
                                return -ENOMEM;
                } else {
                        char a[INET6_ADDRSTRLEN], b[INET6_ADDRSTRLEN];

                        if (asprintf(&r,
                                     "%u-%s:%u-%s:%u",
                                     nr,
                                     inet_ntop(AF_INET6, &local.in6.sin6_addr, a, sizeof(a)),
                                     ntohs(local.in6.sin6_port),
                                     inet_ntop(AF_INET6, &remote.in6.sin6_addr, b, sizeof(b)),
                                     ntohs(remote.in6.sin6_port)) < 0)
                                return -ENOMEM;
                }

                break;
        }

        case AF_UNIX: {
                struct ucred ucred;

                l = sizeof(ucred);
                if (getsockopt(fd, SOL_SOCKET, SO_PEERCRED, &ucred, &l) < 0)
                        return -errno;

                if (asprintf(&r,
                             "%u-%lu-%lu",
                             nr,
                             (unsigned long) ucred.pid,
                             (unsigned long) ucred.uid) < 0)
                        return -ENOMEM;

                break;
        }

        default:
                assert_not_reached("Unhandled socket type.");
        }

        *instance = r;
        return 0;
}

static void socket_close_fds(Socket *s) {
        SocketPort *p;

        assert(s);

        LIST_FOREACH(port, p, s->ports) {
                if (p->fd < 0)
                        continue;

                unit_unwatch_fd(UNIT(s), &p->fd_watch);
                p->fd = safe_close(p->fd);

                /* One little note: we should never delete any sockets
                 * in the file system here! After all some other
                 * process we spawned might still have a reference of
                 * this fd and wants to continue to use it. Therefore
                 * we delete sockets in the file system before we
                 * create a new one, not after we stopped using
                 * one! */
        }
}

static void socket_apply_socket_options(Socket *s, int fd) {
        assert(s);
        assert(fd >= 0);

        if (s->keep_alive) {
                int b = s->keep_alive;
                if (setsockopt(fd, SOL_SOCKET, SO_KEEPALIVE, &b, sizeof(b)) < 0)
                        log_warning_unit(UNIT(s)->id, "SO_KEEPALIVE failed: %m");
        }

        if (s->broadcast) {
                int one = 1;
                if (setsockopt(fd, SOL_SOCKET, SO_BROADCAST, &one, sizeof(one)) < 0)
                        log_warning_unit(UNIT(s)->id, "SO_BROADCAST failed: %m");
        }

        if (s->pass_cred) {
                int one = 1;
                if (setsockopt(fd, SOL_SOCKET, SO_PASSCRED, &one, sizeof(one)) < 0)
                        log_warning_unit(UNIT(s)->id, "SO_PASSCRED failed: %m");
        }

        if (s->pass_sec) {
                int one = 1;
                if (setsockopt(fd, SOL_SOCKET, SO_PASSSEC, &one, sizeof(one)) < 0)
                        log_warning_unit(UNIT(s)->id, "SO_PASSSEC failed: %m");
        }

        if (s->priority >= 0)
                if (setsockopt(fd, SOL_SOCKET, SO_PRIORITY, &s->priority, sizeof(s->priority)) < 0)
                        log_warning_unit(UNIT(s)->id, "SO_PRIORITY failed: %m");

        if (s->receive_buffer > 0) {
                int value = (int) s->receive_buffer;

                /* We first try with SO_RCVBUFFORCE, in case we have the perms for that */

                if (setsockopt(fd, SOL_SOCKET, SO_RCVBUFFORCE, &value, sizeof(value)) < 0)
                        if (setsockopt(fd, SOL_SOCKET, SO_RCVBUF, &value, sizeof(value)) < 0)
                                log_warning_unit(UNIT(s)->id, "SO_RCVBUF failed: %m");
        }

        if (s->send_buffer > 0) {
                int value = (int) s->send_buffer;
                if (setsockopt(fd, SOL_SOCKET, SO_SNDBUFFORCE, &value, sizeof(value)) < 0)
                        if (setsockopt(fd, SOL_SOCKET, SO_SNDBUF, &value, sizeof(value)) < 0)
                                log_warning_unit(UNIT(s)->id, "SO_SNDBUF failed: %m");
        }

        if (s->mark >= 0)
                if (setsockopt(fd, SOL_SOCKET, SO_MARK, &s->mark, sizeof(s->mark)) < 0)
                        log_warning_unit(UNIT(s)->id, "SO_MARK failed: %m");

        if (s->ip_tos >= 0)
                if (setsockopt(fd, IPPROTO_IP, IP_TOS, &s->ip_tos, sizeof(s->ip_tos)) < 0)
                        log_warning_unit(UNIT(s)->id, "IP_TOS failed: %m");

        if (s->ip_ttl >= 0) {
                int r, x;

                r = setsockopt(fd, IPPROTO_IP, IP_TTL, &s->ip_ttl, sizeof(s->ip_ttl));

                if (socket_ipv6_is_supported())
                        x = setsockopt(fd, IPPROTO_IPV6, IPV6_UNICAST_HOPS, &s->ip_ttl, sizeof(s->ip_ttl));
                else {
                        x = -1;
                        errno = EAFNOSUPPORT;
                }

                if (r < 0 && x < 0)
                        log_warning_unit(UNIT(s)->id,
                                         "IP_TTL/IPV6_UNICAST_HOPS failed: %m");
        }

        if (s->tcp_congestion)
                if (setsockopt(fd, SOL_TCP, TCP_CONGESTION, s->tcp_congestion, strlen(s->tcp_congestion)+1) < 0)
                        log_warning_unit(UNIT(s)->id, "TCP_CONGESTION failed: %m");

        if (s->reuseport) {
                int b = s->reuseport;
                if (setsockopt(fd, SOL_SOCKET, SO_REUSEPORT, &b, sizeof(b)) < 0)
                        log_warning_unit(UNIT(s)->id, "SO_REUSEPORT failed: %m");
        }

#ifdef HAVE_SMACK
        if (s->smack_ip_in)
                if (fsetxattr(fd, "security.SMACK64IPIN", s->smack_ip_in, strlen(s->smack_ip_in), 0) < 0)
                        log_error_unit(UNIT(s)->id,
                                       "fsetxattr(\"security.SMACK64IPIN\"): %m");

        if (s->smack_ip_out)
                if (fsetxattr(fd, "security.SMACK64IPOUT", s->smack_ip_out, strlen(s->smack_ip_out), 0) < 0)
                        log_error_unit(UNIT(s)->id,
                                       "fsetxattr(\"security.SMACK64IPOUT\"): %m");
#endif
}

static void socket_apply_fifo_options(Socket *s, int fd) {
        assert(s);
        assert(fd >= 0);

        if (s->pipe_size > 0)
                if (fcntl(fd, F_SETPIPE_SZ, s->pipe_size) < 0)
                        log_warning_unit(UNIT(s)->id,
                                         "F_SETPIPE_SZ: %m");

#ifdef HAVE_SMACK
        if (s->smack)
                if (fsetxattr(fd, "security.SMACK64", s->smack, strlen(s->smack), 0) < 0)
                        log_error_unit(UNIT(s)->id,
                                       "fsetxattr(\"security.SMACK64\"): %m");
#endif
}

static int fifo_address_create(
                const char *path,
                mode_t directory_mode,
                mode_t socket_mode,
                int *_fd) {

        int fd = -1, r = 0;
        struct stat st;
        mode_t old_mask;

        assert(path);
        assert(_fd);

        mkdir_parents_label(path, directory_mode);

        r = label_context_set(path, S_IFIFO);
        if (r < 0)
                goto fail;

        /* Enforce the right access mode for the fifo */
        old_mask = umask(~ socket_mode);

        /* Include the original umask in our mask */
        umask(~socket_mode | old_mask);

        r = mkfifo(path, socket_mode);
        umask(old_mask);

        if (r < 0 && errno != EEXIST) {
                r = -errno;
                goto fail;
        }

        if ((fd = open(path, O_RDWR|O_CLOEXEC|O_NOCTTY|O_NONBLOCK|O_NOFOLLOW)) < 0) {
                r = -errno;
                goto fail;
        }

        label_context_clear();

        if (fstat(fd, &st) < 0) {
                r = -errno;
                goto fail;
        }

        if (!S_ISFIFO(st.st_mode) ||
            (st.st_mode & 0777) != (socket_mode & ~old_mask) ||
            st.st_uid != getuid() ||
            st.st_gid != getgid()) {

                r = -EEXIST;
                goto fail;
        }

        *_fd = fd;
        return 0;

fail:
        label_context_clear();
        safe_close(fd);

        return r;
}

static int special_address_create(
                const char *path,
                int *_fd) {

        int fd = -1, r = 0;
        struct stat st;

        assert(path);
        assert(_fd);

        if ((fd = open(path, O_RDONLY|O_CLOEXEC|O_NOCTTY|O_NONBLOCK|O_NOFOLLOW)) < 0) {
                r = -errno;
                goto fail;
        }

        if (fstat(fd, &st) < 0) {
                r = -errno;
                goto fail;
        }

        /* Check whether this is a /proc, /sys or /dev file or char device */
        if (!S_ISREG(st.st_mode) && !S_ISCHR(st.st_mode)) {
                r = -EEXIST;
                goto fail;
        }

        *_fd = fd;
        return 0;

fail:
        safe_close(fd);

        return r;
}

static int mq_address_create(
                const char *path,
                mode_t mq_mode,
                long maxmsg,
                long msgsize,
                int *_fd) {

        int fd = -1, r = 0;
        struct stat st;
        mode_t old_mask;
        struct mq_attr _attr, *attr = NULL;

        assert(path);
        assert(_fd);

        if (maxmsg > 0 && msgsize > 0) {
                zero(_attr);
                _attr.mq_flags = O_NONBLOCK;
                _attr.mq_maxmsg = maxmsg;
                _attr.mq_msgsize = msgsize;
                attr = &_attr;
        }

        /* Enforce the right access mode for the mq */
        old_mask = umask(~ mq_mode);

        /* Include the original umask in our mask */
        umask(~mq_mode | old_mask);

        fd = mq_open(path, O_RDONLY|O_CLOEXEC|O_NONBLOCK|O_CREAT, mq_mode, attr);
        umask(old_mask);

        if (fd < 0) {
                r = -errno;
                goto fail;
        }

        if (fstat(fd, &st) < 0) {
                r = -errno;
                goto fail;
        }

        if ((st.st_mode & 0777) != (mq_mode & ~old_mask) ||
            st.st_uid != getuid() ||
            st.st_gid != getgid()) {

                r = -EEXIST;
                goto fail;
        }

        *_fd = fd;
        return 0;

fail:
        safe_close(fd);
        return r;
}

static int socket_open_fds(Socket *s) {
        SocketPort *p;
        int r;
        char *label = NULL;
        bool know_label = false;

        assert(s);

        LIST_FOREACH(port, p, s->ports) {

                if (p->fd >= 0)
                        continue;

                if (p->type == SOCKET_SOCKET) {

                        if (!know_label) {

                                if ((r = socket_instantiate_service(s)) < 0)
                                        return r;

                                if (UNIT_ISSET(s->service) &&
                                    SERVICE(UNIT_DEREF(s->service))->exec_command[SERVICE_EXEC_START]) {
                                        r = label_get_create_label_from_exe(SERVICE(UNIT_DEREF(s->service))->exec_command[SERVICE_EXEC_START]->path, &label);

                                        if (r < 0) {
                                                if (r != -EPERM)
                                                        return r;
                                        }
                                }

                                know_label = true;
                        }

                        if ((r = socket_address_listen(
                                             &p->address,
                                             s->backlog,
                                             s->bind_ipv6_only,
                                             s->bind_to_device,
                                             s->free_bind,
                                             s->transparent,
                                             s->directory_mode,
                                             s->socket_mode,
                                             label,
                                             &p->fd)) < 0)
                                goto rollback;

                        socket_apply_socket_options(s, p->fd);

                } else  if (p->type == SOCKET_SPECIAL) {

                        if ((r = special_address_create(
                                             p->path,
                                             &p->fd)) < 0)
                                goto rollback;

                } else  if (p->type == SOCKET_FIFO) {

                        if ((r = fifo_address_create(
                                             p->path,
                                             s->directory_mode,
                                             s->socket_mode,
                                             &p->fd)) < 0)
                                goto rollback;

                        socket_apply_fifo_options(s, p->fd);
                } else if (p->type == SOCKET_MQUEUE) {

                        if ((r = mq_address_create(
                                             p->path,
                                             s->socket_mode,
                                             s->mq_maxmsg,
                                             s->mq_msgsize,
                                             &p->fd)) < 0)
                                goto rollback;
                } else
                        assert_not_reached("Unknown port type");
        }

        label_free(label);
        return 0;

rollback:
        socket_close_fds(s);
        label_free(label);
        return r;
}

static void socket_unwatch_fds(Socket *s) {
        SocketPort *p;

        assert(s);

        LIST_FOREACH(port, p, s->ports) {
                if (p->fd < 0)
                        continue;

                unit_unwatch_fd(UNIT(s), &p->fd_watch);
        }
}

static int socket_watch_fds(Socket *s) {
        SocketPort *p;
        int r;

        assert(s);

        LIST_FOREACH(port, p, s->ports) {
                if (p->fd < 0)
                        continue;

                p->fd_watch.socket_accept =
                        s->accept &&
                        p->type == SOCKET_SOCKET &&
                        socket_address_can_accept(&p->address);

                if ((r = unit_watch_fd(UNIT(s), p->fd, EPOLLIN, &p->fd_watch)) < 0)
                        goto fail;
        }

        return 0;

fail:
        socket_unwatch_fds(s);
        return r;
}

static void socket_set_state(Socket *s, SocketState state) {
        SocketState old_state;
        assert(s);

        old_state = s->state;
        s->state = state;

        if (state != SOCKET_START_PRE &&
            state != SOCKET_START_CHOWN &&
            state != SOCKET_START_POST &&
            state != SOCKET_STOP_PRE &&
            state != SOCKET_STOP_PRE_SIGTERM &&
            state != SOCKET_STOP_PRE_SIGKILL &&
            state != SOCKET_STOP_POST &&
            state != SOCKET_FINAL_SIGTERM &&
            state != SOCKET_FINAL_SIGKILL) {
                unit_unwatch_timer(UNIT(s), &s->timer_watch);
                socket_unwatch_control_pid(s);
                s->control_command = NULL;
                s->control_command_id = _SOCKET_EXEC_COMMAND_INVALID;
        }

        if (state != SOCKET_LISTENING)
                socket_unwatch_fds(s);

        if (state != SOCKET_START_CHOWN &&
            state != SOCKET_START_POST &&
            state != SOCKET_LISTENING &&
            state != SOCKET_RUNNING &&
            state != SOCKET_STOP_PRE &&
            state != SOCKET_STOP_PRE_SIGTERM &&
            state != SOCKET_STOP_PRE_SIGKILL)
                socket_close_fds(s);

        if (state != old_state)
                log_debug_unit(UNIT(s)->id,
                               "%s changed %s -> %s", UNIT(s)->id,
                               socket_state_to_string(old_state),
                               socket_state_to_string(state));

        unit_notify(UNIT(s), state_translation_table[old_state], state_translation_table[state], true);
}

static int socket_coldplug(Unit *u) {
        Socket *s = SOCKET(u);
        int r;

        assert(s);
        assert(s->state == SOCKET_DEAD);

        if (s->deserialized_state != s->state) {

                if (s->deserialized_state == SOCKET_START_PRE ||
                    s->deserialized_state == SOCKET_START_CHOWN ||
                    s->deserialized_state == SOCKET_START_POST ||
                    s->deserialized_state == SOCKET_STOP_PRE ||
                    s->deserialized_state == SOCKET_STOP_PRE_SIGTERM ||
                    s->deserialized_state == SOCKET_STOP_PRE_SIGKILL ||
                    s->deserialized_state == SOCKET_STOP_POST ||
                    s->deserialized_state == SOCKET_FINAL_SIGTERM ||
                    s->deserialized_state == SOCKET_FINAL_SIGKILL) {

                        if (s->control_pid <= 0)
                                return -EBADMSG;

                        r = unit_watch_pid(UNIT(s), s->control_pid);
                        if (r < 0)
                                return r;

                        r = unit_watch_timer(UNIT(s), CLOCK_MONOTONIC, true, s->timeout_usec, &s->timer_watch);
                        if (r < 0)
                                return r;
                }

                if (s->deserialized_state == SOCKET_START_CHOWN ||
                    s->deserialized_state == SOCKET_START_POST ||
                    s->deserialized_state == SOCKET_LISTENING ||
                    s->deserialized_state == SOCKET_RUNNING ||
                    s->deserialized_state == SOCKET_STOP_PRE ||
                    s->deserialized_state == SOCKET_STOP_PRE_SIGTERM ||
                    s->deserialized_state == SOCKET_STOP_PRE_SIGKILL)
                        if ((r = socket_open_fds(s)) < 0)
                                return r;

                if (s->deserialized_state == SOCKET_LISTENING)
                        if ((r = socket_watch_fds(s)) < 0)
                                return r;

                socket_set_state(s, s->deserialized_state);
        }

        return 0;
}

static int socket_spawn(Socket *s, ExecCommand *c, pid_t *_pid) {
        _cleanup_free_ char **argv = NULL;
        pid_t pid;
        int r;

        assert(s);
        assert(c);
        assert(_pid);

        unit_realize_cgroup(UNIT(s));

        r = unit_watch_timer(UNIT(s), CLOCK_MONOTONIC, true, s->timeout_usec, &s->timer_watch);
        if (r < 0)
                goto fail;

        r = unit_full_printf_strv(UNIT(s), c->argv, &argv);
        if (r < 0)
                goto fail;

        r = exec_spawn(c,
                       argv,
                       &s->exec_context,
                       NULL, 0,
                       UNIT(s)->manager->environment,
                       true,
                       true,
                       true,
                       UNIT(s)->manager->confirm_spawn,
                       UNIT(s)->manager->cgroup_supported,
                       UNIT(s)->cgroup_path,
                       UNIT(s)->id,
                       NULL,
                       &pid);
<<<<<<< HEAD
        if (r < 0)
                goto fail;

        strv_free(argv);
=======
>>>>>>> 7131975c
        if (r < 0)
                goto fail;

        r = unit_watch_pid(UNIT(s), pid);
        if (r < 0)
                /* FIXME: we need to do something here */
                goto fail;

        *_pid = pid;
        return 0;

fail:
        unit_unwatch_timer(UNIT(s), &s->timer_watch);
        return r;
}

static int socket_chown(Socket *s, pid_t *_pid) {
        pid_t pid;
        int r;

        /* We have to resolve the user names out-of-process, hence
         * let's fork here. It's messy, but well, what can we do? */

        pid = fork();
        if (pid < 0)
                return -errno;

        if (pid == 0) {
                SocketPort *p;
                uid_t uid = (uid_t) -1;
                gid_t gid = (gid_t) -1;
                int ret;

                default_signals(SIGNALS_CRASH_HANDLER, SIGNALS_IGNORE, -1);
                ignore_signals(SIGPIPE, -1);
                log_forget_fds();

                if (!isempty(s->user)) {
                        const char *user = s->user;

                        r = get_user_creds(&user, &uid, &gid, NULL, NULL);
                        if (r < 0) {
                                ret = EXIT_USER;
                                goto fail_child;
                        }
                }

                if (!isempty(s->group)) {
                        const char *group = s->group;

                        r = get_group_creds(&group, &gid);
                        if (r < 0) {
                                ret = EXIT_GROUP;
                                goto fail_child;
                        }
                }

                LIST_FOREACH(port, p, s->ports) {
                        const char *path;

                        if (p->type == SOCKET_SOCKET)
                                path = socket_address_get_path(&p->address);
                        else if (p->type == SOCKET_FIFO)
                                path = p->path;

                        if (!path)
                                continue;

                        if (chown(path, uid, gid) < 0) {
                                r = -errno;
                                ret = EXIT_CHOWN;
                                goto fail_child;
                        }
                }

                _exit(0);

        fail_child:
                log_open();
                log_error("Failed to chown socket at step %s: %s", exit_status_to_string(ret, EXIT_STATUS_SYSTEMD), strerror(-r));

                _exit(ret);
        }

        r = unit_watch_pid(UNIT(s), pid);
        if (r < 0)
                goto fail;

        *_pid = pid;
        return 0;

fail:
        return r;
}

static void socket_enter_dead(Socket *s, SocketResult f) {
        assert(s);

        if (f != SOCKET_SUCCESS)
                s->result = f;

        exec_context_tmp_dirs_done(&s->exec_context);
        socket_set_state(s, s->result != SOCKET_SUCCESS ? SOCKET_FAILED : SOCKET_DEAD);
}

static void socket_enter_signal(Socket *s, SocketState state, SocketResult f);

static void socket_enter_stop_post(Socket *s, SocketResult f) {
        int r;
        assert(s);

        if (f != SOCKET_SUCCESS)
                s->result = f;

        socket_unwatch_control_pid(s);
        s->control_command_id = SOCKET_EXEC_STOP_POST;
        s->control_command = s->exec_command[SOCKET_EXEC_STOP_POST];

        if (s->control_command) {
                r = socket_spawn(s, s->control_command, &s->control_pid);
                if (r < 0)
                        goto fail;

                socket_set_state(s, SOCKET_STOP_POST);
        } else
                socket_enter_signal(s, SOCKET_FINAL_SIGTERM, SOCKET_SUCCESS);

        return;

fail:
        log_warning_unit(UNIT(s)->id,
                         "%s failed to run 'stop-post' task: %s",
                         UNIT(s)->id, strerror(-r));
        socket_enter_signal(s, SOCKET_FINAL_SIGTERM, SOCKET_FAILURE_RESOURCES);
}

static void socket_enter_signal(Socket *s, SocketState state, SocketResult f) {
        int r;

        assert(s);

        if (f != SOCKET_SUCCESS)
                s->result = f;

        r = unit_kill_context(
                        UNIT(s),
                        &s->kill_context,
                        state != SOCKET_STOP_PRE_SIGTERM && state != SOCKET_FINAL_SIGTERM,
                        -1,
                        s->control_pid,
                        false);
        if (r < 0)
                goto fail;

        if (r > 0) {
                r = unit_watch_timer(UNIT(s), CLOCK_MONOTONIC, true, s->timeout_usec, &s->timer_watch);
                if (r < 0)
                        goto fail;

                socket_set_state(s, state);
        } else if (state == SOCKET_STOP_PRE_SIGTERM || state == SOCKET_STOP_PRE_SIGKILL)
                socket_enter_stop_post(s, SOCKET_SUCCESS);
        else
                socket_enter_dead(s, SOCKET_SUCCESS);

        return;

fail:
        log_warning_unit(UNIT(s)->id,
                         "%s failed to kill processes: %s",
                         UNIT(s)->id, strerror(-r));

        if (state == SOCKET_STOP_PRE_SIGTERM || state == SOCKET_STOP_PRE_SIGKILL)
                socket_enter_stop_post(s, SOCKET_FAILURE_RESOURCES);
        else
                socket_enter_dead(s, SOCKET_FAILURE_RESOURCES);
}

static void socket_enter_stop_pre(Socket *s, SocketResult f) {
        int r;
        assert(s);

        if (f != SOCKET_SUCCESS)
                s->result = f;

        socket_unwatch_control_pid(s);
        s->control_command_id = SOCKET_EXEC_STOP_PRE;
        s->control_command = s->exec_command[SOCKET_EXEC_STOP_PRE];

        if (s->control_command) {
                r = socket_spawn(s, s->control_command, &s->control_pid);
                if (r < 0)
                        goto fail;

                socket_set_state(s, SOCKET_STOP_PRE);
        } else
                socket_enter_stop_post(s, SOCKET_SUCCESS);

        return;

fail:
        log_warning_unit(UNIT(s)->id,
                         "%s failed to run 'stop-pre' task: %s",
                         UNIT(s)->id, strerror(-r));
        socket_enter_stop_post(s, SOCKET_FAILURE_RESOURCES);
}

static void socket_enter_listening(Socket *s) {
        int r;
        assert(s);

        r = socket_watch_fds(s);
        if (r < 0) {
                log_warning_unit(UNIT(s)->id,
                                 "%s failed to watch sockets: %s",
                                 UNIT(s)->id, strerror(-r));
                goto fail;
        }

        socket_set_state(s, SOCKET_LISTENING);
        return;

fail:
        socket_enter_stop_pre(s, SOCKET_FAILURE_RESOURCES);
}

static void socket_enter_start_post(Socket *s) {
        int r;
        assert(s);

        socket_unwatch_control_pid(s);
        s->control_command_id = SOCKET_EXEC_START_POST;
        s->control_command = s->exec_command[SOCKET_EXEC_START_POST];

        if (s->control_command) {
                r = socket_spawn(s, s->control_command, &s->control_pid);
                if (r < 0) {
                        log_warning_unit(UNIT(s)->id, "%s failed to run 'start-post' task: %s", UNIT(s)->id, strerror(-r));
                        goto fail;
                }

                socket_set_state(s, SOCKET_START_POST);
        } else
                socket_enter_listening(s);

        return;

fail:
        socket_enter_stop_pre(s, SOCKET_FAILURE_RESOURCES);
}

static void socket_enter_start_chown(Socket *s) {
        int r;

        assert(s);

        r = socket_open_fds(s);
        if (r < 0) {
                log_warning_unit(UNIT(s)->id,
                                 "%s failed to listen on sockets: %s",
                                 UNIT(s)->id, strerror(-r));
                goto fail;
        }

        if (!isempty(s->user) || !isempty(s->group)) {

                socket_unwatch_control_pid(s);
                s->control_command_id = SOCKET_EXEC_START_CHOWN;
                s->control_command = NULL;

                r = socket_chown(s, &s->control_pid);
                if (r < 0) {
                        log_warning_unit(UNIT(s)->id,
                                         "%s failed to fork 'start-chown' task: %s",
                                         UNIT(s)->id, strerror(-r));
                        goto fail;
                }

                socket_set_state(s, SOCKET_START_CHOWN);
        } else
                socket_enter_start_post(s);

        return;

fail:
        socket_enter_stop_pre(s, SOCKET_FAILURE_RESOURCES);
}

static void socket_enter_start_pre(Socket *s) {
        int r;
        assert(s);

        socket_unwatch_control_pid(s);
        s->control_command_id = SOCKET_EXEC_START_PRE;
        s->control_command = s->exec_command[SOCKET_EXEC_START_PRE];

        if (s->control_command) {
                r = socket_spawn(s, s->control_command, &s->control_pid);
                if (r < 0) {
                        log_warning_unit(UNIT(s)->id, "%s failed to run 'start-pre' task: %s", UNIT(s)->id, strerror(-r));
                        goto fail;
                }

                socket_set_state(s, SOCKET_START_PRE);
        } else
                socket_enter_start_chown(s);

        return;

fail:
        socket_enter_dead(s, SOCKET_FAILURE_RESOURCES);
}

static void socket_enter_running(Socket *s, int cfd) {
        int r;
        DBusError error;

        assert(s);
        dbus_error_init(&error);

        /* We don't take connections anymore if we are supposed to
         * shut down anyway */
        if (unit_stop_pending(UNIT(s))) {
                log_debug_unit(UNIT(s)->id,
                               "Suppressing connection request on %s since unit stop is scheduled.",
                               UNIT(s)->id);

                if (cfd >= 0)
                        safe_close(cfd);
                else  {
                        /* Flush all sockets by closing and reopening them */
                        socket_close_fds(s);

                        r = socket_watch_fds(s);
                        if (r < 0) {
                                log_warning_unit(UNIT(s)->id,
                                                 "%s failed to watch sockets: %s",
                                                 UNIT(s)->id, strerror(-r));
                                socket_enter_stop_pre(s, SOCKET_FAILURE_RESOURCES);
                        }
                }

                return;
        }

        if (cfd < 0) {
                Iterator i;
                Unit *u;
                bool pending = false;

                /* If there's already a start pending don't bother to
                 * do anything */
                SET_FOREACH(u, UNIT(s)->dependencies[UNIT_TRIGGERS], i)
                        if (unit_active_or_pending(u)) {
                                pending = true;
                                break;
                        }

                if (!pending) {
                        if (!UNIT_ISSET(s->service)) {
                                log_error_unit(UNIT(s)->id, "%s: service to activate vanished, refusing activation.", UNIT(s)->id);
                                r = -ENOENT;
                                goto fail;
                        }

                        r = manager_add_job(UNIT(s)->manager, JOB_START, UNIT_DEREF(s->service), JOB_REPLACE, true, &error, NULL);
                        if (r < 0)
                                goto fail;
                }

                socket_set_state(s, SOCKET_RUNNING);
        } else {
                char *prefix, *instance = NULL, *name;
                Service *service;

                if (s->n_connections >= s->max_connections) {
                        log_warning_unit(UNIT(s)->id,
                                         "%s: Too many incoming connections (%u)",
                                         UNIT(s)->id, s->n_connections);
                        safe_close(cfd);
                        return;
                }

                r = socket_instantiate_service(s);
                if (r < 0)
                        goto fail;

                r = instance_from_socket(cfd, s->n_accepted, &instance);
                if (r < 0) {
                        if (r != -ENOTCONN)
                                goto fail;

                        /* ENOTCONN is legitimate if TCP RST was received.
                         * This connection is over, but the socket unit lives on. */
                        safe_close(cfd);
                        return;
                }

                prefix = unit_name_to_prefix(UNIT(s)->id);
                if (!prefix) {
                        free(instance);
                        r = -ENOMEM;
                        goto fail;
                }

                name = unit_name_build(prefix, instance, ".service");
                free(prefix);
                free(instance);

                if (!name) {
                        r = -ENOMEM;
                        goto fail;
                }

                r = unit_add_name(UNIT_DEREF(s->service), name);
                if (r < 0) {
                        free(name);
                        goto fail;
                }

                service = SERVICE(UNIT_DEREF(s->service));
                unit_ref_unset(&s->service);
                s->n_accepted ++;

                UNIT(service)->no_gc = false;

                unit_choose_id(UNIT(service), name);
                free(name);

                r = service_set_socket_fd(service, cfd, s);
                if (r < 0)
                        goto fail;

                cfd = -1;
                s->n_connections ++;

                r = manager_add_job(UNIT(s)->manager, JOB_START, UNIT(service), JOB_REPLACE, true, &error, NULL);
                if (r < 0)
                        goto fail;

                /* Notify clients about changed counters */
                unit_add_to_dbus_queue(UNIT(s));
        }

        return;

fail:
        log_warning_unit(UNIT(s)->id,
                         "%s failed to queue service startup job (Maybe the service file is missing or not a %s unit?): %s",
                         UNIT(s)->id,
                         cfd >= 0 ? "template" : "non-template",
                         bus_error(&error, r));
        socket_enter_stop_pre(s, SOCKET_FAILURE_RESOURCES);

        safe_close(cfd);

        dbus_error_free(&error);
}

static void socket_run_next(Socket *s) {
        int r;

        assert(s);
        assert(s->control_command);
        assert(s->control_command->command_next);

        socket_unwatch_control_pid(s);

        s->control_command = s->control_command->command_next;

        if ((r = socket_spawn(s, s->control_command, &s->control_pid)) < 0)
                goto fail;

        return;

fail:
        log_warning_unit(UNIT(s)->id,
                         "%s failed to run next task: %s",
                         UNIT(s)->id, strerror(-r));

        if (s->state == SOCKET_START_POST)
                socket_enter_stop_pre(s, SOCKET_FAILURE_RESOURCES);
        else if (s->state == SOCKET_STOP_POST)
                socket_enter_dead(s, SOCKET_FAILURE_RESOURCES);
        else
                socket_enter_signal(s, SOCKET_FINAL_SIGTERM, SOCKET_FAILURE_RESOURCES);
}

static int socket_start(Unit *u) {
        Socket *s = SOCKET(u);

        assert(s);

        /* We cannot fulfill this request right now, try again later
         * please! */
        if (IN_SET(s->state,
                   SOCKET_STOP_PRE,
                   SOCKET_STOP_PRE_SIGKILL,
                   SOCKET_STOP_PRE_SIGTERM,
                   SOCKET_STOP_POST,
                   SOCKET_FINAL_SIGTERM,
                   SOCKET_FINAL_SIGKILL))
                return -EAGAIN;

        if (IN_SET(s->state,
                   SOCKET_START_PRE,
                   SOCKET_START_CHOWN,
                   SOCKET_START_POST))
                return 0;

        /* Cannot run this without the service being around */
        if (UNIT_ISSET(s->service)) {
                Service *service;

                service = SERVICE(UNIT_DEREF(s->service));

                if (UNIT(service)->load_state != UNIT_LOADED) {
                        log_error_unit(u->id,
                                       "Socket service %s not loaded, refusing.",
                                       UNIT(service)->id);
                        return -ENOENT;
                }

                /* If the service is already active we cannot start the
                 * socket */
                if (service->state != SERVICE_DEAD &&
                    service->state != SERVICE_FAILED &&
                    service->state != SERVICE_AUTO_RESTART) {
                        log_error_unit(u->id,
                                       "Socket service %s already active, refusing.",
                                       UNIT(service)->id);
                        return -EBUSY;
                }

#ifdef HAVE_SYSV_COMPAT
                if (service->is_sysv) {
                        log_error_unit(u->id,
                                       "Using SysV services for socket activation is not supported. Refusing.");
                        return -ENOENT;
                }
#endif
        }

        assert(s->state == SOCKET_DEAD || s->state == SOCKET_FAILED);

        s->result = SOCKET_SUCCESS;
        socket_enter_start_pre(s);
        return 0;
}

static int socket_stop(Unit *u) {
        Socket *s = SOCKET(u);

        assert(s);

        /* Already on it */
        if (IN_SET(s->state,
                   SOCKET_STOP_PRE,
                   SOCKET_STOP_PRE_SIGTERM,
                   SOCKET_STOP_PRE_SIGKILL,
                   SOCKET_STOP_POST,
                   SOCKET_FINAL_SIGTERM,
                   SOCKET_FINAL_SIGKILL))
                return 0;

        /* If there's already something running we go directly into
         * kill mode. */
        if (IN_SET(s->state,
                   SOCKET_START_PRE,
                   SOCKET_START_CHOWN,
                   SOCKET_START_POST)) {
                socket_enter_signal(s, SOCKET_STOP_PRE_SIGTERM, SOCKET_SUCCESS);
                return -EAGAIN;
        }

        assert(s->state == SOCKET_LISTENING || s->state == SOCKET_RUNNING);

        socket_enter_stop_pre(s, SOCKET_SUCCESS);
        return 0;
}

static int socket_serialize(Unit *u, FILE *f, FDSet *fds) {
        Socket *s = SOCKET(u);
        SocketPort *p;
        int r;

        assert(u);
        assert(f);
        assert(fds);

        unit_serialize_item(u, f, "state", socket_state_to_string(s->state));
        unit_serialize_item(u, f, "result", socket_result_to_string(s->result));
        unit_serialize_item_format(u, f, "n-accepted", "%u", s->n_accepted);

        if (s->control_pid > 0)
                unit_serialize_item_format(u, f, "control-pid", "%lu", (unsigned long) s->control_pid);

        if (s->control_command_id >= 0)
                unit_serialize_item(u, f, "control-command", socket_exec_command_to_string(s->control_command_id));

        LIST_FOREACH(port, p, s->ports) {
                int copy;

                if (p->fd < 0)
                        continue;

                if ((copy = fdset_put_dup(fds, p->fd)) < 0)
                        return copy;

                if (p->type == SOCKET_SOCKET) {
                        char *t;

                        r = socket_address_print(&p->address, &t);
                        if (r < 0)
                                return r;

                        if (socket_address_family(&p->address) == AF_NETLINK)
                                unit_serialize_item_format(u, f, "netlink", "%i %s", copy, t);
                        else
                                unit_serialize_item_format(u, f, "socket", "%i %i %s", copy, p->address.type, t);
                        free(t);
                } else if (p->type == SOCKET_SPECIAL)
                        unit_serialize_item_format(u, f, "special", "%i %s", copy, p->path);
                else if (p->type == SOCKET_MQUEUE)
                        unit_serialize_item_format(u, f, "mqueue", "%i %s", copy, p->path);
                else {
                        assert(p->type == SOCKET_FIFO);
                        unit_serialize_item_format(u, f, "fifo", "%i %s", copy, p->path);
                }
        }

        exec_context_serialize(&s->exec_context, UNIT(s), f);

        return 0;
}

static int socket_deserialize_item(Unit *u, const char *key, const char *value, FDSet *fds) {
        Socket *s = SOCKET(u);

        assert(u);
        assert(key);
        assert(value);
        assert(fds);

        if (streq(key, "state")) {
                SocketState state;

                state = socket_state_from_string(value);
                if (state < 0)
                        log_debug_unit(u->id,
                                       "Failed to parse state value %s", value);
                else
                        s->deserialized_state = state;
        } else if (streq(key, "result")) {
                SocketResult f;

                f = socket_result_from_string(value);
                if (f < 0)
                        log_debug_unit(u->id,
                                       "Failed to parse result value %s", value);
                else if (f != SOCKET_SUCCESS)
                        s->result = f;

        } else if (streq(key, "n-accepted")) {
                unsigned k;

                if (safe_atou(value, &k) < 0)
                        log_debug_unit(u->id,
                                       "Failed to parse n-accepted value %s", value);
                else
                        s->n_accepted += k;
        } else if (streq(key, "control-pid")) {
                pid_t pid;

                if (parse_pid(value, &pid) < 0)
                        log_debug_unit(u->id,
                                       "Failed to parse control-pid value %s", value);
                else
                        s->control_pid = pid;
        } else if (streq(key, "control-command")) {
                SocketExecCommand id;

                id = socket_exec_command_from_string(value);
                if (id < 0)
                        log_debug_unit(u->id,
                                       "Failed to parse exec-command value %s", value);
                else {
                        s->control_command_id = id;
                        s->control_command = s->exec_command[id];
                }
        } else if (streq(key, "fifo")) {
                int fd, skip = 0;
                SocketPort *p;

                if (sscanf(value, "%i %n", &fd, &skip) < 1 || fd < 0 || !fdset_contains(fds, fd))
                        log_debug_unit(u->id,
                                       "Failed to parse fifo value %s", value);
                else {

                        LIST_FOREACH(port, p, s->ports)
                                if (p->type == SOCKET_FIFO &&
                                    streq_ptr(p->path, value+skip))
                                        break;

                        if (p) {
                                safe_close(p->fd);
                                p->fd = fdset_remove(fds, fd);
                        }
                }

        } else if (streq(key, "special")) {
                int fd, skip = 0;
                SocketPort *p;

                if (sscanf(value, "%i %n", &fd, &skip) < 1 || fd < 0 || !fdset_contains(fds, fd))
                        log_debug_unit(u->id,
                                       "Failed to parse special value %s", value);
                else {

                        LIST_FOREACH(port, p, s->ports)
                                if (p->type == SOCKET_SPECIAL &&
                                    streq_ptr(p->path, value+skip))
                                        break;

                        if (p) {
                                safe_close(p->fd);
                                p->fd = fdset_remove(fds, fd);
                        }
                }

        } else if (streq(key, "mqueue")) {
                int fd, skip = 0;
                SocketPort *p;

                if (sscanf(value, "%i %n", &fd, &skip) < 1 || fd < 0 || !fdset_contains(fds, fd))
                        log_debug_unit(u->id,
                                       "Failed to parse mqueue value %s", value);
                else {

                        LIST_FOREACH(port, p, s->ports)
                                if (p->type == SOCKET_MQUEUE &&
                                    streq_ptr(p->path, value+skip))
                                        break;

                        if (p) {
                                safe_close(p->fd);
                                p->fd = fdset_remove(fds, fd);
                        }
                }

        } else if (streq(key, "socket")) {
                int fd, type, skip = 0;
                SocketPort *p;

                if (sscanf(value, "%i %i %n", &fd, &type, &skip) < 2 || fd < 0 || type < 0 || !fdset_contains(fds, fd))
                        log_debug_unit(u->id,
                                       "Failed to parse socket value %s", value);
                else {

                        LIST_FOREACH(port, p, s->ports)
                                if (socket_address_is(&p->address, value+skip, type))
                                        break;

                        if (p) {
                                safe_close(p->fd);
                                p->fd = fdset_remove(fds, fd);
                        }
                }

        } else if (streq(key, "netlink")) {
                int fd, skip = 0;
                SocketPort *p;

                if (sscanf(value, "%i %n", &fd, &skip) < 1 || fd < 0 || !fdset_contains(fds, fd))
                        log_debug_unit(u->id,
                                       "Failed to parse socket value %s", value);
                else {

                        LIST_FOREACH(port, p, s->ports)
                                if (socket_address_is_netlink(&p->address, value+skip))
                                        break;

                        if (p) {
                                safe_close(p->fd);
                                p->fd = fdset_remove(fds, fd);
                        }
                }
        } else if (streq(key, "tmp-dir")) {
                char *t;

                t = strdup(value);
                if (!t)
                        return log_oom();

                s->exec_context.tmp_dir = t;
        } else if (streq(key, "var-tmp-dir")) {
                char *t;

                t = strdup(value);
                if (!t)
                        return log_oom();

                s->exec_context.var_tmp_dir = t;
        } else
                log_debug_unit(UNIT(s)->id,
                               "Unknown serialization key '%s'", key);

        return 0;
}

static int socket_distribute_fds(Unit *u, FDSet *fds) {
        Socket *s = SOCKET(u);
        SocketPort *p;

        assert(u);

        LIST_FOREACH(port, p, s->ports) {
                Iterator i;
                int fd;

                if (p->type != SOCKET_SOCKET)
                        continue;

                if (p->fd >= 0)
                        continue;

                FDSET_FOREACH(fd, fds, i) {
                        if (socket_address_matches_fd(&p->address, fd)) {
                                p->fd = fdset_remove(fds, fd);
                                s->deserialized_state = SOCKET_LISTENING;
                                break;
                        }
                }
        }

        return 0;
}

_pure_ static UnitActiveState socket_active_state(Unit *u) {
        assert(u);

        return state_translation_table[SOCKET(u)->state];
}

_pure_ static const char *socket_sub_state_to_string(Unit *u) {
        assert(u);

        return socket_state_to_string(SOCKET(u)->state);
}

const char* socket_port_type_to_string(SocketPort *p) {

        assert(p);

        switch (p->type) {
                case SOCKET_SOCKET:
                        switch (p->address.type) {
                                case SOCK_STREAM: return "Stream";
                                case SOCK_DGRAM: return "Datagram";
                                case SOCK_SEQPACKET: return "SequentialPacket";
                                case SOCK_RAW:
                                        if (socket_address_family(&p->address) == AF_NETLINK)
                                                return "Netlink";
                                default: return "Invalid";
                        }
                case SOCKET_SPECIAL: return "Special";
                case SOCKET_MQUEUE: return "MessageQueue";
                case SOCKET_FIFO: return "FIFO";
                default: return NULL;
        }
}

_pure_ static bool socket_check_gc(Unit *u) {
        Socket *s = SOCKET(u);

        assert(u);

        return s->n_connections > 0;
}

static void socket_fd_event(Unit *u, int fd, uint32_t events, Watch *w) {
        Socket *s = SOCKET(u);
        int cfd = -1;

        assert(s);
        assert(fd >= 0);

        if (s->state != SOCKET_LISTENING)
                return;

        log_debug_unit(u->id, "Incoming traffic on %s", u->id);

        if (events != EPOLLIN) {

                if (events & EPOLLHUP)
                        log_error_unit(u->id,
                                       "%s: Got POLLHUP on a listening socket. The service probably invoked shutdown() on it, and should better not do that.",
                                       u->id);
                else
                        log_error_unit(u->id,
                                       "%s: Got unexpected poll event (0x%x) on socket.",
                                       u->id, events);

                goto fail;
        }

        if (w->socket_accept) {
                for (;;) {

                        cfd = accept4(fd, NULL, NULL, SOCK_NONBLOCK);
                        if (cfd < 0) {

                                if (errno == EINTR)
                                        continue;

                                log_error_unit(u->id,
                                               "Failed to accept socket: %m");
                                goto fail;
                        }

                        break;
                }

                socket_apply_socket_options(s, cfd);
        }

        socket_enter_running(s, cfd);
        return;

fail:
        socket_enter_stop_pre(s, SOCKET_FAILURE_RESOURCES);
}

static void socket_sigchld_event(Unit *u, pid_t pid, int code, int status) {
        Socket *s = SOCKET(u);
        SocketResult f;

        assert(s);
        assert(pid >= 0);

        if (pid != s->control_pid)
                return;

        s->control_pid = 0;

        if (is_clean_exit(code, status, NULL))
                f = SOCKET_SUCCESS;
        else if (code == CLD_EXITED)
                f = SOCKET_FAILURE_EXIT_CODE;
        else if (code == CLD_KILLED)
                f = SOCKET_FAILURE_SIGNAL;
        else if (code == CLD_DUMPED)
                f = SOCKET_FAILURE_CORE_DUMP;
        else
                assert_not_reached("Unknown code");

        if (s->control_command) {
                exec_status_exit(&s->control_command->exec_status, &s->exec_context, pid, code, status);

                if (s->control_command->ignore)
                        f = SOCKET_SUCCESS;
        }

        log_full_unit(f == SOCKET_SUCCESS ? LOG_DEBUG : LOG_NOTICE,
                      u->id,
                      "%s control process exited, code=%s status=%i",
                      u->id, sigchld_code_to_string(code), status);

        if (f != SOCKET_SUCCESS)
                s->result = f;

        if (s->control_command &&
            s->control_command->command_next &&
            f == SOCKET_SUCCESS) {

                log_debug_unit(u->id,
                               "%s running next command for state %s",
                               u->id, socket_state_to_string(s->state));
                socket_run_next(s);
        } else {
                s->control_command = NULL;
                s->control_command_id = _SOCKET_EXEC_COMMAND_INVALID;

                /* No further commands for this step, so let's figure
                 * out what to do next */

                log_debug_unit(u->id,
                               "%s got final SIGCHLD for state %s",
                               u->id, socket_state_to_string(s->state));

                switch (s->state) {

                case SOCKET_START_PRE:
                        if (f == SOCKET_SUCCESS)
                                socket_enter_start_chown(s);
                        else
                                socket_enter_signal(s, SOCKET_FINAL_SIGTERM, f);
                        break;

                case SOCKET_START_CHOWN:
                        if (f == SOCKET_SUCCESS)
                                socket_enter_start_post(s);
                        else
                                socket_enter_stop_pre(s, f);
                        break;

                case SOCKET_START_POST:
                        if (f == SOCKET_SUCCESS)
                                socket_enter_listening(s);
                        else
                                socket_enter_stop_pre(s, f);
                        break;

                case SOCKET_STOP_PRE:
                case SOCKET_STOP_PRE_SIGTERM:
                case SOCKET_STOP_PRE_SIGKILL:
                        socket_enter_stop_post(s, f);
                        break;

                case SOCKET_STOP_POST:
                case SOCKET_FINAL_SIGTERM:
                case SOCKET_FINAL_SIGKILL:
                        socket_enter_dead(s, f);
                        break;

                default:
                        assert_not_reached("Uh, control process died at wrong time.");
                }
        }

        /* Notify clients about changed exit status */
        unit_add_to_dbus_queue(u);
}

static void socket_timer_event(Unit *u, uint64_t elapsed, Watch *w) {
        Socket *s = SOCKET(u);

        assert(s);
        assert(elapsed == 1);
        assert(w == &s->timer_watch);

        switch (s->state) {

        case SOCKET_START_PRE:
                log_warning_unit(u->id,
                                 "%s starting timed out. Terminating.", u->id);
                socket_enter_signal(s, SOCKET_FINAL_SIGTERM, SOCKET_FAILURE_TIMEOUT);
                break;

        case SOCKET_START_CHOWN:
        case SOCKET_START_POST:
                log_warning_unit(u->id,
                                 "%s starting timed out. Stopping.", u->id);
                socket_enter_stop_pre(s, SOCKET_FAILURE_TIMEOUT);
                break;

        case SOCKET_STOP_PRE:
                log_warning_unit(u->id,
                                 "%s stopping timed out. Terminating.", u->id);
                socket_enter_signal(s, SOCKET_STOP_PRE_SIGTERM, SOCKET_FAILURE_TIMEOUT);
                break;

        case SOCKET_STOP_PRE_SIGTERM:
                if (s->kill_context.send_sigkill) {
                        log_warning_unit(u->id,
                                         "%s stopping timed out. Killing.", u->id);
                        socket_enter_signal(s, SOCKET_STOP_PRE_SIGKILL, SOCKET_FAILURE_TIMEOUT);
                } else {
                        log_warning_unit(u->id,
                                         "%s stopping timed out. Skipping SIGKILL. Ignoring.",
                                         u->id);
                        socket_enter_stop_post(s, SOCKET_FAILURE_TIMEOUT);
                }
                break;

        case SOCKET_STOP_PRE_SIGKILL:
                log_warning_unit(u->id,
                                 "%s still around after SIGKILL. Ignoring.", u->id);
                socket_enter_stop_post(s, SOCKET_FAILURE_TIMEOUT);
                break;

        case SOCKET_STOP_POST:
                log_warning_unit(u->id,
                                 "%s stopping timed out (2). Terminating.", u->id);
                socket_enter_signal(s, SOCKET_FINAL_SIGTERM, SOCKET_FAILURE_TIMEOUT);
                break;

        case SOCKET_FINAL_SIGTERM:
                if (s->kill_context.send_sigkill) {
                        log_warning_unit(u->id,
                                         "%s stopping timed out (2). Killing.", u->id);
                        socket_enter_signal(s, SOCKET_FINAL_SIGKILL, SOCKET_FAILURE_TIMEOUT);
                } else {
                        log_warning_unit(u->id,
                                         "%s stopping timed out (2). Skipping SIGKILL. Ignoring.",
                                         u->id);
                        socket_enter_dead(s, SOCKET_FAILURE_TIMEOUT);
                }
                break;

        case SOCKET_FINAL_SIGKILL:
                log_warning_unit(u->id,
                                 "%s still around after SIGKILL (2). Entering failed mode.",
                                 u->id);
                socket_enter_dead(s, SOCKET_FAILURE_TIMEOUT);
                break;

        default:
                assert_not_reached("Timeout at wrong time.");
        }
}

int socket_collect_fds(Socket *s, int **fds, unsigned *n_fds) {
        int *rfds;
        unsigned rn_fds, k;
        SocketPort *p;

        assert(s);
        assert(fds);
        assert(n_fds);

        /* Called from the service code for requesting our fds */

        rn_fds = 0;
        LIST_FOREACH(port, p, s->ports)
                if (p->fd >= 0)
                        rn_fds++;

        if (rn_fds <= 0) {
                *fds = NULL;
                *n_fds = 0;
                return 0;
        }

        if (!(rfds = new(int, rn_fds)))
                return -ENOMEM;

        k = 0;
        LIST_FOREACH(port, p, s->ports)
                if (p->fd >= 0)
                        rfds[k++] = p->fd;

        assert(k == rn_fds);

        *fds = rfds;
        *n_fds = rn_fds;

        return 0;
}

static void socket_notify_service_dead(Socket *s, bool failed_permanent) {
        assert(s);

        /* The service is dead. Dang!
         *
         * This is strictly for one-instance-for-all-connections
         * services. */

        if (s->state == SOCKET_RUNNING) {
                log_debug_unit(UNIT(s)->id,
                               "%s got notified about service death (failed permanently: %s)",
                               UNIT(s)->id, yes_no(failed_permanent));
                if (failed_permanent)
                        socket_enter_stop_pre(s, SOCKET_FAILURE_SERVICE_FAILED_PERMANENT);
                else
                        socket_enter_listening(s);
        }
}

void socket_connection_unref(Socket *s) {
        assert(s);

        /* The service is dead. Yay!
         *
         * This is strictly for one-instance-per-connection
         * services. */

        assert(s->n_connections > 0);
        s->n_connections--;

        log_debug_unit(UNIT(s)->id,
                       "%s: One connection closed, %u left.", UNIT(s)->id, s->n_connections);
}

static void socket_reset_failed(Unit *u) {
        Socket *s = SOCKET(u);

        assert(s);

        if (s->state == SOCKET_FAILED)
                socket_set_state(s, SOCKET_DEAD);

        s->result = SOCKET_SUCCESS;
}

static void socket_trigger_notify(Unit *u, Unit *other) {
        Socket *s = SOCKET(u);
        Service *se = SERVICE(other);

        assert(u);
        assert(other);

        /* Don't propagate state changes from the service if we are
           already down or accepting connections */
        if ((s->state !=  SOCKET_RUNNING &&
            s->state != SOCKET_LISTENING) ||
            s->accept)
                return;

        if (other->load_state != UNIT_LOADED ||
            other->type != UNIT_SERVICE)
                return;

        if (se->state == SERVICE_FAILED)
                socket_notify_service_dead(s, se->result == SERVICE_FAILURE_START_LIMIT);

        if (se->state == SERVICE_DEAD ||
            se->state == SERVICE_STOP ||
            se->state == SERVICE_STOP_SIGTERM ||
            se->state == SERVICE_STOP_SIGKILL ||
            se->state == SERVICE_STOP_POST ||
            se->state == SERVICE_FINAL_SIGTERM ||
            se->state == SERVICE_FINAL_SIGKILL ||
            se->state == SERVICE_AUTO_RESTART)
                socket_notify_service_dead(s, false);

        if (se->state == SERVICE_RUNNING)
                socket_set_state(s, SOCKET_RUNNING);
}

static int socket_kill(Unit *u, KillWho who, int signo, DBusError *error) {
        return unit_kill_common(u, who, signo, -1, SOCKET(u)->control_pid, error);
}

static const char* const socket_state_table[_SOCKET_STATE_MAX] = {
        [SOCKET_DEAD] = "dead",
        [SOCKET_START_PRE] = "start-pre",
        [SOCKET_START_CHOWN] = "start-chown",
        [SOCKET_START_POST] = "start-post",
        [SOCKET_LISTENING] = "listening",
        [SOCKET_RUNNING] = "running",
        [SOCKET_STOP_PRE] = "stop-pre",
        [SOCKET_STOP_PRE_SIGTERM] = "stop-pre-sigterm",
        [SOCKET_STOP_PRE_SIGKILL] = "stop-pre-sigkill",
        [SOCKET_STOP_POST] = "stop-post",
        [SOCKET_FINAL_SIGTERM] = "final-sigterm",
        [SOCKET_FINAL_SIGKILL] = "final-sigkill",
        [SOCKET_FAILED] = "failed"
};

DEFINE_STRING_TABLE_LOOKUP(socket_state, SocketState);

static const char* const socket_exec_command_table[_SOCKET_EXEC_COMMAND_MAX] = {
        [SOCKET_EXEC_START_PRE] = "StartPre",
        [SOCKET_EXEC_START_CHOWN] = "StartChown",
        [SOCKET_EXEC_START_POST] = "StartPost",
        [SOCKET_EXEC_STOP_PRE] = "StopPre",
        [SOCKET_EXEC_STOP_POST] = "StopPost"
};

DEFINE_STRING_TABLE_LOOKUP(socket_exec_command, SocketExecCommand);

static const char* const socket_result_table[_SOCKET_RESULT_MAX] = {
        [SOCKET_SUCCESS] = "success",
        [SOCKET_FAILURE_RESOURCES] = "resources",
        [SOCKET_FAILURE_TIMEOUT] = "timeout",
        [SOCKET_FAILURE_EXIT_CODE] = "exit-code",
        [SOCKET_FAILURE_SIGNAL] = "signal",
        [SOCKET_FAILURE_CORE_DUMP] = "core-dump",
        [SOCKET_FAILURE_SERVICE_FAILED_PERMANENT] = "service-failed-permanent"
};

DEFINE_STRING_TABLE_LOOKUP(socket_result, SocketResult);

const UnitVTable socket_vtable = {
        .object_size = sizeof(Socket),

        .sections =
                "Unit\0"
                "Socket\0"
                "Install\0",

        .private_section = "Socket",
        .exec_context_offset = offsetof(Socket, exec_context),
        .cgroup_context_offset = offsetof(Socket, cgroup_context),

        .init = socket_init,
        .done = socket_done,
        .load = socket_load,

        .kill = socket_kill,

        .coldplug = socket_coldplug,

        .dump = socket_dump,

        .start = socket_start,
        .stop = socket_stop,

        .serialize = socket_serialize,
        .deserialize_item = socket_deserialize_item,
        .distribute_fds = socket_distribute_fds,

        .active_state = socket_active_state,
        .sub_state_to_string = socket_sub_state_to_string,

        .check_gc = socket_check_gc,

        .fd_event = socket_fd_event,
        .sigchld_event = socket_sigchld_event,
        .timer_event = socket_timer_event,

        .trigger_notify = socket_trigger_notify,

        .reset_failed = socket_reset_failed,

        .bus_interface = "org.freedesktop.systemd1.Socket",
        .bus_message_handler = bus_socket_message_handler,
        .bus_invalidating_properties =  bus_socket_invalidating_properties,
        .bus_set_property = bus_socket_set_property,
        .bus_commit_properties = bus_socket_commit_properties,

        .status_message_formats = {
                /*.starting_stopping = {
                        [0] = "Starting socket %s...",
                        [1] = "Stopping socket %s...",
                },*/
                .finished_start_job = {
                        [JOB_DONE]       = "Listening on %s.",
                        [JOB_FAILED]     = "Failed to listen on %s.",
                        [JOB_DEPENDENCY] = "Dependency failed for %s.",
                        [JOB_TIMEOUT]    = "Timed out starting %s.",
                },
                .finished_stop_job = {
                        [JOB_DONE]       = "Closed %s.",
                        [JOB_FAILED]     = "Failed stopping %s.",
                        [JOB_TIMEOUT]    = "Timed out stopping %s.",
                },
        },
};<|MERGE_RESOLUTION|>--- conflicted
+++ resolved
@@ -1221,13 +1221,6 @@
                        UNIT(s)->id,
                        NULL,
                        &pid);
-<<<<<<< HEAD
-        if (r < 0)
-                goto fail;
-
-        strv_free(argv);
-=======
->>>>>>> 7131975c
         if (r < 0)
                 goto fail;
 
