/*-*- Mode: C; c-basic-offset: 8; indent-tabs-mode: nil -*-*/

/***
  This file is part of systemd.

  Copyright 2010 Lennart Poettering

  systemd is free software; you can redistribute it and/or modify it
  under the terms of the GNU Lesser General Public License as published by
  the Free Software Foundation; either version 2.1 of the License, or
  (at your option) any later version.

  systemd is distributed in the hope that it will be useful, but
  WITHOUT ANY WARRANTY; without even the implied warranty of
  MERCHANTABILITY or FITNESS FOR A PARTICULAR PURPOSE. See the GNU
  Lesser General Public License for more details.

  You should have received a copy of the GNU Lesser General Public License
  along with systemd; If not, see <http://www.gnu.org/licenses/>.
***/

#include <sys/types.h>
#include <sys/stat.h>
#include <unistd.h>
#include <errno.h>
#include <fcntl.h>
#include <sys/epoll.h>
#include <signal.h>
#include <arpa/inet.h>
#include <netinet/tcp.h>
#include <mqueue.h>
#include <sys/xattr.h>

#include "sd-event.h"
#include "log.h"
#include "load-dropin.h"
#include "load-fragment.h"
#include "strv.h"
#include "mkdir.h"
#include "path-util.h"
#include "unit-name.h"
#include "unit-printf.h"
#include "missing.h"
#include "special.h"
#include "label.h"
#include "exit-status.h"
#include "def.h"
#include "smack-util.h"
#include "bus-util.h"
#include "bus-error.h"
#include "dbus-socket.h"
#include "unit.h"
#include "socket.h"

static const UnitActiveState state_translation_table[_SOCKET_STATE_MAX] = {
        [SOCKET_DEAD] = UNIT_INACTIVE,
        [SOCKET_START_PRE] = UNIT_ACTIVATING,
        [SOCKET_START_CHOWN] = UNIT_ACTIVATING,
        [SOCKET_START_POST] = UNIT_ACTIVATING,
        [SOCKET_LISTENING] = UNIT_ACTIVE,
        [SOCKET_RUNNING] = UNIT_ACTIVE,
        [SOCKET_STOP_PRE] = UNIT_DEACTIVATING,
        [SOCKET_STOP_PRE_SIGTERM] = UNIT_DEACTIVATING,
        [SOCKET_STOP_PRE_SIGKILL] = UNIT_DEACTIVATING,
        [SOCKET_STOP_POST] = UNIT_DEACTIVATING,
        [SOCKET_FINAL_SIGTERM] = UNIT_DEACTIVATING,
        [SOCKET_FINAL_SIGKILL] = UNIT_DEACTIVATING,
        [SOCKET_FAILED] = UNIT_FAILED
};

static int socket_dispatch_io(sd_event_source *source, int fd, uint32_t revents, void *userdata);
static int socket_dispatch_timer(sd_event_source *source, usec_t usec, void *userdata);

static void socket_init(Unit *u) {
        Socket *s = SOCKET(u);

        assert(u);
        assert(u->load_state == UNIT_STUB);

        s->backlog = SOMAXCONN;
        s->timeout_usec = u->manager->default_timeout_start_usec;
        s->directory_mode = 0755;
        s->socket_mode = 0666;

        s->max_connections = 64;

        s->priority = -1;
        s->ip_tos = -1;
        s->ip_ttl = -1;
        s->mark = -1;

        s->exec_context.std_output = u->manager->default_std_output;
        s->exec_context.std_error = u->manager->default_std_error;

        s->control_command_id = _SOCKET_EXEC_COMMAND_INVALID;
}

static void socket_unwatch_control_pid(Socket *s) {
        assert(s);

        if (s->control_pid <= 0)
                return;

        unit_unwatch_pid(UNIT(s), s->control_pid);
        s->control_pid = 0;
}

void socket_free_ports(Socket *s) {
        SocketPort *p;

        assert(s);

        while ((p = s->ports)) {
                LIST_REMOVE(port, s->ports, p);

<<<<<<< HEAD
                if (p->fd >= 0) {
                        unit_unwatch_fd(UNIT(s), &p->fd_watch);
                        safe_close(p->fd);
                }
=======
                sd_event_source_unref(p->event_source);
>>>>>>> c17d7fc6

                safe_close(p->fd);
                free(p->path);
                free(p);
        }
}

static void socket_done(Unit *u) {
        Socket *s = SOCKET(u);

        assert(s);

        socket_free_ports(s);

        s->exec_runtime = exec_runtime_unref(s->exec_runtime);
        exec_command_free_array(s->exec_command, _SOCKET_EXEC_COMMAND_MAX);
        s->control_command = NULL;

        socket_unwatch_control_pid(s);

        unit_ref_unset(&s->service);

        free(s->tcp_congestion);
        s->tcp_congestion = NULL;

        free(s->bind_to_device);
        s->bind_to_device = NULL;

        free(s->smack);
        free(s->smack_ip_in);
        free(s->smack_ip_out);

<<<<<<< HEAD
        unit_unwatch_timer(u, &s->timer_watch);

        free(s->user);
        free(s->group);
=======
        strv_free(s->symlinks);

        free(s->user);
        free(s->group);

        s->timer_event_source = sd_event_source_unref(s->timer_event_source);
}

static int socket_arm_timer(Socket *s) {
        int r;

        assert(s);

        if (s->timeout_usec <= 0) {
                s->timer_event_source = sd_event_source_unref(s->timer_event_source);
                return 0;
        }

        if (s->timer_event_source) {
                r = sd_event_source_set_time(s->timer_event_source, now(CLOCK_MONOTONIC) + s->timeout_usec);
                if (r < 0)
                        return r;

                return sd_event_source_set_enabled(s->timer_event_source, SD_EVENT_ONESHOT);
        }

        return sd_event_add_time(
                        UNIT(s)->manager->event,
                        &s->timer_event_source,
                        CLOCK_MONOTONIC,
                        now(CLOCK_MONOTONIC) + s->timeout_usec, 0,
                        socket_dispatch_timer, s);
>>>>>>> c17d7fc6
}

static int socket_instantiate_service(Socket *s) {
        _cleanup_free_ char *prefix = NULL;
        _cleanup_free_ char *name = NULL;
        int r;
        Unit *u;

        assert(s);

        /* This fills in s->service if it isn't filled in yet. For
         * Accept=yes sockets we create the next connection service
         * here. For Accept=no this is mostly a NOP since the service
         * is figured out at load time anyway. */

        if (UNIT_DEREF(s->service))
                return 0;

        assert(s->accept);

        prefix = unit_name_to_prefix(UNIT(s)->id);
        if (!prefix)
                return -ENOMEM;

        if (asprintf(&name, "%s@%u.service", prefix, s->n_accepted) < 0)
                return -ENOMEM;

        r = manager_load_unit(UNIT(s)->manager, name, NULL, NULL, &u);
        if (r < 0)
                return r;

        u->no_gc = true;
        unit_ref_set(&s->service, u);

        return unit_add_two_dependencies(UNIT(s), UNIT_BEFORE, UNIT_TRIGGERS, u, false);
}

static bool have_non_accept_socket(Socket *s) {
        SocketPort *p;

        assert(s);

        if (!s->accept)
                return true;

        LIST_FOREACH(port, p, s->ports) {

                if (p->type != SOCKET_SOCKET)
                        return true;

                if (!socket_address_can_accept(&p->address))
                        return true;
        }

        return false;
}

static int socket_add_mount_links(Socket *s) {
        SocketPort *p;
        int r;

        assert(s);

        LIST_FOREACH(port, p, s->ports) {
                const char *path = NULL;

                if (p->type == SOCKET_SOCKET)
                        path = socket_address_get_path(&p->address);
                else if (p->type == SOCKET_FIFO || p->type == SOCKET_SPECIAL)
                        path = p->path;

                if (!path)
                        continue;

                r = unit_require_mounts_for(UNIT(s), path);
                if (r < 0)
                        return r;
        }

        return 0;
}

static int socket_add_device_link(Socket *s) {
        char *t;

        assert(s);

        if (!s->bind_to_device || streq(s->bind_to_device, "lo"))
                return 0;

        t = strappenda("/sys/subsystem/net/devices/", s->bind_to_device);
        return unit_add_node_link(UNIT(s), t, false);
}

static int socket_add_default_dependencies(Socket *s) {
        int r;
        assert(s);

        r = unit_add_dependency_by_name(UNIT(s), UNIT_BEFORE, SPECIAL_SOCKETS_TARGET, NULL, true);
        if (r < 0)
                return r;

        if (UNIT(s)->manager->running_as == SYSTEMD_SYSTEM) {
                r = unit_add_two_dependencies_by_name(UNIT(s), UNIT_AFTER, UNIT_REQUIRES, SPECIAL_SYSINIT_TARGET, NULL, true);
                if (r < 0)
                        return r;
        }

        return unit_add_two_dependencies_by_name(UNIT(s), UNIT_BEFORE, UNIT_CONFLICTS, SPECIAL_SHUTDOWN_TARGET, NULL, true);
}

_pure_ static bool socket_has_exec(Socket *s) {
        unsigned i;
        assert(s);

        for (i = 0; i < _SOCKET_EXEC_COMMAND_MAX; i++)
                if (s->exec_command[i])
                        return true;

        return false;
}

static int socket_add_extras(Socket *s) {
        Unit *u = UNIT(s);
        int r;

        assert(s);

        if (have_non_accept_socket(s)) {

                if (!UNIT_DEREF(s->service)) {
                        Unit *x;

                        r = unit_load_related_unit(u, ".service", &x);
                        if (r < 0)
                                return r;

                        unit_ref_set(&s->service, x);
                }

                r = unit_add_two_dependencies(u, UNIT_BEFORE, UNIT_TRIGGERS, UNIT_DEREF(s->service), true);
                if (r < 0)
                        return r;
        }

        r = socket_add_mount_links(s);
        if (r < 0)
                return r;

        r = socket_add_device_link(s);
        if (r < 0)
                return r;

        r = unit_patch_contexts(u);
        if (r < 0)
                return r;

        if (socket_has_exec(s)) {
                r = unit_add_exec_dependencies(u, &s->exec_context);
                if (r < 0)
                        return r;

                r = unit_add_default_slice(u, &s->cgroup_context);
                if (r < 0)
                        return r;
        }

        if (u->default_dependencies) {
                r = socket_add_default_dependencies(s);
                if (r < 0)
                        return r;
        }

        return 0;
}

static const char *socket_find_symlink_target(Socket *s) {
        const char *found = NULL;
        SocketPort *p;

        LIST_FOREACH(port, p, s->ports) {
                const char *f = NULL;

                switch (p->type) {

                case SOCKET_FIFO:
                        f = p->path;
                        break;

                case SOCKET_SOCKET:
                        if (p->address.sockaddr.un.sun_path[0] != 0)
                                f = p->address.sockaddr.un.sun_path;
                        break;

                default:
                        break;
                }

                if (f) {
                        if (found)
                                return NULL;

                        found = f;
                }
        }

        return found;
}

static int socket_verify(Socket *s) {
        assert(s);

        if (UNIT(s)->load_state != UNIT_LOADED)
                return 0;

        if (!s->ports) {
                log_error_unit(UNIT(s)->id, "%s lacks Listen setting. Refusing.", UNIT(s)->id);
                return -EINVAL;
        }

        if (s->accept && have_non_accept_socket(s)) {
                log_error_unit(UNIT(s)->id, "%s configured for accepting sockets, but sockets are non-accepting. Refusing.",
                               UNIT(s)->id);
                return -EINVAL;
        }

        if (s->accept && s->max_connections <= 0) {
                log_error_unit(UNIT(s)->id, "%s's MaxConnection setting too small. Refusing.", UNIT(s)->id);
                return -EINVAL;
        }

        if (s->accept && UNIT_DEREF(s->service)) {
                log_error_unit(UNIT(s)->id, "Explicit service configuration for accepting sockets not supported on %s. Refusing.", UNIT(s)->id);
                return -EINVAL;
        }

        if (s->exec_context.pam_name && s->kill_context.kill_mode != KILL_CONTROL_GROUP) {
                log_error_unit(UNIT(s)->id, "%s has PAM enabled. Kill mode must be set to 'control-group'. Refusing.", UNIT(s)->id);
                return -EINVAL;
        }

        if (!strv_isempty(s->symlinks) && !socket_find_symlink_target(s)) {
                log_error_unit(UNIT(s)->id, "%s has symlinks set but none or more than one node in the file system. Refusing.", UNIT(s)->id);
                return -EINVAL;
        }

        return 0;
}

static int socket_load(Unit *u) {
        Socket *s = SOCKET(u);
        int r;

        assert(u);
        assert(u->load_state == UNIT_STUB);

        r = unit_load_fragment_and_dropin(u);
        if (r < 0)
                return r;

        if (u->load_state == UNIT_LOADED) {
                /* This is a new unit? Then let's add in some extras */
                r = socket_add_extras(s);
                if (r < 0)
                        return r;
        }

        return socket_verify(s);
}

_const_ static const char* listen_lookup(int family, int type) {

        if (family == AF_NETLINK)
                return "ListenNetlink";

        if (type == SOCK_STREAM)
                return "ListenStream";
        else if (type == SOCK_DGRAM)
                return "ListenDatagram";
        else if (type == SOCK_SEQPACKET)
                return "ListenSequentialPacket";

        assert_not_reached("Unknown socket type");
        return NULL;
}

static void socket_dump(Unit *u, FILE *f, const char *prefix) {
        SocketExecCommand c;
        Socket *s = SOCKET(u);
        SocketPort *p;
        const char *prefix2;

        assert(s);
        assert(f);

        prefix2 = strappenda(prefix, "\t");

        fprintf(f,
                "%sSocket State: %s\n"
                "%sResult: %s\n"
                "%sBindIPv6Only: %s\n"
                "%sBacklog: %u\n"
                "%sSocketMode: %04o\n"
                "%sDirectoryMode: %04o\n"
                "%sKeepAlive: %s\n"
                "%sFreeBind: %s\n"
                "%sTransparent: %s\n"
                "%sBroadcast: %s\n"
                "%sPassCredentials: %s\n"
                "%sPassSecurity: %s\n"
                "%sTCPCongestion: %s\n"
                "%sRemoveOnStop: %s\n",
                prefix, socket_state_to_string(s->state),
                prefix, socket_result_to_string(s->result),
                prefix, socket_address_bind_ipv6_only_to_string(s->bind_ipv6_only),
                prefix, s->backlog,
                prefix, s->socket_mode,
                prefix, s->directory_mode,
                prefix, yes_no(s->keep_alive),
                prefix, yes_no(s->free_bind),
                prefix, yes_no(s->transparent),
                prefix, yes_no(s->broadcast),
                prefix, yes_no(s->pass_cred),
                prefix, yes_no(s->pass_sec),
                prefix, strna(s->tcp_congestion),
                prefix, yes_no(s->remove_on_stop));

        if (s->control_pid > 0)
                fprintf(f,
                        "%sControl PID: "PID_FMT"\n",
                        prefix, s->control_pid);

        if (s->bind_to_device)
                fprintf(f,
                        "%sBindToDevice: %s\n",
                        prefix, s->bind_to_device);

        if (s->accept)
                fprintf(f,
                        "%sAccepted: %u\n"
                        "%sNConnections: %u\n"
                        "%sMaxConnections: %u\n",
                        prefix, s->n_accepted,
                        prefix, s->n_connections,
                        prefix, s->max_connections);

        if (s->priority >= 0)
                fprintf(f,
                        "%sPriority: %i\n",
                        prefix, s->priority);

        if (s->receive_buffer > 0)
                fprintf(f,
                        "%sReceiveBuffer: %zu\n",
                        prefix, s->receive_buffer);

        if (s->send_buffer > 0)
                fprintf(f,
                        "%sSendBuffer: %zu\n",
                        prefix, s->send_buffer);

        if (s->ip_tos >= 0)
                fprintf(f,
                        "%sIPTOS: %i\n",
                        prefix, s->ip_tos);

        if (s->ip_ttl >= 0)
                fprintf(f,
                        "%sIPTTL: %i\n",
                        prefix, s->ip_ttl);

        if (s->pipe_size > 0)
                fprintf(f,
                        "%sPipeSize: %zu\n",
                        prefix, s->pipe_size);

        if (s->mark >= 0)
                fprintf(f,
                        "%sMark: %i\n",
                        prefix, s->mark);

        if (s->mq_maxmsg > 0)
                fprintf(f,
                        "%sMessageQueueMaxMessages: %li\n",
                        prefix, s->mq_maxmsg);

        if (s->mq_msgsize > 0)
                fprintf(f,
                        "%sMessageQueueMessageSize: %li\n",
                        prefix, s->mq_msgsize);

        if (s->reuse_port)
                fprintf(f,
                        "%sReusePort: %s\n",
                         prefix, yes_no(s->reuse_port));

        if (s->smack)
                fprintf(f,
                        "%sSmackLabel: %s\n",
                        prefix, s->smack);

        if (s->smack_ip_in)
                fprintf(f,
                        "%sSmackLabelIPIn: %s\n",
                        prefix, s->smack_ip_in);

        if (s->smack_ip_out)
                fprintf(f,
                        "%sSmackLabelIPOut: %s\n",
                        prefix, s->smack_ip_out);

        if (!isempty(s->user) || !isempty(s->group))
                fprintf(f,
                        "%sOwnerUser: %s\n"
                        "%sOwnerGroup: %s\n",
                        prefix, strna(s->user),
                        prefix, strna(s->group));

        LIST_FOREACH(port, p, s->ports) {

                if (p->type == SOCKET_SOCKET) {
                        const char *t;
                        int r;
                        char *k = NULL;

                        if ((r = socket_address_print(&p->address, &k)) < 0)
                                t = strerror(-r);
                        else
                                t = k;

                        fprintf(f, "%s%s: %s\n", prefix, listen_lookup(socket_address_family(&p->address), p->address.type), t);
                        free(k);
                } else if (p->type == SOCKET_SPECIAL)
                        fprintf(f, "%sListenSpecial: %s\n", prefix, p->path);
                else if (p->type == SOCKET_MQUEUE)
                        fprintf(f, "%sListenMessageQueue: %s\n", prefix, p->path);
                else
                        fprintf(f, "%sListenFIFO: %s\n", prefix, p->path);
        }

        exec_context_dump(&s->exec_context, f, prefix);
        kill_context_dump(&s->kill_context, f, prefix);

        for (c = 0; c < _SOCKET_EXEC_COMMAND_MAX; c++) {
                if (!s->exec_command[c])
                        continue;

                fprintf(f, "%s-> %s:\n",
                        prefix, socket_exec_command_to_string(c));

                exec_command_dump_list(s->exec_command[c], f, prefix2);
        }
}

static int instance_from_socket(int fd, unsigned nr, char **instance) {
        socklen_t l;
        char *r;
        union sockaddr_union local, remote;

        assert(fd >= 0);
        assert(instance);

        l = sizeof(local);
        if (getsockname(fd, &local.sa, &l) < 0)
                return -errno;

        l = sizeof(remote);
        if (getpeername(fd, &remote.sa, &l) < 0)
                return -errno;

        switch (local.sa.sa_family) {

        case AF_INET: {
                uint32_t
                        a = ntohl(local.in.sin_addr.s_addr),
                        b = ntohl(remote.in.sin_addr.s_addr);

                if (asprintf(&r,
                             "%u-%u.%u.%u.%u:%u-%u.%u.%u.%u:%u",
                             nr,
                             a >> 24, (a >> 16) & 0xFF, (a >> 8) & 0xFF, a & 0xFF,
                             ntohs(local.in.sin_port),
                             b >> 24, (b >> 16) & 0xFF, (b >> 8) & 0xFF, b & 0xFF,
                             ntohs(remote.in.sin_port)) < 0)
                        return -ENOMEM;

                break;
        }

        case AF_INET6: {
                static const unsigned char ipv4_prefix[] = {
                        0, 0, 0, 0, 0, 0, 0, 0, 0, 0, 0xFF, 0xFF
                };

                if (memcmp(&local.in6.sin6_addr, ipv4_prefix, sizeof(ipv4_prefix)) == 0 &&
                    memcmp(&remote.in6.sin6_addr, ipv4_prefix, sizeof(ipv4_prefix)) == 0) {
                        const uint8_t
                                *a = local.in6.sin6_addr.s6_addr+12,
                                *b = remote.in6.sin6_addr.s6_addr+12;

                        if (asprintf(&r,
                                     "%u-%u.%u.%u.%u:%u-%u.%u.%u.%u:%u",
                                     nr,
                                     a[0], a[1], a[2], a[3],
                                     ntohs(local.in6.sin6_port),
                                     b[0], b[1], b[2], b[3],
                                     ntohs(remote.in6.sin6_port)) < 0)
                                return -ENOMEM;
                } else {
                        char a[INET6_ADDRSTRLEN], b[INET6_ADDRSTRLEN];

                        if (asprintf(&r,
                                     "%u-%s:%u-%s:%u",
                                     nr,
                                     inet_ntop(AF_INET6, &local.in6.sin6_addr, a, sizeof(a)),
                                     ntohs(local.in6.sin6_port),
                                     inet_ntop(AF_INET6, &remote.in6.sin6_addr, b, sizeof(b)),
                                     ntohs(remote.in6.sin6_port)) < 0)
                                return -ENOMEM;
                }

                break;
        }

        case AF_UNIX: {
                struct ucred ucred;
                int k;

                k = getpeercred(fd, &ucred);
                if (k >= 0) {
                        if (asprintf(&r,
                                     "%u-"PID_FMT"-"UID_FMT,
                                     nr, ucred.pid, ucred.uid) < 0)
                                return -ENOMEM;
                } else if (k == -ENODATA) {
                        /* This handles the case where somebody is
                         * connecting from another pid/uid namespace
                         * (e.g. from outside of our container). */
                        if (asprintf(&r,
                                     "%u-unknown",
                                     nr) < 0)
                                return -ENOMEM;
                } else
                        return k;

                break;
        }

        default:
                assert_not_reached("Unhandled socket type.");
        }

        *instance = r;
        return 0;
}

static void socket_close_fds(Socket *s) {
        SocketPort *p;
        char **i;

        assert(s);

        LIST_FOREACH(port, p, s->ports) {

                p->event_source = sd_event_source_unref(p->event_source);

                if (p->fd < 0)
                        continue;

<<<<<<< HEAD
                unit_unwatch_fd(UNIT(s), &p->fd_watch);
                p->fd = safe_close(p->fd);

                /* One little note: we should never delete any sockets
                 * in the file system here! After all some other
                 * process we spawned might still have a reference of
                 * this fd and wants to continue to use it. Therefore
                 * we delete sockets in the file system before we
                 * create a new one, not after we stopped using
                 * one! */
=======
                p->fd = safe_close(p->fd);

                /* One little note: we should normally not delete any
                 * sockets in the file system here! After all some
                 * other process we spawned might still have a
                 * reference of this fd and wants to continue to use
                 * it. Therefore we delete sockets in the file system
                 * before we create a new one, not after we stopped
                 * using one! */

                if (s->remove_on_stop) {
                        switch (p->type) {

                        case SOCKET_FIFO:
                                unlink(p->path);
                                break;

                        case SOCKET_MQUEUE:
                                mq_unlink(p->path);
                                break;

                        case SOCKET_SOCKET:
                                socket_address_unlink(&p->address);
                                break;

                        default:
                                break;
                        }
                }
>>>>>>> c17d7fc6
        }

        if (s->remove_on_stop)
                STRV_FOREACH(i, s->symlinks)
                        unlink(*i);
}

static void socket_apply_socket_options(Socket *s, int fd) {
        assert(s);
        assert(fd >= 0);

        if (s->keep_alive) {
                int b = s->keep_alive;
                if (setsockopt(fd, SOL_SOCKET, SO_KEEPALIVE, &b, sizeof(b)) < 0)
                        log_warning_unit(UNIT(s)->id, "SO_KEEPALIVE failed: %m");
        }

        if (s->broadcast) {
                int one = 1;
                if (setsockopt(fd, SOL_SOCKET, SO_BROADCAST, &one, sizeof(one)) < 0)
                        log_warning_unit(UNIT(s)->id, "SO_BROADCAST failed: %m");
        }

        if (s->pass_cred) {
                int one = 1;
                if (setsockopt(fd, SOL_SOCKET, SO_PASSCRED, &one, sizeof(one)) < 0)
                        log_warning_unit(UNIT(s)->id, "SO_PASSCRED failed: %m");
        }

        if (s->pass_sec) {
                int one = 1;
                if (setsockopt(fd, SOL_SOCKET, SO_PASSSEC, &one, sizeof(one)) < 0)
                        log_warning_unit(UNIT(s)->id, "SO_PASSSEC failed: %m");
        }

        if (s->priority >= 0)
                if (setsockopt(fd, SOL_SOCKET, SO_PRIORITY, &s->priority, sizeof(s->priority)) < 0)
                        log_warning_unit(UNIT(s)->id, "SO_PRIORITY failed: %m");

        if (s->receive_buffer > 0) {
                int value = (int) s->receive_buffer;

                /* We first try with SO_RCVBUFFORCE, in case we have the perms for that */

                if (setsockopt(fd, SOL_SOCKET, SO_RCVBUFFORCE, &value, sizeof(value)) < 0)
                        if (setsockopt(fd, SOL_SOCKET, SO_RCVBUF, &value, sizeof(value)) < 0)
                                log_warning_unit(UNIT(s)->id, "SO_RCVBUF failed: %m");
        }

        if (s->send_buffer > 0) {
                int value = (int) s->send_buffer;
                if (setsockopt(fd, SOL_SOCKET, SO_SNDBUFFORCE, &value, sizeof(value)) < 0)
                        if (setsockopt(fd, SOL_SOCKET, SO_SNDBUF, &value, sizeof(value)) < 0)
                                log_warning_unit(UNIT(s)->id, "SO_SNDBUF failed: %m");
        }

        if (s->mark >= 0)
                if (setsockopt(fd, SOL_SOCKET, SO_MARK, &s->mark, sizeof(s->mark)) < 0)
                        log_warning_unit(UNIT(s)->id, "SO_MARK failed: %m");

        if (s->ip_tos >= 0)
                if (setsockopt(fd, IPPROTO_IP, IP_TOS, &s->ip_tos, sizeof(s->ip_tos)) < 0)
                        log_warning_unit(UNIT(s)->id, "IP_TOS failed: %m");

        if (s->ip_ttl >= 0) {
                int r, x;

                r = setsockopt(fd, IPPROTO_IP, IP_TTL, &s->ip_ttl, sizeof(s->ip_ttl));

                if (socket_ipv6_is_supported())
                        x = setsockopt(fd, IPPROTO_IPV6, IPV6_UNICAST_HOPS, &s->ip_ttl, sizeof(s->ip_ttl));
                else {
                        x = -1;
                        errno = EAFNOSUPPORT;
                }

                if (r < 0 && x < 0)
                        log_warning_unit(UNIT(s)->id,
                                         "IP_TTL/IPV6_UNICAST_HOPS failed: %m");
        }

        if (s->tcp_congestion)
                if (setsockopt(fd, SOL_TCP, TCP_CONGESTION, s->tcp_congestion, strlen(s->tcp_congestion)+1) < 0)
                        log_warning_unit(UNIT(s)->id, "TCP_CONGESTION failed: %m");

<<<<<<< HEAD
        if (s->reuseport) {
                int b = s->reuseport;
=======
        if (s->reuse_port) {
                int b = s->reuse_port;
>>>>>>> c17d7fc6
                if (setsockopt(fd, SOL_SOCKET, SO_REUSEPORT, &b, sizeof(b)) < 0)
                        log_warning_unit(UNIT(s)->id, "SO_REUSEPORT failed: %m");
        }

        if (s->smack_ip_in)
                if (smack_label_ip_in_fd(fd, s->smack_ip_in) < 0)
                        log_error_unit(UNIT(s)->id, "smack_label_ip_in_fd: %m");

        if (s->smack_ip_out)
                if (smack_label_ip_out_fd(fd, s->smack_ip_out) < 0)
                        log_error_unit(UNIT(s)->id, "smack_label_ip_out_fd: %m");
}

static void socket_apply_fifo_options(Socket *s, int fd) {
        assert(s);
        assert(fd >= 0);

        if (s->pipe_size > 0)
                if (fcntl(fd, F_SETPIPE_SZ, s->pipe_size) < 0)
                        log_warning_unit(UNIT(s)->id,
                                         "F_SETPIPE_SZ: %m");

        if (s->smack)
                if (smack_label_fd(fd, s->smack) < 0)
                        log_error_unit(UNIT(s)->id, "smack_label_fd: %m");
}

static int fifo_address_create(
                const char *path,
                mode_t directory_mode,
                mode_t socket_mode,
                int *_fd) {

        int fd = -1, r = 0;
        struct stat st;
        mode_t old_mask;

        assert(path);
        assert(_fd);

        mkdir_parents_label(path, directory_mode);

        r = label_context_set(path, S_IFIFO);
        if (r < 0)
                goto fail;

        /* Enforce the right access mode for the fifo */
        old_mask = umask(~ socket_mode);

        /* Include the original umask in our mask */
        umask(~socket_mode | old_mask);

        r = mkfifo(path, socket_mode);
        umask(old_mask);

        if (r < 0 && errno != EEXIST) {
                r = -errno;
                goto fail;
        }

        if ((fd = open(path, O_RDWR|O_CLOEXEC|O_NOCTTY|O_NONBLOCK|O_NOFOLLOW)) < 0) {
                r = -errno;
                goto fail;
        }

        label_context_clear();

        if (fstat(fd, &st) < 0) {
                r = -errno;
                goto fail;
        }

        if (!S_ISFIFO(st.st_mode) ||
            (st.st_mode & 0777) != (socket_mode & ~old_mask) ||
            st.st_uid != getuid() ||
            st.st_gid != getgid()) {

                r = -EEXIST;
                goto fail;
        }

        *_fd = fd;
        return 0;

fail:
        label_context_clear();
        safe_close(fd);

        return r;
}

static int special_address_create(
                const char *path,
                int *_fd) {

        int fd = -1, r = 0;
        struct stat st;

        assert(path);
        assert(_fd);

        fd = open(path, O_RDONLY|O_CLOEXEC|O_NOCTTY|O_NONBLOCK|O_NOFOLLOW);
        if (fd < 0) {
                r = -errno;
                goto fail;
        }

        if (fstat(fd, &st) < 0) {
                r = -errno;
                goto fail;
        }

        /* Check whether this is a /proc, /sys or /dev file or char device */
        if (!S_ISREG(st.st_mode) && !S_ISCHR(st.st_mode)) {
                r = -EEXIST;
                goto fail;
        }

        *_fd = fd;
        return 0;

fail:
        safe_close(fd);

        return r;
}

static int mq_address_create(
                const char *path,
                mode_t mq_mode,
                long maxmsg,
                long msgsize,
                int *_fd) {

        int fd = -1, r = 0;
        struct stat st;
        mode_t old_mask;
        struct mq_attr _attr, *attr = NULL;

        assert(path);
        assert(_fd);

        if (maxmsg > 0 && msgsize > 0) {
                zero(_attr);
                _attr.mq_flags = O_NONBLOCK;
                _attr.mq_maxmsg = maxmsg;
                _attr.mq_msgsize = msgsize;
                attr = &_attr;
        }

        /* Enforce the right access mode for the mq */
        old_mask = umask(~ mq_mode);

        /* Include the original umask in our mask */
        umask(~mq_mode | old_mask);
        fd = mq_open(path, O_RDONLY|O_CLOEXEC|O_NONBLOCK|O_CREAT, mq_mode, attr);
        umask(old_mask);

        if (fd < 0) {
                r = -errno;
                goto fail;
        }

        if (fstat(fd, &st) < 0) {
                r = -errno;
                goto fail;
        }

        if ((st.st_mode & 0777) != (mq_mode & ~old_mask) ||
            st.st_uid != getuid() ||
            st.st_gid != getgid()) {

                r = -EEXIST;
                goto fail;
        }

        *_fd = fd;
        return 0;

fail:
        safe_close(fd);
        return r;
}

static int socket_symlink(Socket *s) {
        const char *p;
        char **i;

        assert(s);

        p = socket_find_symlink_target(s);
        if (!p)
                return 0;

        STRV_FOREACH(i, s->symlinks)
                symlink(p, *i);

        return 0;
}

static int socket_open_fds(Socket *s) {
        SocketPort *p;
        int r;
        char *label = NULL;
        bool know_label = false;

        assert(s);

        LIST_FOREACH(port, p, s->ports) {

                if (p->fd >= 0)
                        continue;

                if (p->type == SOCKET_SOCKET) {

                        if (!know_label) {

                                r = socket_instantiate_service(s);
                                if (r < 0)
                                        return r;

                                if (UNIT_ISSET(s->service) &&
                                    SERVICE(UNIT_DEREF(s->service))->exec_command[SERVICE_EXEC_START]) {
                                        r = label_get_create_label_from_exe(SERVICE(UNIT_DEREF(s->service))->exec_command[SERVICE_EXEC_START]->path, &label);
                                        if (r < 0 && r != -EPERM)
                                                return r;
                                }

                                know_label = true;
                        }

                        r = socket_address_listen(
                                        &p->address,
                                        SOCK_CLOEXEC|SOCK_NONBLOCK,
                                        s->backlog,
                                        s->bind_ipv6_only,
                                        s->bind_to_device,
                                        s->free_bind,
                                        s->transparent,
                                        s->directory_mode,
                                        s->socket_mode,
                                        label);
                        if (r < 0)
                                goto rollback;

                        p->fd = r;
                        socket_apply_socket_options(s, p->fd);
                        socket_symlink(s);

                } else  if (p->type == SOCKET_SPECIAL) {

                        r = special_address_create(
                                        p->path,
                                        &p->fd);
                        if (r < 0)
                                goto rollback;

                } else  if (p->type == SOCKET_FIFO) {

                        r = fifo_address_create(
                                        p->path,
                                        s->directory_mode,
                                        s->socket_mode,
                                        &p->fd);
                        if (r < 0)
                                goto rollback;

                        socket_apply_fifo_options(s, p->fd);
                        socket_symlink(s);

                } else if (p->type == SOCKET_MQUEUE) {

                        r = mq_address_create(
                                        p->path,
                                        s->socket_mode,
                                        s->mq_maxmsg,
                                        s->mq_msgsize,
                                        &p->fd);
                        if (r < 0)
                                goto rollback;
                } else
                        assert_not_reached("Unknown port type");
        }

        label_free(label);
        return 0;

rollback:
        socket_close_fds(s);
        label_free(label);
        return r;
}

static void socket_unwatch_fds(Socket *s) {
        SocketPort *p;
        int r;

        assert(s);

        LIST_FOREACH(port, p, s->ports) {
                if (p->fd < 0)
                        continue;

                if (!p->event_source)
                        continue;

                r = sd_event_source_set_enabled(p->event_source, SD_EVENT_OFF);
                if (r < 0)
                        log_debug_unit(UNIT(s)->id, "Failed to disable event source.");
        }
}

static int socket_watch_fds(Socket *s) {
        SocketPort *p;
        int r;

        assert(s);

        LIST_FOREACH(port, p, s->ports) {
                if (p->fd < 0)
                        continue;

                if (p->event_source)
                        r = sd_event_source_set_enabled(p->event_source, SD_EVENT_ON);
                else
                        r = sd_event_add_io(UNIT(s)->manager->event, &p->event_source, p->fd, EPOLLIN, socket_dispatch_io, p);

                if (r < 0) {
                        log_warning_unit(UNIT(s)->id, "Failed to watch listening fds: %s", strerror(-r));
                        goto fail;
                }
        }

        return 0;

fail:
        socket_unwatch_fds(s);
        return r;
}

static void socket_set_state(Socket *s, SocketState state) {
        SocketState old_state;
        assert(s);

        old_state = s->state;
        s->state = state;

<<<<<<< HEAD
        if (state != SOCKET_START_PRE &&
            state != SOCKET_START_CHOWN &&
            state != SOCKET_START_POST &&
            state != SOCKET_STOP_PRE &&
            state != SOCKET_STOP_PRE_SIGTERM &&
            state != SOCKET_STOP_PRE_SIGKILL &&
            state != SOCKET_STOP_POST &&
            state != SOCKET_FINAL_SIGTERM &&
            state != SOCKET_FINAL_SIGKILL) {
                unit_unwatch_timer(UNIT(s), &s->timer_watch);
=======
        if (!IN_SET(state,
                    SOCKET_START_PRE,
                    SOCKET_START_CHOWN,
                    SOCKET_START_POST,
                    SOCKET_STOP_PRE,
                    SOCKET_STOP_PRE_SIGTERM,
                    SOCKET_STOP_PRE_SIGKILL,
                    SOCKET_STOP_POST,
                    SOCKET_FINAL_SIGTERM,
                    SOCKET_FINAL_SIGKILL)) {

                s->timer_event_source = sd_event_source_unref(s->timer_event_source);
>>>>>>> c17d7fc6
                socket_unwatch_control_pid(s);
                s->control_command = NULL;
                s->control_command_id = _SOCKET_EXEC_COMMAND_INVALID;
        }

        if (state != SOCKET_LISTENING)
                socket_unwatch_fds(s);

<<<<<<< HEAD
        if (state != SOCKET_START_CHOWN &&
            state != SOCKET_START_POST &&
            state != SOCKET_LISTENING &&
            state != SOCKET_RUNNING &&
            state != SOCKET_STOP_PRE &&
            state != SOCKET_STOP_PRE_SIGTERM &&
            state != SOCKET_STOP_PRE_SIGKILL)
=======
        if (!IN_SET(state,
                    SOCKET_START_CHOWN,
                    SOCKET_START_POST,
                    SOCKET_LISTENING,
                    SOCKET_RUNNING,
                    SOCKET_STOP_PRE,
                    SOCKET_STOP_PRE_SIGTERM,
                    SOCKET_STOP_PRE_SIGKILL))
>>>>>>> c17d7fc6
                socket_close_fds(s);

        if (state != old_state)
                log_debug_unit(UNIT(s)->id, "%s changed %s -> %s",
                               UNIT(s)->id, socket_state_to_string(old_state), socket_state_to_string(state));

        unit_notify(UNIT(s), state_translation_table[old_state], state_translation_table[state], true);
}

static int socket_coldplug(Unit *u) {
        Socket *s = SOCKET(u);
        int r;

        assert(s);
        assert(s->state == SOCKET_DEAD);

<<<<<<< HEAD
        if (s->deserialized_state != s->state) {

                if (s->deserialized_state == SOCKET_START_PRE ||
                    s->deserialized_state == SOCKET_START_CHOWN ||
                    s->deserialized_state == SOCKET_START_POST ||
                    s->deserialized_state == SOCKET_STOP_PRE ||
                    s->deserialized_state == SOCKET_STOP_PRE_SIGTERM ||
                    s->deserialized_state == SOCKET_STOP_PRE_SIGKILL ||
                    s->deserialized_state == SOCKET_STOP_POST ||
                    s->deserialized_state == SOCKET_FINAL_SIGTERM ||
                    s->deserialized_state == SOCKET_FINAL_SIGKILL) {

                        if (s->control_pid <= 0)
                                return -EBADMSG;

                        r = unit_watch_pid(UNIT(s), s->control_pid);
                        if (r < 0)
                                return r;
=======
        if (s->deserialized_state == s->state)
                return 0;
>>>>>>> c17d7fc6

        if (IN_SET(s->deserialized_state,
                   SOCKET_START_PRE,
                   SOCKET_START_CHOWN,
                   SOCKET_START_POST,
                   SOCKET_STOP_PRE,
                   SOCKET_STOP_PRE_SIGTERM,
                   SOCKET_STOP_PRE_SIGKILL,
                   SOCKET_STOP_POST,
                   SOCKET_FINAL_SIGTERM,
                   SOCKET_FINAL_SIGKILL)) {

                if (s->control_pid <= 0)
                        return -EBADMSG;

                r = unit_watch_pid(UNIT(s), s->control_pid);
                if (r < 0)
                        return r;

<<<<<<< HEAD
                if (s->deserialized_state == SOCKET_START_CHOWN ||
                    s->deserialized_state == SOCKET_START_POST ||
                    s->deserialized_state == SOCKET_LISTENING ||
                    s->deserialized_state == SOCKET_RUNNING ||
                    s->deserialized_state == SOCKET_STOP_PRE ||
                    s->deserialized_state == SOCKET_STOP_PRE_SIGTERM ||
                    s->deserialized_state == SOCKET_STOP_PRE_SIGKILL)
                        if ((r = socket_open_fds(s)) < 0)
                                return r;
=======
                r = socket_arm_timer(s);
                if (r < 0)
                        return r;
        }
>>>>>>> c17d7fc6

        if (IN_SET(s->deserialized_state,
                   SOCKET_START_CHOWN,
                   SOCKET_START_POST,
                   SOCKET_LISTENING,
                   SOCKET_RUNNING,
                   SOCKET_STOP_PRE,
                   SOCKET_STOP_PRE_SIGTERM,
                   SOCKET_STOP_PRE_SIGKILL)) {
                r = socket_open_fds(s);
                if (r < 0)
                        return r;
        }

        if (s->deserialized_state == SOCKET_LISTENING) {
                r = socket_watch_fds(s);
                if (r < 0)
                        return r;
        }

        socket_set_state(s, s->deserialized_state);
        return 0;
}

static int socket_spawn(Socket *s, ExecCommand *c, pid_t *_pid) {
        _cleanup_free_ char **argv = NULL;
        pid_t pid;
        int r;

        assert(s);
        assert(c);
        assert(_pid);

        unit_realize_cgroup(UNIT(s));

        r = unit_setup_exec_runtime(UNIT(s));
        if (r < 0)
                goto fail;

        r = socket_arm_timer(s);
        if (r < 0)
                goto fail;

        r = unit_full_printf_strv(UNIT(s), c->argv, &argv);
        if (r < 0)
                goto fail;

        r = exec_spawn(c,
                       argv,
                       &s->exec_context,
                       NULL, 0,
                       UNIT(s)->manager->environment,
                       true,
                       true,
                       true,
                       UNIT(s)->manager->confirm_spawn,
                       UNIT(s)->manager->cgroup_supported,
                       UNIT(s)->cgroup_path,
                       manager_get_runtime_prefix(UNIT(s)->manager),
                       UNIT(s)->id,
                       0,
                       NULL,
                       s->exec_runtime,
                       &pid);
        if (r < 0)
                goto fail;

        r = unit_watch_pid(UNIT(s), pid);
        if (r < 0)
                /* FIXME: we need to do something here */
                goto fail;

        *_pid = pid;
        return 0;

fail:
<<<<<<< HEAD
        unit_unwatch_timer(UNIT(s), &s->timer_watch);
=======
        s->timer_event_source = sd_event_source_unref(s->timer_event_source);
>>>>>>> c17d7fc6
        return r;
}

static int socket_chown(Socket *s, pid_t *_pid) {
        pid_t pid;
        int r;
<<<<<<< HEAD

        /* We have to resolve the user names out-of-process, hence
         * let's fork here. It's messy, but well, what can we do? */

        pid = fork();
        if (pid < 0)
                return -errno;

        if (pid == 0) {
                SocketPort *p;
                uid_t uid = (uid_t) -1;
                gid_t gid = (gid_t) -1;
                int ret;

                default_signals(SIGNALS_CRASH_HANDLER, SIGNALS_IGNORE, -1);
                ignore_signals(SIGPIPE, -1);
                log_forget_fds();

                if (!isempty(s->user)) {
                        const char *user = s->user;

                        r = get_user_creds(&user, &uid, &gid, NULL, NULL);
                        if (r < 0) {
                                ret = EXIT_USER;
                                goto fail_child;
                        }
                }

                if (!isempty(s->group)) {
                        const char *group = s->group;

                        r = get_group_creds(&group, &gid);
                        if (r < 0) {
                                ret = EXIT_GROUP;
                                goto fail_child;
                        }
                }

                LIST_FOREACH(port, p, s->ports) {
                        const char *path;

                        if (p->type == SOCKET_SOCKET)
                                path = socket_address_get_path(&p->address);
                        else if (p->type == SOCKET_FIFO)
                                path = p->path;

                        if (!path)
                                continue;

                        if (chown(path, uid, gid) < 0) {
                                r = -errno;
                                ret = EXIT_CHOWN;
                                goto fail_child;
                        }
                }

                _exit(0);

        fail_child:
                log_open();
                log_error("Failed to chown socket at step %s: %s", exit_status_to_string(ret, EXIT_STATUS_SYSTEMD), strerror(-r));

=======

        r = socket_arm_timer(s);
        if (r < 0)
                goto fail;

        /* We have to resolve the user names out-of-process, hence
         * let's fork here. It's messy, but well, what can we do? */

        pid = fork();
        if (pid < 0)
                return -errno;

        if (pid == 0) {
                SocketPort *p;
                uid_t uid = (uid_t) -1;
                gid_t gid = (gid_t) -1;
                int ret;

                default_signals(SIGNALS_CRASH_HANDLER, SIGNALS_IGNORE, -1);
                ignore_signals(SIGPIPE, -1);
                log_forget_fds();

                if (!isempty(s->user)) {
                        const char *user = s->user;

                        r = get_user_creds(&user, &uid, &gid, NULL, NULL);
                        if (r < 0) {
                                ret = EXIT_USER;
                                goto fail_child;
                        }
                }

                if (!isempty(s->group)) {
                        const char *group = s->group;

                        r = get_group_creds(&group, &gid);
                        if (r < 0) {
                                ret = EXIT_GROUP;
                                goto fail_child;
                        }
                }

                LIST_FOREACH(port, p, s->ports) {
                        const char *path = NULL;

                        if (p->type == SOCKET_SOCKET)
                                path = socket_address_get_path(&p->address);
                        else if (p->type == SOCKET_FIFO)
                                path = p->path;

                        if (!path)
                                continue;

                        if (chown(path, uid, gid) < 0) {
                                r = -errno;
                                ret = EXIT_CHOWN;
                                goto fail_child;
                        }
                }

                _exit(0);

        fail_child:
                log_open();
                log_error("Failed to chown socket at step %s: %s", exit_status_to_string(ret, EXIT_STATUS_SYSTEMD), strerror(-r));

>>>>>>> c17d7fc6
                _exit(ret);
        }

        r = unit_watch_pid(UNIT(s), pid);
        if (r < 0)
                goto fail;

        *_pid = pid;
        return 0;

fail:
<<<<<<< HEAD
=======
        s->timer_event_source = sd_event_source_unref(s->timer_event_source);
>>>>>>> c17d7fc6
        return r;
}

static void socket_enter_dead(Socket *s, SocketResult f) {
        assert(s);

        if (f != SOCKET_SUCCESS)
                s->result = f;

        exec_runtime_destroy(s->exec_runtime);
        s->exec_runtime = exec_runtime_unref(s->exec_runtime);

        exec_context_destroy_runtime_directory(&s->exec_context, manager_get_runtime_prefix(UNIT(s)->manager));

        socket_set_state(s, s->result != SOCKET_SUCCESS ? SOCKET_FAILED : SOCKET_DEAD);
}

static void socket_enter_signal(Socket *s, SocketState state, SocketResult f);

static void socket_enter_stop_post(Socket *s, SocketResult f) {
        int r;
        assert(s);

        if (f != SOCKET_SUCCESS)
                s->result = f;

        socket_unwatch_control_pid(s);
        s->control_command_id = SOCKET_EXEC_STOP_POST;
        s->control_command = s->exec_command[SOCKET_EXEC_STOP_POST];

        if (s->control_command) {
                r = socket_spawn(s, s->control_command, &s->control_pid);
                if (r < 0)
                        goto fail;

                socket_set_state(s, SOCKET_STOP_POST);
        } else
                socket_enter_signal(s, SOCKET_FINAL_SIGTERM, SOCKET_SUCCESS);

        return;

fail:
        log_warning_unit(UNIT(s)->id,
                         "%s failed to run 'stop-post' task: %s",
                         UNIT(s)->id, strerror(-r));
        socket_enter_signal(s, SOCKET_FINAL_SIGTERM, SOCKET_FAILURE_RESOURCES);
}

static void socket_enter_signal(Socket *s, SocketState state, SocketResult f) {
        int r;

        assert(s);

        if (f != SOCKET_SUCCESS)
                s->result = f;

        r = unit_kill_context(
                        UNIT(s),
                        &s->kill_context,
                        state != SOCKET_STOP_PRE_SIGTERM && state != SOCKET_FINAL_SIGTERM,
                        -1,
                        s->control_pid,
                        false);
        if (r < 0)
                goto fail;

        if (r > 0) {
                r = socket_arm_timer(s);
                if (r < 0)
                        goto fail;

                socket_set_state(s, state);
        } else if (state == SOCKET_STOP_PRE_SIGTERM)
                socket_enter_signal(s, SOCKET_STOP_PRE_SIGKILL, SOCKET_SUCCESS);
        else if (state == SOCKET_STOP_PRE_SIGKILL)
                socket_enter_stop_post(s, SOCKET_SUCCESS);
        else if (state == SOCKET_FINAL_SIGTERM)
                socket_enter_signal(s, SOCKET_FINAL_SIGKILL, SOCKET_SUCCESS);
        else
                socket_enter_dead(s, SOCKET_SUCCESS);

        return;

fail:
        log_warning_unit(UNIT(s)->id, "%s failed to kill processes: %s", UNIT(s)->id, strerror(-r));

        if (state == SOCKET_STOP_PRE_SIGTERM || state == SOCKET_STOP_PRE_SIGKILL)
                socket_enter_stop_post(s, SOCKET_FAILURE_RESOURCES);
        else
                socket_enter_dead(s, SOCKET_FAILURE_RESOURCES);
}

static void socket_enter_stop_pre(Socket *s, SocketResult f) {
        int r;
        assert(s);

        if (f != SOCKET_SUCCESS)
                s->result = f;

        socket_unwatch_control_pid(s);
        s->control_command_id = SOCKET_EXEC_STOP_PRE;
        s->control_command = s->exec_command[SOCKET_EXEC_STOP_PRE];

        if (s->control_command) {
                r = socket_spawn(s, s->control_command, &s->control_pid);
                if (r < 0)
                        goto fail;

                socket_set_state(s, SOCKET_STOP_PRE);
        } else
                socket_enter_stop_post(s, SOCKET_SUCCESS);

        return;

fail:
        log_warning_unit(UNIT(s)->id, "%s failed to run 'stop-pre' task: %s", UNIT(s)->id, strerror(-r));
        socket_enter_stop_post(s, SOCKET_FAILURE_RESOURCES);
}

static void socket_enter_listening(Socket *s) {
        int r;
        assert(s);

        r = socket_watch_fds(s);
        if (r < 0) {
                log_warning_unit(UNIT(s)->id, "%s failed to watch sockets: %s", UNIT(s)->id, strerror(-r));
                goto fail;
        }

        socket_set_state(s, SOCKET_LISTENING);
        return;

fail:
        socket_enter_stop_pre(s, SOCKET_FAILURE_RESOURCES);
}

static void socket_enter_start_post(Socket *s) {
        int r;
        assert(s);

        socket_unwatch_control_pid(s);
        s->control_command_id = SOCKET_EXEC_START_POST;
        s->control_command = s->exec_command[SOCKET_EXEC_START_POST];

        if (s->control_command) {
                r = socket_spawn(s, s->control_command, &s->control_pid);
                if (r < 0) {
                        log_warning_unit(UNIT(s)->id, "%s failed to run 'start-post' task: %s", UNIT(s)->id, strerror(-r));
                        goto fail;
                }

                socket_set_state(s, SOCKET_START_POST);
        } else
                socket_enter_listening(s);

        return;

fail:
        socket_enter_stop_pre(s, SOCKET_FAILURE_RESOURCES);
}

static void socket_enter_start_chown(Socket *s) {
        int r;

        assert(s);

        r = socket_open_fds(s);
        if (r < 0) {
                log_warning_unit(UNIT(s)->id, "%s failed to listen on sockets: %s", UNIT(s)->id, strerror(-r));
                goto fail;
        }

        if (!isempty(s->user) || !isempty(s->group)) {

                socket_unwatch_control_pid(s);
                s->control_command_id = SOCKET_EXEC_START_CHOWN;
                s->control_command = NULL;

                r = socket_chown(s, &s->control_pid);
                if (r < 0) {
<<<<<<< HEAD
                        log_warning_unit(UNIT(s)->id,
                                         "%s failed to fork 'start-chown' task: %s",
                                         UNIT(s)->id, strerror(-r));
=======
                        log_warning_unit(UNIT(s)->id, "%s failed to fork 'start-chown' task: %s", UNIT(s)->id, strerror(-r));
>>>>>>> c17d7fc6
                        goto fail;
                }

                socket_set_state(s, SOCKET_START_CHOWN);
        } else
                socket_enter_start_post(s);

        return;

fail:
        socket_enter_stop_pre(s, SOCKET_FAILURE_RESOURCES);
}

static void socket_enter_start_pre(Socket *s) {
        int r;
        assert(s);

        socket_unwatch_control_pid(s);
        s->control_command_id = SOCKET_EXEC_START_PRE;
        s->control_command = s->exec_command[SOCKET_EXEC_START_PRE];

        if (s->control_command) {
                r = socket_spawn(s, s->control_command, &s->control_pid);
                if (r < 0) {
                        log_warning_unit(UNIT(s)->id, "%s failed to run 'start-pre' task: %s", UNIT(s)->id, strerror(-r));
                        goto fail;
                }

                socket_set_state(s, SOCKET_START_PRE);
        } else
                socket_enter_start_chown(s);

        return;

fail:
        socket_enter_dead(s, SOCKET_FAILURE_RESOURCES);
}

static void socket_enter_running(Socket *s, int cfd) {
        _cleanup_bus_error_free_ sd_bus_error error = SD_BUS_ERROR_NULL;
        int r;

        assert(s);

        /* We don't take connections anymore if we are supposed to
         * shut down anyway */
        if (unit_stop_pending(UNIT(s))) {

                log_debug_unit(UNIT(s)->id, "Suppressing connection request on %s since unit stop is scheduled.", UNIT(s)->id);

                if (cfd >= 0)
                        safe_close(cfd);
                else  {
                        /* Flush all sockets by closing and reopening them */
                        socket_close_fds(s);

                        r = socket_open_fds(s);
                        if (r < 0) {
                                log_warning_unit(UNIT(s)->id, "%s failed to listen on sockets: %s", UNIT(s)->id, strerror(-r));
                                socket_enter_stop_pre(s, SOCKET_FAILURE_RESOURCES);
                                return;
                        }

                        r = socket_watch_fds(s);
                        if (r < 0) {
                                log_warning_unit(UNIT(s)->id, "%s failed to watch sockets: %s", UNIT(s)->id, strerror(-r));
                                socket_enter_stop_pre(s, SOCKET_FAILURE_RESOURCES);
                        }
                }

                return;
        }

        if (cfd < 0) {
                Iterator i;
                Unit *other;
                bool pending = false;

                /* If there's already a start pending don't bother to
                 * do anything */
                SET_FOREACH(other, UNIT(s)->dependencies[UNIT_TRIGGERS], i)
                        if (unit_active_or_pending(other)) {
                                pending = true;
                                break;
                        }

                if (!pending) {
                        if (!UNIT_ISSET(s->service)) {
                                log_error_unit(UNIT(s)->id, "%s: service to activate vanished, refusing activation.", UNIT(s)->id);
                                r = -ENOENT;
                                goto fail;
                        }

                        r = manager_add_job(UNIT(s)->manager, JOB_START, UNIT_DEREF(s->service), JOB_REPLACE, true, &error, NULL);
                        if (r < 0)
                                goto fail;
                }

                socket_set_state(s, SOCKET_RUNNING);
        } else {
                _cleanup_free_ char *prefix = NULL, *instance = NULL, *name = NULL;
                Service *service;

                if (s->n_connections >= s->max_connections) {
<<<<<<< HEAD
                        log_warning_unit(UNIT(s)->id,
                                         "%s: Too many incoming connections (%u)",
                                         UNIT(s)->id, s->n_connections);
=======
                        log_warning_unit(UNIT(s)->id, "%s: Too many incoming connections (%u)", UNIT(s)->id, s->n_connections);
>>>>>>> c17d7fc6
                        safe_close(cfd);
                        return;
                }

                r = socket_instantiate_service(s);
                if (r < 0)
                        goto fail;

                r = instance_from_socket(cfd, s->n_accepted, &instance);
                if (r < 0) {
                        if (r != -ENOTCONN)
                                goto fail;

                        /* ENOTCONN is legitimate if TCP RST was received.
                         * This connection is over, but the socket unit lives on. */
                        safe_close(cfd);
                        return;
                }

                prefix = unit_name_to_prefix(UNIT(s)->id);
                if (!prefix) {
                        r = -ENOMEM;
                        goto fail;
                }

                name = unit_name_build(prefix, instance, ".service");
                if (!name) {
                        r = -ENOMEM;
                        goto fail;
                }

                r = unit_add_name(UNIT_DEREF(s->service), name);
                if (r < 0)
                        goto fail;

                service = SERVICE(UNIT_DEREF(s->service));
                unit_ref_unset(&s->service);
                s->n_accepted ++;

                UNIT(service)->no_gc = false;

                unit_choose_id(UNIT(service), name);

                r = service_set_socket_fd(service, cfd, s);
                if (r < 0)
                        goto fail;

                cfd = -1;
                s->n_connections ++;

                r = manager_add_job(UNIT(s)->manager, JOB_START, UNIT(service), JOB_REPLACE, true, &error, NULL);
                if (r < 0)
                        goto fail;

                /* Notify clients about changed counters */
                unit_add_to_dbus_queue(UNIT(s));
        }

        return;

fail:
        log_warning_unit(UNIT(s)->id, "%s failed to queue service startup job (Maybe the service file is missing or not a %s unit?): %s",
                         UNIT(s)->id, cfd >= 0 ? "template" : "non-template",
                         bus_error_message(&error, r));

<<<<<<< HEAD
        safe_close(cfd);

        dbus_error_free(&error);
=======
        socket_enter_stop_pre(s, SOCKET_FAILURE_RESOURCES);
        safe_close(cfd);
>>>>>>> c17d7fc6
}

static void socket_run_next(Socket *s) {
        int r;

        assert(s);
        assert(s->control_command);
        assert(s->control_command->command_next);

        socket_unwatch_control_pid(s);

        s->control_command = s->control_command->command_next;

        r = socket_spawn(s, s->control_command, &s->control_pid);
        if (r < 0)
                goto fail;

        return;

fail:
        log_warning_unit(UNIT(s)->id, "%s failed to run next task: %s", UNIT(s)->id, strerror(-r));

        if (s->state == SOCKET_START_POST)
                socket_enter_stop_pre(s, SOCKET_FAILURE_RESOURCES);
        else if (s->state == SOCKET_STOP_POST)
                socket_enter_dead(s, SOCKET_FAILURE_RESOURCES);
        else
                socket_enter_signal(s, SOCKET_FINAL_SIGTERM, SOCKET_FAILURE_RESOURCES);
}

static int socket_start(Unit *u) {
        Socket *s = SOCKET(u);

        assert(s);

        /* We cannot fulfill this request right now, try again later
         * please! */
        if (IN_SET(s->state,
                   SOCKET_STOP_PRE,
                   SOCKET_STOP_PRE_SIGKILL,
                   SOCKET_STOP_PRE_SIGTERM,
                   SOCKET_STOP_POST,
                   SOCKET_FINAL_SIGTERM,
                   SOCKET_FINAL_SIGKILL))
                return -EAGAIN;

<<<<<<< HEAD
=======
        /* Already on it! */
>>>>>>> c17d7fc6
        if (IN_SET(s->state,
                   SOCKET_START_PRE,
                   SOCKET_START_CHOWN,
                   SOCKET_START_POST))
                return 0;

        /* Cannot run this without the service being around */
        if (UNIT_ISSET(s->service)) {
                Service *service;

                service = SERVICE(UNIT_DEREF(s->service));

                if (UNIT(service)->load_state != UNIT_LOADED) {
                        log_error_unit(u->id, "Socket service %s not loaded, refusing.", UNIT(service)->id);
                        return -ENOENT;
                }

                /* If the service is already active we cannot start the
                 * socket */
                if (service->state != SERVICE_DEAD &&
                    service->state != SERVICE_FAILED &&
                    service->state != SERVICE_AUTO_RESTART) {
                        log_error_unit(u->id, "Socket service %s already active, refusing.", UNIT(service)->id);
                        return -EBUSY;
                }
        }

        assert(s->state == SOCKET_DEAD || s->state == SOCKET_FAILED);

        s->result = SOCKET_SUCCESS;
        socket_enter_start_pre(s);

        return 0;
}

static int socket_stop(Unit *u) {
        Socket *s = SOCKET(u);

        assert(s);

        /* Already on it */
        if (IN_SET(s->state,
                   SOCKET_STOP_PRE,
                   SOCKET_STOP_PRE_SIGTERM,
                   SOCKET_STOP_PRE_SIGKILL,
                   SOCKET_STOP_POST,
                   SOCKET_FINAL_SIGTERM,
                   SOCKET_FINAL_SIGKILL))
                return 0;

        /* If there's already something running we go directly into
         * kill mode. */
        if (IN_SET(s->state,
                   SOCKET_START_PRE,
                   SOCKET_START_CHOWN,
                   SOCKET_START_POST)) {
                socket_enter_signal(s, SOCKET_STOP_PRE_SIGTERM, SOCKET_SUCCESS);
                return -EAGAIN;
        }

        assert(s->state == SOCKET_LISTENING || s->state == SOCKET_RUNNING);

        socket_enter_stop_pre(s, SOCKET_SUCCESS);
        return 0;
}

static int socket_serialize(Unit *u, FILE *f, FDSet *fds) {
        Socket *s = SOCKET(u);
        SocketPort *p;
        int r;

        assert(u);
        assert(f);
        assert(fds);

        unit_serialize_item(u, f, "state", socket_state_to_string(s->state));
        unit_serialize_item(u, f, "result", socket_result_to_string(s->result));
        unit_serialize_item_format(u, f, "n-accepted", "%u", s->n_accepted);

        if (s->control_pid > 0)
                unit_serialize_item_format(u, f, "control-pid", PID_FMT, s->control_pid);

        if (s->control_command_id >= 0)
                unit_serialize_item(u, f, "control-command", socket_exec_command_to_string(s->control_command_id));

        LIST_FOREACH(port, p, s->ports) {
                int copy;

                if (p->fd < 0)
                        continue;

                copy = fdset_put_dup(fds, p->fd);
                if (copy < 0)
                        return copy;

                if (p->type == SOCKET_SOCKET) {
                        _cleanup_free_ char *t = NULL;

                        r = socket_address_print(&p->address, &t);
                        if (r < 0)
                                return r;

                        if (socket_address_family(&p->address) == AF_NETLINK)
                                unit_serialize_item_format(u, f, "netlink", "%i %s", copy, t);
                        else
                                unit_serialize_item_format(u, f, "socket", "%i %i %s", copy, p->address.type, t);

                } else if (p->type == SOCKET_SPECIAL)
                        unit_serialize_item_format(u, f, "special", "%i %s", copy, p->path);
                else if (p->type == SOCKET_MQUEUE)
                        unit_serialize_item_format(u, f, "mqueue", "%i %s", copy, p->path);
                else {
                        assert(p->type == SOCKET_FIFO);
                        unit_serialize_item_format(u, f, "fifo", "%i %s", copy, p->path);
                }
        }

        return 0;
}

static int socket_deserialize_item(Unit *u, const char *key, const char *value, FDSet *fds) {
        Socket *s = SOCKET(u);

        assert(u);
        assert(key);
        assert(value);

        if (streq(key, "state")) {
                SocketState state;

                state = socket_state_from_string(value);
                if (state < 0)
                        log_debug_unit(u->id, "Failed to parse state value %s", value);
                else
                        s->deserialized_state = state;
        } else if (streq(key, "result")) {
                SocketResult f;

                f = socket_result_from_string(value);
                if (f < 0)
                        log_debug_unit(u->id, "Failed to parse result value %s", value);
                else if (f != SOCKET_SUCCESS)
                        s->result = f;

        } else if (streq(key, "n-accepted")) {
                unsigned k;

                if (safe_atou(value, &k) < 0)
                        log_debug_unit(u->id, "Failed to parse n-accepted value %s", value);
                else
                        s->n_accepted += k;
        } else if (streq(key, "control-pid")) {
                pid_t pid;

                if (parse_pid(value, &pid) < 0)
                        log_debug_unit(u->id, "Failed to parse control-pid value %s", value);
                else
                        s->control_pid = pid;
        } else if (streq(key, "control-command")) {
                SocketExecCommand id;

                id = socket_exec_command_from_string(value);
                if (id < 0)
                        log_debug_unit(u->id, "Failed to parse exec-command value %s", value);
                else {
                        s->control_command_id = id;
                        s->control_command = s->exec_command[id];
                }
        } else if (streq(key, "fifo")) {
                int fd, skip = 0;
                SocketPort *p;

                if (sscanf(value, "%i %n", &fd, &skip) < 1 || fd < 0 || !fdset_contains(fds, fd))
                        log_debug_unit(u->id, "Failed to parse fifo value %s", value);
                else {

                        LIST_FOREACH(port, p, s->ports)
                                if (p->type == SOCKET_FIFO &&
                                    streq_ptr(p->path, value+skip))
                                        break;

                        if (p) {
                                safe_close(p->fd);
                                p->fd = fdset_remove(fds, fd);
                        }
                }

        } else if (streq(key, "special")) {
                int fd, skip = 0;
                SocketPort *p;

                if (sscanf(value, "%i %n", &fd, &skip) < 1 || fd < 0 || !fdset_contains(fds, fd))
                        log_debug_unit(u->id, "Failed to parse special value %s", value);
                else {

                        LIST_FOREACH(port, p, s->ports)
                                if (p->type == SOCKET_SPECIAL &&
                                    streq_ptr(p->path, value+skip))
                                        break;

                        if (p) {
                                safe_close(p->fd);
                                p->fd = fdset_remove(fds, fd);
                        }
                }

        } else if (streq(key, "mqueue")) {
                int fd, skip = 0;
                SocketPort *p;

                if (sscanf(value, "%i %n", &fd, &skip) < 1 || fd < 0 || !fdset_contains(fds, fd))
                        log_debug_unit(u->id, "Failed to parse mqueue value %s", value);
                else {

                        LIST_FOREACH(port, p, s->ports)
                                if (p->type == SOCKET_MQUEUE &&
                                    streq_ptr(p->path, value+skip))
                                        break;

                        if (p) {
                                safe_close(p->fd);
                                p->fd = fdset_remove(fds, fd);
                        }
                }

        } else if (streq(key, "socket")) {
                int fd, type, skip = 0;
                SocketPort *p;

                if (sscanf(value, "%i %i %n", &fd, &type, &skip) < 2 || fd < 0 || type < 0 || !fdset_contains(fds, fd))
                        log_debug_unit(u->id, "Failed to parse socket value %s", value);
                else {

                        LIST_FOREACH(port, p, s->ports)
                                if (socket_address_is(&p->address, value+skip, type))
                                        break;

                        if (p) {
                                safe_close(p->fd);
                                p->fd = fdset_remove(fds, fd);
                        }
                }

        } else if (streq(key, "netlink")) {
                int fd, skip = 0;
                SocketPort *p;

                if (sscanf(value, "%i %n", &fd, &skip) < 1 || fd < 0 || !fdset_contains(fds, fd))
                        log_debug_unit(u->id, "Failed to parse socket value %s", value);
                else {

                        LIST_FOREACH(port, p, s->ports)
                                if (socket_address_is_netlink(&p->address, value+skip))
                                        break;

                        if (p) {
                                safe_close(p->fd);
                                p->fd = fdset_remove(fds, fd);
                        }
                }
        } else
                log_debug_unit(UNIT(s)->id, "Unknown serialization key '%s'", key);

        return 0;
}

static int socket_distribute_fds(Unit *u, FDSet *fds) {
        Socket *s = SOCKET(u);
        SocketPort *p;

        assert(u);

        LIST_FOREACH(port, p, s->ports) {
                Iterator i;
                int fd;

                if (p->type != SOCKET_SOCKET)
                        continue;

                if (p->fd >= 0)
                        continue;

                FDSET_FOREACH(fd, fds, i) {
                        if (socket_address_matches_fd(&p->address, fd)) {
                                p->fd = fdset_remove(fds, fd);
                                s->deserialized_state = SOCKET_LISTENING;
                                break;
                        }
                }
        }

        return 0;
}

_pure_ static UnitActiveState socket_active_state(Unit *u) {
        assert(u);

        return state_translation_table[SOCKET(u)->state];
}

_pure_ static const char *socket_sub_state_to_string(Unit *u) {
        assert(u);

        return socket_state_to_string(SOCKET(u)->state);
}

const char* socket_port_type_to_string(SocketPort *p) {

        assert(p);

        switch (p->type) {

        case SOCKET_SOCKET:

                switch (p->address.type) {

                case SOCK_STREAM:
                        return "Stream";

                case SOCK_DGRAM:
                        return "Datagram";

                case SOCK_SEQPACKET:
                        return "SequentialPacket";

                case SOCK_RAW:
                        if (socket_address_family(&p->address) == AF_NETLINK)
                                return "Netlink";

                default:
                        return NULL;
                }

        case SOCKET_SPECIAL:
                return "Special";

        case SOCKET_MQUEUE:
                return "MessageQueue";

        case SOCKET_FIFO:
                return "FIFO";

        default:
                return NULL;
        }
}

_pure_ static bool socket_check_gc(Unit *u) {
        Socket *s = SOCKET(u);

        assert(u);

        return s->n_connections > 0;
}

static int socket_dispatch_io(sd_event_source *source, int fd, uint32_t revents, void *userdata) {
        SocketPort *p = userdata;
        int cfd = -1;

        assert(p);
        assert(fd >= 0);

        if (p->socket->state != SOCKET_LISTENING)
                return 0;

        log_debug_unit(UNIT(p->socket)->id, "Incoming traffic on %s", UNIT(p->socket)->id);

        if (revents != EPOLLIN) {

                if (revents & EPOLLHUP)
                        log_error_unit(UNIT(p->socket)->id, "%s: Got POLLHUP on a listening socket. The service probably invoked shutdown() on it, and should better not do that.",
                                       UNIT(p->socket)->id);
                else
                        log_error_unit(UNIT(p->socket)->id, "%s: Got unexpected poll event (0x%x) on socket.",
                                       UNIT(p->socket)->id, revents);

                goto fail;
        }

        if (p->socket->accept &&
            p->type == SOCKET_SOCKET &&
            socket_address_can_accept(&p->address)) {

                for (;;) {

                        cfd = accept4(fd, NULL, NULL, SOCK_NONBLOCK);
                        if (cfd < 0) {

                                if (errno == EINTR)
                                        continue;

                                log_error_unit(UNIT(p->socket)->id,
                                               "Failed to accept socket: %m");
                                goto fail;
                        }

                        break;
                }

                socket_apply_socket_options(p->socket, cfd);
        }

        socket_enter_running(p->socket, cfd);
        return 0;

fail:
        socket_enter_stop_pre(p->socket, SOCKET_FAILURE_RESOURCES);
        return 0;
}

static void socket_sigchld_event(Unit *u, pid_t pid, int code, int status) {
        Socket *s = SOCKET(u);
        SocketResult f;

        assert(s);
        assert(pid >= 0);

        if (pid != s->control_pid)
                return;

        s->control_pid = 0;

        if (is_clean_exit(code, status, NULL))
                f = SOCKET_SUCCESS;
        else if (code == CLD_EXITED)
                f = SOCKET_FAILURE_EXIT_CODE;
        else if (code == CLD_KILLED)
                f = SOCKET_FAILURE_SIGNAL;
        else if (code == CLD_DUMPED)
                f = SOCKET_FAILURE_CORE_DUMP;
        else
                assert_not_reached("Unknown sigchld code");

        if (s->control_command) {
                exec_status_exit(&s->control_command->exec_status, &s->exec_context, pid, code, status);

                if (s->control_command->ignore)
                        f = SOCKET_SUCCESS;
        }

        log_full_unit(f == SOCKET_SUCCESS ? LOG_DEBUG : LOG_NOTICE,
                      u->id,
                      "%s control process exited, code=%s status=%i",
                      u->id, sigchld_code_to_string(code), status);

        if (f != SOCKET_SUCCESS)
                s->result = f;

        if (s->control_command &&
            s->control_command->command_next &&
            f == SOCKET_SUCCESS) {

                log_debug_unit(u->id,
                               "%s running next command for state %s",
                               u->id, socket_state_to_string(s->state));
                socket_run_next(s);
        } else {
                s->control_command = NULL;
                s->control_command_id = _SOCKET_EXEC_COMMAND_INVALID;

                /* No further commands for this step, so let's figure
                 * out what to do next */

                log_debug_unit(u->id,
                               "%s got final SIGCHLD for state %s",
                               u->id, socket_state_to_string(s->state));

                switch (s->state) {

                case SOCKET_START_PRE:
                        if (f == SOCKET_SUCCESS)
                                socket_enter_start_chown(s);
                        else
                                socket_enter_signal(s, SOCKET_FINAL_SIGTERM, f);
                        break;

                case SOCKET_START_CHOWN:
                        if (f == SOCKET_SUCCESS)
                                socket_enter_start_post(s);
                        else
                                socket_enter_stop_pre(s, f);
                        break;

                case SOCKET_START_POST:
                        if (f == SOCKET_SUCCESS)
                                socket_enter_listening(s);
                        else
                                socket_enter_stop_pre(s, f);
                        break;

                case SOCKET_STOP_PRE:
                case SOCKET_STOP_PRE_SIGTERM:
                case SOCKET_STOP_PRE_SIGKILL:
                        socket_enter_stop_post(s, f);
                        break;

                case SOCKET_STOP_POST:
                case SOCKET_FINAL_SIGTERM:
                case SOCKET_FINAL_SIGKILL:
                        socket_enter_dead(s, f);
                        break;

                default:
                        assert_not_reached("Uh, control process died at wrong time.");
                }
        }

        /* Notify clients about changed exit status */
        unit_add_to_dbus_queue(u);
}

static int socket_dispatch_timer(sd_event_source *source, usec_t usec, void *userdata) {
        Socket *s = SOCKET(userdata);

        assert(s);
        assert(s->timer_event_source == source);

        switch (s->state) {

        case SOCKET_START_PRE:
                log_warning_unit(UNIT(s)->id, "%s starting timed out. Terminating.", UNIT(s)->id);
                socket_enter_signal(s, SOCKET_FINAL_SIGTERM, SOCKET_FAILURE_TIMEOUT);
                break;

        case SOCKET_START_CHOWN:
        case SOCKET_START_POST:
                log_warning_unit(UNIT(s)->id, "%s starting timed out. Stopping.", UNIT(s)->id);
                socket_enter_stop_pre(s, SOCKET_FAILURE_TIMEOUT);
                break;

        case SOCKET_STOP_PRE:
                log_warning_unit(UNIT(s)->id, "%s stopping timed out. Terminating.", UNIT(s)->id);
                socket_enter_signal(s, SOCKET_STOP_PRE_SIGTERM, SOCKET_FAILURE_TIMEOUT);
                break;

        case SOCKET_STOP_PRE_SIGTERM:
                if (s->kill_context.send_sigkill) {
                        log_warning_unit(UNIT(s)->id, "%s stopping timed out. Killing.", UNIT(s)->id);
                        socket_enter_signal(s, SOCKET_STOP_PRE_SIGKILL, SOCKET_FAILURE_TIMEOUT);
                } else {
                        log_warning_unit(UNIT(s)->id, "%s stopping timed out. Skipping SIGKILL. Ignoring.", UNIT(s)->id);
                        socket_enter_stop_post(s, SOCKET_FAILURE_TIMEOUT);
                }
                break;

        case SOCKET_STOP_PRE_SIGKILL:
                log_warning_unit(UNIT(s)->id, "%s still around after SIGKILL. Ignoring.", UNIT(s)->id);
                socket_enter_stop_post(s, SOCKET_FAILURE_TIMEOUT);
                break;

        case SOCKET_STOP_POST:
                log_warning_unit(UNIT(s)->id, "%s stopping timed out (2). Terminating.", UNIT(s)->id);
                socket_enter_signal(s, SOCKET_FINAL_SIGTERM, SOCKET_FAILURE_TIMEOUT);
                break;

        case SOCKET_FINAL_SIGTERM:
                if (s->kill_context.send_sigkill) {
                        log_warning_unit(UNIT(s)->id, "%s stopping timed out (2). Killing.", UNIT(s)->id);
                        socket_enter_signal(s, SOCKET_FINAL_SIGKILL, SOCKET_FAILURE_TIMEOUT);
                } else {
                        log_warning_unit(UNIT(s)->id, "%s stopping timed out (2). Skipping SIGKILL. Ignoring.", UNIT(s)->id);
                        socket_enter_dead(s, SOCKET_FAILURE_TIMEOUT);
                }
                break;

        case SOCKET_FINAL_SIGKILL:
                log_warning_unit(UNIT(s)->id, "%s still around after SIGKILL (2). Entering failed mode.", UNIT(s)->id);
                socket_enter_dead(s, SOCKET_FAILURE_TIMEOUT);
                break;

        default:
                assert_not_reached("Timeout at wrong time.");
        }

        return 0;
}

int socket_collect_fds(Socket *s, int **fds, unsigned *n_fds) {
        int *rfds;
        unsigned rn_fds, k;
        SocketPort *p;

        assert(s);
        assert(fds);
        assert(n_fds);

        /* Called from the service code for requesting our fds */

        rn_fds = 0;
        LIST_FOREACH(port, p, s->ports)
                if (p->fd >= 0)
                        rn_fds++;

        if (rn_fds <= 0) {
                *fds = NULL;
                *n_fds = 0;
                return 0;
        }

        if (!(rfds = new(int, rn_fds)))
                return -ENOMEM;

        k = 0;
        LIST_FOREACH(port, p, s->ports)
                if (p->fd >= 0)
                        rfds[k++] = p->fd;

        assert(k == rn_fds);

        *fds = rfds;
        *n_fds = rn_fds;

        return 0;
}

static void socket_reset_failed(Unit *u) {
        Socket *s = SOCKET(u);

        assert(s);

        if (s->state == SOCKET_FAILED)
                socket_set_state(s, SOCKET_DEAD);

        s->result = SOCKET_SUCCESS;
}

static void socket_notify_service_dead(Socket *s, bool failed_permanent) {
        assert(s);

        /* The service is dead. Dang!
         *
         * This is strictly for one-instance-for-all-connections
         * services. */

        if (s->state == SOCKET_RUNNING) {
                log_debug_unit(UNIT(s)->id, "%s got notified about service death (failed permanently: %s)", UNIT(s)->id, yes_no(failed_permanent));
                if (failed_permanent)
                        socket_enter_stop_pre(s, SOCKET_FAILURE_SERVICE_FAILED_PERMANENT);
                else
                        socket_enter_listening(s);
        }
}

void socket_connection_unref(Socket *s) {
        assert(s);

        /* The service is dead. Yay!
         *
         * This is strictly for one-instance-per-connection
         * services. */

        assert(s->n_connections > 0);
        s->n_connections--;

        log_debug_unit(UNIT(s)->id, "%s: One connection closed, %u left.", UNIT(s)->id, s->n_connections);
}

static void socket_trigger_notify(Unit *u, Unit *other) {
        Socket *s = SOCKET(u);
        Service *se;

        assert(u);
        assert(other);

        /* Don't propagate state changes from the service if we are
           already down or accepting connections */
        if ((s->state !=  SOCKET_RUNNING &&
            s->state != SOCKET_LISTENING) ||
            s->accept)
                return;

        if (other->load_state != UNIT_LOADED ||
            other->type != UNIT_SERVICE)
                return;

        se = SERVICE(other);

        if (se->state == SERVICE_FAILED)
                socket_notify_service_dead(s, se->result == SERVICE_FAILURE_START_LIMIT);

        if (se->state == SERVICE_DEAD ||
            se->state == SERVICE_STOP ||
            se->state == SERVICE_STOP_SIGTERM ||
            se->state == SERVICE_STOP_SIGKILL ||
            se->state == SERVICE_STOP_POST ||
            se->state == SERVICE_FINAL_SIGTERM ||
            se->state == SERVICE_FINAL_SIGKILL ||
            se->state == SERVICE_AUTO_RESTART)
                socket_notify_service_dead(s, false);

        if (se->state == SERVICE_RUNNING)
                socket_set_state(s, SOCKET_RUNNING);
}

static int socket_kill(Unit *u, KillWho who, int signo, sd_bus_error *error) {
        return unit_kill_common(u, who, signo, -1, SOCKET(u)->control_pid, error);
}

static int socket_get_timeout(Unit *u, uint64_t *timeout) {
        Socket *s = SOCKET(u);
        int r;

        if (!s->timer_event_source)
                return 0;

        r = sd_event_source_get_time(s->timer_event_source, timeout);
        if (r < 0)
                return r;

        return 1;
}

static const char* const socket_state_table[_SOCKET_STATE_MAX] = {
        [SOCKET_DEAD] = "dead",
        [SOCKET_START_PRE] = "start-pre",
        [SOCKET_START_CHOWN] = "start-chown",
        [SOCKET_START_POST] = "start-post",
        [SOCKET_LISTENING] = "listening",
        [SOCKET_RUNNING] = "running",
        [SOCKET_STOP_PRE] = "stop-pre",
        [SOCKET_STOP_PRE_SIGTERM] = "stop-pre-sigterm",
        [SOCKET_STOP_PRE_SIGKILL] = "stop-pre-sigkill",
        [SOCKET_STOP_POST] = "stop-post",
        [SOCKET_FINAL_SIGTERM] = "final-sigterm",
        [SOCKET_FINAL_SIGKILL] = "final-sigkill",
        [SOCKET_FAILED] = "failed"
};

DEFINE_STRING_TABLE_LOOKUP(socket_state, SocketState);

static const char* const socket_exec_command_table[_SOCKET_EXEC_COMMAND_MAX] = {
        [SOCKET_EXEC_START_PRE] = "StartPre",
        [SOCKET_EXEC_START_CHOWN] = "StartChown",
        [SOCKET_EXEC_START_POST] = "StartPost",
        [SOCKET_EXEC_STOP_PRE] = "StopPre",
        [SOCKET_EXEC_STOP_POST] = "StopPost"
};

DEFINE_STRING_TABLE_LOOKUP(socket_exec_command, SocketExecCommand);

static const char* const socket_result_table[_SOCKET_RESULT_MAX] = {
        [SOCKET_SUCCESS] = "success",
        [SOCKET_FAILURE_RESOURCES] = "resources",
        [SOCKET_FAILURE_TIMEOUT] = "timeout",
        [SOCKET_FAILURE_EXIT_CODE] = "exit-code",
        [SOCKET_FAILURE_SIGNAL] = "signal",
        [SOCKET_FAILURE_CORE_DUMP] = "core-dump",
        [SOCKET_FAILURE_SERVICE_FAILED_PERMANENT] = "service-failed-permanent"
};

DEFINE_STRING_TABLE_LOOKUP(socket_result, SocketResult);

const UnitVTable socket_vtable = {
        .object_size = sizeof(Socket),
        .exec_context_offset = offsetof(Socket, exec_context),
        .cgroup_context_offset = offsetof(Socket, cgroup_context),
        .kill_context_offset = offsetof(Socket, kill_context),
        .exec_runtime_offset = offsetof(Socket, exec_runtime),

        .sections =
                "Unit\0"
                "Socket\0"
                "Install\0",
        .private_section = "Socket",

        .init = socket_init,
        .done = socket_done,
        .load = socket_load,

        .coldplug = socket_coldplug,

        .dump = socket_dump,

        .start = socket_start,
        .stop = socket_stop,

        .kill = socket_kill,

        .get_timeout = socket_get_timeout,

        .serialize = socket_serialize,
        .deserialize_item = socket_deserialize_item,
        .distribute_fds = socket_distribute_fds,

        .active_state = socket_active_state,
        .sub_state_to_string = socket_sub_state_to_string,

        .check_gc = socket_check_gc,

        .sigchld_event = socket_sigchld_event,

        .trigger_notify = socket_trigger_notify,

        .reset_failed = socket_reset_failed,

        .bus_interface = "org.freedesktop.systemd1.Socket",
        .bus_vtable = bus_socket_vtable,
        .bus_set_property = bus_socket_set_property,
        .bus_commit_properties = bus_socket_commit_properties,

        .status_message_formats = {
                /*.starting_stopping = {
                        [0] = "Starting socket %s...",
                        [1] = "Stopping socket %s...",
                },*/
                .finished_start_job = {
                        [JOB_DONE]       = "Listening on %s.",
                        [JOB_FAILED]     = "Failed to listen on %s.",
                        [JOB_DEPENDENCY] = "Dependency failed for %s.",
                        [JOB_TIMEOUT]    = "Timed out starting %s.",
                },
                .finished_stop_job = {
                        [JOB_DONE]       = "Closed %s.",
                        [JOB_FAILED]     = "Failed stopping %s.",
                        [JOB_TIMEOUT]    = "Timed out stopping %s.",
                },
        },
};<|MERGE_RESOLUTION|>--- conflicted
+++ resolved
@@ -113,14 +113,7 @@
         while ((p = s->ports)) {
                 LIST_REMOVE(port, s->ports, p);
 
-<<<<<<< HEAD
-                if (p->fd >= 0) {
-                        unit_unwatch_fd(UNIT(s), &p->fd_watch);
-                        safe_close(p->fd);
-                }
-=======
                 sd_event_source_unref(p->event_source);
->>>>>>> c17d7fc6
 
                 safe_close(p->fd);
                 free(p->path);
@@ -153,12 +146,6 @@
         free(s->smack_ip_in);
         free(s->smack_ip_out);
 
-<<<<<<< HEAD
-        unit_unwatch_timer(u, &s->timer_watch);
-
-        free(s->user);
-        free(s->group);
-=======
         strv_free(s->symlinks);
 
         free(s->user);
@@ -191,7 +178,6 @@
                         CLOCK_MONOTONIC,
                         now(CLOCK_MONOTONIC) + s->timeout_usec, 0,
                         socket_dispatch_timer, s);
->>>>>>> c17d7fc6
 }
 
 static int socket_instantiate_service(Socket *s) {
@@ -761,18 +747,6 @@
                 if (p->fd < 0)
                         continue;
 
-<<<<<<< HEAD
-                unit_unwatch_fd(UNIT(s), &p->fd_watch);
-                p->fd = safe_close(p->fd);
-
-                /* One little note: we should never delete any sockets
-                 * in the file system here! After all some other
-                 * process we spawned might still have a reference of
-                 * this fd and wants to continue to use it. Therefore
-                 * we delete sockets in the file system before we
-                 * create a new one, not after we stopped using
-                 * one! */
-=======
                 p->fd = safe_close(p->fd);
 
                 /* One little note: we should normally not delete any
@@ -802,7 +776,6 @@
                                 break;
                         }
                 }
->>>>>>> c17d7fc6
         }
 
         if (s->remove_on_stop)
@@ -888,13 +861,8 @@
                 if (setsockopt(fd, SOL_TCP, TCP_CONGESTION, s->tcp_congestion, strlen(s->tcp_congestion)+1) < 0)
                         log_warning_unit(UNIT(s)->id, "TCP_CONGESTION failed: %m");
 
-<<<<<<< HEAD
-        if (s->reuseport) {
-                int b = s->reuseport;
-=======
         if (s->reuse_port) {
                 int b = s->reuse_port;
->>>>>>> c17d7fc6
                 if (setsockopt(fd, SOL_SOCKET, SO_REUSEPORT, &b, sizeof(b)) < 0)
                         log_warning_unit(UNIT(s)->id, "SO_REUSEPORT failed: %m");
         }
@@ -1242,18 +1210,6 @@
         old_state = s->state;
         s->state = state;
 
-<<<<<<< HEAD
-        if (state != SOCKET_START_PRE &&
-            state != SOCKET_START_CHOWN &&
-            state != SOCKET_START_POST &&
-            state != SOCKET_STOP_PRE &&
-            state != SOCKET_STOP_PRE_SIGTERM &&
-            state != SOCKET_STOP_PRE_SIGKILL &&
-            state != SOCKET_STOP_POST &&
-            state != SOCKET_FINAL_SIGTERM &&
-            state != SOCKET_FINAL_SIGKILL) {
-                unit_unwatch_timer(UNIT(s), &s->timer_watch);
-=======
         if (!IN_SET(state,
                     SOCKET_START_PRE,
                     SOCKET_START_CHOWN,
@@ -1266,7 +1222,6 @@
                     SOCKET_FINAL_SIGKILL)) {
 
                 s->timer_event_source = sd_event_source_unref(s->timer_event_source);
->>>>>>> c17d7fc6
                 socket_unwatch_control_pid(s);
                 s->control_command = NULL;
                 s->control_command_id = _SOCKET_EXEC_COMMAND_INVALID;
@@ -1275,15 +1230,6 @@
         if (state != SOCKET_LISTENING)
                 socket_unwatch_fds(s);
 
-<<<<<<< HEAD
-        if (state != SOCKET_START_CHOWN &&
-            state != SOCKET_START_POST &&
-            state != SOCKET_LISTENING &&
-            state != SOCKET_RUNNING &&
-            state != SOCKET_STOP_PRE &&
-            state != SOCKET_STOP_PRE_SIGTERM &&
-            state != SOCKET_STOP_PRE_SIGKILL)
-=======
         if (!IN_SET(state,
                     SOCKET_START_CHOWN,
                     SOCKET_START_POST,
@@ -1292,7 +1238,6 @@
                     SOCKET_STOP_PRE,
                     SOCKET_STOP_PRE_SIGTERM,
                     SOCKET_STOP_PRE_SIGKILL))
->>>>>>> c17d7fc6
                 socket_close_fds(s);
 
         if (state != old_state)
@@ -1309,29 +1254,8 @@
         assert(s);
         assert(s->state == SOCKET_DEAD);
 
-<<<<<<< HEAD
-        if (s->deserialized_state != s->state) {
-
-                if (s->deserialized_state == SOCKET_START_PRE ||
-                    s->deserialized_state == SOCKET_START_CHOWN ||
-                    s->deserialized_state == SOCKET_START_POST ||
-                    s->deserialized_state == SOCKET_STOP_PRE ||
-                    s->deserialized_state == SOCKET_STOP_PRE_SIGTERM ||
-                    s->deserialized_state == SOCKET_STOP_PRE_SIGKILL ||
-                    s->deserialized_state == SOCKET_STOP_POST ||
-                    s->deserialized_state == SOCKET_FINAL_SIGTERM ||
-                    s->deserialized_state == SOCKET_FINAL_SIGKILL) {
-
-                        if (s->control_pid <= 0)
-                                return -EBADMSG;
-
-                        r = unit_watch_pid(UNIT(s), s->control_pid);
-                        if (r < 0)
-                                return r;
-=======
         if (s->deserialized_state == s->state)
                 return 0;
->>>>>>> c17d7fc6
 
         if (IN_SET(s->deserialized_state,
                    SOCKET_START_PRE,
@@ -1351,22 +1275,10 @@
                 if (r < 0)
                         return r;
 
-<<<<<<< HEAD
-                if (s->deserialized_state == SOCKET_START_CHOWN ||
-                    s->deserialized_state == SOCKET_START_POST ||
-                    s->deserialized_state == SOCKET_LISTENING ||
-                    s->deserialized_state == SOCKET_RUNNING ||
-                    s->deserialized_state == SOCKET_STOP_PRE ||
-                    s->deserialized_state == SOCKET_STOP_PRE_SIGTERM ||
-                    s->deserialized_state == SOCKET_STOP_PRE_SIGKILL)
-                        if ((r = socket_open_fds(s)) < 0)
-                                return r;
-=======
                 r = socket_arm_timer(s);
                 if (r < 0)
                         return r;
         }
->>>>>>> c17d7fc6
 
         if (IN_SET(s->deserialized_state,
                    SOCKET_START_CHOWN,
@@ -1443,18 +1355,17 @@
         return 0;
 
 fail:
-<<<<<<< HEAD
-        unit_unwatch_timer(UNIT(s), &s->timer_watch);
-=======
         s->timer_event_source = sd_event_source_unref(s->timer_event_source);
->>>>>>> c17d7fc6
         return r;
 }
 
 static int socket_chown(Socket *s, pid_t *_pid) {
         pid_t pid;
         int r;
-<<<<<<< HEAD
+
+        r = socket_arm_timer(s);
+        if (r < 0)
+                goto fail;
 
         /* We have to resolve the user names out-of-process, hence
          * let's fork here. It's messy, but well, what can we do? */
@@ -1494,7 +1405,7 @@
                 }
 
                 LIST_FOREACH(port, p, s->ports) {
-                        const char *path;
+                        const char *path = NULL;
 
                         if (p->type == SOCKET_SOCKET)
                                 path = socket_address_get_path(&p->address);
@@ -1517,74 +1428,6 @@
                 log_open();
                 log_error("Failed to chown socket at step %s: %s", exit_status_to_string(ret, EXIT_STATUS_SYSTEMD), strerror(-r));
 
-=======
-
-        r = socket_arm_timer(s);
-        if (r < 0)
-                goto fail;
-
-        /* We have to resolve the user names out-of-process, hence
-         * let's fork here. It's messy, but well, what can we do? */
-
-        pid = fork();
-        if (pid < 0)
-                return -errno;
-
-        if (pid == 0) {
-                SocketPort *p;
-                uid_t uid = (uid_t) -1;
-                gid_t gid = (gid_t) -1;
-                int ret;
-
-                default_signals(SIGNALS_CRASH_HANDLER, SIGNALS_IGNORE, -1);
-                ignore_signals(SIGPIPE, -1);
-                log_forget_fds();
-
-                if (!isempty(s->user)) {
-                        const char *user = s->user;
-
-                        r = get_user_creds(&user, &uid, &gid, NULL, NULL);
-                        if (r < 0) {
-                                ret = EXIT_USER;
-                                goto fail_child;
-                        }
-                }
-
-                if (!isempty(s->group)) {
-                        const char *group = s->group;
-
-                        r = get_group_creds(&group, &gid);
-                        if (r < 0) {
-                                ret = EXIT_GROUP;
-                                goto fail_child;
-                        }
-                }
-
-                LIST_FOREACH(port, p, s->ports) {
-                        const char *path = NULL;
-
-                        if (p->type == SOCKET_SOCKET)
-                                path = socket_address_get_path(&p->address);
-                        else if (p->type == SOCKET_FIFO)
-                                path = p->path;
-
-                        if (!path)
-                                continue;
-
-                        if (chown(path, uid, gid) < 0) {
-                                r = -errno;
-                                ret = EXIT_CHOWN;
-                                goto fail_child;
-                        }
-                }
-
-                _exit(0);
-
-        fail_child:
-                log_open();
-                log_error("Failed to chown socket at step %s: %s", exit_status_to_string(ret, EXIT_STATUS_SYSTEMD), strerror(-r));
-
->>>>>>> c17d7fc6
                 _exit(ret);
         }
 
@@ -1596,10 +1439,7 @@
         return 0;
 
 fail:
-<<<<<<< HEAD
-=======
         s->timer_event_source = sd_event_source_unref(s->timer_event_source);
->>>>>>> c17d7fc6
         return r;
 }
 
@@ -1780,13 +1620,7 @@
 
                 r = socket_chown(s, &s->control_pid);
                 if (r < 0) {
-<<<<<<< HEAD
-                        log_warning_unit(UNIT(s)->id,
-                                         "%s failed to fork 'start-chown' task: %s",
-                                         UNIT(s)->id, strerror(-r));
-=======
                         log_warning_unit(UNIT(s)->id, "%s failed to fork 'start-chown' task: %s", UNIT(s)->id, strerror(-r));
->>>>>>> c17d7fc6
                         goto fail;
                 }
 
@@ -1891,13 +1725,7 @@
                 Service *service;
 
                 if (s->n_connections >= s->max_connections) {
-<<<<<<< HEAD
-                        log_warning_unit(UNIT(s)->id,
-                                         "%s: Too many incoming connections (%u)",
-                                         UNIT(s)->id, s->n_connections);
-=======
                         log_warning_unit(UNIT(s)->id, "%s: Too many incoming connections (%u)", UNIT(s)->id, s->n_connections);
->>>>>>> c17d7fc6
                         safe_close(cfd);
                         return;
                 }
@@ -1963,14 +1791,8 @@
                          UNIT(s)->id, cfd >= 0 ? "template" : "non-template",
                          bus_error_message(&error, r));
 
-<<<<<<< HEAD
-        safe_close(cfd);
-
-        dbus_error_free(&error);
-=======
         socket_enter_stop_pre(s, SOCKET_FAILURE_RESOURCES);
         safe_close(cfd);
->>>>>>> c17d7fc6
 }
 
 static void socket_run_next(Socket *s) {
@@ -2017,10 +1839,7 @@
                    SOCKET_FINAL_SIGKILL))
                 return -EAGAIN;
 
-<<<<<<< HEAD
-=======
         /* Already on it! */
->>>>>>> c17d7fc6
         if (IN_SET(s->state,
                    SOCKET_START_PRE,
                    SOCKET_START_CHOWN,
