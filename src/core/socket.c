--- conflicted
+++ resolved
@@ -1221,13 +1221,6 @@
                        UNIT(s)->id,
                        NULL,
                        &pid);
-<<<<<<< HEAD
-        if (r < 0)
-                goto fail;
-
-        strv_free(argv);
-=======
->>>>>>> bae6de7f
         if (r < 0)
                 goto fail;
 
