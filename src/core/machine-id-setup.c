/*-*- Mode: C; c-basic-offset: 8; indent-tabs-mode: nil -*-*/

/***
  This file is part of systemd.

  Copyright 2010 Lennart Poettering

  systemd is free software; you can redistribute it and/or modify it
  under the terms of the GNU Lesser General Public License as published by
  the Free Software Foundation; either version 2.1 of the License, or
  (at your option) any later version.

  systemd is distributed in the hope that it will be useful, but
  WITHOUT ANY WARRANTY; without even the implied warranty of
  MERCHANTABILITY or FITNESS FOR A PARTICULAR PURPOSE. See the GNU
  Lesser General Public License for more details.

  You should have received a copy of the GNU Lesser General Public License
  along with systemd; If not, see <http://www.gnu.org/licenses/>.
***/

#include <unistd.h>
#include <stdio.h>
#include <errno.h>
#include <string.h>
#include <stdlib.h>
#include <fcntl.h>
#include <sys/mount.h>

#include <systemd/sd-id128.h>

#include "machine-id-setup.h"
#include "macro.h"
#include "util.h"
#include "mkdir.h"
#include "log.h"
#include "virt.h"
#include "fileio.h"
#include "path-util.h"

static int shorten_uuid(char destination[34], const char source[36]) {
        unsigned i, j;

        for (i = 0, j = 0; i < 36 && j < 32; i++) {
                int t;

                t = unhexchar(source[i]);
                if (t < 0)
                        continue;

                destination[j++] = hexchar(t);
        }

        if (i == 36 && j == 32) {
                destination[32] = '\n';
                destination[33] = 0;
                return 0;
        }

        return -EINVAL;
}

static int generate(char id[34], const char *root) {
        int fd, r;
        unsigned char *p;
        sd_id128_t buf;
        char *q;
        ssize_t k;
        const char *vm_id;
        _cleanup_free_ char *dbus_machine_id = NULL;

        assert(id);

        if (asprintf(&dbus_machine_id, "%s/var/lib/dbus/machine-id", root) < 0)
                return log_oom();

        /* First, try reading the D-Bus machine id, unless it is a symlink */
        fd = open(dbus_machine_id, O_RDONLY|O_CLOEXEC|O_NOCTTY|O_NOFOLLOW);
        if (fd >= 0) {
                k = loop_read(fd, id, 33, false);
                safe_close(fd);

                if (k == 33 && id[32] == '\n') {

                        id[32] = 0;
                        if (id128_is_valid(id)) {
                                id[32] = '\n';
                                id[33] = 0;

                                log_info("Initializing machine ID from D-Bus machine ID.");
                                return 0;
                        }
                }
        }

<<<<<<< HEAD
        /* If that didn't work either, see if we are running in a
         * container, and a machine ID was passed in via
         * $container_uuid the way libvirt/LXC does it */
=======
        /* If that didn't work, see if we are running in a container,
         * and a machine ID was passed in via $container_uuid the way
         * libvirt/LXC does it */
>>>>>>> a8f3477d
        r = detect_container(NULL);
        if (r > 0) {
                _cleanup_free_ char *e = NULL;

                r = getenv_for_pid(1, "container_uuid", &e);
                if (r > 0) {
                        if (strlen(e) >= 36) {
                                r = shorten_uuid(id, e);
                                if (r >= 0) {
                                        log_info("Initializing machine ID from container UUID.");
                                        return 0;
                                }
                        }
                }

        } else {
                /* If we are not running in a container, see if we are
                 * running in qemu/kvm and a machine ID was passed in
                 * via -uuid on the qemu/kvm command line */

                r = detect_vm(&vm_id);
                if (r > 0 && streq(vm_id, "kvm")) {
                        char uuid[37];

                        fd = open("/sys/class/dmi/id/product_uuid", O_RDONLY|O_CLOEXEC|O_NOCTTY|O_NOFOLLOW);
                        if (fd >= 0) {
                                k = loop_read(fd, uuid, 36, false);
                                safe_close(fd);

                                if (k >= 36) {
                                        r = shorten_uuid(id, uuid);
                                        if (r >= 0) {
                                                log_info("Initializing machine ID from KVM UUID.");
                                                return 0;
                                        }
                                }
                        }
                }
        }

        /* If that didn't work, generate a random machine id */
        r = sd_id128_randomize(&buf);
        if (r < 0) {
                log_error("Failed to open /dev/urandom: %s", strerror(-r));
                return r;
        }

        for (p = buf.bytes, q = id; p < buf.bytes + sizeof(buf); p++, q += 2) {
                q[0] = hexchar(*p >> 4);
                q[1] = hexchar(*p & 15);
        }

        id[32] = '\n';
        id[33] = 0;

        log_info("Initializing machine ID from random generator.");

        return 0;
}

int machine_id_setup(const char *root) {
        _cleanup_close_ int fd = -1;
        int r;
        bool writable = false;
        struct stat st;
        char id[34]; /* 32 + \n + \0 */
        char *etc_machine_id, *run_machine_id;

        etc_machine_id = strappenda(root, "/etc/machine-id");
        path_kill_slashes(etc_machine_id);

        run_machine_id = strappenda(root, "/run/machine-id");
        path_kill_slashes(run_machine_id);

        RUN_WITH_UMASK(0000) {
                /* We create this 0444, to indicate that this isn't really
                 * something you should ever modify. Of course, since the file
                 * will be owned by root it doesn't matter much, but maybe
                 * people look. */

                fd = open(etc_machine_id, O_RDWR|O_CREAT|O_CLOEXEC|O_NOCTTY, 0444);
                if (fd >= 0)
                        writable = true;
                else {
                        fd = open(etc_machine_id, O_RDONLY|O_CLOEXEC|O_NOCTTY);
                        if (fd < 0) {
                                log_error("Cannot open %s: %m", etc_machine_id);
                                return -errno;
                        }

                        writable = false;
                }
        }

        if (fstat(fd, &st) < 0) {
                log_error("fstat() failed: %m");
                return -errno;
        }

        if (S_ISREG(st.st_mode))
                if (loop_read(fd, id, 33, false) == 33 && id[32] == '\n') {
                        id[32] = 0;

                        if (id128_is_valid(id))
                                return 0;
                }

        /* Hmm, so, the id currently stored is not useful, then let's
         * generate one */

        r = generate(id, root);
        if (r < 0)
                return r;

        if (S_ISREG(st.st_mode) && writable) {
                lseek(fd, 0, SEEK_SET);

                if (loop_write(fd, id, 33, false) == 33)
                        return 0;
        }

        fd = safe_close(fd);

        /* Hmm, we couldn't write it? So let's write it to
         * /run/machine-id as a replacement */

        RUN_WITH_UMASK(0022) {
                r = write_string_file(run_machine_id, id);
        }
        if (r < 0) {
                log_error("Cannot write %s: %s", run_machine_id, strerror(-r));
                unlink(run_machine_id);
                return r;
        }

        /* And now, let's mount it over */
        r = mount(run_machine_id, etc_machine_id, NULL, MS_BIND, NULL);
        if (r < 0) {
                log_error("Failed to mount %s: %m", etc_machine_id);
                unlink_noerrno(run_machine_id);
                return -errno;
        }

        log_info("Installed transient %s file.", etc_machine_id);

        /* Mark the mount read-only */
        if (mount(NULL, etc_machine_id, NULL, MS_BIND|MS_RDONLY|MS_REMOUNT, NULL) < 0)
                log_warning("Failed to make transient %s read-only: %m", etc_machine_id);

        return 0;
}<|MERGE_RESOLUTION|>--- conflicted
+++ resolved
@@ -93,15 +93,9 @@
                 }
         }
 
-<<<<<<< HEAD
-        /* If that didn't work either, see if we are running in a
-         * container, and a machine ID was passed in via
-         * $container_uuid the way libvirt/LXC does it */
-=======
         /* If that didn't work, see if we are running in a container,
          * and a machine ID was passed in via $container_uuid the way
          * libvirt/LXC does it */
->>>>>>> a8f3477d
         r = detect_container(NULL);
         if (r > 0) {
                 _cleanup_free_ char *e = NULL;
