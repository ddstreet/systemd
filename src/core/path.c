--- conflicted
+++ resolved
@@ -213,11 +213,7 @@
         case PATH_DIRECTORY_NOT_EMPTY: {
                 int k;
 
-<<<<<<< HEAD
-                k = dir_is_empty(s->path);
-=======
                 k = dir_is_empty(s->path, /* ignore_hidden_or_backup= */ true);
->>>>>>> 04025fa6
                 good = !(IN_SET(k, -ENOENT, -ENOTDIR) || k > 0);
                 break;
         }
