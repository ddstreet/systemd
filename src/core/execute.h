--- conflicted
+++ resolved
@@ -343,18 +343,6 @@
 }
 
 typedef enum ExecFlags {
-<<<<<<< HEAD
-        EXEC_APPLY_SANDBOXING  = 1 << 0,
-        EXEC_APPLY_CHROOT      = 1 << 1,
-        EXEC_APPLY_TTY_STDIN   = 1 << 2,
-        EXEC_PASS_LOG_UNIT     = 1 << 3, /* Whether to pass the unit name to the service's journal stream connection */
-        EXEC_CHOWN_DIRECTORIES = 1 << 4, /* chown() the runtime/state/cache/log directories to the user we run as, under all conditions */
-        EXEC_NSS_DYNAMIC_BYPASS    = 1 << 5, /* Set the SYSTEMD_NSS_DYNAMIC_BYPASS environment variable, to disable nss-systemd blocking on PID 1, for use by dbus-daemon */
-        EXEC_CGROUP_DELEGATE   = 1 << 6,
-        EXEC_IS_CONTROL        = 1 << 7,
-        EXEC_CONTROL_CGROUP    = 1 << 8, /* Place the process not in the indicated cgroup but in a subcgroup '/.control', but only EXEC_CGROUP_DELEGATE and EXEC_IS_CONTROL is set, too */
-        EXEC_WRITE_CREDENTIALS = 1 << 9, /* Set up the credential store logic */
-=======
         EXEC_APPLY_SANDBOXING      = 1 << 0,
         EXEC_APPLY_CHROOT          = 1 << 1,
         EXEC_APPLY_TTY_STDIN       = 1 << 2,
@@ -365,7 +353,6 @@
         EXEC_IS_CONTROL            = 1 << 7,
         EXEC_CONTROL_CGROUP        = 1 << 8, /* Place the process not in the indicated cgroup but in a subcgroup '/.control', but only EXEC_CGROUP_DELEGATE and EXEC_IS_CONTROL is set, too */
         EXEC_WRITE_CREDENTIALS     = 1 << 9, /* Set up the credential store logic */
->>>>>>> 2f077b8c
 
         /* The following are not used by execute.c, but by consumers internally */
         EXEC_PASS_FDS              = 1 << 10,
