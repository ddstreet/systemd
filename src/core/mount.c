--- conflicted
+++ resolved
@@ -1391,7 +1391,7 @@
         return 0;
 }
 
-static int mount_setup_unit(
+static int mount_add_one(
                 Manager *m,
                 const char *what,
                 const char *where,
@@ -1434,7 +1434,7 @@
 
                 u = unit_new(m, sizeof(Mount));
                 if (!u)
-                        return log_oom();
+                        return -ENOMEM;
 
                 r = unit_add_name(u, e);
                 if (r < 0)
@@ -1547,8 +1547,6 @@
         return 0;
 
 fail:
-        log_warning_errno(r, "Failed to set up mount unit: %m");
-
         if (delete && u)
                 unit_free(u);
 
@@ -1556,47 +1554,37 @@
 }
 
 static int mount_load_proc_self_mountinfo(Manager *m, bool set_flags) {
-        _cleanup_(mnt_free_tablep) struct libmnt_table *t = NULL;
-        _cleanup_(mnt_free_iterp) struct libmnt_iter *i = NULL;
+        _cleanup_(mnt_free_tablep) struct libmnt_table *tb = NULL;
+        _cleanup_(mnt_free_iterp) struct libmnt_iter *itr = NULL;
+        struct libmnt_fs *fs;
         int r = 0;
 
         assert(m);
 
-        t = mnt_new_table();
-        if (!t)
+        tb = mnt_new_table();
+        itr = mnt_new_iter(MNT_ITER_FORWARD);
+        if (!tb || !itr)
                 return log_oom();
 
-<<<<<<< HEAD
-        i = mnt_new_iter(MNT_ITER_FORWARD);
-        if (!i)
-                return log_oom();
-
-=======
->>>>>>> 6dadee58
         /* FIXME: We really mean "/proc/self/mountinfo" here, but as that's a
          * regular file this will trick libmount into not parsing
          * /run/mount/utab; so give it an invalid file to trigger the fallback
          * to /proc/self/mountinfo. */
-<<<<<<< HEAD
-        r = mnt_table_parse_mtab(t, "/");
-=======
         r = mnt_table_parse_mtab(tb, "/");
->>>>>>> 6dadee58
-        if (r < 0)
-                return log_error_errno(r, "Failed to parse /proc/self/mountinfo: %m");
+        if (r < 0)
+                return r;
 
         r = 0;
         for (;;) {
                 const char *device, *path, *options, *fstype;
                 _cleanup_free_ const char *d = NULL, *p = NULL;
-                struct libmnt_fs *fs;
                 int k;
 
-                k = mnt_table_next_fs(t, i, &fs);
+                k = mnt_table_next_fs(tb, itr, &fs);
                 if (k == 1)
                         break;
-                if (k < 0)
-                        return log_error_errno(k, "Failed to get next entry from /proc/self/mountinfo: %m");
+                else if (k < 0)
+                        return log_error_errno(k, "Failed to get next entry from /etc/fstab: %m");
 
                 device = mnt_fs_get_source(fs);
                 path = mnt_fs_get_target(fs);
@@ -1604,16 +1592,11 @@
                 fstype = mnt_fs_get_fstype(fs);
 
                 d = cunescape(device);
-                if (!d)
+                p = cunescape(path);
+                if (!d || !p)
                         return log_oom();
 
-                p = cunescape(path);
-                if (!p)
-                        return log_oom();
-
-                (void) device_found_node(m, d, true, DEVICE_FOUND_MOUNT, set_flags);
-
-                k = mount_setup_unit(m, d, p, options, fstype, set_flags);
+                k = mount_add_one(m, d, p, options, fstype, set_flags);
                 if (r == 0 && k < 0)
                         r = k;
         }
@@ -1757,6 +1740,8 @@
 
         r = mount_load_proc_self_mountinfo(m, true);
         if (r < 0) {
+                log_error_errno(r, "Failed to reread /proc/self/mountinfo: %m");
+
                 /* Reset flags, just in case, for later calls */
                 LIST_FOREACH(units_by_type, u, m->units_by_type[UNIT_MOUNT]) {
                         Mount *mount = MOUNT(u);
@@ -1788,10 +1773,6 @@
                         default:
                                 break;
                         }
-
-                        if (mount->parameters_proc_self_mountinfo.what)
-                                (void) device_found_node(m, mount->parameters_proc_self_mountinfo.what, false, DEVICE_FOUND_MOUNT, true);
-
 
                 } else if (mount->just_mounted || mount->just_changed) {
 
