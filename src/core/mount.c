/*-*- Mode: C; c-basic-offset: 8; indent-tabs-mode: nil -*-*/

/***
  This file is part of systemd.

  Copyright 2010 Lennart Poettering

  systemd is free software; you can redistribute it and/or modify it
  under the terms of the GNU Lesser General Public License as published by
  the Free Software Foundation; either version 2.1 of the License, or
  (at your option) any later version.

  systemd is distributed in the hope that it will be useful, but
  WITHOUT ANY WARRANTY; without even the implied warranty of
  MERCHANTABILITY or FITNESS FOR A PARTICULAR PURPOSE. See the GNU
  Lesser General Public License for more details.

  You should have received a copy of the GNU Lesser General Public License
  along with systemd; If not, see <http://www.gnu.org/licenses/>.
***/

#include <errno.h>
#include <stdio.h>
#include <mntent.h>
#include <sys/epoll.h>
#include <signal.h>

#include "manager.h"
#include "unit.h"
#include "mount.h"
#include "load-fragment.h"
#include "load-dropin.h"
#include "log.h"
#include "sd-messages.h"
#include "strv.h"
#include "mkdir.h"
#include "path-util.h"
#include "mount-setup.h"
#include "unit-name.h"
#include "dbus-mount.h"
#include "special.h"
#include "bus-errors.h"
#include "exit-status.h"
#include "def.h"

static const UnitActiveState state_translation_table[_MOUNT_STATE_MAX] = {
        [MOUNT_DEAD] = UNIT_INACTIVE,
        [MOUNT_MOUNTING] = UNIT_ACTIVATING,
        [MOUNT_MOUNTING_DONE] = UNIT_ACTIVE,
        [MOUNT_MOUNTED] = UNIT_ACTIVE,
        [MOUNT_REMOUNTING] = UNIT_RELOADING,
        [MOUNT_UNMOUNTING] = UNIT_DEACTIVATING,
        [MOUNT_MOUNTING_SIGTERM] = UNIT_DEACTIVATING,
        [MOUNT_MOUNTING_SIGKILL] = UNIT_DEACTIVATING,
        [MOUNT_REMOUNTING_SIGTERM] = UNIT_RELOADING,
        [MOUNT_REMOUNTING_SIGKILL] = UNIT_RELOADING,
        [MOUNT_UNMOUNTING_SIGTERM] = UNIT_DEACTIVATING,
        [MOUNT_UNMOUNTING_SIGKILL] = UNIT_DEACTIVATING,
        [MOUNT_FAILED] = UNIT_FAILED
};

<<<<<<< HEAD
static char* mount_test_option(const char *haystack, const char *needle) {
        struct mntent me = { .mnt_opts = (char*) haystack };

        assert(needle);

        /* Like glibc's hasmntopt(), but works on a string, not a
         * struct mntent */

        if (!haystack)
                return NULL;

        return hasmntopt(&me, needle);
}
=======
static int mount_dispatch_timer(sd_event_source *source, usec_t usec, void *userdata);
static int mount_dispatch_io(sd_event_source *source, int fd, uint32_t revents, void *userdata);
>>>>>>> a8f3477d

static bool mount_is_network(MountParameters *p) {
        assert(p);

        if (mount_test_option(p->options, "_netdev"))
                return true;

        if (p->fstype && fstype_is_network(p->fstype))
                return true;

        return false;
}

static bool mount_is_bind(MountParameters *p) {
        assert(p);

        if (mount_test_option(p->options, "bind"))
                return true;

        if (p->fstype && streq(p->fstype, "bind"))
                return true;

        if (mount_test_option(p->options, "rbind"))
                return true;

        if (p->fstype && streq(p->fstype, "rbind"))
                return true;

        return false;
}

static bool mount_is_auto(MountParameters *p) {
        assert(p);

        return !mount_test_option(p->options, "noauto");
}

static bool needs_quota(MountParameters *p) {
        assert(p);

        if (mount_is_network(p))
                return false;

        if (mount_is_bind(p))
                return false;

        return mount_test_option(p->options, "usrquota") ||
                mount_test_option(p->options, "grpquota") ||
                mount_test_option(p->options, "quota") ||
                mount_test_option(p->options, "usrjquota") ||
                mount_test_option(p->options, "grpjquota");
}

static void mount_init(Unit *u) {
        Mount *m = MOUNT(u);

        assert(u);
        assert(u->load_state == UNIT_STUB);

        m->timeout_usec = u->manager->default_timeout_start_usec;
        m->directory_mode = 0755;

        if (unit_has_name(u, "-.mount")) {
                /* Don't allow start/stop for root directory */
                u->refuse_manual_start = true;
                u->refuse_manual_stop = true;
        } else {
                /* The stdio/kmsg bridge socket is on /, in order to avoid a
                 * dep loop, don't use kmsg logging for -.mount */
                m->exec_context.std_output = u->manager->default_std_output;
                m->exec_context.std_error = u->manager->default_std_error;
        }

        /* We need to make sure that /bin/mount is always called in
         * the same process group as us, so that the autofs kernel
         * side doesn't send us another mount request while we are
         * already trying to comply its last one. */
        m->exec_context.same_pgrp = true;

        m->control_command_id = _MOUNT_EXEC_COMMAND_INVALID;

        u->ignore_on_isolate = true;
}

static int mount_arm_timer(Mount *m) {
        int r;

        assert(m);

        if (m->timeout_usec <= 0) {
                m->timer_event_source = sd_event_source_unref(m->timer_event_source);
                return 0;
        }

        if (m->timer_event_source) {
                r = sd_event_source_set_time(m->timer_event_source, now(CLOCK_MONOTONIC) + m->timeout_usec);
                if (r < 0)
                        return r;

                return sd_event_source_set_enabled(m->timer_event_source, SD_EVENT_ONESHOT);
        }

        return sd_event_add_time(
                        UNIT(m)->manager->event,
                        &m->timer_event_source,
                        CLOCK_MONOTONIC,
                        now(CLOCK_MONOTONIC) + m->timeout_usec, 0,
                        mount_dispatch_timer, m);
}

static void mount_unwatch_control_pid(Mount *m) {
        assert(m);

        if (m->control_pid <= 0)
                return;

        unit_unwatch_pid(UNIT(m), m->control_pid);
        m->control_pid = 0;
}

static void mount_parameters_done(MountParameters *p) {
        assert(p);

        free(p->what);
        free(p->options);
        free(p->fstype);

        p->what = p->options = p->fstype = NULL;
}

static void mount_done(Unit *u) {
        Mount *m = MOUNT(u);

        assert(m);

        free(m->where);
        m->where = NULL;

        mount_parameters_done(&m->parameters_proc_self_mountinfo);
        mount_parameters_done(&m->parameters_fragment);

        m->exec_runtime = exec_runtime_unref(m->exec_runtime);
        exec_command_done_array(m->exec_command, _MOUNT_EXEC_COMMAND_MAX);
        m->control_command = NULL;

        mount_unwatch_control_pid(m);

        m->timer_event_source = sd_event_source_unref(m->timer_event_source);
}

_pure_ static MountParameters* get_mount_parameters_fragment(Mount *m) {
        assert(m);

        if (m->from_fragment)
                return &m->parameters_fragment;

        return NULL;
}

_pure_ static MountParameters* get_mount_parameters(Mount *m) {
        assert(m);

        if (m->from_proc_self_mountinfo)
                return &m->parameters_proc_self_mountinfo;

        return get_mount_parameters_fragment(m);
}

static int mount_add_mount_links(Mount *m) {
        _cleanup_free_ char *parent = NULL;
        MountParameters *pm;
        Unit *other;
        Iterator i;
        Set *s;
        int r;

        assert(m);

        if (!path_equal(m->where, "/")) {
                /* Adds in links to other mount points that might lie further
                 * up in the hierarchy */
                r = path_get_parent(m->where, &parent);
                if (r < 0)
                        return r;

                r = unit_require_mounts_for(UNIT(m), parent);
                if (r < 0)
                        return r;
        }

        /* Adds in links to other mount points that might be needed
         * for the source path (if this is a bind mount) to be
         * available. */
        pm = get_mount_parameters_fragment(m);
        if (pm && pm->what &&
            path_is_absolute(pm->what) &&
            !mount_is_network(pm)) {

                r = unit_require_mounts_for(UNIT(m), pm->what);
                if (r < 0)
                        return r;
        }

        /* Adds in links to other units that use this path or paths
         * further down in the hierarchy */
        s = manager_get_units_requiring_mounts_for(UNIT(m)->manager, m->where);
        SET_FOREACH(other, s, i) {

                if (other->load_state != UNIT_LOADED)
                        continue;

                if (other == UNIT(m))
                        continue;

                r = unit_add_dependency(other, UNIT_AFTER, UNIT(m), true);
                if (r < 0)
                        return r;

                if (UNIT(m)->fragment_path) {
                        /* If we have fragment configuration, then make this dependency required */
                        r = unit_add_dependency(other, UNIT_REQUIRES, UNIT(m), true);
                        if (r < 0)
                                return r;
                }
        }

        return 0;
}

static int mount_add_device_links(Mount *m) {
        MountParameters *p;
        bool device_wants_mount = false;
        int r;

        assert(m);

        p = get_mount_parameters_fragment(m);
        if (!p)
                return 0;

        if (!p->what)
                return 0;

        if (mount_is_bind(p))
                return 0;

        if (!is_device_path(p->what))
                return 0;

        if (path_equal(m->where, "/"))
                return 0;

        if (mount_is_auto(p) && UNIT(m)->manager->running_as == SYSTEMD_SYSTEM)
                device_wants_mount = true;

        r = unit_add_node_link(UNIT(m), p->what, device_wants_mount);
        if (r < 0)
                return r;

        return 0;
}

static int mount_add_quota_links(Mount *m) {
        int r;
        MountParameters *p;

        assert(m);

        if (UNIT(m)->manager->running_as != SYSTEMD_SYSTEM)
                return 0;

        p = get_mount_parameters_fragment(m);
        if (!p)
                return 0;

        if (!needs_quota(p))
                return 0;

        r = unit_add_two_dependencies_by_name(UNIT(m), UNIT_BEFORE, UNIT_WANTS, SPECIAL_QUOTACHECK_SERVICE, NULL, true);
        if (r < 0)
                return r;

        r = unit_add_two_dependencies_by_name(UNIT(m), UNIT_BEFORE, UNIT_WANTS, SPECIAL_QUOTAON_SERVICE, NULL, true);
        if (r < 0)
                return r;

        return 0;
}

static bool should_umount(Mount *m) {
        MountParameters *p;

        if (path_equal(m->where, "/") ||
            path_equal(m->where, "/usr"))
                return false;

        p = get_mount_parameters(m);
        if (p && mount_test_option(p->options, "x-initrd.mount") &&
            !in_initrd())
                return false;

        return true;
}

static int mount_add_default_dependencies(Mount *m) {
        const char *after, *after2, *online;
        MountParameters *p;
        int r;

        assert(m);

        if (UNIT(m)->manager->running_as != SYSTEMD_SYSTEM)
                return 0;

        p = get_mount_parameters(m);

        if (!p)
                return 0;

        if (path_equal(m->where, "/"))
                return 0;

        if (mount_is_network(p)) {
                after = SPECIAL_REMOTE_FS_PRE_TARGET;
                after2 = SPECIAL_NETWORK_TARGET;
                online = SPECIAL_NETWORK_ONLINE_TARGET;
        } else {
                after = SPECIAL_LOCAL_FS_PRE_TARGET;
                after2 = NULL;
                online = NULL;
        }

        r = unit_add_dependency_by_name(UNIT(m), UNIT_AFTER, after, NULL, true);
        if (r < 0)
                return r;

        if (after2) {
                r = unit_add_dependency_by_name(UNIT(m), UNIT_AFTER, after2, NULL, true);
                if (r < 0)
                        return r;
        }

        if (online) {
                r = unit_add_two_dependencies_by_name(UNIT(m), UNIT_WANTS, UNIT_AFTER, online, NULL, true);
                if (r < 0)
                        return r;
        }

        if (should_umount(m)) {
                r = unit_add_two_dependencies_by_name(UNIT(m), UNIT_BEFORE, UNIT_CONFLICTS, SPECIAL_UMOUNT_TARGET, NULL, true);
                if (r < 0)
                        return r;
        }

        return 0;
}

static int mount_fix_timeouts(Mount *m) {
        MountParameters *p;
        const char *timeout = NULL;
        Unit *other;
        Iterator i;
        usec_t u;
        char *t;
        int r;

        assert(m);

        p = get_mount_parameters_fragment(m);
        if (!p)
                return 0;

        /* Allow configuration how long we wait for a device that
         * backs a mount point to show up. This is useful to support
         * endless device timeouts for devices that show up only after
         * user input, like crypto devices. */

        if ((timeout = mount_test_option(p->options, "comment=systemd.device-timeout")))
                timeout += 31;
        else if ((timeout = mount_test_option(p->options, "x-systemd.device-timeout")))
                timeout += 25;
        else
                return 0;

        t = strndup(timeout, strcspn(timeout, ",;" WHITESPACE));
        if (!t)
                return -ENOMEM;

        r = parse_sec(t, &u);
        free(t);

        if (r < 0) {
                log_warning_unit(UNIT(m)->id,
                                 "Failed to parse timeout for %s, ignoring: %s",
                                 m->where, timeout);
                return r;
        }

        SET_FOREACH(other, UNIT(m)->dependencies[UNIT_AFTER], i) {
                if (other->type != UNIT_DEVICE)
                        continue;

                other->job_timeout = u;
        }

        return 0;
}

static int mount_verify(Mount *m) {
        _cleanup_free_ char *e = NULL;
        bool b;

        assert(m);

        if (UNIT(m)->load_state != UNIT_LOADED)
                return 0;

        if (!m->from_fragment && !m->from_proc_self_mountinfo)
                return -ENOENT;

        e = unit_name_from_path(m->where, ".mount");
        if (!e)
                return -ENOMEM;

        b = unit_has_name(UNIT(m), e);
        if (!b) {
                log_error_unit(UNIT(m)->id, "%s's Where= setting doesn't match unit name. Refusing.", UNIT(m)->id);
                return -EINVAL;
        }

        if (mount_point_is_api(m->where) || mount_point_ignore(m->where)) {
                log_error_unit(UNIT(m)->id, "Cannot create mount unit for API file system %s. Refusing.", m->where);
                return -EINVAL;
        }

        if (UNIT(m)->fragment_path && !m->parameters_fragment.what) {
                log_error_unit(UNIT(m)->id, "%s's What setting is missing. Refusing.", UNIT(m)->id);
                return -EBADMSG;
        }

        if (m->exec_context.pam_name && m->kill_context.kill_mode != KILL_CONTROL_GROUP) {
                log_error_unit(UNIT(m)->id, "%s has PAM enabled. Kill mode must be set to control-group'. Refusing.",UNIT(m)->id);
                return -EINVAL;
        }

        return 0;
}

static int mount_add_extras(Mount *m) {
        Unit *u = UNIT(m);
        int r;

        assert(m);

        if (u->fragment_path)
                m->from_fragment = true;

        if (!m->where) {
                m->where = unit_name_to_path(u->id);
                if (!m->where)
                        return -ENOMEM;
        }

        path_kill_slashes(m->where);

        if (!u->description) {
                r = unit_set_description(u, m->where);
                if (r < 0)
                        return r;
        }

        r = mount_add_device_links(m);
        if (r < 0)
                return r;

        r = mount_add_mount_links(m);
        if (r < 0)
                return r;

        r = mount_add_quota_links(m);
        if (r < 0)
                return r;

        r = unit_patch_contexts(u);
        if (r < 0)
                return r;

        r = unit_add_exec_dependencies(u, &m->exec_context);
        if (r < 0)
                return r;

        r = unit_add_default_slice(u, &m->cgroup_context);
        if (r < 0)
                return r;

        r = mount_fix_timeouts(m);
        if (r < 0)
                return r;

        if (u->default_dependencies) {
                r = mount_add_default_dependencies(m);
                if (r < 0)
                        return r;
        }

        return 0;
}

static int mount_load(Unit *u) {
        Mount *m = MOUNT(u);
        int r;

        assert(u);
        assert(u->load_state == UNIT_STUB);

        if (m->from_proc_self_mountinfo)
                r = unit_load_fragment_and_dropin_optional(u);
        else
                r = unit_load_fragment_and_dropin(u);

        if (r < 0)
                return r;

        /* This is a new unit? Then let's add in some extras */
        if (u->load_state == UNIT_LOADED) {
                r = mount_add_extras(m);
                if (r < 0)
                        return r;
        }

        return mount_verify(m);
}

static int mount_notify_automount(Mount *m, int status) {
        Unit *p;
        int r;
        Iterator i;

        assert(m);

        SET_FOREACH(p, UNIT(m)->dependencies[UNIT_TRIGGERED_BY], i)
                if (p->type == UNIT_AUTOMOUNT) {
                         r = automount_send_ready(AUTOMOUNT(p), status);
                         if (r < 0)
                                 return r;
                }

        return 0;
}

static void mount_set_state(Mount *m, MountState state) {
        MountState old_state;
        assert(m);

        old_state = m->state;
        m->state = state;

        if (state != MOUNT_MOUNTING &&
            state != MOUNT_MOUNTING_DONE &&
            state != MOUNT_REMOUNTING &&
            state != MOUNT_UNMOUNTING &&
            state != MOUNT_MOUNTING_SIGTERM &&
            state != MOUNT_MOUNTING_SIGKILL &&
            state != MOUNT_UNMOUNTING_SIGTERM &&
            state != MOUNT_UNMOUNTING_SIGKILL &&
            state != MOUNT_REMOUNTING_SIGTERM &&
            state != MOUNT_REMOUNTING_SIGKILL) {
                m->timer_event_source = sd_event_source_unref(m->timer_event_source);
                mount_unwatch_control_pid(m);
                m->control_command = NULL;
                m->control_command_id = _MOUNT_EXEC_COMMAND_INVALID;
        }

        if (state == MOUNT_MOUNTED ||
            state == MOUNT_REMOUNTING)
                mount_notify_automount(m, 0);
        else if (state == MOUNT_DEAD ||
                 state == MOUNT_UNMOUNTING ||
                 state == MOUNT_MOUNTING_SIGTERM ||
                 state == MOUNT_MOUNTING_SIGKILL ||
                 state == MOUNT_REMOUNTING_SIGTERM ||
                 state == MOUNT_REMOUNTING_SIGKILL ||
                 state == MOUNT_UNMOUNTING_SIGTERM ||
                 state == MOUNT_UNMOUNTING_SIGKILL ||
                 state == MOUNT_FAILED) {
                if (state != old_state)
                        mount_notify_automount(m, -ENODEV);
        }

        if (state != old_state)
                log_debug_unit(UNIT(m)->id,
                               "%s changed %s -> %s",
                               UNIT(m)->id,
                               mount_state_to_string(old_state),
                               mount_state_to_string(state));

        unit_notify(UNIT(m), state_translation_table[old_state], state_translation_table[state], m->reload_result == MOUNT_SUCCESS);
        m->reload_result = MOUNT_SUCCESS;
}

static int mount_coldplug(Unit *u) {
        Mount *m = MOUNT(u);
        MountState new_state = MOUNT_DEAD;
        int r;

        assert(m);
        assert(m->state == MOUNT_DEAD);

        if (m->deserialized_state != m->state)
                new_state = m->deserialized_state;
        else if (m->from_proc_self_mountinfo)
                new_state = MOUNT_MOUNTED;

        if (new_state == m->state)
                return 0;

        if (new_state == MOUNT_MOUNTING ||
            new_state == MOUNT_MOUNTING_DONE ||
            new_state == MOUNT_REMOUNTING ||
            new_state == MOUNT_UNMOUNTING ||
            new_state == MOUNT_MOUNTING_SIGTERM ||
            new_state == MOUNT_MOUNTING_SIGKILL ||
            new_state == MOUNT_UNMOUNTING_SIGTERM ||
            new_state == MOUNT_UNMOUNTING_SIGKILL ||
            new_state == MOUNT_REMOUNTING_SIGTERM ||
            new_state == MOUNT_REMOUNTING_SIGKILL) {

                if (m->control_pid <= 0)
                        return -EBADMSG;

                r = unit_watch_pid(UNIT(m), m->control_pid);
                if (r < 0)
                        return r;

                r = mount_arm_timer(m);
                if (r < 0)
                        return r;
        }

        mount_set_state(m, new_state);
        return 0;
}

static void mount_dump(Unit *u, FILE *f, const char *prefix) {
        Mount *m = MOUNT(u);
        MountParameters *p;

        assert(m);
        assert(f);

        p = get_mount_parameters(m);

        fprintf(f,
                "%sMount State: %s\n"
                "%sResult: %s\n"
                "%sWhere: %s\n"
                "%sWhat: %s\n"
                "%sFile System Type: %s\n"
                "%sOptions: %s\n"
                "%sFrom /proc/self/mountinfo: %s\n"
                "%sFrom fragment: %s\n"
                "%sDirectoryMode: %04o\n",
                prefix, mount_state_to_string(m->state),
                prefix, mount_result_to_string(m->result),
                prefix, m->where,
                prefix, p ? strna(p->what) : "n/a",
                prefix, p ? strna(p->fstype) : "n/a",
                prefix, p ? strna(p->options) : "n/a",
                prefix, yes_no(m->from_proc_self_mountinfo),
                prefix, yes_no(m->from_fragment),
                prefix, m->directory_mode);

        if (m->control_pid > 0)
                fprintf(f,
                        "%sControl PID: "PID_FMT"\n",
                        prefix, m->control_pid);

        exec_context_dump(&m->exec_context, f, prefix);
        kill_context_dump(&m->kill_context, f, prefix);
}

static int mount_spawn(Mount *m, ExecCommand *c, pid_t *_pid) {
        pid_t pid;
        int r;

        assert(m);
        assert(c);
        assert(_pid);

        unit_realize_cgroup(UNIT(m));

        r = unit_setup_exec_runtime(UNIT(m));
        if (r < 0)
                goto fail;

        r = mount_arm_timer(m);
        if (r < 0)
                goto fail;

        r = exec_spawn(c,
                       NULL,
                       &m->exec_context,
                       NULL, 0,
                       UNIT(m)->manager->environment,
                       true,
                       true,
                       true,
                       UNIT(m)->manager->confirm_spawn,
                       UNIT(m)->manager->cgroup_supported,
                       UNIT(m)->cgroup_path,
                       manager_get_runtime_prefix(UNIT(m)->manager),
                       UNIT(m)->id,
                       0,
                       NULL,
                       m->exec_runtime,
                       &pid);
        if (r < 0)
                goto fail;

        r = unit_watch_pid(UNIT(m), pid);
        if (r < 0)
                /* FIXME: we need to do something here */
                goto fail;

        *_pid = pid;

        return 0;

fail:
        m->timer_event_source = sd_event_source_unref(m->timer_event_source);

        return r;
}

static void mount_enter_dead(Mount *m, MountResult f) {
        assert(m);

        if (f != MOUNT_SUCCESS)
                m->result = f;

        exec_runtime_destroy(m->exec_runtime);
        m->exec_runtime = exec_runtime_unref(m->exec_runtime);

        exec_context_destroy_runtime_directory(&m->exec_context, manager_get_runtime_prefix(UNIT(m)->manager));

        mount_set_state(m, m->result != MOUNT_SUCCESS ? MOUNT_FAILED : MOUNT_DEAD);
}

static void mount_enter_mounted(Mount *m, MountResult f) {
        assert(m);

        if (f != MOUNT_SUCCESS)
                m->result = f;

        mount_set_state(m, MOUNT_MOUNTED);
}

static void mount_enter_signal(Mount *m, MountState state, MountResult f) {
        int r;

        assert(m);

        if (f != MOUNT_SUCCESS)
                m->result = f;

        r = unit_kill_context(
                        UNIT(m),
                        &m->kill_context,
                        state != MOUNT_MOUNTING_SIGTERM && state != MOUNT_UNMOUNTING_SIGTERM && state != MOUNT_REMOUNTING_SIGTERM,
                        -1,
                        m->control_pid,
                        false);
        if (r < 0)
                goto fail;

        if (r > 0) {
                r = mount_arm_timer(m);
                if (r < 0)
                        goto fail;

                mount_set_state(m, state);
        } else if (state == MOUNT_REMOUNTING_SIGTERM)
                mount_enter_signal(m, MOUNT_REMOUNTING_SIGKILL, MOUNT_SUCCESS);
        else if (state == MOUNT_REMOUNTING_SIGKILL)
                mount_enter_mounted(m, MOUNT_SUCCESS);
        else if (state == MOUNT_MOUNTING_SIGTERM)
                mount_enter_signal(m, MOUNT_MOUNTING_SIGKILL, MOUNT_SUCCESS);
        else if (state == MOUNT_UNMOUNTING_SIGTERM)
                mount_enter_signal(m, MOUNT_UNMOUNTING_SIGKILL, MOUNT_SUCCESS);
        else
                mount_enter_dead(m, MOUNT_SUCCESS);

        return;

fail:
        log_warning_unit(UNIT(m)->id,
                         "%s failed to kill processes: %s", UNIT(m)->id, strerror(-r));

        if (state == MOUNT_REMOUNTING_SIGTERM || state == MOUNT_REMOUNTING_SIGKILL)
                mount_enter_mounted(m, MOUNT_FAILURE_RESOURCES);
        else
                mount_enter_dead(m, MOUNT_FAILURE_RESOURCES);
}

void warn_if_dir_nonempty(const char *unit, const char* where) {
        assert(unit);
        assert(where);

        if (dir_is_empty(where) > 0)
                return;

        log_struct_unit(LOG_NOTICE,
                   unit,
                   "MESSAGE=%s: Directory %s to mount over is not empty, mounting anyway.",
                   unit, where,
                   "WHERE=%s", where,
                   MESSAGE_ID(SD_MESSAGE_OVERMOUNTING),
                   NULL);
}

static void mount_enter_unmounting(Mount *m) {
        int r;

        assert(m);

        m->control_command_id = MOUNT_EXEC_UNMOUNT;
        m->control_command = m->exec_command + MOUNT_EXEC_UNMOUNT;

        if ((r = exec_command_set(
                             m->control_command,
                             "/bin/umount",
                             m->where,
                             NULL)) < 0)
                goto fail;

        mount_unwatch_control_pid(m);

        if ((r = mount_spawn(m, m->control_command, &m->control_pid)) < 0)
                goto fail;

        mount_set_state(m, MOUNT_UNMOUNTING);

        return;

fail:
        log_warning_unit(UNIT(m)->id,
                         "%s failed to run 'umount' task: %s",
                         UNIT(m)->id, strerror(-r));
        mount_enter_mounted(m, MOUNT_FAILURE_RESOURCES);
}

static void mount_enter_mounting(Mount *m) {
        int r;
        MountParameters *p;

        assert(m);

        m->control_command_id = MOUNT_EXEC_MOUNT;
        m->control_command = m->exec_command + MOUNT_EXEC_MOUNT;

        mkdir_p_label(m->where, m->directory_mode);

        warn_if_dir_nonempty(m->meta.id, m->where);

        /* Create the source directory for bind-mounts if needed */
        p = get_mount_parameters_fragment(m);
        if (p && mount_is_bind(p))
                mkdir_p_label(p->what, m->directory_mode);

        if (m->from_fragment)
                r = exec_command_set(
                                m->control_command,
                                "/bin/mount",
                                m->parameters_fragment.what,
                                m->where,
                                "-t", m->parameters_fragment.fstype ? m->parameters_fragment.fstype : "auto",
                                m->parameters_fragment.options ? "-o" : NULL, m->parameters_fragment.options,
                                NULL);
        else
                r = -ENOENT;

        if (r < 0)
                goto fail;

        mount_unwatch_control_pid(m);

        r = mount_spawn(m, m->control_command, &m->control_pid);
        if (r < 0)
                goto fail;

        mount_set_state(m, MOUNT_MOUNTING);

        return;

fail:
        log_warning_unit(UNIT(m)->id,
                         "%s failed to run 'mount' task: %s",
                         UNIT(m)->id, strerror(-r));
        mount_enter_dead(m, MOUNT_FAILURE_RESOURCES);
}

static void mount_enter_remounting(Mount *m) {
        int r;

        assert(m);

        m->control_command_id = MOUNT_EXEC_REMOUNT;
        m->control_command = m->exec_command + MOUNT_EXEC_REMOUNT;

        if (m->from_fragment) {
                const char *o;

                if (m->parameters_fragment.options)
                        o = strappenda("remount,", m->parameters_fragment.options);
                else
                        o = "remount";

                r = exec_command_set(
                                m->control_command,
                                "/bin/mount",
                                m->parameters_fragment.what,
                                m->where,
                                "-t", m->parameters_fragment.fstype ? m->parameters_fragment.fstype : "auto",
                                "-o", o,
                                NULL);
        } else
                r = -ENOENT;

        if (r < 0)
                goto fail;

        mount_unwatch_control_pid(m);

        r = mount_spawn(m, m->control_command, &m->control_pid);
        if (r < 0)
                goto fail;

        mount_set_state(m, MOUNT_REMOUNTING);

        return;

fail:
        log_warning_unit(UNIT(m)->id,
                         "%s failed to run 'remount' task: %s",
                         UNIT(m)->id, strerror(-r));
        m->reload_result = MOUNT_FAILURE_RESOURCES;
        mount_enter_mounted(m, MOUNT_SUCCESS);
}

static int mount_start(Unit *u) {
        Mount *m = MOUNT(u);

        assert(m);

        /* We cannot fulfill this request right now, try again later
         * please! */
        if (m->state == MOUNT_UNMOUNTING ||
            m->state == MOUNT_UNMOUNTING_SIGTERM ||
            m->state == MOUNT_UNMOUNTING_SIGKILL ||
            m->state == MOUNT_MOUNTING_SIGTERM ||
            m->state == MOUNT_MOUNTING_SIGKILL)
                return -EAGAIN;

        /* Already on it! */
        if (m->state == MOUNT_MOUNTING)
                return 0;

        assert(m->state == MOUNT_DEAD || m->state == MOUNT_FAILED);

        m->result = MOUNT_SUCCESS;
        m->reload_result = MOUNT_SUCCESS;

        mount_enter_mounting(m);
        return 0;
}

static int mount_stop(Unit *u) {
        Mount *m = MOUNT(u);

        assert(m);

        /* Already on it */
        if (m->state == MOUNT_UNMOUNTING ||
            m->state == MOUNT_UNMOUNTING_SIGKILL ||
            m->state == MOUNT_UNMOUNTING_SIGTERM ||
            m->state == MOUNT_MOUNTING_SIGTERM ||
            m->state == MOUNT_MOUNTING_SIGKILL)
                return 0;

        assert(m->state == MOUNT_MOUNTING ||
               m->state == MOUNT_MOUNTING_DONE ||
               m->state == MOUNT_MOUNTED ||
               m->state == MOUNT_REMOUNTING ||
               m->state == MOUNT_REMOUNTING_SIGTERM ||
               m->state == MOUNT_REMOUNTING_SIGKILL);

        mount_enter_unmounting(m);
        return 0;
}

static int mount_reload(Unit *u) {
        Mount *m = MOUNT(u);

        assert(m);

        if (m->state == MOUNT_MOUNTING_DONE)
                return -EAGAIN;

        assert(m->state == MOUNT_MOUNTED);

        mount_enter_remounting(m);
        return 0;
}

static int mount_serialize(Unit *u, FILE *f, FDSet *fds) {
        Mount *m = MOUNT(u);

        assert(m);
        assert(f);
        assert(fds);

        unit_serialize_item(u, f, "state", mount_state_to_string(m->state));
        unit_serialize_item(u, f, "result", mount_result_to_string(m->result));
        unit_serialize_item(u, f, "reload-result", mount_result_to_string(m->reload_result));

        if (m->control_pid > 0)
                unit_serialize_item_format(u, f, "control-pid", PID_FMT, m->control_pid);

        if (m->control_command_id >= 0)
                unit_serialize_item(u, f, "control-command", mount_exec_command_to_string(m->control_command_id));

        return 0;
}

static int mount_deserialize_item(Unit *u, const char *key, const char *value, FDSet *fds) {
        Mount *m = MOUNT(u);

        assert(u);
        assert(key);
        assert(value);
        assert(fds);

        if (streq(key, "state")) {
                MountState state;

                if ((state = mount_state_from_string(value)) < 0)
                        log_debug_unit(u->id, "Failed to parse state value %s", value);
                else
                        m->deserialized_state = state;
        } else if (streq(key, "result")) {
                MountResult f;

                f = mount_result_from_string(value);
                if (f < 0)
                        log_debug_unit(UNIT(m)->id,
                                       "Failed to parse result value %s", value);
                else if (f != MOUNT_SUCCESS)
                        m->result = f;

        } else if (streq(key, "reload-result")) {
                MountResult f;

                f = mount_result_from_string(value);
                if (f < 0)
                        log_debug_unit(UNIT(m)->id,
                                       "Failed to parse reload result value %s", value);
                else if (f != MOUNT_SUCCESS)
                        m->reload_result = f;

        } else if (streq(key, "control-pid")) {
                pid_t pid;

                if (parse_pid(value, &pid) < 0)
                        log_debug_unit(UNIT(m)->id,
                                       "Failed to parse control-pid value %s", value);
                else
                        m->control_pid = pid;
        } else if (streq(key, "control-command")) {
                MountExecCommand id;

                if ((id = mount_exec_command_from_string(value)) < 0)
                        log_debug_unit(UNIT(m)->id,
                                       "Failed to parse exec-command value %s", value);
                else {
                        m->control_command_id = id;
                        m->control_command = m->exec_command + id;
                }
        } else
                log_debug_unit(UNIT(m)->id,
                               "Unknown serialization key '%s'", key);

        return 0;
}

_pure_ static UnitActiveState mount_active_state(Unit *u) {
        assert(u);

        return state_translation_table[MOUNT(u)->state];
}

_pure_ static const char *mount_sub_state_to_string(Unit *u) {
        assert(u);

        return mount_state_to_string(MOUNT(u)->state);
}

_pure_ static bool mount_check_gc(Unit *u) {
        Mount *m = MOUNT(u);

        assert(m);

        return m->from_proc_self_mountinfo;
}

static void mount_sigchld_event(Unit *u, pid_t pid, int code, int status) {
        Mount *m = MOUNT(u);
        MountResult f;

        assert(m);
        assert(pid >= 0);

        if (pid != m->control_pid)
                return;

        m->control_pid = 0;

        if (is_clean_exit(code, status, NULL))
                f = MOUNT_SUCCESS;
        else if (code == CLD_EXITED)
                f = MOUNT_FAILURE_EXIT_CODE;
        else if (code == CLD_KILLED)
                f = MOUNT_FAILURE_SIGNAL;
        else if (code == CLD_DUMPED)
                f = MOUNT_FAILURE_CORE_DUMP;
        else
                assert_not_reached("Unknown code");

        if (f != MOUNT_SUCCESS)
                m->result = f;

        if (m->control_command) {
                exec_status_exit(&m->control_command->exec_status, &m->exec_context, pid, code, status);

                m->control_command = NULL;
                m->control_command_id = _MOUNT_EXEC_COMMAND_INVALID;
        }

        log_full_unit(f == MOUNT_SUCCESS ? LOG_DEBUG : LOG_NOTICE, u->id,
                      "%s mount process exited, code=%s status=%i",
                      u->id, sigchld_code_to_string(code), status);

        /* Note that mount(8) returning and the kernel sending us a
         * mount table change event might happen out-of-order. If an
         * operation succeed we assume the kernel will follow soon too
         * and already change into the resulting state.  If it fails
         * we check if the kernel still knows about the mount. and
         * change state accordingly. */

        switch (m->state) {

        case MOUNT_MOUNTING:
        case MOUNT_MOUNTING_DONE:
        case MOUNT_MOUNTING_SIGKILL:
        case MOUNT_MOUNTING_SIGTERM:

                if (f == MOUNT_SUCCESS)
                        mount_enter_mounted(m, f);
                else if (m->from_proc_self_mountinfo)
                        mount_enter_mounted(m, f);
                else
                        mount_enter_dead(m, f);
                break;

        case MOUNT_REMOUNTING:
        case MOUNT_REMOUNTING_SIGKILL:
        case MOUNT_REMOUNTING_SIGTERM:

                m->reload_result = f;
                if (m->from_proc_self_mountinfo)
                        mount_enter_mounted(m, MOUNT_SUCCESS);
                else
                        mount_enter_dead(m, MOUNT_SUCCESS);

                break;

        case MOUNT_UNMOUNTING:
        case MOUNT_UNMOUNTING_SIGKILL:
        case MOUNT_UNMOUNTING_SIGTERM:

                if (f == MOUNT_SUCCESS)
                        mount_enter_dead(m, f);
                else if (m->from_proc_self_mountinfo)
                        mount_enter_mounted(m, f);
                else
                        mount_enter_dead(m, f);
                break;

        default:
                assert_not_reached("Uh, control process died at wrong time.");
        }

        /* Notify clients about changed exit status */
        unit_add_to_dbus_queue(u);
}

static int mount_dispatch_timer(sd_event_source *source, usec_t usec, void *userdata) {
        Mount *m = MOUNT(userdata);

        assert(m);
        assert(m->timer_event_source == source);

        switch (m->state) {

        case MOUNT_MOUNTING:
        case MOUNT_MOUNTING_DONE:
                log_warning_unit(UNIT(m)->id,
                                 "%s mounting timed out. Stopping.", UNIT(m)->id);
                mount_enter_signal(m, MOUNT_MOUNTING_SIGTERM, MOUNT_FAILURE_TIMEOUT);
                break;

        case MOUNT_REMOUNTING:
                log_warning_unit(UNIT(m)->id,
                                 "%s remounting timed out. Stopping.", UNIT(m)->id);
                m->reload_result = MOUNT_FAILURE_TIMEOUT;
                mount_enter_mounted(m, MOUNT_SUCCESS);
                break;

        case MOUNT_UNMOUNTING:
                log_warning_unit(UNIT(m)->id,
                                 "%s unmounting timed out. Stopping.", UNIT(m)->id);
                mount_enter_signal(m, MOUNT_UNMOUNTING_SIGTERM, MOUNT_FAILURE_TIMEOUT);
                break;

        case MOUNT_MOUNTING_SIGTERM:
                if (m->kill_context.send_sigkill) {
                        log_warning_unit(UNIT(m)->id,
                                         "%s mounting timed out. Killing.", UNIT(m)->id);
                        mount_enter_signal(m, MOUNT_MOUNTING_SIGKILL, MOUNT_FAILURE_TIMEOUT);
                } else {
                        log_warning_unit(UNIT(m)->id,
                                         "%s mounting timed out. Skipping SIGKILL. Ignoring.",
                                         UNIT(m)->id);

                        if (m->from_proc_self_mountinfo)
                                mount_enter_mounted(m, MOUNT_FAILURE_TIMEOUT);
                        else
                                mount_enter_dead(m, MOUNT_FAILURE_TIMEOUT);
                }
                break;

        case MOUNT_REMOUNTING_SIGTERM:
                if (m->kill_context.send_sigkill) {
                        log_warning_unit(UNIT(m)->id,
                                         "%s remounting timed out. Killing.", UNIT(m)->id);
                        mount_enter_signal(m, MOUNT_REMOUNTING_SIGKILL, MOUNT_FAILURE_TIMEOUT);
                } else {
                        log_warning_unit(UNIT(m)->id,
                                         "%s remounting timed out. Skipping SIGKILL. Ignoring.",
                                         UNIT(m)->id);

                        if (m->from_proc_self_mountinfo)
                                mount_enter_mounted(m, MOUNT_FAILURE_TIMEOUT);
                        else
                                mount_enter_dead(m, MOUNT_FAILURE_TIMEOUT);
                }
                break;

        case MOUNT_UNMOUNTING_SIGTERM:
                if (m->kill_context.send_sigkill) {
                        log_warning_unit(UNIT(m)->id,
                                         "%s unmounting timed out. Killing.", UNIT(m)->id);
                        mount_enter_signal(m, MOUNT_UNMOUNTING_SIGKILL, MOUNT_FAILURE_TIMEOUT);
                } else {
                        log_warning_unit(UNIT(m)->id,
                                         "%s unmounting timed out. Skipping SIGKILL. Ignoring.",
                                         UNIT(m)->id);

                        if (m->from_proc_self_mountinfo)
                                mount_enter_mounted(m, MOUNT_FAILURE_TIMEOUT);
                        else
                                mount_enter_dead(m, MOUNT_FAILURE_TIMEOUT);
                }
                break;

        case MOUNT_MOUNTING_SIGKILL:
        case MOUNT_REMOUNTING_SIGKILL:
        case MOUNT_UNMOUNTING_SIGKILL:
                log_warning_unit(UNIT(m)->id,
                                 "%s mount process still around after SIGKILL. Ignoring.",
                                 UNIT(m)->id);

                if (m->from_proc_self_mountinfo)
                        mount_enter_mounted(m, MOUNT_FAILURE_TIMEOUT);
                else
                        mount_enter_dead(m, MOUNT_FAILURE_TIMEOUT);
                break;

        default:
                assert_not_reached("Timeout at wrong time.");
        }

        return 0;
}

static int mount_add_one(
                Manager *m,
                const char *what,
                const char *where,
                const char *options,
                const char *fstype,
                bool set_flags) {

<<<<<<< HEAD
        int r;
        Unit *u;
        bool delete, changed = false;
        char *e, *w = NULL, *o = NULL, *f = NULL;
        MountParameters *p;
=======
        _cleanup_free_ char *e = NULL, *w = NULL, *o = NULL, *f = NULL;
>>>>>>> a8f3477d
        bool load_extras = false;
        MountParameters *p;
        bool delete, changed = false;
        Unit *u;
        int r;

        assert(m);
        assert(what);
        assert(where);
        assert(options);
        assert(fstype);

        /* Ignore API mount points. They should never be referenced in
         * dependencies ever. */
        if (mount_point_is_api(where) || mount_point_ignore(where))
                return 0;

        if (streq(fstype, "autofs"))
                return 0;

        /* probably some kind of swap, ignore */
        if (!is_path(where))
                return 0;

        e = unit_name_from_path(where, ".mount");
        if (!e)
                return -ENOMEM;

        u = manager_get_unit(m, e);
        if (!u) {
                const char* const target =
                        fstype_is_network(fstype) ? SPECIAL_REMOTE_FS_TARGET : SPECIAL_LOCAL_FS_TARGET;

                delete = true;

                u = unit_new(m, sizeof(Mount));
                if (!u)
                        return -ENOMEM;

                r = unit_add_name(u, e);
                if (r < 0)
                        goto fail;

                MOUNT(u)->where = strdup(where);
                if (!MOUNT(u)->where) {
                        r = -ENOMEM;
                        goto fail;
                }

                u->source_path = strdup("/proc/self/mountinfo");
                if (!u->source_path) {
                        r = -ENOMEM;
                        goto fail;
                }

<<<<<<< HEAD
                r = unit_add_dependency_by_name(u, UNIT_BEFORE, target, NULL, true);
                if (r < 0)
                        goto fail;
=======
>>>>>>> a8f3477d

                if (m->running_as == SYSTEMD_SYSTEM) {
                        const char* target;

                        target = fstype_is_network(fstype) ? SPECIAL_REMOTE_FS_TARGET : SPECIAL_LOCAL_FS_TARGET;

                        r = unit_add_dependency_by_name(u, UNIT_BEFORE, target, NULL, true);
                        if (r < 0)
                                goto fail;

                        if (should_umount(MOUNT(u))) {
                                r = unit_add_dependency_by_name(u, UNIT_CONFLICTS, SPECIAL_UMOUNT_TARGET, NULL, true);
                                if (r < 0)
                                        goto fail;
                        }
                }

                unit_add_to_load_queue(u);
                changed = true;
        } else {
                delete = false;

                if (!MOUNT(u)->where) {
                        MOUNT(u)->where = strdup(where);
                        if (!MOUNT(u)->where) {
                                r = -ENOMEM;
                                goto fail;
                        }
                }

                if (u->load_state == UNIT_NOT_FOUND) {
                        u->load_state = UNIT_LOADED;
                        u->load_error = 0;

                        /* Load in the extras later on, after we
                         * finished initialization of the unit */
                        load_extras = true;
                        changed = true;
                }
        }

        w = strdup(what);
        o = strdup(options);
        f = strdup(fstype);
        if (!w || !o || !f) {
                r = -ENOMEM;
                goto fail;
        }

        p = &MOUNT(u)->parameters_proc_self_mountinfo;

        changed = changed ||
                !streq_ptr(p->options, options) ||
                !streq_ptr(p->what, what) ||
                !streq_ptr(p->fstype, fstype);

        if (set_flags) {
                MOUNT(u)->is_mounted = true;
                MOUNT(u)->just_mounted = !MOUNT(u)->from_proc_self_mountinfo;
                MOUNT(u)->just_changed = changed;
        }

        MOUNT(u)->from_proc_self_mountinfo = true;

        free(p->what);
        p->what = w;
        w = NULL;

        free(p->options);
        p->options = o;
        o = NULL;

        free(p->fstype);
        p->fstype = f;
        f = NULL;

        if (load_extras) {
                r = mount_add_extras(MOUNT(u));
                if (r < 0)
                        goto fail;
        }

        if (changed)
                unit_add_to_dbus_queue(u);

        return 0;

fail:
        if (delete && u)
                unit_free(u);

        return r;
}

static int mount_load_proc_self_mountinfo(Manager *m, bool set_flags) {
        int r = 0;
        unsigned i;

        assert(m);

        rewind(m->proc_self_mountinfo);

        for (i = 1;; i++) {
                _cleanup_free_ char *device = NULL, *path = NULL, *options = NULL, *options2 = NULL, *fstype = NULL, *d = NULL, *p = NULL, *o = NULL;
                int k;

                k = fscanf(m->proc_self_mountinfo,
                           "%*s "       /* (1) mount id */
                           "%*s "       /* (2) parent id */
                           "%*s "       /* (3) major:minor */
                           "%*s "       /* (4) root */
                           "%ms "       /* (5) mount point */
                           "%ms"        /* (6) mount options */
                           "%*[^-]"     /* (7) optional fields */
                           "- "         /* (8) separator */
                           "%ms "       /* (9) file system type */
                           "%ms"        /* (10) mount source */
                           "%ms"        /* (11) mount options 2 */
                           "%*[^\n]",   /* some rubbish at the end */
                           &path,
                           &options,
                           &fstype,
                           &device,
                           &options2);

                if (k == EOF)
                        break;

                if (k != 5) {
                        log_warning("Failed to parse /proc/self/mountinfo:%u.", i);
                        continue;
                }

                o = strjoin(options, ",", options2, NULL);
                if (!o)
                        return log_oom();

                d = cunescape(device);
                p = cunescape(path);
                if (!d || !p)
                        return log_oom();

                k = mount_add_one(m, d, p, o, fstype, set_flags);
                if (k < 0)
                        r = k;
        }

        return r;
}

static void mount_shutdown(Manager *m) {
        assert(m);

        m->mount_event_source = sd_event_source_unref(m->mount_event_source);

        if (m->proc_self_mountinfo) {
                fclose(m->proc_self_mountinfo);
                m->proc_self_mountinfo = NULL;
        }
}

static int mount_get_timeout(Unit *u, uint64_t *timeout) {
        Mount *m = MOUNT(u);
        int r;

        if (!m->timer_event_source)
                return 0;

        r = sd_event_source_get_time(m->timer_event_source, timeout);
        if (r < 0)
                return r;

        return 1;
}

static int mount_enumerate(Manager *m) {
        int r;
        assert(m);

        if (!m->proc_self_mountinfo) {
                m->proc_self_mountinfo = fopen("/proc/self/mountinfo", "re");
                if (!m->proc_self_mountinfo)
                        return -errno;

                r = sd_event_add_io(m->event, &m->mount_event_source, fileno(m->proc_self_mountinfo), EPOLLPRI, mount_dispatch_io, m);
                if (r < 0)
                        goto fail;

                /* Dispatch this before we dispatch SIGCHLD, so that
                 * we always get the events from /proc/self/mountinfo
                 * before the SIGCHLD of /bin/mount. */
                r = sd_event_source_set_priority(m->mount_event_source, -10);
                if (r < 0)
                        goto fail;
        }

        r = mount_load_proc_self_mountinfo(m, false);
        if (r < 0)
                goto fail;

        return 0;

fail:
        mount_shutdown(m);
        return r;
}

static int mount_dispatch_io(sd_event_source *source, int fd, uint32_t revents, void *userdata) {
        Manager *m = userdata;
        Unit *u;
        int r;

        assert(m);
        assert(revents & EPOLLPRI);

        /* The manager calls this for every fd event happening on the
         * /proc/self/mountinfo file, which informs us about mounting
         * table changes */

        r = mount_load_proc_self_mountinfo(m, true);
        if (r < 0) {
                log_error("Failed to reread /proc/self/mountinfo: %s", strerror(-r));

                /* Reset flags, just in case, for later calls */
                LIST_FOREACH(units_by_type, u, m->units_by_type[UNIT_MOUNT]) {
                        Mount *mount = MOUNT(u);

                        mount->is_mounted = mount->just_mounted = mount->just_changed = false;
                }

                return 0;
        }

        manager_dispatch_load_queue(m);

        LIST_FOREACH(units_by_type, u, m->units_by_type[UNIT_MOUNT]) {
                Mount *mount = MOUNT(u);

                if (!mount->is_mounted) {

                        mount->from_proc_self_mountinfo = false;

                        switch (mount->state) {

                        case MOUNT_MOUNTED:
                                /* This has just been unmounted by
                                 * somebody else, follow the state
                                 * change. */
                                mount_enter_dead(mount, MOUNT_SUCCESS);
                                break;

                        default:
                                break;
                        }

                } else if (mount->just_mounted || mount->just_changed) {

                        /* New or changed mount entry */

                        switch (mount->state) {

                        case MOUNT_DEAD:
                        case MOUNT_FAILED:
                                /* This has just been mounted by
                                 * somebody else, follow the state
                                 * change. */
                                mount_enter_mounted(mount, MOUNT_SUCCESS);
                                break;

                        case MOUNT_MOUNTING:
                                mount_set_state(mount, MOUNT_MOUNTING_DONE);
                                break;

                        default:
                                /* Nothing really changed, but let's
                                 * issue an notification call
                                 * nonetheless, in case somebody is
                                 * waiting for this. (e.g. file system
                                 * ro/rw remounts.) */
                                mount_set_state(mount, mount->state);
                                break;
                        }
                }

                /* Reset the flags for later calls */
                mount->is_mounted = mount->just_mounted = mount->just_changed = false;
        }

        return 0;
}

static void mount_reset_failed(Unit *u) {
        Mount *m = MOUNT(u);

        assert(m);

        if (m->state == MOUNT_FAILED)
                mount_set_state(m, MOUNT_DEAD);

        m->result = MOUNT_SUCCESS;
        m->reload_result = MOUNT_SUCCESS;
}

static int mount_kill(Unit *u, KillWho who, int signo, sd_bus_error *error) {
        return unit_kill_common(u, who, signo, -1, MOUNT(u)->control_pid, error);
}

static const char* const mount_state_table[_MOUNT_STATE_MAX] = {
        [MOUNT_DEAD] = "dead",
        [MOUNT_MOUNTING] = "mounting",
        [MOUNT_MOUNTING_DONE] = "mounting-done",
        [MOUNT_MOUNTED] = "mounted",
        [MOUNT_REMOUNTING] = "remounting",
        [MOUNT_UNMOUNTING] = "unmounting",
        [MOUNT_MOUNTING_SIGTERM] = "mounting-sigterm",
        [MOUNT_MOUNTING_SIGKILL] = "mounting-sigkill",
        [MOUNT_REMOUNTING_SIGTERM] = "remounting-sigterm",
        [MOUNT_REMOUNTING_SIGKILL] = "remounting-sigkill",
        [MOUNT_UNMOUNTING_SIGTERM] = "unmounting-sigterm",
        [MOUNT_UNMOUNTING_SIGKILL] = "unmounting-sigkill",
        [MOUNT_FAILED] = "failed"
};

DEFINE_STRING_TABLE_LOOKUP(mount_state, MountState);

static const char* const mount_exec_command_table[_MOUNT_EXEC_COMMAND_MAX] = {
        [MOUNT_EXEC_MOUNT] = "ExecMount",
        [MOUNT_EXEC_UNMOUNT] = "ExecUnmount",
        [MOUNT_EXEC_REMOUNT] = "ExecRemount",
};

DEFINE_STRING_TABLE_LOOKUP(mount_exec_command, MountExecCommand);

static const char* const mount_result_table[_MOUNT_RESULT_MAX] = {
        [MOUNT_SUCCESS] = "success",
        [MOUNT_FAILURE_RESOURCES] = "resources",
        [MOUNT_FAILURE_TIMEOUT] = "timeout",
        [MOUNT_FAILURE_EXIT_CODE] = "exit-code",
        [MOUNT_FAILURE_SIGNAL] = "signal",
        [MOUNT_FAILURE_CORE_DUMP] = "core-dump"
};

DEFINE_STRING_TABLE_LOOKUP(mount_result, MountResult);

const UnitVTable mount_vtable = {
        .object_size = sizeof(Mount),
        .exec_context_offset = offsetof(Mount, exec_context),
        .cgroup_context_offset = offsetof(Mount, cgroup_context),
        .kill_context_offset = offsetof(Mount, kill_context),
        .exec_runtime_offset = offsetof(Mount, exec_runtime),

        .sections =
                "Unit\0"
                "Mount\0"
                "Install\0",
        .private_section = "Mount",

        .no_alias = true,
        .no_instances = true,

        .init = mount_init,
        .load = mount_load,
        .done = mount_done,

        .coldplug = mount_coldplug,

        .dump = mount_dump,

        .start = mount_start,
        .stop = mount_stop,
        .reload = mount_reload,

        .kill = mount_kill,

        .serialize = mount_serialize,
        .deserialize_item = mount_deserialize_item,

        .active_state = mount_active_state,
        .sub_state_to_string = mount_sub_state_to_string,

        .check_gc = mount_check_gc,

        .sigchld_event = mount_sigchld_event,

        .reset_failed = mount_reset_failed,

        .bus_interface = "org.freedesktop.systemd1.Mount",
        .bus_vtable = bus_mount_vtable,
        .bus_set_property = bus_mount_set_property,
        .bus_commit_properties = bus_mount_commit_properties,

        .get_timeout = mount_get_timeout,

        .can_transient = true,

        .enumerate = mount_enumerate,
        .shutdown = mount_shutdown,

        .status_message_formats = {
                .starting_stopping = {
                        [0] = "Mounting %s...",
                        [1] = "Unmounting %s...",
                },
                .finished_start_job = {
                        [JOB_DONE]       = "Mounted %s.",
                        [JOB_FAILED]     = "Failed to mount %s.",
                        [JOB_DEPENDENCY] = "Dependency failed for %s.",
                        [JOB_TIMEOUT]    = "Timed out mounting %s.",
                },
                .finished_stop_job = {
                        [JOB_DONE]       = "Unmounted %s.",
                        [JOB_FAILED]     = "Failed unmounting %s.",
                        [JOB_TIMEOUT]    = "Timed out unmounting %s.",
                },
        },
};<|MERGE_RESOLUTION|>--- conflicted
+++ resolved
@@ -59,24 +59,8 @@
         [MOUNT_FAILED] = UNIT_FAILED
 };
 
-<<<<<<< HEAD
-static char* mount_test_option(const char *haystack, const char *needle) {
-        struct mntent me = { .mnt_opts = (char*) haystack };
-
-        assert(needle);
-
-        /* Like glibc's hasmntopt(), but works on a string, not a
-         * struct mntent */
-
-        if (!haystack)
-                return NULL;
-
-        return hasmntopt(&me, needle);
-}
-=======
 static int mount_dispatch_timer(sd_event_source *source, usec_t usec, void *userdata);
 static int mount_dispatch_io(sd_event_source *source, int fd, uint32_t revents, void *userdata);
->>>>>>> a8f3477d
 
 static bool mount_is_network(MountParameters *p) {
         assert(p);
@@ -1389,15 +1373,7 @@
                 const char *fstype,
                 bool set_flags) {
 
-<<<<<<< HEAD
-        int r;
-        Unit *u;
-        bool delete, changed = false;
-        char *e, *w = NULL, *o = NULL, *f = NULL;
-        MountParameters *p;
-=======
         _cleanup_free_ char *e = NULL, *w = NULL, *o = NULL, *f = NULL;
->>>>>>> a8f3477d
         bool load_extras = false;
         MountParameters *p;
         bool delete, changed = false;
@@ -1428,9 +1404,6 @@
 
         u = manager_get_unit(m, e);
         if (!u) {
-                const char* const target =
-                        fstype_is_network(fstype) ? SPECIAL_REMOTE_FS_TARGET : SPECIAL_LOCAL_FS_TARGET;
-
                 delete = true;
 
                 u = unit_new(m, sizeof(Mount));
@@ -1453,12 +1426,6 @@
                         goto fail;
                 }
 
-<<<<<<< HEAD
-                r = unit_add_dependency_by_name(u, UNIT_BEFORE, target, NULL, true);
-                if (r < 0)
-                        goto fail;
-=======
->>>>>>> a8f3477d
 
                 if (m->running_as == SYSTEMD_SYSTEM) {
                         const char* target;
