/*-*- Mode: C; c-basic-offset: 8; indent-tabs-mode: nil -*-*/

/***
  This file is part of systemd.

  Copyright 2010 Lennart Poettering

  systemd is free software; you can redistribute it and/or modify it
  under the terms of the GNU Lesser General Public License as published by
  the Free Software Foundation; either version 2.1 of the License, or
  (at your option) any later version.

  systemd is distributed in the hope that it will be useful, but
  WITHOUT ANY WARRANTY; without even the implied warranty of
  MERCHANTABILITY or FITNESS FOR A PARTICULAR PURPOSE. See the GNU
  Lesser General Public License for more details.

  You should have received a copy of the GNU Lesser General Public License
  along with systemd; If not, see <http://www.gnu.org/licenses/>.
***/

#include <errno.h>
#include <stdio.h>
#include <mntent.h>
#include <sys/epoll.h>
#include <signal.h>
#include <libmount.h>
#include <sys/inotify.h>

#include "manager.h"
#include "unit.h"
#include "mount.h"
#include "load-fragment.h"
#include "load-dropin.h"
#include "log.h"
#include "sd-messages.h"
#include "strv.h"
#include "mkdir.h"
#include "path-util.h"
#include "mount-setup.h"
#include "unit-name.h"
#include "dbus-mount.h"
#include "special.h"
#include "bus-common-errors.h"
#include "exit-status.h"
#include "def.h"
#include "fstab-util.h"

#define RETRY_UMOUNT_MAX 32

DEFINE_TRIVIAL_CLEANUP_FUNC(struct libmnt_table*, mnt_free_table);
DEFINE_TRIVIAL_CLEANUP_FUNC(struct libmnt_iter*, mnt_free_iter);

static const UnitActiveState state_translation_table[_MOUNT_STATE_MAX] = {
        [MOUNT_DEAD] = UNIT_INACTIVE,
        [MOUNT_MOUNTING] = UNIT_ACTIVATING,
        [MOUNT_MOUNTING_DONE] = UNIT_ACTIVE,
        [MOUNT_MOUNTED] = UNIT_ACTIVE,
        [MOUNT_REMOUNTING] = UNIT_RELOADING,
        [MOUNT_UNMOUNTING] = UNIT_DEACTIVATING,
        [MOUNT_MOUNTING_SIGTERM] = UNIT_DEACTIVATING,
        [MOUNT_MOUNTING_SIGKILL] = UNIT_DEACTIVATING,
        [MOUNT_REMOUNTING_SIGTERM] = UNIT_RELOADING,
        [MOUNT_REMOUNTING_SIGKILL] = UNIT_RELOADING,
        [MOUNT_UNMOUNTING_SIGTERM] = UNIT_DEACTIVATING,
        [MOUNT_UNMOUNTING_SIGKILL] = UNIT_DEACTIVATING,
        [MOUNT_FAILED] = UNIT_FAILED
};

static int mount_dispatch_timer(sd_event_source *source, usec_t usec, void *userdata);
static int mount_dispatch_io(sd_event_source *source, int fd, uint32_t revents, void *userdata);

static bool mount_needs_network(const char *options, const char *fstype) {
        if (fstab_test_option(options, "_netdev\0"))
                return true;

        if (fstype && fstype_is_network(fstype))
                return true;

        return false;
}

static bool mount_is_network(const MountParameters *p) {
        assert(p);

        return mount_needs_network(p->options, p->fstype);
}

static bool mount_is_bind(const MountParameters *p) {
        assert(p);

        if (fstab_test_option(p->options, "bind\0" "rbind\0"))
                return true;

        if (p->fstype && STR_IN_SET(p->fstype, "bind", "rbind"))
                return true;

        return false;
}

static bool mount_is_auto(const MountParameters *p) {
        assert(p);

        return !fstab_test_option(p->options, "noauto\0");
}

static bool needs_quota(const MountParameters *p) {
        assert(p);

        if (mount_is_network(p))
                return false;

        if (mount_is_bind(p))
                return false;

        return fstab_test_option(p->options,
                                 "usrquota\0" "grpquota\0" "quota\0" "usrjquota\0" "grpjquota\0");
}

static void mount_init(Unit *u) {
        Mount *m = MOUNT(u);

        assert(u);
        assert(u->load_state == UNIT_STUB);

        m->timeout_usec = u->manager->default_timeout_start_usec;
        m->directory_mode = 0755;

        if (unit_has_name(u, "-.mount")) {
                /* Don't allow start/stop for root directory */
                u->refuse_manual_start = true;
                u->refuse_manual_stop = true;
        } else {
                /* The stdio/kmsg bridge socket is on /, in order to avoid a
                 * dep loop, don't use kmsg logging for -.mount */
                m->exec_context.std_output = u->manager->default_std_output;
                m->exec_context.std_error = u->manager->default_std_error;
        }

        /* We need to make sure that /bin/mount is always called in
         * the same process group as us, so that the autofs kernel
         * side doesn't send us another mount request while we are
         * already trying to comply its last one. */
        m->exec_context.same_pgrp = true;

        m->control_command_id = _MOUNT_EXEC_COMMAND_INVALID;

        u->ignore_on_isolate = true;
}

static int mount_arm_timer(Mount *m) {
        int r;

        assert(m);

        if (m->timeout_usec <= 0) {
                m->timer_event_source = sd_event_source_unref(m->timer_event_source);
                return 0;
        }

        if (m->timer_event_source) {
                r = sd_event_source_set_time(m->timer_event_source, now(CLOCK_MONOTONIC) + m->timeout_usec);
                if (r < 0)
                        return r;

                return sd_event_source_set_enabled(m->timer_event_source, SD_EVENT_ONESHOT);
        }

        return sd_event_add_time(
                        UNIT(m)->manager->event,
                        &m->timer_event_source,
                        CLOCK_MONOTONIC,
                        now(CLOCK_MONOTONIC) + m->timeout_usec, 0,
                        mount_dispatch_timer, m);
}

static void mount_unwatch_control_pid(Mount *m) {
        assert(m);

        if (m->control_pid <= 0)
                return;

        unit_unwatch_pid(UNIT(m), m->control_pid);
        m->control_pid = 0;
}

static void mount_parameters_done(MountParameters *p) {
        assert(p);

        free(p->what);
        free(p->options);
        free(p->fstype);

        p->what = p->options = p->fstype = NULL;
}

static void mount_done(Unit *u) {
        Mount *m = MOUNT(u);

        assert(m);

        free(m->where);
        m->where = NULL;

        mount_parameters_done(&m->parameters_proc_self_mountinfo);
        mount_parameters_done(&m->parameters_fragment);

        m->exec_runtime = exec_runtime_unref(m->exec_runtime);
        exec_command_done_array(m->exec_command, _MOUNT_EXEC_COMMAND_MAX);
        m->control_command = NULL;

        mount_unwatch_control_pid(m);

        m->timer_event_source = sd_event_source_unref(m->timer_event_source);
}

_pure_ static MountParameters* get_mount_parameters_fragment(Mount *m) {
        assert(m);

        if (m->from_fragment)
                return &m->parameters_fragment;

        return NULL;
}

_pure_ static MountParameters* get_mount_parameters(Mount *m) {
        assert(m);

        if (m->from_proc_self_mountinfo)
                return &m->parameters_proc_self_mountinfo;

        return get_mount_parameters_fragment(m);
}

static int mount_add_mount_links(Mount *m) {
        _cleanup_free_ char *parent = NULL;
        MountParameters *pm;
        Unit *other;
        Iterator i;
        Set *s;
        int r;

        assert(m);

        if (!path_equal(m->where, "/")) {
                /* Adds in links to other mount points that might lie further
                 * up in the hierarchy */
                r = path_get_parent(m->where, &parent);
                if (r < 0)
                        return r;

                r = unit_require_mounts_for(UNIT(m), parent);
                if (r < 0)
                        return r;
        }

        /* Adds in links to other mount points that might be needed
         * for the source path (if this is a bind mount) to be
         * available. */
        pm = get_mount_parameters_fragment(m);
        if (pm && pm->what &&
            path_is_absolute(pm->what) &&
            !mount_is_network(pm)) {

                r = unit_require_mounts_for(UNIT(m), pm->what);
                if (r < 0)
                        return r;
        }

        /* Adds in links to other units that use this path or paths
         * further down in the hierarchy */
        s = manager_get_units_requiring_mounts_for(UNIT(m)->manager, m->where);
        SET_FOREACH(other, s, i) {

                if (other->load_state != UNIT_LOADED)
                        continue;

                if (other == UNIT(m))
                        continue;

                r = unit_add_dependency(other, UNIT_AFTER, UNIT(m), true);
                if (r < 0)
                        return r;

                if (UNIT(m)->fragment_path) {
                        /* If we have fragment configuration, then make this dependency required */
                        r = unit_add_dependency(other, UNIT_REQUIRES, UNIT(m), true);
                        if (r < 0)
                                return r;
                }
        }

        return 0;
}

static int mount_add_device_links(Mount *m) {
        MountParameters *p;
        bool device_wants_mount = false;
        int r;

        assert(m);

        p = get_mount_parameters(m);
        if (!p)
                return 0;

        if (!p->what)
                return 0;

        if (mount_is_bind(p))
                return 0;

        if (!is_device_path(p->what))
                return 0;

        if (path_equal(m->where, "/"))
                return 0;

        if (mount_is_auto(p) && UNIT(m)->manager->running_as == SYSTEMD_SYSTEM)
                device_wants_mount = true;

        r = unit_add_node_link(UNIT(m), p->what, device_wants_mount);
        if (r < 0)
                return r;

        return 0;
}

static int mount_add_quota_links(Mount *m) {
        int r;
        MountParameters *p;

        assert(m);

        if (UNIT(m)->manager->running_as != SYSTEMD_SYSTEM)
                return 0;

        p = get_mount_parameters_fragment(m);
        if (!p)
                return 0;

        if (!needs_quota(p))
                return 0;

        r = unit_add_two_dependencies_by_name(UNIT(m), UNIT_BEFORE, UNIT_WANTS, SPECIAL_QUOTACHECK_SERVICE, NULL, true);
        if (r < 0)
                return r;

        r = unit_add_two_dependencies_by_name(UNIT(m), UNIT_BEFORE, UNIT_WANTS, SPECIAL_QUOTAON_SERVICE, NULL, true);
        if (r < 0)
                return r;

        return 0;
}

static bool should_umount(Mount *m) {
        MountParameters *p;

        if (path_equal(m->where, "/") ||
            path_equal(m->where, "/usr"))
                return false;

        p = get_mount_parameters(m);
        if (p && fstab_test_option(p->options, "x-initrd.mount\0") &&
            !in_initrd())
                return false;

        return true;
}

static int mount_add_default_dependencies(Mount *m) {
        const char *after, *after2, *online;
        MountParameters *p;
        int r;

        assert(m);

        if (UNIT(m)->manager->running_as != SYSTEMD_SYSTEM)
                return 0;

        /* We do not add any default dependencies to / and /usr, since
         * they are guaranteed to stay mounted the whole time, since
         * our system is on it. Also, don't bother with anything
         * mounted below virtual file systems, it's also going to be
         * virtual, and hence not worth the effort. */
        if (path_equal(m->where, "/") ||
            path_equal(m->where, "/usr") ||
            path_startswith(m->where, "/proc") ||
            path_startswith(m->where, "/sys") ||
            path_startswith(m->where, "/dev"))
                return 0;

        p = get_mount_parameters(m);
        if (!p)
                return 0;

        if (mount_is_network(p)) {
                after = SPECIAL_REMOTE_FS_PRE_TARGET;
                after2 = SPECIAL_NETWORK_TARGET;
                online = SPECIAL_NETWORK_ONLINE_TARGET;
        } else {
                after = SPECIAL_LOCAL_FS_PRE_TARGET;
                after2 = NULL;
                online = NULL;
        }

        r = unit_add_dependency_by_name(UNIT(m), UNIT_AFTER, after, NULL, true);
        if (r < 0)
                return r;

        if (after2) {
                r = unit_add_dependency_by_name(UNIT(m), UNIT_AFTER, after2, NULL, true);
                if (r < 0)
                        return r;
        }

        if (online) {
                r = unit_add_two_dependencies_by_name(UNIT(m), UNIT_WANTS, UNIT_AFTER, online, NULL, true);
                if (r < 0)
                        return r;
        }

        if (should_umount(m)) {
                r = unit_add_two_dependencies_by_name(UNIT(m), UNIT_BEFORE, UNIT_CONFLICTS, SPECIAL_UMOUNT_TARGET, NULL, true);
                if (r < 0)
                        return r;
        }

        return 0;
}

static int mount_verify(Mount *m) {
        _cleanup_free_ char *e = NULL;
        bool b;

        assert(m);

        if (UNIT(m)->load_state != UNIT_LOADED)
                return 0;

        if (!m->from_fragment && !m->from_proc_self_mountinfo)
                return -ENOENT;

        e = unit_name_from_path(m->where, ".mount");
        if (!e)
                return -ENOMEM;

        b = unit_has_name(UNIT(m), e);
        if (!b) {
                log_unit_error(UNIT(m)->id, "%s's Where= setting doesn't match unit name. Refusing.", UNIT(m)->id);
                return -EINVAL;
        }

        if (mount_point_is_api(m->where) || mount_point_ignore(m->where)) {
                log_unit_error(UNIT(m)->id, "Cannot create mount unit for API file system %s. Refusing.", m->where);
                return -EINVAL;
        }

        if (UNIT(m)->fragment_path && !m->parameters_fragment.what) {
                log_unit_error(UNIT(m)->id, "%s's What setting is missing. Refusing.", UNIT(m)->id);
                return -EBADMSG;
        }

        if (m->exec_context.pam_name && m->kill_context.kill_mode != KILL_CONTROL_GROUP) {
                log_unit_error(UNIT(m)->id, "%s has PAM enabled. Kill mode must be set to control-group'. Refusing.",UNIT(m)->id);
                return -EINVAL;
        }

        return 0;
}

static int mount_add_extras(Mount *m) {
        Unit *u = UNIT(m);
        int r;

        assert(m);

        if (u->fragment_path)
                m->from_fragment = true;

        if (!m->where) {
                m->where = unit_name_to_path(u->id);
                if (!m->where)
                        return -ENOMEM;
        }

        path_kill_slashes(m->where);

        if (!u->description) {
                r = unit_set_description(u, m->where);
                if (r < 0)
                        return r;
        }

        r = mount_add_device_links(m);
        if (r < 0)
                return r;

        r = mount_add_mount_links(m);
        if (r < 0)
                return r;

        r = mount_add_quota_links(m);
        if (r < 0)
                return r;

        r = unit_patch_contexts(u);
        if (r < 0)
                return r;

        r = unit_add_exec_dependencies(u, &m->exec_context);
        if (r < 0)
                return r;

        r = unit_add_default_slice(u, &m->cgroup_context);
        if (r < 0)
                return r;

        if (u->default_dependencies) {
                r = mount_add_default_dependencies(m);
                if (r < 0)
                        return r;
        }

        return 0;
}

static int mount_load(Unit *u) {
        Mount *m = MOUNT(u);
        int r;

        assert(u);
        assert(u->load_state == UNIT_STUB);

        if (m->from_proc_self_mountinfo)
                r = unit_load_fragment_and_dropin_optional(u);
        else
                r = unit_load_fragment_and_dropin(u);

        if (r < 0)
                return r;

        /* This is a new unit? Then let's add in some extras */
        if (u->load_state == UNIT_LOADED) {
                r = mount_add_extras(m);
                if (r < 0)
                        return r;
        }

        return mount_verify(m);
}

static int mount_notify_automount(Mount *m, int status) {
        Unit *p;
        int r;
        Iterator i;

        assert(m);

        SET_FOREACH(p, UNIT(m)->dependencies[UNIT_TRIGGERED_BY], i)
                if (p->type == UNIT_AUTOMOUNT) {
                         r = automount_send_ready(AUTOMOUNT(p), status);
                         if (r < 0)
                                 return r;
                }

        return 0;
}

static void mount_set_state(Mount *m, MountState state) {
        MountState old_state;
        assert(m);

        old_state = m->state;
        m->state = state;

        if (state != MOUNT_MOUNTING &&
            state != MOUNT_MOUNTING_DONE &&
            state != MOUNT_REMOUNTING &&
            state != MOUNT_UNMOUNTING &&
            state != MOUNT_MOUNTING_SIGTERM &&
            state != MOUNT_MOUNTING_SIGKILL &&
            state != MOUNT_UNMOUNTING_SIGTERM &&
            state != MOUNT_UNMOUNTING_SIGKILL &&
            state != MOUNT_REMOUNTING_SIGTERM &&
            state != MOUNT_REMOUNTING_SIGKILL) {
                m->timer_event_source = sd_event_source_unref(m->timer_event_source);
                mount_unwatch_control_pid(m);
                m->control_command = NULL;
                m->control_command_id = _MOUNT_EXEC_COMMAND_INVALID;
        }

        if (state == MOUNT_MOUNTED ||
            state == MOUNT_REMOUNTING)
                mount_notify_automount(m, 0);
        else if (state == MOUNT_DEAD ||
                 state == MOUNT_UNMOUNTING ||
                 state == MOUNT_MOUNTING_SIGTERM ||
                 state == MOUNT_MOUNTING_SIGKILL ||
                 state == MOUNT_REMOUNTING_SIGTERM ||
                 state == MOUNT_REMOUNTING_SIGKILL ||
                 state == MOUNT_UNMOUNTING_SIGTERM ||
                 state == MOUNT_UNMOUNTING_SIGKILL ||
                 state == MOUNT_FAILED) {
                if (state != old_state)
                        mount_notify_automount(m, -ENODEV);
        }

        if (state != old_state)
                log_unit_debug(UNIT(m)->id,
                               "%s changed %s -> %s",
                               UNIT(m)->id,
                               mount_state_to_string(old_state),
                               mount_state_to_string(state));

        unit_notify(UNIT(m), state_translation_table[old_state], state_translation_table[state], m->reload_result == MOUNT_SUCCESS);
        m->reload_result = MOUNT_SUCCESS;
}

static int mount_coldplug(Unit *u) {
        Mount *m = MOUNT(u);
        MountState new_state = MOUNT_DEAD;
        int r;

        assert(m);
        assert(m->state == MOUNT_DEAD);

        if (m->deserialized_state != m->state)
                new_state = m->deserialized_state;
        else if (m->from_proc_self_mountinfo)
                new_state = MOUNT_MOUNTED;

        if (new_state == m->state)
                return 0;

        if (new_state == MOUNT_MOUNTING ||
            new_state == MOUNT_MOUNTING_DONE ||
            new_state == MOUNT_REMOUNTING ||
            new_state == MOUNT_UNMOUNTING ||
            new_state == MOUNT_MOUNTING_SIGTERM ||
            new_state == MOUNT_MOUNTING_SIGKILL ||
            new_state == MOUNT_UNMOUNTING_SIGTERM ||
            new_state == MOUNT_UNMOUNTING_SIGKILL ||
            new_state == MOUNT_REMOUNTING_SIGTERM ||
            new_state == MOUNT_REMOUNTING_SIGKILL) {

                if (m->control_pid <= 0)
                        return -EBADMSG;

                r = unit_watch_pid(UNIT(m), m->control_pid);
                if (r < 0)
                        return r;

                r = mount_arm_timer(m);
                if (r < 0)
                        return r;
        }

        mount_set_state(m, new_state);
        return 0;
}

static void mount_dump(Unit *u, FILE *f, const char *prefix) {
        Mount *m = MOUNT(u);
        MountParameters *p;

        assert(m);
        assert(f);

        p = get_mount_parameters(m);

        fprintf(f,
                "%sMount State: %s\n"
                "%sResult: %s\n"
                "%sWhere: %s\n"
                "%sWhat: %s\n"
                "%sFile System Type: %s\n"
                "%sOptions: %s\n"
                "%sFrom /proc/self/mountinfo: %s\n"
                "%sFrom fragment: %s\n"
                "%sDirectoryMode: %04o\n",
                prefix, mount_state_to_string(m->state),
                prefix, mount_result_to_string(m->result),
                prefix, m->where,
                prefix, p ? strna(p->what) : "n/a",
                prefix, p ? strna(p->fstype) : "n/a",
                prefix, p ? strna(p->options) : "n/a",
                prefix, yes_no(m->from_proc_self_mountinfo),
                prefix, yes_no(m->from_fragment),
                prefix, m->directory_mode);

        if (m->control_pid > 0)
                fprintf(f,
                        "%sControl PID: "PID_FMT"\n",
                        prefix, m->control_pid);

        exec_context_dump(&m->exec_context, f, prefix);
        kill_context_dump(&m->kill_context, f, prefix);
}

static int mount_spawn(Mount *m, ExecCommand *c, pid_t *_pid) {
        pid_t pid;
        int r;
        ExecParameters exec_params = {
                .apply_permissions = true,
                .apply_chroot      = true,
                .apply_tty_stdin   = true,
        };

        assert(m);
        assert(c);
        assert(_pid);

        unit_realize_cgroup(UNIT(m));

        r = unit_setup_exec_runtime(UNIT(m));
        if (r < 0)
                goto fail;

        r = mount_arm_timer(m);
        if (r < 0)
                goto fail;

        exec_params.environment = UNIT(m)->manager->environment;
        exec_params.confirm_spawn = UNIT(m)->manager->confirm_spawn;
        exec_params.cgroup_supported = UNIT(m)->manager->cgroup_supported;
        exec_params.cgroup_path = UNIT(m)->cgroup_path;
        exec_params.cgroup_delegate = m->cgroup_context.delegate;
        exec_params.runtime_prefix = manager_get_runtime_prefix(UNIT(m)->manager);
        exec_params.unit_id = UNIT(m)->id;

        r = exec_spawn(c,
                       &m->exec_context,
                       &exec_params,
                       m->exec_runtime,
                       &pid);
        if (r < 0)
                goto fail;

        r = unit_watch_pid(UNIT(m), pid);
        if (r < 0)
                /* FIXME: we need to do something here */
                goto fail;

        *_pid = pid;

        return 0;

fail:
        m->timer_event_source = sd_event_source_unref(m->timer_event_source);

        return r;
}

static void mount_enter_dead(Mount *m, MountResult f) {
        assert(m);

        if (f != MOUNT_SUCCESS)
                m->result = f;

        exec_runtime_destroy(m->exec_runtime);
        m->exec_runtime = exec_runtime_unref(m->exec_runtime);

        exec_context_destroy_runtime_directory(&m->exec_context, manager_get_runtime_prefix(UNIT(m)->manager));

        mount_set_state(m, m->result != MOUNT_SUCCESS ? MOUNT_FAILED : MOUNT_DEAD);
}

static void mount_enter_mounted(Mount *m, MountResult f) {
        assert(m);

        if (f != MOUNT_SUCCESS)
                m->result = f;

        mount_set_state(m, MOUNT_MOUNTED);
}

static void mount_enter_signal(Mount *m, MountState state, MountResult f) {
        int r;

        assert(m);

        if (f != MOUNT_SUCCESS)
                m->result = f;

        r = unit_kill_context(
                        UNIT(m),
                        &m->kill_context,
                        (state != MOUNT_MOUNTING_SIGTERM && state != MOUNT_UNMOUNTING_SIGTERM && state != MOUNT_REMOUNTING_SIGTERM) ?
                        KILL_KILL : KILL_TERMINATE,
                        -1,
                        m->control_pid,
                        false);
        if (r < 0)
                goto fail;

        if (r > 0) {
                r = mount_arm_timer(m);
                if (r < 0)
                        goto fail;

                mount_set_state(m, state);
        } else if (state == MOUNT_REMOUNTING_SIGTERM)
                mount_enter_signal(m, MOUNT_REMOUNTING_SIGKILL, MOUNT_SUCCESS);
        else if (state == MOUNT_REMOUNTING_SIGKILL)
                mount_enter_mounted(m, MOUNT_SUCCESS);
        else if (state == MOUNT_MOUNTING_SIGTERM)
                mount_enter_signal(m, MOUNT_MOUNTING_SIGKILL, MOUNT_SUCCESS);
        else if (state == MOUNT_UNMOUNTING_SIGTERM)
                mount_enter_signal(m, MOUNT_UNMOUNTING_SIGKILL, MOUNT_SUCCESS);
        else
                mount_enter_dead(m, MOUNT_SUCCESS);

        return;

fail:
        log_unit_warning(UNIT(m)->id,
                         "%s failed to kill processes: %s", UNIT(m)->id, strerror(-r));

        if (state == MOUNT_REMOUNTING_SIGTERM || state == MOUNT_REMOUNTING_SIGKILL)
                mount_enter_mounted(m, MOUNT_FAILURE_RESOURCES);
        else
                mount_enter_dead(m, MOUNT_FAILURE_RESOURCES);
}

void warn_if_dir_nonempty(const char *unit, const char* where) {
        int r;

        assert(unit);
        assert(where);

        r = dir_is_empty(where);
        if (r > 0)
                return;
        else if (r == 0)
                log_unit_struct(unit,
                                LOG_NOTICE,
                                LOG_MESSAGE_ID(SD_MESSAGE_OVERMOUNTING),
                                LOG_MESSAGE("%s: Directory %s to mount over is not empty, mounting anyway.",
                                            unit, where),
                                "WHERE=%s", where,
                                NULL);
        else
                log_unit_warning(unit,
                                 "MESSAGE=Failed to check directory %s: %s",
                                 where, strerror(-r));
}

static int fail_if_symlink(const char *unit, const char* where) {
        assert(where);

        if (is_symlink(where) > 0) {
                log_unit_struct(unit,
                                LOG_ERR,
                                LOG_MESSAGE_ID(SD_MESSAGE_OVERMOUNTING),
                                LOG_MESSAGE("%s: Mount on symlink %s not allowed.",
                                            unit, where),
                                "WHERE=%s", where,
                                NULL);

                return -ELOOP;
        }
        return 0;
}

static void mount_enter_unmounting(Mount *m) {
        int r;

        assert(m);

        /* Start counting our attempts */
        if (!IN_SET(m->state,
                    MOUNT_UNMOUNTING,
                    MOUNT_UNMOUNTING_SIGTERM,
                    MOUNT_UNMOUNTING_SIGKILL))
                m->n_retry_umount = 0;

        m->control_command_id = MOUNT_EXEC_UNMOUNT;
        m->control_command = m->exec_command + MOUNT_EXEC_UNMOUNT;

        r = exec_command_set(m->control_command, "/bin/umount", m->where, NULL);
        if (r >= 0 && UNIT(m)->manager->running_as == SYSTEMD_SYSTEM)
                r = exec_command_append(m->control_command, "-n", NULL);
        if (r < 0)
                goto fail;

        mount_unwatch_control_pid(m);

        r = mount_spawn(m, m->control_command, &m->control_pid);
        if (r < 0)
                goto fail;

        mount_set_state(m, MOUNT_UNMOUNTING);

        return;

fail:
        log_unit_warning(UNIT(m)->id,
                         "%s failed to run 'umount' task: %s",
                         UNIT(m)->id, strerror(-r));
        mount_enter_mounted(m, MOUNT_FAILURE_RESOURCES);
}

static void mount_enter_mounting(Mount *m) {
        int r;
        MountParameters *p;

        assert(m);

        m->control_command_id = MOUNT_EXEC_MOUNT;
        m->control_command = m->exec_command + MOUNT_EXEC_MOUNT;

        mkdir_p_label(m->where, m->directory_mode);

        warn_if_dir_nonempty(m->meta.id, m->where);

        /* Create the source directory for bind-mounts if needed */
        p = get_mount_parameters_fragment(m);
        if (p && mount_is_bind(p))
                mkdir_p_label(p->what, m->directory_mode);

        r = fail_if_symlink(m->meta.id, m->where);
        if (r < 0)
                goto fail;

        if (m->from_fragment) {
                _cleanup_free_ char *opts = NULL;

                r = fstab_filter_options(m->parameters_fragment.options,
                                         "nofail\0" "noauto\0" "auto\0", NULL, NULL, &opts);
                if (r < 0)
                        goto fail;

                r = exec_command_set(m->control_command, "/bin/mount",
                                     m->parameters_fragment.what, m->where, NULL);
                if (r >= 0 && UNIT(m)->manager->running_as == SYSTEMD_SYSTEM)
                        r = exec_command_append(m->control_command, "-n", NULL);
                if (r >= 0 && m->sloppy_options)
                        r = exec_command_append(m->control_command, "-s", NULL);
                if (r >= 0 && m->parameters_fragment.fstype)
                        r = exec_command_append(m->control_command, "-t", m->parameters_fragment.fstype, NULL);
                if (r >= 0 && !isempty(opts))
                        r = exec_command_append(m->control_command, "-o", opts, NULL);
        } else
                r = -ENOENT;

        if (r < 0)
                goto fail;

        mount_unwatch_control_pid(m);

        r = mount_spawn(m, m->control_command, &m->control_pid);
        if (r < 0)
                goto fail;

        mount_set_state(m, MOUNT_MOUNTING);

        return;

fail:
        log_unit_warning(UNIT(m)->id,
                         "%s failed to run 'mount' task: %s",
                         UNIT(m)->id, strerror(-r));
        mount_enter_dead(m, MOUNT_FAILURE_RESOURCES);
}

static void mount_enter_remounting(Mount *m) {
        int r;

        assert(m);

        m->control_command_id = MOUNT_EXEC_REMOUNT;
        m->control_command = m->exec_command + MOUNT_EXEC_REMOUNT;

        if (m->from_fragment) {
                const char *o;

                if (m->parameters_fragment.options)
                        o = strjoina("remount,", m->parameters_fragment.options);
                else
                        o = "remount";

                r = exec_command_set(m->control_command, "/bin/mount",
                                     m->parameters_fragment.what, m->where,
                                     "-o", o, NULL);
                if (r >= 0 && UNIT(m)->manager->running_as == SYSTEMD_SYSTEM)
                        r = exec_command_append(m->control_command, "-n", NULL);
                if (r >= 0 && m->sloppy_options)
                        r = exec_command_append(m->control_command, "-s", NULL);
                if (r >= 0 && m->parameters_fragment.fstype)
                        r = exec_command_append(m->control_command, "-t", m->parameters_fragment.fstype, NULL);
        } else
                r = -ENOENT;

        if (r < 0)
                goto fail;

        mount_unwatch_control_pid(m);

        r = mount_spawn(m, m->control_command, &m->control_pid);
        if (r < 0)
                goto fail;

        mount_set_state(m, MOUNT_REMOUNTING);

        return;

fail:
        log_unit_warning(UNIT(m)->id,
                         "%s failed to run 'remount' task: %s",
                         UNIT(m)->id, strerror(-r));
        m->reload_result = MOUNT_FAILURE_RESOURCES;
        mount_enter_mounted(m, MOUNT_SUCCESS);
}

static int mount_start(Unit *u) {
        Mount *m = MOUNT(u);

        assert(m);

        /* We cannot fulfill this request right now, try again later
         * please! */
        if (m->state == MOUNT_UNMOUNTING ||
            m->state == MOUNT_UNMOUNTING_SIGTERM ||
            m->state == MOUNT_UNMOUNTING_SIGKILL ||
            m->state == MOUNT_MOUNTING_SIGTERM ||
            m->state == MOUNT_MOUNTING_SIGKILL)
                return -EAGAIN;

        /* Already on it! */
        if (m->state == MOUNT_MOUNTING)
                return 0;

        assert(m->state == MOUNT_DEAD || m->state == MOUNT_FAILED);

        m->result = MOUNT_SUCCESS;
        m->reload_result = MOUNT_SUCCESS;

        mount_enter_mounting(m);
        return 1;
}

static int mount_stop(Unit *u) {
        Mount *m = MOUNT(u);

        assert(m);

        /* Already on it */
        if (m->state == MOUNT_UNMOUNTING ||
            m->state == MOUNT_UNMOUNTING_SIGKILL ||
            m->state == MOUNT_UNMOUNTING_SIGTERM ||
            m->state == MOUNT_MOUNTING_SIGTERM ||
            m->state == MOUNT_MOUNTING_SIGKILL)
                return 0;

        assert(m->state == MOUNT_MOUNTING ||
               m->state == MOUNT_MOUNTING_DONE ||
               m->state == MOUNT_MOUNTED ||
               m->state == MOUNT_REMOUNTING ||
               m->state == MOUNT_REMOUNTING_SIGTERM ||
               m->state == MOUNT_REMOUNTING_SIGKILL);

        mount_enter_unmounting(m);
        return 1;
}

static int mount_reload(Unit *u) {
        Mount *m = MOUNT(u);

        assert(m);

        if (m->state == MOUNT_MOUNTING_DONE)
                return -EAGAIN;

        assert(m->state == MOUNT_MOUNTED);

        mount_enter_remounting(m);
        return 0;
}

static int mount_serialize(Unit *u, FILE *f, FDSet *fds) {
        Mount *m = MOUNT(u);

        assert(m);
        assert(f);
        assert(fds);

        unit_serialize_item(u, f, "state", mount_state_to_string(m->state));
        unit_serialize_item(u, f, "result", mount_result_to_string(m->result));
        unit_serialize_item(u, f, "reload-result", mount_result_to_string(m->reload_result));

        if (m->control_pid > 0)
                unit_serialize_item_format(u, f, "control-pid", PID_FMT, m->control_pid);

        if (m->control_command_id >= 0)
                unit_serialize_item(u, f, "control-command", mount_exec_command_to_string(m->control_command_id));

        return 0;
}

static int mount_deserialize_item(Unit *u, const char *key, const char *value, FDSet *fds) {
        Mount *m = MOUNT(u);

        assert(u);
        assert(key);
        assert(value);
        assert(fds);

        if (streq(key, "state")) {
                MountState state;

                if ((state = mount_state_from_string(value)) < 0)
                        log_unit_debug(u->id, "Failed to parse state value %s", value);
                else
                        m->deserialized_state = state;
        } else if (streq(key, "result")) {
                MountResult f;

                f = mount_result_from_string(value);
                if (f < 0)
                        log_unit_debug(UNIT(m)->id,
                                       "Failed to parse result value %s", value);
                else if (f != MOUNT_SUCCESS)
                        m->result = f;

        } else if (streq(key, "reload-result")) {
                MountResult f;

                f = mount_result_from_string(value);
                if (f < 0)
                        log_unit_debug(UNIT(m)->id,
                                       "Failed to parse reload result value %s", value);
                else if (f != MOUNT_SUCCESS)
                        m->reload_result = f;

        } else if (streq(key, "control-pid")) {
                pid_t pid;

                if (parse_pid(value, &pid) < 0)
                        log_unit_debug(UNIT(m)->id,
                                       "Failed to parse control-pid value %s", value);
                else
                        m->control_pid = pid;
        } else if (streq(key, "control-command")) {
                MountExecCommand id;

                if ((id = mount_exec_command_from_string(value)) < 0)
                        log_unit_debug(UNIT(m)->id,
                                       "Failed to parse exec-command value %s", value);
                else {
                        m->control_command_id = id;
                        m->control_command = m->exec_command + id;
                }
        } else
                log_unit_debug(UNIT(m)->id,
                               "Unknown serialization key '%s'", key);

        return 0;
}

_pure_ static UnitActiveState mount_active_state(Unit *u) {
        assert(u);

        return state_translation_table[MOUNT(u)->state];
}

_pure_ static const char *mount_sub_state_to_string(Unit *u) {
        assert(u);

        return mount_state_to_string(MOUNT(u)->state);
}

_pure_ static bool mount_check_gc(Unit *u) {
        Mount *m = MOUNT(u);

        assert(m);

        return m->from_proc_self_mountinfo;
}

static void mount_sigchld_event(Unit *u, pid_t pid, int code, int status) {
        Mount *m = MOUNT(u);
        MountResult f;

        assert(m);
        assert(pid >= 0);

        if (pid != m->control_pid)
                return;

        m->control_pid = 0;

        if (is_clean_exit(code, status, NULL))
                f = MOUNT_SUCCESS;
        else if (code == CLD_EXITED)
                f = MOUNT_FAILURE_EXIT_CODE;
        else if (code == CLD_KILLED)
                f = MOUNT_FAILURE_SIGNAL;
        else if (code == CLD_DUMPED)
                f = MOUNT_FAILURE_CORE_DUMP;
        else
                assert_not_reached("Unknown code");

        if (f != MOUNT_SUCCESS)
                m->result = f;

        if (m->control_command) {
                exec_status_exit(&m->control_command->exec_status, &m->exec_context, pid, code, status);

                m->control_command = NULL;
                m->control_command_id = _MOUNT_EXEC_COMMAND_INVALID;
        }

        log_unit_full(u->id,
                      f == MOUNT_SUCCESS ? LOG_DEBUG : LOG_NOTICE,
                      "%s mount process exited, code=%s status=%i",
                      u->id, sigchld_code_to_string(code), status);

        /* Note that mount(8) returning and the kernel sending us a
         * mount table change event might happen out-of-order. If an
         * operation succeed we assume the kernel will follow soon too
         * and already change into the resulting state.  If it fails
         * we check if the kernel still knows about the mount. and
         * change state accordingly. */

        switch (m->state) {

        case MOUNT_MOUNTING:
        case MOUNT_MOUNTING_DONE:
        case MOUNT_MOUNTING_SIGKILL:
        case MOUNT_MOUNTING_SIGTERM:

                if (f == MOUNT_SUCCESS)
                        mount_enter_mounted(m, f);
                else if (m->from_proc_self_mountinfo)
                        mount_enter_mounted(m, f);
                else
                        mount_enter_dead(m, f);
                break;

        case MOUNT_REMOUNTING:
        case MOUNT_REMOUNTING_SIGKILL:
        case MOUNT_REMOUNTING_SIGTERM:

                m->reload_result = f;
                if (m->from_proc_self_mountinfo)
                        mount_enter_mounted(m, MOUNT_SUCCESS);
                else
                        mount_enter_dead(m, MOUNT_SUCCESS);

                break;

        case MOUNT_UNMOUNTING:
        case MOUNT_UNMOUNTING_SIGKILL:
        case MOUNT_UNMOUNTING_SIGTERM:

                if (f == MOUNT_SUCCESS) {

                        if (m->from_proc_self_mountinfo) {

                                /* Still a mount point? If so, let's
                                 * try again. Most likely there were
                                 * multiple mount points stacked on
                                 * top of each other. Note that due to
                                 * the io event priority logic we can
                                 * be sure the new mountinfo is loaded
                                 * before we process the SIGCHLD for
                                 * the mount command. */

                                if (m->n_retry_umount < RETRY_UMOUNT_MAX) {
                                        log_unit_debug(u->id, "%s: mount still present, trying again.", u->id);
                                        m->n_retry_umount++;
                                        mount_enter_unmounting(m);
                                } else {
                                        log_unit_debug(u->id, "%s: mount still present after %u attempts to unmount, giving up.", u->id, m->n_retry_umount);
                                        mount_enter_mounted(m, f);
                                }
                        } else
                                mount_enter_dead(m, f);

                } else if (m->from_proc_self_mountinfo)
                        mount_enter_mounted(m, f);
                else
                        mount_enter_dead(m, f);
                break;

        default:
                assert_not_reached("Uh, control process died at wrong time.");
        }

        /* Notify clients about changed exit status */
        unit_add_to_dbus_queue(u);
}

static int mount_dispatch_timer(sd_event_source *source, usec_t usec, void *userdata) {
        Mount *m = MOUNT(userdata);

        assert(m);
        assert(m->timer_event_source == source);

        switch (m->state) {

        case MOUNT_MOUNTING:
        case MOUNT_MOUNTING_DONE:
                log_unit_warning(UNIT(m)->id,
                                 "%s mounting timed out. Stopping.", UNIT(m)->id);
                mount_enter_signal(m, MOUNT_MOUNTING_SIGTERM, MOUNT_FAILURE_TIMEOUT);
                break;

        case MOUNT_REMOUNTING:
                log_unit_warning(UNIT(m)->id,
                                 "%s remounting timed out. Stopping.", UNIT(m)->id);
                m->reload_result = MOUNT_FAILURE_TIMEOUT;
                mount_enter_mounted(m, MOUNT_SUCCESS);
                break;

        case MOUNT_UNMOUNTING:
                log_unit_warning(UNIT(m)->id,
                                 "%s unmounting timed out. Stopping.", UNIT(m)->id);
                mount_enter_signal(m, MOUNT_UNMOUNTING_SIGTERM, MOUNT_FAILURE_TIMEOUT);
                break;

        case MOUNT_MOUNTING_SIGTERM:
                if (m->kill_context.send_sigkill) {
                        log_unit_warning(UNIT(m)->id,
                                         "%s mounting timed out. Killing.", UNIT(m)->id);
                        mount_enter_signal(m, MOUNT_MOUNTING_SIGKILL, MOUNT_FAILURE_TIMEOUT);
                } else {
                        log_unit_warning(UNIT(m)->id,
                                         "%s mounting timed out. Skipping SIGKILL. Ignoring.",
                                         UNIT(m)->id);

                        if (m->from_proc_self_mountinfo)
                                mount_enter_mounted(m, MOUNT_FAILURE_TIMEOUT);
                        else
                                mount_enter_dead(m, MOUNT_FAILURE_TIMEOUT);
                }
                break;

        case MOUNT_REMOUNTING_SIGTERM:
                if (m->kill_context.send_sigkill) {
                        log_unit_warning(UNIT(m)->id,
                                         "%s remounting timed out. Killing.", UNIT(m)->id);
                        mount_enter_signal(m, MOUNT_REMOUNTING_SIGKILL, MOUNT_FAILURE_TIMEOUT);
                } else {
                        log_unit_warning(UNIT(m)->id,
                                         "%s remounting timed out. Skipping SIGKILL. Ignoring.",
                                         UNIT(m)->id);

                        if (m->from_proc_self_mountinfo)
                                mount_enter_mounted(m, MOUNT_FAILURE_TIMEOUT);
                        else
                                mount_enter_dead(m, MOUNT_FAILURE_TIMEOUT);
                }
                break;

        case MOUNT_UNMOUNTING_SIGTERM:
                if (m->kill_context.send_sigkill) {
                        log_unit_warning(UNIT(m)->id,
                                         "%s unmounting timed out. Killing.", UNIT(m)->id);
                        mount_enter_signal(m, MOUNT_UNMOUNTING_SIGKILL, MOUNT_FAILURE_TIMEOUT);
                } else {
                        log_unit_warning(UNIT(m)->id,
                                         "%s unmounting timed out. Skipping SIGKILL. Ignoring.",
                                         UNIT(m)->id);

                        if (m->from_proc_self_mountinfo)
                                mount_enter_mounted(m, MOUNT_FAILURE_TIMEOUT);
                        else
                                mount_enter_dead(m, MOUNT_FAILURE_TIMEOUT);
                }
                break;

        case MOUNT_MOUNTING_SIGKILL:
        case MOUNT_REMOUNTING_SIGKILL:
        case MOUNT_UNMOUNTING_SIGKILL:
                log_unit_warning(UNIT(m)->id,
                                 "%s mount process still around after SIGKILL. Ignoring.",
                                 UNIT(m)->id);

                if (m->from_proc_self_mountinfo)
                        mount_enter_mounted(m, MOUNT_FAILURE_TIMEOUT);
                else
                        mount_enter_dead(m, MOUNT_FAILURE_TIMEOUT);
                break;

        default:
                assert_not_reached("Timeout at wrong time.");
        }

        return 0;
}

static int mount_setup_unit(
                Manager *m,
                const char *what,
                const char *where,
                const char *options,
                const char *fstype,
                bool set_flags) {

        _cleanup_free_ char *e = NULL, *w = NULL, *o = NULL, *f = NULL;
        bool load_extras = false;
        MountParameters *p;
        bool delete, changed = false;
        Unit *u;
        int r;

        assert(m);
        assert(what);
        assert(where);
        assert(options);
        assert(fstype);

        /* Ignore API mount points. They should never be referenced in
         * dependencies ever. */
        if (mount_point_is_api(where) || mount_point_ignore(where))
                return 0;

        if (streq(fstype, "autofs"))
                return 0;

        /* probably some kind of swap, ignore */
        if (!is_path(where))
                return 0;

        e = unit_name_from_path(where, ".mount");
        if (!e)
                return -ENOMEM;

        u = manager_get_unit(m, e);
        if (!u) {
                delete = true;

                u = unit_new(m, sizeof(Mount));
                if (!u)
                        return log_oom();

                r = unit_add_name(u, e);
                if (r < 0)
                        goto fail;

                MOUNT(u)->where = strdup(where);
                if (!MOUNT(u)->where) {
                        r = -ENOMEM;
                        goto fail;
                }

                u->source_path = strdup("/proc/self/mountinfo");
                if (!u->source_path) {
                        r = -ENOMEM;
                        goto fail;
                }

                if (m->running_as == SYSTEMD_SYSTEM) {
                        const char* target;

                        target = mount_needs_network(options, fstype) ?  SPECIAL_REMOTE_FS_TARGET : SPECIAL_LOCAL_FS_TARGET;
                        r = unit_add_dependency_by_name(u, UNIT_BEFORE, target, NULL, true);
                        if (r < 0)
                                goto fail;

                        if (should_umount(MOUNT(u))) {
                                r = unit_add_dependency_by_name(u, UNIT_CONFLICTS, SPECIAL_UMOUNT_TARGET, NULL, true);
                                if (r < 0)
                                        goto fail;
                        }
                }

                unit_add_to_load_queue(u);
                changed = true;
        } else {
                delete = false;

                if (!MOUNT(u)->where) {
                        MOUNT(u)->where = strdup(where);
                        if (!MOUNT(u)->where) {
                                r = -ENOMEM;
                                goto fail;
                        }
                }

                if (m->running_as == SYSTEMD_SYSTEM &&
                    mount_needs_network(options, fstype)) {
                        /* _netdev option may have shown up late, or on a
                         * remount. Add remote-fs dependencies, even though
                         * local-fs ones may already be there. */
                        unit_add_dependency_by_name(u, UNIT_BEFORE, SPECIAL_REMOTE_FS_TARGET, NULL, true);
                        load_extras = true;
                }

                if (u->load_state == UNIT_NOT_FOUND) {
                        u->load_state = UNIT_LOADED;
                        u->load_error = 0;

                        /* Load in the extras later on, after we
                         * finished initialization of the unit */
                        load_extras = true;
                        changed = true;
                }
        }

        w = strdup(what);
        o = strdup(options);
        f = strdup(fstype);
        if (!w || !o || !f) {
                r = -ENOMEM;
                goto fail;
        }

        p = &MOUNT(u)->parameters_proc_self_mountinfo;

        changed = changed ||
                !streq_ptr(p->options, options) ||
                !streq_ptr(p->what, what) ||
                !streq_ptr(p->fstype, fstype);

        if (set_flags) {
                MOUNT(u)->is_mounted = true;
                MOUNT(u)->just_mounted = !MOUNT(u)->from_proc_self_mountinfo;
                MOUNT(u)->just_changed = changed;
        }

        MOUNT(u)->from_proc_self_mountinfo = true;

        free(p->what);
        p->what = w;
        w = NULL;

        free(p->options);
        p->options = o;
        o = NULL;

        free(p->fstype);
        p->fstype = f;
        f = NULL;

        if (load_extras) {
                r = mount_add_extras(MOUNT(u));
                if (r < 0)
                        goto fail;
        }

        if (changed)
                unit_add_to_dbus_queue(u);

        return 0;

fail:
        log_warning_errno(r, "Failed to set up mount unit: %m");

        if (delete && u)
                unit_free(u);

        return r;
}

static int mount_load_proc_self_mountinfo(Manager *m, bool set_flags) {
        _cleanup_(mnt_free_tablep) struct libmnt_table *t = NULL;
        _cleanup_(mnt_free_iterp) struct libmnt_iter *i = NULL;
        int r = 0;

        assert(m);

        t = mnt_new_table();
        if (!t)
                return log_oom();

<<<<<<< HEAD
=======
        i = mnt_new_iter(MNT_ITER_FORWARD);
        if (!i)
                return log_oom();

>>>>>>> 9b4487d1
        /* FIXME: We really mean "/proc/self/mountinfo" here, but as that's a
         * regular file this will trick libmount into not parsing
         * /run/mount/utab; so give it an invalid file to trigger the fallback
         * to /proc/self/mountinfo. */
<<<<<<< HEAD
        r = mnt_table_parse_mtab(tb, "/");
=======
        r = mnt_table_parse_mtab(t, "/");
>>>>>>> 9b4487d1
        if (r < 0)
                return log_error_errno(r, "Failed to parse /proc/self/mountinfo: %m");

        r = 0;
        for (;;) {
                const char *device, *path, *options, *fstype;
                _cleanup_free_ const char *d = NULL, *p = NULL;
                struct libmnt_fs *fs;
                int k;

                k = mnt_table_next_fs(t, i, &fs);
                if (k == 1)
                        break;
                if (k < 0)
                        return log_error_errno(k, "Failed to get next entry from /proc/self/mountinfo: %m");

                device = mnt_fs_get_source(fs);
                path = mnt_fs_get_target(fs);
                options = mnt_fs_get_options(fs);
                fstype = mnt_fs_get_fstype(fs);

                d = cunescape(device);
                if (!d)
                        return log_oom();

                p = cunescape(path);
                if (!p)
                        return log_oom();

                (void) device_found_node(m, d, true, DEVICE_FOUND_MOUNT, set_flags);

                k = mount_setup_unit(m, d, p, options, fstype, set_flags);
                if (r == 0 && k < 0)
                        r = k;
        }

        return r;
}

static void mount_shutdown(Manager *m) {
        assert(m);

        m->mount_event_source = sd_event_source_unref(m->mount_event_source);
        m->mount_utab_event_source = sd_event_source_unref(m->mount_utab_event_source);

        if (m->proc_self_mountinfo) {
                fclose(m->proc_self_mountinfo);
                m->proc_self_mountinfo = NULL;
        }
        m->utab_inotify_fd = safe_close(m->utab_inotify_fd);
}

static int mount_get_timeout(Unit *u, uint64_t *timeout) {
        Mount *m = MOUNT(u);
        int r;

        if (!m->timer_event_source)
                return 0;

        r = sd_event_source_get_time(m->timer_event_source, timeout);
        if (r < 0)
                return r;

        return 1;
}

static int mount_enumerate(Manager *m) {
        int r;
        assert(m);

        mnt_init_debug(0);

        if (!m->proc_self_mountinfo) {
                m->proc_self_mountinfo = fopen("/proc/self/mountinfo", "re");
                if (!m->proc_self_mountinfo)
                        return -errno;

                r = sd_event_add_io(m->event, &m->mount_event_source, fileno(m->proc_self_mountinfo), EPOLLPRI, mount_dispatch_io, m);
                if (r < 0)
                        goto fail;

                /* Dispatch this before we dispatch SIGCHLD, so that
                 * we always get the events from /proc/self/mountinfo
                 * before the SIGCHLD of /bin/mount. */
                r = sd_event_source_set_priority(m->mount_event_source, -10);
                if (r < 0)
                        goto fail;
        }

        if (m->utab_inotify_fd < 0) {
                m->utab_inotify_fd = inotify_init1(IN_NONBLOCK|IN_CLOEXEC);
                if (m->utab_inotify_fd < 0) {
                        r = -errno;
                        goto fail;
                }

                (void) mkdir_p_label("/run/mount", 0755);

                r = inotify_add_watch(m->utab_inotify_fd, "/run/mount", IN_MOVED_TO);
                if (r < 0) {
                        r = -errno;
                        goto fail;
                }

                r = sd_event_add_io(m->event, &m->mount_utab_event_source, m->utab_inotify_fd, EPOLLIN, mount_dispatch_io, m);
                if (r < 0)
                        goto fail;

                r = sd_event_source_set_priority(m->mount_utab_event_source, -10);
                if (r < 0)
                        goto fail;
        }

        r = mount_load_proc_self_mountinfo(m, false);
        if (r < 0)
                goto fail;

        return 0;

fail:
        mount_shutdown(m);
        return r;
}

static int mount_dispatch_io(sd_event_source *source, int fd, uint32_t revents, void *userdata) {
        Manager *m = userdata;
        Unit *u;
        int r;

        assert(m);
        assert(revents & (EPOLLPRI | EPOLLIN));

        /* The manager calls this for every fd event happening on the
         * /proc/self/mountinfo file, which informs us about mounting
         * table changes, and for /run/mount events which we watch
         * for mount options. */

        if (fd == m->utab_inotify_fd) {
                bool rescan = false;

                /* FIXME: We *really* need to replace this with
                 * libmount's own API for this, we should not hardcode
                 * internal behaviour of libmount here. */

                for (;;) {
                        union inotify_event_buffer buffer;
                        struct inotify_event *e;
                        ssize_t l;

                        l = read(fd, &buffer, sizeof(buffer));
                        if (l < 0) {
                                if (errno == EAGAIN || errno == EINTR)
                                        break;

                                log_error_errno(errno, "Failed to read utab inotify: %m");
                                break;
                        }

                        FOREACH_INOTIFY_EVENT(e, buffer, l) {
                                /* Only care about changes to utab,
                                 * but we have to monitor the
                                 * directory to reliably get
                                 * notifications about when utab is
                                 * replaced using rename(2) */
                                if ((e->mask & IN_Q_OVERFLOW) || streq(e->name, "utab"))
                                        rescan = true;
                        }
                }

                if (!rescan)
                        return 0;
        }

        r = mount_load_proc_self_mountinfo(m, true);
        if (r < 0) {
                /* Reset flags, just in case, for later calls */
                LIST_FOREACH(units_by_type, u, m->units_by_type[UNIT_MOUNT]) {
                        Mount *mount = MOUNT(u);

                        mount->is_mounted = mount->just_mounted = mount->just_changed = false;
                }

                return 0;
        }

        manager_dispatch_load_queue(m);

        LIST_FOREACH(units_by_type, u, m->units_by_type[UNIT_MOUNT]) {
                Mount *mount = MOUNT(u);

                if (!mount->is_mounted) {

                        mount->from_proc_self_mountinfo = false;

                        switch (mount->state) {

                        case MOUNT_MOUNTED:
                                /* This has just been unmounted by
                                 * somebody else, follow the state
                                 * change. */
                                mount_enter_dead(mount, MOUNT_SUCCESS);
                                break;

                        default:
                                break;
                        }

                        if (mount->parameters_proc_self_mountinfo.what)
                                (void) device_found_node(m, mount->parameters_proc_self_mountinfo.what, false, DEVICE_FOUND_MOUNT, true);


                } else if (mount->just_mounted || mount->just_changed) {

                        /* New or changed mount entry */

                        switch (mount->state) {

                        case MOUNT_DEAD:
                        case MOUNT_FAILED:
                                /* This has just been mounted by
                                 * somebody else, follow the state
                                 * change. */
                                mount_enter_mounted(mount, MOUNT_SUCCESS);
                                break;

                        case MOUNT_MOUNTING:
                                mount_set_state(mount, MOUNT_MOUNTING_DONE);
                                break;

                        default:
                                /* Nothing really changed, but let's
                                 * issue an notification call
                                 * nonetheless, in case somebody is
                                 * waiting for this. (e.g. file system
                                 * ro/rw remounts.) */
                                mount_set_state(mount, mount->state);
                                break;
                        }
                }

                /* Reset the flags for later calls */
                mount->is_mounted = mount->just_mounted = mount->just_changed = false;
        }

        return 0;
}

static void mount_reset_failed(Unit *u) {
        Mount *m = MOUNT(u);

        assert(m);

        if (m->state == MOUNT_FAILED)
                mount_set_state(m, MOUNT_DEAD);

        m->result = MOUNT_SUCCESS;
        m->reload_result = MOUNT_SUCCESS;
}

static int mount_kill(Unit *u, KillWho who, int signo, sd_bus_error *error) {
        return unit_kill_common(u, who, signo, -1, MOUNT(u)->control_pid, error);
}

static const char* const mount_state_table[_MOUNT_STATE_MAX] = {
        [MOUNT_DEAD] = "dead",
        [MOUNT_MOUNTING] = "mounting",
        [MOUNT_MOUNTING_DONE] = "mounting-done",
        [MOUNT_MOUNTED] = "mounted",
        [MOUNT_REMOUNTING] = "remounting",
        [MOUNT_UNMOUNTING] = "unmounting",
        [MOUNT_MOUNTING_SIGTERM] = "mounting-sigterm",
        [MOUNT_MOUNTING_SIGKILL] = "mounting-sigkill",
        [MOUNT_REMOUNTING_SIGTERM] = "remounting-sigterm",
        [MOUNT_REMOUNTING_SIGKILL] = "remounting-sigkill",
        [MOUNT_UNMOUNTING_SIGTERM] = "unmounting-sigterm",
        [MOUNT_UNMOUNTING_SIGKILL] = "unmounting-sigkill",
        [MOUNT_FAILED] = "failed"
};

DEFINE_STRING_TABLE_LOOKUP(mount_state, MountState);

static const char* const mount_exec_command_table[_MOUNT_EXEC_COMMAND_MAX] = {
        [MOUNT_EXEC_MOUNT] = "ExecMount",
        [MOUNT_EXEC_UNMOUNT] = "ExecUnmount",
        [MOUNT_EXEC_REMOUNT] = "ExecRemount",
};

DEFINE_STRING_TABLE_LOOKUP(mount_exec_command, MountExecCommand);

static const char* const mount_result_table[_MOUNT_RESULT_MAX] = {
        [MOUNT_SUCCESS] = "success",
        [MOUNT_FAILURE_RESOURCES] = "resources",
        [MOUNT_FAILURE_TIMEOUT] = "timeout",
        [MOUNT_FAILURE_EXIT_CODE] = "exit-code",
        [MOUNT_FAILURE_SIGNAL] = "signal",
        [MOUNT_FAILURE_CORE_DUMP] = "core-dump"
};

DEFINE_STRING_TABLE_LOOKUP(mount_result, MountResult);

const UnitVTable mount_vtable = {
        .object_size = sizeof(Mount),
        .exec_context_offset = offsetof(Mount, exec_context),
        .cgroup_context_offset = offsetof(Mount, cgroup_context),
        .kill_context_offset = offsetof(Mount, kill_context),
        .exec_runtime_offset = offsetof(Mount, exec_runtime),

        .sections =
                "Unit\0"
                "Mount\0"
                "Install\0",
        .private_section = "Mount",

        .no_alias = true,
        .no_instances = true,

        .init = mount_init,
        .load = mount_load,
        .done = mount_done,

        .coldplug = mount_coldplug,

        .dump = mount_dump,

        .start = mount_start,
        .stop = mount_stop,
        .reload = mount_reload,

        .kill = mount_kill,

        .serialize = mount_serialize,
        .deserialize_item = mount_deserialize_item,

        .active_state = mount_active_state,
        .sub_state_to_string = mount_sub_state_to_string,

        .check_gc = mount_check_gc,

        .sigchld_event = mount_sigchld_event,

        .reset_failed = mount_reset_failed,

        .bus_interface = "org.freedesktop.systemd1.Mount",
        .bus_vtable = bus_mount_vtable,
        .bus_set_property = bus_mount_set_property,
        .bus_commit_properties = bus_mount_commit_properties,

        .get_timeout = mount_get_timeout,

        .can_transient = true,

        .enumerate = mount_enumerate,
        .shutdown = mount_shutdown,

        .status_message_formats = {
                .starting_stopping = {
                        [0] = "Mounting %s...",
                        [1] = "Unmounting %s...",
                },
                .finished_start_job = {
                        [JOB_DONE]       = "Mounted %s.",
                        [JOB_FAILED]     = "Failed to mount %s.",
                        [JOB_DEPENDENCY] = "Dependency failed for %s.",
                        [JOB_TIMEOUT]    = "Timed out mounting %s.",
                },
                .finished_stop_job = {
                        [JOB_DONE]       = "Unmounted %s.",
                        [JOB_FAILED]     = "Failed unmounting %s.",
                        [JOB_TIMEOUT]    = "Timed out unmounting %s.",
                },
        },
};<|MERGE_RESOLUTION|>--- conflicted
+++ resolved
@@ -1566,22 +1566,15 @@
         if (!t)
                 return log_oom();
 
-<<<<<<< HEAD
-=======
         i = mnt_new_iter(MNT_ITER_FORWARD);
         if (!i)
                 return log_oom();
 
->>>>>>> 9b4487d1
         /* FIXME: We really mean "/proc/self/mountinfo" here, but as that's a
          * regular file this will trick libmount into not parsing
          * /run/mount/utab; so give it an invalid file to trigger the fallback
          * to /proc/self/mountinfo. */
-<<<<<<< HEAD
-        r = mnt_table_parse_mtab(tb, "/");
-=======
         r = mnt_table_parse_mtab(t, "/");
->>>>>>> 9b4487d1
         if (r < 0)
                 return log_error_errno(r, "Failed to parse /proc/self/mountinfo: %m");
 
