/*-*- Mode: C; c-basic-offset: 8; indent-tabs-mode: nil -*-*/

/***
  This file is part of systemd.

  Copyright 2010 Lennart Poettering

  systemd is free software; you can redistribute it and/or modify it
  under the terms of the GNU Lesser General Public License as published by
  the Free Software Foundation; either version 2.1 of the License, or
  (at your option) any later version.

  systemd is distributed in the hope that it will be useful, but
  WITHOUT ANY WARRANTY; without even the implied warranty of
  MERCHANTABILITY or FITNESS FOR A PARTICULAR PURPOSE. See the GNU
  Lesser General Public License for more details.

  You should have received a copy of the GNU Lesser General Public License
  along with systemd; If not, see <http://www.gnu.org/licenses/>.
***/

#include <errno.h>
#include <stdio.h>
#include <sys/epoll.h>
#include <signal.h>
#include <libmount.h>
#include <sys/inotify.h>

#include "manager.h"
#include "unit.h"
#include "mount.h"
#include "log.h"
#include "sd-messages.h"
#include "strv.h"
#include "mkdir.h"
#include "path-util.h"
#include "mount-setup.h"
#include "unit-name.h"
#include "dbus-mount.h"
#include "special.h"
#include "exit-status.h"
#include "fstab-util.h"
#include "formats-util.h"

#define RETRY_UMOUNT_MAX 32

DEFINE_TRIVIAL_CLEANUP_FUNC(struct libmnt_table*, mnt_free_table);
DEFINE_TRIVIAL_CLEANUP_FUNC(struct libmnt_iter*, mnt_free_iter);

static const UnitActiveState state_translation_table[_MOUNT_STATE_MAX] = {
        [MOUNT_DEAD] = UNIT_INACTIVE,
        [MOUNT_MOUNTING] = UNIT_ACTIVATING,
        [MOUNT_MOUNTING_DONE] = UNIT_ACTIVE,
        [MOUNT_MOUNTED] = UNIT_ACTIVE,
        [MOUNT_REMOUNTING] = UNIT_RELOADING,
        [MOUNT_UNMOUNTING] = UNIT_DEACTIVATING,
        [MOUNT_MOUNTING_SIGTERM] = UNIT_DEACTIVATING,
        [MOUNT_MOUNTING_SIGKILL] = UNIT_DEACTIVATING,
        [MOUNT_REMOUNTING_SIGTERM] = UNIT_RELOADING,
        [MOUNT_REMOUNTING_SIGKILL] = UNIT_RELOADING,
        [MOUNT_UNMOUNTING_SIGTERM] = UNIT_DEACTIVATING,
        [MOUNT_UNMOUNTING_SIGKILL] = UNIT_DEACTIVATING,
        [MOUNT_FAILED] = UNIT_FAILED
};

static int mount_dispatch_timer(sd_event_source *source, usec_t usec, void *userdata);
static int mount_dispatch_io(sd_event_source *source, int fd, uint32_t revents, void *userdata);

static bool mount_needs_network(const char *options, const char *fstype) {
        if (fstab_test_option(options, "_netdev\0"))
                return true;

        if (fstype && fstype_is_network(fstype))
                return true;

        return false;
}

static bool mount_is_network(const MountParameters *p) {
        assert(p);

        return mount_needs_network(p->options, p->fstype);
}

static bool mount_is_bind(const MountParameters *p) {
        assert(p);

        if (fstab_test_option(p->options, "bind\0" "rbind\0"))
                return true;

        if (p->fstype && STR_IN_SET(p->fstype, "bind", "rbind"))
                return true;

        return false;
}

static bool mount_is_auto(const MountParameters *p) {
        assert(p);

        return !fstab_test_option(p->options, "noauto\0");
}

static bool needs_quota(const MountParameters *p) {
        assert(p);

        /* Quotas are not enabled on network filesystems,
         * but we want them, for example, on storage connected via iscsi */
        if (p->fstype && fstype_is_network(p->fstype))
                return false;

        if (mount_is_bind(p))
                return false;

        return fstab_test_option(p->options,
                                 "usrquota\0" "grpquota\0" "quota\0" "usrjquota\0" "grpjquota\0");
}

static void mount_init(Unit *u) {
        Mount *m = MOUNT(u);

        assert(u);
        assert(u->load_state == UNIT_STUB);

        m->timeout_usec = u->manager->default_timeout_start_usec;
        m->directory_mode = 0755;

        if (unit_has_name(u, "-.mount")) {
                /* Don't allow start/stop for root directory */
                u->refuse_manual_start = true;
                u->refuse_manual_stop = true;
        } else {
                /* The stdio/kmsg bridge socket is on /, in order to avoid a
                 * dep loop, don't use kmsg logging for -.mount */
                m->exec_context.std_output = u->manager->default_std_output;
                m->exec_context.std_error = u->manager->default_std_error;
        }

        /* We need to make sure that /usr/bin/mount is always called
         * in the same process group as us, so that the autofs kernel
         * side doesn't send us another mount request while we are
         * already trying to comply its last one. */
        m->exec_context.same_pgrp = true;

        m->control_command_id = _MOUNT_EXEC_COMMAND_INVALID;

        u->ignore_on_isolate = true;
}

static int mount_arm_timer(Mount *m) {
        int r;

        assert(m);

        if (m->timeout_usec <= 0) {
                m->timer_event_source = sd_event_source_unref(m->timer_event_source);
                return 0;
        }

        if (m->timer_event_source) {
                r = sd_event_source_set_time(m->timer_event_source, now(CLOCK_MONOTONIC) + m->timeout_usec);
                if (r < 0)
                        return r;

                return sd_event_source_set_enabled(m->timer_event_source, SD_EVENT_ONESHOT);
        }

        r = sd_event_add_time(
                        UNIT(m)->manager->event,
                        &m->timer_event_source,
                        CLOCK_MONOTONIC,
                        now(CLOCK_MONOTONIC) + m->timeout_usec, 0,
                        mount_dispatch_timer, m);
        if (r < 0)
                return r;

        (void) sd_event_source_set_description(m->timer_event_source, "mount-timer");

        return 0;
}

static void mount_unwatch_control_pid(Mount *m) {
        assert(m);

        if (m->control_pid <= 0)
                return;

        unit_unwatch_pid(UNIT(m), m->control_pid);
        m->control_pid = 0;
}

static void mount_parameters_done(MountParameters *p) {
        assert(p);

        free(p->what);
        free(p->options);
        free(p->fstype);

        p->what = p->options = p->fstype = NULL;
}

static void mount_done(Unit *u) {
        Mount *m = MOUNT(u);

        assert(m);

        free(m->where);
        m->where = NULL;

        mount_parameters_done(&m->parameters_proc_self_mountinfo);
        mount_parameters_done(&m->parameters_fragment);

        m->exec_runtime = exec_runtime_unref(m->exec_runtime);
        exec_command_done_array(m->exec_command, _MOUNT_EXEC_COMMAND_MAX);
        m->control_command = NULL;

        mount_unwatch_control_pid(m);

        m->timer_event_source = sd_event_source_unref(m->timer_event_source);
}

_pure_ static MountParameters* get_mount_parameters_fragment(Mount *m) {
        assert(m);

        if (m->from_fragment)
                return &m->parameters_fragment;

        return NULL;
}

_pure_ static MountParameters* get_mount_parameters(Mount *m) {
        assert(m);

        if (m->from_proc_self_mountinfo)
                return &m->parameters_proc_self_mountinfo;

        return get_mount_parameters_fragment(m);
}

static int mount_add_mount_links(Mount *m) {
        _cleanup_free_ char *parent = NULL;
        MountParameters *pm;
        Unit *other;
        Iterator i;
        Set *s;
        int r;

        assert(m);

        if (!path_equal(m->where, "/")) {
                /* Adds in links to other mount points that might lie further
                 * up in the hierarchy */
                r = path_get_parent(m->where, &parent);
                if (r < 0)
                        return r;

                r = unit_require_mounts_for(UNIT(m), parent);
                if (r < 0)
                        return r;
        }

        /* Adds in links to other mount points that might be needed
         * for the source path (if this is a bind mount) to be
         * available. */
        pm = get_mount_parameters_fragment(m);
        if (pm && pm->what &&
            path_is_absolute(pm->what) &&
            !mount_is_network(pm)) {

                r = unit_require_mounts_for(UNIT(m), pm->what);
                if (r < 0)
                        return r;
        }

        /* Adds in links to other units that use this path or paths
         * further down in the hierarchy */
        s = manager_get_units_requiring_mounts_for(UNIT(m)->manager, m->where);
        SET_FOREACH(other, s, i) {

                if (other->load_state != UNIT_LOADED)
                        continue;

                if (other == UNIT(m))
                        continue;

                r = unit_add_dependency(other, UNIT_AFTER, UNIT(m), true);
                if (r < 0)
                        return r;

                if (UNIT(m)->fragment_path) {
                        /* If we have fragment configuration, then make this dependency required */
                        r = unit_add_dependency(other, UNIT_REQUIRES, UNIT(m), true);
                        if (r < 0)
                                return r;
                }
        }

        return 0;
}

static int mount_add_device_links(Mount *m) {
        MountParameters *p;
        bool device_wants_mount = false;
        int r;

        assert(m);

        p = get_mount_parameters(m);
        if (!p)
                return 0;

        if (!p->what)
                return 0;

        if (mount_is_bind(p))
                return 0;

        if (!is_device_path(p->what))
                return 0;

        /* /dev/root is a really weird thing, it's not a real device,
         * but just a path the kernel exports for the root file system
         * specified on the kernel command line. Ignore it here. */
        if (path_equal(p->what, "/dev/root"))
                return 0;

        if (path_equal(m->where, "/"))
                return 0;

        if (mount_is_auto(p) && UNIT(m)->manager->running_as == MANAGER_SYSTEM)
                device_wants_mount = true;

        r = unit_add_node_link(UNIT(m), p->what, device_wants_mount);
        if (r < 0)
                return r;

        return 0;
}

static int mount_add_quota_links(Mount *m) {
        int r;
        MountParameters *p;

        assert(m);

        if (UNIT(m)->manager->running_as != MANAGER_SYSTEM)
                return 0;

        p = get_mount_parameters_fragment(m);
        if (!p)
                return 0;

        if (!needs_quota(p))
                return 0;

        r = unit_add_two_dependencies_by_name(UNIT(m), UNIT_BEFORE, UNIT_WANTS, SPECIAL_QUOTACHECK_SERVICE, NULL, true);
        if (r < 0)
                return r;

        r = unit_add_two_dependencies_by_name(UNIT(m), UNIT_BEFORE, UNIT_WANTS, SPECIAL_QUOTAON_SERVICE, NULL, true);
        if (r < 0)
                return r;

        return 0;
}

static bool should_umount(Mount *m) {
        MountParameters *p;

        if (path_equal(m->where, "/") ||
            path_equal(m->where, "/usr"))
                return false;

        p = get_mount_parameters(m);
        if (p && fstab_test_option(p->options, "x-initrd.mount\0") &&
            !in_initrd())
                return false;

        return true;
}

static int mount_add_default_dependencies(Mount *m) {
        const char *after, *after2, *online;
        MountParameters *p;
        int r;

        assert(m);

        if (UNIT(m)->manager->running_as != MANAGER_SYSTEM)
                return 0;

        /* We do not add any default dependencies to / and /usr, since
         * they are guaranteed to stay mounted the whole time, since
         * our system is on it. Also, don't bother with anything
         * mounted below virtual file systems, it's also going to be
         * virtual, and hence not worth the effort. */
        if (path_equal(m->where, "/") ||
            path_equal(m->where, "/usr") ||
            path_startswith(m->where, "/proc") ||
            path_startswith(m->where, "/sys") ||
            path_startswith(m->where, "/dev"))
                return 0;

        p = get_mount_parameters(m);
        if (!p)
                return 0;

        if (mount_is_network(p)) {
                after = SPECIAL_REMOTE_FS_PRE_TARGET;
                after2 = SPECIAL_NETWORK_TARGET;
                online = SPECIAL_NETWORK_ONLINE_TARGET;
        } else {
                after = SPECIAL_LOCAL_FS_PRE_TARGET;
                after2 = NULL;
                online = NULL;
        }

        r = unit_add_dependency_by_name(UNIT(m), UNIT_AFTER, after, NULL, true);
        if (r < 0)
                return r;

        if (after2) {
                r = unit_add_dependency_by_name(UNIT(m), UNIT_AFTER, after2, NULL, true);
                if (r < 0)
                        return r;
        }

        if (online) {
                r = unit_add_two_dependencies_by_name(UNIT(m), UNIT_WANTS, UNIT_AFTER, online, NULL, true);
                if (r < 0)
                        return r;
        }

        if (should_umount(m)) {
                r = unit_add_two_dependencies_by_name(UNIT(m), UNIT_BEFORE, UNIT_CONFLICTS, SPECIAL_UMOUNT_TARGET, NULL, true);
                if (r < 0)
                        return r;
        }

        return 0;
}

static int mount_verify(Mount *m) {
        _cleanup_free_ char *e = NULL;
        int r;

        assert(m);

        if (UNIT(m)->load_state != UNIT_LOADED)
                return 0;

        if (!m->from_fragment && !m->from_proc_self_mountinfo)
                return -ENOENT;

        r = unit_name_from_path(m->where, ".mount", &e);
        if (r < 0)
                return log_unit_error_errno(UNIT(m), r, "Failed to generate unit name from mount path: %m");

        if (!unit_has_name(UNIT(m), e)) {
                log_unit_error(UNIT(m), "Where= setting doesn't match unit name. Refusing.");
                return -EINVAL;
        }

        if (mount_point_is_api(m->where) || mount_point_ignore(m->where)) {
                log_unit_error(UNIT(m), "Cannot create mount unit for API file system %s. Refusing.", m->where);
                return -EINVAL;
        }

        if (UNIT(m)->fragment_path && !m->parameters_fragment.what) {
                log_unit_error(UNIT(m), "What= setting is missing. Refusing.");
                return -EBADMSG;
        }

        if (m->exec_context.pam_name && m->kill_context.kill_mode != KILL_CONTROL_GROUP) {
                log_unit_error(UNIT(m), "Unit has PAM enabled. Kill mode must be set to control-group'. Refusing.");
                return -EINVAL;
        }

        return 0;
}

static int mount_add_extras(Mount *m) {
        Unit *u = UNIT(m);
        int r;

        assert(m);

        if (u->fragment_path)
                m->from_fragment = true;

        if (!m->where) {
                r = unit_name_to_path(u->id, &m->where);
                if (r < 0)
                        return r;
        }

        path_kill_slashes(m->where);

        if (!u->description) {
                r = unit_set_description(u, m->where);
                if (r < 0)
                        return r;
        }

        r = mount_add_device_links(m);
        if (r < 0)
                return r;

        r = mount_add_mount_links(m);
        if (r < 0)
                return r;

        r = mount_add_quota_links(m);
        if (r < 0)
                return r;

        r = unit_patch_contexts(u);
        if (r < 0)
                return r;

        r = unit_add_exec_dependencies(u, &m->exec_context);
        if (r < 0)
                return r;

        r = unit_add_default_slice(u, &m->cgroup_context);
        if (r < 0)
                return r;

        if (u->default_dependencies) {
                r = mount_add_default_dependencies(m);
                if (r < 0)
                        return r;
        }

        return 0;
}

static int mount_load(Unit *u) {
        Mount *m = MOUNT(u);
        int r;

        assert(u);
        assert(u->load_state == UNIT_STUB);

        if (m->from_proc_self_mountinfo)
                r = unit_load_fragment_and_dropin_optional(u);
        else
                r = unit_load_fragment_and_dropin(u);

        if (r < 0)
                return r;

        /* This is a new unit? Then let's add in some extras */
        if (u->load_state == UNIT_LOADED) {
                r = mount_add_extras(m);
                if (r < 0)
                        return r;
        }

        return mount_verify(m);
}

static int mount_notify_automount(Mount *m, MountState old_state, MountState state) {
        Unit *p;
        int r;
        Iterator i;

        assert(m);

        SET_FOREACH(p, UNIT(m)->dependencies[UNIT_TRIGGERED_BY], i)
                if (p->type == UNIT_AUTOMOUNT) {
                         r = automount_update_mount(AUTOMOUNT(p), old_state, state);
                         if (r < 0)
                                 return r;
                }

        return 0;
}

static void mount_set_state(Mount *m, MountState state) {
        MountState old_state;
        assert(m);

        old_state = m->state;
        m->state = state;

        if (state != MOUNT_MOUNTING &&
            state != MOUNT_MOUNTING_DONE &&
            state != MOUNT_REMOUNTING &&
            state != MOUNT_UNMOUNTING &&
            state != MOUNT_MOUNTING_SIGTERM &&
            state != MOUNT_MOUNTING_SIGKILL &&
            state != MOUNT_UNMOUNTING_SIGTERM &&
            state != MOUNT_UNMOUNTING_SIGKILL &&
            state != MOUNT_REMOUNTING_SIGTERM &&
            state != MOUNT_REMOUNTING_SIGKILL) {
                m->timer_event_source = sd_event_source_unref(m->timer_event_source);
                mount_unwatch_control_pid(m);
                m->control_command = NULL;
                m->control_command_id = _MOUNT_EXEC_COMMAND_INVALID;
        }

        mount_notify_automount(m, old_state, state);

        if (state != old_state)
                log_unit_debug(UNIT(m), "Changed %s -> %s", mount_state_to_string(old_state), mount_state_to_string(state));

        unit_notify(UNIT(m), state_translation_table[old_state], state_translation_table[state], m->reload_result == MOUNT_SUCCESS);
        m->reload_result = MOUNT_SUCCESS;
}

static int mount_coldplug(Unit *u, Hashmap *deferred_work) {
        Mount *m = MOUNT(u);
        MountState new_state = MOUNT_DEAD;
        int r;

        assert(m);
        assert(m->state == MOUNT_DEAD);

        if (m->deserialized_state != m->state)
                new_state = m->deserialized_state;
        else if (m->from_proc_self_mountinfo)
                new_state = MOUNT_MOUNTED;

        if (new_state == m->state)
                return 0;

        if (new_state == MOUNT_MOUNTING ||
            new_state == MOUNT_MOUNTING_DONE ||
            new_state == MOUNT_REMOUNTING ||
            new_state == MOUNT_UNMOUNTING ||
            new_state == MOUNT_MOUNTING_SIGTERM ||
            new_state == MOUNT_MOUNTING_SIGKILL ||
            new_state == MOUNT_UNMOUNTING_SIGTERM ||
            new_state == MOUNT_UNMOUNTING_SIGKILL ||
            new_state == MOUNT_REMOUNTING_SIGTERM ||
            new_state == MOUNT_REMOUNTING_SIGKILL) {

                if (m->control_pid <= 0)
                        return -EBADMSG;

                r = unit_watch_pid(UNIT(m), m->control_pid);
                if (r < 0)
                        return r;

                r = mount_arm_timer(m);
                if (r < 0)
                        return r;
        }

        mount_set_state(m, new_state);
        return 0;
}

static void mount_dump(Unit *u, FILE *f, const char *prefix) {
        Mount *m = MOUNT(u);
        MountParameters *p;

        assert(m);
        assert(f);

        p = get_mount_parameters(m);

        fprintf(f,
                "%sMount State: %s\n"
                "%sResult: %s\n"
                "%sWhere: %s\n"
                "%sWhat: %s\n"
                "%sFile System Type: %s\n"
                "%sOptions: %s\n"
                "%sFrom /proc/self/mountinfo: %s\n"
                "%sFrom fragment: %s\n"
                "%sDirectoryMode: %04o\n",
                prefix, mount_state_to_string(m->state),
                prefix, mount_result_to_string(m->result),
                prefix, m->where,
                prefix, p ? strna(p->what) : "n/a",
                prefix, p ? strna(p->fstype) : "n/a",
                prefix, p ? strna(p->options) : "n/a",
                prefix, yes_no(m->from_proc_self_mountinfo),
                prefix, yes_no(m->from_fragment),
                prefix, m->directory_mode);

        if (m->control_pid > 0)
                fprintf(f,
                        "%sControl PID: "PID_FMT"\n",
                        prefix, m->control_pid);

        exec_context_dump(&m->exec_context, f, prefix);
        kill_context_dump(&m->kill_context, f, prefix);
}

static int mount_spawn(Mount *m, ExecCommand *c, pid_t *_pid) {
        pid_t pid;
        int r;
        ExecParameters exec_params = {
                .apply_permissions = true,
                .apply_chroot      = true,
                .apply_tty_stdin   = true,
                .bus_endpoint_fd   = -1,
        };

        assert(m);
        assert(c);
        assert(_pid);

        (void) unit_realize_cgroup(UNIT(m));
        if (m->reset_cpu_usage) {
                (void) unit_reset_cpu_usage(UNIT(m));
                m->reset_cpu_usage = false;
        }

        r = unit_setup_exec_runtime(UNIT(m));
        if (r < 0)
                goto fail;

        r = mount_arm_timer(m);
        if (r < 0)
                goto fail;

        exec_params.environment = UNIT(m)->manager->environment;
        exec_params.confirm_spawn = UNIT(m)->manager->confirm_spawn;
        exec_params.cgroup_supported = UNIT(m)->manager->cgroup_supported;
        exec_params.cgroup_path = UNIT(m)->cgroup_path;
        exec_params.cgroup_delegate = m->cgroup_context.delegate;
        exec_params.runtime_prefix = manager_get_runtime_prefix(UNIT(m)->manager);

        r = exec_spawn(UNIT(m),
                       c,
                       &m->exec_context,
                       &exec_params,
                       m->exec_runtime,
                       &pid);
        if (r < 0)
                goto fail;

        r = unit_watch_pid(UNIT(m), pid);
        if (r < 0)
                /* FIXME: we need to do something here */
                goto fail;

        *_pid = pid;

        return 0;

fail:
        m->timer_event_source = sd_event_source_unref(m->timer_event_source);

        return r;
}

static void mount_enter_dead(Mount *m, MountResult f) {
        assert(m);

        if (f != MOUNT_SUCCESS)
                m->result = f;

        exec_runtime_destroy(m->exec_runtime);
        m->exec_runtime = exec_runtime_unref(m->exec_runtime);

        exec_context_destroy_runtime_directory(&m->exec_context, manager_get_runtime_prefix(UNIT(m)->manager));

        mount_set_state(m, m->result != MOUNT_SUCCESS ? MOUNT_FAILED : MOUNT_DEAD);
}

static void mount_enter_mounted(Mount *m, MountResult f) {
        assert(m);

        if (f != MOUNT_SUCCESS)
                m->result = f;

        mount_set_state(m, MOUNT_MOUNTED);
}

static void mount_enter_signal(Mount *m, MountState state, MountResult f) {
        int r;

        assert(m);

        if (f != MOUNT_SUCCESS)
                m->result = f;

        r = unit_kill_context(
                        UNIT(m),
                        &m->kill_context,
                        (state != MOUNT_MOUNTING_SIGTERM && state != MOUNT_UNMOUNTING_SIGTERM && state != MOUNT_REMOUNTING_SIGTERM) ?
                        KILL_KILL : KILL_TERMINATE,
                        -1,
                        m->control_pid,
                        false);
        if (r < 0)
                goto fail;

        if (r > 0) {
                r = mount_arm_timer(m);
                if (r < 0)
                        goto fail;

                mount_set_state(m, state);
        } else if (state == MOUNT_REMOUNTING_SIGTERM)
                mount_enter_signal(m, MOUNT_REMOUNTING_SIGKILL, MOUNT_SUCCESS);
        else if (state == MOUNT_REMOUNTING_SIGKILL)
                mount_enter_mounted(m, MOUNT_SUCCESS);
        else if (state == MOUNT_MOUNTING_SIGTERM)
                mount_enter_signal(m, MOUNT_MOUNTING_SIGKILL, MOUNT_SUCCESS);
        else if (state == MOUNT_UNMOUNTING_SIGTERM)
                mount_enter_signal(m, MOUNT_UNMOUNTING_SIGKILL, MOUNT_SUCCESS);
        else
                mount_enter_dead(m, MOUNT_SUCCESS);

        return;

fail:
        log_unit_warning_errno(UNIT(m), r, "Failed to kill processes: %m");

        if (state == MOUNT_REMOUNTING_SIGTERM || state == MOUNT_REMOUNTING_SIGKILL)
                mount_enter_mounted(m, MOUNT_FAILURE_RESOURCES);
        else
                mount_enter_dead(m, MOUNT_FAILURE_RESOURCES);
}

static void mount_enter_unmounting(Mount *m) {
        int r;

        assert(m);

        /* Start counting our attempts */
        if (!IN_SET(m->state,
                    MOUNT_UNMOUNTING,
                    MOUNT_UNMOUNTING_SIGTERM,
                    MOUNT_UNMOUNTING_SIGKILL))
                m->n_retry_umount = 0;

        m->control_command_id = MOUNT_EXEC_UNMOUNT;
        m->control_command = m->exec_command + MOUNT_EXEC_UNMOUNT;

        r = exec_command_set(m->control_command, UMOUNT_PATH, m->where, NULL);
        if (r >= 0 && UNIT(m)->manager->running_as == MANAGER_SYSTEM)
                r = exec_command_append(m->control_command, "-n", NULL);
        if (r < 0)
                goto fail;

        mount_unwatch_control_pid(m);

        r = mount_spawn(m, m->control_command, &m->control_pid);
        if (r < 0)
                goto fail;

        mount_set_state(m, MOUNT_UNMOUNTING);

        return;

fail:
        log_unit_warning_errno(UNIT(m), r, "Failed to run 'umount' task: %m");
        mount_enter_mounted(m, MOUNT_FAILURE_RESOURCES);
}

static void mount_enter_mounting(Mount *m) {
        int r;
        MountParameters *p;

        assert(m);

        m->control_command_id = MOUNT_EXEC_MOUNT;
        m->control_command = m->exec_command + MOUNT_EXEC_MOUNT;

        r = unit_fail_if_symlink(UNIT(m), m->where);
        if (r < 0)
                goto fail;

        (void) mkdir_p_label(m->where, m->directory_mode);

        unit_warn_if_dir_nonempty(UNIT(m), m->where);

        /* Create the source directory for bind-mounts if needed */
        p = get_mount_parameters_fragment(m);
        if (p && mount_is_bind(p))
                (void) mkdir_p_label(p->what, m->directory_mode);

        if (m->from_fragment) {
                _cleanup_free_ char *opts = NULL;

                r = fstab_filter_options(m->parameters_fragment.options,
                                         "nofail\0" "noauto\0" "auto\0", NULL, NULL, &opts);
                if (r < 0)
                        goto fail;

                r = exec_command_set(m->control_command, MOUNT_PATH,
                                     m->parameters_fragment.what, m->where, NULL);
                if (r >= 0 && UNIT(m)->manager->running_as == MANAGER_SYSTEM)
                        r = exec_command_append(m->control_command, "-n", NULL);
                if (r >= 0 && m->sloppy_options)
                        r = exec_command_append(m->control_command, "-s", NULL);
                if (r >= 0 && m->parameters_fragment.fstype)
                        r = exec_command_append(m->control_command, "-t", m->parameters_fragment.fstype, NULL);
                if (r >= 0 && !isempty(opts))
                        r = exec_command_append(m->control_command, "-o", opts, NULL);
        } else
                r = -ENOENT;

        if (r < 0)
                goto fail;

        mount_unwatch_control_pid(m);

        r = mount_spawn(m, m->control_command, &m->control_pid);
        if (r < 0)
                goto fail;

        mount_set_state(m, MOUNT_MOUNTING);

        return;

fail:
        log_unit_warning_errno(UNIT(m), r, "Failed to run 'mount' task: %m");
        mount_enter_dead(m, MOUNT_FAILURE_RESOURCES);
}

static void mount_enter_remounting(Mount *m) {
        int r;

        assert(m);

        m->control_command_id = MOUNT_EXEC_REMOUNT;
        m->control_command = m->exec_command + MOUNT_EXEC_REMOUNT;

        if (m->from_fragment) {
                const char *o;

                if (m->parameters_fragment.options)
                        o = strjoina("remount,", m->parameters_fragment.options);
                else
                        o = "remount";

                r = exec_command_set(m->control_command, MOUNT_PATH,
                                     m->parameters_fragment.what, m->where,
                                     "-o", o, NULL);
                if (r >= 0 && UNIT(m)->manager->running_as == MANAGER_SYSTEM)
                        r = exec_command_append(m->control_command, "-n", NULL);
                if (r >= 0 && m->sloppy_options)
                        r = exec_command_append(m->control_command, "-s", NULL);
                if (r >= 0 && m->parameters_fragment.fstype)
                        r = exec_command_append(m->control_command, "-t", m->parameters_fragment.fstype, NULL);
        } else
                r = -ENOENT;

        if (r < 0)
                goto fail;

        mount_unwatch_control_pid(m);

        r = mount_spawn(m, m->control_command, &m->control_pid);
        if (r < 0)
                goto fail;

        mount_set_state(m, MOUNT_REMOUNTING);

        return;

fail:
        log_unit_warning_errno(UNIT(m), r, "Failed to run 'remount' task: %m");
        m->reload_result = MOUNT_FAILURE_RESOURCES;
        mount_enter_mounted(m, MOUNT_SUCCESS);
}

static int mount_start(Unit *u) {
        Mount *m = MOUNT(u);

        assert(m);

        /* We cannot fulfill this request right now, try again later
         * please! */
        if (m->state == MOUNT_UNMOUNTING ||
            m->state == MOUNT_UNMOUNTING_SIGTERM ||
            m->state == MOUNT_UNMOUNTING_SIGKILL ||
            m->state == MOUNT_MOUNTING_SIGTERM ||
            m->state == MOUNT_MOUNTING_SIGKILL)
                return -EAGAIN;

        /* Already on it! */
        if (m->state == MOUNT_MOUNTING)
                return 0;

        assert(m->state == MOUNT_DEAD || m->state == MOUNT_FAILED);

        m->result = MOUNT_SUCCESS;
        m->reload_result = MOUNT_SUCCESS;
        m->reset_cpu_usage = true;

        mount_enter_mounting(m);
        return 1;
}

static int mount_stop(Unit *u) {
        Mount *m = MOUNT(u);

        assert(m);

        /* Already on it */
        if (m->state == MOUNT_UNMOUNTING ||
            m->state == MOUNT_UNMOUNTING_SIGKILL ||
            m->state == MOUNT_UNMOUNTING_SIGTERM ||
            m->state == MOUNT_MOUNTING_SIGTERM ||
            m->state == MOUNT_MOUNTING_SIGKILL)
                return 0;

        assert(m->state == MOUNT_MOUNTING ||
               m->state == MOUNT_MOUNTING_DONE ||
               m->state == MOUNT_MOUNTED ||
               m->state == MOUNT_REMOUNTING ||
               m->state == MOUNT_REMOUNTING_SIGTERM ||
               m->state == MOUNT_REMOUNTING_SIGKILL);

        mount_enter_unmounting(m);
        return 1;
}

static int mount_reload(Unit *u) {
        Mount *m = MOUNT(u);

        assert(m);

        if (m->state == MOUNT_MOUNTING_DONE)
                return -EAGAIN;

        assert(m->state == MOUNT_MOUNTED);

        mount_enter_remounting(m);
        return 0;
}

static int mount_serialize(Unit *u, FILE *f, FDSet *fds) {
        Mount *m = MOUNT(u);

        assert(m);
        assert(f);
        assert(fds);

        unit_serialize_item(u, f, "state", mount_state_to_string(m->state));
        unit_serialize_item(u, f, "result", mount_result_to_string(m->result));
        unit_serialize_item(u, f, "reload-result", mount_result_to_string(m->reload_result));

        if (m->control_pid > 0)
                unit_serialize_item_format(u, f, "control-pid", PID_FMT, m->control_pid);

        if (m->control_command_id >= 0)
                unit_serialize_item(u, f, "control-command", mount_exec_command_to_string(m->control_command_id));

        return 0;
}

static int mount_deserialize_item(Unit *u, const char *key, const char *value, FDSet *fds) {
        Mount *m = MOUNT(u);

        assert(u);
        assert(key);
        assert(value);
        assert(fds);

        if (streq(key, "state")) {
                MountState state;

                if ((state = mount_state_from_string(value)) < 0)
                        log_unit_debug(u, "Failed to parse state value: %s", value);
                else
                        m->deserialized_state = state;
        } else if (streq(key, "result")) {
                MountResult f;

                f = mount_result_from_string(value);
                if (f < 0)
                        log_unit_debug(u, "Failed to parse result value: %s", value);
                else if (f != MOUNT_SUCCESS)
                        m->result = f;

        } else if (streq(key, "reload-result")) {
                MountResult f;

                f = mount_result_from_string(value);
                if (f < 0)
                        log_unit_debug(u, "Failed to parse reload result value: %s", value);
                else if (f != MOUNT_SUCCESS)
                        m->reload_result = f;

        } else if (streq(key, "control-pid")) {
                pid_t pid;

                if (parse_pid(value, &pid) < 0)
                        log_unit_debug(u, "Failed to parse control-pid value: %s", value);
                else
                        m->control_pid = pid;
        } else if (streq(key, "control-command")) {
                MountExecCommand id;

                id = mount_exec_command_from_string(value);
                if (id < 0)
                        log_unit_debug(u, "Failed to parse exec-command value: %s", value);
                else {
                        m->control_command_id = id;
                        m->control_command = m->exec_command + id;
                }
        } else
                log_unit_debug(u, "Unknown serialization key: %s", key);

        return 0;
}

_pure_ static UnitActiveState mount_active_state(Unit *u) {
        assert(u);

        return state_translation_table[MOUNT(u)->state];
}

_pure_ static const char *mount_sub_state_to_string(Unit *u) {
        assert(u);

        return mount_state_to_string(MOUNT(u)->state);
}

_pure_ static bool mount_check_gc(Unit *u) {
        Mount *m = MOUNT(u);

        assert(m);

        return m->from_proc_self_mountinfo;
}

static void mount_sigchld_event(Unit *u, pid_t pid, int code, int status) {
        Mount *m = MOUNT(u);
        MountResult f;

        assert(m);
        assert(pid >= 0);

        if (pid != m->control_pid)
                return;

        m->control_pid = 0;

        if (is_clean_exit(code, status, NULL))
                f = MOUNT_SUCCESS;
        else if (code == CLD_EXITED)
                f = MOUNT_FAILURE_EXIT_CODE;
        else if (code == CLD_KILLED)
                f = MOUNT_FAILURE_SIGNAL;
        else if (code == CLD_DUMPED)
                f = MOUNT_FAILURE_CORE_DUMP;
        else
                assert_not_reached("Unknown code");

        if (f != MOUNT_SUCCESS)
                m->result = f;

        if (m->control_command) {
                exec_status_exit(&m->control_command->exec_status, &m->exec_context, pid, code, status);

                m->control_command = NULL;
                m->control_command_id = _MOUNT_EXEC_COMMAND_INVALID;
        }

        log_unit_full(u, f == MOUNT_SUCCESS ? LOG_DEBUG : LOG_NOTICE, 0,
                      "Mount process exited, code=%s status=%i", sigchld_code_to_string(code), status);

        /* Note that mount(8) returning and the kernel sending us a
         * mount table change event might happen out-of-order. If an
         * operation succeed we assume the kernel will follow soon too
         * and already change into the resulting state.  If it fails
         * we check if the kernel still knows about the mount. and
         * change state accordingly. */

        switch (m->state) {

        case MOUNT_MOUNTING:
        case MOUNT_MOUNTING_DONE:
        case MOUNT_MOUNTING_SIGKILL:
        case MOUNT_MOUNTING_SIGTERM:

                if (f == MOUNT_SUCCESS)
                        mount_enter_mounted(m, f);
                else if (m->from_proc_self_mountinfo)
                        mount_enter_mounted(m, f);
                else
                        mount_enter_dead(m, f);
                break;

        case MOUNT_REMOUNTING:
        case MOUNT_REMOUNTING_SIGKILL:
        case MOUNT_REMOUNTING_SIGTERM:

                m->reload_result = f;
                if (m->from_proc_self_mountinfo)
                        mount_enter_mounted(m, MOUNT_SUCCESS);
                else
                        mount_enter_dead(m, MOUNT_SUCCESS);

                break;

        case MOUNT_UNMOUNTING:
        case MOUNT_UNMOUNTING_SIGKILL:
        case MOUNT_UNMOUNTING_SIGTERM:

                if (f == MOUNT_SUCCESS) {

                        if (m->from_proc_self_mountinfo) {

                                /* Still a mount point? If so, let's
                                 * try again. Most likely there were
                                 * multiple mount points stacked on
                                 * top of each other. Note that due to
                                 * the io event priority logic we can
                                 * be sure the new mountinfo is loaded
                                 * before we process the SIGCHLD for
                                 * the mount command. */

                                if (m->n_retry_umount < RETRY_UMOUNT_MAX) {
                                        log_unit_debug(u, "Mount still present, trying again.");
                                        m->n_retry_umount++;
                                        mount_enter_unmounting(m);
                                } else {
                                        log_unit_debug(u, "Mount still present after %u attempts to unmount, giving up.", m->n_retry_umount);
                                        mount_enter_mounted(m, f);
                                }
                        } else
                                mount_enter_dead(m, f);

                } else if (m->from_proc_self_mountinfo)
                        mount_enter_mounted(m, f);
                else
                        mount_enter_dead(m, f);
                break;

        default:
                assert_not_reached("Uh, control process died at wrong time.");
        }

        /* Notify clients about changed exit status */
        unit_add_to_dbus_queue(u);
}

static int mount_dispatch_timer(sd_event_source *source, usec_t usec, void *userdata) {
        Mount *m = MOUNT(userdata);

        assert(m);
        assert(m->timer_event_source == source);

        switch (m->state) {

        case MOUNT_MOUNTING:
        case MOUNT_MOUNTING_DONE:
                log_unit_warning(UNIT(m), "Mounting timed out. Stopping.");
                mount_enter_signal(m, MOUNT_MOUNTING_SIGTERM, MOUNT_FAILURE_TIMEOUT);
                break;

        case MOUNT_REMOUNTING:
                log_unit_warning(UNIT(m), "Remounting timed out. Stopping.");
                m->reload_result = MOUNT_FAILURE_TIMEOUT;
                mount_enter_mounted(m, MOUNT_SUCCESS);
                break;

        case MOUNT_UNMOUNTING:
                log_unit_warning(UNIT(m), "Unmounting timed out. Stopping.");
                mount_enter_signal(m, MOUNT_UNMOUNTING_SIGTERM, MOUNT_FAILURE_TIMEOUT);
                break;

        case MOUNT_MOUNTING_SIGTERM:
                if (m->kill_context.send_sigkill) {
                        log_unit_warning(UNIT(m), "Mounting timed out. Killing.");
                        mount_enter_signal(m, MOUNT_MOUNTING_SIGKILL, MOUNT_FAILURE_TIMEOUT);
                } else {
                        log_unit_warning(UNIT(m), "Mounting timed out. Skipping SIGKILL. Ignoring.");

                        if (m->from_proc_self_mountinfo)
                                mount_enter_mounted(m, MOUNT_FAILURE_TIMEOUT);
                        else
                                mount_enter_dead(m, MOUNT_FAILURE_TIMEOUT);
                }
                break;

        case MOUNT_REMOUNTING_SIGTERM:
                if (m->kill_context.send_sigkill) {
                        log_unit_warning(UNIT(m), "Remounting timed out. Killing.");
                        mount_enter_signal(m, MOUNT_REMOUNTING_SIGKILL, MOUNT_FAILURE_TIMEOUT);
                } else {
                        log_unit_warning(UNIT(m), "Remounting timed out. Skipping SIGKILL. Ignoring.");

                        if (m->from_proc_self_mountinfo)
                                mount_enter_mounted(m, MOUNT_FAILURE_TIMEOUT);
                        else
                                mount_enter_dead(m, MOUNT_FAILURE_TIMEOUT);
                }
                break;

        case MOUNT_UNMOUNTING_SIGTERM:
                if (m->kill_context.send_sigkill) {
                        log_unit_warning(UNIT(m), "Unmounting timed out. Killing.");
                        mount_enter_signal(m, MOUNT_UNMOUNTING_SIGKILL, MOUNT_FAILURE_TIMEOUT);
                } else {
                        log_unit_warning(UNIT(m), "Unmounting timed out. Skipping SIGKILL. Ignoring.");

                        if (m->from_proc_self_mountinfo)
                                mount_enter_mounted(m, MOUNT_FAILURE_TIMEOUT);
                        else
                                mount_enter_dead(m, MOUNT_FAILURE_TIMEOUT);
                }
                break;

        case MOUNT_MOUNTING_SIGKILL:
        case MOUNT_REMOUNTING_SIGKILL:
        case MOUNT_UNMOUNTING_SIGKILL:
                log_unit_warning(UNIT(m),"Mount process still around after SIGKILL. Ignoring.");

                if (m->from_proc_self_mountinfo)
                        mount_enter_mounted(m, MOUNT_FAILURE_TIMEOUT);
                else
                        mount_enter_dead(m, MOUNT_FAILURE_TIMEOUT);
                break;

        default:
                assert_not_reached("Timeout at wrong time.");
        }

        return 0;
}

static int mount_setup_unit(
                Manager *m,
                const char *what,
                const char *where,
                const char *options,
                const char *fstype,
                bool set_flags) {

        _cleanup_free_ char *e = NULL, *w = NULL, *o = NULL, *f = NULL;
        bool load_extras = false;
        MountParameters *p;
        bool delete, changed = false;
        Unit *u;
        int r;

        assert(m);
        assert(what);
        assert(where);
        assert(options);
        assert(fstype);

        /* Ignore API mount points. They should never be referenced in
         * dependencies ever. */
        if (mount_point_is_api(where) || mount_point_ignore(where))
                return 0;

        if (streq(fstype, "autofs"))
                return 0;

        /* probably some kind of swap, ignore */
        if (!is_path(where))
                return 0;

        r = unit_name_from_path(where, ".mount", &e);
        if (r < 0)
                return r;

        u = manager_get_unit(m, e);
        if (!u) {
                delete = true;

                u = unit_new(m, sizeof(Mount));
                if (!u)
                        return log_oom();

                r = unit_add_name(u, e);
                if (r < 0)
                        goto fail;

                MOUNT(u)->where = strdup(where);
                if (!MOUNT(u)->where) {
                        r = -ENOMEM;
                        goto fail;
                }

                u->source_path = strdup("/proc/self/mountinfo");
                if (!u->source_path) {
                        r = -ENOMEM;
                        goto fail;
                }

                if (m->running_as == MANAGER_SYSTEM) {
                        const char* target;

                        target = mount_needs_network(options, fstype) ?  SPECIAL_REMOTE_FS_TARGET : SPECIAL_LOCAL_FS_TARGET;
                        r = unit_add_dependency_by_name(u, UNIT_BEFORE, target, NULL, true);
                        if (r < 0)
                                goto fail;

                        if (should_umount(MOUNT(u))) {
                                r = unit_add_dependency_by_name(u, UNIT_CONFLICTS, SPECIAL_UMOUNT_TARGET, NULL, true);
                                if (r < 0)
                                        goto fail;
                        }
                }

                unit_add_to_load_queue(u);
                changed = true;
        } else {
                delete = false;

                if (!MOUNT(u)->where) {
                        MOUNT(u)->where = strdup(where);
                        if (!MOUNT(u)->where) {
                                r = -ENOMEM;
                                goto fail;
                        }
                }

                if (m->running_as == MANAGER_SYSTEM &&
                    mount_needs_network(options, fstype)) {
                        /* _netdev option may have shown up late, or on a
                         * remount. Add remote-fs dependencies, even though
                         * local-fs ones may already be there. */
                        unit_add_dependency_by_name(u, UNIT_BEFORE, SPECIAL_REMOTE_FS_TARGET, NULL, true);
                        load_extras = true;
                }

                if (u->load_state == UNIT_NOT_FOUND) {
                        u->load_state = UNIT_LOADED;
                        u->load_error = 0;

                        /* Load in the extras later on, after we
                         * finished initialization of the unit */
                        load_extras = true;
                        changed = true;
                }
        }

        w = strdup(what);
        o = strdup(options);
        f = strdup(fstype);
        if (!w || !o || !f) {
                r = -ENOMEM;
                goto fail;
        }

        p = &MOUNT(u)->parameters_proc_self_mountinfo;

        changed = changed ||
                !streq_ptr(p->options, options) ||
                !streq_ptr(p->what, what) ||
                !streq_ptr(p->fstype, fstype);

        if (set_flags) {
                MOUNT(u)->is_mounted = true;
                MOUNT(u)->just_mounted = !MOUNT(u)->from_proc_self_mountinfo;
                MOUNT(u)->just_changed = changed;
        }

        MOUNT(u)->from_proc_self_mountinfo = true;

        free(p->what);
        p->what = w;
        w = NULL;

        free(p->options);
        p->options = o;
        o = NULL;

        free(p->fstype);
        p->fstype = f;
        f = NULL;

        if (load_extras) {
                r = mount_add_extras(MOUNT(u));
                if (r < 0)
                        goto fail;
        }

        if (changed)
                unit_add_to_dbus_queue(u);

        return 0;

fail:
        log_warning_errno(r, "Failed to set up mount unit: %m");

        if (delete && u)
                unit_free(u);

        return r;
}

static int mount_load_proc_self_mountinfo(Manager *m, bool set_flags) {
        _cleanup_(mnt_free_tablep) struct libmnt_table *t = NULL;
        _cleanup_(mnt_free_iterp) struct libmnt_iter *i = NULL;
        int r = 0;

        assert(m);

        t = mnt_new_table();
        if (!t)
                return log_oom();

        i = mnt_new_iter(MNT_ITER_FORWARD);
        if (!i)
                return log_oom();

        r = mnt_table_parse_mtab(t, NULL);
        if (r < 0)
                return log_error_errno(r, "Failed to parse /proc/self/mountinfo: %m");

        r = 0;
        for (;;) {
                const char *device, *path, *options, *fstype;
<<<<<<< HEAD
                _cleanup_free_ const char *d = NULL, *p = NULL;
=======
                _cleanup_free_ char *d = NULL, *p = NULL;
>>>>>>> 3f87dd87
                struct libmnt_fs *fs;
                int k;

                k = mnt_table_next_fs(t, i, &fs);
                if (k == 1)
                        break;
                if (k < 0)
                        return log_error_errno(k, "Failed to get next entry from /proc/self/mountinfo: %m");

                device = mnt_fs_get_source(fs);
                path = mnt_fs_get_target(fs);
                options = mnt_fs_get_options(fs);
                fstype = mnt_fs_get_fstype(fs);

<<<<<<< HEAD
                d = cunescape(device);
                if (!d)
                        return log_oom();

                p = cunescape(path);
                if (!p)
                        return log_oom();

=======
                if (cunescape(device, UNESCAPE_RELAX, &d) < 0)
                        return log_oom();

                if (cunescape(path, UNESCAPE_RELAX, &p) < 0)
                        return log_oom();

>>>>>>> 3f87dd87
                (void) device_found_node(m, d, true, DEVICE_FOUND_MOUNT, set_flags);

                k = mount_setup_unit(m, d, p, options, fstype, set_flags);
                if (r == 0 && k < 0)
                        r = k;
        }

        return r;
}

static void mount_shutdown(Manager *m) {
        assert(m);

        m->mount_event_source = sd_event_source_unref(m->mount_event_source);
        m->mount_utab_event_source = sd_event_source_unref(m->mount_utab_event_source);

        if (m->proc_self_mountinfo) {
                fclose(m->proc_self_mountinfo);
                m->proc_self_mountinfo = NULL;
        }
        m->utab_inotify_fd = safe_close(m->utab_inotify_fd);
}

static int mount_get_timeout(Unit *u, uint64_t *timeout) {
        Mount *m = MOUNT(u);
        int r;

        if (!m->timer_event_source)
                return 0;

        r = sd_event_source_get_time(m->timer_event_source, timeout);
        if (r < 0)
                return r;

        return 1;
}

static int mount_enumerate(Manager *m) {
        int r;
        assert(m);

        mnt_init_debug(0);

        if (!m->proc_self_mountinfo) {
                m->proc_self_mountinfo = fopen("/proc/self/mountinfo", "re");
                if (!m->proc_self_mountinfo)
                        return -errno;

                r = sd_event_add_io(m->event, &m->mount_event_source, fileno(m->proc_self_mountinfo), EPOLLPRI, mount_dispatch_io, m);
                if (r < 0)
                        goto fail;

                /* Dispatch this before we dispatch SIGCHLD, so that
                 * we always get the events from /proc/self/mountinfo
                 * before the SIGCHLD of /usr/bin/mount. */
                r = sd_event_source_set_priority(m->mount_event_source, -10);
                if (r < 0)
                        goto fail;

                (void) sd_event_source_set_description(m->mount_event_source, "mount-mountinfo-dispatch");
        }

        if (m->utab_inotify_fd < 0) {
                m->utab_inotify_fd = inotify_init1(IN_NONBLOCK|IN_CLOEXEC);
                if (m->utab_inotify_fd < 0) {
                        r = -errno;
                        goto fail;
                }

                (void) mkdir_p_label("/run/mount", 0755);

                r = inotify_add_watch(m->utab_inotify_fd, "/run/mount", IN_MOVED_TO);
                if (r < 0) {
                        r = -errno;
                        goto fail;
                }

                r = sd_event_add_io(m->event, &m->mount_utab_event_source, m->utab_inotify_fd, EPOLLIN, mount_dispatch_io, m);
                if (r < 0)
                        goto fail;

                r = sd_event_source_set_priority(m->mount_utab_event_source, -10);
                if (r < 0)
                        goto fail;

                (void) sd_event_source_set_description(m->mount_utab_event_source, "mount-utab-dispatch");
        }

        r = mount_load_proc_self_mountinfo(m, false);
        if (r < 0)
                goto fail;

        return 0;

fail:
        mount_shutdown(m);
        return r;
}

static int mount_dispatch_io(sd_event_source *source, int fd, uint32_t revents, void *userdata) {
        _cleanup_set_free_ Set *around = NULL, *gone = NULL;
        Manager *m = userdata;
        const char *what;
        Iterator i;
        Unit *u;
        int r;

        assert(m);
        assert(revents & (EPOLLPRI | EPOLLIN));

        /* The manager calls this for every fd event happening on the
         * /proc/self/mountinfo file, which informs us about mounting
         * table changes, and for /run/mount events which we watch
         * for mount options. */

        if (fd == m->utab_inotify_fd) {
                bool rescan = false;

                /* FIXME: We *really* need to replace this with
                 * libmount's own API for this, we should not hardcode
                 * internal behaviour of libmount here. */

                for (;;) {
                        union inotify_event_buffer buffer;
                        struct inotify_event *e;
                        ssize_t l;

                        l = read(fd, &buffer, sizeof(buffer));
                        if (l < 0) {
                                if (errno == EAGAIN || errno == EINTR)
                                        break;

                                log_error_errno(errno, "Failed to read utab inotify: %m");
                                break;
                        }

                        FOREACH_INOTIFY_EVENT(e, buffer, l) {
                                /* Only care about changes to utab,
                                 * but we have to monitor the
                                 * directory to reliably get
                                 * notifications about when utab is
                                 * replaced using rename(2) */
                                if ((e->mask & IN_Q_OVERFLOW) || streq(e->name, "utab"))
                                        rescan = true;
                        }
                }

                if (!rescan)
                        return 0;
        }

        r = mount_load_proc_self_mountinfo(m, true);
        if (r < 0) {
                /* Reset flags, just in case, for later calls */
                LIST_FOREACH(units_by_type, u, m->units_by_type[UNIT_MOUNT]) {
                        Mount *mount = MOUNT(u);

                        mount->is_mounted = mount->just_mounted = mount->just_changed = false;
                }

                return 0;
        }

        manager_dispatch_load_queue(m);

        LIST_FOREACH(units_by_type, u, m->units_by_type[UNIT_MOUNT]) {
                Mount *mount = MOUNT(u);

                if (!mount->is_mounted) {

                        /* A mount point is not around right now. It
                         * might be gone, or might never have
                         * existed. */

                        if (mount->from_proc_self_mountinfo &&
                            mount->parameters_proc_self_mountinfo.what) {

                                /* Remember that this device might just have disappeared */
                                if (set_ensure_allocated(&gone, &string_hash_ops) < 0 ||
                                    set_put(gone, mount->parameters_proc_self_mountinfo.what) < 0)
                                        log_oom(); /* we don't care too much about OOM here... */
                        }

                        mount->from_proc_self_mountinfo = false;

                        switch (mount->state) {

                        case MOUNT_MOUNTED:
                                /* This has just been unmounted by
                                 * somebody else, follow the state
                                 * change. */
                                mount_enter_dead(mount, MOUNT_SUCCESS);
                                break;

                        default:
                                break;
                        }

                } else if (mount->just_mounted || mount->just_changed) {

                        /* A mount point was added or changed */

                        switch (mount->state) {

                        case MOUNT_DEAD:
                        case MOUNT_FAILED:
                                /* This has just been mounted by
                                 * somebody else, follow the state
                                 * change. */
                                mount_enter_mounted(mount, MOUNT_SUCCESS);
                                break;

                        case MOUNT_MOUNTING:
                                mount_set_state(mount, MOUNT_MOUNTING_DONE);
                                break;

                        default:
                                /* Nothing really changed, but let's
                                 * issue an notification call
                                 * nonetheless, in case somebody is
                                 * waiting for this. (e.g. file system
                                 * ro/rw remounts.) */
                                mount_set_state(mount, mount->state);
                                break;
                        }
                }

                if (mount->is_mounted &&
                    mount->from_proc_self_mountinfo &&
                    mount->parameters_proc_self_mountinfo.what) {

                        if (set_ensure_allocated(&around, &string_hash_ops) < 0 ||
                            set_put(around, mount->parameters_proc_self_mountinfo.what) < 0)
                                log_oom();
                }

                /* Reset the flags for later calls */
                mount->is_mounted = mount->just_mounted = mount->just_changed = false;
        }

        SET_FOREACH(what, gone, i) {
                if (set_contains(around, what))
                        continue;

                /* Let the device units know that the device is no longer mounted */
                (void) device_found_node(m, what, false, DEVICE_FOUND_MOUNT, true);
        }

        return 0;
}

static void mount_reset_failed(Unit *u) {
        Mount *m = MOUNT(u);

        assert(m);

        if (m->state == MOUNT_FAILED)
                mount_set_state(m, MOUNT_DEAD);

        m->result = MOUNT_SUCCESS;
        m->reload_result = MOUNT_SUCCESS;
}

static int mount_kill(Unit *u, KillWho who, int signo, sd_bus_error *error) {
        return unit_kill_common(u, who, signo, -1, MOUNT(u)->control_pid, error);
}

static const char* const mount_state_table[_MOUNT_STATE_MAX] = {
        [MOUNT_DEAD] = "dead",
        [MOUNT_MOUNTING] = "mounting",
        [MOUNT_MOUNTING_DONE] = "mounting-done",
        [MOUNT_MOUNTED] = "mounted",
        [MOUNT_REMOUNTING] = "remounting",
        [MOUNT_UNMOUNTING] = "unmounting",
        [MOUNT_MOUNTING_SIGTERM] = "mounting-sigterm",
        [MOUNT_MOUNTING_SIGKILL] = "mounting-sigkill",
        [MOUNT_REMOUNTING_SIGTERM] = "remounting-sigterm",
        [MOUNT_REMOUNTING_SIGKILL] = "remounting-sigkill",
        [MOUNT_UNMOUNTING_SIGTERM] = "unmounting-sigterm",
        [MOUNT_UNMOUNTING_SIGKILL] = "unmounting-sigkill",
        [MOUNT_FAILED] = "failed"
};

DEFINE_STRING_TABLE_LOOKUP(mount_state, MountState);

static const char* const mount_exec_command_table[_MOUNT_EXEC_COMMAND_MAX] = {
        [MOUNT_EXEC_MOUNT] = "ExecMount",
        [MOUNT_EXEC_UNMOUNT] = "ExecUnmount",
        [MOUNT_EXEC_REMOUNT] = "ExecRemount",
};

DEFINE_STRING_TABLE_LOOKUP(mount_exec_command, MountExecCommand);

static const char* const mount_result_table[_MOUNT_RESULT_MAX] = {
        [MOUNT_SUCCESS] = "success",
        [MOUNT_FAILURE_RESOURCES] = "resources",
        [MOUNT_FAILURE_TIMEOUT] = "timeout",
        [MOUNT_FAILURE_EXIT_CODE] = "exit-code",
        [MOUNT_FAILURE_SIGNAL] = "signal",
        [MOUNT_FAILURE_CORE_DUMP] = "core-dump"
};

DEFINE_STRING_TABLE_LOOKUP(mount_result, MountResult);

const UnitVTable mount_vtable = {
        .object_size = sizeof(Mount),
        .exec_context_offset = offsetof(Mount, exec_context),
        .cgroup_context_offset = offsetof(Mount, cgroup_context),
        .kill_context_offset = offsetof(Mount, kill_context),
        .exec_runtime_offset = offsetof(Mount, exec_runtime),

        .sections =
                "Unit\0"
                "Mount\0"
                "Install\0",
        .private_section = "Mount",

        .no_alias = true,
        .no_instances = true,

        .init = mount_init,
        .load = mount_load,
        .done = mount_done,

        .coldplug = mount_coldplug,

        .dump = mount_dump,

        .start = mount_start,
        .stop = mount_stop,
        .reload = mount_reload,

        .kill = mount_kill,

        .serialize = mount_serialize,
        .deserialize_item = mount_deserialize_item,

        .active_state = mount_active_state,
        .sub_state_to_string = mount_sub_state_to_string,

        .check_gc = mount_check_gc,

        .sigchld_event = mount_sigchld_event,

        .reset_failed = mount_reset_failed,

        .bus_interface = "org.freedesktop.systemd1.Mount",
        .bus_vtable = bus_mount_vtable,
        .bus_set_property = bus_mount_set_property,
        .bus_commit_properties = bus_mount_commit_properties,

        .get_timeout = mount_get_timeout,

        .can_transient = true,

        .enumerate = mount_enumerate,
        .shutdown = mount_shutdown,

        .status_message_formats = {
                .starting_stopping = {
                        [0] = "Mounting %s...",
                        [1] = "Unmounting %s...",
                },
                .finished_start_job = {
                        [JOB_DONE]       = "Mounted %s.",
                        [JOB_FAILED]     = "Failed to mount %s.",
                        [JOB_DEPENDENCY] = "Dependency failed for %s.",
                        [JOB_TIMEOUT]    = "Timed out mounting %s.",
                },
                .finished_stop_job = {
                        [JOB_DONE]       = "Unmounted %s.",
                        [JOB_FAILED]     = "Failed unmounting %s.",
                        [JOB_TIMEOUT]    = "Timed out unmounting %s.",
                },
        },
};<|MERGE_RESOLUTION|>--- conflicted
+++ resolved
@@ -608,7 +608,7 @@
         m->reload_result = MOUNT_SUCCESS;
 }
 
-static int mount_coldplug(Unit *u, Hashmap *deferred_work) {
+static int mount_coldplug(Unit *u) {
         Mount *m = MOUNT(u);
         MountState new_state = MOUNT_DEAD;
         int r;
@@ -1507,11 +1507,7 @@
         r = 0;
         for (;;) {
                 const char *device, *path, *options, *fstype;
-<<<<<<< HEAD
-                _cleanup_free_ const char *d = NULL, *p = NULL;
-=======
                 _cleanup_free_ char *d = NULL, *p = NULL;
->>>>>>> 3f87dd87
                 struct libmnt_fs *fs;
                 int k;
 
@@ -1526,23 +1522,12 @@
                 options = mnt_fs_get_options(fs);
                 fstype = mnt_fs_get_fstype(fs);
 
-<<<<<<< HEAD
-                d = cunescape(device);
-                if (!d)
-                        return log_oom();
-
-                p = cunescape(path);
-                if (!p)
-                        return log_oom();
-
-=======
                 if (cunescape(device, UNESCAPE_RELAX, &d) < 0)
                         return log_oom();
 
                 if (cunescape(path, UNESCAPE_RELAX, &p) < 0)
                         return log_oom();
 
->>>>>>> 3f87dd87
                 (void) device_found_node(m, d, true, DEVICE_FOUND_MOUNT, set_flags);
 
                 k = mount_setup_unit(m, d, p, options, fstype, set_flags);
