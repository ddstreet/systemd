/*-*- Mode: C; c-basic-offset: 8; indent-tabs-mode: nil -*-*/

/***
  This file is part of systemd.

  Copyright 2010 ProFUSION embedded systems

  systemd is free software; you can redistribute it and/or modify it
  under the terms of the GNU Lesser General Public License as published by
  the Free Software Foundation; either version 2.1 of the License, or
  (at your option) any later version.

  systemd is distributed in the hope that it will be useful, but
  WITHOUT ANY WARRANTY; without even the implied warranty of
  MERCHANTABILITY or FITNESS FOR A PARTICULAR PURPOSE. See the GNU
  Lesser General Public License for more details.

  You should have received a copy of the GNU Lesser General Public License
  along with systemd; If not, see <http://www.gnu.org/licenses/>.
***/

#include <errno.h>
#include <fcntl.h>
#include <string.h>
#include <sys/mount.h>
#include <sys/swap.h>
#include <unistd.h>
#include <linux/loop.h>
#include <linux/dm-ioctl.h>

#include "list.h"
#include "mount-setup.h"
#include "umount.h"
#include "path-util.h"
#include "util.h"
#include "virt.h"
#include "libudev.h"
#include "udev-util.h"

typedef struct MountPoint {
        char *path;
        dev_t devnum;
        LIST_FIELDS(struct MountPoint, mount_point);
} MountPoint;

static void mount_point_free(MountPoint **head, MountPoint *m) {
        assert(head);
        assert(m);

        LIST_REMOVE(mount_point, *head, m);

        free(m->path);
        free(m);
}

static void mount_points_list_free(MountPoint **head) {
        assert(head);

        while (*head)
                mount_point_free(head, *head);
}

static int mount_points_list_get(MountPoint **head) {
        _cleanup_fclose_ FILE *proc_self_mountinfo = NULL;
        unsigned int i;

        assert(head);

        proc_self_mountinfo = fopen("/proc/self/mountinfo", "re");
        if (!proc_self_mountinfo)
                return -errno;

        for (i = 1;; i++) {
                _cleanup_free_ char *path = NULL;
                char *p = NULL;
                MountPoint *m;
                int k;

                k = fscanf(proc_self_mountinfo,
                           "%*s "       /* (1) mount id */
                           "%*s "       /* (2) parent id */
                           "%*s "       /* (3) major:minor */
                           "%*s "       /* (4) root */
                           "%ms "       /* (5) mount point */
                           "%*s"        /* (6) mount options */
                           "%*[^-]"     /* (7) optional fields */
                           "- "         /* (8) separator */
                           "%*s "       /* (9) file system type */
                           "%*s"        /* (10) mount source */
                           "%*s"        /* (11) mount options 2 */
                           "%*[^\n]",   /* some rubbish at the end */
                           &path);
                if (k != 1) {
                        if (k == EOF)
                                break;

                        log_warning("Failed to parse /proc/self/mountinfo:%u.", i);
                        continue;
                }

                p = cunescape(path);
                if (!p)
                        return -ENOMEM;

                /* Ignore mount points we can't unmount because they
                 * are API or because we are keeping them open (like
                 * /dev/console) */
                if (mount_point_is_api(p) ||
                    mount_point_ignore(p) ||
                    path_equal(p, "/dev/console")) {
                        free(p);
                        continue;
                }

                m = new0(MountPoint, 1);
                if (!m) {
                        free(p);
                        return -ENOMEM;
                }

                m->path = p;
                LIST_PREPEND(mount_point, *head, m);
        }

        return 0;
}

static int swap_list_get(MountPoint **head) {
        FILE *proc_swaps;
        unsigned int i;
        int r;

        assert(head);

        if (!(proc_swaps = fopen("/proc/swaps", "re")))
                return (errno == ENOENT) ? 0 : -errno;

        (void) fscanf(proc_swaps, "%*s %*s %*s %*s %*s\n");

        for (i = 2;; i++) {
                MountPoint *swap;
                char *dev = NULL, *d;
                int k;

                if ((k = fscanf(proc_swaps,
                                "%ms " /* device/file */
                                "%*s " /* type of swap */
                                "%*s " /* swap size */
                                "%*s " /* used */
                                "%*s\n", /* priority */
                                &dev)) != 1) {

                        if (k == EOF)
                                break;

                        log_warning("Failed to parse /proc/swaps:%u.", i);

                        free(dev);
                        continue;
                }

                if (endswith(dev, " (deleted)")) {
                        free(dev);
                        continue;
                }

                d = cunescape(dev);
                free(dev);

                if (!d) {
                        r = -ENOMEM;
                        goto finish;
                }

                if (!(swap = new0(MountPoint, 1))) {
                        free(d);
                        r = -ENOMEM;
                        goto finish;
                }

                swap->path = d;
                LIST_PREPEND(mount_point, *head, swap);
        }

        r = 0;

finish:
        fclose(proc_swaps);

        return r;
}

static int loopback_list_get(MountPoint **head) {
<<<<<<< HEAD
        _cleanup_udev_unref_ struct udev *udev;
=======
>>>>>>> c17d7fc6
        _cleanup_udev_enumerate_unref_ struct udev_enumerate *e = NULL;
        struct udev_list_entry *item = NULL, *first = NULL;
        _cleanup_udev_unref_ struct udev *udev = NULL;
        int r;

        assert(head);

        udev = udev_new();
        if (!udev)
                return -ENOMEM;

        e = udev_enumerate_new(udev);
        if (!e)
                return -ENOMEM;

<<<<<<< HEAD
        if (udev_enumerate_add_match_subsystem(e, "block") < 0 ||
            udev_enumerate_add_match_sysname(e, "loop*") < 0 ||
            udev_enumerate_add_match_sysattr(e, "loop/backing_file", NULL) < 0)
                return -EIO;

        if (udev_enumerate_scan_devices(e) < 0)
                return -EIO;
=======
        r = udev_enumerate_add_match_subsystem(e, "block");
        if (r < 0)
                return r;

        r = udev_enumerate_add_match_sysname(e, "loop*");
        if (r < 0)
                return r;

        r = udev_enumerate_add_match_sysattr(e, "loop/backing_file", NULL);
        if (r < 0)
                return r;

        r = udev_enumerate_scan_devices(e);
        if (r < 0)
                return r;
>>>>>>> c17d7fc6

        first = udev_enumerate_get_list_entry(e);
        udev_list_entry_foreach(item, first) {
                MountPoint *lb;
                _cleanup_udev_device_unref_ struct udev_device *d;
                char *loop;
                const char *dn;

                d = udev_device_new_from_syspath(udev, udev_list_entry_get_name(item));
                if (!d)
                        return -ENOMEM;

                dn = udev_device_get_devnode(d);
                if (!dn)
                        continue;

                loop = strdup(dn);
                if (!loop)
                        return -ENOMEM;

                lb = new0(MountPoint, 1);
                if (!lb) {
                        free(loop);
                        return -ENOMEM;
                }

                lb->path = loop;
                LIST_PREPEND(mount_point, *head, lb);
        }

        return 0;
}

static int dm_list_get(MountPoint **head) {
<<<<<<< HEAD
        _cleanup_udev_unref_ struct udev *udev;
=======
>>>>>>> c17d7fc6
        _cleanup_udev_enumerate_unref_ struct udev_enumerate *e = NULL;
        struct udev_list_entry *item = NULL, *first = NULL;
        _cleanup_udev_unref_ struct udev *udev = NULL;
        int r;

        assert(head);

        udev = udev_new();
        if (!udev)
                return -ENOMEM;

        e = udev_enumerate_new(udev);
        if (!e)
                return -ENOMEM;

<<<<<<< HEAD
        if (udev_enumerate_add_match_subsystem(e, "block") < 0 ||
            udev_enumerate_add_match_sysname(e, "dm-*") < 0)
                return -EIO;

        if (udev_enumerate_scan_devices(e) < 0)
                return -EIO;
=======
        r = udev_enumerate_add_match_subsystem(e, "block");
        if (r < 0)
                return r;

        r = udev_enumerate_add_match_sysname(e, "dm-*");
        if (r < 0)
                return r;
>>>>>>> c17d7fc6

        r = udev_enumerate_scan_devices(e);
        if (r < 0)
                return r;

        first = udev_enumerate_get_list_entry(e);
        udev_list_entry_foreach(item, first) {
                MountPoint *m;
                _cleanup_udev_device_unref_ struct udev_device *d;
                dev_t devnum;
                char *node;
                const char *dn;

                d = udev_device_new_from_syspath(udev, udev_list_entry_get_name(item));
                if (!d)
                        return -ENOMEM;

                devnum = udev_device_get_devnum(d);
                dn = udev_device_get_devnode(d);
                if (major(devnum) == 0 || !dn)
                        continue;

                node = strdup(dn);
                if (!node)
                        return -ENOMEM;

                m = new(MountPoint, 1);
                if (!m) {
                        free(node);
                        return -ENOMEM;
                }

                m->path = node;
                m->devnum = devnum;
                LIST_PREPEND(mount_point, *head, m);
        }

        return 0;
}

static int delete_loopback(const char *device) {
        _cleanup_close_ int fd = -1;
        int r;

        fd = open(device, O_RDONLY|O_CLOEXEC);
        if (fd < 0)
                return errno == ENOENT ? 0 : -errno;

        r = ioctl(fd, LOOP_CLR_FD, 0);
        if (r >= 0)
                return 1;

        /* ENXIO: not bound, so no error */
        if (errno == ENXIO)
                return 0;

        return -errno;
}

static int delete_dm(dev_t devnum) {
        _cleanup_close_ int fd = -1;
        int r;
        struct dm_ioctl dm = {
                .version = {DM_VERSION_MAJOR,
                            DM_VERSION_MINOR,
                            DM_VERSION_PATCHLEVEL},
                .data_size = sizeof(dm),
                .dev = devnum,
        };

        assert(major(devnum) != 0);

        fd = open("/dev/mapper/control", O_RDWR|O_CLOEXEC);
        if (fd < 0)
                return -errno;

        r = ioctl(fd, DM_DEV_REMOVE, &dm);
        return r >= 0 ? 0 : -errno;
}

static int mount_points_list_umount(MountPoint **head, bool *changed, bool log_error) {
        MountPoint *m, *n;
        int n_failed = 0;

        assert(head);

        LIST_FOREACH_SAFE(mount_point, m, n, *head) {

                /* If we are in a container, don't attempt to
                   read-only mount anything as that brings no real
                   benefits, but might confuse the host, as we remount
                   the superblock here, not the bind mound. */
                if (detect_container(NULL) <= 0)  {
                        /* We always try to remount directories
                         * read-only first, before we go on and umount
                         * them.
                         *
                         * Mount points can be stacked. If a mount
                         * point is stacked below / or /usr, we
                         * cannot umount or remount it directly,
                         * since there is no way to refer to the
                         * underlying mount. There's nothing we can do
                         * about it for the general case, but we can
                         * do something about it if it is aliased
                         * somehwere else via a bind mount. If we
                         * explicitly remount the super block of that
                         * alias read-only we hence should be
                         * relatively safe regarding keeping the fs we
                         * can otherwise not see dirty. */
                        mount(NULL, m->path, NULL, MS_REMOUNT|MS_RDONLY, NULL);
                }

                /* Skip / and /usr since we cannot unmount that
                 * anyway, since we are running from it. They have
                 * already been remounted ro. */
                if (path_equal(m->path, "/")
#ifndef HAVE_SPLIT_USR
                    || path_equal(m->path, "/usr")
#endif
                )
                        continue;

                /* Trying to umount. We don't force here since we rely
                 * on busy NFS and FUSE file systems to return EBUSY
                 * until we closed everything on top of them. */
                log_info("Unmounting %s.", m->path);
                if (umount2(m->path, 0) == 0) {
                        if (changed)
                                *changed = true;

                        mount_point_free(head, m);
                } else if (log_error) {
                        log_warning("Could not unmount %s: %m", m->path);
                        n_failed++;
                }
        }

        return n_failed;
}

static int swap_points_list_off(MountPoint **head, bool *changed) {
        MountPoint *m, *n;
        int n_failed = 0;

        assert(head);

        LIST_FOREACH_SAFE(mount_point, m, n, *head) {
                log_info("Deactivating swap %s.", m->path);
                if (swapoff(m->path) == 0) {
                        if (changed)
                                *changed = true;

                        mount_point_free(head, m);
                } else {
                        log_warning("Could not deactivate swap %s: %m", m->path);
                        n_failed++;
                }
        }

        return n_failed;
}

static int loopback_points_list_detach(MountPoint **head, bool *changed) {
        MountPoint *m, *n;
        int n_failed = 0, k;
        struct stat root_st;

        assert(head);

        k = lstat("/", &root_st);

        LIST_FOREACH_SAFE(mount_point, m, n, *head) {
                int r;
                struct stat loopback_st;

                if (k >= 0 &&
                    major(root_st.st_dev) != 0 &&
                    lstat(m->path, &loopback_st) >= 0 &&
                    root_st.st_dev == loopback_st.st_rdev) {
                        n_failed ++;
                        continue;
                }

                log_info("Detaching loopback %s.", m->path);
                r = delete_loopback(m->path);
                if (r >= 0) {
                        if (r > 0 && changed)
                                *changed = true;

                        mount_point_free(head, m);
                } else {
                        log_warning("Could not detach loopback %s: %m", m->path);
                        n_failed++;
                }
        }

        return n_failed;
}

static int dm_points_list_detach(MountPoint **head, bool *changed) {
        MountPoint *m, *n;
        int n_failed = 0, k;
        struct stat root_st;

        assert(head);

        k = lstat("/", &root_st);

        LIST_FOREACH_SAFE(mount_point, m, n, *head) {
                int r;

                if (k >= 0 &&
                    major(root_st.st_dev) != 0 &&
                    root_st.st_dev == m->devnum) {
                        n_failed ++;
                        continue;
                }

                log_info("Detaching DM %u:%u.", major(m->devnum), minor(m->devnum));
                r = delete_dm(m->devnum);
                if (r >= 0) {
                        if (changed)
                                *changed = true;

                        mount_point_free(head, m);
                } else {
                        log_warning("Could not detach DM %s: %m", m->path);
                        n_failed++;
                }
        }

        return n_failed;
}

int umount_all(bool *changed) {
        int r;
        bool umount_changed;
        LIST_HEAD(MountPoint, mp_list_head);

        LIST_HEAD_INIT(mp_list_head);
        r = mount_points_list_get(&mp_list_head);
        if (r < 0)
                goto end;

        /* retry umount, until nothing can be umounted anymore */
        do {
                umount_changed = false;

                mount_points_list_umount(&mp_list_head, &umount_changed, false);
                if (umount_changed)
                        *changed = true;

        } while (umount_changed);

        /* umount one more time with logging enabled */
        r = mount_points_list_umount(&mp_list_head, &umount_changed, true);
        if (r <= 0)
                goto end;

  end:
        mount_points_list_free(&mp_list_head);

        return r;
}

int swapoff_all(bool *changed) {
        int r;
        LIST_HEAD(MountPoint, swap_list_head);

        LIST_HEAD_INIT(swap_list_head);

        r = swap_list_get(&swap_list_head);
        if (r < 0)
                goto end;

        r = swap_points_list_off(&swap_list_head, changed);

  end:
        mount_points_list_free(&swap_list_head);

        return r;
}

int loopback_detach_all(bool *changed) {
        int r;
        LIST_HEAD(MountPoint, loopback_list_head);

        LIST_HEAD_INIT(loopback_list_head);

        r = loopback_list_get(&loopback_list_head);
        if (r < 0)
                goto end;

        r = loopback_points_list_detach(&loopback_list_head, changed);

  end:
        mount_points_list_free(&loopback_list_head);

        return r;
}

int dm_detach_all(bool *changed) {
        int r;
        LIST_HEAD(MountPoint, dm_list_head);

        LIST_HEAD_INIT(dm_list_head);

        r = dm_list_get(&dm_list_head);
        if (r < 0)
                goto end;

        r = dm_points_list_detach(&dm_list_head, changed);

  end:
        mount_points_list_free(&dm_list_head);

        return r;
}<|MERGE_RESOLUTION|>--- conflicted
+++ resolved
@@ -191,10 +191,6 @@
 }
 
 static int loopback_list_get(MountPoint **head) {
-<<<<<<< HEAD
-        _cleanup_udev_unref_ struct udev *udev;
-=======
->>>>>>> c17d7fc6
         _cleanup_udev_enumerate_unref_ struct udev_enumerate *e = NULL;
         struct udev_list_entry *item = NULL, *first = NULL;
         _cleanup_udev_unref_ struct udev *udev = NULL;
@@ -210,15 +206,6 @@
         if (!e)
                 return -ENOMEM;
 
-<<<<<<< HEAD
-        if (udev_enumerate_add_match_subsystem(e, "block") < 0 ||
-            udev_enumerate_add_match_sysname(e, "loop*") < 0 ||
-            udev_enumerate_add_match_sysattr(e, "loop/backing_file", NULL) < 0)
-                return -EIO;
-
-        if (udev_enumerate_scan_devices(e) < 0)
-                return -EIO;
-=======
         r = udev_enumerate_add_match_subsystem(e, "block");
         if (r < 0)
                 return r;
@@ -234,7 +221,6 @@
         r = udev_enumerate_scan_devices(e);
         if (r < 0)
                 return r;
->>>>>>> c17d7fc6
 
         first = udev_enumerate_get_list_entry(e);
         udev_list_entry_foreach(item, first) {
@@ -269,10 +255,6 @@
 }
 
 static int dm_list_get(MountPoint **head) {
-<<<<<<< HEAD
-        _cleanup_udev_unref_ struct udev *udev;
-=======
->>>>>>> c17d7fc6
         _cleanup_udev_enumerate_unref_ struct udev_enumerate *e = NULL;
         struct udev_list_entry *item = NULL, *first = NULL;
         _cleanup_udev_unref_ struct udev *udev = NULL;
@@ -288,14 +270,6 @@
         if (!e)
                 return -ENOMEM;
 
-<<<<<<< HEAD
-        if (udev_enumerate_add_match_subsystem(e, "block") < 0 ||
-            udev_enumerate_add_match_sysname(e, "dm-*") < 0)
-                return -EIO;
-
-        if (udev_enumerate_scan_devices(e) < 0)
-                return -EIO;
-=======
         r = udev_enumerate_add_match_subsystem(e, "block");
         if (r < 0)
                 return r;
@@ -303,7 +277,6 @@
         r = udev_enumerate_add_match_sysname(e, "dm-*");
         if (r < 0)
                 return r;
->>>>>>> c17d7fc6
 
         r = udev_enumerate_scan_devices(e);
         if (r < 0)
