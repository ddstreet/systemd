--- conflicted
+++ resolved
@@ -3816,11 +3816,7 @@
 
                 path_kill_slashes(resolved);
 
-<<<<<<< HEAD
-                joined = strjoin(ignore_enoent ? "-" : "", resolved);
-=======
                 joined = strjoin(ignore_enoent ? "-" : "", resolved, NULL);
->>>>>>> b1daa7a4
 
                 r = strv_push(sv, joined);
                 if (r < 0)
