--- conflicted
+++ resolved
@@ -596,12 +596,8 @@
 
                                 /* skip special chars in the beginning */
                                 if (l <= skip) {
-<<<<<<< HEAD
-                                        log_syntax(unit, LOG_ERR, filename, line, EINVAL, "Empty path in command line, ignoring: %s", rvalue);
-=======
                                         log_syntax(unit, LOG_ERR, filename, line, EINVAL,
                                                    "Empty path in command line, ignoring: \"%s\"", rvalue);
->>>>>>> 3f87dd87
                                         r = 0;
                                         goto fail;
                                 }
