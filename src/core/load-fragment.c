/***
  This file is part of systemd.

  Copyright 2010 Lennart Poettering
  Copyright 2012 Holger Hans Peter Freyther

  systemd is free software; you can redistribute it and/or modify it
  under the terms of the GNU Lesser General Public License as published by
  the Free Software Foundation; either version 2.1 of the License, or
  (at your option) any later version.

  systemd is distributed in the hope that it will be useful, but
  WITHOUT ANY WARRANTY; without even the implied warranty of
  MERCHANTABILITY or FITNESS FOR A PARTICULAR PURPOSE. See the GNU
  Lesser General Public License for more details.

  You should have received a copy of the GNU Lesser General Public License
  along with systemd; If not, see <http://www.gnu.org/licenses/>.
***/

#include <errno.h>
#include <fcntl.h>
#include <linux/fs.h>
#include <linux/oom.h>
#ifdef HAVE_SECCOMP
#include <seccomp.h>
#endif
#include <sched.h>
#include <string.h>
#include <sys/resource.h>
#include <sys/stat.h>

#include "af-list.h"
#include "alloc-util.h"
#include "bus-error.h"
#include "bus-internal.h"
#include "bus-util.h"
#include "cap-list.h"
#include "capability-util.h"
#include "cgroup.h"
#include "conf-parser.h"
#include "cpu-set-util.h"
#include "env-util.h"
#include "errno-list.h"
#include "escape.h"
#include "fd-util.h"
#include "fs-util.h"
#include "ioprio.h"
#include "load-fragment.h"
#include "log.h"
#include "missing.h"
#include "mount-util.h"
#include "parse-util.h"
#include "path-util.h"
#include "process-util.h"
#include "rlimit-util.h"
#ifdef HAVE_SECCOMP
#include "seccomp-util.h"
#endif
#include "securebits.h"
#include "signal-util.h"
#include "stat-util.h"
#include "string-util.h"
#include "strv.h"
#include "unit-name.h"
#include "unit-printf.h"
#include "unit.h"
#include "user-util.h"
#include "utf8.h"
#include "web-util.h"

int config_parse_warn_compat(
                const char *unit,
                const char *filename,
                unsigned line,
                const char *section,
                unsigned section_line,
                const char *lvalue,
                int ltype,
                const char *rvalue,
                void *data,
                void *userdata) {
        Disabled reason = ltype;

        switch(reason) {
        case DISABLED_CONFIGURATION:
                log_syntax(unit, LOG_DEBUG, filename, line, 0,
                           "Support for option %s= has been disabled at compile time and it is ignored", lvalue);
                break;
        case DISABLED_LEGACY:
                log_syntax(unit, LOG_INFO, filename, line, 0,
                           "Support for option %s= has been removed and it is ignored", lvalue);
                break;
        case DISABLED_EXPERIMENTAL:
                log_syntax(unit, LOG_INFO, filename, line, 0,
                           "Support for option %s= has not yet been enabled and it is ignored", lvalue);
                break;
        };

        return 0;
}

int config_parse_unit_deps(
                const char *unit,
                const char *filename,
                unsigned line,
                const char *section,
                unsigned section_line,
                const char *lvalue,
                int ltype,
                const char *rvalue,
                void *data,
                void *userdata) {

        UnitDependency d = ltype;
        Unit *u = userdata;
        const char *p;

        assert(filename);
        assert(lvalue);
        assert(rvalue);

        p = rvalue;
        for (;;) {
                _cleanup_free_ char *word = NULL, *k = NULL;
                int r;

                r = extract_first_word(&p, &word, NULL, EXTRACT_RETAIN_ESCAPE);
                if (r == 0)
                        break;
                if (r == -ENOMEM)
                        return log_oom();
                if (r < 0) {
                        log_syntax(unit, LOG_ERR, filename, line, r, "Invalid syntax, ignoring: %s", rvalue);
                        break;
                }

                r = unit_name_printf(u, word, &k);
                if (r < 0) {
                        log_syntax(unit, LOG_ERR, filename, line, r, "Failed to resolve specifiers, ignoring: %m");
                        continue;
                }

                r = unit_add_dependency_by_name(u, d, k, NULL, true);
                if (r < 0)
                        log_syntax(unit, LOG_ERR, filename, line, r, "Failed to add dependency on %s, ignoring: %m", k);
        }

        return 0;
}

int config_parse_obsolete_unit_deps(
                const char *unit,
                const char *filename,
                unsigned line,
                const char *section,
                unsigned section_line,
                const char *lvalue,
                int ltype,
                const char *rvalue,
                void *data,
                void *userdata) {

        log_syntax(unit, LOG_WARNING, filename, line, 0,
                   "Unit dependency type %s= is obsolete, replacing by %s=, please update your unit file", lvalue, unit_dependency_to_string(ltype));

        return config_parse_unit_deps(unit, filename, line, section, section_line, lvalue, ltype, rvalue, data, userdata);
}

int config_parse_unit_string_printf(
                const char *unit,
                const char *filename,
                unsigned line,
                const char *section,
                unsigned section_line,
                const char *lvalue,
                int ltype,
                const char *rvalue,
                void *data,
                void *userdata) {

        _cleanup_free_ char *k = NULL;
        Unit *u = userdata;
        int r;

        assert(filename);
        assert(lvalue);
        assert(rvalue);
        assert(u);

        r = unit_full_printf(u, rvalue, &k);
        if (r < 0) {
                log_syntax(unit, LOG_ERR, filename, line, r, "Failed to resolve unit specifiers on %s, ignoring: %m", rvalue);
                return 0;
        }

        return config_parse_string(unit, filename, line, section, section_line, lvalue, ltype, k, data, userdata);
}

int config_parse_unit_strv_printf(
                const char *unit,
                const char *filename,
                unsigned line,
                const char *section,
                unsigned section_line,
                const char *lvalue,
                int ltype,
                const char *rvalue,
                void *data,
                void *userdata) {

        Unit *u = userdata;
        _cleanup_free_ char *k = NULL;
        int r;

        assert(filename);
        assert(lvalue);
        assert(rvalue);
        assert(u);

        r = unit_full_printf(u, rvalue, &k);
        if (r < 0) {
                log_syntax(unit, LOG_ERR, filename, line, r, "Failed to resolve unit specifiers on %s, ignoring: %m", rvalue);
                return 0;
        }

        return config_parse_strv(unit, filename, line, section, section_line, lvalue, ltype, k, data, userdata);
}

int config_parse_unit_path_printf(
                const char *unit,
                const char *filename,
                unsigned line,
                const char *section,
                unsigned section_line,
                const char *lvalue,
                int ltype,
                const char *rvalue,
                void *data,
                void *userdata) {

        _cleanup_free_ char *k = NULL;
        Unit *u = userdata;
        int r;

        assert(filename);
        assert(lvalue);
        assert(rvalue);
        assert(u);

        r = unit_full_printf(u, rvalue, &k);
        if (r < 0) {
                log_syntax(unit, LOG_ERR, filename, line, r, "Failed to resolve unit specifiers on %s, ignoring: %m", rvalue);
                return 0;
        }

        return config_parse_path(unit, filename, line, section, section_line, lvalue, ltype, k, data, userdata);
}

int config_parse_unit_path_strv_printf(
                const char *unit,
                const char *filename,
                unsigned line,
                const char *section,
                unsigned section_line,
                const char *lvalue,
                int ltype,
                const char *rvalue,
                void *data,
                void *userdata) {

        char ***x = data;
        Unit *u = userdata;
        int r;
        const char *p;

        assert(filename);
        assert(lvalue);
        assert(rvalue);
        assert(u);

        for (p = rvalue;;) {
                _cleanup_free_ char *word = NULL, *k = NULL;

                r = extract_first_word(&p, &word, NULL, EXTRACT_QUOTES);
                if (r == 0)
                        return 0;
                if (r == -ENOMEM)
                        return log_oom();
                if (r < 0) {
                        log_syntax(unit, LOG_WARNING, filename, line, r,
                                   "Invalid syntax, ignoring: %s", rvalue);
                        return 0;
                }

                r = unit_full_printf(u, word, &k);
                if (r < 0) {
                        log_syntax(unit, LOG_ERR, filename, line, r,
                                   "Failed to resolve unit specifiers on \"%s\", ignoring: %m", word);
                        return 0;
                }

                if (!utf8_is_valid(k)) {
                        log_syntax_invalid_utf8(unit, LOG_ERR, filename, line, rvalue);
                        return 0;
                }

                if (!path_is_absolute(k)) {
                        log_syntax(unit, LOG_ERR, filename, line, 0,
                                   "Symlink path is not absolute: %s", k);
                        return 0;
                }

                path_kill_slashes(k);

                r = strv_push(x, k);
                if (r < 0)
                        return log_oom();
                k = NULL;
        }
}

int config_parse_socket_listen(const char *unit,
                               const char *filename,
                               unsigned line,
                               const char *section,
                               unsigned section_line,
                               const char *lvalue,
                               int ltype,
                               const char *rvalue,
                               void *data,
                               void *userdata) {

        _cleanup_free_ SocketPort *p = NULL;
        SocketPort *tail;
        Socket *s;
        int r;

        assert(filename);
        assert(lvalue);
        assert(rvalue);
        assert(data);

        s = SOCKET(data);

        if (isempty(rvalue)) {
                /* An empty assignment removes all ports */
                socket_free_ports(s);
                return 0;
        }

        p = new0(SocketPort, 1);
        if (!p)
                return log_oom();

        if (ltype != SOCKET_SOCKET) {

                p->type = ltype;
                r = unit_full_printf(UNIT(s), rvalue, &p->path);
                if (r < 0) {
                        log_syntax(unit, LOG_ERR, filename, line, r, "Failed to resolve unit specifiers on %s, ignoring: %m", rvalue);
                        return 0;
                }

                path_kill_slashes(p->path);

        } else if (streq(lvalue, "ListenNetlink")) {
                _cleanup_free_ char  *k = NULL;

                p->type = SOCKET_SOCKET;
                r = unit_full_printf(UNIT(s), rvalue, &k);
                if (r < 0) {
                        log_syntax(unit, LOG_ERR, filename, line, r, "Failed to resolve unit specifiers on %s, ignoring: %m", rvalue);
                        return 0;
                }

                r = socket_address_parse_netlink(&p->address, k);
                if (r < 0) {
                        log_syntax(unit, LOG_ERR, filename, line, r, "Failed to parse address value, ignoring: %s", rvalue);
                        return 0;
                }

        } else {
                _cleanup_free_ char *k = NULL;

                p->type = SOCKET_SOCKET;
                r = unit_full_printf(UNIT(s), rvalue, &k);
                if (r < 0) {
                        log_syntax(unit, LOG_ERR, filename, line, r,"Failed to resolve unit specifiers on %s, ignoring: %m", rvalue);
                        return 0;
                }

                r = socket_address_parse_and_warn(&p->address, k);
                if (r < 0) {
                        log_syntax(unit, LOG_ERR, filename, line, r, "Failed to parse address value, ignoring: %s", rvalue);
                        return 0;
                }

                if (streq(lvalue, "ListenStream"))
                        p->address.type = SOCK_STREAM;
                else if (streq(lvalue, "ListenDatagram"))
                        p->address.type = SOCK_DGRAM;
                else {
                        assert(streq(lvalue, "ListenSequentialPacket"));
                        p->address.type = SOCK_SEQPACKET;
                }

                if (socket_address_family(&p->address) != AF_LOCAL && p->address.type == SOCK_SEQPACKET) {
                        log_syntax(unit, LOG_ERR, filename, line, 0, "Address family not supported, ignoring: %s", rvalue);
                        return 0;
                }
        }

        p->fd = -1;
        p->auxiliary_fds = NULL;
        p->n_auxiliary_fds = 0;
        p->socket = s;

        if (s->ports) {
                LIST_FIND_TAIL(port, s->ports, tail);
                LIST_INSERT_AFTER(port, s->ports, tail, p);
        } else
                LIST_PREPEND(port, s->ports, p);
        p = NULL;

        return 0;
}

int config_parse_socket_protocol(const char *unit,
                                 const char *filename,
                                 unsigned line,
                                 const char *section,
                                 unsigned section_line,
                                 const char *lvalue,
                                 int ltype,
                                 const char *rvalue,
                                 void *data,
                                 void *userdata) {
        Socket *s;

        assert(filename);
        assert(lvalue);
        assert(rvalue);
        assert(data);

        s = SOCKET(data);

        if (streq(rvalue, "udplite"))
                s->socket_protocol = IPPROTO_UDPLITE;
        else if (streq(rvalue, "sctp"))
                s->socket_protocol = IPPROTO_SCTP;
        else {
                log_syntax(unit, LOG_ERR, filename, line, 0, "Socket protocol not supported, ignoring: %s", rvalue);
                return 0;
        }

        return 0;
}

int config_parse_socket_bind(const char *unit,
                             const char *filename,
                             unsigned line,
                             const char *section,
                             unsigned section_line,
                             const char *lvalue,
                             int ltype,
                             const char *rvalue,
                             void *data,
                             void *userdata) {

        Socket *s;
        SocketAddressBindIPv6Only b;

        assert(filename);
        assert(lvalue);
        assert(rvalue);
        assert(data);

        s = SOCKET(data);

        b = socket_address_bind_ipv6_only_from_string(rvalue);
        if (b < 0) {
                int r;

                r = parse_boolean(rvalue);
                if (r < 0) {
                        log_syntax(unit, LOG_ERR, filename, line, r, "Failed to parse bind IPv6 only value, ignoring: %s", rvalue);
                        return 0;
                }

                s->bind_ipv6_only = r ? SOCKET_ADDRESS_IPV6_ONLY : SOCKET_ADDRESS_BOTH;
        } else
                s->bind_ipv6_only = b;

        return 0;
}

int config_parse_exec_nice(
                const char *unit,
                const char *filename,
                unsigned line,
                const char *section,
                unsigned section_line,
                const char *lvalue,
                int ltype,
                const char *rvalue,
                void *data,
                void *userdata) {

        ExecContext *c = data;
        int priority, r;

        assert(filename);
        assert(lvalue);
        assert(rvalue);
        assert(data);

        r = parse_nice(rvalue, &priority);
        if (r < 0) {
                if (r == -ERANGE)
                        log_syntax(unit, LOG_ERR, filename, line, r, "Nice priority out of range, ignoring: %s", rvalue);
                else
                        log_syntax(unit, LOG_ERR, filename, line, r, "Failed to parse nice priority, ignoring: %s", rvalue);

                return 0;
        }

        c->nice = priority;
        c->nice_set = true;

        return 0;
}

int config_parse_exec_oom_score_adjust(const char* unit,
                                       const char *filename,
                                       unsigned line,
                                       const char *section,
                                       unsigned section_line,
                                       const char *lvalue,
                                       int ltype,
                                       const char *rvalue,
                                       void *data,
                                       void *userdata) {

        ExecContext *c = data;
        int oa, r;

        assert(filename);
        assert(lvalue);
        assert(rvalue);
        assert(data);

        r = safe_atoi(rvalue, &oa);
        if (r < 0) {
                log_syntax(unit, LOG_ERR, filename, line, r, "Failed to parse the OOM score adjust value, ignoring: %s", rvalue);
                return 0;
        }

        if (oa < OOM_SCORE_ADJ_MIN || oa > OOM_SCORE_ADJ_MAX) {
                log_syntax(unit, LOG_ERR, filename, line, 0, "OOM score adjust value out of range, ignoring: %s", rvalue);
                return 0;
        }

        c->oom_score_adjust = oa;
        c->oom_score_adjust_set = true;

        return 0;
}

int config_parse_exec(
                const char *unit,
                const char *filename,
                unsigned line,
                const char *section,
                unsigned section_line,
                const char *lvalue,
                int ltype,
                const char *rvalue,
                void *data,
                void *userdata) {

        ExecCommand **e = data;
        Unit *u = userdata;
        const char *p;
        bool semicolon;
        int r;

        assert(filename);
        assert(lvalue);
        assert(rvalue);
        assert(e);

        e += ltype;
        rvalue += strspn(rvalue, WHITESPACE);

        if (isempty(rvalue)) {
                /* An empty assignment resets the list */
                *e = exec_command_free_list(*e);
                return 0;
        }

        p = rvalue;
        do {
                _cleanup_free_ char *path = NULL, *firstword = NULL;
                bool separate_argv0 = false, ignore = false, privileged = false;
                _cleanup_free_ ExecCommand *nce = NULL;
                _cleanup_strv_free_ char **n = NULL;
                size_t nlen = 0, nbufsize = 0;
                const char *f;
<<<<<<< HEAD
                int i;
=======
>>>>>>> a3e9ab76

                semicolon = false;

                r = extract_first_word_and_warn(&p, &firstword, NULL, EXTRACT_QUOTES|EXTRACT_CUNESCAPE, unit, filename, line, rvalue);
                if (r <= 0)
                        return 0;

                f = firstword;
                for (;;) {
                        /* We accept an absolute path as first argument.
                         * If it's prefixed with - and the path doesn't exist,
                         * we ignore it instead of erroring out;
                         * if it's prefixed with @, we allow overriding of argv[0];
                         * and if it's prefixed with +, it will be run with full privileges */
                        if (*f == '-' && !ignore)
                                ignore = true;
                        else if (*f == '@' && !separate_argv0)
                                separate_argv0 = true;
                        else if (*f == '+' && !privileged)
                                privileged = true;
                        else
                                break;
                        f++;
                }

                r = unit_full_printf(u, f, &path);
                if (r < 0) {
                        log_syntax(unit, LOG_ERR, filename, line, r, "Failed to resolve unit specifiers on %s, ignoring: %m", f);
                        return 0;
                }

                if (isempty(path)) {
                        /* First word is either "-" or "@" with no command. */
                        log_syntax(unit, LOG_ERR, filename, line, 0, "Empty path in command line, ignoring: \"%s\"", rvalue);
                        return 0;
                }
                if (!string_is_safe(path)) {
                        log_syntax(unit, LOG_ERR, filename, line, 0, "Executable path contains special characters, ignoring: %s", rvalue);
                        return 0;
                }
                if (!path_is_absolute(path)) {
                        log_syntax(unit, LOG_ERR, filename, line, 0, "Executable path is not absolute, ignoring: %s", rvalue);
                        return 0;
                }
                if (endswith(path, "/")) {
                        log_syntax(unit, LOG_ERR, filename, line, 0, "Executable path specifies a directory, ignoring: %s", rvalue);
                        return 0;
                }

                if (!separate_argv0) {
                        char *w = NULL;

                        if (!GREEDY_REALLOC(n, nbufsize, nlen + 2))
                                return log_oom();

                        w = strdup(path);
                        if (!w)
                                return log_oom();
                        n[nlen++] = w;
                        n[nlen] = NULL;
                }

                path_kill_slashes(path);

                while (!isempty(p)) {
                        _cleanup_free_ char *word = NULL, *resolved = NULL;

                        /* Check explicitly for an unquoted semicolon as
                         * command separator token.  */
                        if (p[0] == ';' && (!p[1] || strchr(WHITESPACE, p[1]))) {
                                p++;
                                p += strspn(p, WHITESPACE);
                                semicolon = true;
                                break;
                        }

                        /* Check for \; explicitly, to not confuse it with \\; or "\;" or "\\;" etc.
                         * extract_first_word() would return the same for all of those.  */
                        if (p[0] == '\\' && p[1] == ';' && (!p[2] || strchr(WHITESPACE, p[2]))) {
                                char *w;

                                p += 2;
                                p += strspn(p, WHITESPACE);

                                if (!GREEDY_REALLOC(n, nbufsize, nlen + 2))
                                        return log_oom();

                                w = strdup(";");
                                if (!w)
                                        return log_oom();
                                n[nlen++] = w;
                                n[nlen] = NULL;
                                continue;
                        }

                        r = extract_first_word_and_warn(&p, &word, NULL, EXTRACT_QUOTES|EXTRACT_CUNESCAPE, unit, filename, line, rvalue);
                        if (r == 0)
                                break;
                        if (r < 0)
<<<<<<< HEAD
=======
                                return 0;

                        r = unit_full_printf(u, word, &resolved);
                        if (r < 0) {
                                log_syntax(unit, LOG_ERR, filename, line, 0, "Failed to resolve unit specifiers on %s, ignoring: %m", word);
>>>>>>> a3e9ab76
                                return 0;
                        }

                        r = unit_full_printf(u, word, &resolved);
                        if (r < 0) {
                                log_syntax(unit, LOG_ERR, filename, line, 0, "Failed to resolve unit specifiers on %s, ignoring: %m", word);
                                return 0;
                        }

                        if (!GREEDY_REALLOC(n, nbufsize, nlen + 2))
                                return log_oom();
                        n[nlen++] = resolved;
                        n[nlen] = NULL;
                        resolved = NULL;
                }

                if (!n || !n[0]) {
                        log_syntax(unit, LOG_ERR, filename, line, 0, "Empty executable name or zeroeth argument, ignoring: %s", rvalue);
                        return 0;
                }

                nce = new0(ExecCommand, 1);
                if (!nce)
                        return log_oom();

                nce->argv = n;
                nce->path = path;
                nce->ignore = ignore;
                nce->privileged = privileged;

                exec_command_append_list(e, nce);

                /* Do not _cleanup_free_ these. */
                n = NULL;
                path = NULL;
                nce = NULL;

                rvalue = p;
        } while (semicolon);

        return 0;
}

DEFINE_CONFIG_PARSE_ENUM(config_parse_service_type, service_type, ServiceType, "Failed to parse service type");
DEFINE_CONFIG_PARSE_ENUM(config_parse_service_restart, service_restart, ServiceRestart, "Failed to parse service restart specifier");

int config_parse_socket_bindtodevice(
                const char* unit,
                const char *filename,
                unsigned line,
                const char *section,
                unsigned section_line,
                const char *lvalue,
                int ltype,
                const char *rvalue,
                void *data,
                void *userdata) {

        Socket *s = data;
        char *n;

        assert(filename);
        assert(lvalue);
        assert(rvalue);
        assert(data);

        if (rvalue[0] && !streq(rvalue, "*")) {
                if (!ifname_valid(rvalue)) {
                        log_syntax(unit, LOG_ERR, filename, line, 0, "Interface name is invalid, ignoring: %s", rvalue);
                        return 0;
                }

                n = strdup(rvalue);
                if (!n)
                        return log_oom();
        } else
                n = NULL;

        free(s->bind_to_device);
        s->bind_to_device = n;

        return 0;
}

DEFINE_CONFIG_PARSE_ENUM(config_parse_input, exec_input, ExecInput, "Failed to parse input literal specifier");
DEFINE_CONFIG_PARSE_ENUM(config_parse_output, exec_output, ExecOutput, "Failed to parse output literal specifier");

int config_parse_exec_input(const char *unit,
                            const char *filename,
                            unsigned line,
                            const char *section,
                            unsigned section_line,
                            const char *lvalue,
                            int ltype,
                            const char *rvalue,
                            void *data,
                            void *userdata) {
        ExecContext *c = data;
        const char *name;
        int r;

        assert(data);
        assert(filename);
        assert(line);
        assert(rvalue);

        name = startswith(rvalue, "fd:");
        if (name) {
                /* Strip prefix and validate fd name */
                if (!fdname_is_valid(name)) {
                        log_syntax(unit, LOG_ERR, filename, line, 0, "Invalid file descriptor name, ignoring: %s", name);
                        return 0;
                }
                c->std_input = EXEC_INPUT_NAMED_FD;
                r = free_and_strdup(&c->stdio_fdname[STDIN_FILENO], name);
                if (r < 0)
                        log_oom();
                return r;
        } else {
                ExecInput ei = exec_input_from_string(rvalue);
                if (ei == _EXEC_INPUT_INVALID)
                        log_syntax(unit, LOG_ERR, filename, line, 0, "Failed to parse input specifier, ignoring: %s", rvalue);
                else
                        c->std_input = ei;
                return 0;
        }
}

int config_parse_exec_output(const char *unit,
                             const char *filename,
                             unsigned line,
                             const char *section,
                             unsigned section_line,
                             const char *lvalue,
                             int ltype,
                             const char *rvalue,
                             void *data,
                             void *userdata) {
        ExecContext *c = data;
        ExecOutput eo;
        const char *name;
        int r;

        assert(data);
        assert(filename);
        assert(line);
        assert(lvalue);
        assert(rvalue);

        name = startswith(rvalue, "fd:");
        if (name) {
                /* Strip prefix and validate fd name */
                if (!fdname_is_valid(name)) {
                        log_syntax(unit, LOG_ERR, filename, line, 0, "Invalid file descriptor name, ignoring: %s", name);
                        return 0;
                }
                eo = EXEC_OUTPUT_NAMED_FD;
        } else {
                eo = exec_output_from_string(rvalue);
                if (eo == _EXEC_OUTPUT_INVALID) {
                        log_syntax(unit, LOG_ERR, filename, line, 0, "Failed to parse output specifier, ignoring: %s", rvalue);
                        return 0;
                }
        }

        if (streq(lvalue, "StandardOutput")) {
                c->std_output = eo;
                r = free_and_strdup(&c->stdio_fdname[STDOUT_FILENO], name);
                if (r < 0)
                        log_oom();
                return r;
        } else if (streq(lvalue, "StandardError")) {
                c->std_error = eo;
                r = free_and_strdup(&c->stdio_fdname[STDERR_FILENO], name);
                if (r < 0)
                        log_oom();
                return r;
        } else {
                log_syntax(unit, LOG_ERR, filename, line, 0, "Failed to parse output property, ignoring: %s", lvalue);
                return 0;
        }
}

int config_parse_exec_io_class(const char *unit,
                               const char *filename,
                               unsigned line,
                               const char *section,
                               unsigned section_line,
                               const char *lvalue,
                               int ltype,
                               const char *rvalue,
                               void *data,
                               void *userdata) {

        ExecContext *c = data;
        int x;

        assert(filename);
        assert(lvalue);
        assert(rvalue);
        assert(data);

        x = ioprio_class_from_string(rvalue);
        if (x < 0) {
                log_syntax(unit, LOG_ERR, filename, line, 0, "Failed to parse IO scheduling class, ignoring: %s", rvalue);
                return 0;
        }

        c->ioprio = IOPRIO_PRIO_VALUE(x, IOPRIO_PRIO_DATA(c->ioprio));
        c->ioprio_set = true;

        return 0;
}

int config_parse_exec_io_priority(const char *unit,
                                  const char *filename,
                                  unsigned line,
                                  const char *section,
                                  unsigned section_line,
                                  const char *lvalue,
                                  int ltype,
                                  const char *rvalue,
                                  void *data,
                                  void *userdata) {

        ExecContext *c = data;
        int i, r;

        assert(filename);
        assert(lvalue);
        assert(rvalue);
        assert(data);

        r = safe_atoi(rvalue, &i);
        if (r < 0 || i < 0 || i >= IOPRIO_BE_NR) {
                log_syntax(unit, LOG_ERR, filename, line, r, "Failed to parse IO priority, ignoring: %s", rvalue);
                return 0;
        }

        c->ioprio = IOPRIO_PRIO_VALUE(IOPRIO_PRIO_CLASS(c->ioprio), i);
        c->ioprio_set = true;

        return 0;
}

int config_parse_exec_cpu_sched_policy(const char *unit,
                                       const char *filename,
                                       unsigned line,
                                       const char *section,
                                       unsigned section_line,
                                       const char *lvalue,
                                       int ltype,
                                       const char *rvalue,
                                       void *data,
                                       void *userdata) {


        ExecContext *c = data;
        int x;

        assert(filename);
        assert(lvalue);
        assert(rvalue);
        assert(data);

        x = sched_policy_from_string(rvalue);
        if (x < 0) {
                log_syntax(unit, LOG_ERR, filename, line, 0, "Failed to parse CPU scheduling policy, ignoring: %s", rvalue);
                return 0;
        }

        c->cpu_sched_policy = x;
        /* Moving to or from real-time policy? We need to adjust the priority */
        c->cpu_sched_priority = CLAMP(c->cpu_sched_priority, sched_get_priority_min(x), sched_get_priority_max(x));
        c->cpu_sched_set = true;

        return 0;
}

int config_parse_exec_cpu_sched_prio(const char *unit,
                                     const char *filename,
                                     unsigned line,
                                     const char *section,
                                     unsigned section_line,
                                     const char *lvalue,
                                     int ltype,
                                     const char *rvalue,
                                     void *data,
                                     void *userdata) {

        ExecContext *c = data;
        int i, min, max, r;

        assert(filename);
        assert(lvalue);
        assert(rvalue);
        assert(data);

        r = safe_atoi(rvalue, &i);
        if (r < 0) {
                log_syntax(unit, LOG_ERR, filename, line, r, "Failed to parse CPU scheduling policy, ignoring: %s", rvalue);
                return 0;
        }

        /* On Linux RR/FIFO range from 1 to 99 and OTHER/BATCH may only be 0 */
        min = sched_get_priority_min(c->cpu_sched_policy);
        max = sched_get_priority_max(c->cpu_sched_policy);

        if (i < min || i > max) {
                log_syntax(unit, LOG_ERR, filename, line, 0, "CPU scheduling priority is out of range, ignoring: %s", rvalue);
                return 0;
        }

        c->cpu_sched_priority = i;
        c->cpu_sched_set = true;

        return 0;
}

int config_parse_exec_cpu_affinity(const char *unit,
                                   const char *filename,
                                   unsigned line,
                                   const char *section,
                                   unsigned section_line,
                                   const char *lvalue,
                                   int ltype,
                                   const char *rvalue,
                                   void *data,
                                   void *userdata) {

        ExecContext *c = data;
        _cleanup_cpu_free_ cpu_set_t *cpuset = NULL;
        int ncpus;

        assert(filename);
        assert(lvalue);
        assert(rvalue);
        assert(data);

        ncpus = parse_cpu_set_and_warn(rvalue, &cpuset, unit, filename, line, lvalue);
        if (ncpus < 0)
                return ncpus;

        if (c->cpuset)
                CPU_FREE(c->cpuset);

        if (ncpus == 0)
                /* An empty assignment resets the CPU list */
                c->cpuset = NULL;
        else {
                c->cpuset = cpuset;
                cpuset = NULL;
        }
        c->cpuset_ncpus = ncpus;

        return 0;
}

int config_parse_exec_secure_bits(const char *unit,
                                  const char *filename,
                                  unsigned line,
                                  const char *section,
                                  unsigned section_line,
                                  const char *lvalue,
                                  int ltype,
                                  const char *rvalue,
                                  void *data,
                                  void *userdata) {

        ExecContext *c = data;
        const char *p;
        int r;

        assert(filename);
        assert(lvalue);
        assert(rvalue);
        assert(data);

        if (isempty(rvalue)) {
                /* An empty assignment resets the field */
                c->secure_bits = 0;
                return 0;
        }

        for (p = rvalue;;) {
                _cleanup_free_ char *word = NULL;

                r = extract_first_word(&p, &word, NULL, EXTRACT_QUOTES);
                if (r == 0)
                        return 0;
                if (r == -ENOMEM)
                        return log_oom();
                if (r < 0) {
                        log_syntax(unit, LOG_WARNING, filename, line, r,
                                   "Invalid syntax, ignoring: %s", rvalue);
                        return 0;
                }

                if (streq(word, "keep-caps"))
                        c->secure_bits |= 1<<SECURE_KEEP_CAPS;
                else if (streq(word, "keep-caps-locked"))
                        c->secure_bits |= 1<<SECURE_KEEP_CAPS_LOCKED;
                else if (streq(word, "no-setuid-fixup"))
                        c->secure_bits |= 1<<SECURE_NO_SETUID_FIXUP;
                else if (streq(word, "no-setuid-fixup-locked"))
                        c->secure_bits |= 1<<SECURE_NO_SETUID_FIXUP_LOCKED;
                else if (streq(word, "noroot"))
                        c->secure_bits |= 1<<SECURE_NOROOT;
                else if (streq(word, "noroot-locked"))
                        c->secure_bits |= 1<<SECURE_NOROOT_LOCKED;
                else {
                        log_syntax(unit, LOG_ERR, filename, line, 0,
                                   "Failed to parse secure bit \"%s\", ignoring.", word);
                        return 0;
                }
        }
}

int config_parse_capability_set(
                const char *unit,
                const char *filename,
                unsigned line,
                const char *section,
                unsigned section_line,
                const char *lvalue,
                int ltype,
                const char *rvalue,
                void *data,
                void *userdata) {

        uint64_t *capability_set = data;
        uint64_t sum = 0, initial = 0;
        bool invert = false;
        const char *p;

        assert(filename);
        assert(lvalue);
        assert(rvalue);
        assert(data);

        if (rvalue[0] == '~') {
                invert = true;
                rvalue++;
        }

        if (strcmp(lvalue, "CapabilityBoundingSet") == 0)
                initial = CAP_ALL; /* initialized to all bits on */
        /* else "AmbientCapabilities" initialized to all bits off */

        p = rvalue;
        for (;;) {
                _cleanup_free_ char *word = NULL;
                int cap, r;

                r = extract_first_word(&p, &word, NULL, EXTRACT_QUOTES);
                if (r == 0)
                        break;
                if (r == -ENOMEM)
                        return log_oom();
                if (r < 0) {
                        log_syntax(unit, LOG_ERR, filename, line, r, "Failed to parse word, ignoring: %s", rvalue);
                        break;
                }

                cap = capability_from_name(word);
                if (cap < 0) {
                        log_syntax(unit, LOG_ERR, filename, line, 0, "Failed to parse capability in bounding/ambient set, ignoring: %s", word);
                        continue;
                }

                sum |= ((uint64_t) UINT64_C(1)) << (uint64_t) cap;
        }

        sum = invert ? ~sum : sum;

        if (sum == 0 || *capability_set == initial)
                /* "" or uninitialized data -> replace */
                *capability_set = sum;
        else
                /* previous data -> merge */
                *capability_set |= sum;

        return 0;
}

int config_parse_limit(
                const char *unit,
                const char *filename,
                unsigned line,
                const char *section,
                unsigned section_line,
                const char *lvalue,
                int ltype,
                const char *rvalue,
                void *data,
                void *userdata) {

        struct rlimit **rl = data, d = {};
        int r;

        assert(filename);
        assert(lvalue);
        assert(rvalue);
        assert(data);

        r = rlimit_parse(ltype, rvalue, &d);
        if (r == -EILSEQ) {
                log_syntax(unit, LOG_WARNING, filename, line, r, "Soft resource limit chosen higher than hard limit, ignoring: %s", rvalue);
                return 0;
        }
        if (r < 0) {
                log_syntax(unit, LOG_ERR, filename, line, r, "Failed to parse resource value, ignoring: %s", rvalue);
                return 0;
        }

        if (rl[ltype])
                *rl[ltype] = d;
        else {
                rl[ltype] = newdup(struct rlimit, &d, 1);
                if (!rl[ltype])
                        return log_oom();
        }

        return 0;
}

#ifdef HAVE_SYSV_COMPAT
int config_parse_sysv_priority(const char *unit,
                               const char *filename,
                               unsigned line,
                               const char *section,
                               unsigned section_line,
                               const char *lvalue,
                               int ltype,
                               const char *rvalue,
                               void *data,
                               void *userdata) {

        int *priority = data;
        int i, r;

        assert(filename);
        assert(lvalue);
        assert(rvalue);
        assert(data);

        r = safe_atoi(rvalue, &i);
        if (r < 0 || i < 0) {
                log_syntax(unit, LOG_ERR, filename, line, r, "Failed to parse SysV start priority, ignoring: %s", rvalue);
                return 0;
        }

        *priority = (int) i;
        return 0;
}
#endif

DEFINE_CONFIG_PARSE_ENUM(config_parse_exec_utmp_mode, exec_utmp_mode, ExecUtmpMode, "Failed to parse utmp mode");
DEFINE_CONFIG_PARSE_ENUM(config_parse_kill_mode, kill_mode, KillMode, "Failed to parse kill mode");

int config_parse_exec_mount_flags(
                const char *unit,
                const char *filename,
                unsigned line,
                const char *section,
                unsigned section_line,
                const char *lvalue,
                int ltype,
                const char *rvalue,
                void *data,
                void *userdata) {


        ExecContext *c = data;
        int r;

        assert(filename);
        assert(lvalue);
        assert(rvalue);
        assert(data);

        r = mount_propagation_flags_from_string(rvalue, &c->mount_flags);
        if (r < 0)
                log_syntax(unit, LOG_ERR, filename, line, 0, "Failed to parse mount flag %s, ignoring.", rvalue);

        return 0;
}

int config_parse_exec_selinux_context(
                const char *unit,
                const char *filename,
                unsigned line,
                const char *section,
                unsigned section_line,
                const char *lvalue,
                int ltype,
                const char *rvalue,
                void *data,
                void *userdata) {

        ExecContext *c = data;
        Unit *u = userdata;
        bool ignore;
        char *k;
        int r;

        assert(filename);
        assert(lvalue);
        assert(rvalue);
        assert(data);

        if (isempty(rvalue)) {
                c->selinux_context = mfree(c->selinux_context);
                c->selinux_context_ignore = false;
                return 0;
        }

        if (rvalue[0] == '-') {
                ignore = true;
                rvalue++;
        } else
                ignore = false;

        r = unit_full_printf(u, rvalue, &k);
        if (r < 0) {
                log_syntax(unit, LOG_ERR, filename, line, r, "Failed to resolve specifiers, ignoring: %m");
                return 0;
        }

        free(c->selinux_context);
        c->selinux_context = k;
        c->selinux_context_ignore = ignore;

        return 0;
}

int config_parse_exec_apparmor_profile(
                const char *unit,
                const char *filename,
                unsigned line,
                const char *section,
                unsigned section_line,
                const char *lvalue,
                int ltype,
                const char *rvalue,
                void *data,
                void *userdata) {

        ExecContext *c = data;
        Unit *u = userdata;
        bool ignore;
        char *k;
        int r;

        assert(filename);
        assert(lvalue);
        assert(rvalue);
        assert(data);

        if (isempty(rvalue)) {
                c->apparmor_profile = mfree(c->apparmor_profile);
                c->apparmor_profile_ignore = false;
                return 0;
        }

        if (rvalue[0] == '-') {
                ignore = true;
                rvalue++;
        } else
                ignore = false;

        r = unit_full_printf(u, rvalue, &k);
        if (r < 0) {
                log_syntax(unit, LOG_ERR, filename, line, r, "Failed to resolve specifiers, ignoring: %m");
                return 0;
        }

        free(c->apparmor_profile);
        c->apparmor_profile = k;
        c->apparmor_profile_ignore = ignore;

        return 0;
}

int config_parse_exec_smack_process_label(
                const char *unit,
                const char *filename,
                unsigned line,
                const char *section,
                unsigned section_line,
                const char *lvalue,
                int ltype,
                const char *rvalue,
                void *data,
                void *userdata) {

        ExecContext *c = data;
        Unit *u = userdata;
        bool ignore;
        char *k;
        int r;

        assert(filename);
        assert(lvalue);
        assert(rvalue);
        assert(data);

        if (isempty(rvalue)) {
                c->smack_process_label = mfree(c->smack_process_label);
                c->smack_process_label_ignore = false;
                return 0;
        }

        if (rvalue[0] == '-') {
                ignore = true;
                rvalue++;
        } else
                ignore = false;

        r = unit_full_printf(u, rvalue, &k);
        if (r < 0) {
                log_syntax(unit, LOG_ERR, filename, line, r, "Failed to resolve specifiers, ignoring: %m");
                return 0;
        }

        free(c->smack_process_label);
        c->smack_process_label = k;
        c->smack_process_label_ignore = ignore;

        return 0;
}

int config_parse_timer(const char *unit,
                       const char *filename,
                       unsigned line,
                       const char *section,
                       unsigned section_line,
                       const char *lvalue,
                       int ltype,
                       const char *rvalue,
                       void *data,
                       void *userdata) {

        Timer *t = data;
        usec_t usec = 0;
        TimerValue *v;
        TimerBase b;
        CalendarSpec *c = NULL;
        Unit *u = userdata;
        _cleanup_free_ char *k = NULL;
        int r;

        assert(filename);
        assert(lvalue);
        assert(rvalue);
        assert(data);

        if (isempty(rvalue)) {
                /* Empty assignment resets list */
                timer_free_values(t);
                return 0;
        }

        b = timer_base_from_string(lvalue);
        if (b < 0) {
                log_syntax(unit, LOG_ERR, filename, line, 0, "Failed to parse timer base, ignoring: %s", lvalue);
                return 0;
        }

        r = unit_full_printf(u, rvalue, &k);
        if (r < 0) {
                log_syntax(unit, LOG_ERR, filename, line, r, "Failed to resolve unit specifiers in %s, ignoring: %m", rvalue);
                return 0;
        }

        if (b == TIMER_CALENDAR) {
                if (calendar_spec_from_string(k, &c) < 0) {
                        log_syntax(unit, LOG_ERR, filename, line, 0, "Failed to parse calendar specification, ignoring: %s", k);
                        return 0;
                }
        } else {
                if (parse_sec(k, &usec) < 0) {
                        log_syntax(unit, LOG_ERR, filename, line, 0, "Failed to parse timer value, ignoring: %s", k);
                        return 0;
                }
        }

        v = new0(TimerValue, 1);
        if (!v) {
                calendar_spec_free(c);
                return log_oom();
        }

        v->base = b;
        v->value = usec;
        v->calendar_spec = c;

        LIST_PREPEND(value, t->values, v);

        return 0;
}

int config_parse_trigger_unit(
                const char *unit,
                const char *filename,
                unsigned line,
                const char *section,
                unsigned section_line,
                const char *lvalue,
                int ltype,
                const char *rvalue,
                void *data,
                void *userdata) {

        _cleanup_free_ char *p = NULL;
        Unit *u = data;
        UnitType type;
        int r;

        assert(filename);
        assert(lvalue);
        assert(rvalue);
        assert(data);

        if (!set_isempty(u->dependencies[UNIT_TRIGGERS])) {
                log_syntax(unit, LOG_ERR, filename, line, 0, "Multiple units to trigger specified, ignoring: %s", rvalue);
                return 0;
        }

        r = unit_name_printf(u, rvalue, &p);
        if (r < 0) {
                log_syntax(unit, LOG_ERR, filename, line, r, "Failed to resolve specifiers, ignoring: %m");
                return 0;
        }

        type = unit_name_to_type(p);
        if (type < 0) {
                log_syntax(unit, LOG_ERR, filename, line, 0, "Unit type not valid, ignoring: %s", rvalue);
                return 0;
        }

        if (type == u->type) {
                log_syntax(unit, LOG_ERR, filename, line, 0, "Trigger cannot be of same type, ignoring: %s", rvalue);
                return 0;
        }

        r = unit_add_two_dependencies_by_name(u, UNIT_BEFORE, UNIT_TRIGGERS, p, NULL, true);
        if (r < 0) {
                log_syntax(unit, LOG_ERR, filename, line, r, "Failed to add trigger on %s, ignoring: %m", p);
                return 0;
        }

        return 0;
}

int config_parse_path_spec(const char *unit,
                           const char *filename,
                           unsigned line,
                           const char *section,
                           unsigned section_line,
                           const char *lvalue,
                           int ltype,
                           const char *rvalue,
                           void *data,
                           void *userdata) {

        Path *p = data;
        PathSpec *s;
        PathType b;
        _cleanup_free_ char *k = NULL;
        int r;

        assert(filename);
        assert(lvalue);
        assert(rvalue);
        assert(data);

        if (isempty(rvalue)) {
                /* Empty assignment clears list */
                path_free_specs(p);
                return 0;
        }

        b = path_type_from_string(lvalue);
        if (b < 0) {
                log_syntax(unit, LOG_ERR, filename, line, 0, "Failed to parse path type, ignoring: %s", lvalue);
                return 0;
        }

        r = unit_full_printf(UNIT(p), rvalue, &k);
        if (r < 0) {
                log_syntax(unit, LOG_ERR, filename, line, r, "Failed to resolve unit specifiers on %s. Ignoring.", rvalue);
                return 0;
        }

        if (!path_is_absolute(k)) {
                log_syntax(unit, LOG_ERR, filename, line, 0, "Path is not absolute, ignoring: %s", k);
                return 0;
        }

        s = new0(PathSpec, 1);
        if (!s)
                return log_oom();

        s->unit = UNIT(p);
        s->path = path_kill_slashes(k);
        k = NULL;
        s->type = b;
        s->inotify_fd = -1;

        LIST_PREPEND(spec, p->specs, s);

        return 0;
}

int config_parse_socket_service(
                const char *unit,
                const char *filename,
                unsigned line,
                const char *section,
                unsigned section_line,
                const char *lvalue,
                int ltype,
                const char *rvalue,
                void *data,
                void *userdata) {

        _cleanup_(sd_bus_error_free) sd_bus_error error = SD_BUS_ERROR_NULL;
        _cleanup_free_ char *p = NULL;
        Socket *s = data;
        Unit *x;
        int r;

        assert(filename);
        assert(lvalue);
        assert(rvalue);
        assert(data);

        r = unit_name_printf(UNIT(s), rvalue, &p);
        if (r < 0) {
                log_syntax(unit, LOG_ERR, filename, line, r, "Failed to resolve specifiers, ignoring: %s", rvalue);
                return 0;
        }

        if (!endswith(p, ".service")) {
                log_syntax(unit, LOG_ERR, filename, line, 0, "Unit must be of type service, ignoring: %s", rvalue);
                return 0;
        }

        r = manager_load_unit(UNIT(s)->manager, p, NULL, &error, &x);
        if (r < 0) {
                log_syntax(unit, LOG_ERR, filename, line, r, "Failed to load unit %s, ignoring: %s", rvalue, bus_error_message(&error, r));
                return 0;
        }

        unit_ref_set(&s->service, x);

        return 0;
}

int config_parse_fdname(
                const char *unit,
                const char *filename,
                unsigned line,
                const char *section,
                unsigned section_line,
                const char *lvalue,
                int ltype,
                const char *rvalue,
                void *data,
                void *userdata) {

        _cleanup_free_ char *p = NULL;
        Socket *s = data;
        int r;

        assert(filename);
        assert(lvalue);
        assert(rvalue);
        assert(data);

        if (isempty(rvalue)) {
                s->fdname = mfree(s->fdname);
                return 0;
        }

        r = unit_full_printf(UNIT(s), rvalue, &p);
        if (r < 0) {
                log_syntax(unit, LOG_ERR, filename, line, r, "Failed to resolve specifiers, ignoring: %s", rvalue);
                return 0;
        }

        if (!fdname_is_valid(p)) {
                log_syntax(unit, LOG_ERR, filename, line, 0, "Invalid file descriptor name, ignoring: %s", p);
                return 0;
        }

        return free_and_replace(s->fdname, p);
}

int config_parse_service_sockets(
                const char *unit,
                const char *filename,
                unsigned line,
                const char *section,
                unsigned section_line,
                const char *lvalue,
                int ltype,
                const char *rvalue,
                void *data,
                void *userdata) {

        Service *s = data;
        const char *p;
        int r;

        assert(filename);
        assert(lvalue);
        assert(rvalue);
        assert(data);

        p = rvalue;
        for (;;) {
                _cleanup_free_ char *word = NULL, *k = NULL;

                r = extract_first_word(&p, &word, NULL, 0);
                if (r == 0)
                        break;
                if (r == -ENOMEM)
                        return log_oom();
                if (r < 0) {
                        log_syntax(unit, LOG_ERR, filename, line, r, "Trailing garbage in sockets, ignoring: %s", rvalue);
                        break;
                }

                r = unit_name_printf(UNIT(s), word, &k);
                if (r < 0) {
                        log_syntax(unit, LOG_ERR, filename, line, r, "Failed to resolve specifiers, ignoring: %m");
                        continue;
                }

                if (!endswith(k, ".socket")) {
                        log_syntax(unit, LOG_ERR, filename, line, 0, "Unit must be of type socket, ignoring: %s", k);
                        continue;
                }

                r = unit_add_two_dependencies_by_name(UNIT(s), UNIT_WANTS, UNIT_AFTER, k, NULL, true);
                if (r < 0)
                        log_syntax(unit, LOG_ERR, filename, line, r, "Failed to add dependency on %s, ignoring: %m", k);

                r = unit_add_dependency_by_name(UNIT(s), UNIT_TRIGGERED_BY, k, NULL, true);
                if (r < 0)
                        log_syntax(unit, LOG_ERR, filename, line, r, "Failed to add dependency on %s, ignoring: %m", k);
        }

        return 0;
}

int config_parse_bus_name(
                const char *unit,
                const char *filename,
                unsigned line,
                const char *section,
                unsigned section_line,
                const char *lvalue,
                int ltype,
                const char *rvalue,
                void *data,
                void *userdata) {

        _cleanup_free_ char *k = NULL;
        Unit *u = userdata;
        int r;

        assert(filename);
        assert(lvalue);
        assert(rvalue);
        assert(u);

        r = unit_full_printf(u, rvalue, &k);
        if (r < 0) {
                log_syntax(unit, LOG_ERR, filename, line, r, "Failed to resolve unit specifiers on %s, ignoring: %m", rvalue);
                return 0;
        }

        if (!service_name_is_valid(k)) {
                log_syntax(unit, LOG_ERR, filename, line, 0, "Invalid bus name %s, ignoring.", k);
                return 0;
        }

        return config_parse_string(unit, filename, line, section, section_line, lvalue, ltype, k, data, userdata);
}

int config_parse_service_timeout(
                const char *unit,
                const char *filename,
                unsigned line,
                const char *section,
                unsigned section_line,
                const char *lvalue,
                int ltype,
                const char *rvalue,
                void *data,
                void *userdata) {

        Service *s = userdata;
        usec_t usec;
        int r;

        assert(filename);
        assert(lvalue);
        assert(rvalue);
        assert(s);

        /* This is called for three cases: TimeoutSec=, TimeoutStopSec= and TimeoutStartSec=. */

        r = parse_sec(rvalue, &usec);
        if (r < 0) {
                log_syntax(unit, LOG_ERR, filename, line, r, "Failed to parse %s= parameter, ignoring: %s", lvalue, rvalue);
                return 0;
        }

        /* Traditionally, these options accepted 0 to disable the timeouts. However, a timeout of 0 suggests it happens
         * immediately, hence fix this to become USEC_INFINITY instead. This is in-line with how we internally handle
         * all other timeouts. */
        if (usec <= 0)
                usec = USEC_INFINITY;

        if (!streq(lvalue, "TimeoutStopSec")) {
                s->start_timeout_defined = true;
                s->timeout_start_usec = usec;
        }

        if (!streq(lvalue, "TimeoutStartSec"))
                s->timeout_stop_usec = usec;

        return 0;
}

int config_parse_sec_fix_0(
                const char *unit,
                const char *filename,
                unsigned line,
                const char *section,
                unsigned section_line,
                const char *lvalue,
                int ltype,
                const char *rvalue,
                void *data,
                void *userdata) {

        usec_t *usec = data;
        int r;

        assert(filename);
        assert(lvalue);
        assert(rvalue);
        assert(usec);

        /* This is pretty much like config_parse_sec(), except that this treats a time of 0 as infinity, for
         * compatibility with older versions of systemd where 0 instead of infinity was used as indicator to turn off a
         * timeout. */

        r = parse_sec(rvalue, usec);
        if (r < 0) {
                log_syntax(unit, LOG_ERR, filename, line, r, "Failed to parse %s= parameter, ignoring: %s", lvalue, rvalue);
                return 0;
        }

        if (*usec <= 0)
                *usec = USEC_INFINITY;

        return 0;
}

int config_parse_user_group(
                const char *unit,
                const char *filename,
                unsigned line,
                const char *section,
                unsigned section_line,
                const char *lvalue,
                int ltype,
                const char *rvalue,
                void *data,
                void *userdata) {

        char **user = data, *n;
        Unit *u = userdata;
        int r;

        assert(filename);
        assert(lvalue);
        assert(rvalue);
        assert(u);

        if (isempty(rvalue))
                n = NULL;
        else {
                _cleanup_free_ char *k = NULL;

                r = unit_full_printf(u, rvalue, &k);
                if (r < 0) {
                        log_syntax(unit, LOG_ERR, filename, line, r, "Failed to resolve unit specifiers in %s, ignoring: %m", rvalue);
                        return 0;
                }

                if (!valid_user_group_name_or_id(k)) {
                        log_syntax(unit, LOG_ERR, filename, line, 0, "Invalid user/group name or numeric ID, ignoring: %s", k);
                        return 0;
                }

                n = k;
                k = NULL;
        }

        free(*user);
        *user = n;

        return 0;
}

int config_parse_user_group_strv(
                const char *unit,
                const char *filename,
                unsigned line,
                const char *section,
                unsigned section_line,
                const char *lvalue,
                int ltype,
                const char *rvalue,
                void *data,
                void *userdata) {

        char ***users = data;
        Unit *u = userdata;
        const char *p;
        int r;

        assert(filename);
        assert(lvalue);
        assert(rvalue);
        assert(u);

        if (isempty(rvalue)) {
                char **empty;

                empty = new0(char*, 1);
                if (!empty)
                        return log_oom();

                strv_free(*users);
                *users = empty;

                return 0;
        }

        p = rvalue;
        for (;;) {
                _cleanup_free_ char *word = NULL, *k = NULL;

                r = extract_first_word(&p, &word, NULL, 0);
                if (r == 0)
                        break;
                if (r == -ENOMEM)
                        return log_oom();
                if (r < 0) {
                        log_syntax(unit, LOG_ERR, filename, line, r, "Invalid syntax, ignoring: %s", rvalue);
                        break;
                }

                r = unit_full_printf(u, word, &k);
                if (r < 0) {
                        log_syntax(unit, LOG_ERR, filename, line, r, "Failed to resolve unit specifiers in %s, ignoring: %m", word);
                        continue;
                }

                if (!valid_user_group_name_or_id(k)) {
                        log_syntax(unit, LOG_ERR, filename, line, 0, "Invalid user/group name or numeric ID, ignoring: %s", k);
                        continue;
                }

                r = strv_push(users, k);
                if (r < 0)
                        return log_oom();

                k = NULL;
        }

        return 0;
}

int config_parse_busname_service(
                const char *unit,
                const char *filename,
                unsigned line,
                const char *section,
                unsigned section_line,
                const char *lvalue,
                int ltype,
                const char *rvalue,
                void *data,
                void *userdata) {

        _cleanup_(sd_bus_error_free) sd_bus_error error = SD_BUS_ERROR_NULL;
        BusName *n = data;
        int r;
        Unit *x;
        _cleanup_free_ char *p = NULL;

        assert(filename);
        assert(lvalue);
        assert(rvalue);
        assert(data);

        r = unit_name_printf(UNIT(n), rvalue, &p);
        if (r < 0) {
                log_syntax(unit, LOG_ERR, filename, line, r, "Failed to resolve specifiers, ignoring: %s", rvalue);
                return 0;
        }

        if (!endswith(p, ".service")) {
                log_syntax(unit, LOG_ERR, filename, line, 0, "Unit must be of type service, ignoring: %s", rvalue);
                return 0;
        }

        r = manager_load_unit(UNIT(n)->manager, p, NULL, &error, &x);
        if (r < 0) {
                log_syntax(unit, LOG_ERR, filename, line, r, "Failed to load unit %s, ignoring: %s", rvalue, bus_error_message(&error, r));
                return 0;
        }

        unit_ref_set(&n->service, x);

        return 0;
}

DEFINE_CONFIG_PARSE_ENUM(config_parse_bus_policy_world, bus_policy_access, BusPolicyAccess, "Failed to parse bus name policy access");

int config_parse_bus_policy(
                const char *unit,
                const char *filename,
                unsigned line,
                const char *section,
                unsigned section_line,
                const char *lvalue,
                int ltype,
                const char *rvalue,
                void *data,
                void *userdata) {

        _cleanup_free_ BusNamePolicy *p = NULL;
        _cleanup_free_ char *id_str = NULL;
        BusName *busname = data;
        char *access_str;

        assert(filename);
        assert(lvalue);
        assert(rvalue);
        assert(data);

        p = new0(BusNamePolicy, 1);
        if (!p)
                return log_oom();

        if (streq(lvalue, "AllowUser"))
                p->type = BUSNAME_POLICY_TYPE_USER;
        else if (streq(lvalue, "AllowGroup"))
                p->type = BUSNAME_POLICY_TYPE_GROUP;
        else
                assert_not_reached("Unknown lvalue");

        id_str = strdup(rvalue);
        if (!id_str)
                return log_oom();

        access_str = strpbrk(id_str, WHITESPACE);
        if (!access_str) {
                log_syntax(unit, LOG_ERR, filename, line, 0, "Invalid busname policy value '%s'", rvalue);
                return 0;
        }

        *access_str = '\0';
        access_str++;
        access_str += strspn(access_str, WHITESPACE);

        p->access = bus_policy_access_from_string(access_str);
        if (p->access < 0) {
                log_syntax(unit, LOG_ERR, filename, line, 0, "Invalid busname policy access type '%s'", access_str);
                return 0;
        }

        p->name = id_str;
        id_str = NULL;

        LIST_PREPEND(policy, busname->policy, p);
        p = NULL;

        return 0;
}

int config_parse_working_directory(
                const char *unit,
                const char *filename,
                unsigned line,
                const char *section,
                unsigned section_line,
                const char *lvalue,
                int ltype,
                const char *rvalue,
                void *data,
                void *userdata) {

        ExecContext *c = data;
        Unit *u = userdata;
        bool missing_ok;
        int r;

        assert(filename);
        assert(lvalue);
        assert(rvalue);
        assert(c);
        assert(u);

        if (rvalue[0] == '-') {
                missing_ok = true;
                rvalue++;
        } else
                missing_ok = false;

        if (streq(rvalue, "~")) {
                c->working_directory_home = true;
                c->working_directory = mfree(c->working_directory);
        } else {
                _cleanup_free_ char *k = NULL;

                r = unit_full_printf(u, rvalue, &k);
                if (r < 0) {
                        log_syntax(unit, LOG_ERR, filename, line, r, "Failed to resolve unit specifiers in working directory path '%s', ignoring: %m", rvalue);
                        return 0;
                }

                path_kill_slashes(k);

                if (!utf8_is_valid(k)) {
                        log_syntax_invalid_utf8(unit, LOG_ERR, filename, line, rvalue);
                        return 0;
                }

                if (!path_is_absolute(k)) {
                        log_syntax(unit, LOG_ERR, filename, line, 0, "Working directory path '%s' is not absolute, ignoring.", rvalue);
                        return 0;
                }

                free_and_replace(c->working_directory, k);

                c->working_directory_home = false;
        }

        c->working_directory_missing_ok = missing_ok;
        return 0;
}

int config_parse_unit_env_file(const char *unit,
                               const char *filename,
                               unsigned line,
                               const char *section,
                               unsigned section_line,
                               const char *lvalue,
                               int ltype,
                               const char *rvalue,
                               void *data,
                               void *userdata) {

        char ***env = data;
        Unit *u = userdata;
        _cleanup_free_ char *n = NULL;
        int r;

        assert(filename);
        assert(lvalue);
        assert(rvalue);
        assert(data);

        if (isempty(rvalue)) {
                /* Empty assignment frees the list */
                *env = strv_free(*env);
                return 0;
        }

        r = unit_full_printf(u, rvalue, &n);
        if (r < 0) {
                log_syntax(unit, LOG_ERR, filename, line, r, "Failed to resolve specifiers, ignoring: %s", rvalue);
                return 0;
        }

        if (!path_is_absolute(n[0] == '-' ? n + 1 : n)) {
                log_syntax(unit, LOG_ERR, filename, line, 0, "Path '%s' is not absolute, ignoring.", n);
                return 0;
        }

        r = strv_extend(env, n);
        if (r < 0)
                return log_oom();

        return 0;
}

int config_parse_environ(const char *unit,
                         const char *filename,
                         unsigned line,
                         const char *section,
                         unsigned section_line,
                         const char *lvalue,
                         int ltype,
                         const char *rvalue,
                         void *data,
                         void *userdata) {

        Unit *u = userdata;
        char ***env = data;
        const char *p;
        int r;

        assert(filename);
        assert(lvalue);
        assert(rvalue);
        assert(data);

        if (isempty(rvalue)) {
                /* Empty assignment resets the list */
                *env = strv_free(*env);
                return 0;
        }

        for (p = rvalue;; ) {
                _cleanup_free_ char *word = NULL, *k = NULL;

                r = extract_first_word(&p, &word, NULL, EXTRACT_CUNESCAPE|EXTRACT_QUOTES);
                if (r == 0)
                        return 0;
                if (r == -ENOMEM)
                        return log_oom();
                if (r < 0) {
                        log_syntax(unit, LOG_WARNING, filename, line, r,
                                   "Invalid syntax, ignoring: %s", rvalue);
                        return 0;
                }

                if (u) {
                        r = unit_full_printf(u, word, &k);
                        if (r < 0) {
                                log_syntax(unit, LOG_ERR, filename, line, r,
                                           "Failed to resolve specifiers, ignoring: %s", k);
                                continue;
                        }
                } else {
                        k = word;
                        word = NULL;
                }

                if (!env_assignment_is_valid(k)) {
                        log_syntax(unit, LOG_ERR, filename, line, 0,
                                   "Invalid environment assignment, ignoring: %s", k);
                        continue;
                }

                r = strv_env_replace(env, k);
                if (r < 0)
                        return log_oom();
                k = NULL;
        }
}

int config_parse_pass_environ(const char *unit,
                              const char *filename,
                              unsigned line,
                              const char *section,
                              unsigned section_line,
                              const char *lvalue,
                              int ltype,
                              const char *rvalue,
                              void *data,
                              void *userdata) {

        const char *whole_rvalue = rvalue;
        char*** passenv = data;
        _cleanup_strv_free_ char **n = NULL;
        size_t nlen = 0, nbufsize = 0;
        int r;

        assert(filename);
        assert(lvalue);
        assert(rvalue);
        assert(data);

        if (isempty(rvalue)) {
                /* Empty assignment resets the list */
                *passenv = strv_free(*passenv);
                return 0;
        }

        for (;;) {
                _cleanup_free_ char *word = NULL;

                r = extract_first_word(&rvalue, &word, NULL, EXTRACT_QUOTES);
                if (r == 0)
                        break;
                if (r == -ENOMEM)
                        return log_oom();
                if (r < 0) {
                        log_syntax(unit, LOG_ERR, filename, line, r,
                                   "Trailing garbage in %s, ignoring: %s", lvalue, whole_rvalue);
                        break;
                }

                if (!env_name_is_valid(word)) {
                        log_syntax(unit, LOG_ERR, filename, line, EINVAL,
                                   "Invalid environment name for %s, ignoring: %s", lvalue, word);
                        continue;
                }

                if (!GREEDY_REALLOC(n, nbufsize, nlen + 2))
                        return log_oom();
                n[nlen++] = word;
                n[nlen] = NULL;
                word = NULL;
        }

        if (n) {
                r = strv_extend_strv(passenv, n, true);
                if (r < 0)
                        return r;
        }

        return 0;
}

int config_parse_ip_tos(const char *unit,
                        const char *filename,
                        unsigned line,
                        const char *section,
                        unsigned section_line,
                        const char *lvalue,
                        int ltype,
                        const char *rvalue,
                        void *data,
                        void *userdata) {

        int *ip_tos = data, x;

        assert(filename);
        assert(lvalue);
        assert(rvalue);
        assert(data);

        x = ip_tos_from_string(rvalue);
        if (x < 0) {
                log_syntax(unit, LOG_ERR, filename, line, 0, "Failed to parse IP TOS value, ignoring: %s", rvalue);
                return 0;
        }

        *ip_tos = x;
        return 0;
}

int config_parse_unit_condition_path(
                const char *unit,
                const char *filename,
                unsigned line,
                const char *section,
                unsigned section_line,
                const char *lvalue,
                int ltype,
                const char *rvalue,
                void *data,
                void *userdata) {

        _cleanup_free_ char *p = NULL;
        Condition **list = data, *c;
        ConditionType t = ltype;
        bool trigger, negate;
        Unit *u = userdata;
        int r;

        assert(filename);
        assert(lvalue);
        assert(rvalue);
        assert(data);

        if (isempty(rvalue)) {
                /* Empty assignment resets the list */
                *list = condition_free_list(*list);
                return 0;
        }

        trigger = rvalue[0] == '|';
        if (trigger)
                rvalue++;

        negate = rvalue[0] == '!';
        if (negate)
                rvalue++;

        r = unit_full_printf(u, rvalue, &p);
        if (r < 0) {
                log_syntax(unit, LOG_ERR, filename, line, r, "Failed to resolve specifiers, ignoring: %s", rvalue);
                return 0;
        }

        if (!path_is_absolute(p)) {
                log_syntax(unit, LOG_ERR, filename, line, 0, "Path in condition not absolute, ignoring: %s", p);
                return 0;
        }

        c = condition_new(t, p, trigger, negate);
        if (!c)
                return log_oom();

        LIST_PREPEND(conditions, *list, c);
        return 0;
}

int config_parse_unit_condition_string(
                const char *unit,
                const char *filename,
                unsigned line,
                const char *section,
                unsigned section_line,
                const char *lvalue,
                int ltype,
                const char *rvalue,
                void *data,
                void *userdata) {

        _cleanup_free_ char *s = NULL;
        Condition **list = data, *c;
        ConditionType t = ltype;
        bool trigger, negate;
        Unit *u = userdata;
        int r;

        assert(filename);
        assert(lvalue);
        assert(rvalue);
        assert(data);

        if (isempty(rvalue)) {
                /* Empty assignment resets the list */
                *list = condition_free_list(*list);
                return 0;
        }

        trigger = rvalue[0] == '|';
        if (trigger)
                rvalue++;

        negate = rvalue[0] == '!';
        if (negate)
                rvalue++;

        r = unit_full_printf(u, rvalue, &s);
        if (r < 0) {
                log_syntax(unit, LOG_ERR, filename, line, r, "Failed to resolve specifiers, ignoring: %s", rvalue);
                return 0;
        }

        c = condition_new(t, s, trigger, negate);
        if (!c)
                return log_oom();

        LIST_PREPEND(conditions, *list, c);
        return 0;
}

int config_parse_unit_condition_null(
                const char *unit,
                const char *filename,
                unsigned line,
                const char *section,
                unsigned section_line,
                const char *lvalue,
                int ltype,
                const char *rvalue,
                void *data,
                void *userdata) {

        Condition **list = data, *c;
        bool trigger, negate;
        int b;

        assert(filename);
        assert(lvalue);
        assert(rvalue);
        assert(data);

        if (isempty(rvalue)) {
                /* Empty assignment resets the list */
                *list = condition_free_list(*list);
                return 0;
        }

        trigger = rvalue[0] == '|';
        if (trigger)
                rvalue++;

        negate = rvalue[0] == '!';
        if (negate)
                rvalue++;

        b = parse_boolean(rvalue);
        if (b < 0) {
                log_syntax(unit, LOG_ERR, filename, line, b, "Failed to parse boolean value in condition, ignoring: %s", rvalue);
                return 0;
        }

        if (!b)
                negate = !negate;

        c = condition_new(CONDITION_NULL, NULL, trigger, negate);
        if (!c)
                return log_oom();

        LIST_PREPEND(conditions, *list, c);
        return 0;
}

DEFINE_CONFIG_PARSE_ENUM(config_parse_notify_access, notify_access, NotifyAccess, "Failed to parse notify access specifier");
DEFINE_CONFIG_PARSE_ENUM(config_parse_emergency_action, emergency_action, EmergencyAction, "Failed to parse failure action specifier");

int config_parse_unit_requires_mounts_for(
                const char *unit,
                const char *filename,
                unsigned line,
                const char *section,
                unsigned section_line,
                const char *lvalue,
                int ltype,
                const char *rvalue,
                void *data,
                void *userdata) {

        Unit *u = userdata;
        const char *p;
        int r;

        assert(filename);
        assert(lvalue);
        assert(rvalue);
        assert(data);

<<<<<<< HEAD
        FOREACH_WORD_QUOTED(word, l, rvalue, state) {
                int r;
                _cleanup_free_ char *n, *resolved = NULL;
=======
        for (p = rvalue;; ) {
                _cleanup_free_ char *word = NULL, *resolved = NULL;
>>>>>>> a3e9ab76

                r = extract_first_word(&p, &word, NULL, EXTRACT_QUOTES);
                if (r == 0)
                        return 0;
                if (r == -ENOMEM)
                        return log_oom();
                if (r < 0) {
                        log_syntax(unit, LOG_WARNING, filename, line, r,
                                   "Invalid syntax, ignoring: %s", rvalue);
                        return 0;
                }

                if (!utf8_is_valid(word)) {
                        log_syntax_invalid_utf8(unit, LOG_ERR, filename, line, rvalue);
                        continue;
                }

<<<<<<< HEAD
                r = unit_full_printf(u, n, &resolved);
                if (r < 0) {
                        log_syntax(unit, LOG_ERR, filename, line, r, "Failed to resolve unit name \"%s\", ignoring: %m", n);
                        continue;
                }

                r = unit_require_mounts_for(u, resolved);
                if (r < 0) {
                        log_syntax(unit, LOG_ERR, filename, line, r, "Failed to add required mount \"%s\", ignoring: %m", resolved);
=======
                r = unit_full_printf(u, word, &resolved);
                if (r < 0) {
                        log_syntax(unit, LOG_ERR, filename, line, r, "Failed to resolve unit name \"%s\", ignoring: %m", word);
>>>>>>> a3e9ab76
                        continue;
                }

                r = unit_require_mounts_for(u, resolved);
                if (r < 0) {
                        log_syntax(unit, LOG_ERR, filename, line, r, "Failed to add required mount \"%s\", ignoring: %m", resolved);
                        continue;
                }
        }
}

int config_parse_documentation(const char *unit,
                               const char *filename,
                               unsigned line,
                               const char *section,
                               unsigned section_line,
                               const char *lvalue,
                               int ltype,
                               const char *rvalue,
                               void *data,
                               void *userdata) {

        Unit *u = userdata;
        int r;
        char **a, **b;

        assert(filename);
        assert(lvalue);
        assert(rvalue);
        assert(u);

        if (isempty(rvalue)) {
                /* Empty assignment resets the list */
                u->documentation = strv_free(u->documentation);
                return 0;
        }

        r = config_parse_unit_strv_printf(unit, filename, line, section, section_line, lvalue, ltype,
                                          rvalue, data, userdata);
        if (r < 0)
                return r;

        for (a = b = u->documentation; a && *a; a++) {

                if (documentation_url_is_valid(*a))
                        *(b++) = *a;
                else {
                        log_syntax(unit, LOG_ERR, filename, line, 0, "Invalid URL, ignoring: %s", *a);
                        free(*a);
                }
        }
        if (b)
                *b = NULL;

        return r;
}

#ifdef HAVE_SECCOMP

static int syscall_filter_parse_one(
                const char *unit,
                const char *filename,
                unsigned line,
                ExecContext *c,
                bool invert,
                const char *t,
                bool warn) {
        int r;

        if (t[0] == '@') {
                const SyscallFilterSet *set;
                const char *i;

                set = syscall_filter_set_find(t);
                if (!set) {
                        if (warn)
                                log_syntax(unit, LOG_WARNING, filename, line, 0, "Don't know system call group, ignoring: %s", t);
                        return 0;
                }

                NULSTR_FOREACH(i, set->value) {
                        r = syscall_filter_parse_one(unit, filename, line, c, invert, i, false);
                        if (r < 0)
                                return r;
                }
        } else {
                int id;

                id = seccomp_syscall_resolve_name(t);
                if (id == __NR_SCMP_ERROR)  {
                        if (warn)
                                log_syntax(unit, LOG_WARNING, filename, line, 0, "Failed to parse system call, ignoring: %s", t);
                        return 0;
                }

                /* If we previously wanted to forbid a syscall and now
                 * we want to allow it, then remove it from the list
                 */
                if (!invert == c->syscall_whitelist) {
                        r = set_put(c->syscall_filter, INT_TO_PTR(id + 1));
                        if (r == 0)
                                return 0;
                        if (r < 0)
                                return log_oom();
                } else
                        (void) set_remove(c->syscall_filter, INT_TO_PTR(id + 1));
        }

        return 0;
}

int config_parse_syscall_filter(
                const char *unit,
                const char *filename,
                unsigned line,
                const char *section,
                unsigned section_line,
                const char *lvalue,
                int ltype,
                const char *rvalue,
                void *data,
                void *userdata) {

        ExecContext *c = data;
        Unit *u = userdata;
        bool invert = false;
        const char *p;
        int r;

        assert(filename);
        assert(lvalue);
        assert(rvalue);
        assert(u);

        if (isempty(rvalue)) {
                /* Empty assignment resets the list */
                c->syscall_filter = set_free(c->syscall_filter);
                c->syscall_whitelist = false;
                return 0;
        }

        if (rvalue[0] == '~') {
                invert = true;
                rvalue++;
        }

        if (!c->syscall_filter) {
                c->syscall_filter = set_new(NULL);
                if (!c->syscall_filter)
                        return log_oom();

                if (invert)
                        /* Allow everything but the ones listed */
                        c->syscall_whitelist = false;
                else {
                        /* Allow nothing but the ones listed */
                        c->syscall_whitelist = true;

                        /* Accept default syscalls if we are on a whitelist */
                        r = syscall_filter_parse_one(unit, filename, line, c, false, "@default", false);
                        if (r < 0)
                                return r;
                }
        }

        p = rvalue;
        for (;;) {
                _cleanup_free_ char *word = NULL;

                r = extract_first_word(&p, &word, NULL, 0);
                if (r == 0)
                        break;
                if (r == -ENOMEM)
                        return log_oom();
                if (r < 0) {
                        log_syntax(unit, LOG_WARNING, filename, line, r, "Invalid syntax, ignoring: %s", rvalue);
                        break;
                }

                r = syscall_filter_parse_one(unit, filename, line, c, invert, word, true);
                if (r < 0)
                        return r;
        }

        return 0;
}

int config_parse_syscall_archs(
                const char *unit,
                const char *filename,
                unsigned line,
                const char *section,
                unsigned section_line,
                const char *lvalue,
                int ltype,
                const char *rvalue,
                void *data,
                void *userdata) {

        Set **archs = data;
        const char *p;
        int r;

        if (isempty(rvalue)) {
                *archs = set_free(*archs);
                return 0;
        }

        r = set_ensure_allocated(archs, NULL);
        if (r < 0)
                return log_oom();

        for (p = rvalue;;) {
                _cleanup_free_ char *word = NULL;
                uint32_t a;

                r = extract_first_word(&p, &word, NULL, EXTRACT_QUOTES);
                if (r == 0)
                        return 0;
                if (r == -ENOMEM)
                        return log_oom();
                if (r < 0) {
                        log_syntax(unit, LOG_WARNING, filename, line, r,
                                   "Invalid syntax, ignoring: %s", rvalue);
                        return 0;
                }

                r = seccomp_arch_from_string(word, &a);
                if (r < 0) {
                        log_syntax(unit, LOG_ERR, filename, line, r,
                                   "Failed to parse system call architecture \"%s\", ignoring: %m", word);
                        continue;
                }

                r = set_put(*archs, UINT32_TO_PTR(a + 1));
                if (r < 0)
                        return log_oom();
        }
}

int config_parse_syscall_errno(
                const char *unit,
                const char *filename,
                unsigned line,
                const char *section,
                unsigned section_line,
                const char *lvalue,
                int ltype,
                const char *rvalue,
                void *data,
                void *userdata) {

        ExecContext *c = data;
        int e;

        assert(filename);
        assert(lvalue);
        assert(rvalue);

        if (isempty(rvalue)) {
                /* Empty assignment resets to KILL */
                c->syscall_errno = 0;
                return 0;
        }

        e = errno_from_name(rvalue);
        if (e < 0) {
                log_syntax(unit, LOG_ERR, filename, line, 0, "Failed to parse error number, ignoring: %s", rvalue);
                return 0;
        }

        c->syscall_errno = e;
        return 0;
}

int config_parse_address_families(
                const char *unit,
                const char *filename,
                unsigned line,
                const char *section,
                unsigned section_line,
                const char *lvalue,
                int ltype,
                const char *rvalue,
                void *data,
                void *userdata) {

        ExecContext *c = data;
        bool invert = false;
        const char *p;
        int r;

        assert(filename);
        assert(lvalue);
        assert(rvalue);

        if (isempty(rvalue)) {
                /* Empty assignment resets the list */
                c->address_families = set_free(c->address_families);
                c->address_families_whitelist = false;
                return 0;
        }

        if (rvalue[0] == '~') {
                invert = true;
                rvalue++;
        }

        if (!c->address_families) {
                c->address_families = set_new(NULL);
                if (!c->address_families)
                        return log_oom();

                c->address_families_whitelist = !invert;
        }

        for (p = rvalue;;) {
                _cleanup_free_ char *word = NULL;
                int af;

                r = extract_first_word(&p, &word, NULL, EXTRACT_QUOTES);
                if (r == 0)
                        return 0;
                if (r == -ENOMEM)
                        return log_oom();
                if (r < 0) {
                        log_syntax(unit, LOG_WARNING, filename, line, r,
                                   "Invalid syntax, ignoring: %s", rvalue);
                        return 0;
                }

                af = af_from_name(word);
                if (af <= 0)  {
                        log_syntax(unit, LOG_ERR, filename, line, 0,
                                   "Failed to parse address family \"%s\", ignoring: %m", word);
                        continue;
                }

                /* If we previously wanted to forbid an address family and now
                 * we want to allow it, then just remove it from the list.
                 */
                if (!invert == c->address_families_whitelist)  {
                        r = set_put(c->address_families, INT_TO_PTR(af));
                        if (r < 0)
                                return log_oom();
                } else
                        set_remove(c->address_families, INT_TO_PTR(af));
        }
}

int config_parse_restrict_namespaces(
                const char *unit,
                const char *filename,
                unsigned line,
                const char *section,
                unsigned section_line,
                const char *lvalue,
                int ltype,
                const char *rvalue,
                void *data,
                void *userdata) {

        ExecContext *c = data;
        bool invert = false;
        int r;

        if (isempty(rvalue)) {
                /* Reset to the default. */
                c->restrict_namespaces = NAMESPACE_FLAGS_ALL;
                return 0;
        }

        if (rvalue[0] == '~') {
                invert = true;
                rvalue++;
        }

        r = parse_boolean(rvalue);
        if (r > 0)
                c->restrict_namespaces = 0;
        else if (r == 0)
                c->restrict_namespaces = NAMESPACE_FLAGS_ALL;
        else {
                /* Not a boolean argument, in this case it's a list of namespace types. */

                r = namespace_flag_from_string_many(rvalue, &c->restrict_namespaces);
                if (r < 0) {
                        log_syntax(unit, LOG_ERR, filename, line, r, "Failed to parse namespace type string, ignoring: %s", rvalue);
                        return 0;
                }
        }

        if (invert)
                c->restrict_namespaces = (~c->restrict_namespaces) & NAMESPACE_FLAGS_ALL;

        return 0;
}

int config_parse_restrict_namespaces(
                const char *unit,
                const char *filename,
                unsigned line,
                const char *section,
                unsigned section_line,
                const char *lvalue,
                int ltype,
                const char *rvalue,
                void *data,
                void *userdata) {

        ExecContext *c = data;
        bool invert = false;
        int r;

        if (isempty(rvalue)) {
                /* Reset to the default. */
                c->restrict_namespaces = NAMESPACE_FLAGS_ALL;
                return 0;
        }

        if (rvalue[0] == '~') {
                invert = true;
                rvalue++;
        }

        r = parse_boolean(rvalue);
        if (r > 0)
                c->restrict_namespaces = 0;
        else if (r == 0)
                c->restrict_namespaces = NAMESPACE_FLAGS_ALL;
        else {
                /* Not a boolean argument, in this case it's a list of namespace types. */

                r = namespace_flag_from_string_many(rvalue, &c->restrict_namespaces);
                if (r < 0) {
                        log_syntax(unit, LOG_ERR, filename, line, r, "Failed to parse namespace type string, ignoring: %s", rvalue);
                        return 0;
                }
        }

        if (invert)
                c->restrict_namespaces = (~c->restrict_namespaces) & NAMESPACE_FLAGS_ALL;

        return 0;
}
#endif

int config_parse_unit_slice(
                const char *unit,
                const char *filename,
                unsigned line,
                const char *section,
                unsigned section_line,
                const char *lvalue,
                int ltype,
                const char *rvalue,
                void *data,
                void *userdata) {

        _cleanup_free_ char *k = NULL;
        Unit *u = userdata, *slice = NULL;
        int r;

        assert(filename);
        assert(lvalue);
        assert(rvalue);
        assert(u);

        r = unit_name_printf(u, rvalue, &k);
        if (r < 0) {
                log_syntax(unit, LOG_ERR, filename, line, r, "Failed to resolve unit specifiers on %s. Ignoring.", rvalue);
                return 0;
        }

        r = manager_load_unit(u->manager, k, NULL, NULL, &slice);
        if (r < 0) {
                log_syntax(unit, LOG_ERR, filename, line, r, "Failed to load slice unit %s. Ignoring.", k);
                return 0;
        }

        r = unit_set_slice(u, slice);
        if (r < 0) {
                log_syntax(unit, LOG_ERR, filename, line, r, "Failed to assign slice %s to unit %s. Ignoring.", slice->id, u->id);
                return 0;
        }

        return 0;
}

DEFINE_CONFIG_PARSE_ENUM(config_parse_device_policy, cgroup_device_policy, CGroupDevicePolicy, "Failed to parse device policy");

int config_parse_cpu_weight(
                const char *unit,
                const char *filename,
                unsigned line,
                const char *section,
                unsigned section_line,
                const char *lvalue,
                int ltype,
                const char *rvalue,
                void *data,
                void *userdata) {

        uint64_t *weight = data;
        int r;

        assert(filename);
        assert(lvalue);
        assert(rvalue);

        r = cg_weight_parse(rvalue, weight);
        if (r < 0) {
                log_syntax(unit, LOG_ERR, filename, line, r, "CPU weight '%s' invalid. Ignoring.", rvalue);
                return 0;
        }

        return 0;
}

int config_parse_cpu_shares(
                const char *unit,
                const char *filename,
                unsigned line,
                const char *section,
                unsigned section_line,
                const char *lvalue,
                int ltype,
                const char *rvalue,
                void *data,
                void *userdata) {

        uint64_t *shares = data;
        int r;

        assert(filename);
        assert(lvalue);
        assert(rvalue);

        r = cg_cpu_shares_parse(rvalue, shares);
        if (r < 0) {
                log_syntax(unit, LOG_ERR, filename, line, r, "CPU shares '%s' invalid. Ignoring.", rvalue);
                return 0;
        }

        return 0;
}

int config_parse_cpu_quota(
                const char *unit,
                const char *filename,
                unsigned line,
                const char *section,
                unsigned section_line,
                const char *lvalue,
                int ltype,
                const char *rvalue,
                void *data,
                void *userdata) {

        CGroupContext *c = data;
        int r;

        assert(filename);
        assert(lvalue);
        assert(rvalue);

        if (isempty(rvalue)) {
                c->cpu_quota_per_sec_usec = USEC_INFINITY;
                return 0;
        }

        r = parse_percent_unbounded(rvalue);
        if (r <= 0) {
                log_syntax(unit, LOG_ERR, filename, line, r, "CPU quota '%s' invalid. Ignoring.", rvalue);
                return 0;
        }

        c->cpu_quota_per_sec_usec = ((usec_t) r * USEC_PER_SEC) / 100U;
        return 0;
}

int config_parse_memory_limit(
                const char *unit,
                const char *filename,
                unsigned line,
                const char *section,
                unsigned section_line,
                const char *lvalue,
                int ltype,
                const char *rvalue,
                void *data,
                void *userdata) {

        CGroupContext *c = data;
        uint64_t bytes = CGROUP_LIMIT_MAX;
        int r;

        if (!isempty(rvalue) && !streq(rvalue, "infinity")) {

                r = parse_percent(rvalue);
                if (r < 0) {
                        r = parse_size(rvalue, 1024, &bytes);
                        if (r < 0) {
                                log_syntax(unit, LOG_ERR, filename, line, r, "Memory limit '%s' invalid. Ignoring.", rvalue);
                                return 0;
                        }
                } else
                        bytes = physical_memory_scale(r, 100U);

                if (bytes <= 0 || bytes >= UINT64_MAX) {
                        log_syntax(unit, LOG_ERR, filename, line, 0, "Memory limit '%s' out of range. Ignoring.", rvalue);
                        return 0;
                }
        }

        if (streq(lvalue, "MemoryLow"))
                c->memory_low = bytes;
        else if (streq(lvalue, "MemoryHigh"))
                c->memory_high = bytes;
        else if (streq(lvalue, "MemoryMax"))
                c->memory_max = bytes;
        else if (streq(lvalue, "MemorySwapMax"))
                c->memory_swap_max = bytes;
        else if (streq(lvalue, "MemoryLimit"))
                c->memory_limit = bytes;
        else
                return -EINVAL;

        return 0;
}

int config_parse_tasks_max(
                const char *unit,
                const char *filename,
                unsigned line,
                const char *section,
                unsigned section_line,
                const char *lvalue,
                int ltype,
                const char *rvalue,
                void *data,
                void *userdata) {

        uint64_t *tasks_max = data, v;
        Unit *u = userdata;
        int r;

        if (isempty(rvalue)) {
                *tasks_max = u->manager->default_tasks_max;
                return 0;
        }

        if (streq(rvalue, "infinity")) {
                *tasks_max = CGROUP_LIMIT_MAX;
                return 0;
        }

        r = parse_percent(rvalue);
        if (r < 0) {
                r = safe_atou64(rvalue, &v);
                if (r < 0) {
                        log_syntax(unit, LOG_ERR, filename, line, r, "Maximum tasks value '%s' invalid. Ignoring.", rvalue);
                        return 0;
                }
        } else
                v = system_tasks_max_scale(r, 100U);

        if (v <= 0 || v >= UINT64_MAX) {
                log_syntax(unit, LOG_ERR, filename, line, 0, "Maximum tasks value '%s' out of range. Ignoring.", rvalue);
                return 0;
        }

        *tasks_max = v;
        return 0;
}

int config_parse_device_allow(
                const char *unit,
                const char *filename,
                unsigned line,
                const char *section,
                unsigned section_line,
                const char *lvalue,
                int ltype,
                const char *rvalue,
                void *data,
                void *userdata) {

        _cleanup_free_ char *path = NULL, *t = NULL;
        CGroupContext *c = data;
        CGroupDeviceAllow *a;
        const char *m = NULL;
        size_t n;
        int r;

        if (isempty(rvalue)) {
                while (c->device_allow)
                        cgroup_context_free_device_allow(c, c->device_allow);

                return 0;
        }

        r = unit_full_printf(userdata, rvalue, &t);
        if(r < 0) {
                log_syntax(unit, LOG_WARNING, filename, line, r,
                           "Failed to resolve specifiers in %s, ignoring: %m",
                           rvalue);
        }

        n = strcspn(t, WHITESPACE);

        path = strndup(t, n);
        if (!path)
                return log_oom();

        if (!is_deviceallow_pattern(path)) {
                log_syntax(unit, LOG_ERR, filename, line, 0, "Invalid device node path '%s'. Ignoring.", path);
                return 0;
        }

        m = t + n + strspn(t + n, WHITESPACE);
        if (isempty(m))
                m = "rwm";

        if (!in_charset(m, "rwm")) {
                log_syntax(unit, LOG_ERR, filename, line, 0, "Invalid device rights '%s'. Ignoring.", m);
                return 0;
        }

        a = new0(CGroupDeviceAllow, 1);
        if (!a)
                return log_oom();

        a->path = path;
        path = NULL;
        a->r = !!strchr(m, 'r');
        a->w = !!strchr(m, 'w');
        a->m = !!strchr(m, 'm');

        LIST_PREPEND(device_allow, c->device_allow, a);
        return 0;
}

int config_parse_io_weight(
                const char *unit,
                const char *filename,
                unsigned line,
                const char *section,
                unsigned section_line,
                const char *lvalue,
                int ltype,
                const char *rvalue,
                void *data,
                void *userdata) {

        uint64_t *weight = data;
        int r;

        assert(filename);
        assert(lvalue);
        assert(rvalue);

        r = cg_weight_parse(rvalue, weight);
        if (r < 0) {
                log_syntax(unit, LOG_ERR, filename, line, r, "IO weight '%s' invalid. Ignoring.", rvalue);
                return 0;
        }

        return 0;
}

int config_parse_io_device_weight(
                const char *unit,
                const char *filename,
                unsigned line,
                const char *section,
                unsigned section_line,
                const char *lvalue,
                int ltype,
                const char *rvalue,
                void *data,
                void *userdata) {

        _cleanup_free_ char *path = NULL;
        CGroupIODeviceWeight *w;
        CGroupContext *c = data;
        const char *weight;
        uint64_t u;
        size_t n;
        int r;

        assert(filename);
        assert(lvalue);
        assert(rvalue);

        if (isempty(rvalue)) {
                while (c->io_device_weights)
                        cgroup_context_free_io_device_weight(c, c->io_device_weights);

                return 0;
        }

        n = strcspn(rvalue, WHITESPACE);
        weight = rvalue + n;
        weight += strspn(weight, WHITESPACE);

        if (isempty(weight)) {
                log_syntax(unit, LOG_ERR, filename, line, 0, "Expected block device and device weight. Ignoring.");
                return 0;
        }

        path = strndup(rvalue, n);
        if (!path)
                return log_oom();

        if (!path_startswith(path, "/dev")) {
                log_syntax(unit, LOG_ERR, filename, line, 0, "Invalid device node path '%s'. Ignoring.", path);
                return 0;
        }

        r = cg_weight_parse(weight, &u);
        if (r < 0) {
                log_syntax(unit, LOG_ERR, filename, line, r, "IO weight '%s' invalid. Ignoring.", weight);
                return 0;
        }

        assert(u != CGROUP_WEIGHT_INVALID);

        w = new0(CGroupIODeviceWeight, 1);
        if (!w)
                return log_oom();

        w->path = path;
        path = NULL;

        w->weight = u;

        LIST_PREPEND(device_weights, c->io_device_weights, w);
        return 0;
}

int config_parse_io_limit(
                const char *unit,
                const char *filename,
                unsigned line,
                const char *section,
                unsigned section_line,
                const char *lvalue,
                int ltype,
                const char *rvalue,
                void *data,
                void *userdata) {

        _cleanup_free_ char *path = NULL;
        CGroupIODeviceLimit *l = NULL, *t;
        CGroupContext *c = data;
        CGroupIOLimitType type;
        const char *limit;
        uint64_t num;
        size_t n;
        int r;

        assert(filename);
        assert(lvalue);
        assert(rvalue);

        type = cgroup_io_limit_type_from_string(lvalue);
        assert(type >= 0);

        if (isempty(rvalue)) {
                LIST_FOREACH(device_limits, l, c->io_device_limits)
                        l->limits[type] = cgroup_io_limit_defaults[type];
                return 0;
        }

        n = strcspn(rvalue, WHITESPACE);
        limit = rvalue + n;
        limit += strspn(limit, WHITESPACE);

        if (!*limit) {
                log_syntax(unit, LOG_ERR, filename, line, 0, "Expected space separated pair of device node and bandwidth. Ignoring.");
                return 0;
        }

        path = strndup(rvalue, n);
        if (!path)
                return log_oom();

        if (!path_startswith(path, "/dev")) {
                log_syntax(unit, LOG_ERR, filename, line, 0, "Invalid device node path '%s'. Ignoring.", path);
                return 0;
        }

        if (streq("infinity", limit)) {
                num = CGROUP_LIMIT_MAX;
        } else {
                r = parse_size(limit, 1000, &num);
                if (r < 0 || num <= 0) {
                        log_syntax(unit, LOG_ERR, filename, line, r, "IO Limit '%s' invalid. Ignoring.", rvalue);
                        return 0;
                }
        }

        LIST_FOREACH(device_limits, t, c->io_device_limits) {
                if (path_equal(path, t->path)) {
                        l = t;
                        break;
                }
        }

        if (!l) {
                CGroupIOLimitType ttype;

                l = new0(CGroupIODeviceLimit, 1);
                if (!l)
                        return log_oom();

                l->path = path;
                path = NULL;
                for (ttype = 0; ttype < _CGROUP_IO_LIMIT_TYPE_MAX; ttype++)
                        l->limits[ttype] = cgroup_io_limit_defaults[ttype];

                LIST_PREPEND(device_limits, c->io_device_limits, l);
        }

        l->limits[type] = num;

        return 0;
}

int config_parse_blockio_weight(
                const char *unit,
                const char *filename,
                unsigned line,
                const char *section,
                unsigned section_line,
                const char *lvalue,
                int ltype,
                const char *rvalue,
                void *data,
                void *userdata) {

        uint64_t *weight = data;
        int r;

        assert(filename);
        assert(lvalue);
        assert(rvalue);

        r = cg_blkio_weight_parse(rvalue, weight);
        if (r < 0) {
                log_syntax(unit, LOG_ERR, filename, line, r, "Block IO weight '%s' invalid. Ignoring.", rvalue);
                return 0;
        }

        return 0;
}

int config_parse_blockio_device_weight(
                const char *unit,
                const char *filename,
                unsigned line,
                const char *section,
                unsigned section_line,
                const char *lvalue,
                int ltype,
                const char *rvalue,
                void *data,
                void *userdata) {

        _cleanup_free_ char *path = NULL;
        CGroupBlockIODeviceWeight *w;
        CGroupContext *c = data;
        const char *weight;
        uint64_t u;
        size_t n;
        int r;

        assert(filename);
        assert(lvalue);
        assert(rvalue);

        if (isempty(rvalue)) {
                while (c->blockio_device_weights)
                        cgroup_context_free_blockio_device_weight(c, c->blockio_device_weights);

                return 0;
        }

        n = strcspn(rvalue, WHITESPACE);
        weight = rvalue + n;
        weight += strspn(weight, WHITESPACE);

        if (isempty(weight)) {
                log_syntax(unit, LOG_ERR, filename, line, 0, "Expected block device and device weight. Ignoring.");
                return 0;
        }

        path = strndup(rvalue, n);
        if (!path)
                return log_oom();

        if (!path_startswith(path, "/dev")) {
                log_syntax(unit, LOG_ERR, filename, line, 0, "Invalid device node path '%s'. Ignoring.", path);
                return 0;
        }

        r = cg_blkio_weight_parse(weight, &u);
        if (r < 0) {
                log_syntax(unit, LOG_ERR, filename, line, r, "Block IO weight '%s' invalid. Ignoring.", weight);
                return 0;
        }

        assert(u != CGROUP_BLKIO_WEIGHT_INVALID);

        w = new0(CGroupBlockIODeviceWeight, 1);
        if (!w)
                return log_oom();

        w->path = path;
        path = NULL;

        w->weight = u;

        LIST_PREPEND(device_weights, c->blockio_device_weights, w);
        return 0;
}

int config_parse_blockio_bandwidth(
                const char *unit,
                const char *filename,
                unsigned line,
                const char *section,
                unsigned section_line,
                const char *lvalue,
                int ltype,
                const char *rvalue,
                void *data,
                void *userdata) {

        _cleanup_free_ char *path = NULL;
        CGroupBlockIODeviceBandwidth *b = NULL, *t;
        CGroupContext *c = data;
        const char *bandwidth;
        uint64_t bytes;
        bool read;
        size_t n;
        int r;

        assert(filename);
        assert(lvalue);
        assert(rvalue);

        read = streq("BlockIOReadBandwidth", lvalue);

        if (isempty(rvalue)) {
                LIST_FOREACH(device_bandwidths, b, c->blockio_device_bandwidths) {
                        b->rbps = CGROUP_LIMIT_MAX;
                        b->wbps = CGROUP_LIMIT_MAX;
                }
                return 0;
        }

        n = strcspn(rvalue, WHITESPACE);
        bandwidth = rvalue + n;
        bandwidth += strspn(bandwidth, WHITESPACE);

        if (!*bandwidth) {
                log_syntax(unit, LOG_ERR, filename, line, 0, "Expected space separated pair of device node and bandwidth. Ignoring.");
                return 0;
        }

        path = strndup(rvalue, n);
        if (!path)
                return log_oom();

        if (!path_startswith(path, "/dev")) {
                log_syntax(unit, LOG_ERR, filename, line, 0, "Invalid device node path '%s'. Ignoring.", path);
                return 0;
        }

        r = parse_size(bandwidth, 1000, &bytes);
        if (r < 0 || bytes <= 0) {
                log_syntax(unit, LOG_ERR, filename, line, r, "Block IO Bandwidth '%s' invalid. Ignoring.", rvalue);
                return 0;
        }

        LIST_FOREACH(device_bandwidths, t, c->blockio_device_bandwidths) {
                if (path_equal(path, t->path)) {
                        b = t;
                        break;
                }
        }

        if (!t) {
                b = new0(CGroupBlockIODeviceBandwidth, 1);
                if (!b)
                        return log_oom();

                b->path = path;
                path = NULL;
                b->rbps = CGROUP_LIMIT_MAX;
                b->wbps = CGROUP_LIMIT_MAX;

                LIST_PREPEND(device_bandwidths, c->blockio_device_bandwidths, b);
        }

        if (read)
                b->rbps = bytes;
        else
                b->wbps = bytes;

        return 0;
}

DEFINE_CONFIG_PARSE_ENUM(config_parse_job_mode, job_mode, JobMode, "Failed to parse job mode");

int config_parse_job_mode_isolate(
                const char *unit,
                const char *filename,
                unsigned line,
                const char *section,
                unsigned section_line,
                const char *lvalue,
                int ltype,
                const char *rvalue,
                void *data,
                void *userdata) {

        JobMode *m = data;
        int r;

        assert(filename);
        assert(lvalue);
        assert(rvalue);

        r = parse_boolean(rvalue);
        if (r < 0) {
                log_syntax(unit, LOG_ERR, filename, line, r, "Failed to parse boolean, ignoring: %s", rvalue);
                return 0;
        }

        *m = r ? JOB_ISOLATE : JOB_REPLACE;
        return 0;
}

int config_parse_runtime_directory(
                const char *unit,
                const char *filename,
                unsigned line,
                const char *section,
                unsigned section_line,
                const char *lvalue,
                int ltype,
                const char *rvalue,
                void *data,
                void *userdata) {

        char***rt = data;
        Unit *u = userdata;
        const char *p;
        int r;

        assert(filename);
        assert(lvalue);
        assert(rvalue);
        assert(data);

        if (isempty(rvalue)) {
                /* Empty assignment resets the list */
                *rt = strv_free(*rt);
                return 0;
        }

        for (p = rvalue;;) {
                _cleanup_free_ char *word = NULL, *k = NULL;

                r = extract_first_word(&p, &word, NULL, EXTRACT_QUOTES);
                if (r == 0)
                        return 0;
                if (r == -ENOMEM)
                        return log_oom();
                if (r < 0) {
                        log_syntax(unit, LOG_WARNING, filename, line, r,
                                   "Invalid syntax, ignoring: %s", rvalue);
                        return 0;
                }

<<<<<<< HEAD
                r = unit_full_printf(u, t, &n);
=======
                r = unit_full_printf(u, word, &k);
>>>>>>> a3e9ab76
                if (r < 0) {
                        log_syntax(unit, LOG_ERR, filename, line, r,
                                   "Failed to resolve specifiers in \"%s\", ignoring: %m", word);
                        continue;
                }

                if (!filename_is_valid(k)) {
                        log_syntax(unit, LOG_ERR, filename, line, 0,
                                   "Runtime directory is not valid, ignoring assignment: %s", rvalue);
                        continue;
                }

                r = strv_push(rt, k);
                if (r < 0)
                        return log_oom();
                k = NULL;
        }
}

int config_parse_set_status(
                const char *unit,
                const char *filename,
                unsigned line,
                const char *section,
                unsigned section_line,
                const char *lvalue,
                int ltype,
                const char *rvalue,
                void *data,
                void *userdata) {

        size_t l;
        const char *word, *state;
        int r;
        ExitStatusSet *status_set = data;

        assert(filename);
        assert(lvalue);
        assert(rvalue);
        assert(data);

        /* Empty assignment resets the list */
        if (isempty(rvalue)) {
                exit_status_set_free(status_set);
                return 0;
        }

        FOREACH_WORD(word, l, rvalue, state) {
                _cleanup_free_ char *temp;
                int val;
                Set **set;

                temp = strndup(word, l);
                if (!temp)
                        return log_oom();

                r = safe_atoi(temp, &val);
                if (r < 0) {
                        val = signal_from_string_try_harder(temp);

                        if (val <= 0) {
                                log_syntax(unit, LOG_ERR, filename, line, 0, "Failed to parse value, ignoring: %s", word);
                                continue;
                        }
                        set = &status_set->signal;
                } else {
                        if (val < 0 || val > 255) {
                                log_syntax(unit, LOG_ERR, filename, line, 0, "Value %d is outside range 0-255, ignoring", val);
                                continue;
                        }
                        set = &status_set->status;
                }

                r = set_ensure_allocated(set, NULL);
                if (r < 0)
                        return log_oom();

                r = set_put(*set, INT_TO_PTR(val));
                if (r < 0) {
                        log_syntax(unit, LOG_ERR, filename, line, r, "Unable to store: %s", word);
                        return r;
                }
        }
        if (!isempty(state))
                log_syntax(unit, LOG_ERR, filename, line, 0, "Trailing garbage, ignoring.");

        return 0;
}

int config_parse_namespace_path_strv(
                const char *unit,
                const char *filename,
                unsigned line,
                const char *section,
                unsigned section_line,
                const char *lvalue,
                int ltype,
                const char *rvalue,
                void *data,
                void *userdata) {

        Unit *u = userdata;
        char*** sv = data;
        const char *cur;
        int r;

        assert(filename);
        assert(lvalue);
        assert(rvalue);
        assert(data);

        if (isempty(rvalue)) {
                /* Empty assignment resets the list */
                *sv = strv_free(*sv);
                return 0;
        }

        cur = rvalue;
        for (;;) {
                _cleanup_free_ char *word = NULL, *resolved = NULL, *joined = NULL;
<<<<<<< HEAD
                bool ignore_enoent;
=======
                const char *w;
                bool ignore_enoent = false, shall_prefix = false;
>>>>>>> a3e9ab76

                r = extract_first_word(&cur, &word, NULL, EXTRACT_QUOTES);
                if (r == 0)
                        break;
                if (r == -ENOMEM)
                        return log_oom();
                if (r < 0) {
                        log_syntax(unit, LOG_ERR, filename, line, r, "Failed to extract first word, ignoring: %s", rvalue);
                        return 0;
                }

                if (!utf8_is_valid(word)) {
                        log_syntax_invalid_utf8(unit, LOG_ERR, filename, line, word);
                        continue;
                }

<<<<<<< HEAD
                ignore_enoent = word[0] == '-';

                r = unit_full_printf(u, word + ignore_enoent, &resolved);
                if (r < 0) {
                        log_syntax(unit, LOG_ERR, filename, line, r, "Failed to resolve specifiers in %s: %m", word);
                        continue;
                }

                if (!path_is_absolute(resolved)) {
                        log_syntax(unit, LOG_ERR, filename, line, 0, "Not an absolute path, ignoring: %s", resolved);
                        continue;
                }

                path_kill_slashes(resolved);

                joined = strjoin(ignore_enoent ? "-" : "", resolved);
=======
                w = word;
                if (startswith(w, "-")) {
                        ignore_enoent = true;
                        w++;
                }
                if (startswith(w, "+")) {
                        shall_prefix = true;
                        w++;
                }

                r = unit_full_printf(u, w, &resolved);
                if (r < 0) {
                        log_syntax(unit, LOG_ERR, filename, line, r, "Failed to resolve specifiers in %s: %m", word);
                        continue;
                }

                if (!path_is_absolute(resolved)) {
                        log_syntax(unit, LOG_ERR, filename, line, 0, "Not an absolute path, ignoring: %s", resolved);
                        continue;
                }

                path_kill_slashes(resolved);

                joined = strjoin(ignore_enoent ? "-" : "",
                                 shall_prefix ? "+" : "",
                                 resolved);
>>>>>>> a3e9ab76

                r = strv_push(sv, joined);
                if (r < 0)
                        return log_oom();

                joined = NULL;
<<<<<<< HEAD
=======
        }

        return 0;
}

int config_parse_bind_paths(
                const char *unit,
                const char *filename,
                unsigned line,
                const char *section,
                unsigned section_line,
                const char *lvalue,
                int ltype,
                const char *rvalue,
                void *data,
                void *userdata) {

        ExecContext *c = data;
        const char *p;
        int r;

        assert(filename);
        assert(lvalue);
        assert(rvalue);
        assert(data);

        if (isempty(rvalue)) {
                /* Empty assignment resets the list */
                bind_mount_free_many(c->bind_mounts, c->n_bind_mounts);
                c->bind_mounts = NULL;
                c->n_bind_mounts = 0;
                return 0;
        }

        p = rvalue;
        for (;;) {
                _cleanup_free_ char *source = NULL, *destination = NULL;
                char *s = NULL, *d = NULL;
                bool rbind = true, ignore_enoent = false;

                r = extract_first_word(&p, &source, ":" WHITESPACE, EXTRACT_QUOTES|EXTRACT_DONT_COALESCE_SEPARATORS);
                if (r == 0)
                        break;
                if (r == -ENOMEM)
                        return log_oom();
                if (r < 0) {
                        log_syntax(unit, LOG_ERR, filename, line, r, "Failed to parse %s: %s", lvalue, rvalue);
                        return 0;
                }

                s = source;
                if (s[0] == '-') {
                        ignore_enoent = true;
                        s++;
                }

                if (!utf8_is_valid(s)) {
                        log_syntax_invalid_utf8(unit, LOG_ERR, filename, line, s);
                        return 0;
                }
                if (!path_is_absolute(s)) {
                        log_syntax(unit, LOG_ERR, filename, line, 0, "Not an absolute source path, ignoring: %s", s);
                        return 0;
                }

                path_kill_slashes(s);

                /* Optionally, the destination is specified. */
                if (p && p[-1] == ':') {
                        r = extract_first_word(&p, &destination, ":" WHITESPACE, EXTRACT_QUOTES|EXTRACT_DONT_COALESCE_SEPARATORS);
                        if (r == -ENOMEM)
                                return log_oom();
                        if (r < 0) {
                                log_syntax(unit, LOG_ERR, filename, line, r, "Failed to parse %s: %s", lvalue, rvalue);
                                return 0;
                        }
                        if (r == 0) {
                                log_syntax(unit, LOG_ERR, filename, line, 0, "Missing argument after ':': %s", rvalue);
                                return 0;
                        }

                        if (!utf8_is_valid(destination)) {
                                log_syntax_invalid_utf8(unit, LOG_ERR, filename, line, destination);
                                return 0;
                        }
                        if (!path_is_absolute(destination)) {
                                log_syntax(unit, LOG_ERR, filename, line, 0, "Not an absolute destination path, ignoring: %s", destination);
                                return 0;
                        }

                        d = path_kill_slashes(destination);

                        /* Optionally, there's also a short option string specified */
                        if (p && p[-1] == ':') {
                                _cleanup_free_ char *options = NULL;

                                r = extract_first_word(&p, &options, NULL, EXTRACT_QUOTES);
                                if (r == -ENOMEM)
                                        return log_oom();
                                if (r < 0) {
                                        log_syntax(unit, LOG_ERR, filename, line, r, "Failed to parse %s: %s", lvalue, rvalue);
                                        return 0;
                                }

                                if (isempty(options) || streq(options, "rbind"))
                                        rbind = true;
                                else if (streq(options, "norbind"))
                                        rbind = false;
                                else {
                                        log_syntax(unit, LOG_ERR, filename, line, 0, "Invalid option string, ignoring setting: %s", options);
                                        return 0;
                                }
                        }
                } else
                        d = s;

                r = bind_mount_add(&c->bind_mounts, &c->n_bind_mounts,
                                   &(BindMount) {
                                           .source = s,
                                           .destination = d,
                                           .read_only = !!strstr(lvalue, "ReadOnly"),
                                           .recursive = rbind,
                                           .ignore_enoent = ignore_enoent,
                                   });
                if (r < 0)
                        return log_oom();
>>>>>>> a3e9ab76
        }

        return 0;
}

int config_parse_no_new_privileges(
                const char* unit,
                const char *filename,
                unsigned line,
                const char *section,
                unsigned section_line,
                const char *lvalue,
                int ltype,
                const char *rvalue,
                void *data,
                void *userdata) {

        ExecContext *c = data;
        int k;

        assert(filename);
        assert(lvalue);
        assert(rvalue);
        assert(data);

        k = parse_boolean(rvalue);
        if (k < 0) {
                log_syntax(unit, LOG_ERR, filename, line, k, "Failed to parse boolean value, ignoring: %s", rvalue);
                return 0;
        }

        c->no_new_privileges = k;

        return 0;
}

int config_parse_protect_home(
                const char* unit,
                const char *filename,
                unsigned line,
                const char *section,
                unsigned section_line,
                const char *lvalue,
                int ltype,
                const char *rvalue,
                void *data,
                void *userdata) {

        ExecContext *c = data;
        int k;

        assert(filename);
        assert(lvalue);
        assert(rvalue);
        assert(data);

        /* Our enum shall be a superset of booleans, hence first try
         * to parse as boolean, and then as enum */

        k = parse_boolean(rvalue);
        if (k > 0)
                c->protect_home = PROTECT_HOME_YES;
        else if (k == 0)
                c->protect_home = PROTECT_HOME_NO;
        else {
                ProtectHome h;

                h = protect_home_from_string(rvalue);
                if (h < 0) {
                        log_syntax(unit, LOG_ERR, filename, line, 0, "Failed to parse protect home value, ignoring: %s", rvalue);
                        return 0;
                }

                c->protect_home = h;
        }

        return 0;
}

int config_parse_protect_system(
                const char* unit,
                const char *filename,
                unsigned line,
                const char *section,
                unsigned section_line,
                const char *lvalue,
                int ltype,
                const char *rvalue,
                void *data,
                void *userdata) {

        ExecContext *c = data;
        int k;

        assert(filename);
        assert(lvalue);
        assert(rvalue);
        assert(data);

        /* Our enum shall be a superset of booleans, hence first try
         * to parse as boolean, and then as enum */

        k = parse_boolean(rvalue);
        if (k > 0)
                c->protect_system = PROTECT_SYSTEM_YES;
        else if (k == 0)
                c->protect_system = PROTECT_SYSTEM_NO;
        else {
                ProtectSystem s;

                s = protect_system_from_string(rvalue);
                if (s < 0) {
                        log_syntax(unit, LOG_ERR, filename, line, 0, "Failed to parse protect system value, ignoring: %s", rvalue);
                        return 0;
                }

                c->protect_system = s;
        }

        return 0;
}

#define FOLLOW_MAX 8

static int open_follow(char **filename, FILE **_f, Set *names, char **_final) {
        char *id = NULL;
        unsigned c = 0;
        int fd, r;
        FILE *f;

        assert(filename);
        assert(*filename);
        assert(_f);
        assert(names);

        /* This will update the filename pointer if the loaded file is
         * reached by a symlink. The old string will be freed. */

        for (;;) {
                char *target, *name;

                if (c++ >= FOLLOW_MAX)
                        return -ELOOP;

                path_kill_slashes(*filename);

                /* Add the file name we are currently looking at to
                 * the names of this unit, but only if it is a valid
                 * unit name. */
                name = basename(*filename);
                if (unit_name_is_valid(name, UNIT_NAME_ANY)) {

                        id = set_get(names, name);
                        if (!id) {
                                id = strdup(name);
                                if (!id)
                                        return -ENOMEM;

                                r = set_consume(names, id);
                                if (r < 0)
                                        return r;
                        }
                }

                /* Try to open the file name, but don't if its a symlink */
                fd = open(*filename, O_RDONLY|O_CLOEXEC|O_NOCTTY|O_NOFOLLOW);
                if (fd >= 0)
                        break;

                if (errno != ELOOP)
                        return -errno;

                /* Hmm, so this is a symlink. Let's read the name, and follow it manually */
                r = readlink_and_make_absolute(*filename, &target);
                if (r < 0)
                        return r;

                free(*filename);
                *filename = target;
        }

        f = fdopen(fd, "re");
        if (!f) {
                safe_close(fd);
                return -errno;
        }

        *_f = f;
        *_final = id;

        return 0;
}

static int merge_by_names(Unit **u, Set *names, const char *id) {
        char *k;
        int r;

        assert(u);
        assert(*u);
        assert(names);

        /* Let's try to add in all symlink names we found */
        while ((k = set_steal_first(names))) {

                /* First try to merge in the other name into our
                 * unit */
                r = unit_merge_by_name(*u, k);
                if (r < 0) {
                        Unit *other;

                        /* Hmm, we couldn't merge the other unit into
                         * ours? Then let's try it the other way
                         * round */

                        /* If the symlink name we are looking at is unit template, then
                           we must search for instance of this template */
                        if (unit_name_is_valid(k, UNIT_NAME_TEMPLATE) && (*u)->instance) {
                                _cleanup_free_ char *instance = NULL;

                                r = unit_name_replace_instance(k, (*u)->instance, &instance);
                                if (r < 0)
                                        return r;

                                other = manager_get_unit((*u)->manager, instance);
                        } else
                                other = manager_get_unit((*u)->manager, k);

                        free(k);

                        if (other) {
                                r = unit_merge(other, *u);
                                if (r >= 0) {
                                        *u = other;
                                        return merge_by_names(u, names, NULL);
                                }
                        }

                        return r;
                }

                if (id == k)
                        unit_choose_id(*u, id);

                free(k);
        }

        return 0;
}

static int load_from_path(Unit *u, const char *path) {
        _cleanup_set_free_free_ Set *symlink_names = NULL;
        _cleanup_fclose_ FILE *f = NULL;
        _cleanup_free_ char *filename = NULL;
        char *id = NULL;
        Unit *merged;
        struct stat st;
        int r;

        assert(u);
        assert(path);

        symlink_names = set_new(&string_hash_ops);
        if (!symlink_names)
                return -ENOMEM;

        if (path_is_absolute(path)) {

                filename = strdup(path);
                if (!filename)
                        return -ENOMEM;

                r = open_follow(&filename, &f, symlink_names, &id);
                if (r < 0) {
                        filename = mfree(filename);
                        if (r != -ENOENT)
                                return r;
                }

        } else  {
                char **p;

                STRV_FOREACH(p, u->manager->lookup_paths.search_path) {

                        /* Instead of opening the path right away, we manually
                         * follow all symlinks and add their name to our unit
                         * name set while doing so */
                        filename = path_make_absolute(path, *p);
                        if (!filename)
                                return -ENOMEM;

                        if (u->manager->unit_path_cache &&
                            !set_get(u->manager->unit_path_cache, filename))
                                r = -ENOENT;
                        else
                                r = open_follow(&filename, &f, symlink_names, &id);
                        if (r >= 0)
                                break;
                        filename = mfree(filename);

                        /* ENOENT means that the file is missing or is a dangling symlink.
                         * ENOTDIR means that one of paths we expect to be is a directory
                         * is not a directory, we should just ignore that.
                         * EACCES means that the directory or file permissions are wrong.
                         */
                        if (r == -EACCES)
                                log_debug_errno(r, "Cannot access \"%s\": %m", filename);
                        else if (!IN_SET(r, -ENOENT, -ENOTDIR))
                                return r;

                        /* Empty the symlink names for the next run */
                        set_clear_free(symlink_names);
                }
        }

        if (!filename)
                /* Hmm, no suitable file found? */
                return 0;

        if (!unit_type_may_alias(u->type) && set_size(symlink_names) > 1) {
                log_unit_warning(u, "Unit type of %s does not support alias names, refusing loading via symlink.", u->id);
                return -ELOOP;
        }

        merged = u;
        r = merge_by_names(&merged, symlink_names, id);
        if (r < 0)
                return r;

        if (merged != u) {
                u->load_state = UNIT_MERGED;
                return 0;
        }

        if (fstat(fileno(f), &st) < 0)
                return -errno;

        if (null_or_empty(&st)) {
                u->load_state = UNIT_MASKED;
                u->fragment_mtime = 0;
        } else {
                u->load_state = UNIT_LOADED;
                u->fragment_mtime = timespec_load(&st.st_mtim);

                /* Now, parse the file contents */
                r = config_parse(u->id, filename, f,
                                 UNIT_VTABLE(u)->sections,
                                 config_item_perf_lookup, load_fragment_gperf_lookup,
                                 false, true, false, u);
                if (r < 0)
                        return r;
        }

        free(u->fragment_path);
        u->fragment_path = filename;
        filename = NULL;

        if (u->source_path) {
                if (stat(u->source_path, &st) >= 0)
                        u->source_mtime = timespec_load(&st.st_mtim);
                else
                        u->source_mtime = 0;
        }

        return 0;
}

int unit_load_fragment(Unit *u) {
        int r;
        Iterator i;
        const char *t;

        assert(u);
        assert(u->load_state == UNIT_STUB);
        assert(u->id);

        if (u->transient) {
                u->load_state = UNIT_LOADED;
                return 0;
        }

        /* First, try to find the unit under its id. We always look
         * for unit files in the default directories, to make it easy
         * to override things by placing things in /etc/systemd/system */
        r = load_from_path(u, u->id);
        if (r < 0)
                return r;

        /* Try to find an alias we can load this with */
        if (u->load_state == UNIT_STUB) {
                SET_FOREACH(t, u->names, i) {

                        if (t == u->id)
                                continue;

                        r = load_from_path(u, t);
                        if (r < 0)
                                return r;

                        if (u->load_state != UNIT_STUB)
                                break;
                }
        }

        /* And now, try looking for it under the suggested (originally linked) path */
        if (u->load_state == UNIT_STUB && u->fragment_path) {

                r = load_from_path(u, u->fragment_path);
                if (r < 0)
                        return r;

                if (u->load_state == UNIT_STUB)
                        /* Hmm, this didn't work? Then let's get rid
                         * of the fragment path stored for us, so that
                         * we don't point to an invalid location. */
                        u->fragment_path = mfree(u->fragment_path);
        }

        /* Look for a template */
        if (u->load_state == UNIT_STUB && u->instance) {
                _cleanup_free_ char *k = NULL;

                r = unit_name_template(u->id, &k);
                if (r < 0)
                        return r;

                r = load_from_path(u, k);
                if (r < 0)
                        return r;

                if (u->load_state == UNIT_STUB) {
                        SET_FOREACH(t, u->names, i) {
                                _cleanup_free_ char *z = NULL;

                                if (t == u->id)
                                        continue;

                                r = unit_name_template(t, &z);
                                if (r < 0)
                                        return r;

                                r = load_from_path(u, z);
                                if (r < 0)
                                        return r;

                                if (u->load_state != UNIT_STUB)
                                        break;
                        }
                }
        }

        return 0;
}

void unit_dump_config_items(FILE *f) {
        static const struct {
                const ConfigParserCallback callback;
                const char *rvalue;
        } table[] = {
#if !defined(HAVE_SYSV_COMPAT) || !defined(HAVE_SECCOMP) || !defined(HAVE_PAM) || !defined(HAVE_SELINUX) || !defined(HAVE_SMACK) || !defined(HAVE_APPARMOR)
                { config_parse_warn_compat,           "NOTSUPPORTED" },
#endif
                { config_parse_int,                   "INTEGER" },
                { config_parse_unsigned,              "UNSIGNED" },
                { config_parse_iec_size,              "SIZE" },
                { config_parse_iec_uint64,            "SIZE" },
                { config_parse_si_size,               "SIZE" },
                { config_parse_bool,                  "BOOLEAN" },
                { config_parse_string,                "STRING" },
                { config_parse_path,                  "PATH" },
                { config_parse_unit_path_printf,      "PATH" },
                { config_parse_strv,                  "STRING [...]" },
                { config_parse_exec_nice,             "NICE" },
                { config_parse_exec_oom_score_adjust, "OOMSCOREADJUST" },
                { config_parse_exec_io_class,         "IOCLASS" },
                { config_parse_exec_io_priority,      "IOPRIORITY" },
                { config_parse_exec_cpu_sched_policy, "CPUSCHEDPOLICY" },
                { config_parse_exec_cpu_sched_prio,   "CPUSCHEDPRIO" },
                { config_parse_exec_cpu_affinity,     "CPUAFFINITY" },
                { config_parse_mode,                  "MODE" },
                { config_parse_unit_env_file,         "FILE" },
                { config_parse_exec_output,           "OUTPUT" },
                { config_parse_exec_input,            "INPUT" },
                { config_parse_log_facility,          "FACILITY" },
                { config_parse_log_level,             "LEVEL" },
                { config_parse_exec_secure_bits,      "SECUREBITS" },
                { config_parse_capability_set,        "BOUNDINGSET" },
                { config_parse_limit,                 "LIMIT" },
                { config_parse_unit_deps,             "UNIT [...]" },
                { config_parse_exec,                  "PATH [ARGUMENT [...]]" },
                { config_parse_service_type,          "SERVICETYPE" },
                { config_parse_service_restart,       "SERVICERESTART" },
#ifdef HAVE_SYSV_COMPAT
                { config_parse_sysv_priority,         "SYSVPRIORITY" },
#endif
                { config_parse_kill_mode,             "KILLMODE" },
                { config_parse_signal,                "SIGNAL" },
                { config_parse_socket_listen,         "SOCKET [...]" },
                { config_parse_socket_bind,           "SOCKETBIND" },
                { config_parse_socket_bindtodevice,   "NETWORKINTERFACE" },
                { config_parse_sec,                   "SECONDS" },
                { config_parse_nsec,                  "NANOSECONDS" },
                { config_parse_namespace_path_strv,   "PATH [...]" },
                { config_parse_bind_paths,            "PATH[:PATH[:OPTIONS]] [...]" },
                { config_parse_unit_requires_mounts_for, "PATH [...]" },
                { config_parse_exec_mount_flags,      "MOUNTFLAG [...]" },
                { config_parse_unit_string_printf,    "STRING" },
                { config_parse_trigger_unit,          "UNIT" },
                { config_parse_timer,                 "TIMER" },
                { config_parse_path_spec,             "PATH" },
                { config_parse_notify_access,         "ACCESS" },
                { config_parse_ip_tos,                "TOS" },
                { config_parse_unit_condition_path,   "CONDITION" },
                { config_parse_unit_condition_string, "CONDITION" },
                { config_parse_unit_condition_null,   "CONDITION" },
                { config_parse_unit_slice,            "SLICE" },
                { config_parse_documentation,         "URL" },
                { config_parse_service_timeout,       "SECONDS" },
                { config_parse_emergency_action,      "ACTION" },
                { config_parse_set_status,            "STATUS" },
                { config_parse_service_sockets,       "SOCKETS" },
                { config_parse_environ,               "ENVIRON" },
#ifdef HAVE_SECCOMP
                { config_parse_syscall_filter,        "SYSCALLS" },
                { config_parse_syscall_archs,         "ARCHS" },
                { config_parse_syscall_errno,         "ERRNO" },
                { config_parse_address_families,      "FAMILIES" },
                { config_parse_restrict_namespaces,   "NAMESPACES"  },
#endif
                { config_parse_cpu_shares,            "SHARES" },
                { config_parse_cpu_weight,            "WEIGHT" },
                { config_parse_memory_limit,          "LIMIT" },
                { config_parse_device_allow,          "DEVICE" },
                { config_parse_device_policy,         "POLICY" },
                { config_parse_io_limit,              "LIMIT" },
                { config_parse_io_weight,             "WEIGHT" },
                { config_parse_io_device_weight,      "DEVICEWEIGHT" },
                { config_parse_blockio_bandwidth,     "BANDWIDTH" },
                { config_parse_blockio_weight,        "WEIGHT" },
                { config_parse_blockio_device_weight, "DEVICEWEIGHT" },
                { config_parse_long,                  "LONG" },
                { config_parse_socket_service,        "SERVICE" },
#ifdef HAVE_SELINUX
                { config_parse_exec_selinux_context,  "LABEL" },
#endif
                { config_parse_job_mode,              "MODE" },
                { config_parse_job_mode_isolate,      "BOOLEAN" },
                { config_parse_personality,           "PERSONALITY" },
        };

        const char *prev = NULL;
        const char *i;

        assert(f);

        NULSTR_FOREACH(i, load_fragment_gperf_nulstr) {
                const char *rvalue = "OTHER", *lvalue;
                unsigned j;
                size_t prefix_len;
                const char *dot;
                const ConfigPerfItem *p;

                assert_se(p = load_fragment_gperf_lookup(i, strlen(i)));

                dot = strchr(i, '.');
                lvalue = dot ? dot + 1 : i;
                prefix_len = dot-i;

                if (dot)
                        if (!prev || !strneq(prev, i, prefix_len+1)) {
                                if (prev)
                                        fputc('\n', f);

                                fprintf(f, "[%.*s]\n", (int) prefix_len, i);
                        }

                for (j = 0; j < ELEMENTSOF(table); j++)
                        if (p->parse == table[j].callback) {
                                rvalue = table[j].rvalue;
                                break;
                        }

                fprintf(f, "%s=%s\n", lvalue, rvalue);
                prev = i;
        }
}<|MERGE_RESOLUTION|>--- conflicted
+++ resolved
@@ -607,10 +607,6 @@
                 _cleanup_strv_free_ char **n = NULL;
                 size_t nlen = 0, nbufsize = 0;
                 const char *f;
-<<<<<<< HEAD
-                int i;
-=======
->>>>>>> a3e9ab76
 
                 semicolon = false;
 
@@ -710,16 +706,7 @@
                         if (r == 0)
                                 break;
                         if (r < 0)
-<<<<<<< HEAD
-=======
                                 return 0;
-
-                        r = unit_full_printf(u, word, &resolved);
-                        if (r < 0) {
-                                log_syntax(unit, LOG_ERR, filename, line, 0, "Failed to resolve unit specifiers on %s, ignoring: %m", word);
->>>>>>> a3e9ab76
-                                return 0;
-                        }
 
                         r = unit_full_printf(u, word, &resolved);
                         if (r < 0) {
@@ -2569,14 +2556,8 @@
         assert(rvalue);
         assert(data);
 
-<<<<<<< HEAD
-        FOREACH_WORD_QUOTED(word, l, rvalue, state) {
-                int r;
-                _cleanup_free_ char *n, *resolved = NULL;
-=======
         for (p = rvalue;; ) {
                 _cleanup_free_ char *word = NULL, *resolved = NULL;
->>>>>>> a3e9ab76
 
                 r = extract_first_word(&p, &word, NULL, EXTRACT_QUOTES);
                 if (r == 0)
@@ -2594,21 +2575,9 @@
                         continue;
                 }
 
-<<<<<<< HEAD
-                r = unit_full_printf(u, n, &resolved);
-                if (r < 0) {
-                        log_syntax(unit, LOG_ERR, filename, line, r, "Failed to resolve unit name \"%s\", ignoring: %m", n);
-                        continue;
-                }
-
-                r = unit_require_mounts_for(u, resolved);
-                if (r < 0) {
-                        log_syntax(unit, LOG_ERR, filename, line, r, "Failed to add required mount \"%s\", ignoring: %m", resolved);
-=======
                 r = unit_full_printf(u, word, &resolved);
                 if (r < 0) {
                         log_syntax(unit, LOG_ERR, filename, line, r, "Failed to resolve unit name \"%s\", ignoring: %m", word);
->>>>>>> a3e9ab76
                         continue;
                 }
 
@@ -2957,54 +2926,6 @@
                 } else
                         set_remove(c->address_families, INT_TO_PTR(af));
         }
-}
-
-int config_parse_restrict_namespaces(
-                const char *unit,
-                const char *filename,
-                unsigned line,
-                const char *section,
-                unsigned section_line,
-                const char *lvalue,
-                int ltype,
-                const char *rvalue,
-                void *data,
-                void *userdata) {
-
-        ExecContext *c = data;
-        bool invert = false;
-        int r;
-
-        if (isempty(rvalue)) {
-                /* Reset to the default. */
-                c->restrict_namespaces = NAMESPACE_FLAGS_ALL;
-                return 0;
-        }
-
-        if (rvalue[0] == '~') {
-                invert = true;
-                rvalue++;
-        }
-
-        r = parse_boolean(rvalue);
-        if (r > 0)
-                c->restrict_namespaces = 0;
-        else if (r == 0)
-                c->restrict_namespaces = NAMESPACE_FLAGS_ALL;
-        else {
-                /* Not a boolean argument, in this case it's a list of namespace types. */
-
-                r = namespace_flag_from_string_many(rvalue, &c->restrict_namespaces);
-                if (r < 0) {
-                        log_syntax(unit, LOG_ERR, filename, line, r, "Failed to parse namespace type string, ignoring: %s", rvalue);
-                        return 0;
-                }
-        }
-
-        if (invert)
-                c->restrict_namespaces = (~c->restrict_namespaces) & NAMESPACE_FLAGS_ALL;
-
-        return 0;
 }
 
 int config_parse_restrict_namespaces(
@@ -3797,11 +3718,7 @@
                         return 0;
                 }
 
-<<<<<<< HEAD
-                r = unit_full_printf(u, t, &n);
-=======
                 r = unit_full_printf(u, word, &k);
->>>>>>> a3e9ab76
                 if (r < 0) {
                         log_syntax(unit, LOG_ERR, filename, line, r,
                                    "Failed to resolve specifiers in \"%s\", ignoring: %m", word);
@@ -3922,12 +3839,8 @@
         cur = rvalue;
         for (;;) {
                 _cleanup_free_ char *word = NULL, *resolved = NULL, *joined = NULL;
-<<<<<<< HEAD
-                bool ignore_enoent;
-=======
                 const char *w;
                 bool ignore_enoent = false, shall_prefix = false;
->>>>>>> a3e9ab76
 
                 r = extract_first_word(&cur, &word, NULL, EXTRACT_QUOTES);
                 if (r == 0)
@@ -3944,24 +3857,6 @@
                         continue;
                 }
 
-<<<<<<< HEAD
-                ignore_enoent = word[0] == '-';
-
-                r = unit_full_printf(u, word + ignore_enoent, &resolved);
-                if (r < 0) {
-                        log_syntax(unit, LOG_ERR, filename, line, r, "Failed to resolve specifiers in %s: %m", word);
-                        continue;
-                }
-
-                if (!path_is_absolute(resolved)) {
-                        log_syntax(unit, LOG_ERR, filename, line, 0, "Not an absolute path, ignoring: %s", resolved);
-                        continue;
-                }
-
-                path_kill_slashes(resolved);
-
-                joined = strjoin(ignore_enoent ? "-" : "", resolved);
-=======
                 w = word;
                 if (startswith(w, "-")) {
                         ignore_enoent = true;
@@ -3988,15 +3883,12 @@
                 joined = strjoin(ignore_enoent ? "-" : "",
                                  shall_prefix ? "+" : "",
                                  resolved);
->>>>>>> a3e9ab76
 
                 r = strv_push(sv, joined);
                 if (r < 0)
                         return log_oom();
 
                 joined = NULL;
-<<<<<<< HEAD
-=======
         }
 
         return 0;
@@ -4123,7 +4015,6 @@
                                    });
                 if (r < 0)
                         return log_oom();
->>>>>>> a3e9ab76
         }
 
         return 0;
