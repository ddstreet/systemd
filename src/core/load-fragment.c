--- conflicted
+++ resolved
@@ -2570,7 +2570,6 @@
                 }
 
                 r = unit_full_printf(u, n, &resolved);
-<<<<<<< HEAD
                 if (r < 0) {
                         log_syntax(unit, LOG_ERR, filename, line, r, "Failed to resolve unit name \"%s\", ignoring: %m", n);
                         continue;
@@ -2578,15 +2577,6 @@
 
                 r = unit_require_mounts_for(u, resolved);
                 if (r < 0) {
-=======
-                if (r < 0) {
-                        log_syntax(unit, LOG_ERR, filename, line, r, "Failed to resolve unit name \"%s\", ignoring: %m", n);
-                        continue;
-                }
-
-                r = unit_require_mounts_for(u, resolved);
-                if (r < 0) {
->>>>>>> 9ffc51f1
                         log_syntax(unit, LOG_ERR, filename, line, r, "Failed to add required mount \"%s\", ignoring: %m", resolved);
                         continue;
                 }
@@ -3874,11 +3864,7 @@
 
                 path_kill_slashes(resolved);
 
-<<<<<<< HEAD
-                joined = strjoin(ignore_enoent ? "-" : "", resolved, NULL);
-=======
                 joined = strjoin(ignore_enoent ? "-" : "", resolved);
->>>>>>> 9ffc51f1
 
                 r = strv_push(sv, joined);
                 if (r < 0)
