/*-*- Mode: C; c-basic-offset: 8; indent-tabs-mode: nil -*-*/

/***
  This file is part of systemd.

  Copyright 2012 Dan Walsh

  systemd is free software; you can redistribute it and/or modify it
  under the terms of the GNU Lesser General Public License as published by
  the Free Software Foundation; either version 2.1 of the License, or
  (at your option) any later version.

  systemd is distributed in the hope that it will be useful, but
  WITHOUT ANY WARRANTY; without even the implied warranty of
  MERCHANTABILITY or FITNESS FOR A PARTICULAR PURPOSE. See the GNU
  Lesser General Public License for more details.

  You should have received a copy of the GNU Lesser General Public License
  along with systemd; If not, see <http://www.gnu.org/licenses/>.
***/

#include "selinux-access.h"

#ifdef HAVE_SELINUX

#include <stdio.h>
#include <string.h>
#include <errno.h>
#include <limits.h>
#include <selinux/selinux.h>
#include <selinux/avc.h>
#include <sys/socket.h>
#ifdef HAVE_AUDIT
#include <libaudit.h>
#endif

#include "sd-bus.h"
#include "bus-util.h"
#include "util.h"
#include "log.h"
#include "audit.h"
#include "selinux-util.h"
#include "audit-fd.h"
#include "strv.h"

static bool initialized = false;

struct audit_info {
        sd_bus_creds *creds;
        const char *path;
        const char *cmdline;
};

/*
   Any time an access gets denied this callback will be called
   with the aduit data.  We then need to just copy the audit data into the msgbuf.
*/
static int audit_callback(
                void *auditdata,
                security_class_t cls,
                char *msgbuf,
                size_t msgbufsize) {

        const struct audit_info *audit = auditdata;
        uid_t uid = 0, login_uid = 0;
        gid_t gid = 0;

        sd_bus_creds_get_audit_login_uid(audit->creds, &login_uid);
        sd_bus_creds_get_uid(audit->creds, &uid);
        sd_bus_creds_get_gid(audit->creds, &gid);

        snprintf(msgbuf, msgbufsize,
                 "auid=%d uid=%d gid=%d%s%s%s%s%s%s",
                 login_uid, uid, gid,
                 audit->path ? " path=\"" : "", strempty(audit->path), audit->path ? "\"" : "",
                 audit->cmdline ? " cmdline=\"" : "", strempty(audit->cmdline), audit->cmdline ? "\"" : "");

        msgbuf[msgbufsize-1] = 0;

        return 0;
}

/*
   Any time an access gets denied this callback will be called
   code copied from dbus. If audit is turned on the messages will go as
   user_avc's into the /var/log/audit/audit.log, otherwise they will be
   sent to syslog.
*/
_printf_(2, 3) static int log_callback(int type, const char *fmt, ...) {
        va_list ap;

#ifdef HAVE_AUDIT
        if (get_audit_fd() >= 0) {
                _cleanup_free_ char *buf = NULL;
                int r;

                va_start(ap, fmt);
                r = vasprintf(&buf, fmt, ap);
                va_end(ap);

                if (r >= 0) {
                        audit_log_user_avc_message(get_audit_fd(), AUDIT_USER_AVC, buf, NULL, NULL, NULL, 0);
                        return 0;
                }
        }
#endif

        va_start(ap, fmt);
        log_metav(LOG_USER | LOG_INFO, __FILE__, __LINE__, __FUNCTION__, fmt, ap);
        va_end(ap);

        return 0;
}

/*
   Function must be called once to initialize the SELinux AVC environment.
   Sets up callbacks.
   If you want to cleanup memory you should need to call selinux_access_finish.
*/
static int access_init(void) {
        int r = 0;

        if (avc_open(NULL, 0)) {
                log_error("avc_open() failed: %m");
                return -errno;
        }

        selinux_set_callback(SELINUX_CB_AUDIT, (union selinux_callback) audit_callback);
        selinux_set_callback(SELINUX_CB_LOG, (union selinux_callback) log_callback);

        if (security_getenforce() < 0){
                r = -errno;
                avc_destroy();
        }

        return r;
}

static int selinux_access_init(sd_bus_error *error) {
        int r;

        if (initialized)
                return 0;

        if (!use_selinux())
                return 0;

        r = access_init();
        if (r < 0)
                return sd_bus_error_set(error, SD_BUS_ERROR_ACCESS_DENIED, "Failed to initialize SELinux.");

        initialized = true;
        return 0;
}

void selinux_access_free(void) {

        if (!initialized)
                return;

        avc_destroy();
        initialized = false;
}

/*
   This function communicates with the kernel to check whether or not it should
   allow the access.
   If the machine is in permissive mode it will return ok.  Audit messages will
   still be generated if the access would be denied in enforcing mode.
*/
int selinux_generic_access_check(
                sd_bus_message *message,
                const char *path,
                const char *permission,
                sd_bus_error *error) {

        _cleanup_bus_creds_unref_ sd_bus_creds *creds = NULL;
        const char *tclass = NULL, *scon = NULL;
        struct audit_info audit_info = {};
        _cleanup_free_ char *cl = NULL;
        security_context_t fcon = NULL;
        char **cmdline = NULL;
        int r = 0;

        assert(message);
        assert(permission);
        assert(error);

        if (!use_selinux())
                return 0;

        r = selinux_access_init(error);
        if (r < 0)
                return r;

        r = sd_bus_query_sender_creds(
                        message,
                        SD_BUS_CREDS_PID|SD_BUS_CREDS_UID|SD_BUS_CREDS_GID|
                        SD_BUS_CREDS_CMDLINE|SD_BUS_CREDS_AUDIT_LOGIN_UID|
                        SD_BUS_CREDS_SELINUX_CONTEXT,
                        &creds);
        if (r < 0)
                goto finish;

        r = sd_bus_creds_get_selinux_context(creds, &scon);
        if (r < 0)
                goto finish;

<<<<<<< HEAD

        tclass = "service";
        if (path && !strneq(path,"system", strlen("system"))) {
                /* get the file context of the unit file */
=======
        if (path) {
                /* Get the file context of the unit file */

>>>>>>> a8f3477d
                r = getfilecon(path, &fcon);
                if (r < 0) {
                        r = sd_bus_error_setf(error, SD_BUS_ERROR_ACCESS_DENIED, "Failed to get file context on %s.", path);
                        goto finish;
                }
<<<<<<< HEAD
        } else {
                if (path)
                        tclass = "system";
=======

                tclass = "service";
        } else {
>>>>>>> a8f3477d
                r = getcon(&fcon);
                if (r < 0) {
                        r = sd_bus_error_setf(error, SD_BUS_ERROR_ACCESS_DENIED, "Failed to get current context.");
                        goto finish;
                }

                tclass = "system";
        }

        sd_bus_creds_get_cmdline(creds, &cmdline);
        cl = strv_join(cmdline, " ");

        audit_info.creds = creds;
        audit_info.path = path;
        audit_info.cmdline = cl;

        r = selinux_check_access((security_context_t) scon, fcon, tclass, permission, &audit_info);
        if (r < 0)
                r = sd_bus_error_setf(error, SD_BUS_ERROR_ACCESS_DENIED, "SELinux policy denies access.");

        log_debug("SELinux access check scon=%s tcon=%s tclass=%s perm=%s path=%s cmdline=%s: %i", scon, fcon, tclass, permission, path, cl, r);

finish:
        freecon(fcon);

        if (r < 0 && security_getenforce() != 1) {
                sd_bus_error_free(error);
                r = 0;
        }

        return r;
}

#else

int selinux_generic_access_check(
                sd_bus_message *message,
                const char *path,
                const char *permission,
                sd_bus_error *error) {

        return 0;
}

void selinux_access_free(void) {
}

#endif<|MERGE_RESOLUTION|>--- conflicted
+++ resolved
@@ -206,30 +206,17 @@
         if (r < 0)
                 goto finish;
 
-<<<<<<< HEAD
-
-        tclass = "service";
-        if (path && !strneq(path,"system", strlen("system"))) {
-                /* get the file context of the unit file */
-=======
         if (path) {
                 /* Get the file context of the unit file */
 
->>>>>>> a8f3477d
                 r = getfilecon(path, &fcon);
                 if (r < 0) {
                         r = sd_bus_error_setf(error, SD_BUS_ERROR_ACCESS_DENIED, "Failed to get file context on %s.", path);
                         goto finish;
                 }
-<<<<<<< HEAD
-        } else {
-                if (path)
-                        tclass = "system";
-=======
 
                 tclass = "service";
         } else {
->>>>>>> a8f3477d
                 r = getcon(&fcon);
                 if (r < 0) {
                         r = sd_bus_error_setf(error, SD_BUS_ERROR_ACCESS_DENIED, "Failed to get current context.");
