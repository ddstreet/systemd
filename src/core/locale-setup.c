--- conflicted
+++ resolved
@@ -78,11 +78,7 @@
                         log_warning_errno(r, "Failed to read /etc/default/locale: %m");
         }
 
-<<<<<<< HEAD
-        for (i = 0; i < _VARIABLE_LC_MAX; i++) {
-=======
         for (LocaleVariable i = 0; i < _VARIABLE_LC_MAX; i++) {
->>>>>>> cfcc4d28
                 char *s;
 
                 if (!variables[i])
