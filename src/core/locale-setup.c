/*-*- Mode: C; c-basic-offset: 8; indent-tabs-mode: nil -*-*/

/***
  This file is part of systemd.

  Copyright 2010 Lennart Poettering

  systemd is free software; you can redistribute it and/or modify it
  under the terms of the GNU Lesser General Public License as published by
  the Free Software Foundation; either version 2.1 of the License, or
  (at your option) any later version.

  systemd is distributed in the hope that it will be useful, but
  WITHOUT ANY WARRANTY; without even the implied warranty of
  MERCHANTABILITY or FITNESS FOR A PARTICULAR PURPOSE. See the GNU
  Lesser General Public License for more details.

  You should have received a copy of the GNU Lesser General Public License
  along with systemd; If not, see <http://www.gnu.org/licenses/>.
***/

#include <string.h>
#include <stdlib.h>
#include <errno.h>

#include "locale-setup.h"
#include "util.h"
#include "macro.h"
#include "virt.h"
#include "fileio.h"
#include "strv.h"
#include "env-util.h"

enum {
        /* We don't list LC_ALL here on purpose. People should be
         * using LANG instead. */

        VARIABLE_LANG,
        VARIABLE_LANGUAGE,
        VARIABLE_LC_CTYPE,
        VARIABLE_LC_NUMERIC,
        VARIABLE_LC_TIME,
        VARIABLE_LC_COLLATE,
        VARIABLE_LC_MONETARY,
        VARIABLE_LC_MESSAGES,
        VARIABLE_LC_PAPER,
        VARIABLE_LC_NAME,
        VARIABLE_LC_ADDRESS,
        VARIABLE_LC_TELEPHONE,
        VARIABLE_LC_MEASUREMENT,
        VARIABLE_LC_IDENTIFICATION,
        _VARIABLE_MAX
};

static const char * const variable_names[_VARIABLE_MAX] = {
        [VARIABLE_LANG] = "LANG",
        [VARIABLE_LANGUAGE] = "LANGUAGE",
        [VARIABLE_LC_CTYPE] = "LC_CTYPE",
        [VARIABLE_LC_NUMERIC] = "LC_NUMERIC",
        [VARIABLE_LC_TIME] = "LC_TIME",
        [VARIABLE_LC_COLLATE] = "LC_COLLATE",
        [VARIABLE_LC_MONETARY] = "LC_MONETARY",
        [VARIABLE_LC_MESSAGES] = "LC_MESSAGES",
        [VARIABLE_LC_PAPER] = "LC_PAPER",
        [VARIABLE_LC_NAME] = "LC_NAME",
        [VARIABLE_LC_ADDRESS] = "LC_ADDRESS",
        [VARIABLE_LC_TELEPHONE] = "LC_TELEPHONE",
        [VARIABLE_LC_MEASUREMENT] = "LC_MEASUREMENT",
        [VARIABLE_LC_IDENTIFICATION] = "LC_IDENTIFICATION"
};

int locale_setup(char ***environment) {
        char **add;
        char *variables[_VARIABLE_MAX] = {};
        int r = 0, i;

        if (detect_container(NULL) <= 0) {
                r = parse_env_file("/proc/cmdline", WHITESPACE,
                                   "locale.LANG",              &variables[VARIABLE_LANG],
                                   "locale.LANGUAGE",          &variables[VARIABLE_LANGUAGE],
                                   "locale.LC_CTYPE",          &variables[VARIABLE_LC_CTYPE],
                                   "locale.LC_NUMERIC",        &variables[VARIABLE_LC_NUMERIC],
                                   "locale.LC_TIME",           &variables[VARIABLE_LC_TIME],
                                   "locale.LC_COLLATE",        &variables[VARIABLE_LC_COLLATE],
                                   "locale.LC_MONETARY",       &variables[VARIABLE_LC_MONETARY],
                                   "locale.LC_MESSAGES",       &variables[VARIABLE_LC_MESSAGES],
                                   "locale.LC_PAPER",          &variables[VARIABLE_LC_PAPER],
                                   "locale.LC_NAME",           &variables[VARIABLE_LC_NAME],
                                   "locale.LC_ADDRESS",        &variables[VARIABLE_LC_ADDRESS],
                                   "locale.LC_TELEPHONE",      &variables[VARIABLE_LC_TELEPHONE],
                                   "locale.LC_MEASUREMENT",    &variables[VARIABLE_LC_MEASUREMENT],
                                   "locale.LC_IDENTIFICATION", &variables[VARIABLE_LC_IDENTIFICATION],
                                   NULL);

                if (r < 0 && r != -ENOENT)
                        log_warning("Failed to read /proc/cmdline: %s", strerror(-r));
        }

        /* Hmm, nothing set on the kernel cmd line? Then let's
         * try /etc/locale.conf */
        if (r <= 0) {
                r = parse_env_file("/etc/locale.conf", NEWLINE,
                                   "LANG",              &variables[VARIABLE_LANG],
                                   "LANGUAGE",          &variables[VARIABLE_LANGUAGE],
                                   "LC_CTYPE",          &variables[VARIABLE_LC_CTYPE],
                                   "LC_NUMERIC",        &variables[VARIABLE_LC_NUMERIC],
                                   "LC_TIME",           &variables[VARIABLE_LC_TIME],
                                   "LC_COLLATE",        &variables[VARIABLE_LC_COLLATE],
                                   "LC_MONETARY",       &variables[VARIABLE_LC_MONETARY],
                                   "LC_MESSAGES",       &variables[VARIABLE_LC_MESSAGES],
                                   "LC_PAPER",          &variables[VARIABLE_LC_PAPER],
                                   "LC_NAME",           &variables[VARIABLE_LC_NAME],
                                   "LC_ADDRESS",        &variables[VARIABLE_LC_ADDRESS],
                                   "LC_TELEPHONE",      &variables[VARIABLE_LC_TELEPHONE],
                                   "LC_MEASUREMENT",    &variables[VARIABLE_LC_MEASUREMENT],
                                   "LC_IDENTIFICATION", &variables[VARIABLE_LC_IDENTIFICATION],
                                   NULL);

                if (r < 0 && r != -ENOENT)
                        log_warning("Failed to read /etc/locale.conf: %s", strerror(-r));
        }

        if (r <= 0 &&
            (r = parse_env_file("/etc/default/locale", NEWLINE,
                                "LANG",              &variables[VARIABLE_LANG],
                                "LC_CTYPE",          &variables[VARIABLE_LC_CTYPE],
                                "LC_NUMERIC",        &variables[VARIABLE_LC_NUMERIC],
                                "LC_TIME",           &variables[VARIABLE_LC_TIME],
                                "LC_COLLATE",        &variables[VARIABLE_LC_COLLATE],
                                "LC_MONETARY",       &variables[VARIABLE_LC_MONETARY],
                                "LC_MESSAGES",       &variables[VARIABLE_LC_MESSAGES],
                                "LC_PAPER",          &variables[VARIABLE_LC_PAPER],
                                "LC_NAME",           &variables[VARIABLE_LC_NAME],
                                "LC_ADDRESS",        &variables[VARIABLE_LC_ADDRESS],
                                "LC_TELEPHONE",      &variables[VARIABLE_LC_TELEPHONE],
                                "LC_MEASUREMENT",    &variables[VARIABLE_LC_MEASUREMENT],
                                "LC_IDENTIFICATION", &variables[VARIABLE_LC_IDENTIFICATION],
                                NULL)) < 0) {

                if (r != -ENOENT)
                        log_warning("Failed to read /etc/default/locale: %s", strerror(-r));
        }

<<<<<<< HEAD
        if (!variables[VARIABLE_LANG]) {
                variables[VARIABLE_LANG] = strdup("C");
                if (!variables[VARIABLE_LANG]) {
=======
        add = NULL;
        for (i = 0; i < _VARIABLE_MAX; i++) {
                char *s;

                if (!variables[i])
                        continue;

                s = strjoin(variable_names[i], "=", variables[i], NULL);
                if (!s) {
                        r = -ENOMEM;
                        goto finish;
                }

                if (strv_push(&add, s) < 0) {
                        free(s);
>>>>>>> 0aba75e7
                        r = -ENOMEM;
                        goto finish;
                }
        }

        if (!strv_isempty(add)) {
                char **e;

                e = strv_env_merge(2, *environment, add);
                if (!e) {
                        r = -ENOMEM;
                        goto finish;
                }

                strv_free(*environment);
                *environment = e;
        }

        r = 0;

finish:
        strv_free(add);

        for (i = 0; i < _VARIABLE_MAX; i++)
                free(variables[i]);

        return r;
}<|MERGE_RESOLUTION|>--- conflicted
+++ resolved
@@ -141,11 +141,6 @@
                         log_warning("Failed to read /etc/default/locale: %s", strerror(-r));
         }
 
-<<<<<<< HEAD
-        if (!variables[VARIABLE_LANG]) {
-                variables[VARIABLE_LANG] = strdup("C");
-                if (!variables[VARIABLE_LANG]) {
-=======
         add = NULL;
         for (i = 0; i < _VARIABLE_MAX; i++) {
                 char *s;
@@ -161,7 +156,6 @@
 
                 if (strv_push(&add, s) < 0) {
                         free(s);
->>>>>>> 0aba75e7
                         r = -ENOMEM;
                         goto finish;
                 }
