/*-*- Mode: C; c-basic-offset: 8; indent-tabs-mode: nil -*-*/

/***
  This file is part of systemd.

  Copyright 2010 Lennart Poettering

  systemd is free software; you can redistribute it and/or modify it
  under the terms of the GNU Lesser General Public License as published by
  the Free Software Foundation; either version 2.1 of the License, or
  (at your option) any later version.

  systemd is distributed in the hope that it will be useful, but
  WITHOUT ANY WARRANTY; without even the implied warranty of
  MERCHANTABILITY or FITNESS FOR A PARTICULAR PURPOSE. See the GNU
  Lesser General Public License for more details.

  You should have received a copy of the GNU Lesser General Public License
  along with systemd; If not, see <http://www.gnu.org/licenses/>.
***/

#include <string.h>
#include <stdlib.h>
#include <errno.h>

#include "locale-setup.h"
#include "util.h"
#include "macro.h"
#include "virt.h"
#include "fileio.h"
#include "strv.h"
#include "env-util.h"

enum {
        /* We don't list LC_ALL here on purpose. People should be
         * using LANG instead. */

        VARIABLE_LANG,
        VARIABLE_LANGUAGE,
        VARIABLE_LC_CTYPE,
        VARIABLE_LC_NUMERIC,
        VARIABLE_LC_TIME,
        VARIABLE_LC_COLLATE,
        VARIABLE_LC_MONETARY,
        VARIABLE_LC_MESSAGES,
        VARIABLE_LC_PAPER,
        VARIABLE_LC_NAME,
        VARIABLE_LC_ADDRESS,
        VARIABLE_LC_TELEPHONE,
        VARIABLE_LC_MEASUREMENT,
        VARIABLE_LC_IDENTIFICATION,
        _VARIABLE_MAX
};

static const char * const variable_names[_VARIABLE_MAX] = {
        [VARIABLE_LANG] = "LANG",
        [VARIABLE_LANGUAGE] = "LANGUAGE",
        [VARIABLE_LC_CTYPE] = "LC_CTYPE",
        [VARIABLE_LC_NUMERIC] = "LC_NUMERIC",
        [VARIABLE_LC_TIME] = "LC_TIME",
        [VARIABLE_LC_COLLATE] = "LC_COLLATE",
        [VARIABLE_LC_MONETARY] = "LC_MONETARY",
        [VARIABLE_LC_MESSAGES] = "LC_MESSAGES",
        [VARIABLE_LC_PAPER] = "LC_PAPER",
        [VARIABLE_LC_NAME] = "LC_NAME",
        [VARIABLE_LC_ADDRESS] = "LC_ADDRESS",
        [VARIABLE_LC_TELEPHONE] = "LC_TELEPHONE",
        [VARIABLE_LC_MEASUREMENT] = "LC_MEASUREMENT",
        [VARIABLE_LC_IDENTIFICATION] = "LC_IDENTIFICATION"
};

int locale_setup(char ***environment) {
        char **add;
        char *variables[_VARIABLE_MAX] = {};
        int r = 0, i;

        if (detect_container(NULL) <= 0) {
                r = parse_env_file("/proc/cmdline", WHITESPACE,
                                   "locale.LANG",              &variables[VARIABLE_LANG],
                                   "locale.LANGUAGE",          &variables[VARIABLE_LANGUAGE],
                                   "locale.LC_CTYPE",          &variables[VARIABLE_LC_CTYPE],
                                   "locale.LC_NUMERIC",        &variables[VARIABLE_LC_NUMERIC],
                                   "locale.LC_TIME",           &variables[VARIABLE_LC_TIME],
                                   "locale.LC_COLLATE",        &variables[VARIABLE_LC_COLLATE],
                                   "locale.LC_MONETARY",       &variables[VARIABLE_LC_MONETARY],
                                   "locale.LC_MESSAGES",       &variables[VARIABLE_LC_MESSAGES],
                                   "locale.LC_PAPER",          &variables[VARIABLE_LC_PAPER],
                                   "locale.LC_NAME",           &variables[VARIABLE_LC_NAME],
                                   "locale.LC_ADDRESS",        &variables[VARIABLE_LC_ADDRESS],
                                   "locale.LC_TELEPHONE",      &variables[VARIABLE_LC_TELEPHONE],
                                   "locale.LC_MEASUREMENT",    &variables[VARIABLE_LC_MEASUREMENT],
                                   "locale.LC_IDENTIFICATION", &variables[VARIABLE_LC_IDENTIFICATION],
                                   NULL);

                if (r < 0 && r != -ENOENT)
                        log_warning("Failed to read /proc/cmdline: %s", strerror(-r));
        }

        /* Hmm, nothing set on the kernel cmd line? Then let's
         * try /etc/locale.conf */
        if (r <= 0) {
                r = parse_env_file("/etc/locale.conf", NEWLINE,
                                   "LANG",              &variables[VARIABLE_LANG],
                                   "LANGUAGE",          &variables[VARIABLE_LANGUAGE],
                                   "LC_CTYPE",          &variables[VARIABLE_LC_CTYPE],
                                   "LC_NUMERIC",        &variables[VARIABLE_LC_NUMERIC],
                                   "LC_TIME",           &variables[VARIABLE_LC_TIME],
                                   "LC_COLLATE",        &variables[VARIABLE_LC_COLLATE],
                                   "LC_MONETARY",       &variables[VARIABLE_LC_MONETARY],
                                   "LC_MESSAGES",       &variables[VARIABLE_LC_MESSAGES],
                                   "LC_PAPER",          &variables[VARIABLE_LC_PAPER],
                                   "LC_NAME",           &variables[VARIABLE_LC_NAME],
                                   "LC_ADDRESS",        &variables[VARIABLE_LC_ADDRESS],
                                   "LC_TELEPHONE",      &variables[VARIABLE_LC_TELEPHONE],
                                   "LC_MEASUREMENT",    &variables[VARIABLE_LC_MEASUREMENT],
                                   "LC_IDENTIFICATION", &variables[VARIABLE_LC_IDENTIFICATION],
                                   NULL);

                if (r < 0 && r != -ENOENT)
                        log_warning("Failed to read /etc/locale.conf: %s", strerror(-r));
        }

<<<<<<< HEAD
        if (r <= 0 &&
            (r = parse_env_file("/etc/default/locale", NEWLINE,
                                "LANG",              &variables[VARIABLE_LANG],
                                "LC_CTYPE",          &variables[VARIABLE_LC_CTYPE],
                                "LC_NUMERIC",        &variables[VARIABLE_LC_NUMERIC],
                                "LC_TIME",           &variables[VARIABLE_LC_TIME],
                                "LC_COLLATE",        &variables[VARIABLE_LC_COLLATE],
                                "LC_MONETARY",       &variables[VARIABLE_LC_MONETARY],
                                "LC_MESSAGES",       &variables[VARIABLE_LC_MESSAGES],
                                "LC_PAPER",          &variables[VARIABLE_LC_PAPER],
                                "LC_NAME",           &variables[VARIABLE_LC_NAME],
                                "LC_ADDRESS",        &variables[VARIABLE_LC_ADDRESS],
                                "LC_TELEPHONE",      &variables[VARIABLE_LC_TELEPHONE],
                                "LC_MEASUREMENT",    &variables[VARIABLE_LC_MEASUREMENT],
                                "LC_IDENTIFICATION", &variables[VARIABLE_LC_IDENTIFICATION],
                                NULL)) < 0) {

                if (r != -ENOENT)
=======
        if (r <= 0) {
                r = parse_env_file("/etc/default/locale", NEWLINE,
                                   "LANG",              &variables[VARIABLE_LANG],
                                   "LANGUAGE",          &variables[VARIABLE_LANGUAGE],
                                   "LC_CTYPE",          &variables[VARIABLE_LC_CTYPE],
                                   "LC_NUMERIC",        &variables[VARIABLE_LC_NUMERIC],
                                   "LC_TIME",           &variables[VARIABLE_LC_TIME],
                                   "LC_COLLATE",        &variables[VARIABLE_LC_COLLATE],
                                   "LC_MONETARY",       &variables[VARIABLE_LC_MONETARY],
                                   "LC_MESSAGES",       &variables[VARIABLE_LC_MESSAGES],
                                   "LC_PAPER",          &variables[VARIABLE_LC_PAPER],
                                   "LC_NAME",           &variables[VARIABLE_LC_NAME],
                                   "LC_ADDRESS",        &variables[VARIABLE_LC_ADDRESS],
                                   "LC_TELEPHONE",      &variables[VARIABLE_LC_TELEPHONE],
                                   "LC_MEASUREMENT",    &variables[VARIABLE_LC_MEASUREMENT],
                                   "LC_IDENTIFICATION", &variables[VARIABLE_LC_IDENTIFICATION],
                                   NULL);

                if (r < 0 && r != -ENOENT)
>>>>>>> c17d7fc6
                        log_warning("Failed to read /etc/default/locale: %s", strerror(-r));
        }

        add = NULL;
        for (i = 0; i < _VARIABLE_MAX; i++) {
                char *s;

                if (!variables[i])
                        continue;

                s = strjoin(variable_names[i], "=", variables[i], NULL);
                if (!s) {
                        r = -ENOMEM;
                        goto finish;
                }

                if (strv_consume(&add, s) < 0) {
                        r = -ENOMEM;
                        goto finish;
                }
        }

        if (!strv_isempty(add)) {
                char **e;

                e = strv_env_merge(2, *environment, add);
                if (!e) {
                        r = -ENOMEM;
                        goto finish;
                }

                strv_free(*environment);
                *environment = e;
        }

        r = 0;

finish:
        strv_free(add);

        for (i = 0; i < _VARIABLE_MAX; i++)
                free(variables[i]);

        return r;
}<|MERGE_RESOLUTION|>--- conflicted
+++ resolved
@@ -120,26 +120,6 @@
                         log_warning("Failed to read /etc/locale.conf: %s", strerror(-r));
         }
 
-<<<<<<< HEAD
-        if (r <= 0 &&
-            (r = parse_env_file("/etc/default/locale", NEWLINE,
-                                "LANG",              &variables[VARIABLE_LANG],
-                                "LC_CTYPE",          &variables[VARIABLE_LC_CTYPE],
-                                "LC_NUMERIC",        &variables[VARIABLE_LC_NUMERIC],
-                                "LC_TIME",           &variables[VARIABLE_LC_TIME],
-                                "LC_COLLATE",        &variables[VARIABLE_LC_COLLATE],
-                                "LC_MONETARY",       &variables[VARIABLE_LC_MONETARY],
-                                "LC_MESSAGES",       &variables[VARIABLE_LC_MESSAGES],
-                                "LC_PAPER",          &variables[VARIABLE_LC_PAPER],
-                                "LC_NAME",           &variables[VARIABLE_LC_NAME],
-                                "LC_ADDRESS",        &variables[VARIABLE_LC_ADDRESS],
-                                "LC_TELEPHONE",      &variables[VARIABLE_LC_TELEPHONE],
-                                "LC_MEASUREMENT",    &variables[VARIABLE_LC_MEASUREMENT],
-                                "LC_IDENTIFICATION", &variables[VARIABLE_LC_IDENTIFICATION],
-                                NULL)) < 0) {
-
-                if (r != -ENOENT)
-=======
         if (r <= 0) {
                 r = parse_env_file("/etc/default/locale", NEWLINE,
                                    "LANG",              &variables[VARIABLE_LANG],
@@ -159,7 +139,6 @@
                                    NULL);
 
                 if (r < 0 && r != -ENOENT)
->>>>>>> c17d7fc6
                         log_warning("Failed to read /etc/default/locale: %s", strerror(-r));
         }
 
