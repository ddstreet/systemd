#  -*- Mode: makefile; indent-tabs-mode: t -*- */
#
#  This file is part of systemd.
#
#  Copyright 2012 Lennart Poettering
#
#  systemd is free software; you can redistribute it and/or modify it
#  under the terms of the GNU Lesser General Public License as published by
#  the Free Software Foundation; either version 2.1 of the License, or
#  (at your option) any later version.
#
#  systemd is distributed in the hope that it will be useful, but
#  WITHOUT ANY WARRANTY; without even the implied warranty of
#  MERCHANTABILITY or FITNESS FOR A PARTICULAR PURPOSE. See the GNU
#  Lesser General Public License for more details.
#
#  You should have received a copy of the GNU Lesser General Public License
#  along with systemd; If not, see <http://www.gnu.org/licenses/>.

# RPM macros for packages installing systemd unit files

%_unitdir @systemunitdir@
%_userunitdir @userunitdir@
%_presetdir @systempresetdir@
%_udevhwdbdir @udevhwdbdir@
%_udevrulesdir @udevrulesdir@
%_journalcatalogdir @catalogdir@
%_tmpfilesdir @tmpfilesdir@
%_sysusersdir @sysusersdir@
%_sysctldir @sysctldir@
%_binfmtdir @binfmtdir@

%systemd_requires \
Requires(post): systemd \
Requires(preun): systemd \
Requires(postun): systemd \
%{nil}

%systemd_post() \
if [ $1 -eq 1 ] ; then \
        # Initial installation \
        systemctl preset %{?*} >/dev/null 2>&1 || : \
fi \
%{nil}

%systemd_preun() \
if [ $1 -eq 0 ] ; then \
        # Package removal, not upgrade \
        systemctl --no-reload disable %{?*} > /dev/null 2>&1 || : \
        systemctl stop %{?*} > /dev/null 2>&1 || : \
fi \
%{nil}

%systemd_postun() \
systemctl daemon-reload >/dev/null 2>&1 || : \
%{nil}

%systemd_postun_with_restart() \
systemctl daemon-reload >/dev/null 2>&1 || : \
if [ $1 -ge 1 ] ; then \
        # Package upgrade, not uninstall \
        systemctl try-restart %{?*} >/dev/null 2>&1 || : \
fi \
%{nil}

%udev_hwdb_update() \
udevadm hwdb --update >/dev/null 2>&1 || : \
%{nil}

%udev_rules_update() \
udevadm control --reload >/dev/null 2>&1 || : \
%{nil}

%journal_catalog_update() \
journalctl --update-catalog >/dev/null 2>&1 || : \
%{nil}

%tmpfiles_create() \
systemd-tmpfiles --create %{?*} >/dev/null 2>&1 || : \
<<<<<<< HEAD
=======
%{nil}

%sysusers_create() \
systemd-sysusers %{?*} >/dev/null 2>&1 || : \
%{nil}

%sysctl_apply() \
@rootlibexecdir@/systemd-sysctl %{?*} >/dev/null 2>&1 || : \
%{nil}

%binfmt_apply() \
@rootlibexecdir@/systemd-binfmt %{?*} >/dev/null 2>&1 || : \
>>>>>>> def01b67
%{nil}<|MERGE_RESOLUTION|>--- conflicted
+++ resolved
@@ -77,8 +77,6 @@
 
 %tmpfiles_create() \
 systemd-tmpfiles --create %{?*} >/dev/null 2>&1 || : \
-<<<<<<< HEAD
-=======
 %{nil}
 
 %sysusers_create() \
@@ -91,5 +89,4 @@
 
 %binfmt_apply() \
 @rootlibexecdir@/systemd-binfmt %{?*} >/dev/null 2>&1 || : \
->>>>>>> def01b67
 %{nil}