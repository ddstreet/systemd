--- conflicted
+++ resolved
@@ -44,59 +44,6 @@
 int ima_setup(void) {
 
 #ifdef HAVE_IMA
-<<<<<<< HEAD
-       struct stat st;
-       ssize_t policy_size = 0, written = 0;
-       char *policy;
-       _cleanup_close_ int policyfd = -1, imafd = -1;
-       int result = 0;
-
-       if (stat(IMA_POLICY_PATH, &st) < 0)
-               return 0;
-
-       policy_size = st.st_size;
-       if (stat(IMA_SECFS_DIR, &st) < 0) {
-               log_debug("IMA support is disabled in the kernel, ignoring.");
-               return 0;
-       }
-
-       if (stat(IMA_SECFS_POLICY, &st) < 0) {
-               log_error("Another IMA custom policy has already been loaded, "
-                         "ignoring.");
-               return 0;
-       }
-
-       policyfd = open(IMA_POLICY_PATH, O_RDONLY|O_CLOEXEC);
-       if (policyfd < 0) {
-               log_error("Failed to open the IMA custom policy file %s (%m), "
-                         "ignoring.", IMA_POLICY_PATH);
-               return 0;
-       }
-
-       imafd = open(IMA_SECFS_POLICY, O_WRONLY|O_CLOEXEC);
-       if (imafd < 0) {
-               log_error("Failed to open the IMA kernel interface %s (%m), "
-                         "ignoring.", IMA_SECFS_POLICY);
-               goto out;
-       }
-
-       policy = mmap(NULL, policy_size, PROT_READ, MAP_PRIVATE, policyfd, 0);
-       if (policy == MAP_FAILED) {
-               log_error("mmap() failed (%m), freezing");
-               result = -errno;
-               goto out;
-       }
-
-       written = loop_write(imafd, policy, (size_t)policy_size, false);
-       if (written != policy_size) {
-               log_error("Failed to load the IMA custom policy file %s (%m), "
-                         "ignoring.", IMA_POLICY_PATH);
-               goto out_mmap;
-       }
-
-       log_info("Successfully loaded the IMA custom policy %s.",
-                IMA_POLICY_PATH);
-=======
         struct stat st;
         ssize_t policy_size = 0, written = 0;
         char *policy;
@@ -148,17 +95,11 @@
 
         log_info("Successfully loaded the IMA custom policy %s.",
                  IMA_POLICY_PATH);
->>>>>>> c17d7fc6
 out_mmap:
         munmap(policy, policy_size);
 out:
-<<<<<<< HEAD
-       if (result)
-                return result;
-=======
         if (result)
                  return result;
->>>>>>> c17d7fc6
 #endif /* HAVE_IMA */
 
         return 0;
