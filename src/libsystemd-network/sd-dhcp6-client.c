/*-*- Mode: C; c-basic-offset: 8; indent-tabs-mode: nil -*-*/

/***
  This file is part of systemd.

  Copyright (C) 2014 Intel Corporation. All rights reserved.

  systemd is free software; you can redistribute it and/or modify it
  under the terms of the GNU Lesser General Public License as published by
  the Free Software Foundation; either version 2.1 of the License, or
  (at your option) any later version.

  systemd is distributed in the hope that it will be useful, but
  WITHOUT ANY WARRANTY; without even the implied warranty of
  MERCHANTABILITY or FITNESS FOR A PARTICULAR PURPOSE. See the GNU
  Lesser General Public License for more details.

  You should have received a copy of the GNU Lesser General Public License
  along with systemd; If not, see <http://www.gnu.org/licenses/>.
***/

#include <errno.h>
#include <string.h>
#include <sys/ioctl.h>
#include <linux/if_infiniband.h>

#include "udev.h"
#include "udev-util.h"
#include "virt.h"
#include "siphash24.h"
#include "util.h"
#include "refcnt.h"

#include "network-internal.h"
#include "sd-dhcp6-client.h"
#include "dhcp6-protocol.h"
#include "dhcp6-internal.h"
#include "dhcp6-lease-internal.h"

#define SYSTEMD_PEN 43793
#define HASH_KEY SD_ID128_MAKE(80,11,8c,c2,fe,4a,03,ee,3e,d6,0c,6f,36,39,14,09)

/* RFC 3315 section 9.1:
 *      A DUID can be no more than 128 octets long (not including the type code).
 */
#define MAX_DUID_LEN 128

#define MAX_MAC_ADDR_LEN INFINIBAND_ALEN

struct sd_dhcp6_client {
        RefCount n_ref;

        enum DHCP6State state;
        sd_event *event;
        int event_priority;
        int index;
        uint8_t mac_addr[MAX_MAC_ADDR_LEN];
        size_t mac_addr_len;
        uint16_t arp_type;
        DHCP6IA ia_na;
        be32_t transaction_id;
        usec_t transaction_start;
        struct sd_dhcp6_lease *lease;
        int fd;
        be16_t *req_opts;
        size_t req_opts_allocated;
        size_t req_opts_len;
        sd_event_source *receive_message;
        usec_t retransmit_time;
        uint8_t retransmit_count;
        sd_event_source *timeout_resend;
        sd_event_source *timeout_resend_expire;
        sd_dhcp6_client_cb_t cb;
        void *userdata;
        union {
                struct {
                        uint16_t type; /* DHCP6_DUID_LLT */
                        uint16_t htype;
                        uint32_t time;
                        uint8_t haddr[0];
                } _packed_ llt;
                struct {
                        uint16_t type; /* DHCP6_DUID_EN */
                        uint32_t pen;
                        uint8_t id[8];
                } _packed_ en;
                struct {
                        uint16_t type; /* DHCP6_DUID_LL */
                        uint16_t htype;
                        uint8_t haddr[0];
                } _packed_ ll;
                struct {
                        uint16_t type; /* DHCP6_DUID_UUID */
                        sd_id128_t uuid;
                } _packed_ uuid;
                struct {
                        uint16_t type;
                        uint8_t data[MAX_DUID_LEN];
                } _packed_ raw;
        } duid;
        size_t duid_len;
};

static const uint16_t default_req_opts[] = {
        DHCP6_OPTION_DNS_SERVERS,
        DHCP6_OPTION_DOMAIN_LIST,
        DHCP6_OPTION_NTP_SERVER,
};

const char * dhcp6_message_type_table[_DHCP6_MESSAGE_MAX] = {
        [DHCP6_SOLICIT] = "SOLICIT",
        [DHCP6_ADVERTISE] = "ADVERTISE",
        [DHCP6_REQUEST] = "REQUEST",
        [DHCP6_CONFIRM] = "CONFIRM",
        [DHCP6_RENEW] = "RENEW",
        [DHCP6_REBIND] = "REBIND",
        [DHCP6_REPLY] = "REPLY",
        [DHCP6_RELEASE] = "RELEASE",
        [DHCP6_DECLINE] = "DECLINE",
        [DHCP6_RECONFIGURE] = "RECONFIGURE",
        [DHCP6_INFORMATION_REQUEST] = "INFORMATION-REQUEST",
        [DHCP6_RELAY_FORW] = "RELAY-FORW",
        [DHCP6_RELAY_REPL] = "RELAY-REPL",
};

DEFINE_STRING_TABLE_LOOKUP(dhcp6_message_type, int);

const char * dhcp6_message_status_table[_DHCP6_STATUS_MAX] = {
        [DHCP6_STATUS_SUCCESS] = "Success",
        [DHCP6_STATUS_UNSPEC_FAIL] = "Unspecified failure",
        [DHCP6_STATUS_NO_ADDRS_AVAIL] = "No addresses available",
        [DHCP6_STATUS_NO_BINDING] = "Binding unavailable",
        [DHCP6_STATUS_NOT_ON_LINK] = "Not on link",
        [DHCP6_STATUS_USE_MULTICAST] = "Use multicast",
};

DEFINE_STRING_TABLE_LOOKUP(dhcp6_message_status, int);

DEFINE_TRIVIAL_CLEANUP_FUNC(sd_dhcp6_client*, sd_dhcp6_client_unref);
#define _cleanup_dhcp6_client_unref_ _cleanup_(sd_dhcp6_client_unrefp)

#define DHCP6_CLIENT_DONT_DESTROY(client) \
        _cleanup_dhcp6_client_unref_ _unused_ sd_dhcp6_client *_dont_destroy_##client = sd_dhcp6_client_ref(client)

static int client_start(sd_dhcp6_client *client, enum DHCP6State state);

int sd_dhcp6_client_set_callback(sd_dhcp6_client *client,
                                 sd_dhcp6_client_cb_t cb, void *userdata)
{
        assert_return(client, -EINVAL);

        client->cb = cb;
        client->userdata = userdata;

        return 0;
}

int sd_dhcp6_client_set_index(sd_dhcp6_client *client, int interface_index)
{
        assert_return(client, -EINVAL);
        assert_return(interface_index >= -1, -EINVAL);

        client->index = interface_index;

        return 0;
}

int sd_dhcp6_client_set_mac(sd_dhcp6_client *client, const uint8_t *addr,
                            size_t addr_len, uint16_t arp_type)
{
        assert_return(client, -EINVAL);
        assert_return(addr, -EINVAL);
        assert_return(addr_len > 0 && addr_len <= MAX_MAC_ADDR_LEN, -EINVAL);
        assert_return(arp_type > 0, -EINVAL);

        if (arp_type == ARPHRD_ETHER)
                assert_return(addr_len == ETH_ALEN, -EINVAL);
        else if (arp_type == ARPHRD_INFINIBAND)
                assert_return(addr_len == INFINIBAND_ALEN, -EINVAL);
        else
                return -EINVAL;

        if (client->mac_addr_len == addr_len &&
            memcmp(&client->mac_addr, addr, addr_len) == 0)
                return 0;

        memcpy(&client->mac_addr, addr, addr_len);
        client->mac_addr_len = addr_len;
        client->arp_type = arp_type;

        return 0;
}

int sd_dhcp6_client_set_duid(sd_dhcp6_client *client, uint16_t type, uint8_t *duid,
                             size_t duid_len)
{
        assert_return(client, -EINVAL);
        assert_return(duid, -EINVAL);
        assert_return(duid_len > 0 && duid_len <= MAX_DUID_LEN, -EINVAL);

        switch (type) {
        case DHCP6_DUID_LLT:
                if (duid_len <= sizeof(client->duid.llt))
                        return -EINVAL;
                break;
        case DHCP6_DUID_EN:
                if (duid_len != sizeof(client->duid.en))
                        return -EINVAL;
                break;
        case DHCP6_DUID_LL:
                if (duid_len <= sizeof(client->duid.ll))
                        return -EINVAL;
                break;
        case DHCP6_DUID_UUID:
                if (duid_len != sizeof(client->duid.uuid))
                        return -EINVAL;
                break;
        default:
                /* accept unknown type in order to be forward compatible */
                break;
        }

        client->duid.raw.type = htobe16(type);
        memcpy(&client->duid.raw.data, duid, duid_len);
        client->duid_len = duid_len;

        return 0;
}

int sd_dhcp6_client_set_request_option(sd_dhcp6_client *client,
                                       uint16_t option) {
        size_t t;

        assert_return(client, -EINVAL);
        assert_return(client->state == DHCP6_STATE_STOPPED, -EBUSY);

        switch(option) {
        case DHCP6_OPTION_DNS_SERVERS:
        case DHCP6_OPTION_DOMAIN_LIST:
        case DHCP6_OPTION_SNTP_SERVERS:
        case DHCP6_OPTION_NTP_SERVER:
                break;

        default:
                return -EINVAL;
        }

        for (t = 0; t < client->req_opts_len; t++)
                if (client->req_opts[t] == htobe16(option))
                        return -EEXIST;

        if (!GREEDY_REALLOC(client->req_opts, client->req_opts_allocated,
                            client->req_opts_len + 1))
                return -ENOMEM;

        client->req_opts[client->req_opts_len++] = htobe16(option);

        return 0;
}

int sd_dhcp6_client_get_lease(sd_dhcp6_client *client, sd_dhcp6_lease **ret) {
        assert_return(client, -EINVAL);
        assert_return(ret, -EINVAL);

        if (!client->lease)
                return -ENOMSG;

        *ret = sd_dhcp6_lease_ref(client->lease);

        return 0;
}

static void client_notify(sd_dhcp6_client *client, int event) {
        if (client->cb)
                client->cb(client, event, client->userdata);
}

static int client_reset(sd_dhcp6_client *client) {
        assert_return(client, -EINVAL);

        client->receive_message =
                sd_event_source_unref(client->receive_message);

        client->fd = safe_close(client->fd);

        client->transaction_id = 0;
        client->transaction_start = 0;

        client->ia_na.timeout_t1 =
                sd_event_source_unref(client->ia_na.timeout_t1);
        client->ia_na.timeout_t2 =
                sd_event_source_unref(client->ia_na.timeout_t2);

        client->retransmit_time = 0;
        client->retransmit_count = 0;
        client->timeout_resend = sd_event_source_unref(client->timeout_resend);
        client->timeout_resend_expire =
                sd_event_source_unref(client->timeout_resend_expire);

        client->state = DHCP6_STATE_STOPPED;

        return 0;
}

static void client_stop(sd_dhcp6_client *client, int error) {
        DHCP6_CLIENT_DONT_DESTROY(client);

        assert(client);

        client_notify(client, error);

        client_reset(client);
}

static int client_send_message(sd_dhcp6_client *client, usec_t time_now) {
        _cleanup_free_ DHCP6Message *message = NULL;
        struct in6_addr all_servers =
                IN6ADDR_ALL_DHCP6_RELAY_AGENTS_AND_SERVERS_INIT;
        size_t len, optlen = 512;
        uint8_t *opt;
        int r;
        usec_t elapsed_usec;
        be16_t elapsed_time;

        len = sizeof(DHCP6Message) + optlen;

        message = malloc0(len);
        if (!message)
                return -ENOMEM;

        opt = (uint8_t *)(message + 1);

        message->transaction_id = client->transaction_id;

        switch(client->state) {
        case DHCP6_STATE_SOLICITATION:
                message->type = DHCP6_SOLICIT;

                r = dhcp6_option_append(&opt, &optlen,
                                        DHCP6_OPTION_RAPID_COMMIT, 0, NULL);
                if (r < 0)
                        return r;

                r = dhcp6_option_append_ia(&opt, &optlen, &client->ia_na);
                if (r < 0)
                        return r;

                break;

        case DHCP6_STATE_REQUEST:
        case DHCP6_STATE_RENEW:

                if (client->state == DHCP6_STATE_REQUEST)
                        message->type = DHCP6_REQUEST;
                else
                        message->type = DHCP6_RENEW;

                r = dhcp6_option_append(&opt, &optlen, DHCP6_OPTION_SERVERID,
                                        client->lease->serverid_len,
                                        client->lease->serverid);
                if (r < 0)
                        return r;

                r = dhcp6_option_append_ia(&opt, &optlen, &client->lease->ia);
                if (r < 0)
                        return r;

                break;

        case DHCP6_STATE_REBIND:
                message->type = DHCP6_REBIND;

                r = dhcp6_option_append_ia(&opt, &optlen, &client->lease->ia);
                if (r < 0)
                        return r;

                break;

        case DHCP6_STATE_STOPPED:
        case DHCP6_STATE_BOUND:
                return -EINVAL;
        }

        r = dhcp6_option_append(&opt, &optlen, DHCP6_OPTION_ORO,
                                client->req_opts_len * sizeof(be16_t),
                                client->req_opts);
        if (r < 0)
                return r;

        r = dhcp6_option_append(&opt, &optlen, DHCP6_OPTION_CLIENTID,
                                client->duid_len, &client->duid);
        if (r < 0)
                return r;

        elapsed_usec = time_now - client->transaction_start;
        if (elapsed_usec < 0xffff * USEC_PER_MSEC * 10)
                elapsed_time = htobe16(elapsed_usec / USEC_PER_MSEC / 10);
        else
                elapsed_time = 0xffff;

        r = dhcp6_option_append(&opt, &optlen, DHCP6_OPTION_ELAPSED_TIME,
                                sizeof(elapsed_time), &elapsed_time);
        if (r < 0)
                return r;

        r = dhcp6_network_send_udp_socket(client->fd, &all_servers, message,
                                          len - optlen);
        if (r < 0)
                return r;

        log_dhcp6_client(client, "Sent %s",
                         dhcp6_message_type_to_string(message->type));

        return 0;
}

static int client_timeout_t2(sd_event_source *s, uint64_t usec,
                             void *userdata) {
        sd_dhcp6_client *client = userdata;

        assert_return(s, -EINVAL);
        assert_return(client, -EINVAL);
        assert_return(client->lease, -EINVAL);

        client->lease->ia.timeout_t2 =
                sd_event_source_unref(client->lease->ia.timeout_t2);

        log_dhcp6_client(client, "Timeout T2");

        client_start(client, DHCP6_STATE_REBIND);

        return 0;
}

static int client_timeout_t1(sd_event_source *s, uint64_t usec,
                             void *userdata) {
        sd_dhcp6_client *client = userdata;

        assert_return(s, -EINVAL);
        assert_return(client, -EINVAL);
        assert_return(client->lease, -EINVAL);

        client->lease->ia.timeout_t1 =
                sd_event_source_unref(client->lease->ia.timeout_t1);

        log_dhcp6_client(client, "Timeout T1");

        client_start(client, DHCP6_STATE_RENEW);

        return 0;
}

static int client_timeout_resend_expire(sd_event_source *s, uint64_t usec,
                                        void *userdata) {
        sd_dhcp6_client *client = userdata;
        DHCP6_CLIENT_DONT_DESTROY(client);
        enum DHCP6State state;

        assert(s);
        assert(client);
        assert(client->event);

        state = client->state;

        client_stop(client, DHCP6_EVENT_RESEND_EXPIRE);

        /* RFC 3315, section 18.1.4., says that "...the client may choose to
           use a Solicit message to locate a new DHCP server..." */
        if (state == DHCP6_STATE_REBIND)
                client_start(client, DHCP6_STATE_SOLICITATION);

        return 0;
}

static usec_t client_timeout_compute_random(usec_t val) {
        return val - val / 10 +
                (random_u32() % (2 * USEC_PER_SEC)) * val / 10 / USEC_PER_SEC;
}

static int client_timeout_resend(sd_event_source *s, uint64_t usec,
                                 void *userdata) {
        int r = 0;
        sd_dhcp6_client *client = userdata;
        usec_t time_now, init_retransmit_time = 0, max_retransmit_time = 0;
        usec_t max_retransmit_duration = 0;
        uint8_t max_retransmit_count = 0;
        char time_string[FORMAT_TIMESPAN_MAX];
        uint32_t expire = 0;

        assert(s);
        assert(client);
        assert(client->event);

        client->timeout_resend = sd_event_source_unref(client->timeout_resend);

        switch (client->state) {
        case DHCP6_STATE_SOLICITATION:

                if (client->retransmit_count && client->lease) {
                        client_start(client, DHCP6_STATE_REQUEST);
                        return 0;
                }

                init_retransmit_time = DHCP6_SOL_TIMEOUT;
                max_retransmit_time = DHCP6_SOL_MAX_RT;

                break;

        case DHCP6_STATE_REQUEST:
                init_retransmit_time = DHCP6_REQ_TIMEOUT;
                max_retransmit_time = DHCP6_REQ_MAX_RT;
                max_retransmit_count = DHCP6_REQ_MAX_RC;

                break;

        case DHCP6_STATE_RENEW:
                init_retransmit_time = DHCP6_REN_TIMEOUT;
                max_retransmit_time = DHCP6_REN_MAX_RT;

                /* RFC 3315, section 18.1.3. says max retransmit duration will
                   be the remaining time until T2. Instead of setting MRD,
                   wait for T2 to trigger with the same end result */

                break;

        case DHCP6_STATE_REBIND:
                init_retransmit_time = DHCP6_REB_TIMEOUT;
                max_retransmit_time = DHCP6_REB_MAX_RT;

                if (!client->timeout_resend_expire) {
                        r = dhcp6_lease_ia_rebind_expire(&client->lease->ia,
                                                         &expire);
                        if (r < 0) {
                                client_stop(client, r);
                                return 0;
                        }
                        max_retransmit_duration = expire * USEC_PER_SEC;
                }

                break;

        case DHCP6_STATE_STOPPED:
        case DHCP6_STATE_BOUND:
                return 0;
        }

        if (max_retransmit_count &&
            client->retransmit_count >= max_retransmit_count) {
                client_stop(client, DHCP6_EVENT_RETRANS_MAX);
                return 0;
        }

        r = sd_event_now(client->event, clock_boottime_or_monotonic(), &time_now);
        if (r < 0)
                goto error;

        r = client_send_message(client, time_now);
        if (r >= 0)
                client->retransmit_count++;

        if (!client->retransmit_time) {
                client->retransmit_time =
                        client_timeout_compute_random(init_retransmit_time);

                if (client->state == DHCP6_STATE_SOLICITATION)
                        client->retransmit_time += init_retransmit_time / 10;

        } else {
                if (max_retransmit_time &&
                    client->retransmit_time > max_retransmit_time / 2)
                        client->retransmit_time = client_timeout_compute_random(max_retransmit_time);
                else
                        client->retransmit_time += client_timeout_compute_random(client->retransmit_time);
        }

        log_dhcp6_client(client, "Next retransmission in %s",
                         format_timespan(time_string, FORMAT_TIMESPAN_MAX,
                                         client->retransmit_time, 0));

        r = sd_event_add_time(client->event, &client->timeout_resend,
                              clock_boottime_or_monotonic(),
                              time_now + client->retransmit_time,
                              10 * USEC_PER_MSEC, client_timeout_resend,
                              client);
        if (r < 0)
                goto error;

        r = sd_event_source_set_priority(client->timeout_resend,
                                         client->event_priority);
        if (r < 0)
                goto error;

        r = sd_event_source_set_name(client->timeout_resend,
                                     "dhcp6-resend-timer");
        if (r < 0)
                goto error;

        if (max_retransmit_duration && !client->timeout_resend_expire) {

                log_dhcp6_client(client, "Max retransmission duration %"PRIu64" secs",
                                 max_retransmit_duration / USEC_PER_SEC);

                r = sd_event_add_time(client->event,
                                      &client->timeout_resend_expire,
                                      clock_boottime_or_monotonic(),
                                      time_now + max_retransmit_duration,
                                      USEC_PER_SEC,
                                      client_timeout_resend_expire, client);
                if (r < 0)
                        goto error;

                r = sd_event_source_set_priority(client->timeout_resend_expire,
                                                 client->event_priority);
                if (r < 0)
                        goto error;

                r = sd_event_source_set_name(client->timeout_resend_expire,
                                             "dhcp6-resend-expire-timer");
                if (r < 0)
                        goto error;
        }

error:
        if (r < 0)
                client_stop(client, r);

        return 0;
}

static int client_ensure_iaid(sd_dhcp6_client *client) {
        /* name is a pointer to memory in the udev_device struct, so must
           have the same scope */
        _cleanup_udev_device_unref_ struct udev_device *device = NULL;
        const char *name = NULL;
        uint64_t id;

        assert(client);

        if (client->ia_na.id)
                return 0;

        if (detect_container(NULL) <= 0) {
                /* not in a container, udev will be around */
                _cleanup_udev_unref_ struct udev *udev;
                char ifindex_str[2 + DECIMAL_STR_MAX(int)];

                udev = udev_new();
                if (!udev)
                        return -ENOMEM;

                sprintf(ifindex_str, "n%d", client->index);
                device = udev_device_new_from_device_id(udev, ifindex_str);
                if (!device)
                        return -errno;

                if (udev_device_get_is_initialized(device) <= 0)
                        /* not yet ready */
                        return -EBUSY;

                name = net_get_name(device);
        }

        if (name)
                siphash24((uint8_t*)&id, name, strlen(name), HASH_KEY.bytes);
        else
                /* fall back to mac address if no predictable name available */
                siphash24((uint8_t*)&id, &client->mac_addr,
                          client->mac_addr_len, HASH_KEY.bytes);

        /* fold into 32 bits */
        client->ia_na.id = (id & 0xffffffff) ^ (id >> 32);

        return 0;
}

static int client_parse_message(sd_dhcp6_client *client,
                                DHCP6Message *message, size_t len,
                                sd_dhcp6_lease *lease) {
        int r;
        uint8_t *optval, *option, *id = NULL;
        uint16_t optcode, status;
        size_t optlen, id_len;
        bool clientid = false;
        be32_t iaid_lease;

        option = (uint8_t *)message + sizeof(DHCP6Message);
        len -= sizeof(DHCP6Message);

        while ((r = dhcp6_option_parse(&option, &len, &optcode, &optlen,
                                       &optval)) >= 0) {
                switch (optcode) {
                case DHCP6_OPTION_CLIENTID:
                        if (clientid) {
                                log_dhcp6_client(client, "%s contains multiple clientids",
                                                 dhcp6_message_type_to_string(message->type));
                                return -EINVAL;
                        }

                        if (optlen != client->duid_len ||
                            memcmp(&client->duid, optval, optlen) != 0) {
                                log_dhcp6_client(client, "%s DUID does not match",
                                                 dhcp6_message_type_to_string(message->type));

                                return -EINVAL;
                        }
                        clientid = true;

                        break;

                case DHCP6_OPTION_SERVERID:
                        r = dhcp6_lease_get_serverid(lease, &id, &id_len);
                        if (r >= 0 && id) {
                                log_dhcp6_client(client, "%s contains multiple serverids",
                                                 dhcp6_message_type_to_string(message->type));
                                return -EINVAL;
                        }

                        r = dhcp6_lease_set_serverid(lease, optval, optlen);
                        if (r < 0)
                                return r;

                        break;

                case DHCP6_OPTION_PREFERENCE:
                        if (optlen != 1)
                                return -EINVAL;

                        r = dhcp6_lease_set_preference(lease, *optval);
                        if (r < 0)
                                return r;

                        break;

                case DHCP6_OPTION_STATUS_CODE:
                        if (optlen < 2)
                                return -EINVAL;

                        status = optval[0] << 8 | optval[1];
                        if (status) {
                                log_dhcp6_client(client, "%s Status %s",
                                                 dhcp6_message_type_to_string(message->type),
                                                 dhcp6_message_status_to_string(status));
                                return -EINVAL;
                        }

                        break;

                case DHCP6_OPTION_IA_NA:
                        r = dhcp6_option_parse_ia(&optval, &optlen, optcode,
                                                  &lease->ia);
                        if (r < 0 && r != -ENOMSG)
                                return r;

                        r = dhcp6_lease_get_iaid(lease, &iaid_lease);
                        if (r < 0)
                                return r;

                        if (client->ia_na.id != iaid_lease) {
                                log_dhcp6_client(client, "%s has wrong IAID",
                                                 dhcp6_message_type_to_string(message->type));
                                return -EINVAL;
                        }

                        break;

                case DHCP6_OPTION_RAPID_COMMIT:
                        r = dhcp6_lease_set_rapid_commit(lease);
                        if (r < 0)
                                return r;

                        break;
                }
        }

        if ((r < 0 && r != -ENOMSG) || !clientid) {
                log_dhcp6_client(client, "%s has incomplete options",
                                 dhcp6_message_type_to_string(message->type));
                return -EINVAL;
        }

        r = dhcp6_lease_get_serverid(lease, &id, &id_len);
        if (r < 0)
                log_dhcp6_client(client, "%s has no server id",
                                 dhcp6_message_type_to_string(message->type));

        return r;
}

static int client_receive_reply(sd_dhcp6_client *client, DHCP6Message *reply,
                                size_t len)
{
        int r;
        _cleanup_dhcp6_lease_free_ sd_dhcp6_lease *lease = NULL;
        bool rapid_commit;

        if (reply->type != DHCP6_REPLY)
                return 0;

        r = dhcp6_lease_new(&lease);
        if (r < 0)
                return -ENOMEM;

        r = client_parse_message(client, reply, len, lease);
        if (r < 0)
                return r;

        if (client->state == DHCP6_STATE_SOLICITATION) {
                r = dhcp6_lease_get_rapid_commit(lease, &rapid_commit);
                if (r < 0)
                        return r;

                if (!rapid_commit)
                        return 0;
        }

        if (client->lease)
<<<<<<< HEAD
            dhcp6_lease_clear_timers(&client->lease->ia);
=======
                dhcp6_lease_clear_timers(&client->lease->ia);
>>>>>>> 7f308575

        client->lease = sd_dhcp6_lease_unref(client->lease);
        client->lease = lease;
        lease = NULL;

        return DHCP6_STATE_BOUND;
}

static int client_receive_advertise(sd_dhcp6_client *client,
                                    DHCP6Message *advertise, size_t len) {
        int r;
        _cleanup_dhcp6_lease_free_ sd_dhcp6_lease *lease = NULL;
        uint8_t pref_advertise = 0, pref_lease = 0;

        if (advertise->type != DHCP6_ADVERTISE)
                return 0;

        r = dhcp6_lease_new(&lease);
        if (r < 0)
                return r;

        r = client_parse_message(client, advertise, len, lease);
        if (r < 0)
                return r;

        r = dhcp6_lease_get_preference(lease, &pref_advertise);
        if (r < 0)
                return r;

        r = dhcp6_lease_get_preference(client->lease, &pref_lease);
        if (!client->lease || r < 0 || pref_advertise > pref_lease) {
                sd_dhcp6_lease_unref(client->lease);
                client->lease = lease;
                lease = NULL;
                r = 0;
        }

        if (pref_advertise == 255 || client->retransmit_count > 1)
                r = DHCP6_STATE_REQUEST;

        return r;
}

static int client_receive_message(sd_event_source *s, int fd, uint32_t revents,
                                  void *userdata) {
        sd_dhcp6_client *client = userdata;
        DHCP6_CLIENT_DONT_DESTROY(client);
        _cleanup_free_ DHCP6Message *message;
        int r, buflen, len;

        assert(s);
        assert(client);
        assert(client->event);

        r = ioctl(fd, FIONREAD, &buflen);
        if (r < 0 || buflen <= 0)
                buflen = DHCP6_MIN_OPTIONS_SIZE;

        message = malloc0(buflen);
        if (!message)
                return -ENOMEM;

        len = read(fd, message, buflen);
        if ((size_t)len < sizeof(DHCP6Message)) {
                log_dhcp6_client(client, "could not receive message from UDP socket: %m");
                return 0;
        }

        switch(message->type) {
        case DHCP6_SOLICIT:
        case DHCP6_REQUEST:
        case DHCP6_CONFIRM:
        case DHCP6_RENEW:
        case DHCP6_REBIND:
        case DHCP6_RELEASE:
        case DHCP6_DECLINE:
        case DHCP6_INFORMATION_REQUEST:
        case DHCP6_RELAY_FORW:
        case DHCP6_RELAY_REPL:
                return 0;

        case DHCP6_ADVERTISE:
        case DHCP6_REPLY:
        case DHCP6_RECONFIGURE:
                break;

        default:
                log_dhcp6_client(client, "unknown message type %d",
                                 message->type);
                return 0;
        }

        if (client->transaction_id != (message->transaction_id &
                                       htobe32(0x00ffffff)))
                return 0;

        switch (client->state) {
        case DHCP6_STATE_SOLICITATION:
                r = client_receive_advertise(client, message, len);

                if (r == DHCP6_STATE_REQUEST) {
                        client_start(client, r);

                        break;
                }

                /* fall through for Soliciation Rapid Commit option check */
        case DHCP6_STATE_REQUEST:
        case DHCP6_STATE_RENEW:
        case DHCP6_STATE_REBIND:

                r = client_receive_reply(client, message, len);
                if (r < 0)
                        return 0;

                if (r == DHCP6_STATE_BOUND) {

                        r = client_start(client, DHCP6_STATE_BOUND);
                        if (r < 0) {
                                client_stop(client, r);
                                return 0;
                        }

                        client_notify(client, DHCP6_EVENT_IP_ACQUIRE);
                }

                break;

        case DHCP6_STATE_BOUND:

                break;

        case DHCP6_STATE_STOPPED:
                return 0;
        }

        if (r >= 0) {
                log_dhcp6_client(client, "Recv %s",
                                 dhcp6_message_type_to_string(message->type));
        }

        return 0;
}

static int client_start(sd_dhcp6_client *client, enum DHCP6State state)
{
        int r;
        usec_t timeout, time_now;
        char time_string[FORMAT_TIMESPAN_MAX];

        assert_return(client, -EINVAL);
        assert_return(client->event, -EINVAL);
        assert_return(client->index > 0, -EINVAL);
        assert_return(client->state != state, -EINVAL);

        client->timeout_resend_expire =
                sd_event_source_unref(client->timeout_resend_expire);
        client->timeout_resend = sd_event_source_unref(client->timeout_resend);
        client->retransmit_time = 0;
        client->retransmit_count = 0;

        if (client->state == DHCP6_STATE_STOPPED) {
                time_now = now(clock_boottime_or_monotonic());
        } else {
                r = sd_event_now(client->event, clock_boottime_or_monotonic(),
                                 &time_now);
                if (r < 0)
                        return r;
        }

        switch (state) {
        case DHCP6_STATE_STOPPED:
        case DHCP6_STATE_SOLICITATION:

                r = client_ensure_iaid(client);
                if (r < 0)
                        return r;

                r = dhcp6_network_bind_udp_socket(client->index, NULL);
                if (r < 0)
                        return r;

                client->fd = r;

                r = sd_event_add_io(client->event, &client->receive_message,
                                    client->fd, EPOLLIN, client_receive_message,
                                    client);
                if (r < 0)
                        return r;

                r = sd_event_source_set_priority(client->receive_message,
                                                 client->event_priority);
                if (r < 0)
                        return r;

                r = sd_event_source_set_name(client->receive_message,
                                             "dhcp6-receive-message");
                if (r < 0)
                        return r;

                client->state = DHCP6_STATE_SOLICITATION;

                break;

        case DHCP6_STATE_REQUEST:
        case DHCP6_STATE_RENEW:
        case DHCP6_STATE_REBIND:

                client->state = state;

                break;

        case DHCP6_STATE_BOUND:

                if (client->lease->ia.lifetime_t1 == 0xffffffff ||
                    client->lease->ia.lifetime_t2 == 0xffffffff) {

                        log_dhcp6_client(client, "infinite T1 0x%08x or T2 0x%08x",
                                         be32toh(client->lease->ia.lifetime_t1),
                                         be32toh(client->lease->ia.lifetime_t2));

                        return 0;
                }

                timeout = client_timeout_compute_random(be32toh(client->lease->ia.lifetime_t1) * USEC_PER_SEC);

                log_dhcp6_client(client, "T1 expires in %s",
                                 format_timespan(time_string,
                                                 FORMAT_TIMESPAN_MAX,
                                                 timeout, 0));

                r = sd_event_add_time(client->event,
                                      &client->lease->ia.timeout_t1,
                                      clock_boottime_or_monotonic(), time_now + timeout,
                                      10 * USEC_PER_SEC, client_timeout_t1,
                                      client);
                if (r < 0)
                        return r;

                r = sd_event_source_set_priority(client->lease->ia.timeout_t1,
                                                 client->event_priority);
                if (r < 0)
                        return r;

                r = sd_event_source_set_name(client->lease->ia.timeout_t1,
                                             "dhcp6-t1-timeout");
                if (r < 0)
                        return r;

                timeout = client_timeout_compute_random(be32toh(client->lease->ia.lifetime_t2) * USEC_PER_SEC);

                log_dhcp6_client(client, "T2 expires in %s",
                                 format_timespan(time_string,
                                                 FORMAT_TIMESPAN_MAX,
                                                 timeout, 0));

                r = sd_event_add_time(client->event,
                                      &client->lease->ia.timeout_t2,
                                      clock_boottime_or_monotonic(), time_now + timeout,
                                      10 * USEC_PER_SEC, client_timeout_t2,
                                      client);
                if (r < 0)
                        return r;

                r = sd_event_source_set_priority(client->lease->ia.timeout_t2,
                                                 client->event_priority);
                if (r < 0)
                        return r;

                r = sd_event_source_set_name(client->lease->ia.timeout_t2,
                                             "dhcp6-t2-timeout");
                if (r < 0)
                        return r;

                client->state = state;

                return 0;
        }

        client->transaction_id = random_u32() & htobe32(0x00ffffff);
        client->transaction_start = time_now;

        r = sd_event_add_time(client->event, &client->timeout_resend,
                              clock_boottime_or_monotonic(), 0, 0, client_timeout_resend,
                              client);
        if (r < 0)
                return r;

        r = sd_event_source_set_priority(client->timeout_resend,
                                         client->event_priority);
        if (r < 0)
                return r;

        r = sd_event_source_set_name(client->timeout_resend,
                                     "dhcp6-resend-timeout");
        if (r < 0)
                return r;

        return 0;
}

int sd_dhcp6_client_stop(sd_dhcp6_client *client)
{
        client_stop(client, DHCP6_EVENT_STOP);

        return 0;
}

int sd_dhcp6_client_start(sd_dhcp6_client *client)
{
        int r = 0;

        assert_return(client, -EINVAL);
        assert_return(client->event, -EINVAL);
        assert_return(client->index > 0, -EINVAL);

        r = client_reset(client);
        if (r < 0)
                return r;

        return client_start(client, DHCP6_STATE_SOLICITATION);
}

int sd_dhcp6_client_attach_event(sd_dhcp6_client *client, sd_event *event,
                                 int priority)
{
        int r;

        assert_return(client, -EINVAL);
        assert_return(!client->event, -EBUSY);

        if (event)
                client->event = sd_event_ref(event);
        else {
                r = sd_event_default(&client->event);
                if (r < 0)
                        return 0;
        }

        client->event_priority = priority;

        return 0;
}

int sd_dhcp6_client_detach_event(sd_dhcp6_client *client) {
        assert_return(client, -EINVAL);

        client->event = sd_event_unref(client->event);

        return 0;
}

sd_event *sd_dhcp6_client_get_event(sd_dhcp6_client *client) {
        if (!client)
                return NULL;

        return client->event;
}

sd_dhcp6_client *sd_dhcp6_client_ref(sd_dhcp6_client *client) {
        if (client)
                assert_se(REFCNT_INC(client->n_ref) >= 2);

        return client;
}

sd_dhcp6_client *sd_dhcp6_client_unref(sd_dhcp6_client *client) {
        if (client && REFCNT_DEC(client->n_ref) <= 0) {
                client_reset(client);

                sd_dhcp6_client_detach_event(client);

                free(client->req_opts);
                free(client);

                return NULL;
        }

        return client;
}

int sd_dhcp6_client_new(sd_dhcp6_client **ret)
{
        _cleanup_dhcp6_client_unref_ sd_dhcp6_client *client = NULL;
        sd_id128_t machine_id;
        int r;
        size_t t;

        assert_return(ret, -EINVAL);

        client = new0(sd_dhcp6_client, 1);
        if (!client)
                return -ENOMEM;

        client->n_ref = REFCNT_INIT;

        client->ia_na.type = DHCP6_OPTION_IA_NA;

        client->index = -1;

        client->fd = -1;

        /* initialize DUID */
        client->duid.en.type = htobe16(DHCP6_DUID_EN);
        client->duid.en.pen = htobe32(SYSTEMD_PEN);
        client->duid_len = sizeof(client->duid.en);

        r = sd_id128_get_machine(&machine_id);
        if (r < 0)
                return r;

        /* a bit of snake-oil perhaps, but no need to expose the machine-id
           directly */
        siphash24(client->duid.en.id, &machine_id, sizeof(machine_id), HASH_KEY.bytes);

        client->req_opts_len = ELEMENTSOF(default_req_opts);

        client->req_opts = new0(be16_t, client->req_opts_len);
        if (!client->req_opts)
                return -ENOMEM;

        for (t = 0; t < client->req_opts_len; t++)
                client->req_opts[t] = htobe16(default_req_opts[t]);

        *ret = client;
        client = NULL;

        return 0;
}<|MERGE_RESOLUTION|>--- conflicted
+++ resolved
@@ -814,11 +814,7 @@
         }
 
         if (client->lease)
-<<<<<<< HEAD
-            dhcp6_lease_clear_timers(&client->lease->ia);
-=======
                 dhcp6_lease_clear_timers(&client->lease->ia);
->>>>>>> 7f308575
 
         client->lease = sd_dhcp6_lease_unref(client->lease);
         client->lease = lease;
