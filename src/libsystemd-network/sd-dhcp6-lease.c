/* SPDX-License-Identifier: LGPL-2.1-or-later */
/***
  Copyright © 2014-2015 Intel Corporation. All rights reserved.
***/

#include <errno.h>

#include "alloc-util.h"
#include "dhcp6-internal.h"
#include "dhcp6-lease-internal.h"
#include "strv.h"

#define IRT_DEFAULT (1 * USEC_PER_DAY)
#define IRT_MINIMUM (600 * USEC_PER_SEC)

static void dhcp6_lease_set_timestamp(sd_dhcp6_lease *lease, const triple_timestamp *timestamp) {
        assert(lease);

        if (timestamp && triple_timestamp_is_set(timestamp))
                lease->timestamp = *timestamp;
        else
                triple_timestamp_get(&lease->timestamp);
}

int sd_dhcp6_lease_get_timestamp(sd_dhcp6_lease *lease, clockid_t clock, uint64_t *ret) {
        assert_return(lease, -EINVAL);
        assert_return(TRIPLE_TIMESTAMP_HAS_CLOCK(clock), -EOPNOTSUPP);
        assert_return(clock_supported(clock), -EOPNOTSUPP);
        assert_return(ret, -EINVAL);

        if (!triple_timestamp_is_set(&lease->timestamp))
                return -ENODATA;

        *ret = triple_timestamp_by_clock(&lease->timestamp, clock);
        return 0;
}

static usec_t sec2usec(uint32_t sec) {
        return sec == UINT32_MAX ? USEC_INFINITY : sec * USEC_PER_SEC;
}

static void dhcp6_lease_set_lifetime(sd_dhcp6_lease *lease) {
        uint32_t t1 = UINT32_MAX, t2 = UINT32_MAX, min_valid_lt = UINT32_MAX;

        assert(lease);
        assert(lease->ia_na || lease->ia_pd);

        if (lease->ia_na) {
                t1 = MIN(t1, be32toh(lease->ia_na->header.lifetime_t1));
                t2 = MIN(t2, be32toh(lease->ia_na->header.lifetime_t2));

                LIST_FOREACH(addresses, a, lease->ia_na->addresses)
                        min_valid_lt = MIN(min_valid_lt, be32toh(a->iaaddr.lifetime_valid));
        }

        if (lease->ia_pd) {
                t1 = MIN(t1, be32toh(lease->ia_pd->header.lifetime_t1));
                t2 = MIN(t2, be32toh(lease->ia_pd->header.lifetime_t2));

                LIST_FOREACH(addresses, a, lease->ia_pd->addresses)
                        min_valid_lt = MIN(min_valid_lt, be32toh(a->iapdprefix.lifetime_valid));
        }

        if (t2 == 0 || t2 > min_valid_lt) {
                /* If T2 is zero or longer than the minimum valid lifetime of the addresses or prefixes,
                 * then adjust lifetime with it. */
                t1 = min_valid_lt / 2;
                t2 = min_valid_lt / 10 * 8;
        }

        lease->lifetime_valid = sec2usec(min_valid_lt);
        lease->lifetime_t1 = sec2usec(t1);
        lease->lifetime_t2 = sec2usec(t2);
}

int dhcp6_lease_get_lifetime(sd_dhcp6_lease *lease, usec_t *ret_t1, usec_t *ret_t2, usec_t *ret_valid) {
        assert(lease);

        if (!lease->ia_na && !lease->ia_pd)
                return -ENODATA;

        if (ret_t1)
                *ret_t1 = lease->lifetime_t1;
        if (ret_t2)
                *ret_t2 = lease->lifetime_t2;
        if (ret_valid)
                *ret_valid = lease->lifetime_valid;
        return 0;
}

static void dhcp6_lease_set_server_address(sd_dhcp6_lease *lease, const struct in6_addr *server_address) {
        assert(lease);

        if (server_address)
                lease->server_address = *server_address;
        else
                lease->server_address = (struct in6_addr) {};
}

int sd_dhcp6_lease_get_server_address(sd_dhcp6_lease *lease, struct in6_addr *ret) {
        assert_return(lease, -EINVAL);
        assert_return(ret, -EINVAL);

        *ret = lease->server_address;
        return 0;
}

void dhcp6_ia_clear_addresses(DHCP6IA *ia) {
        assert(ia);

        LIST_FOREACH(addresses, a, ia->addresses)
                free(a);

        ia->addresses = NULL;
}

DHCP6IA *dhcp6_ia_free(DHCP6IA *ia) {
        if (!ia)
                return NULL;

        dhcp6_ia_clear_addresses(ia);

        return mfree(ia);
}

int dhcp6_lease_set_clientid(sd_dhcp6_lease *lease, const uint8_t *id, size_t len) {
        uint8_t *clientid = NULL;

        assert(lease);
        assert(id || len == 0);

        if (len > 0) {
                clientid = memdup(id, len);
                if (!clientid)
                        return -ENOMEM;
        }

        free_and_replace(lease->clientid, clientid);
        lease->clientid_len = len;

        return 0;
}

int dhcp6_lease_get_clientid(sd_dhcp6_lease *lease, uint8_t **ret_id, size_t *ret_len) {
        assert(lease);

        if (!lease->clientid)
                return -ENODATA;

        if (ret_id)
                *ret_id = lease->clientid;
        if (ret_len)
                *ret_len = lease->clientid_len;

        return 0;
}

int dhcp6_lease_set_serverid(sd_dhcp6_lease *lease, const uint8_t *id, size_t len) {
        uint8_t *serverid = NULL;

        assert(lease);
        assert(id || len == 0);

        if (len > 0) {
                serverid = memdup(id, len);
                if (!serverid)
                        return -ENOMEM;
        }

        free_and_replace(lease->serverid, serverid);
        lease->serverid_len = len;

        return 0;
}

int dhcp6_lease_get_serverid(sd_dhcp6_lease *lease, uint8_t **ret_id, size_t *ret_len) {
        assert(lease);

        if (!lease->serverid)
                return -ENODATA;

        if (ret_id)
                *ret_id = lease->serverid;
        if (ret_len)
                *ret_len = lease->serverid_len;
        return 0;
}

int dhcp6_lease_set_preference(sd_dhcp6_lease *lease, uint8_t preference) {
        assert(lease);

        lease->preference = preference;
        return 0;
}

int dhcp6_lease_get_preference(sd_dhcp6_lease *lease, uint8_t *ret) {
        assert(lease);
        assert(ret);

        *ret = lease->preference;
        return 0;
}

int dhcp6_lease_set_rapid_commit(sd_dhcp6_lease *lease) {
        assert(lease);

        lease->rapid_commit = true;
        return 0;
}

int dhcp6_lease_get_rapid_commit(sd_dhcp6_lease *lease, bool *ret) {
        assert(lease);
        assert(ret);

        *ret = lease->rapid_commit;
        return 0;
}

int sd_dhcp6_lease_get_address(
                sd_dhcp6_lease *lease,
                struct in6_addr *ret_addr,
                uint32_t *ret_lifetime_preferred,
                uint32_t *ret_lifetime_valid) {

        assert_return(lease, -EINVAL);

        if (!lease->addr_iter)
                return -ENODATA;

        if (ret_addr)
                *ret_addr = lease->addr_iter->iaaddr.address;
        if (ret_lifetime_preferred)
                *ret_lifetime_preferred = be32toh(lease->addr_iter->iaaddr.lifetime_preferred);
        if (ret_lifetime_valid)
                *ret_lifetime_valid = be32toh(lease->addr_iter->iaaddr.lifetime_valid);

        lease->addr_iter = lease->addr_iter->addresses_next;
        return 0;
}

void sd_dhcp6_lease_reset_address_iter(sd_dhcp6_lease *lease) {
        if (lease)
                lease->addr_iter = lease->ia_na ? lease->ia_na->addresses : NULL;
}

int sd_dhcp6_lease_get_pd(
                sd_dhcp6_lease *lease,
                struct in6_addr *ret_prefix,
                uint8_t *ret_prefix_len,
                uint32_t *ret_lifetime_preferred,
                uint32_t *ret_lifetime_valid) {

        assert_return(lease, -EINVAL);

        if (!lease->prefix_iter)
                return -ENODATA;

        if (ret_prefix)
                *ret_prefix = lease->prefix_iter->iapdprefix.address;
        if (ret_prefix_len)
                *ret_prefix_len = lease->prefix_iter->iapdprefix.prefixlen;
        if (ret_lifetime_preferred)
                *ret_lifetime_preferred = be32toh(lease->prefix_iter->iapdprefix.lifetime_preferred);
        if (ret_lifetime_valid)
                *ret_lifetime_valid = be32toh(lease->prefix_iter->iapdprefix.lifetime_valid);

        lease->prefix_iter = lease->prefix_iter->addresses_next;
        return 0;
}

void sd_dhcp6_lease_reset_pd_prefix_iter(sd_dhcp6_lease *lease) {
        if (lease)
                lease->prefix_iter = lease->ia_pd ? lease->ia_pd->addresses : NULL;
}

<<<<<<< HEAD
int dhcp6_lease_set_dns(sd_dhcp6_lease *lease, const uint8_t *optval, size_t optlen) {
        assert_return(lease, -EINVAL);
        assert_return(optval, -EINVAL);
=======
int dhcp6_lease_add_dns(sd_dhcp6_lease *lease, const uint8_t *optval, size_t optlen) {
        assert(lease);
        assert(optval || optlen == 0);
>>>>>>> 04025fa6

        if (optlen == 0)
                return 0;

        return dhcp6_option_parse_addresses(optval, optlen, &lease->dns, &lease->dns_count);
}

int sd_dhcp6_lease_get_dns(sd_dhcp6_lease *lease, const struct in6_addr **ret) {
        assert_return(lease, -EINVAL);

        if (!lease->dns)
                return -ENODATA;

        if (ret)
                *ret = lease->dns;

        return lease->dns_count;
}

<<<<<<< HEAD
int dhcp6_lease_set_domains(sd_dhcp6_lease *lease, const uint8_t *optval, size_t optlen) {
=======
int dhcp6_lease_add_domains(sd_dhcp6_lease *lease, const uint8_t *optval, size_t optlen) {
        _cleanup_strv_free_ char **domains = NULL;
>>>>>>> 04025fa6
        int r;

        assert(lease);
        assert(optval || optlen == 0);

        if (optlen == 0)
                return 0;

        r = dhcp6_option_parse_domainname_list(optval, optlen, &domains);
        if (r < 0)
                return r;

        return strv_extend_strv(&lease->domains, domains, true);
}

int sd_dhcp6_lease_get_domains(sd_dhcp6_lease *lease, char ***ret) {
        assert_return(lease, -EINVAL);
        assert_return(ret, -EINVAL);

        if (!lease->domains)
                return -ENODATA;

        *ret = lease->domains;
        return strv_length(lease->domains);
}

<<<<<<< HEAD
int dhcp6_lease_set_ntp(sd_dhcp6_lease *lease, const uint8_t *optval, size_t optlen) {
=======
int dhcp6_lease_add_ntp(sd_dhcp6_lease *lease, const uint8_t *optval, size_t optlen) {
>>>>>>> 04025fa6
        int r;

        assert(lease);
        assert(optval || optlen == 0);

        for (size_t offset = 0; offset < optlen;) {
                const uint8_t *subval;
                size_t sublen;
                uint16_t subopt;

<<<<<<< HEAD
        for (size_t offset = 0; offset < optlen;) {
                const uint8_t *subval;
                size_t sublen;
                uint16_t subopt;

=======
>>>>>>> 04025fa6
                r = dhcp6_option_parse(optval, optlen, &offset, &subopt, &sublen, &subval);
                if (r < 0)
                        return r;

                switch (subopt) {
                case DHCP6_NTP_SUBOPTION_SRV_ADDR:
                case DHCP6_NTP_SUBOPTION_MC_ADDR:
                        if (sublen != 16)
<<<<<<< HEAD
                                return 0;
=======
                                return -EINVAL;
>>>>>>> 04025fa6

                        r = dhcp6_option_parse_addresses(subval, sublen, &lease->ntp, &lease->ntp_count);
                        if (r < 0)
                                return r;

                        break;

                case DHCP6_NTP_SUBOPTION_SRV_FQDN: {
<<<<<<< HEAD
                        char **servers;

                        r = dhcp6_option_parse_domainname_list(subval, sublen, &servers);
=======
                        _cleanup_free_ char *server = NULL;

                        r = dhcp6_option_parse_domainname(subval, sublen, &server);
>>>>>>> 04025fa6
                        if (r < 0)
                                return r;

                        if (strv_contains(lease->ntp_fqdn, server))
                                continue;

                        r = strv_consume(&lease->ntp_fqdn, TAKE_PTR(server));
                        if (r < 0)
                                return r;

                        break;
                }}
        }

        return 0;
}

int dhcp6_lease_add_sntp(sd_dhcp6_lease *lease, const uint8_t *optval, size_t optlen) {
<<<<<<< HEAD
        assert_return(lease, -EINVAL);
        assert_return(optval, -EINVAL);
=======
        assert(lease);
        assert(optval || optlen == 0);
>>>>>>> 04025fa6

        if (optlen == 0)
                return 0;

        /* SNTP option is defined in RFC4075, and deprecated by RFC5908. */
        return dhcp6_option_parse_addresses(optval, optlen, &lease->sntp, &lease->sntp_count);
}

int sd_dhcp6_lease_get_ntp_addrs(sd_dhcp6_lease *lease, const struct in6_addr **ret) {
        assert_return(lease, -EINVAL);
<<<<<<< HEAD
        assert_return(ret, -EINVAL);

        if (lease->ntp) {
                *ret = lease->ntp;
=======

        if (lease->ntp) {
                if (ret)
                        *ret = lease->ntp;
>>>>>>> 04025fa6
                return lease->ntp_count;
        }

        if (lease->sntp && !lease->ntp_fqdn) {
                /* Fallback to the deprecated SNTP option. */
<<<<<<< HEAD
                *ret = lease->sntp;
                return lease->sntp_count;
        }

        return -ENOENT;
=======
                if (ret)
                        *ret = lease->sntp;
                return lease->sntp_count;
        }

        return -ENODATA;
>>>>>>> 04025fa6
}

int sd_dhcp6_lease_get_ntp_fqdn(sd_dhcp6_lease *lease, char ***ret) {
        assert_return(lease, -EINVAL);

        if (!lease->ntp_fqdn)
                return -ENODATA;

        if (ret)
                *ret = lease->ntp_fqdn;
        return strv_length(lease->ntp_fqdn);
}

int dhcp6_lease_set_fqdn(sd_dhcp6_lease *lease, const uint8_t *optval, size_t optlen) {
<<<<<<< HEAD
        int r;
=======
>>>>>>> 04025fa6
        char *fqdn;
        int r;

        assert(lease);
        assert(optval || optlen == 0);

        if (optlen == 0)
                return 0;

        if (optlen < 2)
                return -ENODATA;

        /* Ignore the flags field, it doesn't carry any useful
           information for clients. */
        r = dhcp6_option_parse_domainname(optval + 1, optlen - 1, &fqdn);
        if (r < 0)
                return r;

        return free_and_replace(lease->fqdn, fqdn);
}

int sd_dhcp6_lease_get_fqdn(sd_dhcp6_lease *lease, const char **ret) {
        assert_return(lease, -EINVAL);
        assert_return(ret, -EINVAL);

        if (!lease->fqdn)
                return -ENODATA;

        *ret = lease->fqdn;
        return 0;
}

static int dhcp6_lease_parse_message(
                sd_dhcp6_client *client,
                sd_dhcp6_lease *lease,
                const DHCP6Message *message,
                size_t len) {

        usec_t irt = IRT_DEFAULT;
        int r;

        assert(client);
        assert(lease);
        assert(message);
        assert(len >= sizeof(DHCP6Message));

        len -= sizeof(DHCP6Message);
        for (size_t offset = 0; offset < len;) {
                uint16_t optcode;
                size_t optlen;
                const uint8_t *optval;

                r = dhcp6_option_parse(message->options, len, &offset, &optcode, &optlen, &optval);
                if (r < 0)
                        return r;

                switch (optcode) {
                case SD_DHCP6_OPTION_CLIENTID:
                        if (dhcp6_lease_get_clientid(lease, NULL, NULL) >= 0)
                                return log_dhcp6_client_errno(client, SYNTHETIC_ERRNO(EINVAL), "%s contains multiple client IDs",
                                                              dhcp6_message_type_to_string(message->type));

                        r = dhcp6_lease_set_clientid(lease, optval, optlen);
                        if (r < 0)
                                return r;

                        break;

                case SD_DHCP6_OPTION_SERVERID:
                        if (dhcp6_lease_get_serverid(lease, NULL, NULL) >= 0)
                                return log_dhcp6_client_errno(client, SYNTHETIC_ERRNO(EINVAL), "%s contains multiple server IDs",
                                                              dhcp6_message_type_to_string(message->type));

                        r = dhcp6_lease_set_serverid(lease, optval, optlen);
                        if (r < 0)
                                return r;

                        break;

                case SD_DHCP6_OPTION_PREFERENCE:
                        if (optlen != 1)
                                return -EINVAL;

                        r = dhcp6_lease_set_preference(lease, optval[0]);
                        if (r < 0)
                                return r;

                        break;

                case SD_DHCP6_OPTION_STATUS_CODE: {
                        _cleanup_free_ char *msg = NULL;

                        r = dhcp6_option_parse_status(optval, optlen, &msg);
                        if (r < 0)
                                return r;

                        if (r > 0)
                                return log_dhcp6_client_errno(client, SYNTHETIC_ERRNO(EINVAL),
                                                              "Received %s message with non-zero status: %s%s%s",
                                                              dhcp6_message_type_to_string(message->type),
                                                              strempty(msg), isempty(msg) ? "" : ": ",
                                                              dhcp6_message_status_to_string(r));
                        break;
                }
                case SD_DHCP6_OPTION_IA_NA: {
                        _cleanup_(dhcp6_ia_freep) DHCP6IA *ia = NULL;

                        if (client->state == DHCP6_STATE_INFORMATION_REQUEST) {
                                log_dhcp6_client(client, "Ignoring IA NA option in information requesting mode.");
                                break;
                        }

                        r = dhcp6_option_parse_ia(client, client->ia_na.header.id, optcode, optlen, optval, &ia);
                        if (r == -ENOMEM)
                                return r;
                        if (r < 0)
                                continue;

                        if (lease->ia_na) {
                                log_dhcp6_client(client, "Received duplicate matching IA_NA option, ignoring.");
                                continue;
                        }

                        dhcp6_ia_free(lease->ia_na);
                        lease->ia_na = TAKE_PTR(ia);
                        break;
                }
                case SD_DHCP6_OPTION_IA_PD: {
                        _cleanup_(dhcp6_ia_freep) DHCP6IA *ia = NULL;

                        if (client->state == DHCP6_STATE_INFORMATION_REQUEST) {
                                log_dhcp6_client(client, "Ignoring IA PD option in information requesting mode.");
                                break;
                        }

                        r = dhcp6_option_parse_ia(client, client->ia_pd.header.id, optcode, optlen, optval, &ia);
                        if (r == -ENOMEM)
                                return r;
                        if (r < 0)
                                continue;

                        if (lease->ia_pd) {
                                log_dhcp6_client(client, "Received duplicate matching IA_PD option, ignoring.");
                                continue;
                        }

                        dhcp6_ia_free(lease->ia_pd);
                        lease->ia_pd = TAKE_PTR(ia);
                        break;
                }
                case SD_DHCP6_OPTION_RAPID_COMMIT:
                        r = dhcp6_lease_set_rapid_commit(lease);
                        if (r < 0)
                                return r;

                        break;

                case SD_DHCP6_OPTION_DNS_SERVER:
                        r = dhcp6_lease_add_dns(lease, optval, optlen);
                        if (r < 0)
                                log_dhcp6_client_errno(client, r, "Failed to parse DNS server option, ignoring: %m");

                        break;

                case SD_DHCP6_OPTION_DOMAIN:
                        r = dhcp6_lease_add_domains(lease, optval, optlen);
                        if (r < 0)
                                log_dhcp6_client_errno(client, r, "Failed to parse domain list option, ignoring: %m");

                        break;

                case SD_DHCP6_OPTION_NTP_SERVER:
                        r = dhcp6_lease_add_ntp(lease, optval, optlen);
                        if (r < 0)
                                log_dhcp6_client_errno(client, r, "Failed to parse NTP server option, ignoring: %m");

                        break;

                case SD_DHCP6_OPTION_SNTP_SERVER:
                        r = dhcp6_lease_add_sntp(lease, optval, optlen);
                        if (r < 0)
                                log_dhcp6_client_errno(client, r, "Failed to parse SNTP server option, ignoring: %m");

                        break;

                case SD_DHCP6_OPTION_CLIENT_FQDN:
                        r = dhcp6_lease_set_fqdn(lease, optval, optlen);
                        if (r < 0)
                                log_dhcp6_client_errno(client, r, "Failed to parse FQDN option, ignoring: %m");

                        break;

                case SD_DHCP6_OPTION_INFORMATION_REFRESH_TIME:
                        if (optlen != 4)
                                return -EINVAL;

                        irt = unaligned_read_be32((be32_t *) optval) * USEC_PER_SEC;
                        break;
                }
        }

        uint8_t *clientid;
        size_t clientid_len;
        if (dhcp6_lease_get_clientid(lease, &clientid, &clientid_len) < 0)
                return log_dhcp6_client_errno(client, SYNTHETIC_ERRNO(EINVAL),
                                              "%s message does not contain client ID. Ignoring.",
                                              dhcp6_message_type_to_string(message->type));

        if (memcmp_nn(clientid, clientid_len, &client->duid, client->duid_len) != 0)
                return log_dhcp6_client_errno(client, SYNTHETIC_ERRNO(EINVAL),
                                              "The client ID in %s message does not match. Ignoring.",
                                              dhcp6_message_type_to_string(message->type));

        if (client->state == DHCP6_STATE_INFORMATION_REQUEST) {
                client->information_refresh_time_usec = MAX(irt, IRT_MINIMUM);
                log_dhcp6_client(client, "New information request will be refused in %s.",
                                 FORMAT_TIMESPAN(client->information_refresh_time_usec, USEC_PER_SEC));

        } else {
                r = dhcp6_lease_get_serverid(lease, NULL, NULL);
                if (r < 0)
                        return log_dhcp6_client_errno(client, r, "%s has no server id",
                                                      dhcp6_message_type_to_string(message->type));

                if (!lease->ia_na && !lease->ia_pd)
                        return log_dhcp6_client_errno(client, SYNTHETIC_ERRNO(EINVAL),
                                                      "No IA_PD prefix or IA_NA address received. Ignoring.");

                dhcp6_lease_set_lifetime(lease);
        }

        return 0;
}

static sd_dhcp6_lease *dhcp6_lease_free(sd_dhcp6_lease *lease) {
        if (!lease)
                return NULL;

        free(lease->clientid);
        free(lease->serverid);
<<<<<<< HEAD
        dhcp6_lease_free_ia(&lease->ia);
        dhcp6_lease_free_ia(&lease->pd);
=======
        dhcp6_ia_free(lease->ia_na);
        dhcp6_ia_free(lease->ia_pd);
>>>>>>> 04025fa6
        free(lease->dns);
        free(lease->fqdn);
        strv_free(lease->domains);
        free(lease->ntp);
        strv_free(lease->ntp_fqdn);
        free(lease->sntp);

        return mfree(lease);
}

DEFINE_TRIVIAL_REF_UNREF_FUNC(sd_dhcp6_lease, sd_dhcp6_lease, dhcp6_lease_free);

int dhcp6_lease_new(sd_dhcp6_lease **ret) {
        sd_dhcp6_lease *lease;

        assert(ret);

        lease = new(sd_dhcp6_lease, 1);
        if (!lease)
                return -ENOMEM;

        *lease = (sd_dhcp6_lease) {
                .n_ref = 1,
        };

        *ret = lease;
        return 0;
}

int dhcp6_lease_new_from_message(
                sd_dhcp6_client *client,
                const DHCP6Message *message,
                size_t len,
                const triple_timestamp *timestamp,
                const struct in6_addr *server_address,
                sd_dhcp6_lease **ret) {

        _cleanup_(sd_dhcp6_lease_unrefp) sd_dhcp6_lease *lease = NULL;
        int r;

        assert(client);
        assert(message);
        assert(len >= sizeof(DHCP6Message));
        assert(ret);

        r = dhcp6_lease_new(&lease);
        if (r < 0)
                return r;

        dhcp6_lease_set_timestamp(lease, timestamp);
        dhcp6_lease_set_server_address(lease, server_address);

        r = dhcp6_lease_parse_message(client, lease, message, len);
        if (r < 0)
                return r;

        *ret = TAKE_PTR(lease);
        return 0;
}<|MERGE_RESOLUTION|>--- conflicted
+++ resolved
@@ -273,15 +273,9 @@
                 lease->prefix_iter = lease->ia_pd ? lease->ia_pd->addresses : NULL;
 }
 
-<<<<<<< HEAD
-int dhcp6_lease_set_dns(sd_dhcp6_lease *lease, const uint8_t *optval, size_t optlen) {
-        assert_return(lease, -EINVAL);
-        assert_return(optval, -EINVAL);
-=======
 int dhcp6_lease_add_dns(sd_dhcp6_lease *lease, const uint8_t *optval, size_t optlen) {
         assert(lease);
         assert(optval || optlen == 0);
->>>>>>> 04025fa6
 
         if (optlen == 0)
                 return 0;
@@ -301,12 +295,8 @@
         return lease->dns_count;
 }
 
-<<<<<<< HEAD
-int dhcp6_lease_set_domains(sd_dhcp6_lease *lease, const uint8_t *optval, size_t optlen) {
-=======
 int dhcp6_lease_add_domains(sd_dhcp6_lease *lease, const uint8_t *optval, size_t optlen) {
         _cleanup_strv_free_ char **domains = NULL;
->>>>>>> 04025fa6
         int r;
 
         assert(lease);
@@ -333,11 +323,7 @@
         return strv_length(lease->domains);
 }
 
-<<<<<<< HEAD
-int dhcp6_lease_set_ntp(sd_dhcp6_lease *lease, const uint8_t *optval, size_t optlen) {
-=======
 int dhcp6_lease_add_ntp(sd_dhcp6_lease *lease, const uint8_t *optval, size_t optlen) {
->>>>>>> 04025fa6
         int r;
 
         assert(lease);
@@ -348,14 +334,6 @@
                 size_t sublen;
                 uint16_t subopt;
 
-<<<<<<< HEAD
-        for (size_t offset = 0; offset < optlen;) {
-                const uint8_t *subval;
-                size_t sublen;
-                uint16_t subopt;
-
-=======
->>>>>>> 04025fa6
                 r = dhcp6_option_parse(optval, optlen, &offset, &subopt, &sublen, &subval);
                 if (r < 0)
                         return r;
@@ -364,11 +342,7 @@
                 case DHCP6_NTP_SUBOPTION_SRV_ADDR:
                 case DHCP6_NTP_SUBOPTION_MC_ADDR:
                         if (sublen != 16)
-<<<<<<< HEAD
-                                return 0;
-=======
                                 return -EINVAL;
->>>>>>> 04025fa6
 
                         r = dhcp6_option_parse_addresses(subval, sublen, &lease->ntp, &lease->ntp_count);
                         if (r < 0)
@@ -377,15 +351,9 @@
                         break;
 
                 case DHCP6_NTP_SUBOPTION_SRV_FQDN: {
-<<<<<<< HEAD
-                        char **servers;
-
-                        r = dhcp6_option_parse_domainname_list(subval, sublen, &servers);
-=======
                         _cleanup_free_ char *server = NULL;
 
                         r = dhcp6_option_parse_domainname(subval, sublen, &server);
->>>>>>> 04025fa6
                         if (r < 0)
                                 return r;
 
@@ -404,13 +372,8 @@
 }
 
 int dhcp6_lease_add_sntp(sd_dhcp6_lease *lease, const uint8_t *optval, size_t optlen) {
-<<<<<<< HEAD
-        assert_return(lease, -EINVAL);
-        assert_return(optval, -EINVAL);
-=======
         assert(lease);
         assert(optval || optlen == 0);
->>>>>>> 04025fa6
 
         if (optlen == 0)
                 return 0;
@@ -421,36 +384,21 @@
 
 int sd_dhcp6_lease_get_ntp_addrs(sd_dhcp6_lease *lease, const struct in6_addr **ret) {
         assert_return(lease, -EINVAL);
-<<<<<<< HEAD
-        assert_return(ret, -EINVAL);
-
-        if (lease->ntp) {
-                *ret = lease->ntp;
-=======
 
         if (lease->ntp) {
                 if (ret)
                         *ret = lease->ntp;
->>>>>>> 04025fa6
                 return lease->ntp_count;
         }
 
         if (lease->sntp && !lease->ntp_fqdn) {
                 /* Fallback to the deprecated SNTP option. */
-<<<<<<< HEAD
-                *ret = lease->sntp;
-                return lease->sntp_count;
-        }
-
-        return -ENOENT;
-=======
                 if (ret)
                         *ret = lease->sntp;
                 return lease->sntp_count;
         }
 
         return -ENODATA;
->>>>>>> 04025fa6
 }
 
 int sd_dhcp6_lease_get_ntp_fqdn(sd_dhcp6_lease *lease, char ***ret) {
@@ -465,10 +413,6 @@
 }
 
 int dhcp6_lease_set_fqdn(sd_dhcp6_lease *lease, const uint8_t *optval, size_t optlen) {
-<<<<<<< HEAD
-        int r;
-=======
->>>>>>> 04025fa6
         char *fqdn;
         int r;
 
@@ -709,13 +653,8 @@
 
         free(lease->clientid);
         free(lease->serverid);
-<<<<<<< HEAD
-        dhcp6_lease_free_ia(&lease->ia);
-        dhcp6_lease_free_ia(&lease->pd);
-=======
         dhcp6_ia_free(lease->ia_na);
         dhcp6_ia_free(lease->ia_pd);
->>>>>>> 04025fa6
         free(lease->dns);
         free(lease->fqdn);
         strv_free(lease->domains);
