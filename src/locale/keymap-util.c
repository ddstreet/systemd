/* SPDX-License-Identifier: LGPL-2.1-or-later */

#include <errno.h>
#include <sys/stat.h>
#include <sys/types.h>
#include <unistd.h>

#include "bus-polkit.h"
#include "copy.h"
#include "env-file-label.h"
#include "env-file.h"
#include "env-util.h"
#include "fd-util.h"
#include "fileio-label.h"
#include "fileio.h"
#include "fs-util.h"
#include "kbd-util.h"
#include "keymap-util.h"
#include "locale-util.h"
#include "macro.h"
#include "mkdir.h"
#include "nulstr-util.h"
#include "process-util.h"
#include "string-util.h"
#include "strv.h"
#include "tmpfile-util.h"

static bool startswith_comma(const char *s, const char *prefix) {
        s = startswith(s, prefix);
        if (!s)
                return false;

        return IN_SET(*s, ',', '\0');
}

static const char* systemd_kbd_model_map(void) {
        const char* s;

        s = getenv("SYSTEMD_KBD_MODEL_MAP");
        if (s)
                return s;

        return SYSTEMD_KBD_MODEL_MAP;
}

static const char* systemd_language_fallback_map(void) {
        const char* s;

        s = getenv("SYSTEMD_LANGUAGE_FALLBACK_MAP");
        if (s)
                return s;

        return SYSTEMD_LANGUAGE_FALLBACK_MAP;
}

static void context_free_x11(Context *c) {
        c->x11_layout = mfree(c->x11_layout);
        c->x11_options = mfree(c->x11_options);
        c->x11_model = mfree(c->x11_model);
        c->x11_variant = mfree(c->x11_variant);
}

static void context_free_vconsole(Context *c) {
        c->vc_keymap = mfree(c->vc_keymap);
        c->vc_keymap_toggle = mfree(c->vc_keymap_toggle);
}

static void context_free_locale(Context *c) {
        int p;

        for (p = 0; p < _VARIABLE_LC_MAX; p++)
                c->locale[p] = mfree(c->locale[p]);
}

void context_clear(Context *c) {
        context_free_locale(c);
        context_free_x11(c);
        context_free_vconsole(c);

        sd_bus_message_unref(c->locale_cache);
        sd_bus_message_unref(c->x11_cache);
        sd_bus_message_unref(c->vc_cache);

        bus_verify_polkit_async_registry_free(c->polkit_registry);
};

void locale_simplify(char *locale[_VARIABLE_LC_MAX]) {
        int p;

        for (p = VARIABLE_LANG+1; p < _VARIABLE_LC_MAX; p++)
                if (isempty(locale[p]) || streq_ptr(locale[VARIABLE_LANG], locale[p]))
                        locale[p] = mfree(locale[p]);
}

int locale_read_data(Context *c, sd_bus_message *m) {
        struct stat st;
        int r;
        const char *path = "/etc/locale.conf";

        /* Do not try to re-read the file within single bus operation. */
        if (m) {
                if (m == c->locale_cache)
                        return 0;

                sd_bus_message_unref(c->locale_cache);
                c->locale_cache = sd_bus_message_ref(m);
        }

        r = stat(path, &st);
        if (r < 0 && errno == ENOENT) {
                path = "/etc/default/locale";
                r = stat(path, &st);
        }
        if (r < 0 && errno != ENOENT)
                return -errno;

        if (r >= 0) {
                usec_t t;

                /* If mtime is not changed, then we do not need to re-read the file. */
                t = timespec_load(&st.st_mtim);
                if (c->locale_mtime != USEC_INFINITY && t == c->locale_mtime)
                        return 0;

                c->locale_mtime = t;
                context_free_locale(c);

                r = parse_env_file(NULL, path,
                                   "LANG",              &c->locale[VARIABLE_LANG],
                                   "LANGUAGE",          &c->locale[VARIABLE_LANGUAGE],
                                   "LC_CTYPE",          &c->locale[VARIABLE_LC_CTYPE],
                                   "LC_NUMERIC",        &c->locale[VARIABLE_LC_NUMERIC],
                                   "LC_TIME",           &c->locale[VARIABLE_LC_TIME],
                                   "LC_COLLATE",        &c->locale[VARIABLE_LC_COLLATE],
                                   "LC_MONETARY",       &c->locale[VARIABLE_LC_MONETARY],
                                   "LC_MESSAGES",       &c->locale[VARIABLE_LC_MESSAGES],
                                   "LC_PAPER",          &c->locale[VARIABLE_LC_PAPER],
                                   "LC_NAME",           &c->locale[VARIABLE_LC_NAME],
                                   "LC_ADDRESS",        &c->locale[VARIABLE_LC_ADDRESS],
                                   "LC_TELEPHONE",      &c->locale[VARIABLE_LC_TELEPHONE],
                                   "LC_MEASUREMENT",    &c->locale[VARIABLE_LC_MEASUREMENT],
                                   "LC_IDENTIFICATION", &c->locale[VARIABLE_LC_IDENTIFICATION]);
                if (r < 0)
                        return r;
        } else {
                int p;

                c->locale_mtime = USEC_INFINITY;
                context_free_locale(c);

                /* Fill in what we got passed from systemd. */
                for (p = 0; p < _VARIABLE_LC_MAX; p++) {
                        const char *name;

                        name = locale_variable_to_string(p);
                        assert(name);

                        r = free_and_strdup(&c->locale[p], empty_to_null(getenv(name)));
                        if (r < 0)
                                return r;
                }
        }

        locale_simplify(c->locale);
        return 0;
}

int vconsole_read_data(Context *c, sd_bus_message *m) {
        struct stat st;
        usec_t t;
        int r;

        /* Do not try to re-read the file within single bus operation. */
        if (m) {
                if (m == c->vc_cache)
                        return 0;

                sd_bus_message_unref(c->vc_cache);
                c->vc_cache = sd_bus_message_ref(m);
        }

        if (stat("/etc/vconsole.conf", &st) < 0) {
                if (errno != ENOENT)
                        return -errno;

                c->vc_mtime = USEC_INFINITY;
                context_free_vconsole(c);
                return 0;
        }

        /* If mtime is not changed, then we do not need to re-read */
        t = timespec_load(&st.st_mtim);
        if (c->vc_mtime != USEC_INFINITY && t == c->vc_mtime)
                return 0;

        c->vc_mtime = t;
        context_free_vconsole(c);

        r = parse_env_file(NULL, "/etc/vconsole.conf",
                           "KEYMAP",        &c->vc_keymap,
                           "KEYMAP_TOGGLE", &c->vc_keymap_toggle);
        if (r < 0)
                return r;

        return 0;
}

int x11_read_data(Context *c, sd_bus_message *m) {
        struct stat st;
        usec_t t;
        int r;

        /* Do not try to re-read the file within single bus operation. */
        if (m) {
                if (m == c->x11_cache)
                        return 0;

                sd_bus_message_unref(c->x11_cache);
                c->x11_cache = sd_bus_message_ref(m);
        }

        if (stat("/etc/default/keyboard", &st) < 0) {
                if (errno != ENOENT)
                        return -errno;

                c->x11_mtime = USEC_INFINITY;
                context_free_x11(c);
                return 0;
        }

        /* If mtime is not changed, then we do not need to re-read */
        t = timespec_load(&st.st_mtim);
        if (c->x11_mtime != USEC_INFINITY && t == c->x11_mtime)
                return 0;

        c->x11_mtime = t;
        context_free_x11(c);

        r = parse_env_file(NULL, "/etc/default/keyboard",
                           "XKBMODEL",          &c->x11_model,
                           "XKBLAYOUT",         &c->x11_layout,
                           "XKBVARIANT",        &c->x11_variant,
                           "XKBOPTIONS",        &c->x11_options);

        if (r < 0)
                return r;

        return 0;
}

int locale_write_data(Context *c, char ***settings) {
        _cleanup_strv_free_ char **l = NULL;
        struct stat st;
        int r, p;
        const char *path = "/etc/locale.conf";

        /* Set values will be returned as strv in *settings on success. */

        r = load_env_file(NULL, path, &l);
        if (r < 0 && r == -ENOENT) {
                path = "/etc/default/locale";
                r = load_env_file(NULL, path, &l);
        }
        if (r < 0 && r != -ENOENT)
                return r;

        for (p = 0; p < _VARIABLE_LC_MAX; p++) {
                _cleanup_free_ char *t = NULL;
                char **u;
                const char *name;

                name = locale_variable_to_string(p);
                assert(name);

                if (isempty(c->locale[p]))
                        continue;

                if (asprintf(&t, "%s=%s", name, c->locale[p]) < 0)
                        return -ENOMEM;

                u = strv_env_set(l, t);
                if (!u)
                        return -ENOMEM;

                strv_free_and_replace(l, u);
        }

        if (strv_isempty(l)) {
                if (unlink(path) < 0)
                        return errno == ENOENT ? 0 : -errno;

                c->locale_mtime = USEC_INFINITY;
                return 0;
        }

        r = write_env_file_label(path, l);
        if (r < 0)
                return r;

        *settings = TAKE_PTR(l);

        if (stat(path, &st) >= 0)
                c->locale_mtime = timespec_load(&st.st_mtim);

        return 0;
}

int vconsole_write_data(Context *c) {
        _cleanup_strv_free_ char **l = NULL;
        struct stat st;
        int r;

        r = load_env_file(NULL, "/etc/vconsole.conf", &l);
        if (r < 0 && r != -ENOENT)
                return r;

        if (isempty(c->vc_keymap))
                l = strv_env_unset(l, "KEYMAP");
        else {
                _cleanup_free_ char *s = NULL;
                char **u;

                s = strjoin("KEYMAP=", c->vc_keymap);
                if (!s)
                        return -ENOMEM;

                u = strv_env_set(l, s);
                if (!u)
                        return -ENOMEM;

                strv_free_and_replace(l, u);
        }

        if (isempty(c->vc_keymap_toggle))
                l = strv_env_unset(l, "KEYMAP_TOGGLE");
        else  {
                _cleanup_free_ char *s = NULL;
                char **u;

                s = strjoin("KEYMAP_TOGGLE=", c->vc_keymap_toggle);
                if (!s)
                        return -ENOMEM;

                u = strv_env_set(l, s);
                if (!u)
                        return -ENOMEM;

                strv_free_and_replace(l, u);
        }

        if (strv_isempty(l)) {
                if (unlink("/etc/vconsole.conf") < 0)
                        return errno == ENOENT ? 0 : -errno;

                c->vc_mtime = USEC_INFINITY;
                return 0;
        }

        r = write_env_file_label("/etc/vconsole.conf", l);
        if (r < 0)
                return r;

        if (stat("/etc/vconsole.conf", &st) >= 0)
                c->vc_mtime = timespec_load(&st.st_mtim);

        return 0;
}

int x11_write_data(Context *c) {
        struct stat st;
        int r;
        char *t, **u, **l = NULL;

        r = load_env_file(NULL, "/etc/default/keyboard", &l);
        if (r < 0 && r != -ENOENT)
                return r;

        /* This could perhaps be done more elegantly using an array
         * like we do for the locale, instead of struct
         */
        if (isempty(c->x11_layout)) {
                l = strv_env_unset(l, "XKBLAYOUT");
        } else {
                if (asprintf(&t, "XKBLAYOUT=%s", c->x11_layout) < 0) {
                        strv_free(l);
                        return -ENOMEM;
                }

                u = strv_env_set(l, t);
                free(t);
                strv_free(l);

                if (!u)
                        return -ENOMEM;

                l = u;
        }

        if (isempty(c->x11_model)) {
                l = strv_env_unset(l, "XKBMODEL");
        } else {
                if (asprintf(&t, "XKBMODEL=%s", c->x11_model) < 0) {
                        strv_free(l);
                        return -ENOMEM;
                }
<<<<<<< HEAD

                u = strv_env_set(l, t);
                free(t);
                strv_free(l);

                if (!u)
                        return -ENOMEM;

=======

                u = strv_env_set(l, t);
                free(t);
                strv_free(l);

                if (!u)
                        return -ENOMEM;

>>>>>>> 28153cdd
                l = u;
        }

        if (isempty(c->x11_variant)) {
                l = strv_env_unset(l, "XKBVARIANT");
        } else {
                if (asprintf(&t, "XKBVARIANT=%s", c->x11_variant) < 0) {
                        strv_free(l);
                        return -ENOMEM;
                }

                u = strv_env_set(l, t);
                free(t);
                strv_free(l);

                if (!u)
                        return -ENOMEM;

                l = u;
        }

        if (isempty(c->x11_options)) {
                l = strv_env_unset(l, "XKBOPTIONS");
        } else {
                if (asprintf(&t, "XKBOPTIONS=%s", c->x11_options) < 0) {
                        strv_free(l);
                        return -ENOMEM;
                }

                u = strv_env_set(l, t);
                free(t);
                strv_free(l);

                if (!u)
                        return -ENOMEM;

                l = u;
        }

        if (strv_isempty(l)) {
                strv_free(l);

                if (unlink("/etc/default/keyboard") < 0)
                        return errno == ENOENT ? 0 : -errno;

                c->vc_mtime = USEC_INFINITY;
                return 0;
        }

        r = write_env_file("/etc/default/keyboard", l);
        strv_free(l);

        if (r >= 0 && stat("/etc/default/keyboard", &st) >= 0)
                c->x11_mtime = timespec_load(&st.st_mtim);

        return r;
}

static int read_next_mapping(const char* filename,
                             unsigned min_fields, unsigned max_fields,
                             FILE *f, unsigned *n, char ***a) {
        assert(f);
        assert(n);
        assert(a);

        for (;;) {
                _cleanup_free_ char *line = NULL;
                size_t length;
                char *l, **b;
                int r;

                r = read_line(f, LONG_LINE_MAX, &line);
                if (r < 0)
                        return r;
                if (r == 0)
                        break;

                (*n)++;

                l = strstrip(line);
                if (IN_SET(l[0], 0, '#'))
                        continue;

                r = strv_split_full(&b, l, WHITESPACE, EXTRACT_UNQUOTE);
                if (r < 0)
                        return r;

                length = strv_length(b);
                if (length < min_fields || length > max_fields) {
                        log_error("Invalid line %s:%u, ignoring.", filename, *n);
                        strv_free(b);
                        continue;

                }

                *a = b;
                return 1;
        }

        return 0;
}

int vconsole_convert_to_x11(Context *c) {
        const char *map;
        int modified = -1;

        map = systemd_kbd_model_map();

        if (isempty(c->vc_keymap)) {
                modified =
                        !isempty(c->x11_layout) ||
                        !isempty(c->x11_model) ||
                        !isempty(c->x11_variant) ||
                        !isempty(c->x11_options);

                context_free_x11(c);
        } else {
                _cleanup_fclose_ FILE *f = NULL;
                unsigned n = 0;

                f = fopen(map, "re");
                if (!f)
                        return -errno;

                for (;;) {
                        _cleanup_strv_free_ char **a = NULL;
                        int r;

                        r = read_next_mapping(map, 5, UINT_MAX, f, &n, &a);
                        if (r < 0)
                                return r;
                        if (r == 0)
                                break;

                        if (!streq(c->vc_keymap, a[0]))
                                continue;

                        if (!streq_ptr(c->x11_layout, empty_or_dash_to_null(a[1])) ||
                            !streq_ptr(c->x11_model, empty_or_dash_to_null(a[2])) ||
                            !streq_ptr(c->x11_variant, empty_or_dash_to_null(a[3])) ||
                            !streq_ptr(c->x11_options, empty_or_dash_to_null(a[4]))) {

                                if (free_and_strdup(&c->x11_layout, empty_or_dash_to_null(a[1])) < 0 ||
                                    free_and_strdup(&c->x11_model, empty_or_dash_to_null(a[2])) < 0 ||
                                    free_and_strdup(&c->x11_variant, empty_or_dash_to_null(a[3])) < 0 ||
                                    free_and_strdup(&c->x11_options, empty_or_dash_to_null(a[4])) < 0)
                                        return -ENOMEM;

                                modified = true;
                        }

                        break;
                }
        }

        if (modified > 0)
                log_info("Changing X11 keyboard layout to '%s' model '%s' variant '%s' options '%s'",
                         strempty(c->x11_layout),
                         strempty(c->x11_model),
                         strempty(c->x11_variant),
                         strempty(c->x11_options));
        else if (modified < 0)
                log_notice("X11 keyboard layout was not modified: no conversion found for \"%s\".",
                           c->vc_keymap);
        else
                log_debug("X11 keyboard layout did not need to be modified.");

        return modified > 0;
}

int find_converted_keymap(const char *x11_layout, const char *x11_variant, char **new_keymap) {
        const char *dir;
        _cleanup_free_ char *n;

        if (x11_variant)
                n = strjoin(x11_layout, "-", x11_variant);
        else
                n = strdup(x11_layout);
        if (!n)
                return -ENOMEM;

        NULSTR_FOREACH(dir, KBD_KEYMAP_DIRS) {
                _cleanup_free_ char *p = NULL, *pz = NULL;
                bool uncompressed;

                p = strjoin(dir, "xkb/", n, ".map");
                pz = strjoin(dir, "xkb/", n, ".map.gz");
                if (!p || !pz)
                        return -ENOMEM;

                uncompressed = access(p, F_OK) == 0;
                if (uncompressed || access(pz, F_OK) == 0) {
                        log_debug("Found converted keymap %s at %s",
                                  n, uncompressed ? p : pz);

                        *new_keymap = TAKE_PTR(n);
                        return 1;
                }
        }

        return 0;
}

int find_legacy_keymap(Context *c, char **ret) {
        const char *map;
        _cleanup_fclose_ FILE *f = NULL;
        _cleanup_free_ char *new_keymap = NULL;
        unsigned n = 0;
        unsigned best_matching = 0;
        int r;

        assert(!isempty(c->x11_layout));

        map = systemd_kbd_model_map();

        f = fopen(map, "re");
        if (!f)
                return -errno;

        for (;;) {
                _cleanup_strv_free_ char **a = NULL;
                unsigned matching = 0;

                r = read_next_mapping(map, 5, UINT_MAX, f, &n, &a);
                if (r < 0)
                        return r;
                if (r == 0)
                        break;

                /* Determine how well matching this entry is */
                if (streq(c->x11_layout, a[1]))
                        /* If we got an exact match, this is best */
                        matching = 10;
                else {
                        /* We have multiple X layouts, look for an
                         * entry that matches our key with everything
                         * but the first layout stripped off. */
                        if (startswith_comma(c->x11_layout, a[1]))
                                matching = 5;
                        else  {
                                _cleanup_free_ char *x = NULL;

                                /* If that didn't work, strip off the
                                 * other layouts from the entry, too */
                                x = strndup(a[1], strcspn(a[1], ","));
                                if (startswith_comma(c->x11_layout, x))
                                        matching = 1;
                        }
                }

                if (matching > 0) {
                        if (isempty(c->x11_model) || streq_ptr(c->x11_model, a[2])) {
                                matching++;

                                if (streq_ptr(c->x11_variant, a[3])) {
                                        matching++;

                                        if (streq_ptr(c->x11_options, a[4]))
                                                matching++;
                                }
                        }
                }

                /* The best matching entry so far, then let's save that */
                if (matching >= MAX(best_matching, 1u)) {
                        log_debug("Found legacy keymap %s with score %u",
                                  a[0], matching);

                        if (matching > best_matching) {
                                best_matching = matching;

                                r = free_and_strdup(&new_keymap, a[0]);
                                if (r < 0)
                                        return r;
                        }
                }
        }

        if (best_matching < 10 && c->x11_layout) {
                /* The best match is only the first part of the X11
                 * keymap. Check if we have a converted map which
                 * matches just the first layout.
                 */
                char *l, *v = NULL, *converted;

                l = strndupa(c->x11_layout, strcspn(c->x11_layout, ","));
                if (c->x11_variant)
                        v = strndupa(c->x11_variant, strcspn(c->x11_variant, ","));
                r = find_converted_keymap(l, v, &converted);
                if (r < 0)
                        return r;
                if (r > 0)
                        free_and_replace(new_keymap, converted);
        }

        *ret = TAKE_PTR(new_keymap);
        return (bool) *ret;
}

int find_language_fallback(const char *lang, char **language) {
        const char *map;
        _cleanup_fclose_ FILE *f = NULL;
        unsigned n = 0;

        assert(lang);
        assert(language);

        map = systemd_language_fallback_map();

        f = fopen(map, "re");
        if (!f)
                return -errno;

        for (;;) {
                _cleanup_strv_free_ char **a = NULL;
                int r;

                r = read_next_mapping(map, 2, 2, f, &n, &a);
                if (r <= 0)
                        return r;

                if (streq(lang, a[0])) {
                        assert(strv_length(a) == 2);
                        *language = TAKE_PTR(a[1]);
                        return 1;
                }
        }

        assert_not_reached("should not be here");
}

int x11_convert_to_vconsole(Context *c) {
        bool modified = false;

        if (isempty(c->x11_layout)) {
                modified =
                        !isempty(c->vc_keymap) ||
                        !isempty(c->vc_keymap_toggle);

                context_free_vconsole(c);
        } else {
                _cleanup_free_ char *new_keymap = NULL;
                int r;

                r = find_converted_keymap(c->x11_layout, c->x11_variant, &new_keymap);
                if (r < 0)
                        return r;
                else if (r == 0) {
                        r = find_legacy_keymap(c, &new_keymap);
                        if (r < 0)
                                return r;
                }
                if (r == 0)
                        /* We search for layout-variant match first, but then we also look
                         * for anything which matches just the layout. So it's accurate to say
                         * that we couldn't find anything which matches the layout. */
                        log_notice("No conversion to virtual console map found for \"%s\".",
                                   c->x11_layout);

                if (!streq_ptr(c->vc_keymap, new_keymap)) {
                        free_and_replace(c->vc_keymap, new_keymap);
                        c->vc_keymap_toggle = mfree(c->vc_keymap_toggle);
                        modified = true;
                }
        }

        if (modified)
                log_info("Changing virtual console keymap to '%s' toggle '%s'",
                         strempty(c->vc_keymap), strempty(c->vc_keymap_toggle));
        else
                log_debug("Virtual console keymap was not modified.");

        return modified;
}

bool locale_gen_check_available(void) {
#if HAVE_LOCALEGEN
        if (access(LOCALEGEN_PATH, X_OK) < 0) {
                if (errno != ENOENT)
                        log_warning_errno(errno, "Unable to determine whether " LOCALEGEN_PATH " exists and is executable, assuming it is not: %m");
                return false;
        }
        if (access("/etc/locale.gen", F_OK) < 0) {
                if (errno != ENOENT)
                        log_warning_errno(errno, "Unable to determine whether /etc/locale.gen exists, assuming it does not: %m");
                return false;
        }
        return true;
#else
        return false;
#endif
}

#if HAVE_LOCALEGEN
static bool locale_encoding_is_utf8_or_unspecified(const char *locale) {
        const char *c = strchr(locale, '.');
        return !c || strcaseeq(c, ".UTF-8") || strcasestr(locale, ".UTF-8@");
}

static int locale_gen_locale_supported(const char *locale_entry) {
        /* Returns an error valus <= 0 if the locale-gen entry is invalid or unsupported,
         * 1 in case the locale entry is valid, and -EOPNOTSUPP specifically in case
         * the distributor has not provided us with a SUPPORTED file to check
         * locale for validity. */

        _cleanup_fclose_ FILE *f = NULL;
        int r;

        assert(locale_entry);

        /* Locale templates without country code are never supported */
        if (!strstr(locale_entry, "_"))
                return -EINVAL;

        f = fopen("/usr/share/i18n/SUPPORTED", "re");
        if (!f) {
                if (errno == ENOENT)
                        return log_debug_errno(SYNTHETIC_ERRNO(EOPNOTSUPP),
                                               "Unable to check validity of locale entry %s: /usr/share/i18n/SUPPORTED does not exist",
                                               locale_entry);
                return -errno;
        }

        for (;;) {
                _cleanup_free_ char *line = NULL;

                r = read_line(f, LONG_LINE_MAX, &line);
                if (r < 0)
                        return log_debug_errno(r, "Failed to read /usr/share/i18n/SUPPORTED: %m");
                if (r == 0)
                        return 0;

                line = strstrip(line);
                if (strcaseeq_ptr(line, locale_entry))
                        return 1;
        }
}
#endif

int locale_gen_enable_locale(const char *locale) {
#if HAVE_LOCALEGEN
        _cleanup_fclose_ FILE *fr = NULL, *fw = NULL;
        _cleanup_(unlink_and_freep) char *temp_path = NULL;
        _cleanup_free_ char *locale_entry = NULL;
        bool locale_enabled = false, first_line = false;
        bool write_new = false;
        int r;

        if (isempty(locale))
                return 0;

        if (locale_encoding_is_utf8_or_unspecified(locale)) {
                locale_entry = strjoin(locale, " UTF-8");
                if (!locale_entry)
                        return -ENOMEM;
        } else
                return -ENOEXEC; /* We do not process non-UTF-8 locale */

        r = locale_gen_locale_supported(locale_entry);
        if (r == 0)
                return -EINVAL;
        if (r < 0 && r != -EOPNOTSUPP)
                return r;

        fr = fopen("/etc/locale.gen", "re");
        if (!fr) {
                if (errno != ENOENT)
                        return -errno;
                write_new = true;
        }

        r = fopen_temporary("/etc/locale.gen", &fw, &temp_path);
        if (r < 0)
                return r;

        if (write_new)
                (void) fchmod(fileno(fw), 0644);
        else {
                /* apply mode & xattrs of the original file to new file */
                r = copy_access(fileno(fr), fileno(fw));
                if (r < 0)
                        return r;
                r = copy_xattr(fileno(fr), fileno(fw));
                if (r < 0)
                        return r;
        }

        if (!write_new) {
                /* The config file ends with a line break, which we do not want to include before potentially appending a new locale
                * instead of uncommenting an existing line. By prepending linebreaks, we can avoid buffering this file but can still write
                * a nice config file without empty lines */
                first_line = true;
                for (;;) {
                        _cleanup_free_ char *line = NULL;
                        char *line_locale;

                        r = read_line(fr, LONG_LINE_MAX, &line);
                        if (r < 0)
                                return r;
                        if (r == 0)
                                break;

                        if (locale_enabled) {
                                /* Just complete writing the file if the new locale was already enabled */
                                if (!first_line)
                                        fputc('\n', fw);
                                fputs(line, fw);
                                first_line = false;
                                continue;
                        }

                        line = strstrip(line);
                        if (isempty(line)) {
                                fputc('\n', fw);
                                first_line = false;
                                continue;
                        }

                        line_locale = line;
                        if (line_locale[0] == '#')
                                line_locale = strstrip(line_locale + 1);
                        else if (strcaseeq_ptr(line_locale, locale_entry))
                                return 0; /* the file already had our locale activated, so skip updating it */

                        if (strcaseeq_ptr(line_locale, locale_entry)) {
                                /* Uncomment existing line for new locale */
                                if (!first_line)
                                        fputc('\n', fw);
                                fputs(locale_entry, fw);
                                locale_enabled = true;
                                first_line = false;
                                continue;
                        }

                        /* The line was not for the locale we want to enable, just copy it */
                        if (!first_line)
                                fputc('\n', fw);
                        fputs(line, fw);
                        first_line = false;
                }
        }

        /* Add locale to enable to the end of the file if it was not found as commented line */
        if (!locale_enabled) {
                if (!write_new)
                        fputc('\n', fw);
                fputs(locale_entry, fw);
        }
        fputc('\n', fw);

        r = fflush_sync_and_check(fw);
        if (r < 0)
                return r;

        if (rename(temp_path, "/etc/locale.gen") < 0)
                return -errno;
        temp_path = mfree(temp_path);

        return 0;
#else
        return -EOPNOTSUPP;
#endif
}

int locale_gen_run(void) {
#if HAVE_LOCALEGEN
        pid_t pid;
        int r;

        r = safe_fork("(sd-localegen)", FORK_RESET_SIGNALS|FORK_RLIMIT_NOFILE_SAFE|FORK_CLOSE_ALL_FDS|FORK_LOG|FORK_WAIT, &pid);
        if (r < 0)
                return r;
        if (r == 0) {
                execl(LOCALEGEN_PATH, LOCALEGEN_PATH, NULL);
                _exit(EXIT_FAILURE);
        }

        return 0;
#else
        return -EOPNOTSUPP;
#endif
}<|MERGE_RESOLUTION|>--- conflicted
+++ resolved
@@ -403,7 +403,6 @@
                         strv_free(l);
                         return -ENOMEM;
                 }
-<<<<<<< HEAD
 
                 u = strv_env_set(l, t);
                 free(t);
@@ -412,16 +411,6 @@
                 if (!u)
                         return -ENOMEM;
 
-=======
-
-                u = strv_env_set(l, t);
-                free(t);
-                strv_free(l);
-
-                if (!u)
-                        return -ENOMEM;
-
->>>>>>> 28153cdd
                 l = u;
         }
 
