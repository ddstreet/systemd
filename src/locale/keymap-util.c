/* SPDX-License-Identifier: LGPL-2.1+ */

#include <errno.h>
#include <stdio_ext.h>
#include <string.h>
#include <unistd.h>

#include "bus-util.h"
#include "def.h"
#include "env-file.h"
#include "env-file-label.h"
#include "env-util.h"
#include "fd-util.h"
#include "fileio-label.h"
#include "fileio.h"
#include "keymap-util.h"
#include "locale-util.h"
#include "macro.h"
#include "mkdir.h"
#include "string-util.h"
#include "strv.h"
#include "tmpfile-util.h"

static bool startswith_comma(const char *s, const char *prefix) {
        s = startswith(s, prefix);
        if (!s)
                return false;

        return IN_SET(*s, ',', '\0');
}

static const char* strnulldash(const char *s) {
        return isempty(s) || streq(s, "-") ? NULL : s;
}

static const char* systemd_kbd_model_map(void) {
        const char* s;

        s = getenv("SYSTEMD_KBD_MODEL_MAP");
        if (s)
                return s;

        return SYSTEMD_KBD_MODEL_MAP;
}

static const char* systemd_language_fallback_map(void) {
        const char* s;

        s = getenv("SYSTEMD_LANGUAGE_FALLBACK_MAP");
        if (s)
                return s;

        return SYSTEMD_LANGUAGE_FALLBACK_MAP;
}

static void context_free_x11(Context *c) {
        c->x11_layout = mfree(c->x11_layout);
        c->x11_options = mfree(c->x11_options);
        c->x11_model = mfree(c->x11_model);
        c->x11_variant = mfree(c->x11_variant);
}

static void context_free_vconsole(Context *c) {
        c->vc_keymap = mfree(c->vc_keymap);
        c->vc_keymap_toggle = mfree(c->vc_keymap_toggle);
}

static void context_free_locale(Context *c) {
        int p;

        for (p = 0; p < _VARIABLE_LC_MAX; p++)
                c->locale[p] = mfree(c->locale[p]);
}

void context_clear(Context *c) {
        context_free_locale(c);
        context_free_x11(c);
        context_free_vconsole(c);

        sd_bus_message_unref(c->locale_cache);
        sd_bus_message_unref(c->x11_cache);
        sd_bus_message_unref(c->vc_cache);

        bus_verify_polkit_async_registry_free(c->polkit_registry);
};

void locale_simplify(char *locale[_VARIABLE_LC_MAX]) {
        int p;

        for (p = VARIABLE_LANG+1; p < _VARIABLE_LC_MAX; p++)
                if (isempty(locale[p]) || streq_ptr(locale[VARIABLE_LANG], locale[p]))
                        locale[p] = mfree(locale[p]);
}

int locale_read_data(Context *c, sd_bus_message *m) {
        struct stat st;
        int r;
        const char *path = "/etc/locale.conf";

        /* Do not try to re-read the file within single bus operation. */
        if (m) {
                if (m == c->locale_cache)
                        return 0;

                sd_bus_message_unref(c->locale_cache);
                c->locale_cache = sd_bus_message_ref(m);
        }

        r = stat(path, &st);
        if (r < 0 && errno == ENOENT) {
                path = "/etc/default/locale";
                r = stat(path, &st);
        }
        if (r < 0 && errno != ENOENT)
                return -errno;

        if (r >= 0) {
                usec_t t;

                /* If mtime is not changed, then we do not need to re-read the file. */
                t = timespec_load(&st.st_mtim);
                if (c->locale_mtime != USEC_INFINITY && t == c->locale_mtime)
                        return 0;

                c->locale_mtime = t;
                context_free_locale(c);

<<<<<<< HEAD
                r = parse_env_file(NULL, path, NEWLINE,
=======
                r = parse_env_file(NULL, path,
>>>>>>> 6147c38e
                                   "LANG",              &c->locale[VARIABLE_LANG],
                                   "LANGUAGE",          &c->locale[VARIABLE_LANGUAGE],
                                   "LC_CTYPE",          &c->locale[VARIABLE_LC_CTYPE],
                                   "LC_NUMERIC",        &c->locale[VARIABLE_LC_NUMERIC],
                                   "LC_TIME",           &c->locale[VARIABLE_LC_TIME],
                                   "LC_COLLATE",        &c->locale[VARIABLE_LC_COLLATE],
                                   "LC_MONETARY",       &c->locale[VARIABLE_LC_MONETARY],
                                   "LC_MESSAGES",       &c->locale[VARIABLE_LC_MESSAGES],
                                   "LC_PAPER",          &c->locale[VARIABLE_LC_PAPER],
                                   "LC_NAME",           &c->locale[VARIABLE_LC_NAME],
                                   "LC_ADDRESS",        &c->locale[VARIABLE_LC_ADDRESS],
                                   "LC_TELEPHONE",      &c->locale[VARIABLE_LC_TELEPHONE],
                                   "LC_MEASUREMENT",    &c->locale[VARIABLE_LC_MEASUREMENT],
                                   "LC_IDENTIFICATION", &c->locale[VARIABLE_LC_IDENTIFICATION]);
                if (r < 0)
                        return r;
        } else {
                int p;

                c->locale_mtime = USEC_INFINITY;
                context_free_locale(c);

                /* Fill in what we got passed from systemd. */
                for (p = 0; p < _VARIABLE_LC_MAX; p++) {
                        const char *name;

                        name = locale_variable_to_string(p);
                        assert(name);

                        r = free_and_strdup(&c->locale[p], empty_to_null(getenv(name)));
                        if (r < 0)
                                return r;
                }
        }

        locale_simplify(c->locale);
        return 0;
}

int vconsole_read_data(Context *c, sd_bus_message *m) {
        struct stat st;
        usec_t t;
        int r;

        /* Do not try to re-read the file within single bus operation. */
        if (m) {
                if (m == c->vc_cache)
                        return 0;

                sd_bus_message_unref(c->vc_cache);
                c->vc_cache = sd_bus_message_ref(m);
        }

        if (stat("/etc/vconsole.conf", &st) < 0) {
                if (errno != ENOENT)
                        return -errno;

                c->vc_mtime = USEC_INFINITY;
                context_free_vconsole(c);
                return 0;
        }

        /* If mtime is not changed, then we do not need to re-read */
        t = timespec_load(&st.st_mtim);
        if (c->vc_mtime != USEC_INFINITY && t == c->vc_mtime)
                return 0;

        c->vc_mtime = t;
        context_free_vconsole(c);

        r = parse_env_file(NULL, "/etc/vconsole.conf",
                           "KEYMAP",        &c->vc_keymap,
                           "KEYMAP_TOGGLE", &c->vc_keymap_toggle);
        if (r < 0)
                return r;

        return 0;
}

int x11_read_data(Context *c, sd_bus_message *m) {
        struct stat st;
        usec_t t;
        int r;

        /* Do not try to re-read the file within single bus operation. */
        if (m) {
                if (m == c->x11_cache)
                        return 0;

                sd_bus_message_unref(c->x11_cache);
                c->x11_cache = sd_bus_message_ref(m);
        }

        if (stat("/etc/default/keyboard", &st) < 0) {
                if (errno != ENOENT)
                        return -errno;

                c->x11_mtime = USEC_INFINITY;
                context_free_x11(c);
                return 0;
        }

        /* If mtime is not changed, then we do not need to re-read */
        t = timespec_load(&st.st_mtim);
        if (c->x11_mtime != USEC_INFINITY && t == c->x11_mtime)
                return 0;

        c->x11_mtime = t;
        context_free_x11(c);

<<<<<<< HEAD
        r = parse_env_file(NULL, "/etc/default/keyboard", NEWLINE,
                           "XKBMODEL",          &c->x11_model,
                           "XKBLAYOUT",         &c->x11_layout,
                           "XKBVARIANT",        &c->x11_variant,
                           "XKBOPTIONS",        &c->x11_options,
                           NULL);
=======
        r = parse_env_file(NULL, "/etc/default/keyboard",
                           "XKBMODEL",          &c->x11_model,
                           "XKBLAYOUT",         &c->x11_layout,
                           "XKBVARIANT",        &c->x11_variant,
                           "XKBOPTIONS",        &c->x11_options);
>>>>>>> 6147c38e

        if (r < 0)
                return r;

        return 0;
}

int locale_write_data(Context *c, char ***settings) {
        _cleanup_strv_free_ char **l = NULL;
        struct stat st;
        int r, p;
        const char *path = "/etc/locale.conf";

        /* Set values will be returned as strv in *settings on success. */

<<<<<<< HEAD
        r = load_env_file(NULL, path, NULL, &l);
        if (r < 0 && r == -ENOENT) {
                path = "/etc/default/locale";
                r = load_env_file(NULL, path, NULL, &l);
=======
        r = load_env_file(NULL, path, &l);
        if (r < 0 && r == -ENOENT) {
                path = "/etc/default/locale";
                r = load_env_file(NULL, path, &l);
>>>>>>> 6147c38e
        }
        if (r < 0 && r != -ENOENT)
                return r;

        for (p = 0; p < _VARIABLE_LC_MAX; p++) {
                _cleanup_free_ char *t = NULL;
                char **u;
                const char *name;

                name = locale_variable_to_string(p);
                assert(name);

                if (isempty(c->locale[p]))
                        continue;

                if (asprintf(&t, "%s=%s", name, c->locale[p]) < 0)
                        return -ENOMEM;

                u = strv_env_set(l, t);
                if (!u)
                        return -ENOMEM;

                strv_free_and_replace(l, u);
        }

        if (strv_isempty(l)) {
                if (unlink(path) < 0)
                        return errno == ENOENT ? 0 : -errno;

                c->locale_mtime = USEC_INFINITY;
                return 0;
        }

        r = write_env_file_label(path, l);
        if (r < 0)
                return r;

        *settings = TAKE_PTR(l);

        if (stat(path, &st) >= 0)
                c->locale_mtime = timespec_load(&st.st_mtim);

        return 0;
}

int vconsole_write_data(Context *c) {
        _cleanup_strv_free_ char **l = NULL;
        struct stat st;
        int r;

        r = load_env_file(NULL, "/etc/vconsole.conf", &l);
        if (r < 0 && r != -ENOENT)
                return r;

        if (isempty(c->vc_keymap))
                l = strv_env_unset(l, "KEYMAP");
        else {
                _cleanup_free_ char *s = NULL;
                char **u;

                s = strappend("KEYMAP=", c->vc_keymap);
                if (!s)
                        return -ENOMEM;

                u = strv_env_set(l, s);
                if (!u)
                        return -ENOMEM;

                strv_free_and_replace(l, u);
        }

        if (isempty(c->vc_keymap_toggle))
                l = strv_env_unset(l, "KEYMAP_TOGGLE");
        else  {
                _cleanup_free_ char *s = NULL;
                char **u;

                s = strappend("KEYMAP_TOGGLE=", c->vc_keymap_toggle);
                if (!s)
                        return -ENOMEM;

                u = strv_env_set(l, s);
                if (!u)
                        return -ENOMEM;

                strv_free_and_replace(l, u);
        }

        if (strv_isempty(l)) {
                if (unlink("/etc/vconsole.conf") < 0)
                        return errno == ENOENT ? 0 : -errno;

                c->vc_mtime = USEC_INFINITY;
                return 0;
        }

        r = write_env_file_label("/etc/vconsole.conf", l);
        if (r < 0)
                return r;

        if (stat("/etc/vconsole.conf", &st) >= 0)
                c->vc_mtime = timespec_load(&st.st_mtim);

        return 0;
}

int x11_write_data(Context *c) {
        struct stat st;
        int r;
        char *t, **u, **l = NULL;

<<<<<<< HEAD
        r = load_env_file(NULL, "/etc/default/keyboard", NULL, &l);
=======
        r = load_env_file(NULL, "/etc/default/keyboard", &l);
>>>>>>> 6147c38e
        if (r < 0 && r != -ENOENT)
                return r;

        /* This could perhaps be done more elegantly using an array
         * like we do for the locale, instead of struct
         */
        if (isempty(c->x11_layout)) {
                l = strv_env_unset(l, "XKBLAYOUT");
        } else {
                if (asprintf(&t, "XKBLAYOUT=%s", c->x11_layout) < 0) {
                        strv_free(l);
                        return -ENOMEM;
                }

                u = strv_env_set(l, t);
                free(t);
                strv_free(l);

                if (!u)
                        return -ENOMEM;

                l = u;
        }

        if (isempty(c->x11_model)) {
                l = strv_env_unset(l, "XKBMODEL");
        } else {
                if (asprintf(&t, "XKBMODEL=%s", c->x11_model) < 0) {
                        strv_free(l);
                        return -ENOMEM;
                }

                u = strv_env_set(l, t);
                free(t);
                strv_free(l);

                if (!u)
                        return -ENOMEM;

                l = u;
        }

        if (isempty(c->x11_variant)) {
                l = strv_env_unset(l, "XKBVARIANT");
        } else {
                if (asprintf(&t, "XKBVARIANT=%s", c->x11_variant) < 0) {
                        strv_free(l);
                        return -ENOMEM;
                }

                u = strv_env_set(l, t);
                free(t);
                strv_free(l);

                if (!u)
                        return -ENOMEM;
<<<<<<< HEAD

                l = u;
        }

        if (isempty(c->x11_options)) {
                l = strv_env_unset(l, "XKBOPTIONS");
        } else {
                if (asprintf(&t, "XKBOPTIONS=%s", c->x11_options) < 0) {
                        strv_free(l);
                        return -ENOMEM;
                }

                u = strv_env_set(l, t);
                free(t);
                strv_free(l);

=======

                l = u;
        }

        if (isempty(c->x11_options)) {
                l = strv_env_unset(l, "XKBOPTIONS");
        } else {
                if (asprintf(&t, "XKBOPTIONS=%s", c->x11_options) < 0) {
                        strv_free(l);
                        return -ENOMEM;
                }

                u = strv_env_set(l, t);
                free(t);
                strv_free(l);

>>>>>>> 6147c38e
                if (!u)
                        return -ENOMEM;

                l = u;
        }

        if (strv_isempty(l)) {
                strv_free(l);

                if (unlink("/etc/default/keyboard") < 0)
                        return errno == ENOENT ? 0 : -errno;

                c->vc_mtime = USEC_INFINITY;
                return 0;
        }
<<<<<<< HEAD

        r = write_env_file("/etc/default/keyboard", l);
        strv_free(l);

=======

        r = write_env_file("/etc/default/keyboard", l);
        strv_free(l);

>>>>>>> 6147c38e
        if (r >= 0 && stat("/etc/default/keyboard", &st) >= 0)
                c->x11_mtime = timespec_load(&st.st_mtim);

        return r;
}

static int read_next_mapping(const char* filename,
                             unsigned min_fields, unsigned max_fields,
                             FILE *f, unsigned *n, char ***a) {
        assert(f);
        assert(n);
        assert(a);

        for (;;) {
                _cleanup_free_ char *line = NULL;
                size_t length;
                char *l, **b;
                int r;

                r = read_line(f, LONG_LINE_MAX, &line);
                if (r < 0)
                        return r;
                if (r == 0)
                        break;

                (*n)++;

                l = strstrip(line);
                if (IN_SET(l[0], 0, '#'))
                        continue;

                r = strv_split_extract(&b, l, WHITESPACE, EXTRACT_QUOTES);
                if (r < 0)
                        return r;

                length = strv_length(b);
                if (length < min_fields || length > max_fields) {
                        log_error("Invalid line %s:%u, ignoring.", filename, *n);
                        strv_free(b);
                        continue;

                }

                *a = b;
                return 1;
        }

        return 0;
}

int vconsole_convert_to_x11(Context *c) {
        const char *map;
        int modified = -1;

        map = systemd_kbd_model_map();

        if (isempty(c->vc_keymap)) {
                modified =
                        !isempty(c->x11_layout) ||
                        !isempty(c->x11_model) ||
                        !isempty(c->x11_variant) ||
                        !isempty(c->x11_options);

                context_free_x11(c);
        } else {
                _cleanup_fclose_ FILE *f = NULL;
                unsigned n = 0;

                f = fopen(map, "re");
                if (!f)
                        return -errno;

                for (;;) {
                        _cleanup_strv_free_ char **a = NULL;
                        int r;

                        r = read_next_mapping(map, 5, UINT_MAX, f, &n, &a);
                        if (r < 0)
                                return r;
                        if (r == 0)
                                break;

                        if (!streq(c->vc_keymap, a[0]))
                                continue;

                        if (!streq_ptr(c->x11_layout, strnulldash(a[1])) ||
                            !streq_ptr(c->x11_model, strnulldash(a[2])) ||
                            !streq_ptr(c->x11_variant, strnulldash(a[3])) ||
                            !streq_ptr(c->x11_options, strnulldash(a[4]))) {

                                if (free_and_strdup(&c->x11_layout, strnulldash(a[1])) < 0 ||
                                    free_and_strdup(&c->x11_model, strnulldash(a[2])) < 0 ||
                                    free_and_strdup(&c->x11_variant, strnulldash(a[3])) < 0 ||
                                    free_and_strdup(&c->x11_options, strnulldash(a[4])) < 0)
                                        return -ENOMEM;

                                modified = true;
                        }

                        break;
                }
        }

        if (modified > 0)
                log_info("Changing X11 keyboard layout to '%s' model '%s' variant '%s' options '%s'",
                         strempty(c->x11_layout),
                         strempty(c->x11_model),
                         strempty(c->x11_variant),
                         strempty(c->x11_options));
        else if (modified < 0)
                log_notice("X11 keyboard layout was not modified: no conversion found for \"%s\".",
                           c->vc_keymap);
        else
                log_debug("X11 keyboard layout did not need to be modified.");

        return modified > 0;
}

int find_converted_keymap(const char *x11_layout, const char *x11_variant, char **new_keymap) {
        const char *dir;
        _cleanup_free_ char *n;

        if (x11_variant)
                n = strjoin(x11_layout, "-", x11_variant);
        else
                n = strdup(x11_layout);
        if (!n)
                return -ENOMEM;

        NULSTR_FOREACH(dir, KBD_KEYMAP_DIRS) {
                _cleanup_free_ char *p = NULL, *pz = NULL;
                bool uncompressed;

                p = strjoin(dir, "xkb/", n, ".map");
                pz = strjoin(dir, "xkb/", n, ".map.gz");
                if (!p || !pz)
                        return -ENOMEM;

                uncompressed = access(p, F_OK) == 0;
                if (uncompressed || access(pz, F_OK) == 0) {
                        log_debug("Found converted keymap %s at %s",
                                  n, uncompressed ? p : pz);

                        *new_keymap = TAKE_PTR(n);
                        return 1;
                }
        }

        return 0;
}

int find_legacy_keymap(Context *c, char **ret) {
        const char *map;
        _cleanup_fclose_ FILE *f = NULL;
        _cleanup_free_ char *new_keymap = NULL;
        unsigned n = 0;
        unsigned best_matching = 0;
        int r;

        assert(!isempty(c->x11_layout));

        map = systemd_kbd_model_map();

        f = fopen(map, "re");
        if (!f)
                return -errno;

        for (;;) {
                _cleanup_strv_free_ char **a = NULL;
                unsigned matching = 0;

                r = read_next_mapping(map, 5, UINT_MAX, f, &n, &a);
                if (r < 0)
                        return r;
                if (r == 0)
                        break;

                /* Determine how well matching this entry is */
                if (streq(c->x11_layout, a[1]))
                        /* If we got an exact match, this is best */
                        matching = 10;
                else {
                        /* We have multiple X layouts, look for an
                         * entry that matches our key with everything
                         * but the first layout stripped off. */
                        if (startswith_comma(c->x11_layout, a[1]))
                                matching = 5;
                        else  {
                                char *x;

                                /* If that didn't work, strip off the
                                 * other layouts from the entry, too */
                                x = strndupa(a[1], strcspn(a[1], ","));
                                if (startswith_comma(c->x11_layout, x))
                                        matching = 1;
                        }
                }

                if (matching > 0) {
                        if (isempty(c->x11_model) || streq_ptr(c->x11_model, a[2])) {
                                matching++;

                                if (streq_ptr(c->x11_variant, a[3])) {
                                        matching++;

                                        if (streq_ptr(c->x11_options, a[4]))
                                                matching++;
                                }
                        }
                }

                /* The best matching entry so far, then let's save that */
                if (matching >= MAX(best_matching, 1u)) {
                        log_debug("Found legacy keymap %s with score %u",
                                  a[0], matching);

                        if (matching > best_matching) {
                                best_matching = matching;

                                r = free_and_strdup(&new_keymap, a[0]);
                                if (r < 0)
                                        return r;
                        }
                }
        }

        if (best_matching < 10 && c->x11_layout) {
                /* The best match is only the first part of the X11
                 * keymap. Check if we have a converted map which
                 * matches just the first layout.
                 */
                char *l, *v = NULL, *converted;

                l = strndupa(c->x11_layout, strcspn(c->x11_layout, ","));
                if (c->x11_variant)
                        v = strndupa(c->x11_variant, strcspn(c->x11_variant, ","));
                r = find_converted_keymap(l, v, &converted);
                if (r < 0)
                        return r;
                if (r > 0)
                        free_and_replace(new_keymap, converted);
        }

        *ret = TAKE_PTR(new_keymap);
        return (bool) *ret;
}

int find_language_fallback(const char *lang, char **language) {
        const char *map;
        _cleanup_fclose_ FILE *f = NULL;
        unsigned n = 0;

        assert(lang);
        assert(language);

        map = systemd_language_fallback_map();

        f = fopen(map, "re");
        if (!f)
                return -errno;

        for (;;) {
                _cleanup_strv_free_ char **a = NULL;
                int r;

                r = read_next_mapping(map, 2, 2, f, &n, &a);
                if (r <= 0)
                        return r;

                if (streq(lang, a[0])) {
                        assert(strv_length(a) == 2);
                        *language = TAKE_PTR(a[1]);
                        return 1;
                }
        }

        assert_not_reached("should not be here");
}

int x11_convert_to_vconsole(Context *c) {
        bool modified = false;

        if (isempty(c->x11_layout)) {
                modified =
                        !isempty(c->vc_keymap) ||
                        !isempty(c->vc_keymap_toggle);

                context_free_vconsole(c);
        } else {
                _cleanup_free_ char *new_keymap = NULL;
                int r;

                r = find_converted_keymap(c->x11_layout, c->x11_variant, &new_keymap);
                if (r < 0)
                        return r;
                else if (r == 0) {
                        r = find_legacy_keymap(c, &new_keymap);
                        if (r < 0)
                                return r;
                }
                if (r == 0)
                        /* We search for layout-variant match first, but then we also look
                         * for anything which matches just the layout. So it's accurate to say
                         * that we couldn't find anything which matches the layout. */
                        log_notice("No conversion to virtual console map found for \"%s\".",
                                   c->x11_layout);

                if (!streq_ptr(c->vc_keymap, new_keymap)) {
                        free_and_replace(c->vc_keymap, new_keymap);
                        c->vc_keymap_toggle = mfree(c->vc_keymap_toggle);
                        modified = true;
                }
        }

        if (modified)
                log_info("Changing virtual console keymap to '%s' toggle '%s'",
                         strempty(c->vc_keymap), strempty(c->vc_keymap_toggle));
        else
                log_debug("Virtual console keymap was not modified.");

        return modified;
}<|MERGE_RESOLUTION|>--- conflicted
+++ resolved
@@ -125,11 +125,7 @@
                 c->locale_mtime = t;
                 context_free_locale(c);
 
-<<<<<<< HEAD
-                r = parse_env_file(NULL, path, NEWLINE,
-=======
                 r = parse_env_file(NULL, path,
->>>>>>> 6147c38e
                                    "LANG",              &c->locale[VARIABLE_LANG],
                                    "LANGUAGE",          &c->locale[VARIABLE_LANGUAGE],
                                    "LC_CTYPE",          &c->locale[VARIABLE_LC_CTYPE],
@@ -240,20 +236,11 @@
         c->x11_mtime = t;
         context_free_x11(c);
 
-<<<<<<< HEAD
-        r = parse_env_file(NULL, "/etc/default/keyboard", NEWLINE,
-                           "XKBMODEL",          &c->x11_model,
-                           "XKBLAYOUT",         &c->x11_layout,
-                           "XKBVARIANT",        &c->x11_variant,
-                           "XKBOPTIONS",        &c->x11_options,
-                           NULL);
-=======
         r = parse_env_file(NULL, "/etc/default/keyboard",
                            "XKBMODEL",          &c->x11_model,
                            "XKBLAYOUT",         &c->x11_layout,
                            "XKBVARIANT",        &c->x11_variant,
                            "XKBOPTIONS",        &c->x11_options);
->>>>>>> 6147c38e
 
         if (r < 0)
                 return r;
@@ -269,17 +256,10 @@
 
         /* Set values will be returned as strv in *settings on success. */
 
-<<<<<<< HEAD
-        r = load_env_file(NULL, path, NULL, &l);
-        if (r < 0 && r == -ENOENT) {
-                path = "/etc/default/locale";
-                r = load_env_file(NULL, path, NULL, &l);
-=======
         r = load_env_file(NULL, path, &l);
         if (r < 0 && r == -ENOENT) {
                 path = "/etc/default/locale";
                 r = load_env_file(NULL, path, &l);
->>>>>>> 6147c38e
         }
         if (r < 0 && r != -ENOENT)
                 return r;
@@ -391,11 +371,7 @@
         int r;
         char *t, **u, **l = NULL;
 
-<<<<<<< HEAD
-        r = load_env_file(NULL, "/etc/default/keyboard", NULL, &l);
-=======
         r = load_env_file(NULL, "/etc/default/keyboard", &l);
->>>>>>> 6147c38e
         if (r < 0 && r != -ENOENT)
                 return r;
 
@@ -452,7 +428,6 @@
 
                 if (!u)
                         return -ENOMEM;
-<<<<<<< HEAD
 
                 l = u;
         }
@@ -469,24 +444,6 @@
                 free(t);
                 strv_free(l);
 
-=======
-
-                l = u;
-        }
-
-        if (isempty(c->x11_options)) {
-                l = strv_env_unset(l, "XKBOPTIONS");
-        } else {
-                if (asprintf(&t, "XKBOPTIONS=%s", c->x11_options) < 0) {
-                        strv_free(l);
-                        return -ENOMEM;
-                }
-
-                u = strv_env_set(l, t);
-                free(t);
-                strv_free(l);
-
->>>>>>> 6147c38e
                 if (!u)
                         return -ENOMEM;
 
@@ -502,17 +459,10 @@
                 c->vc_mtime = USEC_INFINITY;
                 return 0;
         }
-<<<<<<< HEAD
 
         r = write_env_file("/etc/default/keyboard", l);
         strv_free(l);
 
-=======
-
-        r = write_env_file("/etc/default/keyboard", l);
-        strv_free(l);
-
->>>>>>> 6147c38e
         if (r >= 0 && stat("/etc/default/keyboard", &st) >= 0)
                 c->x11_mtime = timespec_load(&st.st_mtim);
 
