--- conflicted
+++ resolved
@@ -314,6 +314,7 @@
 int x11_read_data(Context *c, sd_bus_message *m) {
         _cleanup_close_ int fd = -EBADF, fd_ro = -EBADF;
         _cleanup_fclose_ FILE *f = NULL;
+        bool in_section = false;
         struct stat st;
         int r;
 
@@ -328,19 +329,10 @@
                 c->x11_cache = sd_bus_message_ref(m);
         }
 
-<<<<<<< HEAD
-        if (stat("/etc/default/keyboard", &st) < 0) {
-                if (errno != ENOENT)
-                        return -errno;
-
-                c->x11_mtime = USEC_INFINITY;
-                context_free_x11(c);
-=======
         fd = RET_NERRNO(open("/etc/X11/xorg.conf.d/00-keyboard.conf", O_CLOEXEC | O_PATH));
         if (fd == -ENOENT) {
                 c->x11_stat = (struct stat) {};
                 x11_context_clear(&c->x11_from_xorg);
->>>>>>> a427cfe8
                 return 0;
         }
         if (fd < 0)
@@ -360,16 +352,6 @@
         if (fd_ro < 0)
                 return fd_ro;
 
-<<<<<<< HEAD
-        r = parse_env_file(NULL, "/etc/default/keyboard",
-                           "XKBMODEL",          &c->x11_model,
-                           "XKBLAYOUT",         &c->x11_layout,
-                           "XKBVARIANT",        &c->x11_variant,
-                           "XKBOPTIONS",        &c->x11_options);
-
-        if (r < 0)
-                return r;
-=======
         f = fdopen(fd_ro, "re");
         if (!f)
                 return -errno;
@@ -426,7 +408,6 @@
                 } else if (in_section && first_word(l, "EndSection"))
                         in_section = false;
         }
->>>>>>> a427cfe8
 
         return 0;
 }
@@ -487,38 +468,11 @@
 }
 
 int x11_write_data(Context *c) {
-<<<<<<< HEAD
-        struct stat st;
-=======
         _cleanup_fclose_ FILE *f = NULL;
         _cleanup_(unlink_and_freep) char *temp_path = NULL;
         const X11Context *xc;
->>>>>>> a427cfe8
-        int r;
-        char *t, **l = NULL;
-
-<<<<<<< HEAD
-        r = load_env_file(NULL, "/etc/default/keyboard", &l);
-        if (r < 0 && r != -ENOENT)
-                return r;
-
-        /* This could perhaps be done more elegantly using an array
-         * like we do for the locale, instead of struct
-         */
-        if (isempty(c->x11_layout)) {
-                l = strv_env_unset(l, "XKBLAYOUT");
-        } else {
-                if (asprintf(&t, "XKBLAYOUT=%s", c->x11_layout) < 0) {
-                        strv_free(l);
-                        return -ENOMEM;
-                }
-
-                r = strv_env_replace_consume(&l, t);
-                if (r < 0) {
-                        strv_free(l);
-                        return r;
-                }
-=======
+        int r;
+
         assert(c);
 
         xc = context_get_x11_context(c);
@@ -528,55 +482,22 @@
 
                 c->x11_stat = (struct stat) {};
                 return 0;
->>>>>>> a427cfe8
-        }
-
-        if (isempty(c->x11_model)) {
-                l = strv_env_unset(l, "XKBMODEL");
-        } else {
-                if (asprintf(&t, "XKBMODEL=%s", c->x11_model) < 0) {
-                        strv_free(l);
-                        return -ENOMEM;
-                }
-
-                r = strv_env_replace_consume(&l, t);
-                if (r < 0) {
-                        strv_free(l);
-                        return r;
-                }
-        }
-
-<<<<<<< HEAD
-        if (isempty(c->x11_variant)) {
-                l = strv_env_unset(l, "XKBVARIANT");
-        } else {
-                if (asprintf(&t, "XKBVARIANT=%s", c->x11_variant) < 0) {
-                        strv_free(l);
-                        return -ENOMEM;
-                }
-
-                r = strv_env_replace_consume(&l, t);
-                if (r < 0) {
-                        strv_free(l);
-                        return r;
-                }
-        }
-
-        if (isempty(c->x11_options)) {
-                l = strv_env_unset(l, "XKBOPTIONS");
-        } else {
-                if (asprintf(&t, "XKBOPTIONS=%s", c->x11_options) < 0) {
-                        strv_free(l);
-                        return -ENOMEM;
-                }
-
-                r = strv_env_replace_consume(&l, t);
-                if (r < 0) {
-                        strv_free(l);
-                        return r;
-                }
-        }
-=======
+        }
+
+        (void) mkdir_p_label("/etc/X11/xorg.conf.d", 0755);
+        r = fopen_temporary("/etc/X11/xorg.conf.d/00-keyboard.conf", &f, &temp_path);
+        if (r < 0)
+                return r;
+
+        (void) fchmod(fileno(f), 0644);
+
+        fputs("# Written by systemd-localed(8), read by systemd-localed and Xorg. It's\n"
+              "# probably wise not to edit this file manually. Use localectl(1) to\n"
+              "# instruct systemd-localed to update it.\n"
+              "Section \"InputClass\"\n"
+              "        Identifier \"system-keyboard\"\n"
+              "        MatchIsKeyboard \"on\"\n", f);
+
         if (!isempty(xc->layout))
                 fprintf(f, "        Option \"XkbLayout\" \"%s\"\n", xc->layout);
 
@@ -588,27 +509,9 @@
 
         if (!isempty(xc->options))
                 fprintf(f, "        Option \"XkbOptions\" \"%s\"\n", xc->options);
->>>>>>> a427cfe8
-
-        if (strv_isempty(l)) {
-                strv_free(l);
-
-<<<<<<< HEAD
-                if (unlink("/etc/default/keyboard") < 0)
-                        return errno == ENOENT ? 0 : -errno;
-
-                c->vc_mtime = USEC_INFINITY;
-                return 0;
-        }
-
-        r = write_env_file("/etc/default/keyboard", l);
-        strv_free(l);
-
-        if (r >= 0 && stat("/etc/default/keyboard", &st) >= 0)
-                c->x11_mtime = timespec_load(&st.st_mtim);
-
-        return r;
-=======
+
+        fputs("EndSection\n", f);
+
         r = fflush_sync_and_check(f);
         if (r < 0)
                 return r;
@@ -620,7 +523,6 @@
                 return -errno;
 
         return 0;
->>>>>>> a427cfe8
 }
 
 static int read_next_mapping(
