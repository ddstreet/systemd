--- conflicted
+++ resolved
@@ -436,14 +436,6 @@
                         return -ENOMEM;
 
                 l = u;
-<<<<<<< HEAD
-        }
-
-        if (isempty(c->x11_model)) {
-                l = strv_env_unset(l, "XKBMODEL");
-        } else {
-                if (asprintf(&t, "XKBMODEL=%s", c->x11_model) < 0) {
-=======
         }
 
         if (isempty(c->x11_model)) {
@@ -468,26 +460,6 @@
                 l = strv_env_unset(l, "XKBVARIANT");
         } else {
                 if (asprintf(&t, "XKBVARIANT=%s", c->x11_variant) < 0) {
->>>>>>> 3f87dd87
-                        strv_free(l);
-                        return -ENOMEM;
-                }
-
-                u = strv_env_set(l, t);
-                free(t);
-                strv_free(l);
-<<<<<<< HEAD
-
-                if (!u)
-                        return -ENOMEM;
-
-                l = u;
-        }
-
-        if (isempty(c->x11_variant)) {
-                l = strv_env_unset(l, "XKBVARIANT");
-        } else {
-                if (asprintf(&t, "XKBVARIANT=%s", c->x11_variant) < 0) {
                         strv_free(l);
                         return -ENOMEM;
                 }
@@ -514,27 +486,6 @@
                 free(t);
                 strv_free(l);
 
-=======
-
-                if (!u)
-                        return -ENOMEM;
-
-                l = u;
-        }
-
-        if (isempty(c->x11_options)) {
-                l = strv_env_unset(l, "XKBOPTIONS");
-        } else {
-                if (asprintf(&t, "XKBOPTIONS=%s", c->x11_options) < 0) {
-                        strv_free(l);
-                        return -ENOMEM;
-                }
-
-                u = strv_env_set(l, t);
-                free(t);
-                strv_free(l);
-
->>>>>>> 3f87dd87
                 if (!u)
                         return -ENOMEM;
 
