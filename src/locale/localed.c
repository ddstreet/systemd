--- conflicted
+++ resolved
@@ -234,15 +234,11 @@
                            "XKBVARIANT",        &c->x11_variant,
                            "XKBOPTIONS",        &c->x11_options,
                            NULL);
-<<<<<<< HEAD
-        return r;
-=======
 
         if (r < 0 && r != -ENOENT)
                 return r;
 
         return 0;
->>>>>>> c15d4d1d
 }
 
 static int context_read_data(Context *c) {
@@ -476,7 +472,6 @@
                         strv_free(l);
                         return -ENOMEM;
                 }
-<<<<<<< HEAD
 
                 u = strv_env_set(l, t);
                 free(t);
@@ -506,37 +501,6 @@
                 l = u;
         }
 
-=======
-
-                u = strv_env_set(l, t);
-                free(t);
-                strv_free(l);
-
-                if (!u)
-                        return -ENOMEM;
-
-                l = u;
-        }
-
-        if (isempty(c->x11_options)) {
-                l = strv_env_unset(l, "XKBOPTIONS");
-        } else {
-                if (asprintf(&t, "XKBOPTIONS=%s", c->x11_options) < 0) {
-                        strv_free(l);
-                        return -ENOMEM;
-                }
-
-                u = strv_env_set(l, t);
-                free(t);
-                strv_free(l);
-
-                if (!u)
-                        return -ENOMEM;
-
-                l = u;
-        }
-
->>>>>>> c15d4d1d
         if (strv_isempty(l)) {
                 strv_free(l);
 
