/*-*- Mode: C; c-basic-offset: 8; indent-tabs-mode: nil -*-*/

/***
  This file is part of systemd.

  Copyright 2011 Lennart Poettering

  systemd is free software; you can redistribute it and/or modify it
  under the terms of the GNU Lesser General Public License as published by
  the Free Software Foundation; either version 2.1 of the License, or
  (at your option) any later version.

  systemd is distributed in the hope that it will be useful, but
  WITHOUT ANY WARRANTY; without even the implied warranty of
  MERCHANTABILITY or FITNESS FOR A PARTICULAR PURPOSE. See the GNU
  Lesser General Public License for more details.

  You should have received a copy of the GNU Lesser General Public License
  along with systemd; If not, see <http://www.gnu.org/licenses/>.
***/

#include <dbus/dbus.h>

#include <errno.h>
#include <string.h>
#include <unistd.h>

#include "util.h"
#include "mkdir.h"
#include "strv.h"
#include "dbus-common.h"
#include "polkit.h"
#include "def.h"
#include "env-util.h"
#include "fileio.h"
#include "fileio-label.h"
#include "label.h"

#define INTERFACE                                                       \
        " <interface name=\"org.freedesktop.locale1\">\n"               \
        "  <property name=\"Locale\" type=\"as\" access=\"read\"/>\n"   \
        "  <property name=\"VConsoleKeymap\" type=\"s\" access=\"read\"/>\n" \
        "  <property name=\"VConsoleKeymapToggle\" type=\"s\" access=\"read\"/>\n" \
        "  <property name=\"X11Layout\" type=\"s\" access=\"read\"/>\n" \
        "  <property name=\"X11Model\" type=\"s\" access=\"read\"/>\n"  \
        "  <property name=\"X11Variant\" type=\"s\" access=\"read\"/>\n" \
        "  <property name=\"X11Options\" type=\"s\" access=\"read\"/>\n" \
        "  <method name=\"SetLocale\">\n"                               \
        "   <arg name=\"locale\" type=\"as\" direction=\"in\"/>\n"      \
        "   <arg name=\"user_interaction\" type=\"b\" direction=\"in\"/>\n" \
        "  </method>\n"                                                 \
        "  <method name=\"SetVConsoleKeyboard\">\n"                      \
        "   <arg name=\"keymap\" type=\"s\" direction=\"in\"/>\n"       \
        "   <arg name=\"keymap_toggle\" type=\"s\" direction=\"in\"/>\n" \
        "   <arg name=\"convert\" type=\"b\" direction=\"in\"/>\n"      \
        "   <arg name=\"user_interaction\" type=\"b\" direction=\"in\"/>\n" \
        "  </method>\n"                                                 \
        "  <method name=\"SetX11Keyboard\">\n"                          \
        "   <arg name=\"layout\" type=\"s\" direction=\"in\"/>\n"       \
        "   <arg name=\"model\" type=\"s\" direction=\"in\"/>\n"        \
        "   <arg name=\"variant\" type=\"s\" direction=\"in\"/>\n"      \
        "   <arg name=\"options\" type=\"s\" direction=\"in\"/>\n"      \
        "   <arg name=\"convert\" type=\"b\" direction=\"in\"/>\n"      \
        "   <arg name=\"user_interaction\" type=\"b\" direction=\"in\"/>\n" \
        "  </method>\n"                                                 \
        " </interface>\n"

#define INTROSPECTION                                                   \
        DBUS_INTROSPECT_1_0_XML_DOCTYPE_DECL_NODE                       \
        "<node>\n"                                                      \
        INTERFACE                                                       \
        BUS_PROPERTIES_INTERFACE                                        \
        BUS_INTROSPECTABLE_INTERFACE                                    \
        BUS_PEER_INTERFACE                                              \
        "</node>\n"

#define INTERFACES_LIST                         \
        BUS_GENERIC_INTERFACES_LIST             \
        "org.freedesktop.locale1\0"

const char locale_interface[] _introspect_("locale1") = INTERFACE;

enum {
        /* We don't list LC_ALL here on purpose. People should be
         * using LANG instead. */

        PROP_LANG,
        PROP_LANGUAGE,
        PROP_LC_CTYPE,
        PROP_LC_NUMERIC,
        PROP_LC_TIME,
        PROP_LC_COLLATE,
        PROP_LC_MONETARY,
        PROP_LC_MESSAGES,
        PROP_LC_PAPER,
        PROP_LC_NAME,
        PROP_LC_ADDRESS,
        PROP_LC_TELEPHONE,
        PROP_LC_MEASUREMENT,
        PROP_LC_IDENTIFICATION,
        _PROP_MAX
};

static const char * const names[_PROP_MAX] = {
        [PROP_LANG] = "LANG",
        [PROP_LANGUAGE] = "LANGUAGE",
        [PROP_LC_CTYPE] = "LC_CTYPE",
        [PROP_LC_NUMERIC] = "LC_NUMERIC",
        [PROP_LC_TIME] = "LC_TIME",
        [PROP_LC_COLLATE] = "LC_COLLATE",
        [PROP_LC_MONETARY] = "LC_MONETARY",
        [PROP_LC_MESSAGES] = "LC_MESSAGES",
        [PROP_LC_PAPER] = "LC_PAPER",
        [PROP_LC_NAME] = "LC_NAME",
        [PROP_LC_ADDRESS] = "LC_ADDRESS",
        [PROP_LC_TELEPHONE] = "LC_TELEPHONE",
        [PROP_LC_MEASUREMENT] = "LC_MEASUREMENT",
        [PROP_LC_IDENTIFICATION] = "LC_IDENTIFICATION"
};

static char *data[_PROP_MAX] = {};

typedef struct State {
        char *x11_layout, *x11_model, *x11_variant, *x11_options;
        char *vc_keymap, *vc_keymap_toggle;
} State;

static State state;

static usec_t remain_until = 0;

static int free_and_set(char **s, const char *v) {
        int r;
        char *t;

        assert(s);

        r = strdup_or_null(isempty(v) ? NULL : v, &t);
        if (r < 0)
                return r;

        free(*s);
        *s = t;

        return 0;
}

static void free_data_locale(void) {
        int p;

        for (p = 0; p < _PROP_MAX; p++) {
                free(data[p]);
                data[p] = NULL;
        }
}

static void free_data_x11(void) {
        free(state.x11_layout);
        free(state.x11_model);
        free(state.x11_variant);
        free(state.x11_options);

        state.x11_layout = state.x11_model = state.x11_variant = state.x11_options = NULL;
}

static void free_data_vconsole(void) {
        free(state.vc_keymap);
        free(state.vc_keymap_toggle);

        state.vc_keymap = state.vc_keymap_toggle = NULL;
}

static void simplify(void) {
        int p;

        for (p = 1; p < _PROP_MAX; p++)
                if (isempty(data[p]) || streq_ptr(data[PROP_LANG], data[p])) {
                        free(data[p]);
                        data[p] = NULL;
                }
}

static int read_data_locale(void) {
        int r;

        free_data_locale();

        r = parse_env_file("/etc/default/locale", NEWLINE,
                           "LANG",              &data[PROP_LANG],
                           "LANGUAGE",          &data[PROP_LANGUAGE],
                           "LC_CTYPE",          &data[PROP_LC_CTYPE],
                           "LC_NUMERIC",        &data[PROP_LC_NUMERIC],
                           "LC_TIME",           &data[PROP_LC_TIME],
                           "LC_COLLATE",        &data[PROP_LC_COLLATE],
                           "LC_MONETARY",       &data[PROP_LC_MONETARY],
                           "LC_MESSAGES",       &data[PROP_LC_MESSAGES],
                           "LC_PAPER",          &data[PROP_LC_PAPER],
                           "LC_NAME",           &data[PROP_LC_NAME],
                           "LC_ADDRESS",        &data[PROP_LC_ADDRESS],
                           "LC_TELEPHONE",      &data[PROP_LC_TELEPHONE],
                           "LC_MEASUREMENT",    &data[PROP_LC_MEASUREMENT],
                           "LC_IDENTIFICATION", &data[PROP_LC_IDENTIFICATION],
                           NULL);

        if (r == -ENOENT)
                r = parse_env_file("/etc/default/locale", NEWLINE,
                                   "LANG",              &data[PROP_LANG],
                                   "LANGUAGE",          &data[PROP_LANGUAGE],
                                   "LC_CTYPE",          &data[PROP_LC_CTYPE],
                                   "LC_NUMERIC",        &data[PROP_LC_NUMERIC],
                                   "LC_TIME",           &data[PROP_LC_TIME],
                                   "LC_COLLATE",        &data[PROP_LC_COLLATE],
                                   "LC_MONETARY",       &data[PROP_LC_MONETARY],
                                   "LC_MESSAGES",       &data[PROP_LC_MESSAGES],
                                   "LC_PAPER",          &data[PROP_LC_PAPER],
                                   "LC_NAME",           &data[PROP_LC_NAME],
                                   "LC_ADDRESS",        &data[PROP_LC_ADDRESS],
                                   "LC_TELEPHONE",      &data[PROP_LC_TELEPHONE],
                                   "LC_MEASUREMENT",    &data[PROP_LC_MEASUREMENT],
                                   "LC_IDENTIFICATION", &data[PROP_LC_IDENTIFICATION],
                                   NULL);

        if (r == -ENOENT) {
                int p;

                /* Fill in what we got passed from systemd. */

                for (p = 0; p < _PROP_MAX; p++) {
                        char *e, *d;

                        assert(names[p]);

                        e = getenv(names[p]);
                        if (e) {
                                d = strdup(e);
                                if (!d)
                                        return -ENOMEM;
                        } else
                                d = NULL;

                        free(data[p]);
                        data[p] = d;
                }

                r = 0;
        }

        simplify();
        return r;
}

static void free_data(void) {
        free_data_locale();
        free_data_vconsole();
        free_data_x11();
}

static int read_data_vconsole(void) {
        int r;

        free_data_vconsole();

        r = parse_env_file("/etc/vconsole.conf", NEWLINE,
                           "KEYMAP",        &state.vc_keymap,
                           "KEYMAP_TOGGLE", &state.vc_keymap_toggle,
                           NULL);

        if (r < 0 && r != -ENOENT)
                return r;

        return 0;
}

static int read_data_x11(void) {
        int r;

        free_data_x11();

        r = parse_env_file("/etc/default/keyboard", NEWLINE,
                           "XKBMODEL",          &state.x11_model,
                           "XKBLAYOUT",         &state.x11_layout,
                           "XKBVARIANT",        &state.x11_variant,
                           "XKBOPTIONS",        &state.x11_options,
                           NULL);

        return r;
}

static int read_data(void) {
        int r, q, p;

        r = read_data_locale();
        q = read_data_vconsole();
        p = read_data_x11();

        return r < 0 ? r : q < 0 ? q : p;
}

static int write_data_locale(void) {
        int r, p;
        char **l = NULL;
        const char *path = "/etc/locale.conf";

<<<<<<< HEAD
        r = load_env_file("/etc/default/locale", NULL, &l);
=======
        r = load_env_file(path, NULL, &l);
        if (r < 0 && r == -ENOENT) {
                path = "/etc/default/locale";
                r = load_env_file(path, NULL, &l);
        }
>>>>>>> 98b836d8
        if (r < 0 && r != -ENOENT)
                return r;

        for (p = 0; p < _PROP_MAX; p++) {
                char *t, **u;

                assert(names[p]);

                if (isempty(data[p])) {
                        l = strv_env_unset(l, names[p]);
                        continue;
                }

                if (asprintf(&t, "%s=%s", names[p], data[p]) < 0) {
                        strv_free(l);
                        return -ENOMEM;
                }

                u = strv_env_set(l, t);
                free(t);
                strv_free(l);

                if (!u)
                        return -ENOMEM;

                l = u;
        }

        if (strv_isempty(l)) {
                strv_free(l);

<<<<<<< HEAD
                if (unlink("/etc/default/locale") < 0)
=======
                if (unlink(path) < 0)
>>>>>>> 98b836d8
                        return errno == ENOENT ? 0 : -errno;

                return 0;
        }

<<<<<<< HEAD
        r = write_env_file_label("/etc/default/locale", l);
=======
        r = write_env_file_label(path, l);
>>>>>>> 98b836d8
        strv_free(l);

        return r;
}

static void push_data(DBusConnection *bus) {
        char **l_set = NULL, **l_unset = NULL, **t;
        int c_set = 0, c_unset = 0, p;
        DBusError error;
        DBusMessage *m = NULL, *reply = NULL;
        DBusMessageIter iter, sub;

        dbus_error_init(&error);

        assert(bus);

        l_set = new0(char*, _PROP_MAX);
        l_unset = new0(char*, _PROP_MAX);
        if (!l_set || !l_unset) {
                log_oom();
                goto finish;
        }

        for (p = 0; p < _PROP_MAX; p++) {
                assert(names[p]);

                if (isempty(data[p]))
                        l_unset[c_set++] = (char*) names[p];
                else {
                        char *s;

                        if (asprintf(&s, "%s=%s", names[p], data[p]) < 0) {
                                log_oom();
                                goto finish;
                        }

                        l_set[c_unset++] = s;
                }
        }

        assert(c_set + c_unset == _PROP_MAX);
        m = dbus_message_new_method_call("org.freedesktop.systemd1", "/org/freedesktop/systemd1", "org.freedesktop.systemd1.Manager", "UnsetAndSetEnvironment");
        if (!m) {
                log_error("Could not allocate message.");
                goto finish;
        }

        dbus_message_iter_init_append(m, &iter);

        if (!dbus_message_iter_open_container(&iter, DBUS_TYPE_ARRAY, "s", &sub)) {
                log_oom();
                goto finish;
        }

        STRV_FOREACH(t, l_unset)
                if (!dbus_message_iter_append_basic(&sub, DBUS_TYPE_STRING, t)) {
                        log_oom();
                        goto finish;
                }

        if (!dbus_message_iter_close_container(&iter, &sub) ||
            !dbus_message_iter_open_container(&iter, DBUS_TYPE_ARRAY, "s", &sub)) {
                log_oom();
                goto finish;
        }

        STRV_FOREACH(t, l_set)
                if (!dbus_message_iter_append_basic(&sub, DBUS_TYPE_STRING, t)) {
                        log_oom();
                        goto finish;
                }

        if (!dbus_message_iter_close_container(&iter, &sub)) {
                log_oom();
                goto finish;
        }

        reply = dbus_connection_send_with_reply_and_block(bus, m, -1, &error);
        if (!reply) {
                log_error("Failed to set locale information: %s", bus_error_message(&error));
                goto finish;
        }

finish:
        if (m)
                dbus_message_unref(m);

        if (reply)
                dbus_message_unref(reply);

        dbus_error_free(&error);

        strv_free(l_set);
        free(l_unset);
}

static int write_data_vconsole(void) {
        int r;
        char **l = NULL;

        r = load_env_file("/etc/vconsole.conf", NULL, &l);
        if (r < 0 && r != -ENOENT)
                return r;

        if (isempty(state.vc_keymap))
                l = strv_env_unset(l, "KEYMAP");
        else {
                char *s, **u;

                s = strappend("KEYMAP=", state.vc_keymap);
                if (!s) {
                        strv_free(l);
                        return -ENOMEM;
                }

                u = strv_env_set(l, s);
                free(s);
                strv_free(l);

                if (!u)
                        return -ENOMEM;

                l = u;
        }

        if (isempty(state.vc_keymap_toggle))
                l = strv_env_unset(l, "KEYMAP_TOGGLE");
        else  {
                char *s, **u;

                s = strappend("KEYMAP_TOGGLE=", state.vc_keymap_toggle);
                if (!s) {
                        strv_free(l);
                        return -ENOMEM;
                }

                u = strv_env_set(l, s);
                free(s);
                strv_free(l);

                if (!u)
                        return -ENOMEM;

                l = u;
        }

        if (strv_isempty(l)) {
                strv_free(l);

                if (unlink("/etc/vconsole.conf") < 0)
                        return errno == ENOENT ? 0 : -errno;

                return 0;
        }

        r = write_env_file_label("/etc/vconsole.conf", l);
        strv_free(l);

        return r;
}

static int write_data_x11(void) {
        int r;

        char *t, **u, **l = NULL;

        r = load_env_file("/etc/default/keyboard", NULL, &l);
        if (r < 0 && r != -ENOENT)
                return r;

        /* This could perhaps be done more elegantly using an array
         * like we do for the locale, instead of struct
         */
        if (isempty(state.x11_layout)) {
                l = strv_env_unset(l, "XKBLAYOUT");
        } else {
                if (asprintf(&t, "XKBLAYOUT=%s", state.x11_layout) < 0) {
                        strv_free(l);
                        return -ENOMEM;
                }

                u = strv_env_set(l, t);
                free(t);
                strv_free(l);

                if (!u)
                        return -ENOMEM;

                l = u;
        }

        if (isempty(state.x11_model)) {
                l = strv_env_unset(l, "XKBMODEL");
        } else {
                if (asprintf(&t, "XKBMODEL=%s", state.x11_model) < 0) {
                        strv_free(l);
                        return -ENOMEM;
                }

                u = strv_env_set(l, t);
                free(t);
                strv_free(l);
<<<<<<< HEAD

                if (!u)
                        return -ENOMEM;

                l = u;
        }

        if (isempty(state.x11_variant)) {
                l = strv_env_unset(l, "XKBVARIANT");
        } else {
                if (asprintf(&t, "XKBVARIANT=%s", state.x11_variant) < 0) {
                        strv_free(l);
                        return -ENOMEM;
                }

                u = strv_env_set(l, t);
                free(t);
                strv_free(l);

                if (!u)
                        return -ENOMEM;

                l = u;
        }

        if (isempty(state.x11_options)) {
                l = strv_env_unset(l, "XKBOPTIONS");
        } else {
                if (asprintf(&t, "XKBOPTIONS=%s", state.x11_options) < 0) {
                        strv_free(l);
                        return -ENOMEM;
                }

                u = strv_env_set(l, t);
                free(t);
                strv_free(l);

                if (!u)
                        return -ENOMEM;

                l = u;
        }

        if (strv_isempty(l)) {
                strv_free(l);

                if (unlink("/etc/default/keyboard") < 0)
                        return errno == ENOENT ? 0 : -errno;

                return 0;
        }

=======

                if (!u)
                        return -ENOMEM;

                l = u;
        }

        if (isempty(state.x11_variant)) {
                l = strv_env_unset(l, "XKBVARIANT");
        } else {
                if (asprintf(&t, "XKBVARIANT=%s", state.x11_variant) < 0) {
                        strv_free(l);
                        return -ENOMEM;
                }

                u = strv_env_set(l, t);
                free(t);
                strv_free(l);

                if (!u)
                        return -ENOMEM;

                l = u;
        }

        if (isempty(state.x11_options)) {
                l = strv_env_unset(l, "XKBOPTIONS");
        } else {
                if (asprintf(&t, "XKBOPTIONS=%s", state.x11_options) < 0) {
                        strv_free(l);
                        return -ENOMEM;
                }

                u = strv_env_set(l, t);
                free(t);
                strv_free(l);

                if (!u)
                        return -ENOMEM;

                l = u;
        }

        if (strv_isempty(l)) {
                strv_free(l);

                if (unlink("/etc/default/keyboard") < 0)
                        return errno == ENOENT ? 0 : -errno;

                return 0;
        }

>>>>>>> 98b836d8
        r = write_env_file("/etc/default/keyboard", l);
        strv_free(l);

        return r;
}

static int load_vconsole_keymap(DBusConnection *bus, DBusError *error) {
        DBusMessage *m = NULL, *reply = NULL;
        const char *name = "systemd-vconsole-setup.service", *mode = "replace";
        int r;
        DBusError _error;

        assert(bus);

        if (!error) {
                dbus_error_init(&_error);
                error = &_error;
        }

        m = dbus_message_new_method_call(
                        "org.freedesktop.systemd1",
                        "/org/freedesktop/systemd1",
                        "org.freedesktop.systemd1.Manager",
                        "RestartUnit");
        if (!m) {
                log_error("Could not allocate message.");
                r = -ENOMEM;
                goto finish;
        }

        if (!dbus_message_append_args(m,
                                      DBUS_TYPE_STRING, &name,
                                      DBUS_TYPE_STRING, &mode,
                                      DBUS_TYPE_INVALID)) {
                log_error("Could not append arguments to message.");
                r = -ENOMEM;
                goto finish;
        }

        reply = dbus_connection_send_with_reply_and_block(bus, m, -1, error);
        if (!reply) {
                log_error("Failed to issue method call: %s", bus_error_message(error));
                r = -EIO;
                goto finish;
        }

        r = 0;

finish:
        if (m)
                dbus_message_unref(m);

        if (reply)
                dbus_message_unref(reply);

        if (error == &_error)
                dbus_error_free(error);

        return r;
}

static char *strnulldash(const char *s) {
        return s == NULL || *s == 0 || (s[0] == '-' && s[1] == 0) ? NULL : (char*) s;
}

static int read_next_mapping(FILE *f, unsigned *n, char ***a) {
        assert(f);
        assert(n);
        assert(a);

        for (;;) {
                char line[LINE_MAX];
                char *l, **b;

                errno = 0;
                if (!fgets(line, sizeof(line), f)) {

                        if (ferror(f))
                                return errno ? -errno : -EIO;

                        return 0;
                }

                (*n) ++;

                l = strstrip(line);
                if (l[0] == 0 || l[0] == '#')
                        continue;

                b = strv_split_quoted(l);
                if (!b)
                        return -ENOMEM;

                if (strv_length(b) < 5) {
                        log_error("Invalid line "SYSTEMD_KBD_MODEL_MAP":%u, ignoring.", *n);
                        strv_free(b);
                        continue;

                }

                *a = b;
                return 1;
        }
}

static int convert_vconsole_to_x11(DBusConnection *connection) {
        bool modified = false;

        assert(connection);

        if (isempty(state.vc_keymap)) {

                modified =
                        !isempty(state.x11_layout) ||
                        !isempty(state.x11_model) ||
                        !isempty(state.x11_variant) ||
                        !isempty(state.x11_options);

                free_data_x11();
        } else {
                FILE *f;
                unsigned n = 0;

                f = fopen(SYSTEMD_KBD_MODEL_MAP, "re");
                if (!f)
                        return -errno;

                for (;;) {
                        char **a;
                        int r;

                        r = read_next_mapping(f, &n, &a);
                        if (r < 0) {
                                fclose(f);
                                return r;
                        }

                        if (r == 0)
                                break;

                        if (!streq(state.vc_keymap, a[0])) {
                                strv_free(a);
                                continue;
                        }

                        if (!streq_ptr(state.x11_layout, strnulldash(a[1])) ||
                            !streq_ptr(state.x11_model, strnulldash(a[2])) ||
                            !streq_ptr(state.x11_variant, strnulldash(a[3])) ||
                            !streq_ptr(state.x11_options, strnulldash(a[4]))) {

                                if (free_and_set(&state.x11_layout, strnulldash(a[1])) < 0 ||
                                    free_and_set(&state.x11_model, strnulldash(a[2])) < 0 ||
                                    free_and_set(&state.x11_variant, strnulldash(a[3])) < 0 ||
                                    free_and_set(&state.x11_options, strnulldash(a[4])) < 0) {
                                        strv_free(a);
                                        fclose(f);
                                        return -ENOMEM;
                                }

                                modified = true;
                        }

                        strv_free(a);
                        break;
                }

                fclose(f);
        }

        if (modified) {
                dbus_bool_t b;
                DBusMessage *changed;
                int r;

                r = write_data_x11();
                if (r < 0)
                        log_error("Failed to set X11 keyboard layout: %s", strerror(-r));

                changed = bus_properties_changed_new(
                                "/org/freedesktop/locale1",
                                "org.freedesktop.locale1",
                                "X11Layout\0"
                                "X11Model\0"
                                "X11Variant\0"
                                "X11Options\0");

                if (!changed)
                        return -ENOMEM;

                b = dbus_connection_send(connection, changed, NULL);
                dbus_message_unref(changed);

                if (!b)
                        return -ENOMEM;
        }

        return 0;
}

static int convert_x11_to_vconsole(DBusConnection *connection) {
        bool modified = false;

        assert(connection);

        if (isempty(state.x11_layout)) {

                modified =
                        !isempty(state.vc_keymap) ||
                        !isempty(state.vc_keymap_toggle);

                free_data_x11();
        } else {
                FILE *f;
                unsigned n = 0;
                unsigned best_matching = 0;
                char *new_keymap = NULL;

                f = fopen(SYSTEMD_KBD_MODEL_MAP, "re");
                if (!f)
                        return -errno;

                for (;;) {
                        char **a;
                        unsigned matching = 0;
                        int r;

                        r = read_next_mapping(f, &n, &a);
                        if (r < 0) {
                                fclose(f);
                                return r;
                        }

                        if (r == 0)
                                break;

                        /* Determine how well matching this entry is */
                        if (streq_ptr(state.x11_layout, a[1]))
                                /* If we got an exact match, this is best */
                                matching = 10;
                        else {
                                size_t x;

                                x = strcspn(state.x11_layout, ",");

                                /* We have multiple X layouts, look
                                 * for an entry that matches our key
                                 * with the everything but the first
                                 * layout stripped off. */
                                if (x > 0 &&
                                    strlen(a[1]) == x &&
                                    strneq(state.x11_layout, a[1], x))
                                        matching = 5;
                                else  {
                                        size_t w;

                                        /* If that didn't work, strip
                                         * off the other layouts from
                                         * the entry, too */

                                        w = strcspn(a[1], ",");

                                        if (x > 0 && x == w &&
                                            memcmp(state.x11_layout, a[1], x) == 0)
                                                matching = 1;
                                }
                        }

                        if (matching > 0 &&
                            streq_ptr(state.x11_model, a[2])) {
                                matching++;

                                if (streq_ptr(state.x11_variant, a[3])) {
                                        matching++;

                                        if (streq_ptr(state.x11_options, a[4]))
                                                matching++;
                                }
                        }

                        /* The best matching entry so far, then let's
                         * save that */
                        if (matching > best_matching) {
                                best_matching = matching;

                                free(new_keymap);
                                new_keymap = strdup(a[0]);

                                if (!new_keymap) {
                                        strv_free(a);
                                        fclose(f);
                                        return -ENOMEM;
                                }
                        }

                        strv_free(a);
                }

                fclose(f);

                if (!streq_ptr(state.vc_keymap, new_keymap)) {
                        free(state.vc_keymap);
                        state.vc_keymap = new_keymap;

                        free(state.vc_keymap_toggle);
                        state.vc_keymap_toggle = NULL;

                        modified = true;
                } else
                        free(new_keymap);
        }

        if (modified) {
                dbus_bool_t b;
                DBusMessage *changed;
                int r;

                r = write_data_vconsole();
                if (r < 0)
                        log_error("Failed to set virtual console keymap: %s", strerror(-r));

                changed = bus_properties_changed_new(
                                "/org/freedesktop/locale1",
                                "org.freedesktop.locale1",
                                "VConsoleKeymap\0"
                                "VConsoleKeymapToggle\0");

                if (!changed)
                        return -ENOMEM;

                b = dbus_connection_send(connection, changed, NULL);
                dbus_message_unref(changed);

                if (!b)
                        return -ENOMEM;

                return load_vconsole_keymap(connection, NULL);
        }

        return 0;
}

static int append_locale(DBusMessageIter *i, const char *property, void *userdata) {
        int r, c = 0, p;
        char **l;

        l = new0(char*, _PROP_MAX+1);
        if (!l)
                return -ENOMEM;

        for (p = 0; p < _PROP_MAX; p++) {
                char *t;

                if (isempty(data[p]))
                        continue;

                if (asprintf(&t, "%s=%s", names[p], data[p]) < 0) {
                        strv_free(l);
                        return -ENOMEM;
                }

                l[c++] = t;
        }

        r = bus_property_append_strv(i, property, (void*) l);
        strv_free(l);

        return r;
}

static const BusProperty bus_locale_properties[] = {
        { "Locale",               append_locale,             "as", 0 },
        { "X11Layout",            bus_property_append_string, "s", offsetof(State, x11_layout),       true },
        { "X11Model",             bus_property_append_string, "s", offsetof(State, x11_model),        true },
        { "X11Variant",           bus_property_append_string, "s", offsetof(State, x11_variant),      true },
        { "X11Options",           bus_property_append_string, "s", offsetof(State, x11_options),      true },
        { "VConsoleKeymap",       bus_property_append_string, "s", offsetof(State, vc_keymap),        true },
        { "VConsoleKeymapToggle", bus_property_append_string, "s", offsetof(State, vc_keymap_toggle), true },
        { NULL, }
};

static const BusBoundProperties bps[] = {
        { "org.freedesktop.locale1", bus_locale_properties, &state },
        { NULL, }
};

static DBusHandlerResult locale_message_handler(
                DBusConnection *connection,
                DBusMessage *message,
                void *userdata) {

        DBusMessage *reply = NULL, *changed = NULL;
        DBusError error;
        int r;

        assert(connection);
        assert(message);

        dbus_error_init(&error);

        if (dbus_message_is_method_call(message, "org.freedesktop.locale1", "SetLocale")) {
                char **l = NULL, **i;
                dbus_bool_t interactive;
                DBusMessageIter iter;
                bool modified = false;
                bool passed[_PROP_MAX] = {};
                int p;

                if (!dbus_message_iter_init(message, &iter))
                        return bus_send_error_reply(connection, message, NULL, -EINVAL);

                r = bus_parse_strv_iter(&iter, &l);
                if (r < 0) {
                        if (r == -ENOMEM)
                                goto oom;

                        return bus_send_error_reply(connection, message, NULL, r);
                }

                if (!dbus_message_iter_next(&iter) ||
                    dbus_message_iter_get_arg_type(&iter) != DBUS_TYPE_BOOLEAN)  {
                        strv_free(l);
                        return bus_send_error_reply(connection, message, NULL, -EINVAL);
                }

                dbus_message_iter_get_basic(&iter, &interactive);

                /* Check whether a variable changed and if so valid */
                STRV_FOREACH(i, l) {
                        bool valid = false;

                        for (p = 0; p < _PROP_MAX; p++) {
                                size_t k;

                                k = strlen(names[p]);
                                if (startswith(*i, names[p]) &&
                                    (*i)[k] == '=' &&
                                    string_is_safe((*i) + k + 1)) {
                                        valid = true;
                                        passed[p] = true;

                                        if (!streq_ptr(*i + k + 1, data[p]))
                                                modified = true;

                                        break;
                                }
                        }

                        if (!valid) {
                                strv_free(l);
                                return bus_send_error_reply(connection, message, NULL, -EINVAL);
                        }
                }

                /* Check whether a variable is unset */
                if (!modified)  {
                        for (p = 0; p < _PROP_MAX; p++)
                                if (!isempty(data[p]) && !passed[p]) {
                                        modified = true;
                                        break;
                                }
                }

                if (modified) {

                        r = verify_polkit(connection, message, "org.freedesktop.locale1.set-locale", interactive, NULL, &error);
                        if (r < 0) {
                                strv_free(l);
                                return bus_send_error_reply(connection, message, &error, r);
                        }

                        STRV_FOREACH(i, l) {
                                for (p = 0; p < _PROP_MAX; p++) {
                                        size_t k;

                                        k = strlen(names[p]);
                                        if (startswith(*i, names[p]) && (*i)[k] == '=') {
                                                char *t;

                                                t = strdup(*i + k + 1);
                                                if (!t) {
                                                        strv_free(l);
                                                        goto oom;
                                                }

                                                free(data[p]);
                                                data[p] = t;

                                                break;
                                        }
                                }
                        }

                        strv_free(l);

                        for (p = 0; p < _PROP_MAX; p++) {
                                if (passed[p])
                                        continue;

                                free(data[p]);
                                data[p] = NULL;
                        }

                        simplify();

                        r = write_data_locale();
                        if (r < 0) {
                                log_error("Failed to set locale: %s", strerror(-r));
                                return bus_send_error_reply(connection, message, NULL, r);
                        }

                        push_data(connection);

                        log_info("Changed locale information.");

                        changed = bus_properties_changed_new(
                                        "/org/freedesktop/locale1",
                                        "org.freedesktop.locale1",
                                        "Locale\0");
                        if (!changed)
                                goto oom;
                } else
                        strv_free(l);

        } else if (dbus_message_is_method_call(message, "org.freedesktop.locale1", "SetVConsoleKeyboard")) {

                const char *keymap, *keymap_toggle;
                dbus_bool_t convert, interactive;

                if (!dbus_message_get_args(
                                    message,
                                    &error,
                                    DBUS_TYPE_STRING, &keymap,
                                    DBUS_TYPE_STRING, &keymap_toggle,
                                    DBUS_TYPE_BOOLEAN, &convert,
                                    DBUS_TYPE_BOOLEAN, &interactive,
                                    DBUS_TYPE_INVALID))
                        return bus_send_error_reply(connection, message, &error, -EINVAL);

                if (isempty(keymap))
                        keymap = NULL;

                if (isempty(keymap_toggle))
                        keymap_toggle = NULL;

                if (!streq_ptr(keymap, state.vc_keymap) ||
                    !streq_ptr(keymap_toggle, state.vc_keymap_toggle)) {

                        if ((keymap && (!filename_is_safe(keymap) || !string_is_safe(keymap))) ||
                            (keymap_toggle && (!filename_is_safe(keymap_toggle) || !string_is_safe(keymap_toggle))))
                                return bus_send_error_reply(connection, message, NULL, -EINVAL);

                        r = verify_polkit(connection, message, "org.freedesktop.locale1.set-keyboard", interactive, NULL, &error);
                        if (r < 0)
                                return bus_send_error_reply(connection, message, &error, r);

                        if (free_and_set(&state.vc_keymap, keymap) < 0 ||
                            free_and_set(&state.vc_keymap_toggle, keymap_toggle) < 0)
                                goto oom;

                        r = write_data_vconsole();
                        if (r < 0) {
                                log_error("Failed to set virtual console keymap: %s", strerror(-r));
                                return bus_send_error_reply(connection, message, NULL, r);
                        }

                        log_info("Changed virtual console keymap to '%s'", strempty(state.vc_keymap));

                        r = load_vconsole_keymap(connection, NULL);
                        if (r < 0)
                                log_error("Failed to request keymap reload: %s", strerror(-r));

                        changed = bus_properties_changed_new(
                                        "/org/freedesktop/locale1",
                                        "org.freedesktop.locale1",
                                        "VConsoleKeymap\0"
                                        "VConsoleKeymapToggle\0");
                        if (!changed)
                                goto oom;

                        if (convert) {
                                r = convert_vconsole_to_x11(connection);

                                if (r < 0)
                                        log_error("Failed to convert keymap data: %s", strerror(-r));
                        }
                }

        } else if (dbus_message_is_method_call(message, "org.freedesktop.locale1", "SetX11Keyboard")) {

                const char *layout, *model, *variant, *options;
                dbus_bool_t convert, interactive;

                if (!dbus_message_get_args(
                                    message,
                                    &error,
                                    DBUS_TYPE_STRING, &layout,
                                    DBUS_TYPE_STRING, &model,
                                    DBUS_TYPE_STRING, &variant,
                                    DBUS_TYPE_STRING, &options,
                                    DBUS_TYPE_BOOLEAN, &convert,
                                    DBUS_TYPE_BOOLEAN, &interactive,
                                    DBUS_TYPE_INVALID))
                        return bus_send_error_reply(connection, message, &error, -EINVAL);

                if (isempty(layout))
                        layout = NULL;

                if (isempty(model))
                        model = NULL;

                if (isempty(variant))
                        variant = NULL;

                if (isempty(options))
                        options = NULL;

                if (!streq_ptr(layout, state.x11_layout) ||
                    !streq_ptr(model, state.x11_model) ||
                    !streq_ptr(variant, state.x11_variant) ||
                    !streq_ptr(options, state.x11_options)) {

                        if ((layout && !string_is_safe(layout)) ||
                            (model && !string_is_safe(model)) ||
                            (variant && !string_is_safe(variant)) ||
                            (options && !string_is_safe(options)))
                                return bus_send_error_reply(connection, message, NULL, -EINVAL);

                        r = verify_polkit(connection, message, "org.freedesktop.locale1.set-keyboard", interactive, NULL, &error);
                        if (r < 0)
                                return bus_send_error_reply(connection, message, &error, r);

                        if (free_and_set(&state.x11_layout, layout) < 0 ||
                            free_and_set(&state.x11_model, model) < 0 ||
                            free_and_set(&state.x11_variant, variant) < 0 ||
                            free_and_set(&state.x11_options, options) < 0)
                                goto oom;

                        r = write_data_x11();
                        if (r < 0) {
                                log_error("Failed to set X11 keyboard layout: %s", strerror(-r));
                                return bus_send_error_reply(connection, message, NULL, r);
                        }

                        log_info("Changed X11 keyboard layout to '%s'", strempty(state.x11_layout));

                        changed = bus_properties_changed_new(
                                        "/org/freedesktop/locale1",
                                        "org.freedesktop.locale1",
                                        "X11Layout\0"
                                        "X11Model\0"
                                        "X11Variant\0"
                                        "X11Options\0");
                        if (!changed)
                                goto oom;

                        if (convert) {
                                r = convert_x11_to_vconsole(connection);

                                if (r < 0)
                                        log_error("Failed to convert keymap data: %s", strerror(-r));
                        }
                }
        } else
                return bus_default_message_handler(connection, message, INTROSPECTION, INTERFACES_LIST, bps);

        if (!(reply = dbus_message_new_method_return(message)))
                goto oom;

        if (!bus_maybe_send_reply(connection, message, reply))
                goto oom;

        dbus_message_unref(reply);
        reply = NULL;

        if (changed) {

                if (!dbus_connection_send(connection, changed, NULL))
                        goto oom;

                dbus_message_unref(changed);
        }

        return DBUS_HANDLER_RESULT_HANDLED;

oom:
        if (reply)
                dbus_message_unref(reply);

        if (changed)
                dbus_message_unref(changed);

        dbus_error_free(&error);

        return DBUS_HANDLER_RESULT_NEED_MEMORY;
}

static int connect_bus(DBusConnection **_bus) {
        static const DBusObjectPathVTable locale_vtable = {
                .message_function = locale_message_handler
        };
        DBusError error;
        DBusConnection *bus = NULL;
        int r;

        assert(_bus);

        dbus_error_init(&error);

        bus = dbus_bus_get_private(DBUS_BUS_SYSTEM, &error);
        if (!bus) {
                log_error("Failed to get system D-Bus connection: %s", bus_error_message(&error));
                r = -ECONNREFUSED;
                goto fail;
        }

        dbus_connection_set_exit_on_disconnect(bus, FALSE);

        if (!dbus_connection_register_object_path(bus, "/org/freedesktop/locale1", &locale_vtable, NULL) ||
            !dbus_connection_add_filter(bus, bus_exit_idle_filter, &remain_until, NULL)) {
                r = log_oom();
                goto fail;
        }

        r = dbus_bus_request_name(bus, "org.freedesktop.locale1", DBUS_NAME_FLAG_DO_NOT_QUEUE, &error);
        if (dbus_error_is_set(&error)) {
                log_error("Failed to register name on bus: %s", bus_error_message(&error));
                r = -EEXIST;
                goto fail;
        }

        if (r != DBUS_REQUEST_NAME_REPLY_PRIMARY_OWNER) {
                log_error("Failed to acquire name.");
                r = -EEXIST;
                goto fail;
        }

        if (_bus)
                *_bus = bus;

        return 0;

fail:
        dbus_connection_close(bus);
        dbus_connection_unref(bus);

        dbus_error_free(&error);

        return r;
}

int main(int argc, char *argv[]) {
        int r;
        DBusConnection *bus = NULL;
        bool exiting = false;

        log_set_target(LOG_TARGET_AUTO);
        log_parse_environment();
        log_open();
        label_init("/etc");
        umask(0022);

        if (argc == 2 && streq(argv[1], "--introspect")) {
                fputs(DBUS_INTROSPECT_1_0_XML_DOCTYPE_DECL_NODE
                      "<node>\n", stdout);
                fputs(locale_interface, stdout);
                fputs("</node>\n", stdout);
                return 0;
        }

        if (argc != 1) {
                log_error("This program takes no arguments.");
                r = -EINVAL;
                goto finish;
        }

        r = read_data();
        if (r < 0) {
                log_error("Failed to read locale data: %s", strerror(-r));
                goto finish;
        }

        r = connect_bus(&bus);
        if (r < 0)
                goto finish;

        remain_until = now(CLOCK_MONOTONIC) + DEFAULT_EXIT_USEC;
        for (;;) {

                if (!dbus_connection_read_write_dispatch(bus, exiting ? -1 : (int) (DEFAULT_EXIT_USEC/USEC_PER_MSEC)))
                        break;

                if (!exiting && remain_until < now(CLOCK_MONOTONIC)) {
                        exiting = true;
                        bus_async_unregister_and_exit(bus, "org.freedesktop.locale1");
                }
        }

        r = 0;

finish:
        free_data();

        if (bus) {
                dbus_connection_flush(bus);
                dbus_connection_close(bus);
                dbus_connection_unref(bus);
        }

        return r < 0 ? EXIT_FAILURE : EXIT_SUCCESS;
}<|MERGE_RESOLUTION|>--- conflicted
+++ resolved
@@ -185,7 +185,7 @@
 
         free_data_locale();
 
-        r = parse_env_file("/etc/default/locale", NEWLINE,
+        r = parse_env_file("/etc/locale.conf", NEWLINE,
                            "LANG",              &data[PROP_LANG],
                            "LANGUAGE",          &data[PROP_LANGUAGE],
                            "LC_CTYPE",          &data[PROP_LC_CTYPE],
@@ -301,15 +301,11 @@
         char **l = NULL;
         const char *path = "/etc/locale.conf";
 
-<<<<<<< HEAD
-        r = load_env_file("/etc/default/locale", NULL, &l);
-=======
         r = load_env_file(path, NULL, &l);
         if (r < 0 && r == -ENOENT) {
                 path = "/etc/default/locale";
                 r = load_env_file(path, NULL, &l);
         }
->>>>>>> 98b836d8
         if (r < 0 && r != -ENOENT)
                 return r;
 
@@ -341,21 +337,13 @@
         if (strv_isempty(l)) {
                 strv_free(l);
 
-<<<<<<< HEAD
-                if (unlink("/etc/default/locale") < 0)
-=======
                 if (unlink(path) < 0)
->>>>>>> 98b836d8
                         return errno == ENOENT ? 0 : -errno;
 
                 return 0;
         }
 
-<<<<<<< HEAD
-        r = write_env_file_label("/etc/default/locale", l);
-=======
         r = write_env_file_label(path, l);
->>>>>>> 98b836d8
         strv_free(l);
 
         return r;
@@ -558,7 +546,6 @@
                 u = strv_env_set(l, t);
                 free(t);
                 strv_free(l);
-<<<<<<< HEAD
 
                 if (!u)
                         return -ENOMEM;
@@ -611,60 +598,6 @@
                 return 0;
         }
 
-=======
-
-                if (!u)
-                        return -ENOMEM;
-
-                l = u;
-        }
-
-        if (isempty(state.x11_variant)) {
-                l = strv_env_unset(l, "XKBVARIANT");
-        } else {
-                if (asprintf(&t, "XKBVARIANT=%s", state.x11_variant) < 0) {
-                        strv_free(l);
-                        return -ENOMEM;
-                }
-
-                u = strv_env_set(l, t);
-                free(t);
-                strv_free(l);
-
-                if (!u)
-                        return -ENOMEM;
-
-                l = u;
-        }
-
-        if (isempty(state.x11_options)) {
-                l = strv_env_unset(l, "XKBOPTIONS");
-        } else {
-                if (asprintf(&t, "XKBOPTIONS=%s", state.x11_options) < 0) {
-                        strv_free(l);
-                        return -ENOMEM;
-                }
-
-                u = strv_env_set(l, t);
-                free(t);
-                strv_free(l);
-
-                if (!u)
-                        return -ENOMEM;
-
-                l = u;
-        }
-
-        if (strv_isempty(l)) {
-                strv_free(l);
-
-                if (unlink("/etc/default/keyboard") < 0)
-                        return errno == ENOENT ? 0 : -errno;
-
-                return 0;
-        }
-
->>>>>>> 98b836d8
         r = write_env_file("/etc/default/keyboard", l);
         strv_free(l);
 
