--- conflicted
+++ resolved
@@ -172,22 +172,6 @@
 
         if (r == -ENOENT)
                 r = parse_env_file("/etc/default/locale", NEWLINE,
-<<<<<<< HEAD
-                                   "LANG",              &data[PROP_LANG],
-                                   "LANGUAGE",          &data[PROP_LANGUAGE],
-                                   "LC_CTYPE",          &data[PROP_LC_CTYPE],
-                                   "LC_NUMERIC",        &data[PROP_LC_NUMERIC],
-                                   "LC_TIME",           &data[PROP_LC_TIME],
-                                   "LC_COLLATE",        &data[PROP_LC_COLLATE],
-                                   "LC_MONETARY",       &data[PROP_LC_MONETARY],
-                                   "LC_MESSAGES",       &data[PROP_LC_MESSAGES],
-                                   "LC_PAPER",          &data[PROP_LC_PAPER],
-                                   "LC_NAME",           &data[PROP_LC_NAME],
-                                   "LC_ADDRESS",        &data[PROP_LC_ADDRESS],
-                                   "LC_TELEPHONE",      &data[PROP_LC_TELEPHONE],
-                                   "LC_MEASUREMENT",    &data[PROP_LC_MEASUREMENT],
-                                   "LC_IDENTIFICATION", &data[PROP_LC_IDENTIFICATION],
-=======
                                    "LANG",              &c->locale[LOCALE_LANG],
                                    "LANGUAGE",          &c->locale[LOCALE_LANGUAGE],
                                    "LC_CTYPE",          &c->locale[LOCALE_LC_CTYPE],
@@ -202,7 +186,6 @@
                                    "LC_TELEPHONE",      &c->locale[LOCALE_LC_TELEPHONE],
                                    "LC_MEASUREMENT",    &c->locale[LOCALE_LC_MEASUREMENT],
                                    "LC_IDENTIFICATION", &c->locale[LOCALE_LC_IDENTIFICATION],
->>>>>>> a8f3477d
                                    NULL);
 
         if (r == -ENOENT) {
@@ -240,20 +223,6 @@
         return 0;
 }
 
-<<<<<<< HEAD
-static int read_data_x11(void) {
-        int r;
-
-        free_data_x11();
-
-        r = parse_env_file("/etc/default/keyboard", NEWLINE,
-                           "XKBMODEL",          &state.x11_model,
-                           "XKBLAYOUT",         &state.x11_layout,
-                           "XKBVARIANT",        &state.x11_variant,
-                           "XKBOPTIONS",        &state.x11_options,
-                           NULL);
-
-=======
 static int x11_read_data(Context *c) {
         int r;
 
@@ -265,7 +234,6 @@
                            "XKBVARIANT",        &c->x11_variant,
                            "XKBOPTIONS",        &c->x11_options,
                            NULL);
->>>>>>> a8f3477d
         return r;
 }
 
@@ -446,19 +414,10 @@
         return r;
 }
 
-<<<<<<< HEAD
-static int write_data_x11(void) {
-=======
 static int write_data_x11(Context *c) {
->>>>>>> a8f3477d
         int r;
         char *t, **u, **l = NULL;
 
-<<<<<<< HEAD
-        char *t, **u, **l = NULL;
-
-=======
->>>>>>> a8f3477d
         r = load_env_file("/etc/default/keyboard", NULL, &l);
         if (r < 0 && r != -ENOENT)
                 return r;
@@ -466,91 +425,6 @@
         /* This could perhaps be done more elegantly using an array
          * like we do for the locale, instead of struct
          */
-<<<<<<< HEAD
-        if (isempty(state.x11_layout)) {
-                l = strv_env_unset(l, "XKBLAYOUT");
-        } else {
-                if (asprintf(&t, "XKBLAYOUT=%s", state.x11_layout) < 0) {
-                        strv_free(l);
-                        return -ENOMEM;
-                }
-
-                u = strv_env_set(l, t);
-                free(t);
-                strv_free(l);
-
-                if (!u)
-                        return -ENOMEM;
-
-                l = u;
-        }
-
-        if (isempty(state.x11_model)) {
-                l = strv_env_unset(l, "XKBMODEL");
-        } else {
-                if (asprintf(&t, "XKBMODEL=%s", state.x11_model) < 0) {
-                        strv_free(l);
-                        return -ENOMEM;
-                }
-
-                u = strv_env_set(l, t);
-                free(t);
-                strv_free(l);
-
-                if (!u)
-                        return -ENOMEM;
-
-                l = u;
-        }
-
-        if (isempty(state.x11_variant)) {
-                l = strv_env_unset(l, "XKBVARIANT");
-        } else {
-                if (asprintf(&t, "XKBVARIANT=%s", state.x11_variant) < 0) {
-                        strv_free(l);
-                        return -ENOMEM;
-                }
-
-                u = strv_env_set(l, t);
-                free(t);
-                strv_free(l);
-
-                if (!u)
-                        return -ENOMEM;
-
-                l = u;
-        }
-
-        if (isempty(state.x11_options)) {
-                l = strv_env_unset(l, "XKBOPTIONS");
-        } else {
-                if (asprintf(&t, "XKBOPTIONS=%s", state.x11_options) < 0) {
-                        strv_free(l);
-                        return -ENOMEM;
-                }
-
-                u = strv_env_set(l, t);
-                free(t);
-                strv_free(l);
-
-                if (!u)
-                        return -ENOMEM;
-
-                l = u;
-        }
-
-        if (strv_isempty(l)) {
-                strv_free(l);
-
-                if (unlink("/etc/default/keyboard") < 0)
-                        return errno == ENOENT ? 0 : -errno;
-
-                return 0;
-        }
-
-        r = write_env_file("/etc/default/keyboard", l);
-        strv_free(l);
-=======
         if (isempty(c->x11_layout)) {
                 l = strv_env_unset(l, "XKBLAYOUT");
         } else {
@@ -604,7 +478,6 @@
 
                 l = u;
         }
->>>>>>> a8f3477d
 
         if (isempty(c->x11_options)) {
                 l = strv_env_unset(l, "XKBOPTIONS");
@@ -801,95 +674,6 @@
         return 0;
 }
 
-<<<<<<< HEAD
-static int find_converted_keymap(char **new_keymap) {
-        const char *dir;
-        _cleanup_free_ char *n;
-
-        if (state.x11_variant)
-                n = strjoin(state.x11_layout, "-", state.x11_variant, NULL);
-        else
-                n = strdup(state.x11_layout);
-        if (!n)
-                return -ENOMEM;
-
-        NULSTR_FOREACH(dir, KBD_KEYMAP_DIRS) {
-                _cleanup_free_ char *p = NULL, *pz = NULL;
-
-                p = strjoin(dir, "xkb/", n, ".map", NULL);
-                pz = strjoin(dir, "xkb/", n, ".map.gz", NULL);
-                if (!p || !pz)
-                        return -ENOMEM;
-
-                if (access(p, F_OK) == 0 || access(pz, F_OK) == 0) {
-                        *new_keymap = n;
-                        n = NULL;
-                        return 1;
-                }
-        }
-
-        return 0;
-}
-
-static int find_legacy_keymap(char **new_keymap) {
-        _cleanup_fclose_ FILE *f;
-        unsigned n = 0;
-        unsigned best_matching = 0;
-
-
-        f = fopen(SYSTEMD_KBD_MODEL_MAP, "re");
-        if (!f)
-                return -errno;
-
-        for (;;) {
-                _cleanup_strv_free_ char **a = NULL;
-                unsigned matching = 0;
-                int r;
-
-                r = read_next_mapping(f, &n, &a);
-                if (r < 0)
-                        return r;
-                if (r == 0)
-                        break;
-
-                /* Determine how well matching this entry is */
-                if (streq_ptr(state.x11_layout, a[1]))
-                        /* If we got an exact match, this is best */
-                        matching = 10;
-                else {
-                        size_t x;
-
-                        x = strcspn(state.x11_layout, ",");
-
-                        /* We have multiple X layouts, look for an
-                         * entry that matches our key with everything
-                         * but the first layout stripped off. */
-                        if (x > 0 &&
-                            strlen(a[1]) == x &&
-                            strneq(state.x11_layout, a[1], x))
-                                matching = 5;
-                        else  {
-                                size_t w;
-
-                                /* If that didn't work, strip off the
-                                 * other layouts from the entry, too */
-                                w = strcspn(a[1], ",");
-
-                                if (x > 0 && x == w &&
-                                    memcmp(state.x11_layout, a[1], x) == 0)
-                                        matching = 1;
-                        }
-                }
-
-                if (matching > 0 &&
-                    streq_ptr(state.x11_model, a[2])) {
-                        matching++;
-
-                        if (streq_ptr(state.x11_variant, a[3])) {
-                                matching++;
-
-                                if (streq_ptr(state.x11_options, a[4]))
-=======
 static int find_legacy_keymap(Context *c, char **new_keymap) {
         _cleanup_fclose_ FILE *f;
         unsigned n = 0;
@@ -948,7 +732,6 @@
                                 matching++;
 
                                 if (streq_ptr(c->x11_options, a[4]))
->>>>>>> a8f3477d
                                         matching++;
                         }
                 }
@@ -967,32 +750,6 @@
         return 0;
 }
 
-<<<<<<< HEAD
-static int convert_x11_to_vconsole(DBusConnection *connection) {
-        bool modified = false;
-        int r;
-
-        assert(connection);
-
-        if (isempty(state.x11_layout)) {
-
-                modified =
-                        !isempty(state.vc_keymap) ||
-                        !isempty(state.vc_keymap_toggle);
-
-                free_data_x11();
-        } else {
-                char *new_keymap = NULL;
-
-                r = find_converted_keymap(&new_keymap);
-                if (r < 0)
-                        return r;
-                else if (r == 0) {
-                        r = find_legacy_keymap(&new_keymap);
-                        if (r < 0)
-                                return r;
-                }
-=======
 static int x11_convert_to_vconsole(Context *c, sd_bus *bus) {
         bool modified = false;
         int r;
@@ -1004,7 +761,6 @@
                 modified =
                         !isempty(c->vc_keymap) ||
                         !isempty(c->vc_keymap_toggle);
->>>>>>> a8f3477d
 
                 context_free_x11(c);
         } else {
@@ -1028,14 +784,7 @@
         }
 
         if (modified) {
-<<<<<<< HEAD
-                dbus_bool_t b;
-                DBusMessage *changed;
-
-                r = write_data_vconsole();
-=======
                 r = vconsole_write_data(c);
->>>>>>> a8f3477d
                 if (r < 0)
                         log_error("Failed to set virtual console keymap: %s", strerror(-r));
 
