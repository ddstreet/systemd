--- conflicted
+++ resolved
@@ -449,7 +449,6 @@
 
                 if (!u)
                         return -ENOMEM;
-<<<<<<< HEAD
 
                 l = u;
         }
@@ -472,30 +471,6 @@
                 l = u;
         }
 
-=======
-
-                l = u;
-        }
-
-        if (isempty(c->x11_variant)) {
-                l = strv_env_unset(l, "XKBVARIANT");
-        } else {
-                if (asprintf(&t, "XKBVARIANT=%s", c->x11_variant) < 0) {
-                        strv_free(l);
-                        return -ENOMEM;
-                }
-
-                u = strv_env_set(l, t);
-                free(t);
-                strv_free(l);
-
-                if (!u)
-                        return -ENOMEM;
-
-                l = u;
-        }
-
->>>>>>> e50c486c
         if (isempty(c->x11_options)) {
                 l = strv_env_unset(l, "XKBOPTIONS");
         } else {
@@ -516,17 +491,10 @@
 
         if (strv_isempty(l)) {
                 strv_free(l);
-<<<<<<< HEAD
 
                 if (unlink("/etc/default/keyboard") < 0)
                         return errno == ENOENT ? 0 : -errno;
 
-=======
-
-                if (unlink("/etc/default/keyboard") < 0)
-                        return errno == ENOENT ? 0 : -errno;
-
->>>>>>> e50c486c
                 return 0;
         }
 
