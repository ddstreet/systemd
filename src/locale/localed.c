/*-*- Mode: C; c-basic-offset: 8; indent-tabs-mode: nil -*-*/

/***
  This file is part of systemd.

  Copyright 2011 Lennart Poettering
  Copyright 2013 Kay Sievers

  systemd is free software; you can redistribute it and/or modify it
  under the terms of the GNU Lesser General Public License as published by
  the Free Software Foundation; either version 2.1 of the License, or
  (at your option) any later version.

  systemd is distributed in the hope that it will be useful, but
  WITHOUT ANY WARRANTY; without even the implied warranty of
  MERCHANTABILITY or FITNESS FOR A PARTICULAR PURPOSE. See the GNU
  Lesser General Public License for more details.

  You should have received a copy of the GNU Lesser General Public License
  along with systemd; If not, see <http://www.gnu.org/licenses/>.
***/

#include <errno.h>
#include <string.h>
#include <unistd.h>

#include "sd-bus.h"

#include "util.h"
#include "mkdir.h"
#include "strv.h"
#include "def.h"
#include "env-util.h"
#include "fileio.h"
#include "fileio-label.h"
#include "label.h"
#include "bus-util.h"
#include "bus-error.h"
#include "bus-message.h"
#include "event-util.h"

enum {
        /* We don't list LC_ALL here on purpose. People should be
         * using LANG instead. */
        LOCALE_LANG,
        LOCALE_LANGUAGE,
        LOCALE_LC_CTYPE,
        LOCALE_LC_NUMERIC,
        LOCALE_LC_TIME,
        LOCALE_LC_COLLATE,
        LOCALE_LC_MONETARY,
        LOCALE_LC_MESSAGES,
        LOCALE_LC_PAPER,
        LOCALE_LC_NAME,
        LOCALE_LC_ADDRESS,
        LOCALE_LC_TELEPHONE,
        LOCALE_LC_MEASUREMENT,
        LOCALE_LC_IDENTIFICATION,
        _LOCALE_MAX
};

static const char * const names[_LOCALE_MAX] = {
        [LOCALE_LANG] = "LANG",
        [LOCALE_LANGUAGE] = "LANGUAGE",
        [LOCALE_LC_CTYPE] = "LC_CTYPE",
        [LOCALE_LC_NUMERIC] = "LC_NUMERIC",
        [LOCALE_LC_TIME] = "LC_TIME",
        [LOCALE_LC_COLLATE] = "LC_COLLATE",
        [LOCALE_LC_MONETARY] = "LC_MONETARY",
        [LOCALE_LC_MESSAGES] = "LC_MESSAGES",
        [LOCALE_LC_PAPER] = "LC_PAPER",
        [LOCALE_LC_NAME] = "LC_NAME",
        [LOCALE_LC_ADDRESS] = "LC_ADDRESS",
        [LOCALE_LC_TELEPHONE] = "LC_TELEPHONE",
        [LOCALE_LC_MEASUREMENT] = "LC_MEASUREMENT",
        [LOCALE_LC_IDENTIFICATION] = "LC_IDENTIFICATION"
};

typedef struct Context {
        char *locale[_LOCALE_MAX];

        char *x11_layout;
        char *x11_model;
        char *x11_variant;
        char *x11_options;

        char *vc_keymap;
        char *vc_keymap_toggle;

        Hashmap *polkit_registry;
} Context;

static int free_and_copy(char **s, const char *v) {
        int r;
        char *t;

        assert(s);

        r = strdup_or_null(isempty(v) ? NULL : v, &t);
        if (r < 0)
                return r;

        free(*s);
        *s = t;

        return 0;
}

static void free_and_replace(char **s, char *v) {
        free(*s);
        *s = v;
}

static void context_free_x11(Context *c) {
        free_and_replace(&c->x11_layout, NULL);
        free_and_replace(&c->x11_model, NULL);
        free_and_replace(&c->x11_variant, NULL);
        free_and_replace(&c->x11_options, NULL);
}

static void context_free_vconsole(Context *c) {
        free_and_replace(&c->vc_keymap, NULL);
        free_and_replace(&c->vc_keymap_toggle, NULL);
}

static void context_free_locale(Context *c) {
        int p;

        for (p = 0; p < _LOCALE_MAX; p++)
                free_and_replace(&c->locale[p], NULL);
}

static void context_free(Context *c, sd_bus *bus) {
        context_free_locale(c);
        context_free_x11(c);
        context_free_vconsole(c);

        bus_verify_polkit_async_registry_free(bus, c->polkit_registry);
};

static void locale_simplify(Context *c) {
        int p;

        for (p = LOCALE_LANG+1; p < _LOCALE_MAX; p++)
                if (isempty(c->locale[p]) || streq_ptr(c->locale[LOCALE_LANG], c->locale[p])) {
                        free(c->locale[p]);
                        c->locale[p] = NULL;
                }
}

static int locale_read_data(Context *c) {
        int r;

        context_free_locale(c);

        r = parse_env_file("/etc/locale.conf", NEWLINE,
                           "LANG",              &c->locale[LOCALE_LANG],
                           "LANGUAGE",          &c->locale[LOCALE_LANGUAGE],
                           "LC_CTYPE",          &c->locale[LOCALE_LC_CTYPE],
                           "LC_NUMERIC",        &c->locale[LOCALE_LC_NUMERIC],
                           "LC_TIME",           &c->locale[LOCALE_LC_TIME],
                           "LC_COLLATE",        &c->locale[LOCALE_LC_COLLATE],
                           "LC_MONETARY",       &c->locale[LOCALE_LC_MONETARY],
                           "LC_MESSAGES",       &c->locale[LOCALE_LC_MESSAGES],
                           "LC_PAPER",          &c->locale[LOCALE_LC_PAPER],
                           "LC_NAME",           &c->locale[LOCALE_LC_NAME],
                           "LC_ADDRESS",        &c->locale[LOCALE_LC_ADDRESS],
                           "LC_TELEPHONE",      &c->locale[LOCALE_LC_TELEPHONE],
                           "LC_MEASUREMENT",    &c->locale[LOCALE_LC_MEASUREMENT],
                           "LC_IDENTIFICATION", &c->locale[LOCALE_LC_IDENTIFICATION],
                           NULL);

        if (r == -ENOENT)
                r = parse_env_file("/etc/default/locale", NEWLINE,
                                   "LANG",              &c->locale[LOCALE_LANG],
                                   "LANGUAGE",          &c->locale[LOCALE_LANGUAGE],
                                   "LC_CTYPE",          &c->locale[LOCALE_LC_CTYPE],
                                   "LC_NUMERIC",        &c->locale[LOCALE_LC_NUMERIC],
                                   "LC_TIME",           &c->locale[LOCALE_LC_TIME],
                                   "LC_COLLATE",        &c->locale[LOCALE_LC_COLLATE],
                                   "LC_MONETARY",       &c->locale[LOCALE_LC_MONETARY],
                                   "LC_MESSAGES",       &c->locale[LOCALE_LC_MESSAGES],
                                   "LC_PAPER",          &c->locale[LOCALE_LC_PAPER],
                                   "LC_NAME",           &c->locale[LOCALE_LC_NAME],
                                   "LC_ADDRESS",        &c->locale[LOCALE_LC_ADDRESS],
                                   "LC_TELEPHONE",      &c->locale[LOCALE_LC_TELEPHONE],
                                   "LC_MEASUREMENT",    &c->locale[LOCALE_LC_MEASUREMENT],
                                   "LC_IDENTIFICATION", &c->locale[LOCALE_LC_IDENTIFICATION],
                                   NULL);

        if (r == -ENOENT) {
                int p;

                /* Fill in what we got passed from systemd. */
                for (p = 0; p < _LOCALE_MAX; p++) {
                        assert(names[p]);

                        r = free_and_copy(&c->locale[p], getenv(names[p]));
                        if (r < 0)
                                return r;
                }

                r = 0;
        }

        locale_simplify(c);
        return r;
}

static int vconsole_read_data(Context *c) {
        int r;

        context_free_vconsole(c);

        r = parse_env_file("/etc/vconsole.conf", NEWLINE,
                           "KEYMAP",        &c->vc_keymap,
                           "KEYMAP_TOGGLE", &c->vc_keymap_toggle,
                           NULL);

        if (r < 0 && r != -ENOENT)
                return r;

        return 0;
}

static int x11_read_data(Context *c) {
        int r;

        context_free_x11(c);

        r = parse_env_file("/etc/default/keyboard", NEWLINE,
                           "XKBMODEL",          &c->x11_model,
                           "XKBLAYOUT",         &c->x11_layout,
                           "XKBVARIANT",        &c->x11_variant,
                           "XKBOPTIONS",        &c->x11_options,
                           NULL);
        return r;
}

static int context_read_data(Context *c) {
        int r, q, p;

        r = locale_read_data(c);
        q = vconsole_read_data(c);
        p = x11_read_data(c);

        return r < 0 ? r : q < 0 ? q : p;
}

static int locale_write_data(Context *c) {
        int r, p;
        char **l = NULL;
        const char *path = "/etc/locale.conf";

<<<<<<< HEAD
        r = load_env_file(path, NULL, &l);
        if (r < 0 && r == -ENOENT) {
                path = "/etc/default/locale";
                r = load_env_file(path, NULL, &l);
=======
        r = load_env_file(NULL, path, NULL, &l);
        if (r < 0 && r == -ENOENT) {
                path = "/etc/default/locale";
                r = load_env_file(NULL, path, NULL, &l);
>>>>>>> def01b67
        }
        if (r < 0 && r != -ENOENT)
                return r;

        for (p = 0; p < _LOCALE_MAX; p++) {
                char *t, **u;

                assert(names[p]);

                if (isempty(c->locale[p])) {
                        l = strv_env_unset(l, names[p]);
                        continue;
                }

                if (asprintf(&t, "%s=%s", names[p], c->locale[p]) < 0) {
                        strv_free(l);
                        return -ENOMEM;
                }

                u = strv_env_set(l, t);
                free(t);
                strv_free(l);

                if (!u)
                        return -ENOMEM;

                l = u;
        }

        if (strv_isempty(l)) {
                strv_free(l);

                if (unlink(path) < 0)
                        return errno == ENOENT ? 0 : -errno;

                return 0;
        }

        r = write_env_file_label(path, l);
        strv_free(l);

        return r;
}

static int locale_update_system_manager(Context *c, sd_bus *bus) {
        _cleanup_free_ char **l_unset = NULL;
        _cleanup_strv_free_ char **l_set = NULL;
        _cleanup_bus_message_unref_ sd_bus_message *m = NULL;
        sd_bus_error error = SD_BUS_ERROR_NULL;
        unsigned c_set, c_unset, p;
        int r;

        assert(bus);

        l_unset = new0(char*, _LOCALE_MAX);
        if (!l_unset)
                return -ENOMEM;

        l_set = new0(char*, _LOCALE_MAX);
        if (!l_set)
                return -ENOMEM;

        for (p = 0, c_set = 0, c_unset = 0; p < _LOCALE_MAX; p++) {
                assert(names[p]);

                if (isempty(c->locale[p]))
                        l_unset[c_set++] = (char*) names[p];
                else {
                        char *s;

                        if (asprintf(&s, "%s=%s", names[p], c->locale[p]) < 0)
                                return -ENOMEM;

                        l_set[c_unset++] = s;
                }
        }

        assert(c_set + c_unset == _LOCALE_MAX);
        r = sd_bus_message_new_method_call(bus, &m,
                        "org.freedesktop.systemd1",
                        "/org/freedesktop/systemd1",
                        "org.freedesktop.systemd1.Manager",
                        "UnsetAndSetEnvironment");
        if (r < 0)
                return r;

        r = sd_bus_message_append_strv(m, l_unset);
        if (r < 0)
                return r;

        r = sd_bus_message_append_strv(m, l_set);
        if (r < 0)
                return r;

        r = sd_bus_call(bus, m, 0, &error, NULL);
        if (r < 0)
                log_error("Failed to update the manager environment: %s", strerror(-r));

        return 0;
}

static int vconsole_write_data(Context *c) {
        int r;
        _cleanup_strv_free_ char **l = NULL;

        r = load_env_file(NULL, "/etc/vconsole.conf", NULL, &l);
        if (r < 0 && r != -ENOENT)
                return r;

        if (isempty(c->vc_keymap))
                l = strv_env_unset(l, "KEYMAP");
        else {
                char *s, **u;

                s = strappend("KEYMAP=", c->vc_keymap);
                if (!s)
                        return -ENOMEM;

                u = strv_env_set(l, s);
                free(s);
                strv_free(l);

                if (!u)
                        return -ENOMEM;

                l = u;
        }

        if (isempty(c->vc_keymap_toggle))
                l = strv_env_unset(l, "KEYMAP_TOGGLE");
        else  {
                char *s, **u;

                s = strappend("KEYMAP_TOGGLE=", c->vc_keymap_toggle);
                if (!s)
                        return -ENOMEM;

                u = strv_env_set(l, s);
                free(s);
                strv_free(l);

                if (!u)
                        return -ENOMEM;

                l = u;
        }

        if (strv_isempty(l)) {
                if (unlink("/etc/vconsole.conf") < 0)
                        return errno == ENOENT ? 0 : -errno;

                return 0;
        }

        r = write_env_file_label("/etc/vconsole.conf", l);
        return r;
}

static int write_data_x11(Context *c) {
        int r;
        char *t, **u, **l = NULL;

<<<<<<< HEAD
        r = load_env_file("/etc/default/keyboard", NULL, &l);
=======
        r = load_env_file(NULL, "/etc/default/keyboard", NULL, &l);
>>>>>>> def01b67
        if (r < 0 && r != -ENOENT)
                return r;

        /* This could perhaps be done more elegantly using an array
         * like we do for the locale, instead of struct
         */
        if (isempty(c->x11_layout)) {
                l = strv_env_unset(l, "XKBLAYOUT");
        } else {
                if (asprintf(&t, "XKBLAYOUT=%s", c->x11_layout) < 0) {
                        strv_free(l);
                        return -ENOMEM;
                }

                u = strv_env_set(l, t);
                free(t);
                strv_free(l);

                if (!u)
                        return -ENOMEM;

                l = u;
<<<<<<< HEAD
        }

        if (isempty(c->x11_model)) {
                l = strv_env_unset(l, "XKBMODEL");
        } else {
                if (asprintf(&t, "XKBMODEL=%s", c->x11_model) < 0) {
                        strv_free(l);
                        return -ENOMEM;
                }

                u = strv_env_set(l, t);
                free(t);
                strv_free(l);

                if (!u)
                        return -ENOMEM;

                l = u;
        }

        if (isempty(c->x11_variant)) {
                l = strv_env_unset(l, "XKBVARIANT");
        } else {
                if (asprintf(&t, "XKBVARIANT=%s", c->x11_variant) < 0) {
                        strv_free(l);
                        return -ENOMEM;
                }

                u = strv_env_set(l, t);
                free(t);
                strv_free(l);

                if (!u)
                        return -ENOMEM;

                l = u;
        }

        if (isempty(c->x11_options)) {
                l = strv_env_unset(l, "XKBOPTIONS");
        } else {
                if (asprintf(&t, "XKBOPTIONS=%s", c->x11_options) < 0) {
                        strv_free(l);
                        return -ENOMEM;
                }

                u = strv_env_set(l, t);
                free(t);
                strv_free(l);

                if (!u)
                        return -ENOMEM;

                l = u;
        }

        if (strv_isempty(l)) {
                strv_free(l);

=======
        }

        if (isempty(c->x11_model)) {
                l = strv_env_unset(l, "XKBMODEL");
        } else {
                if (asprintf(&t, "XKBMODEL=%s", c->x11_model) < 0) {
                        strv_free(l);
                        return -ENOMEM;
                }

                u = strv_env_set(l, t);
                free(t);
                strv_free(l);

                if (!u)
                        return -ENOMEM;

                l = u;
        }

        if (isempty(c->x11_variant)) {
                l = strv_env_unset(l, "XKBVARIANT");
        } else {
                if (asprintf(&t, "XKBVARIANT=%s", c->x11_variant) < 0) {
                        strv_free(l);
                        return -ENOMEM;
                }

                u = strv_env_set(l, t);
                free(t);
                strv_free(l);

                if (!u)
                        return -ENOMEM;

                l = u;
        }

        if (isempty(c->x11_options)) {
                l = strv_env_unset(l, "XKBOPTIONS");
        } else {
                if (asprintf(&t, "XKBOPTIONS=%s", c->x11_options) < 0) {
                        strv_free(l);
                        return -ENOMEM;
                }

                u = strv_env_set(l, t);
                free(t);
                strv_free(l);

                if (!u)
                        return -ENOMEM;

                l = u;
        }

        if (strv_isempty(l)) {
                strv_free(l);

>>>>>>> def01b67
                if (unlink("/etc/default/keyboard") < 0)
                        return errno == ENOENT ? 0 : -errno;

                return 0;
        }

        r = write_env_file("/etc/default/keyboard", l);
        strv_free(l);

        return r;
}

static int vconsole_reload(sd_bus *bus) {
        _cleanup_bus_error_free_ sd_bus_error error = SD_BUS_ERROR_NULL;
        int r;

        assert(bus);

        r = sd_bus_call_method(bus,
                        "org.freedesktop.systemd1",
                        "/org/freedesktop/systemd1",
                        "org.freedesktop.systemd1.Manager",
                        "RestartUnit",
                        &error,
                        NULL,
                        "ss", "systemd-vconsole-setup.service", "replace");

        if (r < 0)
                log_error("Failed to issue method call: %s", bus_error_message(&error, -r));
        return r;
}

static char *strnulldash(const char *s) {
        return s == NULL || *s == 0 || (s[0] == '-' && s[1] == 0) ? NULL : (char*) s;
}

static int read_next_mapping(FILE *f, unsigned *n, char ***a) {
        assert(f);
        assert(n);
        assert(a);

        for (;;) {
                char line[LINE_MAX];
                char *l, **b;

                errno = 0;
                if (!fgets(line, sizeof(line), f)) {

                        if (ferror(f))
                                return errno ? -errno : -EIO;

                        return 0;
                }

                (*n) ++;

                l = strstrip(line);
                if (l[0] == 0 || l[0] == '#')
                        continue;

                b = strv_split_quoted(l);
                if (!b)
                        return -ENOMEM;

                if (strv_length(b) < 5) {
                        log_error("Invalid line "SYSTEMD_KBD_MODEL_MAP":%u, ignoring.", *n);
                        strv_free(b);
                        continue;

                }

                *a = b;
                return 1;
        }
}

static int vconsole_convert_to_x11(Context *c, sd_bus *bus) {
        bool modified = false;

        assert(bus);

        if (isempty(c->vc_keymap)) {

                modified =
                        !isempty(c->x11_layout) ||
                        !isempty(c->x11_model) ||
                        !isempty(c->x11_variant) ||
                        !isempty(c->x11_options);

                context_free_x11(c);
        } else {
                _cleanup_fclose_ FILE *f = NULL;
                unsigned n = 0;

                f = fopen(SYSTEMD_KBD_MODEL_MAP, "re");
                if (!f)
                        return -errno;

                for (;;) {
                        _cleanup_strv_free_ char **a = NULL;
                        int r;

                        r = read_next_mapping(f, &n, &a);
                        if (r < 0)
                                return r;
                        if (r == 0)
                                break;

                        if (!streq(c->vc_keymap, a[0]))
                                continue;

                        if (!streq_ptr(c->x11_layout, strnulldash(a[1])) ||
                            !streq_ptr(c->x11_model, strnulldash(a[2])) ||
                            !streq_ptr(c->x11_variant, strnulldash(a[3])) ||
                            !streq_ptr(c->x11_options, strnulldash(a[4]))) {

                                if (free_and_copy(&c->x11_layout, strnulldash(a[1])) < 0 ||
                                    free_and_copy(&c->x11_model, strnulldash(a[2])) < 0 ||
                                    free_and_copy(&c->x11_variant, strnulldash(a[3])) < 0 ||
                                    free_and_copy(&c->x11_options, strnulldash(a[4])) < 0)
                                        return -ENOMEM;

                                modified = true;
                        }

                        break;
                }
        }

        if (modified) {
                int r;

                r = write_data_x11(c);
                if (r < 0)
                        log_error("Failed to set X11 keyboard layout: %s", strerror(-r));

                sd_bus_emit_properties_changed(bus,
                                "/org/freedesktop/locale1",
                                "org.freedesktop.locale1",
                                "X11Layout", "X11Model", "X11Variant", "X11Options", NULL);
        }

        return 0;
}

static int find_converted_keymap(Context *c, char **new_keymap) {
        const char *dir;
        _cleanup_free_ char *n;

        if (c->x11_variant)
                n = strjoin(c->x11_layout, "-", c->x11_variant, NULL);
        else
                n = strdup(c->x11_layout);
        if (!n)
                return -ENOMEM;

        NULSTR_FOREACH(dir, KBD_KEYMAP_DIRS) {
                _cleanup_free_ char *p = NULL, *pz = NULL;

                p = strjoin(dir, "xkb/", n, ".map", NULL);
                pz = strjoin(dir, "xkb/", n, ".map.gz", NULL);
                if (!p || !pz)
                        return -ENOMEM;

                if (access(p, F_OK) == 0 || access(pz, F_OK) == 0) {
                        *new_keymap = n;
                        n = NULL;
                        return 1;
                }
        }

        return 0;
}

static int find_legacy_keymap(Context *c, char **new_keymap) {
        _cleanup_fclose_ FILE *f;
        unsigned n = 0;
        unsigned best_matching = 0;


        f = fopen(SYSTEMD_KBD_MODEL_MAP, "re");
        if (!f)
                return -errno;

        for (;;) {
                _cleanup_strv_free_ char **a = NULL;
                unsigned matching = 0;
                int r;

                r = read_next_mapping(f, &n, &a);
                if (r < 0)
                        return r;
                if (r == 0)
                        break;

                /* Determine how well matching this entry is */
                if (streq_ptr(c->x11_layout, a[1]))
                        /* If we got an exact match, this is best */
                        matching = 10;
                else {
                        size_t x;

                        x = strcspn(c->x11_layout, ",");

                        /* We have multiple X layouts, look for an
                         * entry that matches our key with everything
                         * but the first layout stripped off. */
                        if (x > 0 &&
                            strlen(a[1]) == x &&
                            strneq(c->x11_layout, a[1], x))
                                matching = 5;
                        else  {
                                size_t w;

                                /* If that didn't work, strip off the
                                 * other layouts from the entry, too */
                                w = strcspn(a[1], ",");

                                if (x > 0 && x == w &&
                                    memcmp(c->x11_layout, a[1], x) == 0)
                                        matching = 1;
                        }
                }

                if (matching > 0) {
                        if (isempty(c->x11_model) || streq_ptr(c->x11_model, a[2])) {
                                matching++;

                                if (streq_ptr(c->x11_variant, a[3])) {
                                        matching++;

                                        if (streq_ptr(c->x11_options, a[4]))
                                                matching++;
                                }
                        }
                }

                /* The best matching entry so far, then let's save that */
                if (matching > best_matching) {
                        best_matching = matching;

                        free(*new_keymap);
                        *new_keymap = strdup(a[0]);
                        if (!*new_keymap)
                                return -ENOMEM;
                }
        }

        return 0;
}

static int x11_convert_to_vconsole(Context *c, sd_bus *bus) {
        bool modified = false;
        int r;

        assert(bus);

        if (isempty(c->x11_layout)) {

                modified =
                        !isempty(c->vc_keymap) ||
                        !isempty(c->vc_keymap_toggle);

                context_free_x11(c);
        } else {
                char *new_keymap = NULL;

                r = find_converted_keymap(c, &new_keymap);
                if (r < 0)
                        return r;
                else if (r == 0) {
                        r = find_legacy_keymap(c, &new_keymap);
                        if (r < 0)
                                return r;
                }

                if (!streq_ptr(c->vc_keymap, new_keymap)) {
                        free_and_replace(&c->vc_keymap, new_keymap);
                        free_and_replace(&c->vc_keymap_toggle, NULL);
                        modified = true;
                } else
                        free(new_keymap);
        }

        if (modified) {
                r = vconsole_write_data(c);
                if (r < 0)
                        log_error("Failed to set virtual console keymap: %s", strerror(-r));

                sd_bus_emit_properties_changed(bus,
                                "/org/freedesktop/locale1",
                                "org.freedesktop.locale1",
                                "VConsoleKeymap", "VConsoleKeymapToggle", NULL);

                return vconsole_reload(bus);
        }

        return 0;
}

static int property_get_locale(
                sd_bus *bus,
                const char *path,
                const char *interface,
                const char *property,
                sd_bus_message *reply,
                void *userdata,
                sd_bus_error *error) {

        Context *c = userdata;
        _cleanup_strv_free_ char **l = NULL;
        int p, q;

        l = new0(char*, _LOCALE_MAX+1);
        if (!l)
                return -ENOMEM;

        for (p = 0, q = 0; p < _LOCALE_MAX; p++) {
                char *t;

                if (isempty(c->locale[p]))
                        continue;

                if (asprintf(&t, "%s=%s", names[p], c->locale[p]) < 0)
                        return -ENOMEM;

                l[q++] = t;
        }

        return sd_bus_message_append_strv(reply, l);
}

static int method_set_locale(sd_bus *bus, sd_bus_message *m, void *userdata, sd_bus_error *error) {
        Context *c = userdata;
        _cleanup_strv_free_ char **l = NULL;
        char **i;
        int interactive;
        bool modified = false;
        bool passed[_LOCALE_MAX] = {};
        int p;
        int r;

        r = bus_message_read_strv_extend(m, &l);
        if (r < 0)
                return r;

        r = sd_bus_message_read_basic(m, 'b', &interactive);
        if (r < 0)
                return r;

        /* Check whether a variable changed and if so valid */
        STRV_FOREACH(i, l) {
                bool valid = false;

                for (p = 0; p < _LOCALE_MAX; p++) {
                        size_t k;

                        k = strlen(names[p]);
                        if (startswith(*i, names[p]) &&
                            (*i)[k] == '=' &&
                            string_is_safe((*i) + k + 1)) {
                                valid = true;
                                passed[p] = true;

                                if (!streq_ptr(*i + k + 1, c->locale[p]))
                                        modified = true;

                                break;
                        }
                }

                if (!valid)
                        return sd_bus_error_setf(error, SD_BUS_ERROR_INVALID_ARGS, "Invalid Locale data.");
        }

        /* Check whether a variable is unset */
        if (!modified)  {
                for (p = 0; p < _LOCALE_MAX; p++)
                        if (!isempty(c->locale[p]) && !passed[p]) {
                                modified = true;
                                break;
                        }
        }

        if (modified) {
                r = bus_verify_polkit_async(bus, &c->polkit_registry, m,
                                            "org.freedesktop.locale1.set-locale", interactive,
                                            error, method_set_locale, c);
                if (r < 0)
                        return r;
                if (r == 0)
                        return 1; /* No authorization for now, but the async polkit stuff will call us again when it has it */

                STRV_FOREACH(i, l) {
                        for (p = 0; p < _LOCALE_MAX; p++) {
                                size_t k;

                                k = strlen(names[p]);
                                if (startswith(*i, names[p]) && (*i)[k] == '=') {
                                        char *t;

                                        t = strdup(*i + k + 1);
                                        if (!t)
                                                return -ENOMEM;

                                        free(c->locale[p]);
                                        c->locale[p] = t;
                                        break;
                                }
                        }
                }

                for (p = 0; p < _LOCALE_MAX; p++) {
                        if (passed[p])
                                continue;

                        free_and_replace(&c->locale[p], NULL);
                }

                locale_simplify(c);

                r = locale_write_data(c);
                if (r < 0) {
                        log_error("Failed to set locale: %s", strerror(-r));
                        return sd_bus_error_set_errnof(error, r, "Failed to set locale: %s", strerror(-r));
                }

                locale_update_system_manager(c, bus);

                log_info("Changed locale information.");

                sd_bus_emit_properties_changed(bus,
                                "/org/freedesktop/locale1",
                                "org.freedesktop.locale1",
                                "Locale", NULL);
        }

        return sd_bus_reply_method_return(m, NULL);
}

static int method_set_vc_keyboard(sd_bus *bus, sd_bus_message *m, void *userdata, sd_bus_error *error) {
        Context *c = userdata;
        const char *keymap, *keymap_toggle;
        int convert, interactive;
        int r;

        r = sd_bus_message_read(m, "ssbb", &keymap, &keymap_toggle, &convert, &interactive);
        if (r < 0)
                return r;

        if (isempty(keymap))
                keymap = NULL;

        if (isempty(keymap_toggle))
                keymap_toggle = NULL;

        if (!streq_ptr(keymap, c->vc_keymap) ||
            !streq_ptr(keymap_toggle, c->vc_keymap_toggle)) {

                if ((keymap && (!filename_is_safe(keymap) || !string_is_safe(keymap))) ||
                    (keymap_toggle && (!filename_is_safe(keymap_toggle) || !string_is_safe(keymap_toggle))))
                        return sd_bus_error_set_errnof(error, -EINVAL, "Received invalid keymap data");

                r = bus_verify_polkit_async(bus, &c->polkit_registry, m,
                                "org.freedesktop.locale1.set-keyboard",
                                interactive, error, method_set_vc_keyboard, c);
                if (r < 0)
                        return r;
                if (r == 0)
                        return 1; /* No authorization for now, but the async polkit stuff will call us again when it has it */

                if (free_and_copy(&c->vc_keymap, keymap) < 0 ||
                    free_and_copy(&c->vc_keymap_toggle, keymap_toggle) < 0)
                        return -ENOMEM;

                r = vconsole_write_data(c);
                if (r < 0) {
                        log_error("Failed to set virtual console keymap: %s", strerror(-r));
                        return sd_bus_error_set_errnof(error, r, "Failed to set virtual console keymap: %s", strerror(-r));
                }

                log_info("Changed virtual console keymap to '%s'", strempty(c->vc_keymap));

                r = vconsole_reload(bus);
                if (r < 0)
                        log_error("Failed to request keymap reload: %s", strerror(-r));

                sd_bus_emit_properties_changed(bus,
                                "/org/freedesktop/locale1",
                                "org.freedesktop.locale1",
                                "VConsoleKeymap", "VConsoleKeymapToggle", NULL);

                if (convert) {
                        r = vconsole_convert_to_x11(c, bus);
                        if (r < 0)
                                log_error("Failed to convert keymap data: %s", strerror(-r));
                }
        }

        return sd_bus_reply_method_return(m, NULL);
}

static int method_set_x11_keyboard(sd_bus *bus, sd_bus_message *m, void *userdata, sd_bus_error *error) {
        Context *c = userdata;
        const char *layout, *model, *variant, *options;
        int convert, interactive;
        int r;

        r = sd_bus_message_read(m, "ssssbb", &layout, &model, &variant, &options, &convert, &interactive);
        if (r < 0)
                return r;

        if (isempty(layout))
                layout = NULL;

        if (isempty(model))
                model = NULL;

        if (isempty(variant))
                variant = NULL;

        if (isempty(options))
                options = NULL;

        if (!streq_ptr(layout, c->x11_layout) ||
            !streq_ptr(model, c->x11_model) ||
            !streq_ptr(variant, c->x11_variant) ||
            !streq_ptr(options, c->x11_options)) {

                if ((layout && !string_is_safe(layout)) ||
                    (model && !string_is_safe(model)) ||
                    (variant && !string_is_safe(variant)) ||
                    (options && !string_is_safe(options)))
                        return sd_bus_error_set_errnof(error, -EINVAL, "Received invalid keyboard data");

                r = bus_verify_polkit_async(bus, &c->polkit_registry, m,
                                "org.freedesktop.locale1.set-keyboard",
                                interactive, error, method_set_x11_keyboard, c);
                if (r < 0)
                        return r;
                if (r == 0)
                        return 1; /* No authorization for now, but the async polkit stuff will call us again when it has it */

                if (free_and_copy(&c->x11_layout, layout) < 0 ||
                    free_and_copy(&c->x11_model, model) < 0 ||
                    free_and_copy(&c->x11_variant, variant) < 0 ||
                    free_and_copy(&c->x11_options, options) < 0)
                        return -ENOMEM;

                r = write_data_x11(c);
                if (r < 0) {
                        log_error("Failed to set X11 keyboard layout: %s", strerror(-r));
                        return sd_bus_error_set_errnof(error, r, "Failed to set X11 keyboard layout: %s", strerror(-r));
                }

                log_info("Changed X11 keyboard layout to '%s'", strempty(c->x11_layout));

                sd_bus_emit_properties_changed(bus,
                                "/org/freedesktop/locale1",
                                "org.freedesktop.locale1",
                                "X11Layout" "X11Model" "X11Variant" "X11Options", NULL);

                if (convert) {
                        r = x11_convert_to_vconsole(c, bus);
                        if (r < 0)
                                log_error("Failed to convert keymap data: %s", strerror(-r));
                }
        }

        return sd_bus_reply_method_return(m, NULL);
}

static const sd_bus_vtable locale_vtable[] = {
        SD_BUS_VTABLE_START(0),
        SD_BUS_PROPERTY("Locale", "as", property_get_locale, 0, SD_BUS_VTABLE_PROPERTY_EMITS_CHANGE),
        SD_BUS_PROPERTY("X11Layout", "s", NULL, offsetof(Context, x11_layout), SD_BUS_VTABLE_PROPERTY_EMITS_CHANGE),
        SD_BUS_PROPERTY("X11Model", "s", NULL, offsetof(Context, x11_model), SD_BUS_VTABLE_PROPERTY_EMITS_CHANGE),
        SD_BUS_PROPERTY("X11Variant", "s", NULL, offsetof(Context, x11_variant), SD_BUS_VTABLE_PROPERTY_EMITS_CHANGE),
        SD_BUS_PROPERTY("X11Options", "s", NULL, offsetof(Context, x11_options), SD_BUS_VTABLE_PROPERTY_EMITS_CHANGE),
        SD_BUS_PROPERTY("VConsoleKeymap", "s", NULL, offsetof(Context, vc_keymap), SD_BUS_VTABLE_PROPERTY_EMITS_CHANGE),
        SD_BUS_PROPERTY("VConsoleKeymapToggle", "s", NULL, offsetof(Context, vc_keymap_toggle), SD_BUS_VTABLE_PROPERTY_EMITS_CHANGE),
        SD_BUS_METHOD("SetLocale", "asb", NULL, method_set_locale, SD_BUS_VTABLE_UNPRIVILEGED),
        SD_BUS_METHOD("SetVConsoleKeyboard", "ssbb", NULL, method_set_vc_keyboard, SD_BUS_VTABLE_UNPRIVILEGED),
        SD_BUS_METHOD("SetX11Keyboard", "ssssbb", NULL, method_set_x11_keyboard, SD_BUS_VTABLE_UNPRIVILEGED),
        SD_BUS_VTABLE_END
};

static int connect_bus(Context *c, sd_event *event, sd_bus **_bus) {
        _cleanup_bus_unref_ sd_bus *bus = NULL;
        int r;

        assert(c);
        assert(event);
        assert(_bus);

        r = sd_bus_default_system(&bus);
        if (r < 0) {
                log_error("Failed to get system bus connection: %s", strerror(-r));
                return r;
        }

        r = sd_bus_add_object_vtable(bus, NULL, "/org/freedesktop/locale1", "org.freedesktop.locale1", locale_vtable, c);
        if (r < 0) {
                log_error("Failed to register object: %s", strerror(-r));
                return r;
        }

        r = sd_bus_request_name(bus, "org.freedesktop.locale1", 0);
        if (r < 0) {
                log_error("Failed to register name: %s", strerror(-r));
                return r;
        }

        r = sd_bus_attach_event(bus, event, 0);
        if (r < 0) {
                log_error("Failed to attach bus to event loop: %s", strerror(-r));
                return r;
        }

        *_bus = bus;
        bus = NULL;

        return 0;
}

int main(int argc, char *argv[]) {
        Context context = {};
        _cleanup_event_unref_ sd_event *event = NULL;
        _cleanup_bus_unref_ sd_bus *bus = NULL;
        int r;

        log_set_target(LOG_TARGET_AUTO);
        log_parse_environment();
        log_open();

        umask(0022);
        label_init("/etc");

        if (argc != 1) {
                log_error("This program takes no arguments.");
                r = -EINVAL;
                goto finish;
        }

        r = sd_event_default(&event);
        if (r < 0) {
                log_error("Failed to allocate event loop: %s", strerror(-r));
                goto finish;
        }

        sd_event_set_watchdog(event, true);

        r = connect_bus(&context, event, &bus);
        if (r < 0)
                goto finish;

        r = context_read_data(&context);
        if (r < 0) {
                log_error("Failed to read locale data: %s", strerror(-r));
                goto finish;
        }

        r = bus_event_loop_with_idle(event, bus, "org.freedesktop.locale1", DEFAULT_EXIT_USEC, NULL, NULL);
        if (r < 0) {
                log_error("Failed to run event loop: %s", strerror(-r));
                goto finish;
        }

finish:
        context_free(&context, bus);

        return r < 0 ? EXIT_FAILURE : EXIT_SUCCESS;
}<|MERGE_RESOLUTION|>--- conflicted
+++ resolved
@@ -252,17 +252,10 @@
         char **l = NULL;
         const char *path = "/etc/locale.conf";
 
-<<<<<<< HEAD
-        r = load_env_file(path, NULL, &l);
-        if (r < 0 && r == -ENOENT) {
-                path = "/etc/default/locale";
-                r = load_env_file(path, NULL, &l);
-=======
         r = load_env_file(NULL, path, NULL, &l);
         if (r < 0 && r == -ENOENT) {
                 path = "/etc/default/locale";
                 r = load_env_file(NULL, path, NULL, &l);
->>>>>>> def01b67
         }
         if (r < 0 && r != -ENOENT)
                 return r;
@@ -425,11 +418,7 @@
         int r;
         char *t, **u, **l = NULL;
 
-<<<<<<< HEAD
-        r = load_env_file("/etc/default/keyboard", NULL, &l);
-=======
         r = load_env_file(NULL, "/etc/default/keyboard", NULL, &l);
->>>>>>> def01b67
         if (r < 0 && r != -ENOENT)
                 return r;
 
@@ -452,7 +441,6 @@
                         return -ENOMEM;
 
                 l = u;
-<<<<<<< HEAD
         }
 
         if (isempty(c->x11_model)) {
@@ -512,67 +500,6 @@
         if (strv_isempty(l)) {
                 strv_free(l);
 
-=======
-        }
-
-        if (isempty(c->x11_model)) {
-                l = strv_env_unset(l, "XKBMODEL");
-        } else {
-                if (asprintf(&t, "XKBMODEL=%s", c->x11_model) < 0) {
-                        strv_free(l);
-                        return -ENOMEM;
-                }
-
-                u = strv_env_set(l, t);
-                free(t);
-                strv_free(l);
-
-                if (!u)
-                        return -ENOMEM;
-
-                l = u;
-        }
-
-        if (isempty(c->x11_variant)) {
-                l = strv_env_unset(l, "XKBVARIANT");
-        } else {
-                if (asprintf(&t, "XKBVARIANT=%s", c->x11_variant) < 0) {
-                        strv_free(l);
-                        return -ENOMEM;
-                }
-
-                u = strv_env_set(l, t);
-                free(t);
-                strv_free(l);
-
-                if (!u)
-                        return -ENOMEM;
-
-                l = u;
-        }
-
-        if (isempty(c->x11_options)) {
-                l = strv_env_unset(l, "XKBOPTIONS");
-        } else {
-                if (asprintf(&t, "XKBOPTIONS=%s", c->x11_options) < 0) {
-                        strv_free(l);
-                        return -ENOMEM;
-                }
-
-                u = strv_env_set(l, t);
-                free(t);
-                strv_free(l);
-
-                if (!u)
-                        return -ENOMEM;
-
-                l = u;
-        }
-
-        if (strv_isempty(l)) {
-                strv_free(l);
-
->>>>>>> def01b67
                 if (unlink("/etc/default/keyboard") < 0)
                         return errno == ENOENT ? 0 : -errno;
 
