--- conflicted
+++ resolved
@@ -398,17 +398,6 @@
         NULSTR_FOREACH(p, prefixes) {
                 _cleanup_free_ char *t = NULL;
                 int skip;
-<<<<<<< HEAD
-
-                skip = should_skip_prefix(p);
-                if (skip < 0) {
-                        r = skip;
-                        goto finish;
-                }
-                if (skip)
-                        continue;
-=======
->>>>>>> 9ffc51f1
 
                 skip = should_skip_prefix(p);
                 if (skip < 0) {
