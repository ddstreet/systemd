/***
  This file is part of systemd.

  Copyright 2012 Lennart Poettering
  Copyright 2013 Zbigniew Jędrzejewski-Szmek

  systemd is free software; you can redistribute it and/or modify it
  under the terms of the GNU Lesser General Public License as published by
  the Free Software Foundation; either version 2.1 of the License, or
  (at your option) any later version.

  systemd is distributed in the hope that it will be useful, but
  WITHOUT ANY WARRANTY; without even the implied warranty of
  MERCHANTABILITY or FITNESS FOR A PARTICULAR PURPOSE. See the GNU
  Lesser General Public License for more details.

  You should have received a copy of the GNU Lesser General Public License
  along with systemd; If not, see <http://www.gnu.org/licenses/>.
***/

#include <errno.h>
#include <getopt.h>
#include <string.h>
#include <sys/prctl.h>
#include <unistd.h>

#include "alloc-util.h"
#include "dirent-util.h"
#include "fd-util.h"
#include "fs-util.h"
#include "hashmap.h"
#include "locale-util.h"
#include "log.h"
#include "pager.h"
#include "parse-util.h"
#include "path-util.h"
#include "process-util.h"
#include "signal-util.h"
#include "stat-util.h"
#include "string-util.h"
#include "strv.h"
#include "terminal-util.h"
#include "util.h"

static const char prefixes[] =
        "/etc\0"
        "/run\0"
        "/usr/local/lib\0"
        "/usr/local/share\0"
        "/usr/lib\0"
        "/usr/share\0"
#ifdef HAVE_SPLIT_USR
        "/lib\0"
#endif
        ;

static const char suffixes[] =
        "sysctl.d\0"
        "tmpfiles.d\0"
        "modules-load.d\0"
        "binfmt.d\0"
        "systemd/system\0"
        "systemd/user\0"
        "systemd/system-preset\0"
        "systemd/user-preset\0"
        "udev/rules.d\0"
        "modprobe.d\0";

static const char have_dropins[] =
        "systemd/system\0"
        "systemd/user\0";

static bool arg_no_pager = false;
static int arg_diff = -1;

static enum {
        SHOW_MASKED = 1 << 0,
        SHOW_EQUIVALENT = 1 << 1,
        SHOW_REDIRECTED = 1 << 2,
        SHOW_OVERRIDDEN = 1 << 3,
        SHOW_UNCHANGED = 1 << 4,
        SHOW_EXTENDED = 1 << 5,

        SHOW_DEFAULTS =
        (SHOW_MASKED | SHOW_EQUIVALENT | SHOW_REDIRECTED | SHOW_OVERRIDDEN | SHOW_EXTENDED)
} arg_flags = 0;

static int equivalent(const char *a, const char *b) {
        _cleanup_free_ char *x = NULL, *y = NULL;
        int r;

        r = chase_symlinks(a, NULL, 0, &x);
        if (r < 0)
                return r;

        r = chase_symlinks(b, NULL, 0, &y);
        if (r < 0)
                return r;

        return path_equal(x, y);
}

static int notify_override_masked(const char *top, const char *bottom) {
        if (!(arg_flags & SHOW_MASKED))
                return 0;

        printf("%s%s%s     %s %s %s\n",
               ansi_highlight_red(), "[MASKED]", ansi_normal(),
               top, special_glyph(ARROW), bottom);
        return 1;
}

static int notify_override_equivalent(const char *top, const char *bottom) {
        if (!(arg_flags & SHOW_EQUIVALENT))
                return 0;

        printf("%s%s%s %s %s %s\n",
               ansi_highlight_green(), "[EQUIVALENT]", ansi_normal(),
               top, special_glyph(ARROW), bottom);
        return 1;
}

static int notify_override_redirected(const char *top, const char *bottom) {
        if (!(arg_flags & SHOW_REDIRECTED))
                return 0;

        printf("%s%s%s %s %s %s\n",
               ansi_highlight(), "[REDIRECTED]", ansi_normal(),
               top, special_glyph(ARROW), bottom);
        return 1;
}

static int notify_override_overridden(const char *top, const char *bottom) {
        if (!(arg_flags & SHOW_OVERRIDDEN))
                return 0;

        printf("%s%s%s %s %s %s\n",
               ansi_highlight(), "[OVERRIDDEN]", ansi_normal(),
               top, special_glyph(ARROW), bottom);
        return 1;
}

static int notify_override_extended(const char *top, const char *bottom) {
        if (!(arg_flags & SHOW_EXTENDED))
               return 0;

        printf("%s%s%s   %s %s %s\n",
               ansi_highlight(), "[EXTENDED]", ansi_normal(),
               top, special_glyph(ARROW), bottom);
        return 1;
}

static int notify_override_unchanged(const char *f) {
        if (!(arg_flags & SHOW_UNCHANGED))
                return 0;

        printf("[UNCHANGED]  %s\n", f);
        return 1;
}

static int found_override(const char *top, const char *bottom) {
        _cleanup_free_ char *dest = NULL;
        int k;
        pid_t pid;

        assert(top);
        assert(bottom);

        if (null_or_empty_path(top) > 0)
                return notify_override_masked(top, bottom);

        k = readlink_malloc(top, &dest);
        if (k >= 0) {
                if (equivalent(dest, bottom) > 0)
                        return notify_override_equivalent(top, bottom);
                else
                        return notify_override_redirected(top, bottom);
        }

        k = notify_override_overridden(top, bottom);
        if (!arg_diff)
                return k;

        putchar('\n');

        fflush(stdout);

        pid = fork();
        if (pid < 0)
                return log_error_errno(errno, "Failed to fork off diff: %m");
        else if (pid == 0) {

                (void) reset_all_signal_handlers();
                (void) reset_signal_mask();
                assert_se(prctl(PR_SET_PDEATHSIG, SIGTERM) == 0);

                execlp("diff", "diff", "-us", "--", bottom, top, NULL);
                log_error_errno(errno, "Failed to execute diff: %m");
                _exit(EXIT_FAILURE);
        }

        wait_for_terminate_and_warn("diff", pid, false);
        putchar('\n');

        return k;
}

static int enumerate_dir_d(Hashmap *top, Hashmap *bottom, Hashmap *drops, const char *toppath, const char *drop) {
        _cleanup_free_ char *unit = NULL;
        _cleanup_free_ char *path = NULL;
        _cleanup_strv_free_ char **list = NULL;
        char **file;
        char *c;
        int r;

        assert(!endswith(drop, "/"));

        path = strjoin(toppath, "/", drop);
        if (!path)
                return -ENOMEM;

        log_debug("Looking at %s", path);

        unit = strdup(drop);
        if (!unit)
                return -ENOMEM;

        c = strrchr(unit, '.');
        if (!c)
                return -EINVAL;
        *c = 0;

        r = get_files_in_directory(path, &list);
        if (r < 0)
                return log_error_errno(r, "Failed to enumerate %s: %m", path);

        STRV_FOREACH(file, list) {
                Hashmap *h;
                int k;
                char *p;
                char *d;

                if (!endswith(*file, ".conf"))
                        continue;

                p = strjoin(path, "/", *file);
                if (!p)
                        return -ENOMEM;
                d = p + strlen(toppath) + 1;

                log_debug("Adding at top: %s %s %s", d, special_glyph(ARROW), p);
                k = hashmap_put(top, d, p);
                if (k >= 0) {
                        p = strdup(p);
                        if (!p)
                                return -ENOMEM;
                        d = p + strlen(toppath) + 1;
                } else if (k != -EEXIST) {
                        free(p);
                        return k;
                }

                log_debug("Adding at bottom: %s %s %s", d, special_glyph(ARROW), p);
                free(hashmap_remove(bottom, d));
                k = hashmap_put(bottom, d, p);
                if (k < 0) {
                        free(p);
                        return k;
                }

                h = hashmap_get(drops, unit);
                if (!h) {
                        h = hashmap_new(&string_hash_ops);
                        if (!h)
                                return -ENOMEM;
                        hashmap_put(drops, unit, h);
                        unit = strdup(unit);
                        if (!unit)
                                return -ENOMEM;
                }

                p = strdup(p);
                if (!p)
                        return -ENOMEM;

                log_debug("Adding to drops: %s %s %s %s %s",
                          unit, special_glyph(ARROW), basename(p), special_glyph(ARROW), p);
                k = hashmap_put(h, basename(p), p);
                if (k < 0) {
                        free(p);
                        if (k != -EEXIST)
                                return k;
                }
        }
        return 0;
}

static int enumerate_dir(Hashmap *top, Hashmap *bottom, Hashmap *drops, const char *path, bool dropins) {
        _cleanup_closedir_ DIR *d;
        struct dirent *de;

        assert(top);
        assert(bottom);
        assert(drops);
        assert(path);

        log_debug("Looking at %s", path);

        d = opendir(path);
        if (!d) {
                if (errno == ENOENT)
                        return 0;

                return log_error_errno(errno, "Failed to open %s: %m", path);
        }

        FOREACH_DIRENT_ALL(de, d, return -errno) {
                int k;
                char *p;

                dirent_ensure_type(d, de);

                if (dropins && de->d_type == DT_DIR && endswith(de->d_name, ".d"))
                        enumerate_dir_d(top, bottom, drops, path, de->d_name);

                if (!dirent_is_file(de))
                        continue;

                p = strjoin(path, "/", de->d_name);
                if (!p)
                        return -ENOMEM;

                log_debug("Adding at top: %s %s %s", basename(p), special_glyph(ARROW), p);
                k = hashmap_put(top, basename(p), p);
                if (k >= 0) {
                        p = strdup(p);
                        if (!p)
                                return -ENOMEM;
                } else if (k != -EEXIST) {
                        free(p);
                        return k;
                }

                log_debug("Adding at bottom: %s %s %s", basename(p), special_glyph(ARROW), p);
                free(hashmap_remove(bottom, basename(p)));
                k = hashmap_put(bottom, basename(p), p);
                if (k < 0) {
                        free(p);
                        return k;
                }
        }
        return 0;
}

static int should_skip_prefix(const char* p) {
#ifdef HAVE_SPLIT_USR
        int r;
        _cleanup_free_ char *target = NULL;

        r = chase_symlinks(p, NULL, 0, &target);
        if (r < 0)
                return r;

        return !streq(p, target) && nulstr_contains(prefixes, target);
#else
        return 0;
#endif
}

static int should_skip_prefix(const char* p) {
#ifdef HAVE_SPLIT_USR
        int r;
        _cleanup_free_ char *target = NULL;

        r = chase_symlinks(p, NULL, &target);
        if (r < 0)
                return r;

        return !streq(p, target) && nulstr_contains(prefixes, target);
#else
        return 0;
#endif
}

static int process_suffix(const char *suffix, const char *onlyprefix) {
        const char *p;
        char *f;
        Hashmap *top, *bottom, *drops;
        Hashmap *h;
        char *key;
        int r = 0, k;
        Iterator i, j;
        int n_found = 0;
        bool dropins;

        assert(suffix);
        assert(!startswith(suffix, "/"));
        assert(!strstr(suffix, "//"));

        dropins = nulstr_contains(have_dropins, suffix);

        top = hashmap_new(&string_hash_ops);
        bottom = hashmap_new(&string_hash_ops);
        drops = hashmap_new(&string_hash_ops);
        if (!top || !bottom || !drops) {
                r = -ENOMEM;
                goto finish;
        }

        NULSTR_FOREACH(p, prefixes) {
                _cleanup_free_ char *t = NULL;
                int skip;
<<<<<<< HEAD

                skip = should_skip_prefix(p);
                if (skip < 0) {
                        r = skip;
                        goto finish;
                }
                if (skip)
                        continue;

=======

                skip = should_skip_prefix(p);
                if (skip < 0) {
                        r = skip;
                        goto finish;
                }
                if (skip)
                        continue;

>>>>>>> bcd5a6c7
                t = strjoin(p, "/", suffix);
                if (!t) {
                        r = -ENOMEM;
                        goto finish;
                }

                k = enumerate_dir(top, bottom, drops, t, dropins);
                if (r == 0)
                        r = k;
        }

        HASHMAP_FOREACH_KEY(f, key, top, i) {
                char *o;

                o = hashmap_get(bottom, key);
                assert(o);

                if (!onlyprefix || startswith(o, onlyprefix)) {
                        if (path_equal(o, f)) {
                                notify_override_unchanged(f);
                        } else {
                                k = found_override(f, o);
                                if (k < 0)
                                        r = k;
                                else
                                        n_found += k;
                        }
                }

                h = hashmap_get(drops, key);
                if (h)
                        HASHMAP_FOREACH(o, h, j)
                                if (!onlyprefix || startswith(o, onlyprefix))
                                        n_found += notify_override_extended(f, o);
        }

finish:
        hashmap_free_free(top);
        hashmap_free_free(bottom);

        HASHMAP_FOREACH_KEY(h, key, drops, i) {
                hashmap_free_free(hashmap_remove(drops, key));
                hashmap_remove(drops, key);
                free(key);
        }
        hashmap_free(drops);

        return r < 0 ? r : n_found;
}

static int process_suffixes(const char *onlyprefix) {
        const char *n;
        int n_found = 0, r;

        NULSTR_FOREACH(n, suffixes) {
                r = process_suffix(n, onlyprefix);
                if (r < 0)
                        return r;

                n_found += r;
        }

        return n_found;
}

static int process_suffix_chop(const char *arg) {
        const char *p;

        assert(arg);

        if (!path_is_absolute(arg))
                return process_suffix(arg, NULL);

        /* Strip prefix from the suffix */
        NULSTR_FOREACH(p, prefixes) {
                const char *suffix;
                int skip;

                skip = should_skip_prefix(p);
                if (skip < 0)
                        return skip;
                if (skip)
                        continue;

                suffix = startswith(arg, p);
                if (suffix) {
                        suffix += strspn(suffix, "/");
                        if (*suffix)
                                return process_suffix(suffix, NULL);
                        else
                                return process_suffixes(arg);
                }
        }

        log_error("Invalid suffix specification %s.", arg);
        return -EINVAL;
}

static void help(void) {
        printf("%s [OPTIONS...] [SUFFIX...]\n\n"
               "Find overridden configuration files.\n\n"
               "  -h --help           Show this help\n"
               "     --version        Show package version\n"
               "     --no-pager       Do not pipe output into a pager\n"
               "     --diff[=1|0]     Show a diff when overridden files differ\n"
               "  -t --type=LIST...   Only display a selected set of override types\n"
               , program_invocation_short_name);
}

static int parse_flags(const char *flag_str, int flags) {
        const char *word, *state;
        size_t l;

        FOREACH_WORD_SEPARATOR(word, l, flag_str, ",", state) {
                if (strneq("masked", word, l))
                        flags |= SHOW_MASKED;
                else if (strneq ("equivalent", word, l))
                        flags |= SHOW_EQUIVALENT;
                else if (strneq("redirected", word, l))
                        flags |= SHOW_REDIRECTED;
                else if (strneq("overridden", word, l))
                        flags |= SHOW_OVERRIDDEN;
                else if (strneq("unchanged", word, l))
                        flags |= SHOW_UNCHANGED;
                else if (strneq("extended", word, l))
                        flags |= SHOW_EXTENDED;
                else if (strneq("default", word, l))
                        flags |= SHOW_DEFAULTS;
                else
                        return -EINVAL;
        }
        return flags;
}

static int parse_argv(int argc, char *argv[]) {

        enum {
                ARG_NO_PAGER = 0x100,
                ARG_DIFF,
                ARG_VERSION
        };

        static const struct option options[] = {
                { "help",      no_argument,       NULL, 'h'          },
                { "version",   no_argument,       NULL, ARG_VERSION  },
                { "no-pager",  no_argument,       NULL, ARG_NO_PAGER },
                { "diff",      optional_argument, NULL, ARG_DIFF     },
                { "type",      required_argument, NULL, 't'          },
                {}
        };

        int c;

        assert(argc >= 1);
        assert(argv);

        while ((c = getopt_long(argc, argv, "ht:", options, NULL)) >= 0)

                switch (c) {

                case 'h':
                        help();
                        return 0;

                case ARG_VERSION:
                        return version();

                case ARG_NO_PAGER:
                        arg_no_pager = true;
                        break;

                case 't': {
                        int f;
                        f = parse_flags(optarg, arg_flags);
                        if (f < 0) {
                                log_error("Failed to parse flags field.");
                                return -EINVAL;
                        }
                        arg_flags = f;
                        break;
                }

                case ARG_DIFF:
                        if (!optarg)
                                arg_diff = 1;
                        else {
                                int b;

                                b = parse_boolean(optarg);
                                if (b < 0) {
                                        log_error("Failed to parse diff boolean.");
                                        return -EINVAL;
                                }

                                arg_diff = b;
                        }
                        break;

                case '?':
                        return -EINVAL;

                default:
                        assert_not_reached("Unhandled option");
                }

        return 1;
}

int main(int argc, char *argv[]) {
        int r, k, n_found = 0;

        log_parse_environment();
        log_open();

        r = parse_argv(argc, argv);
        if (r <= 0)
                goto finish;

        if (arg_flags == 0)
                arg_flags = SHOW_DEFAULTS;

        if (arg_diff < 0)
                arg_diff = !!(arg_flags & SHOW_OVERRIDDEN);
        else if (arg_diff)
                arg_flags |= SHOW_OVERRIDDEN;

        pager_open(arg_no_pager, false);

        if (optind < argc) {
                int i;

                for (i = optind; i < argc; i++) {
                        path_kill_slashes(argv[i]);

                        k = process_suffix_chop(argv[i]);
                        if (k < 0)
                                r = k;
                        else
                                n_found += k;
                }

        } else {
                k = process_suffixes(NULL);
                if (k < 0)
                        r = k;
                else
                        n_found += k;
        }

        if (r >= 0)
                printf("%s%i overridden configuration files found.\n", n_found ? "\n" : "", n_found);

finish:
        pager_close();

        return r < 0 ? EXIT_FAILURE : EXIT_SUCCESS;
}<|MERGE_RESOLUTION|>--- conflicted
+++ resolved
@@ -367,21 +367,6 @@
 #endif
 }
 
-static int should_skip_prefix(const char* p) {
-#ifdef HAVE_SPLIT_USR
-        int r;
-        _cleanup_free_ char *target = NULL;
-
-        r = chase_symlinks(p, NULL, &target);
-        if (r < 0)
-                return r;
-
-        return !streq(p, target) && nulstr_contains(prefixes, target);
-#else
-        return 0;
-#endif
-}
-
 static int process_suffix(const char *suffix, const char *onlyprefix) {
         const char *p;
         char *f;
@@ -410,7 +395,6 @@
         NULSTR_FOREACH(p, prefixes) {
                 _cleanup_free_ char *t = NULL;
                 int skip;
-<<<<<<< HEAD
 
                 skip = should_skip_prefix(p);
                 if (skip < 0) {
@@ -420,17 +404,6 @@
                 if (skip)
                         continue;
 
-=======
-
-                skip = should_skip_prefix(p);
-                if (skip < 0) {
-                        r = skip;
-                        goto finish;
-                }
-                if (skip)
-                        continue;
-
->>>>>>> bcd5a6c7
                 t = strjoin(p, "/", suffix);
                 if (!t) {
                         r = -ENOMEM;
