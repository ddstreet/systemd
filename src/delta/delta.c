--- conflicted
+++ resolved
@@ -85,13 +85,6 @@
         pager_open(false);
 }
 
-<<<<<<< HEAD
-static inline const char* arrow(void) {
-        return is_locale_utf8() ? "→" : "->";
-}
-
-=======
->>>>>>> c17d7fc6
 static int equivalent(const char *a, const char *b) {
         _cleanup_free_ char *x = NULL, *y = NULL;
 
@@ -112,11 +105,7 @@
 
         printf("%s%s%s     %s %s %s\n",
                ansi_highlight_red(), "[MASKED]", ansi_highlight_off(),
-<<<<<<< HEAD
-               top, arrow(), bottom);
-=======
                top, draw_special_char(DRAW_ARROW), bottom);
->>>>>>> c17d7fc6
         return 1;
 }
 
@@ -126,11 +115,7 @@
 
         printf("%s%s%s %s %s %s\n",
                ansi_highlight_green(), "[EQUIVALENT]", ansi_highlight_off(),
-<<<<<<< HEAD
-               top, arrow(), bottom);
-=======
                top, draw_special_char(DRAW_ARROW), bottom);
->>>>>>> c17d7fc6
         return 1;
 }
 
@@ -140,11 +125,7 @@
 
         printf("%s%s%s   %s %s %s\n",
                ansi_highlight(), "[REDIRECTED]", ansi_highlight_off(),
-<<<<<<< HEAD
-               top, arrow(), bottom);
-=======
                top, draw_special_char(DRAW_ARROW), bottom);
->>>>>>> c17d7fc6
         return 1;
 }
 
@@ -154,11 +135,7 @@
 
         printf("%s%s%s %s %s %s\n",
                ansi_highlight(), "[OVERRIDDEN]", ansi_highlight_off(),
-<<<<<<< HEAD
-               top, arrow(), bottom);
-=======
                top, draw_special_char(DRAW_ARROW), bottom);
->>>>>>> c17d7fc6
         return 1;
 }
 
@@ -168,11 +145,7 @@
 
         printf("%s%s%s   %s %s %s\n",
                ansi_highlight(), "[EXTENDED]", ansi_highlight_off(),
-<<<<<<< HEAD
-               top, arrow(), bottom);
-=======
                top, draw_special_char(DRAW_ARROW), bottom);
->>>>>>> c17d7fc6
         return 1;
 }
 
@@ -273,11 +246,7 @@
                         return -ENOMEM;
                 d = p + strlen(toppath) + 1;
 
-<<<<<<< HEAD
-                log_debug("Adding at top: %s %s %s", d, arrow(), p);
-=======
                 log_debug("Adding at top: %s %s %s", d, draw_special_char(DRAW_ARROW), p);
->>>>>>> c17d7fc6
                 k = hashmap_put(top, d, p);
                 if (k >= 0) {
                         p = strdup(p);
@@ -289,11 +258,7 @@
                         return k;
                 }
 
-<<<<<<< HEAD
-                log_debug("Adding at bottom: %s %s %s", d, arrow(), p);
-=======
                 log_debug("Adding at bottom: %s %s %s", d, draw_special_char(DRAW_ARROW), p);
->>>>>>> c17d7fc6
                 free(hashmap_remove(bottom, d));
                 k = hashmap_put(bottom, d, p);
                 if (k < 0) {
@@ -317,11 +282,7 @@
                         return -ENOMEM;
 
                 log_debug("Adding to drops: %s %s %s %s %s",
-<<<<<<< HEAD
-                          unit, arrow(), basename(p), arrow(), p);
-=======
                           unit, draw_special_char(DRAW_ARROW), basename(p), draw_special_char(DRAW_ARROW), p);
->>>>>>> c17d7fc6
                 k = hashmap_put(h, basename(p), p);
                 if (k < 0) {
                         free(p);
@@ -373,11 +334,7 @@
                 if (!p)
                         return -ENOMEM;
 
-<<<<<<< HEAD
-                log_debug("Adding at top: %s %s %s", basename(p), arrow(), p);
-=======
                 log_debug("Adding at top: %s %s %s", basename(p), draw_special_char(DRAW_ARROW), p);
->>>>>>> c17d7fc6
                 k = hashmap_put(top, basename(p), p);
                 if (k >= 0) {
                         p = strdup(p);
@@ -388,11 +345,7 @@
                         return k;
                 }
 
-<<<<<<< HEAD
-                log_debug("Adding at bottom: %s %s %s", basename(p), arrow(), p);
-=======
                 log_debug("Adding at bottom: %s %s %s", basename(p), draw_special_char(DRAW_ARROW), p);
->>>>>>> c17d7fc6
                 free(hashmap_remove(bottom, basename(p)));
                 k = hashmap_put(bottom, basename(p), p);
                 if (k < 0) {
