--- conflicted
+++ resolved
@@ -213,9 +213,6 @@
                 if (unlink(writable_filename("/etc/timezone")) < 0 && errno != ENOENT)
                         r = -errno;
 
-                if (unlink("/etc/timezone") < 0 && errno != ENOENT)
-                        r = -errno;
-
                 return r;
         }
 
@@ -223,21 +220,12 @@
         if (!p)
                 return log_oom();
 
-<<<<<<< HEAD
-        r = symlink_or_copy_atomic(p, "/etc/localtime");
-        if (r < 0)
-                return r;
-
-        if (stat("/etc/timezone", &st) == 0 && S_ISREG(st.st_mode)) {
-                r = write_string_file("/etc/timezone", c->zone, WRITE_STRING_FILE_CREATE|WRITE_STRING_FILE_ATOMIC);
-=======
         r = symlink_or_copy_atomic(p, writable_filename("/etc/localtime"));
         if (r < 0)
                 return r;
 
         if (stat(writable_filename("/etc/timezone"), &st) == 0 && S_ISREG(st.st_mode)) {
                 r = write_string_file(writable_filename("/etc/timezone"), c->zone, WRITE_STRING_FILE_CREATE|WRITE_STRING_FILE_ATOMIC);
->>>>>>> e9c6f70b
                 if (r < 0)
                         return r;
         }
