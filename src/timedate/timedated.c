/*-*- Mode: C; c-basic-offset: 8; indent-tabs-mode: nil -*-*/

/***
  This file is part of systemd.

  Copyright 2011 Lennart Poettering

  systemd is free software; you can redistribute it and/or modify it
  under the terms of the GNU Lesser General Public License as published by
  the Free Software Foundation; either version 2.1 of the License, or
  (at your option) any later version.

  systemd is distributed in the hope that it will be useful, but
  WITHOUT ANY WARRANTY; without even the implied warranty of
  MERCHANTABILITY or FITNESS FOR A PARTICULAR PURPOSE. See the GNU
  Lesser General Public License for more details.

  You should have received a copy of the GNU Lesser General Public License
  along with systemd; If not, see <http://www.gnu.org/licenses/>.
***/

#include <errno.h>
#include <string.h>
#include <unistd.h>
#include <sys/types.h>
#include <sys/stat.h>
#include <fcntl.h>

#include "sd-bus.h"
#include "sd-event.h"
#include "sd-messages.h"

#include "alloc-util.h"
#include "bus-common-errors.h"
#include "bus-error.h"
#include "bus-util.h"
#include "clock-util.h"
#include "def.h"
#include "event-util.h"
#include "fileio-label.h"
#include "fs-util.h"
#include "path-util.h"
#include "selinux-util.h"
#include "strv.h"
#include "user-util.h"
#include "util.h"
#include "random-util.h"
#include "copy.h"
#include "hexdecoct.h"

#define NULL_ADJTIME_UTC "0.0 0 0\n0\nUTC\n"
#define NULL_ADJTIME_LOCAL "0.0 0 0\n0\nLOCAL\n"

static BUS_ERROR_MAP_ELF_REGISTER const sd_bus_error_map timedated_errors[] = {
        SD_BUS_ERROR_MAP("org.freedesktop.timedate1.NoNTPSupport", EOPNOTSUPP),
        SD_BUS_ERROR_MAP_END
};

typedef struct Context {
        char *zone;
        bool local_rtc;
        bool can_ntp;
        bool use_ntp;
        Hashmap *polkit_registry;
} Context;

static void context_free(Context *c) {
        assert(c);

        free(c->zone);
        bus_verify_polkit_async_registry_free(c->polkit_registry);
}

static int symlink_or_copy(const char *from, const char *to) {
        char *pf = NULL, *pt = NULL;
        struct stat a, b;
        int r;

        assert(from);
        assert(to);

        if (!(pf = dirname_malloc(from)) ||
            !(pt = dirname_malloc(to))) {
                r = -ENOMEM;
                goto finish;
        }

        if (stat(pf, &a) < 0 ||
            stat(pt, &b) < 0) {
                r = -errno;
                goto finish;
        }

        if (a.st_dev != b.st_dev) {
                free(pf);
                free(pt);

                return copy_file(from, to, O_EXCL, 0644, 0);
        }

        if (symlink(from, to) < 0) {
                r = -errno;
                goto finish;
        }

        r = 0;

finish:
        free(pf);
        free(pt);

        return r;
}

static int symlink_or_copy_atomic(const char *from, const char *to) {
        char *t, *x;
        const char *fn;
        size_t k;
        uint64_t u;
        unsigned i;
        int r;

        assert(from);
        assert(to);

        t = new(char, strlen(to) + 1 + 16 + 1);
        if (!t)
                return -ENOMEM;

        fn = basename(to);
        k = fn-to;
        memcpy(t, to, k);
        t[k] = '.';
        x = stpcpy(t+k+1, fn);

        u = random_u64();
        for (i = 0; i < 16; i++) {
                *(x++) = hexchar(u & 0xF);
                u >>= 4;
        }

        *x = 0;

        r = symlink_or_copy(from, t);
        if (r < 0) {
                unlink(t);
                free(t);
                return r;
        }

        if (rename(t, to) < 0) {
                r = -errno;
                unlink(t);
                free(t);
                return r;
        }

        free(t);
        return r;
}

static int context_read_data(Context *c) {
        _cleanup_free_ char *t = NULL;
        int r;

        assert(c);

        r = get_timezone(&t);
        if (r == -EINVAL)
                log_warning_errno(r, "/etc/localtime should be a symbolic link to a time zone data file in /usr/share/zoneinfo/.");
        else if (r < 0)
                log_warning_errno(r, "Failed to get target of /etc/localtime: %m");

        free(c->zone);
        c->zone = t;
        t = NULL;

        c->local_rtc = clock_is_localtime() > 0;

        return 0;
}

/* Hack for Ubuntu phone: check if path is an existing symlink to
 * /etc/writable; if it is, update that instead */
static const char* writable_filename(const char *path) {
        ssize_t r;
        static char realfile_buf[PATH_MAX];
        _cleanup_free_ char *realfile = NULL;
        const char *result = path;
        int orig_errno = errno;

        r = readlink_and_make_absolute(path, &realfile);
        if (r >= 0 && startswith(realfile, "/etc/writable")) {
                snprintf(realfile_buf, sizeof(realfile_buf), "%s", realfile);
                result = realfile_buf;
        }

        errno = orig_errno;
        return result;
}

static int context_write_data_timezone(Context *c) {
        _cleanup_free_ char *p = NULL;
        int r = 0;
        struct stat st;

        assert(c);

        if (isempty(c->zone)) {
                if (unlink(writable_filename("/etc/localtime")) < 0 && errno != ENOENT)
                        r = -errno;

                if (unlink(writable_filename("/etc/timezone")) < 0 && errno != ENOENT)
                        r = -errno;

                if (unlink("/etc/timezone") < 0 && errno != ENOENT)
                        r = -errno;

                return r;
        }

        p = strappend("../usr/share/zoneinfo/", c->zone);
        if (!p)
                return log_oom();

<<<<<<< HEAD
        r = symlink_or_copy_atomic(p, "/etc/localtime");
        if (r < 0)
                return r;

        if (stat("/etc/timezone", &st) == 0 && S_ISREG(st.st_mode)) {
                r = write_string_file("/etc/timezone", c->zone, WRITE_STRING_FILE_CREATE|WRITE_STRING_FILE_ATOMIC);
=======
        r = symlink_atomic(p, writable_filename("/etc/localtime"));
        if (r < 0)
                return r;

        if (stat(writable_filename("/etc/timezone"), &st) == 0 && S_ISREG(st.st_mode)) {
                r = write_string_file(writable_filename("/etc/timezone"), c->zone, WRITE_STRING_FILE_CREATE|WRITE_STRING_FILE_ATOMIC);
>>>>>>> 99b03055
                if (r < 0)
                        return r;
        }

        return 0;
}

static int context_write_data_local_rtc(Context *c) {
        int r;
        _cleanup_free_ char *s = NULL, *w = NULL;

        assert(c);

        r = read_full_file("/etc/adjtime", &s, NULL);
        if (r < 0) {
                if (r != -ENOENT)
                        return r;

                if (!c->local_rtc)
                        return 0;

                w = strdup(NULL_ADJTIME_LOCAL);
                if (!w)
                        return -ENOMEM;
        } else {
                char *p, *e;
                size_t a, b;

                p = strchr(s, '\n');
                if (!p)
                        return -EIO;

                p = strchr(p+1, '\n');
                if (!p)
                        return -EIO;

                p++;
                e = strchr(p, '\n');
                if (!e)
                        return -EIO;

                a = p - s;
                b = strlen(e);

                w = new(char, a + (c->local_rtc ? 5 : 3) + b + 1);
                if (!w)
                        return -ENOMEM;

                *(char*) mempcpy(stpcpy(mempcpy(w, s, a), c->local_rtc ? "LOCAL" : "UTC"), e, b) = 0;

                if (streq(w, NULL_ADJTIME_UTC)) {
                        if (unlink(writable_filename("/etc/adjtime")) < 0)
                                if (errno != ENOENT)
                                        return -errno;

                        return 0;
                }
        }

        mac_selinux_init("/etc");
        return write_string_file_atomic_label("/etc/adjtime", w);
}

static int context_read_ntp(Context *c, sd_bus *bus) {
        _cleanup_bus_error_free_ sd_bus_error error = SD_BUS_ERROR_NULL;
        _cleanup_bus_message_unref_ sd_bus_message *reply = NULL;
        const char *s;
        int r;

        assert(c);
        assert(bus);

        r = sd_bus_call_method(
                        bus,
                        "org.freedesktop.systemd1",
                        "/org/freedesktop/systemd1",
                        "org.freedesktop.systemd1.Manager",
                        "GetUnitFileState",
                        &error,
                        &reply,
                        "s",
                        "systemd-timesyncd.service");

        if (r < 0) {
                if (sd_bus_error_has_name(&error, SD_BUS_ERROR_FILE_NOT_FOUND) ||
                    sd_bus_error_has_name(&error, "org.freedesktop.systemd1.LoadFailed") ||
                    sd_bus_error_has_name(&error, "org.freedesktop.systemd1.NoSuchUnit"))
                        return 0;

                return r;
        }

        r = sd_bus_message_read(reply, "s", &s);
        if (r < 0)
                return r;

        c->can_ntp = true;
        c->use_ntp = STR_IN_SET(s, "enabled", "enabled-runtime");

        return 0;
}

static int context_start_ntp(sd_bus *bus, sd_bus_error *error, bool enabled) {
        int r;

        assert(bus);
        assert(error);

        r = sd_bus_call_method(
                bus,
                "org.freedesktop.systemd1",
                "/org/freedesktop/systemd1",
                "org.freedesktop.systemd1.Manager",
                enabled ? "StartUnit" : "StopUnit",
                error,
                NULL,
                "ss",
                "systemd-timesyncd.service",
                "replace");
        if (r < 0) {
                if (sd_bus_error_has_name(error, SD_BUS_ERROR_FILE_NOT_FOUND) ||
                    sd_bus_error_has_name(error, "org.freedesktop.systemd1.LoadFailed") ||
                    sd_bus_error_has_name(error, "org.freedesktop.systemd1.NoSuchUnit"))
                        return sd_bus_error_set_const(error, "org.freedesktop.timedate1.NoNTPSupport", "NTP not supported.");

                return r;
        }

        return 0;
}

static int context_enable_ntp(sd_bus *bus, sd_bus_error *error, bool enabled) {
        int r;

        assert(bus);
        assert(error);

        if (enabled)
                r = sd_bus_call_method(
                                bus,
                                "org.freedesktop.systemd1",
                                "/org/freedesktop/systemd1",
                                "org.freedesktop.systemd1.Manager",
                                "EnableUnitFiles",
                                error,
                                NULL,
                                "asbb", 1,
                                "systemd-timesyncd.service",
                                false, true);
        else
                r = sd_bus_call_method(
                                bus,
                                "org.freedesktop.systemd1",
                                "/org/freedesktop/systemd1",
                                "org.freedesktop.systemd1.Manager",
                                "DisableUnitFiles",
                                error,
                                NULL,
                                "asb", 1,
                                "systemd-timesyncd.service",
                                false);

        if (r < 0) {
                if (sd_bus_error_has_name(error, SD_BUS_ERROR_FILE_NOT_FOUND))
                        return sd_bus_error_set_const(error, "org.freedesktop.timedate1.NoNTPSupport", "NTP not supported.");

                return r;
        }

        r = sd_bus_call_method(
                        bus,
                        "org.freedesktop.systemd1",
                        "/org/freedesktop/systemd1",
                        "org.freedesktop.systemd1.Manager",
                        "Reload",
                        error,
                        NULL,
                        NULL);
        if (r < 0)
                return r;

        return 0;
}

static int property_get_rtc_time(
                sd_bus *bus,
                const char *path,
                const char *interface,
                const char *property,
                sd_bus_message *reply,
                void *userdata,
                sd_bus_error *error) {

        struct tm tm;
        usec_t t;
        int r;

        zero(tm);
        r = clock_get_hwclock(&tm);
        if (r == -EBUSY) {
                log_warning("/dev/rtc is busy. Is somebody keeping it open continuously? That's not a good idea... Returning a bogus RTC timestamp.");
                t = 0;
        } else if (r == -ENOENT) {
                log_debug("/dev/rtc not found.");
                t = 0; /* no RTC found */
        } else if (r < 0)
                return sd_bus_error_set_errnof(error, r, "Failed to read RTC: %m");
        else
                t = (usec_t) timegm(&tm) * USEC_PER_SEC;

        return sd_bus_message_append(reply, "t", t);
}

static int property_get_time(
                sd_bus *bus,
                const char *path,
                const char *interface,
                const char *property,
                sd_bus_message *reply,
                void *userdata,
                sd_bus_error *error) {

        return sd_bus_message_append(reply, "t", now(CLOCK_REALTIME));
}

static int property_get_ntp_sync(
                sd_bus *bus,
                const char *path,
                const char *interface,
                const char *property,
                sd_bus_message *reply,
                void *userdata,
                sd_bus_error *error) {

        return sd_bus_message_append(reply, "b", ntp_synced());
}

static int method_set_timezone(sd_bus_message *m, void *userdata, sd_bus_error *error) {
        Context *c = userdata;
        const char *z;
        int interactive;
        char *t;
        int r;

        assert(m);
        assert(c);

        r = sd_bus_message_read(m, "sb", &z, &interactive);
        if (r < 0)
                return r;

        if (!timezone_is_valid(z))
                return sd_bus_error_setf(error, SD_BUS_ERROR_INVALID_ARGS, "Invalid time zone '%s'", z);

        if (streq_ptr(z, c->zone))
                return sd_bus_reply_method_return(m, NULL);

        r = bus_verify_polkit_async(
                        m,
                        CAP_SYS_TIME,
                        "org.freedesktop.timedate1.set-timezone",
                        NULL,
                        interactive,
                        UID_INVALID,
                        &c->polkit_registry,
                        error);
        if (r < 0)
                return r;
        if (r == 0)
                return 1; /* No authorization for now, but the async polkit stuff will call us again when it has it */

        t = strdup(z);
        if (!t)
                return -ENOMEM;

        free(c->zone);
        c->zone = t;

        /* 1. Write new configuration file */
        r = context_write_data_timezone(c);
        if (r < 0) {
                log_error_errno(r, "Failed to set time zone: %m");
                return sd_bus_error_set_errnof(error, r, "Failed to set time zone: %m");
        }

        /* 2. Tell the kernel our timezone */
        clock_set_timezone(NULL);

        if (c->local_rtc) {
                struct timespec ts;
                struct tm *tm;

                /* 3. Sync RTC from system clock, with the new delta */
                assert_se(clock_gettime(CLOCK_REALTIME, &ts) == 0);
                assert_se(tm = localtime(&ts.tv_sec));
                clock_set_hwclock(tm);
        }

        log_struct(LOG_INFO,
                   LOG_MESSAGE_ID(SD_MESSAGE_TIMEZONE_CHANGE),
                   "TIMEZONE=%s", c->zone,
                   LOG_MESSAGE("Changed time zone to '%s'.", c->zone),
                   NULL);

        (void) sd_bus_emit_properties_changed(sd_bus_message_get_bus(m), "/org/freedesktop/timedate1", "org.freedesktop.timedate1", "Timezone", NULL);

        return sd_bus_reply_method_return(m, NULL);
}

static int method_set_local_rtc(sd_bus_message *m, void *userdata, sd_bus_error *error) {
        int lrtc, fix_system, interactive;
        Context *c = userdata;
        struct timespec ts;
        int r;

        assert(m);
        assert(c);

        r = sd_bus_message_read(m, "bbb", &lrtc, &fix_system, &interactive);
        if (r < 0)
                return r;

        if (lrtc == c->local_rtc)
                return sd_bus_reply_method_return(m, NULL);

        r = bus_verify_polkit_async(
                        m,
                        CAP_SYS_TIME,
                        "org.freedesktop.timedate1.set-local-rtc",
                        NULL,
                        interactive,
                        UID_INVALID,
                        &c->polkit_registry,
                        error);
        if (r < 0)
                return r;
        if (r == 0)
                return 1;

        c->local_rtc = lrtc;

        /* 1. Write new configuration file */
        r = context_write_data_local_rtc(c);
        if (r < 0) {
                log_error_errno(r, "Failed to set RTC to local/UTC: %m");
                return sd_bus_error_set_errnof(error, r, "Failed to set RTC to local/UTC: %m");
        }

        /* 2. Tell the kernel our timezone */
        clock_set_timezone(NULL);

        /* 3. Synchronize clocks */
        assert_se(clock_gettime(CLOCK_REALTIME, &ts) == 0);

        if (fix_system) {
                struct tm tm;

                /* Sync system clock from RTC; first,
                 * initialize the timezone fields of
                 * struct tm. */
                if (c->local_rtc)
                        tm = *localtime(&ts.tv_sec);
                else
                        tm = *gmtime(&ts.tv_sec);

                /* Override the main fields of
                 * struct tm, but not the timezone
                 * fields */
                if (clock_get_hwclock(&tm) >= 0) {

                        /* And set the system clock
                         * with this */
                        if (c->local_rtc)
                                ts.tv_sec = mktime(&tm);
                        else
                                ts.tv_sec = timegm(&tm);

                        clock_settime(CLOCK_REALTIME, &ts);
                }

        } else {
                struct tm *tm;

                /* Sync RTC from system clock */
                if (c->local_rtc)
                        tm = localtime(&ts.tv_sec);
                else
                        tm = gmtime(&ts.tv_sec);

                clock_set_hwclock(tm);
        }

        log_info("RTC configured to %s time.", c->local_rtc ? "local" : "UTC");

        (void) sd_bus_emit_properties_changed(sd_bus_message_get_bus(m), "/org/freedesktop/timedate1", "org.freedesktop.timedate1", "LocalRTC", NULL);

        return sd_bus_reply_method_return(m, NULL);
}

static int method_set_time(sd_bus_message *m, void *userdata, sd_bus_error *error) {
        int relative, interactive;
        Context *c = userdata;
        int64_t utc;
        struct timespec ts;
        usec_t start;
        struct tm* tm;
        int r;

        assert(m);
        assert(c);

        if (c->use_ntp)
                return sd_bus_error_setf(error, BUS_ERROR_AUTOMATIC_TIME_SYNC_ENABLED, "Automatic time synchronization is enabled");

        /* this only gets used if dbus does not provide a timestamp */
        start = now(CLOCK_MONOTONIC);

        r = sd_bus_message_read(m, "xbb", &utc, &relative, &interactive);
        if (r < 0)
                return r;

        if (!relative && utc <= 0)
                return sd_bus_error_setf(error, SD_BUS_ERROR_INVALID_ARGS, "Invalid absolute time");

        if (relative && utc == 0)
                return sd_bus_reply_method_return(m, NULL);

        if (relative) {
                usec_t n, x;

                n = now(CLOCK_REALTIME);
                x = n + utc;

                if ((utc > 0 && x < n) ||
                    (utc < 0 && x > n))
                        return sd_bus_error_setf(error, SD_BUS_ERROR_INVALID_ARGS, "Time value overflow");

                timespec_store(&ts, x);
        } else
                timespec_store(&ts, (usec_t) utc);

        r = bus_verify_polkit_async(
                        m,
                        CAP_SYS_TIME,
                        "org.freedesktop.timedate1.set-time",
                        NULL,
                        interactive,
                        UID_INVALID,
                        &c->polkit_registry,
                        error);
        if (r < 0)
                return r;
        if (r == 0)
                return 1;

        /* adjust ts for time spent in program */
        r = sd_bus_message_get_monotonic_usec(m, &start);
        /* when sd_bus_message_get_monotonic_usec() returns -ENODATA it does not modify &start */
        if (r < 0 && r != -ENODATA)
                return r;

        timespec_store(&ts, timespec_load(&ts) + (now(CLOCK_MONOTONIC) - start));

        /* Set system clock */
        if (clock_settime(CLOCK_REALTIME, &ts) < 0) {
                log_error_errno(errno, "Failed to set local time: %m");
                return sd_bus_error_set_errnof(error, errno, "Failed to set local time: %m");
        }

        /* Sync down to RTC */
        if (c->local_rtc)
                tm = localtime(&ts.tv_sec);
        else
                tm = gmtime(&ts.tv_sec);
        clock_set_hwclock(tm);

        log_struct(LOG_INFO,
                   LOG_MESSAGE_ID(SD_MESSAGE_TIME_CHANGE),
                   "REALTIME="USEC_FMT, timespec_load(&ts),
                   LOG_MESSAGE("Changed local time to %s", ctime(&ts.tv_sec)),
                   NULL);

        return sd_bus_reply_method_return(m, NULL);
}

static int method_set_ntp(sd_bus_message *m, void *userdata, sd_bus_error *error) {
        int enabled, interactive;
        Context *c = userdata;
        int r;

        assert(m);
        assert(c);

        r = sd_bus_message_read(m, "bb", &enabled, &interactive);
        if (r < 0)
                return r;

        if ((bool)enabled == c->use_ntp)
                return sd_bus_reply_method_return(m, NULL);

        r = bus_verify_polkit_async(
                        m,
                        CAP_SYS_TIME,
                        "org.freedesktop.timedate1.set-ntp",
                        NULL,
                        interactive,
                        UID_INVALID,
                        &c->polkit_registry,
                        error);
        if (r < 0)
                return r;
        if (r == 0)
                return 1;

        r = context_enable_ntp(sd_bus_message_get_bus(m), error, enabled);
        if (r < 0)
                return r;

        r = context_start_ntp(sd_bus_message_get_bus(m), error, enabled);
        if (r < 0)
                return r;

        c->use_ntp = enabled;
        log_info("Set NTP to %s", enabled ? "enabled" : "disabled");

        (void) sd_bus_emit_properties_changed(sd_bus_message_get_bus(m), "/org/freedesktop/timedate1", "org.freedesktop.timedate1", "NTP", NULL);

        return sd_bus_reply_method_return(m, NULL);
}

static const sd_bus_vtable timedate_vtable[] = {
        SD_BUS_VTABLE_START(0),
        SD_BUS_PROPERTY("Timezone", "s", NULL, offsetof(Context, zone), SD_BUS_VTABLE_PROPERTY_EMITS_CHANGE),
        SD_BUS_PROPERTY("LocalRTC", "b", bus_property_get_bool, offsetof(Context, local_rtc), SD_BUS_VTABLE_PROPERTY_EMITS_CHANGE),
        SD_BUS_PROPERTY("CanNTP", "b", bus_property_get_bool, offsetof(Context, can_ntp), 0),
        SD_BUS_PROPERTY("NTP", "b", bus_property_get_bool, offsetof(Context, use_ntp), SD_BUS_VTABLE_PROPERTY_EMITS_CHANGE),
        SD_BUS_PROPERTY("NTPSynchronized", "b", property_get_ntp_sync, 0, 0),
        SD_BUS_PROPERTY("TimeUSec", "t", property_get_time, 0, 0),
        SD_BUS_PROPERTY("RTCTimeUSec", "t", property_get_rtc_time, 0, 0),
        SD_BUS_METHOD("SetTime", "xbb", NULL, method_set_time, SD_BUS_VTABLE_UNPRIVILEGED),
        SD_BUS_METHOD("SetTimezone", "sb", NULL, method_set_timezone, SD_BUS_VTABLE_UNPRIVILEGED),
        SD_BUS_METHOD("SetLocalRTC", "bbb", NULL, method_set_local_rtc, SD_BUS_VTABLE_UNPRIVILEGED),
        SD_BUS_METHOD("SetNTP", "bb", NULL, method_set_ntp, SD_BUS_VTABLE_UNPRIVILEGED),
        SD_BUS_VTABLE_END,
};

static int connect_bus(Context *c, sd_event *event, sd_bus **_bus) {
        _cleanup_bus_flush_close_unref_ sd_bus *bus = NULL;
        int r;

        assert(c);
        assert(event);
        assert(_bus);

        r = sd_bus_default_system(&bus);
        if (r < 0)
                return log_error_errno(r, "Failed to get system bus connection: %m");

        r = sd_bus_add_object_vtable(bus, NULL, "/org/freedesktop/timedate1", "org.freedesktop.timedate1", timedate_vtable, c);
        if (r < 0)
                return log_error_errno(r, "Failed to register object: %m");

        r = sd_bus_request_name(bus, "org.freedesktop.timedate1", 0);
        if (r < 0)
                return log_error_errno(r, "Failed to register name: %m");

        r = sd_bus_attach_event(bus, event, 0);
        if (r < 0)
                return log_error_errno(r, "Failed to attach bus to event loop: %m");

        *_bus = bus;
        bus = NULL;

        return 0;
}

int main(int argc, char *argv[]) {
        Context context = {};
        _cleanup_event_unref_ sd_event *event = NULL;
        _cleanup_bus_flush_close_unref_ sd_bus *bus = NULL;
        int r;

        log_set_target(LOG_TARGET_AUTO);
        log_parse_environment();
        log_open();

        umask(0022);

        if (argc != 1) {
                log_error("This program takes no arguments.");
                r = -EINVAL;
                goto finish;
        }

        r = sd_event_default(&event);
        if (r < 0) {
                log_error_errno(r, "Failed to allocate event loop: %m");
                goto finish;
        }

        sd_event_set_watchdog(event, true);

        r = connect_bus(&context, event, &bus);
        if (r < 0)
                goto finish;

        (void) sd_bus_negotiate_timestamp(bus, true);

        r = context_read_data(&context);
        if (r < 0) {
                log_error_errno(r, "Failed to read time zone data: %m");
                goto finish;
        }

        r = context_read_ntp(&context, bus);
        if (r < 0) {
                log_error_errno(r, "Failed to determine whether NTP is enabled: %m");
                goto finish;
        }

        r = bus_event_loop_with_idle(event, bus, "org.freedesktop.timedate1", DEFAULT_EXIT_USEC, NULL, NULL);
        if (r < 0) {
                log_error_errno(r, "Failed to run event loop: %m");
                goto finish;
        }

finish:
        context_free(&context);

        return r < 0 ? EXIT_FAILURE : EXIT_SUCCESS;
}<|MERGE_RESOLUTION|>--- conflicted
+++ resolved
@@ -22,9 +22,6 @@
 #include <errno.h>
 #include <string.h>
 #include <unistd.h>
-#include <sys/types.h>
-#include <sys/stat.h>
-#include <fcntl.h>
 
 #include "sd-bus.h"
 #include "sd-event.h"
@@ -44,9 +41,6 @@
 #include "strv.h"
 #include "user-util.h"
 #include "util.h"
-#include "random-util.h"
-#include "copy.h"
-#include "hexdecoct.h"
 
 #define NULL_ADJTIME_UTC "0.0 0 0\n0\nUTC\n"
 #define NULL_ADJTIME_LOCAL "0.0 0 0\n0\nLOCAL\n"
@@ -69,94 +63,6 @@
 
         free(c->zone);
         bus_verify_polkit_async_registry_free(c->polkit_registry);
-}
-
-static int symlink_or_copy(const char *from, const char *to) {
-        char *pf = NULL, *pt = NULL;
-        struct stat a, b;
-        int r;
-
-        assert(from);
-        assert(to);
-
-        if (!(pf = dirname_malloc(from)) ||
-            !(pt = dirname_malloc(to))) {
-                r = -ENOMEM;
-                goto finish;
-        }
-
-        if (stat(pf, &a) < 0 ||
-            stat(pt, &b) < 0) {
-                r = -errno;
-                goto finish;
-        }
-
-        if (a.st_dev != b.st_dev) {
-                free(pf);
-                free(pt);
-
-                return copy_file(from, to, O_EXCL, 0644, 0);
-        }
-
-        if (symlink(from, to) < 0) {
-                r = -errno;
-                goto finish;
-        }
-
-        r = 0;
-
-finish:
-        free(pf);
-        free(pt);
-
-        return r;
-}
-
-static int symlink_or_copy_atomic(const char *from, const char *to) {
-        char *t, *x;
-        const char *fn;
-        size_t k;
-        uint64_t u;
-        unsigned i;
-        int r;
-
-        assert(from);
-        assert(to);
-
-        t = new(char, strlen(to) + 1 + 16 + 1);
-        if (!t)
-                return -ENOMEM;
-
-        fn = basename(to);
-        k = fn-to;
-        memcpy(t, to, k);
-        t[k] = '.';
-        x = stpcpy(t+k+1, fn);
-
-        u = random_u64();
-        for (i = 0; i < 16; i++) {
-                *(x++) = hexchar(u & 0xF);
-                u >>= 4;
-        }
-
-        *x = 0;
-
-        r = symlink_or_copy(from, t);
-        if (r < 0) {
-                unlink(t);
-                free(t);
-                return r;
-        }
-
-        if (rename(t, to) < 0) {
-                r = -errno;
-                unlink(t);
-                free(t);
-                return r;
-        }
-
-        free(t);
-        return r;
 }
 
 static int context_read_data(Context *c) {
@@ -213,9 +119,6 @@
                 if (unlink(writable_filename("/etc/timezone")) < 0 && errno != ENOENT)
                         r = -errno;
 
-                if (unlink("/etc/timezone") < 0 && errno != ENOENT)
-                        r = -errno;
-
                 return r;
         }
 
@@ -223,21 +126,12 @@
         if (!p)
                 return log_oom();
 
-<<<<<<< HEAD
-        r = symlink_or_copy_atomic(p, "/etc/localtime");
-        if (r < 0)
-                return r;
-
-        if (stat("/etc/timezone", &st) == 0 && S_ISREG(st.st_mode)) {
-                r = write_string_file("/etc/timezone", c->zone, WRITE_STRING_FILE_CREATE|WRITE_STRING_FILE_ATOMIC);
-=======
         r = symlink_atomic(p, writable_filename("/etc/localtime"));
         if (r < 0)
                 return r;
 
         if (stat(writable_filename("/etc/timezone"), &st) == 0 && S_ISREG(st.st_mode)) {
                 r = write_string_file(writable_filename("/etc/timezone"), c->zone, WRITE_STRING_FILE_CREATE|WRITE_STRING_FILE_ATOMIC);
->>>>>>> 99b03055
                 if (r < 0)
                         return r;
         }
