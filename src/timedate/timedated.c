--- conflicted
+++ resolved
@@ -311,17 +311,10 @@
 
                 if (access("/usr/share/zoneinfo/UTC", F_OK) < 0) {
 
-<<<<<<< HEAD
-                        if (unlink("/etc/localtime") < 0 && errno != ENOENT)
-                                r = -errno;
-
-                        if (unlink("/etc/timezone") < 0 && errno != ENOENT)
-=======
                         if (unlink(writable_filename("/etc/localtime")) < 0 && errno != ENOENT)
                                 r = -errno;
 
                         if (unlink(writable_filename("/etc/timezone")) < 0 && errno != ENOENT)
->>>>>>> 90d1c4b8
                                 r = -errno;
 
                         return r;
@@ -336,21 +329,12 @@
                 source = p;
         }
 
-<<<<<<< HEAD
-        r = symlink_atomic(source, "/etc/localtime");
-        if (r < 0)
-                return r;
-
-        if (stat("/etc/timezone", &st) == 0 && S_ISREG(st.st_mode)) {
-                r = write_string_file("/etc/timezone", c->zone, WRITE_STRING_FILE_CREATE|WRITE_STRING_FILE_ATOMIC);
-=======
         r = symlink_atomic(source, writable_filename("/etc/localtime"));
         if (r < 0)
                 return r;
 
         if (stat(writable_filename("/etc/timezone"), &st) == 0 && S_ISREG(st.st_mode)) {
                 r = write_string_file(writable_filename("/etc/timezone"), c->zone, WRITE_STRING_FILE_CREATE|WRITE_STRING_FILE_ATOMIC);
->>>>>>> 90d1c4b8
                 if (r < 0)
                         return r;
         }
