--- conflicted
+++ resolved
@@ -109,17 +109,6 @@
  * /etc/writable; if it is, update that instead */
 static const char* writable_filename(const char *path) {
         ssize_t r;
-<<<<<<< HEAD
-        static char realfile[PATH_MAX];
-        const char *result = path;
-        int orig_errno = errno;
-
-        r = readlink(path, realfile, sizeof(realfile) - 1);
-
-        if (r > 0 && (size_t) r < sizeof(realfile) && startswith(realfile, "/etc/writable")) {
-                realfile[r] = '\0';
-                result = realfile;
-=======
         static char realfile_buf[PATH_MAX];
         _cleanup_free_ char *realfile = NULL;
         const char *result = path;
@@ -129,7 +118,6 @@
         if (r >= 0 && startswith(realfile, "/etc/writable")) {
                 snprintf(realfile_buf, sizeof(realfile_buf), "%s", realfile);
                 result = realfile_buf;
->>>>>>> fe5158cd
         }
 
         errno = orig_errno;
