/*-*- Mode: C; c-basic-offset: 8; indent-tabs-mode: nil -*-*/

/***
  This file is part of systemd.

  Copyright 2011 Lennart Poettering

  systemd is free software; you can redistribute it and/or modify it
  under the terms of the GNU Lesser General Public License as published by
  the Free Software Foundation; either version 2.1 of the License, or
  (at your option) any later version.

  systemd is distributed in the hope that it will be useful, but
  WITHOUT ANY WARRANTY; without even the implied warranty of
  MERCHANTABILITY or FITNESS FOR A PARTICULAR PURPOSE. See the GNU
  Lesser General Public License for more details.

  You should have received a copy of the GNU Lesser General Public License
  along with systemd; If not, see <http://www.gnu.org/licenses/>.
***/

#include <errno.h>
#include <string.h>
#include <unistd.h>
#include <sys/capability.h>
#include <sys/types.h>
#include <sys/stat.h>
#include <fcntl.h>

#include "sd-id128.h"
#include "sd-messages.h"
#include "sd-event.h"
#include "sd-bus.h"

#include "util.h"
#include "strv.h"
#include "def.h"
#include "clock-util.h"
#include "conf-files.h"
#include "path-util.h"
#include "fileio-label.h"
#include "label.h"
#include "bus-util.h"
#include "bus-errors.h"
#include "event-util.h"
#include "copy.h"

#define NULL_ADJTIME_UTC "0.0 0 0\n0\nUTC\n"
#define NULL_ADJTIME_LOCAL "0.0 0 0\n0\nLOCAL\n"

typedef struct Context {
        char *zone;
        bool local_rtc;
        bool can_ntp;
        bool use_ntp;
        Hashmap *polkit_registry;
} Context;

static void context_free(Context *c) {
        assert(c);

        free(c->zone);
        bus_verify_polkit_async_registry_free(c->polkit_registry);
}

static int symlink_or_copy(const char *from, const char *to) {
        char *pf = NULL, *pt = NULL;
        struct stat a, b;
        int r;

        assert(from);
        assert(to);

        if (path_get_parent(from, &pf) < 0 ||
            path_get_parent(to, &pt) < 0) {
                r = -ENOMEM;
                goto finish;
        }

        if (stat(pf, &a) < 0 ||
            stat(pt, &b) < 0) {
                r = -errno;
                goto finish;
        }

        if (a.st_dev != b.st_dev) {
                free(pf);
                free(pt);

                return copy_file(from, to, O_EXCL, 0644);
        }

        if (symlink(from, to) < 0) {
                r = -errno;
                goto finish;
        }

        r = 0;

finish:
        free(pf);
        free(pt);

        return r;
}

static int symlink_or_copy_atomic(const char *from, const char *to) {
        char *t, *x;
        const char *fn;
        size_t k;
        uint64_t u;
        unsigned i;
        int r;

        assert(from);
        assert(to);

        t = new(char, strlen(to) + 1 + 16 + 1);
        if (!t)
                return -ENOMEM;

        fn = basename(to);
        k = fn-to;
        memcpy(t, to, k);
        t[k] = '.';
        x = stpcpy(t+k+1, fn);

        u = random_u64();
        for (i = 0; i < 16; i++) {
                *(x++) = hexchar(u & 0xF);
                u >>= 4;
        }

        *x = 0;

        r = symlink_or_copy(from, t);
        if (r < 0) {
                unlink(t);
                free(t);
                return r;
        }

        if (rename(t, to) < 0) {
                r = -errno;
                unlink(t);
                free(t);
                return r;
        }

        free(t);
        return r;
}

<<<<<<< HEAD
=======
/* Hack for Ubuntu phone: check if path is an existing symlink to
 * /etc/writable; if it is, update that instead */
static const char* writable_filename(const char *path) {
        ssize_t r;
        static char realfile_buf[PATH_MAX];
        _cleanup_free_ char *realfile = NULL;
        const char *result = path;
        int orig_errno = errno;

        r = readlink_and_make_absolute(path, &realfile);
        if (r >= 0 && startswith(realfile, "/etc/writable")) {
                snprintf(realfile_buf, sizeof(realfile_buf), "%s", realfile);
                result = realfile_buf;
        }

        errno = orig_errno;
        return result;
}

>>>>>>> d337677a
static int context_read_data(Context *c) {
        _cleanup_free_ char *t = NULL;
        int r;

        assert(c);

        r = readlink_malloc(writable_filename("/etc/localtime"), &t);
        if (r < 0) {
                if (r == -EINVAL)
                        log_warning("/etc/localtime should be a symbolic link to a time zone data file in /usr/share/zoneinfo/.");
                else
                        log_warning("Failed to get target of /etc/localtime: %s", strerror(-r));
        } else {
                const char *e;

                e = path_startswith(t, "/usr/share/zoneinfo/");
                if (!e)
                        e = path_startswith(t, "../usr/share/zoneinfo/");

                if (!e)
                        log_warning("/etc/localtime should be a symbolic link to a time zone data file in /usr/share/zoneinfo/.");
                else {
                        c->zone = strdup(e);
                        if (!c->zone)
                                return log_oom();

                        goto have_timezone;
                }
        }

<<<<<<< HEAD
        r = read_one_line_file("/etc/timezone", &c->zone);
=======
        r = read_one_line_file(writable_filename("/etc/timezone"), &c->zone);
>>>>>>> d337677a
        if (r < 0) {
                if (r != -ENOENT)
                        log_warning("Failed to read /etc/timezone: %s", strerror(-r));
        }

have_timezone:
        if (isempty(c->zone)) {
                free(c->zone);
                c->zone = NULL;
        }

        c->local_rtc = clock_is_localtime() > 0;

        return 0;
}

static int context_write_data_timezone(Context *c) {
        _cleanup_free_ char *p = NULL;
        int r = 0;
        struct stat st;

        assert(c);

        if (isempty(c->zone)) {
                if (unlink(writable_filename("/etc/localtime")) < 0 && errno != ENOENT)
                        r = -errno;

                if (unlink(writable_filename("/etc/timezone")) < 0 && errno != ENOENT)
                        r = -errno;

                if (unlink("/etc/timezone") < 0 && errno != ENOENT)
                        r = -errno;

                return r;
        }

        p = strappend("../usr/share/zoneinfo/", c->zone);
        if (!p)
                return log_oom();

<<<<<<< HEAD
        r = symlink_or_copy_atomic(p, "/etc/localtime");
        if (r < 0)
                return r;

        if (stat("/etc/timezone", &st) == 0 && S_ISREG(st.st_mode)) {
                r = write_string_file_atomic("/etc/timezone", c->zone);
=======
        r = symlink_or_copy_atomic(p, writable_filename("/etc/localtime"));
        if (r < 0)
                return r;

        if (stat(writable_filename("/etc/timezone"), &st) == 0 && S_ISREG(st.st_mode)) {
                r = write_string_file_atomic(writable_filename("/etc/timezone"), c->zone);
>>>>>>> d337677a
                if (r < 0)
                        return r;
        }

        return 0;
}

static int context_write_data_local_rtc(Context *c) {
        int r;
        _cleanup_free_ char *s = NULL, *w = NULL;

        assert(c);

        r = read_full_file("/etc/adjtime", &s, NULL);
        if (r < 0) {
                if (r != -ENOENT)
                        return r;

                if (!c->local_rtc)
                        return 0;

                w = strdup(NULL_ADJTIME_LOCAL);
                if (!w)
                        return -ENOMEM;
        } else {
                char *p, *e;
                size_t a, b;

                p = strchr(s, '\n');
                if (!p)
                        return -EIO;

                p = strchr(p+1, '\n');
                if (!p)
                        return -EIO;

                p++;
                e = strchr(p, '\n');
                if (!e)
                        return -EIO;

                a = p - s;
                b = strlen(e);

                w = new(char, a + (c->local_rtc ? 5 : 3) + b + 1);
                if (!w)
                        return -ENOMEM;

                *(char*) mempcpy(stpcpy(mempcpy(w, s, a), c->local_rtc ? "LOCAL" : "UTC"), e, b) = 0;

                if (streq(w, NULL_ADJTIME_UTC)) {
                        if (unlink(writable_filename("/etc/adjtime")) < 0)
                                if (errno != ENOENT)
                                        return -errno;

                        return 0;
                }
        }

        mac_selinux_init("/etc");
        return write_string_file_atomic_label("/etc/adjtime", w);
}

static int context_read_ntp(Context *c, sd_bus *bus) {
        _cleanup_bus_error_free_ sd_bus_error error = SD_BUS_ERROR_NULL;
        sd_bus_message *reply = NULL;
        const char *s;
        int r;

        assert(c);
        assert(bus);

        r = sd_bus_call_method(
                        bus,
                        "org.freedesktop.systemd1",
                        "/org/freedesktop/systemd1",
                        "org.freedesktop.systemd1.Manager",
                        "GetUnitFileState",
                        &error,
                        &reply,
                        "s",
                        "systemd-timesyncd.service");

        if (r < 0) {
                if (sd_bus_error_has_name(&error, SD_BUS_ERROR_FILE_NOT_FOUND) ||
                    sd_bus_error_has_name(&error, "org.freedesktop.systemd1.LoadFailed") ||
                    sd_bus_error_has_name(&error, "org.freedesktop.systemd1.NoSuchUnit"))
                        return 0;

                return r;
        }

        r = sd_bus_message_read(reply, "s", &s);
        if (r < 0)
                return r;

        c->can_ntp = true;
        c->use_ntp = STR_IN_SET(s, "enabled", "enabled-runtime");

        return 0;
}

static int context_start_ntp(Context *c, sd_bus *bus, sd_bus_error *error) {
        int r;

        assert(c);
        assert(bus);
        assert(error);

        if (c->use_ntp)
                r = sd_bus_call_method(
                                bus,
                                "org.freedesktop.systemd1",
                                "/org/freedesktop/systemd1",
                                "org.freedesktop.systemd1.Manager",
                                "StartUnit",
                                error,
                                NULL,
                                "ss",
                                "systemd-timesyncd.service",
                                "replace");
        else
                r = sd_bus_call_method(
                                bus,
                                "org.freedesktop.systemd1",
                                "/org/freedesktop/systemd1",
                                "org.freedesktop.systemd1.Manager",
                                "StopUnit",
                                error,
                                NULL,
                                "ss",
                                "systemd-timesyncd.service",
                                "replace");

        if (r < 0) {
                if (sd_bus_error_has_name(error, SD_BUS_ERROR_FILE_NOT_FOUND) ||
                    sd_bus_error_has_name(error, "org.freedesktop.systemd1.LoadFailed") ||
                    sd_bus_error_has_name(error, "org.freedesktop.systemd1.NoSuchUnit")) {
                        sd_bus_error_set_const(error, "org.freedesktop.timedate1.NoNTPSupport", "NTP not supported.");
                        return -ENOTSUP;
                }

                return r;
        }

        return 0;
}

static int context_enable_ntp(Context*c, sd_bus *bus, sd_bus_error *error) {
        int r;

        assert(c);
        assert(bus);
        assert(error);

        if (c->use_ntp)
                r = sd_bus_call_method(
                                bus,
                                "org.freedesktop.systemd1",
                                "/org/freedesktop/systemd1",
                                "org.freedesktop.systemd1.Manager",
                                "EnableUnitFiles",
                                error,
                                NULL,
                                "asbb", 1,
                                "systemd-timesyncd.service",
                                false, true);
        else
                r = sd_bus_call_method(
                                bus,
                                "org.freedesktop.systemd1",
                                "/org/freedesktop/systemd1",
                                "org.freedesktop.systemd1.Manager",
                                "DisableUnitFiles",
                                error,
                                NULL,
                                "asb", 1,
                                "systemd-timesyncd.service",
                                false);

        if (r < 0) {
                if (sd_bus_error_has_name(error, SD_BUS_ERROR_FILE_NOT_FOUND)) {
                        sd_bus_error_set_const(error, "org.freedesktop.timedate1.NoNTPSupport", "NTP not supported.");
                        return -ENOTSUP;
                }

                return r;
        }

        r = sd_bus_call_method(
                        bus,
                        "org.freedesktop.systemd1",
                        "/org/freedesktop/systemd1",
                        "org.freedesktop.systemd1.Manager",
                        "Reload",
                        error,
                        NULL,
                        NULL);
        if (r < 0)
                return r;

        return 0;
}

static int property_get_rtc_time(
                sd_bus *bus,
                const char *path,
                const char *interface,
                const char *property,
                sd_bus_message *reply,
                void *userdata,
                sd_bus_error *error) {

        struct tm tm;
        usec_t t;
        int r;

        zero(tm);
        r = clock_get_hwclock(&tm);
        if (r == -EBUSY) {
                log_warning("/dev/rtc is busy. Is somebody keeping it open continuously? That's not a good idea... Returning a bogus RTC timestamp.");
                t = 0;
        } else if (r == -ENOENT) {
                log_debug("/dev/rtc not found.");
                t = 0; /* no RTC found */
        } else if (r < 0)
                return sd_bus_error_set_errnof(error, r, "Failed to read RTC: %s", strerror(-r));
        else
                t = (usec_t) timegm(&tm) * USEC_PER_SEC;

        return sd_bus_message_append(reply, "t", t);
}

static int property_get_time(
                sd_bus *bus,
                const char *path,
                const char *interface,
                const char *property,
                sd_bus_message *reply,
                void *userdata,
                sd_bus_error *error) {

        return sd_bus_message_append(reply, "t", now(CLOCK_REALTIME));
}

static int property_get_ntp_sync(
                sd_bus *bus,
                const char *path,
                const char *interface,
                const char *property,
                sd_bus_message *reply,
                void *userdata,
                sd_bus_error *error) {

        return sd_bus_message_append(reply, "b", ntp_synced());
}

static int method_set_timezone(sd_bus *bus, sd_bus_message *m, void *userdata, sd_bus_error *error) {
        Context *c = userdata;
        const char *z;
        int interactive;
        char *t;
        int r;

        assert(bus);
        assert(m);
        assert(c);

        r = sd_bus_message_read(m, "sb", &z, &interactive);
        if (r < 0)
                return r;

        if (!timezone_is_valid(z))
                return sd_bus_error_setf(error, SD_BUS_ERROR_INVALID_ARGS, "Invalid time zone '%s'", z);

        if (streq_ptr(z, c->zone))
                return sd_bus_reply_method_return(m, NULL);

        r = bus_verify_polkit_async(m, CAP_SYS_TIME, "org.freedesktop.timedate1.set-timezone", interactive, &c->polkit_registry, error);
        if (r < 0)
                return r;
        if (r == 0)
                return 1; /* No authorization for now, but the async polkit stuff will call us again when it has it */

        t = strdup(z);
        if (!t)
                return -ENOMEM;

        free(c->zone);
        c->zone = t;

        /* 1. Write new configuration file */
        r = context_write_data_timezone(c);
        if (r < 0) {
                log_error("Failed to set time zone: %s", strerror(-r));
                return sd_bus_error_set_errnof(error, r, "Failed to set time zone: %s", strerror(-r));
        }

        /* 2. Tell the kernel our timezone */
        clock_set_timezone(NULL);

        if (c->local_rtc) {
                struct timespec ts;
                struct tm *tm;

                /* 3. Sync RTC from system clock, with the new delta */
                assert_se(clock_gettime(CLOCK_REALTIME, &ts) == 0);
                assert_se(tm = localtime(&ts.tv_sec));
                clock_set_hwclock(tm);
        }

        log_struct(LOG_INFO,
                   MESSAGE_ID(SD_MESSAGE_TIMEZONE_CHANGE),
                   "TIMEZONE=%s", c->zone,
                   "MESSAGE=Changed time zone to '%s'.", c->zone,
                   NULL);

        sd_bus_emit_properties_changed(bus, "/org/freedesktop/timedate1", "org.freedesktop.timedate1", "Timezone", NULL);

        return sd_bus_reply_method_return(m, NULL);
}

static int method_set_local_rtc(sd_bus *bus, sd_bus_message *m, void *userdata, sd_bus_error *error) {
        int lrtc, fix_system, interactive;
        Context *c = userdata;
        struct timespec ts;
        int r;

        assert(bus);
        assert(m);
        assert(c);

        r = sd_bus_message_read(m, "bbb", &lrtc, &fix_system, &interactive);
        if (r < 0)
                return r;

        if (lrtc == c->local_rtc)
                return sd_bus_reply_method_return(m, NULL);

        r = bus_verify_polkit_async(m, CAP_SYS_TIME, "org.freedesktop.timedate1.set-local-rtc", interactive, &c->polkit_registry, error);
        if (r < 0)
                return r;
        if (r == 0)
                return 1;

        c->local_rtc = lrtc;

        /* 1. Write new configuration file */
        r = context_write_data_local_rtc(c);
        if (r < 0) {
                log_error("Failed to set RTC to local/UTC: %s", strerror(-r));
                return sd_bus_error_set_errnof(error, r, "Failed to set RTC to local/UTC: %s", strerror(-r));
        }

        /* 2. Tell the kernel our timezone */
        clock_set_timezone(NULL);

        /* 3. Synchronize clocks */
        assert_se(clock_gettime(CLOCK_REALTIME, &ts) == 0);

        if (fix_system) {
                struct tm tm;

                /* Sync system clock from RTC; first,
                 * initialize the timezone fields of
                 * struct tm. */
                if (c->local_rtc)
                        tm = *localtime(&ts.tv_sec);
                else
                        tm = *gmtime(&ts.tv_sec);

                /* Override the main fields of
                 * struct tm, but not the timezone
                 * fields */
                if (clock_get_hwclock(&tm) >= 0) {

                        /* And set the system clock
                         * with this */
                        if (c->local_rtc)
                                ts.tv_sec = mktime(&tm);
                        else
                                ts.tv_sec = timegm(&tm);

                        clock_settime(CLOCK_REALTIME, &ts);
                }

        } else {
                struct tm *tm;

                /* Sync RTC from system clock */
                if (c->local_rtc)
                        tm = localtime(&ts.tv_sec);
                else
                        tm = gmtime(&ts.tv_sec);

                clock_set_hwclock(tm);
        }

        log_info("RTC configured to %s time.", c->local_rtc ? "local" : "UTC");

        sd_bus_emit_properties_changed(bus, "/org/freedesktop/timedate1", "org.freedesktop.timedate1", "LocalRTC", NULL);

        return sd_bus_reply_method_return(m, NULL);
}

static int method_set_time(sd_bus *bus, sd_bus_message *m, void *userdata, sd_bus_error *error) {
        int relative, interactive;
        Context *c = userdata;
        int64_t utc;
        struct timespec ts;
        struct tm* tm;
        int r;

        assert(bus);
        assert(m);
        assert(c);

        if (c->use_ntp)
                return sd_bus_error_setf(error, BUS_ERROR_AUTOMATIC_TIME_SYNC_ENABLED, "Automatic time synchronization is enabled");

        r = sd_bus_message_read(m, "xbb", &utc, &relative, &interactive);
        if (r < 0)
                return r;

        if (!relative && utc <= 0)
                return sd_bus_error_setf(error, SD_BUS_ERROR_INVALID_ARGS, "Invalid absolute time");

        if (relative && utc == 0)
                return sd_bus_reply_method_return(m, NULL);

        if (relative) {
                usec_t n, x;

                n = now(CLOCK_REALTIME);
                x = n + utc;

                if ((utc > 0 && x < n) ||
                    (utc < 0 && x > n))
                        return sd_bus_error_setf(error, SD_BUS_ERROR_INVALID_ARGS, "Time value overflow");

                timespec_store(&ts, x);
        } else
                timespec_store(&ts, (usec_t) utc);

        r = bus_verify_polkit_async(m, CAP_SYS_TIME, "org.freedesktop.timedate1.set-time", interactive, &c->polkit_registry, error);
        if (r < 0)
                return r;
        if (r == 0)
                return 1;

        /* Set system clock */
        if (clock_settime(CLOCK_REALTIME, &ts) < 0) {
                log_error("Failed to set local time: %m");
                return sd_bus_error_set_errnof(error, errno, "Failed to set local time: %m");
        }

        /* Sync down to RTC */
        if (c->local_rtc)
                tm = localtime(&ts.tv_sec);
        else
                tm = gmtime(&ts.tv_sec);
        clock_set_hwclock(tm);

        log_struct(LOG_INFO,
                   MESSAGE_ID(SD_MESSAGE_TIME_CHANGE),
                   "REALTIME="USEC_FMT, timespec_load(&ts),
                   "MESSAGE=Changed local time to %s", ctime(&ts.tv_sec),
                   NULL);

        return sd_bus_reply_method_return(m, NULL);
}

static int method_set_ntp(sd_bus *bus, sd_bus_message *m, void *userdata, sd_bus_error *error) {
        int ntp, interactive;
        Context *c = userdata;
        int r;

        r = sd_bus_message_read(m, "bb", &ntp, &interactive);
        if (r < 0)
                return r;

        if ((bool)ntp == c->use_ntp)
                return sd_bus_reply_method_return(m, NULL);

        r = bus_verify_polkit_async(m, CAP_SYS_TIME, "org.freedesktop.timedate1.set-ntp", interactive, &c->polkit_registry, error);
        if (r < 0)
                return r;
        if (r == 0)
                return 1;

        c->use_ntp = ntp;

        r = context_enable_ntp(c, bus, error);
        if (r < 0)
                return r;

        r = context_start_ntp(c, bus, error);
        if (r < 0)
                return r;

        log_info("Set NTP to %s", c->use_ntp ? "enabled" : "disabled");

        sd_bus_emit_properties_changed(bus, "/org/freedesktop/timedate1", "org.freedesktop.timedate1", "NTP", NULL);

        return sd_bus_reply_method_return(m, NULL);
}

static const sd_bus_vtable timedate_vtable[] = {
        SD_BUS_VTABLE_START(0),
        SD_BUS_PROPERTY("Timezone", "s", NULL, offsetof(Context, zone), SD_BUS_VTABLE_PROPERTY_EMITS_CHANGE),
        SD_BUS_PROPERTY("LocalRTC", "b", bus_property_get_bool, offsetof(Context, local_rtc), SD_BUS_VTABLE_PROPERTY_EMITS_CHANGE),
        SD_BUS_PROPERTY("CanNTP", "b", bus_property_get_bool, offsetof(Context, can_ntp), 0),
        SD_BUS_PROPERTY("NTP", "b", bus_property_get_bool, offsetof(Context, use_ntp), SD_BUS_VTABLE_PROPERTY_EMITS_CHANGE),
        SD_BUS_PROPERTY("NTPSynchronized", "b", property_get_ntp_sync, 0, 0),
        SD_BUS_PROPERTY("TimeUSec", "t", property_get_time, 0, 0),
        SD_BUS_PROPERTY("RTCTimeUSec", "t", property_get_rtc_time, 0, 0),
        SD_BUS_METHOD("SetTime", "xbb", NULL, method_set_time, SD_BUS_VTABLE_UNPRIVILEGED),
        SD_BUS_METHOD("SetTimezone", "sb", NULL, method_set_timezone, SD_BUS_VTABLE_UNPRIVILEGED),
        SD_BUS_METHOD("SetLocalRTC", "bbb", NULL, method_set_local_rtc, SD_BUS_VTABLE_UNPRIVILEGED),
        SD_BUS_METHOD("SetNTP", "bb", NULL, method_set_ntp, SD_BUS_VTABLE_UNPRIVILEGED),
        SD_BUS_VTABLE_END,
};

static int connect_bus(Context *c, sd_event *event, sd_bus **_bus) {
        _cleanup_bus_close_unref_ sd_bus *bus = NULL;
        int r;

        assert(c);
        assert(event);
        assert(_bus);

        r = sd_bus_default_system(&bus);
        if (r < 0) {
                log_error("Failed to get system bus connection: %s", strerror(-r));
                return r;
        }

        r = sd_bus_add_object_vtable(bus, NULL, "/org/freedesktop/timedate1", "org.freedesktop.timedate1", timedate_vtable, c);
        if (r < 0) {
                log_error("Failed to register object: %s", strerror(-r));
                return r;
        }

        r = sd_bus_request_name(bus, "org.freedesktop.timedate1", 0);
        if (r < 0) {
                log_error("Failed to register name: %s", strerror(-r));
                return r;
        }

        r = sd_bus_attach_event(bus, event, 0);
        if (r < 0) {
                log_error("Failed to attach bus to event loop: %s", strerror(-r));
                return r;
        }

        *_bus = bus;
        bus = NULL;

        return 0;
}

int main(int argc, char *argv[]) {
        Context context = {};
        _cleanup_event_unref_ sd_event *event = NULL;
        _cleanup_bus_close_unref_ sd_bus *bus = NULL;
        int r;

        log_set_target(LOG_TARGET_AUTO);
        log_parse_environment();
        log_open();

        umask(0022);

        if (argc != 1) {
                log_error("This program takes no arguments.");
                r = -EINVAL;
                goto finish;
        }

        r = sd_event_default(&event);
        if (r < 0) {
                log_error("Failed to allocate event loop: %s", strerror(-r));
                goto finish;
        }

        sd_event_set_watchdog(event, true);

        r = connect_bus(&context, event, &bus);
        if (r < 0)
                goto finish;

        r = context_read_data(&context);
        if (r < 0) {
                log_error("Failed to read time zone data: %s", strerror(-r));
                goto finish;
        }

        r = context_read_ntp(&context, bus);
        if (r < 0) {
                log_error("Failed to determine whether NTP is enabled: %s", strerror(-r));
                goto finish;
        }

        r = bus_event_loop_with_idle(event, bus, "org.freedesktop.timedate1", DEFAULT_EXIT_USEC, NULL, NULL);
        if (r < 0) {
                log_error("Failed to run event loop: %s", strerror(-r));
                goto finish;
        }

finish:
        context_free(&context);

        return r < 0 ? EXIT_FAILURE : EXIT_SUCCESS;
}<|MERGE_RESOLUTION|>--- conflicted
+++ resolved
@@ -151,8 +151,6 @@
         return r;
 }
 
-<<<<<<< HEAD
-=======
 /* Hack for Ubuntu phone: check if path is an existing symlink to
  * /etc/writable; if it is, update that instead */
 static const char* writable_filename(const char *path) {
@@ -172,7 +170,6 @@
         return result;
 }
 
->>>>>>> d337677a
 static int context_read_data(Context *c) {
         _cleanup_free_ char *t = NULL;
         int r;
@@ -203,11 +200,7 @@
                 }
         }
 
-<<<<<<< HEAD
-        r = read_one_line_file("/etc/timezone", &c->zone);
-=======
         r = read_one_line_file(writable_filename("/etc/timezone"), &c->zone);
->>>>>>> d337677a
         if (r < 0) {
                 if (r != -ENOENT)
                         log_warning("Failed to read /etc/timezone: %s", strerror(-r));
@@ -238,9 +231,6 @@
                 if (unlink(writable_filename("/etc/timezone")) < 0 && errno != ENOENT)
                         r = -errno;
 
-                if (unlink("/etc/timezone") < 0 && errno != ENOENT)
-                        r = -errno;
-
                 return r;
         }
 
@@ -248,21 +238,12 @@
         if (!p)
                 return log_oom();
 
-<<<<<<< HEAD
-        r = symlink_or_copy_atomic(p, "/etc/localtime");
-        if (r < 0)
-                return r;
-
-        if (stat("/etc/timezone", &st) == 0 && S_ISREG(st.st_mode)) {
-                r = write_string_file_atomic("/etc/timezone", c->zone);
-=======
         r = symlink_or_copy_atomic(p, writable_filename("/etc/localtime"));
         if (r < 0)
                 return r;
 
         if (stat(writable_filename("/etc/timezone"), &st) == 0 && S_ISREG(st.st_mode)) {
                 r = write_string_file_atomic(writable_filename("/etc/timezone"), c->zone);
->>>>>>> d337677a
                 if (r < 0)
                         return r;
         }
