/*-*- Mode: C; c-basic-offset: 8; indent-tabs-mode: nil -*-*/

/***
  This file is part of systemd.

  Copyright 2011 Lennart Poettering

  systemd is free software; you can redistribute it and/or modify it
  under the terms of the GNU Lesser General Public License as published by
  the Free Software Foundation; either version 2.1 of the License, or
  (at your option) any later version.

  systemd is distributed in the hope that it will be useful, but
  WITHOUT ANY WARRANTY; without even the implied warranty of
  MERCHANTABILITY or FITNESS FOR A PARTICULAR PURPOSE. See the GNU
  Lesser General Public License for more details.

  You should have received a copy of the GNU Lesser General Public License
  along with systemd; If not, see <http://www.gnu.org/licenses/>.
***/

#include <errno.h>
#include <string.h>
#include <unistd.h>
#include <sys/types.h>
#include <sys/stat.h>
#include <fcntl.h>

#include "sd-id128.h"
#include "sd-messages.h"
#include "sd-event.h"
#include "sd-bus.h"

#include "util.h"
#include "strv.h"
#include "def.h"
#include "clock-util.h"
#include "conf-files.h"
#include "path-util.h"
#include "fileio-label.h"
#include "label.h"
#include "bus-util.h"
#include "bus-errors.h"
#include "event-util.h"

#define NULL_ADJTIME_UTC "0.0 0 0\n0\nUTC\n"
#define NULL_ADJTIME_LOCAL "0.0 0 0\n0\nLOCAL\n"

typedef struct Context {
        char *zone;
        bool local_rtc;
        bool can_ntp;
        bool use_ntp;
        Hashmap *polkit_registry;
} Context;

static void context_free(Context *c, sd_bus *bus) {
        assert(c);

        free(c->zone);
        bus_verify_polkit_async_registry_free(bus, c->polkit_registry);
}

static bool valid_timezone(const char *name) {
        const char *p;
        char *t;
        bool slash = false;
        int r;
        struct stat st;

        assert(name);

        if (*name == '/' || *name == 0)
                return false;

        for (p = name; *p; p++) {
                if (!(*p >= '0' && *p <= '9') &&
                    !(*p >= 'a' && *p <= 'z') &&
                    !(*p >= 'A' && *p <= 'Z') &&
                    !(*p == '-' || *p == '_' || *p == '+' || *p == '/'))
                        return false;

                if (*p == '/') {

                        if (slash)
                                return false;

                        slash = true;
                } else
                        slash = false;
        }

        if (slash)
                return false;

        t = strappend("/usr/share/zoneinfo/", name);
        if (!t)
                return false;

        r = stat(t, &st);
        free(t);

        if (r < 0)
                return false;

        if (!S_ISREG(st.st_mode))
                return false;

        return true;
}

static int symlink_or_copy(const char *from, const char *to) {
        char *pf = NULL, *pt = NULL;
        struct stat a, b;
<<<<<<< HEAD
        int r;

        assert(from);
        assert(to);

        if (path_get_parent(from, &pf) < 0 ||
            path_get_parent(to, &pt) < 0) {
                r = -ENOMEM;
                goto finish;
        }

        if (stat(pf, &a) < 0 ||
            stat(pt, &b) < 0) {
                r = -errno;
                goto finish;
        }

        if (a.st_dev != b.st_dev) {
                free(pf);
                free(pt);

                return copy_file(from, to);
        }

        if (symlink(from, to) < 0) {
                r = -errno;
                goto finish;
        }

        r = 0;

finish:
        free(pf);
        free(pt);

        return r;
}

static int symlink_or_copy_atomic(const char *from, const char *to) {
        char *t, *x;
        const char *fn;
        size_t k;
        unsigned long long ull;
        unsigned i;
        int r;

        assert(from);
        assert(to);

        t = new(char, strlen(to) + 1 + 16 + 1);
        if (!t)
                return -ENOMEM;

        fn = path_get_file_name(to);
        k = fn-to;
        memcpy(t, to, k);
        t[k] = '.';
        x = stpcpy(t+k+1, fn);

        ull = random_ull();
        for (i = 0; i < 16; i++) {
                *(x++) = hexchar(ull & 0xF);
                ull >>= 4;
        }

        *x = 0;

        r = symlink_or_copy(from, t);
        if (r < 0) {
                unlink(t);
                free(t);
                return r;
        }

        if (rename(t, to) < 0) {
                r = -errno;
                unlink(t);
                free(t);
                return r;
        }

        free(t);
        return r;
}

static int read_data(void) {
=======
>>>>>>> a8f3477d
        int r;

        assert(from);
        assert(to);

        if (path_get_parent(from, &pf) < 0 ||
            path_get_parent(to, &pt) < 0) {
                r = -ENOMEM;
                goto finish;
        }

        if (stat(pf, &a) < 0 ||
            stat(pt, &b) < 0) {
                r = -errno;
                goto finish;
        }

        if (a.st_dev != b.st_dev) {
                free(pf);
                free(pt);

                return copy_file(from, to, O_EXCL);
        }

        if (symlink(from, to) < 0) {
                r = -errno;
                goto finish;
        }

        r = 0;

finish:
        free(pf);
        free(pt);

        return r;
}

static int symlink_or_copy_atomic(const char *from, const char *to) {
        char *t, *x;
        const char *fn;
        size_t k;
        uint64_t u;
        unsigned i;
        int r;

        assert(from);
        assert(to);

        t = new(char, strlen(to) + 1 + 16 + 1);
        if (!t)
                return -ENOMEM;

        fn = basename(to);
        k = fn-to;
        memcpy(t, to, k);
        t[k] = '.';
        x = stpcpy(t+k+1, fn);

        u = random_u64();
        for (i = 0; i < 16; i++) {
                *(x++) = hexchar(u & 0xF);
                u >>= 4;
        }

        *x = 0;

        r = symlink_or_copy(from, t);
        if (r < 0) {
                unlink(t);
                free(t);
                return r;
        }

        if (rename(t, to) < 0) {
                r = -errno;
                unlink(t);
                free(t);
                return r;
        }

        free(t);
        return r;
}

static int context_read_data(Context *c) {
        _cleanup_free_ char *t = NULL;
        int r;

        assert(c);

        r = readlink_malloc("/etc/localtime", &t);
        if (r < 0) {
                if (r == -EINVAL)
                        log_warning("/etc/localtime should be a symbolic link to a time zone data file in /usr/share/zoneinfo/.");
                else
                        log_warning("Failed to get target of /etc/localtime: %s", strerror(-r));
        } else {
                const char *e;

                e = path_startswith(t, "/usr/share/zoneinfo/");
                if (!e)
                        e = path_startswith(t, "../usr/share/zoneinfo/");

                if (!e)
                        log_warning("/etc/localtime should be a symbolic link to a time zone data file in /usr/share/zoneinfo/.");
                else {
                        c->zone = strdup(e);
                        if (!c->zone)
                                return log_oom();

                        goto have_timezone;
                }
        }

<<<<<<< HEAD
        r = read_one_line_file("/etc/timezone", &tz.zone);
=======
        r = read_one_line_file("/etc/timezone", &c->zone);
>>>>>>> a8f3477d
        if (r < 0) {
                if (r != -ENOENT)
                        log_warning("Failed to read /etc/timezone: %s", strerror(-r));
        }

have_timezone:
        if (isempty(c->zone)) {
                free(c->zone);
                c->zone = NULL;
        }

        c->local_rtc = clock_is_localtime() > 0;

        return 0;
}

static int context_write_data_timezone(Context *c) {
        _cleanup_free_ char *p = NULL;
        int r = 0;
        struct stat st;

        assert(c);

<<<<<<< HEAD
        struct stat st;

        if (!tz.zone) {
=======
        if (isempty(c->zone)) {
>>>>>>> a8f3477d
                if (unlink("/etc/localtime") < 0 && errno != ENOENT)
                        r = -errno;

                if (unlink("/etc/timezone") < 0 && errno != ENOENT)
                        r = -errno;

                return r;
        }

        p = strappend("../usr/share/zoneinfo/", c->zone);
        if (!p)
                return log_oom();

        r = symlink_or_copy_atomic(p, "/etc/localtime");
        if (r < 0)
                return r;

        if (stat("/etc/timezone", &st) == 0 && S_ISREG(st.st_mode)) {
<<<<<<< HEAD
                r = write_string_file_atomic("/etc/timezone", tz.zone);
=======
                r = write_string_file_atomic("/etc/timezone", c->zone);
>>>>>>> a8f3477d
                if (r < 0)
                        return r;
        }

<<<<<<< HEAD

=======
>>>>>>> a8f3477d
        return 0;
}

static int context_write_data_local_rtc(Context *c) {
        int r;
        _cleanup_free_ char *s = NULL, *w = NULL;

        assert(c);

        r = read_full_file("/etc/adjtime", &s, NULL);
        if (r < 0) {
                if (r != -ENOENT)
                        return r;

                if (!c->local_rtc)
                        return 0;

                w = strdup(NULL_ADJTIME_LOCAL);
                if (!w)
                        return -ENOMEM;
        } else {
                char *p, *e;
                size_t a, b;

                p = strchr(s, '\n');
                if (!p)
                        return -EIO;

                p = strchr(p+1, '\n');
                if (!p)
                        return -EIO;

                p++;
                e = strchr(p, '\n');
                if (!e)
                        return -EIO;

                a = p - s;
                b = strlen(e);

                w = new(char, a + (c->local_rtc ? 5 : 3) + b + 1);
                if (!w)
                        return -ENOMEM;

                *(char*) mempcpy(stpcpy(mempcpy(w, s, a), c->local_rtc ? "LOCAL" : "UTC"), e, b) = 0;

                if (streq(w, NULL_ADJTIME_UTC)) {
                        if (unlink("/etc/adjtime") < 0)
                                if (errno != ENOENT)
                                        return -errno;

                        return 0;
                }
        }

        label_init("/etc");
        return write_string_file_atomic_label("/etc/adjtime", w);
}

static char** get_ntp_services(void) {
        _cleanup_strv_free_ char **r = NULL, **files = NULL;
        char **i;
        int k;

        k = conf_files_list(&files, ".list", NULL,
                            "/etc/systemd/ntp-units.d",
                            "/run/systemd/ntp-units.d",
                            "/usr/local/lib/systemd/ntp-units.d",
                            "/usr/lib/systemd/ntp-units.d",
                            NULL);
        if (k < 0)
                return NULL;

        STRV_FOREACH(i, files) {
                _cleanup_fclose_ FILE *f;

                f = fopen(*i, "re");
                if (!f)
                        continue;

                for (;;) {
                        char line[PATH_MAX], *l;

                        if (!fgets(line, sizeof(line), f)) {
                                if (ferror(f))
                                        log_error("Failed to read NTP unit file: %m");

                                break;
                        }

                        l = strstrip(line);
                        if (l[0] == 0 || l[0] == '#')
                                continue;

                        if (strv_extend(&r, l) < 0) {
                                log_oom();
                                return NULL;
                        }
                }
        }

        i = r;
        r = NULL; /* avoid cleanup */

        return strv_uniq(i);
}

static int context_read_ntp(Context *c, sd_bus *bus) {
        _cleanup_strv_free_ char **l;
        char **i;
        int r;

        assert(c);
        assert(bus);

        l = get_ntp_services();
        STRV_FOREACH(i, l) {
                _cleanup_bus_error_free_ sd_bus_error error = SD_BUS_ERROR_NULL;
                sd_bus_message *reply = NULL;
                const char *s;

                r = sd_bus_call_method(
                                bus,
                                "org.freedesktop.systemd1",
                                "/org/freedesktop/systemd1",
                                "org.freedesktop.systemd1.Manager",
                                "GetUnitFileState",
                                &error,
                                &reply,
                                "s",
                                *i);

                if (r < 0) {
                        /* This implementation does not exist. Try the next one. */
                        if (sd_bus_error_has_name(&error, SD_BUS_ERROR_FILE_NOT_FOUND))
                                continue;

                        return r;
                }

                r = sd_bus_message_read(reply, "s", &s);
                if (r < 0)
                        return r;

                c->can_ntp = true;
                c->use_ntp = STR_IN_SET(s, "enabled", "enabled-runtime");

                return 0;
        }

        return 0;
}

static int context_start_ntp(Context *c, sd_bus *bus, sd_bus_error *error) {
        _cleanup_strv_free_ char **l = NULL;
        char **i;
        int r;

        assert(c);
        assert(bus);
        assert(error);

        l = get_ntp_services();
        STRV_FOREACH(i, l) {

                if (c->use_ntp)
                        r = sd_bus_call_method(
                                        bus,
                                        "org.freedesktop.systemd1",
                                        "/org/freedesktop/systemd1",
                                        "org.freedesktop.systemd1.Manager",
                                        "StartUnit",
                                        error,
                                        NULL,
                                        "ss", *i, "replace");
                else
                        r = sd_bus_call_method(
                                        bus,
                                        "org.freedesktop.systemd1",
                                        "/org/freedesktop/systemd1",
                                        "org.freedesktop.systemd1.Manager",
                                        "StopUnit",
                                        error,
                                        NULL,
                                        "ss", *i, "replace");

                if (r < 0) {
                        if (sd_bus_error_has_name(error, SD_BUS_ERROR_FILE_NOT_FOUND) ||
                            sd_bus_error_has_name(error, "org.freedesktop.systemd1.LoadFailed") ||
                            sd_bus_error_has_name(error, "org.freedesktop.systemd1.NoSuchUnit")) {
                                /* This implementation does not exist. Try the next one. */
                                sd_bus_error_free(error);
                                continue;
                        }

                        return r;
                }

                return 1;
        }

        sd_bus_error_set_const(error, "org.freedesktop.timedate1.NoNTPSupport", "NTP not supported.");
        return -ENOTSUP;
}

static int context_enable_ntp(Context*c, sd_bus *bus, sd_bus_error *error) {
        _cleanup_strv_free_ char **l = NULL;
        char **i;
        int r;

        assert(c);
        assert(bus);
        assert(error);

        l = get_ntp_services();
        STRV_FOREACH(i, l) {
                if (c->use_ntp)
                        r = sd_bus_call_method(
                                        bus,
                                        "org.freedesktop.systemd1",
                                        "/org/freedesktop/systemd1",
                                        "org.freedesktop.systemd1.Manager",
                                        "EnableUnitFiles",
                                        error,
                                        NULL,
                                        "asbb", 1, *i, false, true);
                else
                        r = sd_bus_call_method(
                                        bus,
                                        "org.freedesktop.systemd1",
                                        "/org/freedesktop/systemd1",
                                        "org.freedesktop.systemd1.Manager",
                                        "DisableUnitFiles",
                                        error,
                                        NULL,
                                        "asb", 1, *i, false);

                if (r < 0) {
                        if (sd_bus_error_has_name(error, SD_BUS_ERROR_FILE_NOT_FOUND)) {
                                /* This implementation does not exist. Try the next one. */
                                sd_bus_error_free(error);
                                continue;
                        }

                        return r;
                }

                r = sd_bus_call_method(
                                bus,
                                "org.freedesktop.systemd1",
                                "/org/freedesktop/systemd1",
                                "org.freedesktop.systemd1.Manager",
                                "Reload",
                                error,
                                NULL,
                                NULL);
                if (r < 0)
                        return r;

                return 1;
        }

        sd_bus_error_set_const(error, "org.freedesktop.timedate1.NoNTPSupport", "NTP not supported.");
        return -ENOTSUP;
}

static int property_get_rtc_time(
                sd_bus *bus,
                const char *path,
                const char *interface,
                const char *property,
                sd_bus_message *reply,
                void *userdata,
                sd_bus_error *error) {

        struct tm tm;
        usec_t t;
        int r;

        zero(tm);
        r = clock_get_hwclock(&tm);
        if (r == -EBUSY) {
                log_warning("/dev/rtc is busy. Is somebody keeping it open continuously? That's not a good idea... Returning a bogus RTC timestamp.");
                t = 0;
        } else if (r == -ENOENT) {
                log_debug("/dev/rtc not found.");
                t = 0; /* no RTC found */
        } else if (r < 0)
                return sd_bus_error_set_errnof(error, r, "Failed to read RTC: %s", strerror(-r));
        else
                t = (usec_t) timegm(&tm) * USEC_PER_SEC;

        return sd_bus_message_append(reply, "t", t);
}

static int property_get_time(
                sd_bus *bus,
                const char *path,
                const char *interface,
                const char *property,
                sd_bus_message *reply,
                void *userdata,
                sd_bus_error *error) {

        return sd_bus_message_append(reply, "t", now(CLOCK_REALTIME));
}

static int property_get_ntp_sync(
                sd_bus *bus,
                const char *path,
                const char *interface,
                const char *property,
                sd_bus_message *reply,
                void *userdata,
                sd_bus_error *error) {

        return sd_bus_message_append(reply, "b", ntp_synced());
}

static int method_set_timezone(sd_bus *bus, sd_bus_message *m, void *userdata, sd_bus_error *error) {
        Context *c = userdata;
        const char *z;
        int interactive;
        char *t;
        int r;

        assert(bus);
        assert(m);
        assert(c);

        r = sd_bus_message_read(m, "sb", &z, &interactive);
        if (r < 0)
                return r;

        if (!valid_timezone(z))
                return sd_bus_error_setf(error, SD_BUS_ERROR_INVALID_ARGS, "Invalid time zone '%s'", z);

        if (streq_ptr(z, c->zone))
                return sd_bus_reply_method_return(m, NULL);

        r = bus_verify_polkit_async(bus, &c->polkit_registry, m, "org.freedesktop.timedate1.set-timezone", interactive, error, method_set_timezone, c);
        if (r < 0)
                return r;
        if (r == 0)
                return 1; /* No authorization for now, but the async polkit stuff will call us again when it has it */

        t = strdup(z);
        if (!t)
                return -ENOMEM;

        free(c->zone);
        c->zone = t;

        /* 1. Write new configuration file */
        r = context_write_data_timezone(c);
        if (r < 0) {
                log_error("Failed to set time zone: %s", strerror(-r));
                return sd_bus_error_set_errnof(error, r, "Failed to set time zone: %s", strerror(-r));
        }

        /* 2. Tell the kernel our timezone */
        clock_set_timezone(NULL);

        if (c->local_rtc) {
                struct timespec ts;
                struct tm *tm;

                /* 3. Sync RTC from system clock, with the new delta */
                assert_se(clock_gettime(CLOCK_REALTIME, &ts) == 0);
                assert_se(tm = localtime(&ts.tv_sec));
                clock_set_hwclock(tm);
        }

        log_struct(LOG_INFO,
                   MESSAGE_ID(SD_MESSAGE_TIMEZONE_CHANGE),
                   "TIMEZONE=%s", c->zone,
                   "MESSAGE=Changed time zone to '%s'.", c->zone,
                   NULL);

        sd_bus_emit_properties_changed(bus, "/org/freedesktop/timedate1", "org.freedesktop.timedate1", "Timezone", NULL);

        return sd_bus_reply_method_return(m, NULL);
}

static int method_set_local_rtc(sd_bus *bus, sd_bus_message *m, void *userdata, sd_bus_error *error) {
        int lrtc, fix_system, interactive;
        Context *c = userdata;
        struct timespec ts;
        int r;

        assert(bus);
        assert(m);
        assert(c);

        r = sd_bus_message_read(m, "bbb", &lrtc, &fix_system, &interactive);
        if (r < 0)
                return r;

        if (lrtc == c->local_rtc)
                return sd_bus_reply_method_return(m, NULL);

        r = bus_verify_polkit_async(bus, &c->polkit_registry, m, "org.freedesktop.timedate1.set-local-rtc", interactive, error, method_set_local_rtc, c);
        if (r < 0)
                return r;
        if (r == 0)
                return 1;

        c->local_rtc = lrtc;

        /* 1. Write new configuration file */
        r = context_write_data_local_rtc(c);
        if (r < 0) {
                log_error("Failed to set RTC to local/UTC: %s", strerror(-r));
                return sd_bus_error_set_errnof(error, r, "Failed to set RTC to local/UTC: %s", strerror(-r));
        }

        /* 2. Tell the kernel our timezone */
        clock_set_timezone(NULL);

        /* 3. Synchronize clocks */
        assert_se(clock_gettime(CLOCK_REALTIME, &ts) == 0);

        if (fix_system) {
                struct tm tm;

                /* Sync system clock from RTC; first,
                 * initialize the timezone fields of
                 * struct tm. */
                if (c->local_rtc)
                        tm = *localtime(&ts.tv_sec);
                else
                        tm = *gmtime(&ts.tv_sec);

                /* Override the main fields of
                 * struct tm, but not the timezone
                 * fields */
                if (clock_get_hwclock(&tm) >= 0) {

                        /* And set the system clock
                         * with this */
                        if (c->local_rtc)
                                ts.tv_sec = mktime(&tm);
                        else
                                ts.tv_sec = timegm(&tm);

                        clock_settime(CLOCK_REALTIME, &ts);
                }

        } else {
                struct tm *tm;

                /* Sync RTC from system clock */
                if (c->local_rtc)
                        tm = localtime(&ts.tv_sec);
                else
                        tm = gmtime(&ts.tv_sec);

                clock_set_hwclock(tm);
        }

        log_info("RTC configured to %s time.", c->local_rtc ? "local" : "UTC");

        sd_bus_emit_properties_changed(bus, "/org/freedesktop/timedate1", "org.freedesktop.timedate1", "LocalRTC", NULL);

        return sd_bus_reply_method_return(m, NULL);
}

static int method_set_time(sd_bus *bus, sd_bus_message *m, void *userdata, sd_bus_error *error) {
        int relative, interactive;
        Context *c = userdata;
        int64_t utc;
        struct timespec ts;
        struct tm* tm;
        int r;

        assert(bus);
        assert(m);
        assert(c);

        if (c->use_ntp)
                return sd_bus_error_setf(error, BUS_ERROR_AUTOMATIC_TIME_SYNC_ENABLED, "Automatic time synchronization is enabled");

        r = sd_bus_message_read(m, "xbb", &utc, &relative, &interactive);
        if (r < 0)
                return r;

        if (!relative && utc <= 0)
                return sd_bus_error_setf(error, SD_BUS_ERROR_INVALID_ARGS, "Invalid absolute time");

        if (relative && utc == 0)
                return sd_bus_reply_method_return(m, NULL);

        if (relative) {
                usec_t n, x;

                n = now(CLOCK_REALTIME);
                x = n + utc;

                if ((utc > 0 && x < n) ||
                    (utc < 0 && x > n))
                        return sd_bus_error_setf(error, SD_BUS_ERROR_INVALID_ARGS, "Time value overflow");

                timespec_store(&ts, x);
        } else
                timespec_store(&ts, (usec_t) utc);

        r = bus_verify_polkit_async(bus, &c->polkit_registry, m, "org.freedesktop.timedate1.set-time", interactive, error, method_set_time, c);
        if (r < 0)
                return r;
        if (r == 0)
                return 1;

        /* Set system clock */
        if (clock_settime(CLOCK_REALTIME, &ts) < 0) {
                log_error("Failed to set local time: %m");
                return sd_bus_error_set_errnof(error, errno, "Failed to set local time: %m");
        }

        /* Sync down to RTC */
        if (c->local_rtc)
                tm = localtime(&ts.tv_sec);
        else
                tm = gmtime(&ts.tv_sec);
        clock_set_hwclock(tm);

        log_struct(LOG_INFO,
                   MESSAGE_ID(SD_MESSAGE_TIME_CHANGE),
                   "REALTIME="USEC_FMT, timespec_load(&ts),
                   "MESSAGE=Changed local time to %s", ctime(&ts.tv_sec),
                   NULL);

        return sd_bus_reply_method_return(m, NULL);
}

static int method_set_ntp(sd_bus *bus, sd_bus_message *m, void *userdata, sd_bus_error *error) {
        int ntp, interactive;
        Context *c = userdata;
        int r;

        r = sd_bus_message_read(m, "bb", &ntp, &interactive);
        if (r < 0)
                return r;

        if ((bool)ntp == c->use_ntp)
                return sd_bus_reply_method_return(m, NULL);

        r = bus_verify_polkit_async(bus, &c->polkit_registry, m, "org.freedesktop.timedate1.set-ntp", interactive, error, method_set_ntp, c);
        if (r < 0)
                return r;
        if (r == 0)
                return 1;

        c->use_ntp = ntp;

        r = context_enable_ntp(c, bus, error);
        if (r < 0)
                return r;

        r = context_start_ntp(c, bus, error);
        if (r < 0)
                return r;

        log_info("Set NTP to %s", c->use_ntp ? "enabled" : "disabled");

        sd_bus_emit_properties_changed(bus, "/org/freedesktop/timedate1", "org.freedesktop.timedate1", "NTP", NULL);

        return sd_bus_reply_method_return(m, NULL);
}

#include <sys/capability.h>

static const sd_bus_vtable timedate_vtable[] = {
        SD_BUS_VTABLE_START(0),
        SD_BUS_PROPERTY("Timezone", "s", NULL, offsetof(Context, zone), SD_BUS_VTABLE_PROPERTY_EMITS_CHANGE),
        SD_BUS_PROPERTY("LocalRTC", "b", bus_property_get_bool, offsetof(Context, local_rtc), SD_BUS_VTABLE_PROPERTY_EMITS_CHANGE),
        SD_BUS_PROPERTY("CanNTP", "b", bus_property_get_bool, offsetof(Context, can_ntp), 0),
        SD_BUS_PROPERTY("NTP", "b", bus_property_get_bool, offsetof(Context, use_ntp), SD_BUS_VTABLE_PROPERTY_EMITS_CHANGE),
        SD_BUS_PROPERTY("NTPSynchronized", "b", property_get_ntp_sync, 0, 0),
        SD_BUS_PROPERTY("TimeUSec", "t", property_get_time, 0, 0),
        SD_BUS_PROPERTY("RTCTimeUSec", "t", property_get_rtc_time, 0, 0),
        SD_BUS_METHOD("SetTime", "xbb", NULL, method_set_time, SD_BUS_VTABLE_UNPRIVILEGED),
        SD_BUS_METHOD("SetTimezone", "sb", NULL, method_set_timezone, SD_BUS_VTABLE_UNPRIVILEGED),
        SD_BUS_METHOD("SetLocalRTC", "bbb", NULL, method_set_local_rtc, SD_BUS_VTABLE_UNPRIVILEGED),
        SD_BUS_METHOD("SetNTP", "bb", NULL, method_set_ntp, SD_BUS_VTABLE_UNPRIVILEGED),
        SD_BUS_VTABLE_END,
};

static int connect_bus(Context *c, sd_event *event, sd_bus **_bus) {
        _cleanup_bus_unref_ sd_bus *bus = NULL;
        int r;

        assert(c);
        assert(event);
        assert(_bus);

        r = sd_bus_default_system(&bus);
        if (r < 0) {
                log_error("Failed to get system bus connection: %s", strerror(-r));
                return r;
        }

        r = sd_bus_add_object_vtable(bus, NULL, "/org/freedesktop/timedate1", "org.freedesktop.timedate1", timedate_vtable, c);
        if (r < 0) {
                log_error("Failed to register object: %s", strerror(-r));
                return r;
        }

        r = sd_bus_request_name(bus, "org.freedesktop.timedate1", 0);
        if (r < 0) {
                log_error("Failed to register name: %s", strerror(-r));
                return r;
        }

        r = sd_bus_attach_event(bus, event, 0);
        if (r < 0) {
                log_error("Failed to attach bus to event loop: %s", strerror(-r));
                return r;
        }

        *_bus = bus;
        bus = NULL;

        return 0;
}

int main(int argc, char *argv[]) {
        Context context = {};
        _cleanup_event_unref_ sd_event *event = NULL;
        _cleanup_bus_unref_ sd_bus *bus = NULL;
        int r;

        log_set_target(LOG_TARGET_AUTO);
        log_parse_environment();
        log_open();

        umask(0022);

        if (argc != 1) {
                log_error("This program takes no arguments.");
                r = -EINVAL;
                goto finish;
        }

        r = sd_event_default(&event);
        if (r < 0) {
                log_error("Failed to allocate event loop: %s", strerror(-r));
                goto finish;
        }

        sd_event_set_watchdog(event, true);

        r = connect_bus(&context, event, &bus);
        if (r < 0)
                goto finish;

        r = context_read_data(&context);
        if (r < 0) {
                log_error("Failed to read time zone data: %s", strerror(-r));
                goto finish;
        }

        r = context_read_ntp(&context, bus);
        if (r < 0) {
                log_error("Failed to determine whether NTP is enabled: %s", strerror(-r));
                goto finish;
        }

        r = bus_event_loop_with_idle(event, bus, "org.freedesktop.timedate1", DEFAULT_EXIT_USEC, NULL, NULL);
        if (r < 0) {
                log_error("Failed to run event loop: %s", strerror(-r));
                goto finish;
        }

finish:
        context_free(&context, bus);

        return r < 0 ? EXIT_FAILURE : EXIT_SUCCESS;
}<|MERGE_RESOLUTION|>--- conflicted
+++ resolved
@@ -112,95 +112,6 @@
 static int symlink_or_copy(const char *from, const char *to) {
         char *pf = NULL, *pt = NULL;
         struct stat a, b;
-<<<<<<< HEAD
-        int r;
-
-        assert(from);
-        assert(to);
-
-        if (path_get_parent(from, &pf) < 0 ||
-            path_get_parent(to, &pt) < 0) {
-                r = -ENOMEM;
-                goto finish;
-        }
-
-        if (stat(pf, &a) < 0 ||
-            stat(pt, &b) < 0) {
-                r = -errno;
-                goto finish;
-        }
-
-        if (a.st_dev != b.st_dev) {
-                free(pf);
-                free(pt);
-
-                return copy_file(from, to);
-        }
-
-        if (symlink(from, to) < 0) {
-                r = -errno;
-                goto finish;
-        }
-
-        r = 0;
-
-finish:
-        free(pf);
-        free(pt);
-
-        return r;
-}
-
-static int symlink_or_copy_atomic(const char *from, const char *to) {
-        char *t, *x;
-        const char *fn;
-        size_t k;
-        unsigned long long ull;
-        unsigned i;
-        int r;
-
-        assert(from);
-        assert(to);
-
-        t = new(char, strlen(to) + 1 + 16 + 1);
-        if (!t)
-                return -ENOMEM;
-
-        fn = path_get_file_name(to);
-        k = fn-to;
-        memcpy(t, to, k);
-        t[k] = '.';
-        x = stpcpy(t+k+1, fn);
-
-        ull = random_ull();
-        for (i = 0; i < 16; i++) {
-                *(x++) = hexchar(ull & 0xF);
-                ull >>= 4;
-        }
-
-        *x = 0;
-
-        r = symlink_or_copy(from, t);
-        if (r < 0) {
-                unlink(t);
-                free(t);
-                return r;
-        }
-
-        if (rename(t, to) < 0) {
-                r = -errno;
-                unlink(t);
-                free(t);
-                return r;
-        }
-
-        free(t);
-        return r;
-}
-
-static int read_data(void) {
-=======
->>>>>>> a8f3477d
         int r;
 
         assert(from);
@@ -316,11 +227,7 @@
                 }
         }
 
-<<<<<<< HEAD
-        r = read_one_line_file("/etc/timezone", &tz.zone);
-=======
         r = read_one_line_file("/etc/timezone", &c->zone);
->>>>>>> a8f3477d
         if (r < 0) {
                 if (r != -ENOENT)
                         log_warning("Failed to read /etc/timezone: %s", strerror(-r));
@@ -344,13 +251,7 @@
 
         assert(c);
 
-<<<<<<< HEAD
-        struct stat st;
-
-        if (!tz.zone) {
-=======
         if (isempty(c->zone)) {
->>>>>>> a8f3477d
                 if (unlink("/etc/localtime") < 0 && errno != ENOENT)
                         r = -errno;
 
@@ -369,19 +270,11 @@
                 return r;
 
         if (stat("/etc/timezone", &st) == 0 && S_ISREG(st.st_mode)) {
-<<<<<<< HEAD
-                r = write_string_file_atomic("/etc/timezone", tz.zone);
-=======
                 r = write_string_file_atomic("/etc/timezone", c->zone);
->>>>>>> a8f3477d
                 if (r < 0)
                         return r;
         }
 
-<<<<<<< HEAD
-
-=======
->>>>>>> a8f3477d
         return 0;
 }
 
