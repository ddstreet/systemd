/*-*- Mode: C; c-basic-offset: 8; indent-tabs-mode: nil -*-*/

/***
  This file is part of systemd.

  Copyright 2011 Lennart Poettering

  systemd is free software; you can redistribute it and/or modify it
  under the terms of the GNU Lesser General Public License as published by
  the Free Software Foundation; either version 2.1 of the License, or
  (at your option) any later version.

  systemd is distributed in the hope that it will be useful, but
  WITHOUT ANY WARRANTY; without even the implied warranty of
  MERCHANTABILITY or FITNESS FOR A PARTICULAR PURPOSE. See the GNU
  Lesser General Public License for more details.

  You should have received a copy of the GNU Lesser General Public License
  along with systemd; If not, see <http://www.gnu.org/licenses/>.
***/

#include <errno.h>
#include <string.h>
#include <unistd.h>
#include <sys/types.h>
#include <sys/stat.h>
#include <fcntl.h>

#include "sd-id128.h"
#include "sd-messages.h"
#include "sd-event.h"
#include "sd-bus.h"

#include "util.h"
#include "strv.h"
#include "def.h"
#include "clock-util.h"
#include "conf-files.h"
#include "path-util.h"
#include "fileio-label.h"
#include "label.h"
#include "bus-util.h"
#include "bus-errors.h"
#include "event-util.h"
#include "copy.h"

#define NULL_ADJTIME_UTC "0.0 0 0\n0\nUTC\n"
#define NULL_ADJTIME_LOCAL "0.0 0 0\n0\nLOCAL\n"

typedef struct Context {
        char *zone;
        bool local_rtc;
        bool can_ntp;
        bool use_ntp;
        Hashmap *polkit_registry;
} Context;

static void context_free(Context *c, sd_bus *bus) {
        assert(c);

        free(c->zone);
        bus_verify_polkit_async_registry_free(bus, c->polkit_registry);
}

/* Hack for Ubuntu phone: check if path is an existing symlink to
 * /etc/writable; if it is, update that instead */
static const char* writable_filename(const char *path) {
        ssize_t r;
        static char realfile_buf[PATH_MAX];
        _cleanup_free_ char *realfile = NULL;
        const char *result = path;
        int orig_errno = errno;

        r = readlink_and_make_absolute(path, &realfile);
        if (r >= 0 && startswith(realfile, "/etc/writable")) {
                snprintf(realfile_buf, sizeof(realfile_buf), "%s", realfile);
                result = realfile_buf;
        }

        errno = orig_errno;
        return result;
}

static bool valid_timezone(const char *name) {
        const char *p;
        char *t;
        bool slash = false;
        int r;
        struct stat st;

        assert(name);

        if (*name == '/' || *name == 0)
                return false;

        for (p = name; *p; p++) {
                if (!(*p >= '0' && *p <= '9') &&
                    !(*p >= 'a' && *p <= 'z') &&
                    !(*p >= 'A' && *p <= 'Z') &&
                    !(*p == '-' || *p == '_' || *p == '+' || *p == '/'))
                        return false;

                if (*p == '/') {

                        if (slash)
                                return false;

                        slash = true;
                } else
                        slash = false;
        }

        if (slash)
                return false;

        t = strappend("/usr/share/zoneinfo/", name);
        if (!t)
                return false;

        r = stat(t, &st);
        free(t);

        if (r < 0)
                return false;

        if (!S_ISREG(st.st_mode))
                return false;

        return true;
}

static int symlink_or_copy(const char *from, const char *to) {
        char *pf = NULL, *pt = NULL;
        struct stat a, b;
        int r;

        assert(from);
        assert(to);

        if (path_get_parent(from, &pf) < 0 ||
            path_get_parent(to, &pt) < 0) {
                r = -ENOMEM;
                goto finish;
        }

        if (stat(pf, &a) < 0 ||
            stat(pt, &b) < 0) {
                r = -errno;
                goto finish;
        }

        if (a.st_dev != b.st_dev) {
                free(pf);
                free(pt);

                return copy_file(from, to, O_EXCL, 0644);
        }

        if (symlink(from, to) < 0) {
                r = -errno;
                goto finish;
        }

        r = 0;

finish:
        free(pf);
        free(pt);

        return r;
}

static int symlink_or_copy_atomic(const char *from, const char *to) {
        char *t, *x;
        const char *fn;
        size_t k;
        uint64_t u;
        unsigned i;
        int r;

        assert(from);
        assert(to);

        t = new(char, strlen(to) + 1 + 16 + 1);
        if (!t)
                return -ENOMEM;

        fn = basename(to);
        k = fn-to;
        memcpy(t, to, k);
        t[k] = '.';
        x = stpcpy(t+k+1, fn);

        u = random_u64();
        for (i = 0; i < 16; i++) {
                *(x++) = hexchar(u & 0xF);
                u >>= 4;
        }

        *x = 0;

        r = symlink_or_copy(from, t);
        if (r < 0) {
                unlink(t);
                free(t);
                return r;
        }

        if (rename(t, to) < 0) {
                r = -errno;
                unlink(t);
                free(t);
                return r;
        }

        free(t);
        return r;
}

static int context_read_data(Context *c) {
        _cleanup_free_ char *t = NULL;
        int r;

        assert(c);

        r = readlink_malloc(writable_filename("/etc/localtime"), &t);
        if (r < 0) {
                if (r == -EINVAL)
                        log_warning("/etc/localtime should be a symbolic link to a time zone data file in /usr/share/zoneinfo/.");
                else
                        log_warning("Failed to get target of /etc/localtime: %s", strerror(-r));
        } else {
                const char *e;

                e = path_startswith(t, "/usr/share/zoneinfo/");
                if (!e)
                        e = path_startswith(t, "../usr/share/zoneinfo/");

                if (!e)
                        log_warning("/etc/localtime should be a symbolic link to a time zone data file in /usr/share/zoneinfo/.");
                else {
                        c->zone = strdup(e);
                        if (!c->zone)
                                return log_oom();

                        goto have_timezone;
                }
        }

<<<<<<< HEAD
        r = read_one_line_file("/etc/timezone", &c->zone);
=======
        r = read_one_line_file(writable_filename("/etc/timezone"), &c->zone);
>>>>>>> cd050b3d
        if (r < 0) {
                if (r != -ENOENT)
                        log_warning("Failed to read /etc/timezone: %s", strerror(-r));
        }

have_timezone:
        if (isempty(c->zone)) {
                free(c->zone);
                c->zone = NULL;
        }

        c->local_rtc = clock_is_localtime() > 0;

        return 0;
}

static int context_write_data_timezone(Context *c) {
        _cleanup_free_ char *p = NULL;
        int r = 0;
        struct stat st;

        assert(c);

        if (isempty(c->zone)) {
                if (unlink(writable_filename("/etc/localtime")) < 0 && errno != ENOENT)
                        r = -errno;

                if (unlink(writable_filename("/etc/timezone")) < 0 && errno != ENOENT)
                        r = -errno;

                if (unlink("/etc/timezone") < 0 && errno != ENOENT)
                        r = -errno;

                return r;
        }

        p = strappend("../usr/share/zoneinfo/", c->zone);
        if (!p)
                return log_oom();

<<<<<<< HEAD
        r = symlink_or_copy_atomic(p, "/etc/localtime");
        if (r < 0)
                return r;

        if (stat("/etc/timezone", &st) == 0 && S_ISREG(st.st_mode)) {
                r = write_string_file_atomic("/etc/timezone", c->zone);
=======
        r = symlink_or_copy_atomic(p, writable_filename("/etc/localtime"));
        if (r < 0)
                return r;

        if (stat(writable_filename("/etc/timezone"), &st) == 0 && S_ISREG(st.st_mode)) {
                r = write_string_file_atomic(writable_filename("/etc/timezone"), c->zone);
>>>>>>> cd050b3d
                if (r < 0)
                        return r;
        }

        return 0;
}

static int context_write_data_local_rtc(Context *c) {
        int r;
        _cleanup_free_ char *s = NULL, *w = NULL;

        assert(c);

        r = read_full_file("/etc/adjtime", &s, NULL);
        if (r < 0) {
                if (r != -ENOENT)
                        return r;

                if (!c->local_rtc)
                        return 0;

                w = strdup(NULL_ADJTIME_LOCAL);
                if (!w)
                        return -ENOMEM;
        } else {
                char *p, *e;
                size_t a, b;

                p = strchr(s, '\n');
                if (!p)
                        return -EIO;

                p = strchr(p+1, '\n');
                if (!p)
                        return -EIO;

                p++;
                e = strchr(p, '\n');
                if (!e)
                        return -EIO;

                a = p - s;
                b = strlen(e);

                w = new(char, a + (c->local_rtc ? 5 : 3) + b + 1);
                if (!w)
                        return -ENOMEM;

                *(char*) mempcpy(stpcpy(mempcpy(w, s, a), c->local_rtc ? "LOCAL" : "UTC"), e, b) = 0;

                if (streq(w, NULL_ADJTIME_UTC)) {
                        if (unlink(writable_filename("/etc/adjtime")) < 0)
                                if (errno != ENOENT)
                                        return -errno;

                        return 0;
                }
        }

        label_init("/etc");
        return write_string_file_atomic_label(writable_filename("/etc/adjtime"), w);
}

static char** get_ntp_services(void) {
        _cleanup_strv_free_ char **r = NULL, **files = NULL;
        char **i;
        int k;

        k = conf_files_list(&files, ".list", NULL,
                            "/etc/systemd/ntp-units.d",
                            "/run/systemd/ntp-units.d",
                            "/usr/local/lib/systemd/ntp-units.d",
                            "/usr/lib/systemd/ntp-units.d",
                            NULL);
        if (k < 0)
                return NULL;

        STRV_FOREACH(i, files) {
                _cleanup_fclose_ FILE *f;

                f = fopen(*i, "re");
                if (!f)
                        continue;

                for (;;) {
                        char line[PATH_MAX], *l;

                        if (!fgets(line, sizeof(line), f)) {
                                if (ferror(f))
                                        log_error("Failed to read NTP unit file: %m");

                                break;
                        }

                        l = strstrip(line);
                        if (l[0] == 0 || l[0] == '#')
                                continue;

                        if (strv_extend(&r, l) < 0) {
                                log_oom();
                                return NULL;
                        }
                }
        }

        i = r;
        r = NULL; /* avoid cleanup */

        return strv_uniq(i);
}

static int context_read_ntp(Context *c, sd_bus *bus) {
        _cleanup_strv_free_ char **l;
        char **i;
        int r;

        assert(c);
        assert(bus);

        l = get_ntp_services();
        STRV_FOREACH(i, l) {
                _cleanup_bus_error_free_ sd_bus_error error = SD_BUS_ERROR_NULL;
                sd_bus_message *reply = NULL;
                const char *s;

                r = sd_bus_call_method(
                                bus,
                                "org.freedesktop.systemd1",
                                "/org/freedesktop/systemd1",
                                "org.freedesktop.systemd1.Manager",
                                "GetUnitFileState",
                                &error,
                                &reply,
                                "s",
                                *i);

                if (r < 0) {
                        /* This implementation does not exist. Try the next one. */
                        if (sd_bus_error_has_name(&error, SD_BUS_ERROR_FILE_NOT_FOUND))
                                continue;

                        return r;
                }

                r = sd_bus_message_read(reply, "s", &s);
                if (r < 0)
                        return r;

                c->can_ntp = true;
                c->use_ntp = STR_IN_SET(s, "enabled", "enabled-runtime");

                return 0;
        }

        return 0;
}

static int context_start_ntp(Context *c, sd_bus *bus, sd_bus_error *error) {
        _cleanup_strv_free_ char **l = NULL;
        char **i;
        int r;

        assert(c);
        assert(bus);
        assert(error);

        l = get_ntp_services();
        STRV_FOREACH(i, l) {

                if (c->use_ntp)
                        r = sd_bus_call_method(
                                        bus,
                                        "org.freedesktop.systemd1",
                                        "/org/freedesktop/systemd1",
                                        "org.freedesktop.systemd1.Manager",
                                        "StartUnit",
                                        error,
                                        NULL,
                                        "ss", *i, "replace");
                else
                        r = sd_bus_call_method(
                                        bus,
                                        "org.freedesktop.systemd1",
                                        "/org/freedesktop/systemd1",
                                        "org.freedesktop.systemd1.Manager",
                                        "StopUnit",
                                        error,
                                        NULL,
                                        "ss", *i, "replace");

                if (r < 0) {
                        if (sd_bus_error_has_name(error, SD_BUS_ERROR_FILE_NOT_FOUND) ||
                            sd_bus_error_has_name(error, "org.freedesktop.systemd1.LoadFailed") ||
                            sd_bus_error_has_name(error, "org.freedesktop.systemd1.NoSuchUnit")) {
                                /* This implementation does not exist. Try the next one. */
                                sd_bus_error_free(error);
                                continue;
                        }

                        return r;
                }

                return 1;
        }

        sd_bus_error_set_const(error, "org.freedesktop.timedate1.NoNTPSupport", "NTP not supported.");
        return -ENOTSUP;
}

static int context_enable_ntp(Context*c, sd_bus *bus, sd_bus_error *error) {
        _cleanup_strv_free_ char **l = NULL;
        char **i;
        int r;

        assert(c);
        assert(bus);
        assert(error);

        l = get_ntp_services();
        STRV_FOREACH(i, l) {
                if (c->use_ntp)
                        r = sd_bus_call_method(
                                        bus,
                                        "org.freedesktop.systemd1",
                                        "/org/freedesktop/systemd1",
                                        "org.freedesktop.systemd1.Manager",
                                        "EnableUnitFiles",
                                        error,
                                        NULL,
                                        "asbb", 1, *i, false, true);
                else
                        r = sd_bus_call_method(
                                        bus,
                                        "org.freedesktop.systemd1",
                                        "/org/freedesktop/systemd1",
                                        "org.freedesktop.systemd1.Manager",
                                        "DisableUnitFiles",
                                        error,
                                        NULL,
                                        "asb", 1, *i, false);

                if (r < 0) {
                        if (sd_bus_error_has_name(error, SD_BUS_ERROR_FILE_NOT_FOUND)) {
                                /* This implementation does not exist. Try the next one. */
                                sd_bus_error_free(error);
                                continue;
                        }

                        return r;
                }

                r = sd_bus_call_method(
                                bus,
                                "org.freedesktop.systemd1",
                                "/org/freedesktop/systemd1",
                                "org.freedesktop.systemd1.Manager",
                                "Reload",
                                error,
                                NULL,
                                NULL);
                if (r < 0)
                        return r;

                return 1;
        }

        sd_bus_error_set_const(error, "org.freedesktop.timedate1.NoNTPSupport", "NTP not supported.");
        return -ENOTSUP;
}

static int property_get_rtc_time(
                sd_bus *bus,
                const char *path,
                const char *interface,
                const char *property,
                sd_bus_message *reply,
                void *userdata,
                sd_bus_error *error) {

        struct tm tm;
        usec_t t;
        int r;

        zero(tm);
        r = clock_get_hwclock(&tm);
        if (r == -EBUSY) {
                log_warning("/dev/rtc is busy. Is somebody keeping it open continuously? That's not a good idea... Returning a bogus RTC timestamp.");
                t = 0;
        } else if (r == -ENOENT) {
                log_debug("/dev/rtc not found.");
                t = 0; /* no RTC found */
        } else if (r < 0)
                return sd_bus_error_set_errnof(error, r, "Failed to read RTC: %s", strerror(-r));
        else
                t = (usec_t) timegm(&tm) * USEC_PER_SEC;

        return sd_bus_message_append(reply, "t", t);
}

static int property_get_time(
                sd_bus *bus,
                const char *path,
                const char *interface,
                const char *property,
                sd_bus_message *reply,
                void *userdata,
                sd_bus_error *error) {

        return sd_bus_message_append(reply, "t", now(CLOCK_REALTIME));
}

static int property_get_ntp_sync(
                sd_bus *bus,
                const char *path,
                const char *interface,
                const char *property,
                sd_bus_message *reply,
                void *userdata,
                sd_bus_error *error) {

        return sd_bus_message_append(reply, "b", ntp_synced());
}

static int method_set_timezone(sd_bus *bus, sd_bus_message *m, void *userdata, sd_bus_error *error) {
        Context *c = userdata;
        const char *z;
        int interactive;
        char *t;
        int r;

        assert(bus);
        assert(m);
        assert(c);

        r = sd_bus_message_read(m, "sb", &z, &interactive);
        if (r < 0)
                return r;

        if (!valid_timezone(z))
                return sd_bus_error_setf(error, SD_BUS_ERROR_INVALID_ARGS, "Invalid time zone '%s'", z);

        if (streq_ptr(z, c->zone))
                return sd_bus_reply_method_return(m, NULL);

        r = bus_verify_polkit_async(bus, &c->polkit_registry, m, "org.freedesktop.timedate1.set-timezone", interactive, error, method_set_timezone, c);
        if (r < 0)
                return r;
        if (r == 0)
                return 1; /* No authorization for now, but the async polkit stuff will call us again when it has it */

        t = strdup(z);
        if (!t)
                return -ENOMEM;

        free(c->zone);
        c->zone = t;

        /* 1. Write new configuration file */
        r = context_write_data_timezone(c);
        if (r < 0) {
                log_error("Failed to set time zone: %s", strerror(-r));
                return sd_bus_error_set_errnof(error, r, "Failed to set time zone: %s", strerror(-r));
        }

        /* 2. Tell the kernel our timezone */
        clock_set_timezone(NULL);

        if (c->local_rtc) {
                struct timespec ts;
                struct tm *tm;

                /* 3. Sync RTC from system clock, with the new delta */
                assert_se(clock_gettime(CLOCK_REALTIME, &ts) == 0);
                assert_se(tm = localtime(&ts.tv_sec));
                clock_set_hwclock(tm);
        }

        log_struct(LOG_INFO,
                   MESSAGE_ID(SD_MESSAGE_TIMEZONE_CHANGE),
                   "TIMEZONE=%s", c->zone,
                   "MESSAGE=Changed time zone to '%s'.", c->zone,
                   NULL);

        sd_bus_emit_properties_changed(bus, "/org/freedesktop/timedate1", "org.freedesktop.timedate1", "Timezone", NULL);

        return sd_bus_reply_method_return(m, NULL);
}

static int method_set_local_rtc(sd_bus *bus, sd_bus_message *m, void *userdata, sd_bus_error *error) {
        int lrtc, fix_system, interactive;
        Context *c = userdata;
        struct timespec ts;
        int r;

        assert(bus);
        assert(m);
        assert(c);

        r = sd_bus_message_read(m, "bbb", &lrtc, &fix_system, &interactive);
        if (r < 0)
                return r;

        if (lrtc == c->local_rtc)
                return sd_bus_reply_method_return(m, NULL);

        r = bus_verify_polkit_async(bus, &c->polkit_registry, m, "org.freedesktop.timedate1.set-local-rtc", interactive, error, method_set_local_rtc, c);
        if (r < 0)
                return r;
        if (r == 0)
                return 1;

        c->local_rtc = lrtc;

        /* 1. Write new configuration file */
        r = context_write_data_local_rtc(c);
        if (r < 0) {
                log_error("Failed to set RTC to local/UTC: %s", strerror(-r));
                return sd_bus_error_set_errnof(error, r, "Failed to set RTC to local/UTC: %s", strerror(-r));
        }

        /* 2. Tell the kernel our timezone */
        clock_set_timezone(NULL);

        /* 3. Synchronize clocks */
        assert_se(clock_gettime(CLOCK_REALTIME, &ts) == 0);

        if (fix_system) {
                struct tm tm;

                /* Sync system clock from RTC; first,
                 * initialize the timezone fields of
                 * struct tm. */
                if (c->local_rtc)
                        tm = *localtime(&ts.tv_sec);
                else
                        tm = *gmtime(&ts.tv_sec);

                /* Override the main fields of
                 * struct tm, but not the timezone
                 * fields */
                if (clock_get_hwclock(&tm) >= 0) {

                        /* And set the system clock
                         * with this */
                        if (c->local_rtc)
                                ts.tv_sec = mktime(&tm);
                        else
                                ts.tv_sec = timegm(&tm);

                        clock_settime(CLOCK_REALTIME, &ts);
                }

        } else {
                struct tm *tm;

                /* Sync RTC from system clock */
                if (c->local_rtc)
                        tm = localtime(&ts.tv_sec);
                else
                        tm = gmtime(&ts.tv_sec);

                clock_set_hwclock(tm);
        }

        log_info("RTC configured to %s time.", c->local_rtc ? "local" : "UTC");

        sd_bus_emit_properties_changed(bus, "/org/freedesktop/timedate1", "org.freedesktop.timedate1", "LocalRTC", NULL);

        return sd_bus_reply_method_return(m, NULL);
}

static int method_set_time(sd_bus *bus, sd_bus_message *m, void *userdata, sd_bus_error *error) {
        int relative, interactive;
        Context *c = userdata;
        int64_t utc;
        struct timespec ts;
        struct tm* tm;
        int r;

        assert(bus);
        assert(m);
        assert(c);

        if (c->use_ntp)
                return sd_bus_error_setf(error, BUS_ERROR_AUTOMATIC_TIME_SYNC_ENABLED, "Automatic time synchronization is enabled");

        r = sd_bus_message_read(m, "xbb", &utc, &relative, &interactive);
        if (r < 0)
                return r;

        if (!relative && utc <= 0)
                return sd_bus_error_setf(error, SD_BUS_ERROR_INVALID_ARGS, "Invalid absolute time");

        if (relative && utc == 0)
                return sd_bus_reply_method_return(m, NULL);

        if (relative) {
                usec_t n, x;

                n = now(CLOCK_REALTIME);
                x = n + utc;

                if ((utc > 0 && x < n) ||
                    (utc < 0 && x > n))
                        return sd_bus_error_setf(error, SD_BUS_ERROR_INVALID_ARGS, "Time value overflow");

                timespec_store(&ts, x);
        } else
                timespec_store(&ts, (usec_t) utc);

        r = bus_verify_polkit_async(bus, &c->polkit_registry, m, "org.freedesktop.timedate1.set-time", interactive, error, method_set_time, c);
        if (r < 0)
                return r;
        if (r == 0)
                return 1;

        /* Set system clock */
        if (clock_settime(CLOCK_REALTIME, &ts) < 0) {
                log_error("Failed to set local time: %m");
                return sd_bus_error_set_errnof(error, errno, "Failed to set local time: %m");
        }

        /* Sync down to RTC */
        if (c->local_rtc)
                tm = localtime(&ts.tv_sec);
        else
                tm = gmtime(&ts.tv_sec);
        clock_set_hwclock(tm);

        log_struct(LOG_INFO,
                   MESSAGE_ID(SD_MESSAGE_TIME_CHANGE),
                   "REALTIME="USEC_FMT, timespec_load(&ts),
                   "MESSAGE=Changed local time to %s", ctime(&ts.tv_sec),
                   NULL);

        return sd_bus_reply_method_return(m, NULL);
}

static int method_set_ntp(sd_bus *bus, sd_bus_message *m, void *userdata, sd_bus_error *error) {
        int ntp, interactive;
        Context *c = userdata;
        int r;

        r = sd_bus_message_read(m, "bb", &ntp, &interactive);
        if (r < 0)
                return r;

        if ((bool)ntp == c->use_ntp)
                return sd_bus_reply_method_return(m, NULL);

        r = bus_verify_polkit_async(bus, &c->polkit_registry, m, "org.freedesktop.timedate1.set-ntp", interactive, error, method_set_ntp, c);
        if (r < 0)
                return r;
        if (r == 0)
                return 1;

        c->use_ntp = ntp;

        r = context_enable_ntp(c, bus, error);
        if (r < 0)
                return r;

        r = context_start_ntp(c, bus, error);
        if (r < 0)
                return r;

        log_info("Set NTP to %s", c->use_ntp ? "enabled" : "disabled");

        sd_bus_emit_properties_changed(bus, "/org/freedesktop/timedate1", "org.freedesktop.timedate1", "NTP", NULL);

        return sd_bus_reply_method_return(m, NULL);
}

#include <sys/capability.h>

static const sd_bus_vtable timedate_vtable[] = {
        SD_BUS_VTABLE_START(0),
        SD_BUS_PROPERTY("Timezone", "s", NULL, offsetof(Context, zone), SD_BUS_VTABLE_PROPERTY_EMITS_CHANGE),
        SD_BUS_PROPERTY("LocalRTC", "b", bus_property_get_bool, offsetof(Context, local_rtc), SD_BUS_VTABLE_PROPERTY_EMITS_CHANGE),
        SD_BUS_PROPERTY("CanNTP", "b", bus_property_get_bool, offsetof(Context, can_ntp), 0),
        SD_BUS_PROPERTY("NTP", "b", bus_property_get_bool, offsetof(Context, use_ntp), SD_BUS_VTABLE_PROPERTY_EMITS_CHANGE),
        SD_BUS_PROPERTY("NTPSynchronized", "b", property_get_ntp_sync, 0, 0),
        SD_BUS_PROPERTY("TimeUSec", "t", property_get_time, 0, 0),
        SD_BUS_PROPERTY("RTCTimeUSec", "t", property_get_rtc_time, 0, 0),
        SD_BUS_METHOD("SetTime", "xbb", NULL, method_set_time, SD_BUS_VTABLE_UNPRIVILEGED),
        SD_BUS_METHOD("SetTimezone", "sb", NULL, method_set_timezone, SD_BUS_VTABLE_UNPRIVILEGED),
        SD_BUS_METHOD("SetLocalRTC", "bbb", NULL, method_set_local_rtc, SD_BUS_VTABLE_UNPRIVILEGED),
        SD_BUS_METHOD("SetNTP", "bb", NULL, method_set_ntp, SD_BUS_VTABLE_UNPRIVILEGED),
        SD_BUS_VTABLE_END,
};

static int connect_bus(Context *c, sd_event *event, sd_bus **_bus) {
        _cleanup_bus_unref_ sd_bus *bus = NULL;
        int r;

        assert(c);
        assert(event);
        assert(_bus);

        r = sd_bus_default_system(&bus);
        if (r < 0) {
                log_error("Failed to get system bus connection: %s", strerror(-r));
                return r;
        }

        r = sd_bus_add_object_vtable(bus, NULL, "/org/freedesktop/timedate1", "org.freedesktop.timedate1", timedate_vtable, c);
        if (r < 0) {
                log_error("Failed to register object: %s", strerror(-r));
                return r;
        }

        r = sd_bus_request_name(bus, "org.freedesktop.timedate1", 0);
        if (r < 0) {
                log_error("Failed to register name: %s", strerror(-r));
                return r;
        }

        r = sd_bus_attach_event(bus, event, 0);
        if (r < 0) {
                log_error("Failed to attach bus to event loop: %s", strerror(-r));
                return r;
        }

        *_bus = bus;
        bus = NULL;

        return 0;
}

int main(int argc, char *argv[]) {
        Context context = {};
        _cleanup_event_unref_ sd_event *event = NULL;
        _cleanup_bus_unref_ sd_bus *bus = NULL;
        int r;

        log_set_target(LOG_TARGET_AUTO);
        log_parse_environment();
        log_open();

        umask(0022);

        if (argc != 1) {
                log_error("This program takes no arguments.");
                r = -EINVAL;
                goto finish;
        }

        r = sd_event_default(&event);
        if (r < 0) {
                log_error("Failed to allocate event loop: %s", strerror(-r));
                goto finish;
        }

        sd_event_set_watchdog(event, true);

        r = connect_bus(&context, event, &bus);
        if (r < 0)
                goto finish;

        r = context_read_data(&context);
        if (r < 0) {
                log_error("Failed to read time zone data: %s", strerror(-r));
                goto finish;
        }

        r = context_read_ntp(&context, bus);
        if (r < 0) {
                log_error("Failed to determine whether NTP is enabled: %s", strerror(-r));
                goto finish;
        }

        r = bus_event_loop_with_idle(event, bus, "org.freedesktop.timedate1", DEFAULT_EXIT_USEC, NULL, NULL);
        if (r < 0) {
                log_error("Failed to run event loop: %s", strerror(-r));
                goto finish;
        }

finish:
        context_free(&context, bus);

        return r < 0 ? EXIT_FAILURE : EXIT_SUCCESS;
}<|MERGE_RESOLUTION|>--- conflicted
+++ resolved
@@ -247,11 +247,7 @@
                 }
         }
 
-<<<<<<< HEAD
-        r = read_one_line_file("/etc/timezone", &c->zone);
-=======
         r = read_one_line_file(writable_filename("/etc/timezone"), &c->zone);
->>>>>>> cd050b3d
         if (r < 0) {
                 if (r != -ENOENT)
                         log_warning("Failed to read /etc/timezone: %s", strerror(-r));
@@ -282,9 +278,6 @@
                 if (unlink(writable_filename("/etc/timezone")) < 0 && errno != ENOENT)
                         r = -errno;
 
-                if (unlink("/etc/timezone") < 0 && errno != ENOENT)
-                        r = -errno;
-
                 return r;
         }
 
@@ -292,21 +285,12 @@
         if (!p)
                 return log_oom();
 
-<<<<<<< HEAD
-        r = symlink_or_copy_atomic(p, "/etc/localtime");
-        if (r < 0)
-                return r;
-
-        if (stat("/etc/timezone", &st) == 0 && S_ISREG(st.st_mode)) {
-                r = write_string_file_atomic("/etc/timezone", c->zone);
-=======
         r = symlink_or_copy_atomic(p, writable_filename("/etc/localtime"));
         if (r < 0)
                 return r;
 
         if (stat(writable_filename("/etc/timezone"), &st) == 0 && S_ISREG(st.st_mode)) {
                 r = write_string_file_atomic(writable_filename("/etc/timezone"), c->zone);
->>>>>>> cd050b3d
                 if (r < 0)
                         return r;
         }
