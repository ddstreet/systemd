--- conflicted
+++ resolved
@@ -225,11 +225,7 @@
                 return r;
 
         if (stat("/etc/timezone", &st) == 0 && S_ISREG(st.st_mode)) {
-<<<<<<< HEAD
-                r = write_one_line_file_atomic("/etc/timezone", tz.zone);
-=======
                 r = write_string_file_atomic("/etc/timezone", tz.zone);
->>>>>>> eb0d381c
                 if (r < 0)
                         return r;
         }
