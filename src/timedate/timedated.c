/*-*- Mode: C; c-basic-offset: 8; indent-tabs-mode: nil -*-*/

/***
  This file is part of systemd.

  Copyright 2011 Lennart Poettering

  systemd is free software; you can redistribute it and/or modify it
  under the terms of the GNU Lesser General Public License as published by
  the Free Software Foundation; either version 2.1 of the License, or
  (at your option) any later version.

  systemd is distributed in the hope that it will be useful, but
  WITHOUT ANY WARRANTY; without even the implied warranty of
  MERCHANTABILITY or FITNESS FOR A PARTICULAR PURPOSE. See the GNU
  Lesser General Public License for more details.

  You should have received a copy of the GNU Lesser General Public License
  along with systemd; If not, see <http://www.gnu.org/licenses/>.
***/

#include <errno.h>
#include <string.h>
#include <unistd.h>
#include <sys/types.h>
#include <sys/stat.h>
#include <fcntl.h>

#include "sd-bus.h"
#include "sd-event.h"
#include "sd-messages.h"

#include "alloc-util.h"
#include "bus-common-errors.h"
#include "bus-error.h"
#include "bus-util.h"
#include "clock-util.h"
#include "def.h"
#include "event-util.h"
#include "fileio-label.h"
#include "fs-util.h"
#include "path-util.h"
#include "selinux-util.h"
<<<<<<< HEAD
#include "random-util.h"
#include "copy.h"
=======
#include "strv.h"
#include "user-util.h"
#include "util.h"
#include "random-util.h"
#include "copy.h"
#include "hexdecoct.h"
>>>>>>> 6a2d31f9

#define NULL_ADJTIME_UTC "0.0 0 0\n0\nUTC\n"
#define NULL_ADJTIME_LOCAL "0.0 0 0\n0\nLOCAL\n"

static BUS_ERROR_MAP_ELF_REGISTER const sd_bus_error_map timedated_errors[] = {
        SD_BUS_ERROR_MAP("org.freedesktop.timedate1.NoNTPSupport", EOPNOTSUPP),
        SD_BUS_ERROR_MAP_END
};

typedef struct Context {
        char *zone;
        bool local_rtc;
        bool can_ntp;
        bool use_ntp;
        Hashmap *polkit_registry;
} Context;

static void context_free(Context *c) {
        assert(c);

        free(c->zone);
        bus_verify_polkit_async_registry_free(c->polkit_registry);
}

static int symlink_or_copy(const char *from, const char *to) {
        char *pf = NULL, *pt = NULL;
        struct stat a, b;
        int r;

        assert(from);
        assert(to);

<<<<<<< HEAD
        if (path_get_parent(from, &pf) < 0 ||
            path_get_parent(to, &pt) < 0) {
=======
        if (!(pf = dirname_malloc(from)) ||
            !(pt = dirname_malloc(to))) {
>>>>>>> 6a2d31f9
                r = -ENOMEM;
                goto finish;
        }

        if (stat(pf, &a) < 0 ||
            stat(pt, &b) < 0) {
                r = -errno;
                goto finish;
        }

        if (a.st_dev != b.st_dev) {
                free(pf);
                free(pt);

                return copy_file(from, to, O_EXCL, 0644, 0);
        }

        if (symlink(from, to) < 0) {
                r = -errno;
                goto finish;
        }

        r = 0;

finish:
        free(pf);
        free(pt);

        return r;
}

static int symlink_or_copy_atomic(const char *from, const char *to) {
        char *t, *x;
        const char *fn;
        size_t k;
        uint64_t u;
        unsigned i;
        int r;

        assert(from);
        assert(to);

        t = new(char, strlen(to) + 1 + 16 + 1);
        if (!t)
                return -ENOMEM;

        fn = basename(to);
        k = fn-to;
        memcpy(t, to, k);
        t[k] = '.';
        x = stpcpy(t+k+1, fn);

        u = random_u64();
        for (i = 0; i < 16; i++) {
                *(x++) = hexchar(u & 0xF);
                u >>= 4;
        }

        *x = 0;

        r = symlink_or_copy(from, t);
        if (r < 0) {
                unlink(t);
                free(t);
                return r;
        }

        if (rename(t, to) < 0) {
                r = -errno;
                unlink(t);
                free(t);
                return r;
        }

        free(t);
        return r;
}

static int context_read_data(Context *c) {
        _cleanup_free_ char *t = NULL;
        int r;

        assert(c);

        r = get_timezone(&t);
        if (r == -EINVAL)
                log_warning_errno(r, "/etc/localtime should be a symbolic link to a time zone data file in /usr/share/zoneinfo/.");
        else if (r < 0)
                log_warning_errno(r, "Failed to get target of /etc/localtime: %m");

        free(c->zone);
        c->zone = t;
        t = NULL;

        c->local_rtc = clock_is_localtime() > 0;

        return 0;
}

static int context_write_data_timezone(Context *c) {
        _cleanup_free_ char *p = NULL;
        int r = 0;
        struct stat st;

        assert(c);

        if (isempty(c->zone)) {
                if (unlink("/etc/localtime") < 0 && errno != ENOENT)
                        r = -errno;

                if (unlink("/etc/timezone") < 0 && errno != ENOENT)
                        r = -errno;

                return r;
        }

        p = strappend("../usr/share/zoneinfo/", c->zone);
        if (!p)
                return log_oom();

        r = symlink_or_copy_atomic(p, "/etc/localtime");
        if (r < 0)
                return r;

        if (stat("/etc/timezone", &st) == 0 && S_ISREG(st.st_mode)) {
                r = write_string_file("/etc/timezone", c->zone, WRITE_STRING_FILE_CREATE|WRITE_STRING_FILE_ATOMIC);
                if (r < 0)
                        return r;
        }

        return 0;
}

static int context_write_data_local_rtc(Context *c) {
        int r;
        _cleanup_free_ char *s = NULL, *w = NULL;

        assert(c);

        r = read_full_file("/etc/adjtime", &s, NULL);
        if (r < 0) {
                if (r != -ENOENT)
                        return r;

                if (!c->local_rtc)
                        return 0;

                w = strdup(NULL_ADJTIME_LOCAL);
                if (!w)
                        return -ENOMEM;
        } else {
                char *p, *e;
                size_t a, b;

                p = strchr(s, '\n');
                if (!p)
                        return -EIO;

                p = strchr(p+1, '\n');
                if (!p)
                        return -EIO;

                p++;
                e = strchr(p, '\n');
                if (!e)
                        return -EIO;

                a = p - s;
                b = strlen(e);

                w = new(char, a + (c->local_rtc ? 5 : 3) + b + 1);
                if (!w)
                        return -ENOMEM;

                *(char*) mempcpy(stpcpy(mempcpy(w, s, a), c->local_rtc ? "LOCAL" : "UTC"), e, b) = 0;

                if (streq(w, NULL_ADJTIME_UTC)) {
                        if (unlink("/etc/adjtime") < 0)
                                if (errno != ENOENT)
                                        return -errno;

                        return 0;
                }
        }

        mac_selinux_init("/etc");
        return write_string_file_atomic_label("/etc/adjtime", w);
}

static int context_read_ntp(Context *c, sd_bus *bus) {
        _cleanup_bus_error_free_ sd_bus_error error = SD_BUS_ERROR_NULL;
        _cleanup_bus_message_unref_ sd_bus_message *reply = NULL;
        const char *s;
        int r;

        assert(c);
        assert(bus);

        r = sd_bus_call_method(
                        bus,
                        "org.freedesktop.systemd1",
                        "/org/freedesktop/systemd1",
                        "org.freedesktop.systemd1.Manager",
                        "GetUnitFileState",
                        &error,
                        &reply,
                        "s",
                        "systemd-timesyncd.service");

        if (r < 0) {
                if (sd_bus_error_has_name(&error, SD_BUS_ERROR_FILE_NOT_FOUND) ||
                    sd_bus_error_has_name(&error, "org.freedesktop.systemd1.LoadFailed") ||
                    sd_bus_error_has_name(&error, "org.freedesktop.systemd1.NoSuchUnit"))
                        return 0;

                return r;
        }

        r = sd_bus_message_read(reply, "s", &s);
        if (r < 0)
                return r;

        c->can_ntp = true;
        c->use_ntp = STR_IN_SET(s, "enabled", "enabled-runtime");

        return 0;
}

static int context_start_ntp(sd_bus *bus, sd_bus_error *error, bool enabled) {
        int r;

        assert(bus);
        assert(error);

        r = sd_bus_call_method(
                bus,
                "org.freedesktop.systemd1",
                "/org/freedesktop/systemd1",
                "org.freedesktop.systemd1.Manager",
                enabled ? "StartUnit" : "StopUnit",
                error,
                NULL,
                "ss",
                "systemd-timesyncd.service",
                "replace");
        if (r < 0) {
                if (sd_bus_error_has_name(error, SD_BUS_ERROR_FILE_NOT_FOUND) ||
                    sd_bus_error_has_name(error, "org.freedesktop.systemd1.LoadFailed") ||
                    sd_bus_error_has_name(error, "org.freedesktop.systemd1.NoSuchUnit"))
                        return sd_bus_error_set_const(error, "org.freedesktop.timedate1.NoNTPSupport", "NTP not supported.");

                return r;
        }

        return 0;
}

static int context_enable_ntp(sd_bus *bus, sd_bus_error *error, bool enabled) {
        int r;

        assert(bus);
        assert(error);

        if (enabled)
                r = sd_bus_call_method(
                                bus,
                                "org.freedesktop.systemd1",
                                "/org/freedesktop/systemd1",
                                "org.freedesktop.systemd1.Manager",
                                "EnableUnitFiles",
                                error,
                                NULL,
                                "asbb", 1,
                                "systemd-timesyncd.service",
                                false, true);
        else
                r = sd_bus_call_method(
                                bus,
                                "org.freedesktop.systemd1",
                                "/org/freedesktop/systemd1",
                                "org.freedesktop.systemd1.Manager",
                                "DisableUnitFiles",
                                error,
                                NULL,
                                "asb", 1,
                                "systemd-timesyncd.service",
                                false);

        if (r < 0) {
                if (sd_bus_error_has_name(error, SD_BUS_ERROR_FILE_NOT_FOUND))
                        return sd_bus_error_set_const(error, "org.freedesktop.timedate1.NoNTPSupport", "NTP not supported.");

                return r;
        }

        r = sd_bus_call_method(
                        bus,
                        "org.freedesktop.systemd1",
                        "/org/freedesktop/systemd1",
                        "org.freedesktop.systemd1.Manager",
                        "Reload",
                        error,
                        NULL,
                        NULL);
        if (r < 0)
                return r;

        return 0;
}

static int property_get_rtc_time(
                sd_bus *bus,
                const char *path,
                const char *interface,
                const char *property,
                sd_bus_message *reply,
                void *userdata,
                sd_bus_error *error) {

        struct tm tm;
        usec_t t;
        int r;

        zero(tm);
        r = clock_get_hwclock(&tm);
        if (r == -EBUSY) {
                log_warning("/dev/rtc is busy. Is somebody keeping it open continuously? That's not a good idea... Returning a bogus RTC timestamp.");
                t = 0;
        } else if (r == -ENOENT) {
                log_debug("/dev/rtc not found.");
                t = 0; /* no RTC found */
        } else if (r < 0)
                return sd_bus_error_set_errnof(error, r, "Failed to read RTC: %m");
        else
                t = (usec_t) timegm(&tm) * USEC_PER_SEC;

        return sd_bus_message_append(reply, "t", t);
}

static int property_get_time(
                sd_bus *bus,
                const char *path,
                const char *interface,
                const char *property,
                sd_bus_message *reply,
                void *userdata,
                sd_bus_error *error) {

        return sd_bus_message_append(reply, "t", now(CLOCK_REALTIME));
}

static int property_get_ntp_sync(
                sd_bus *bus,
                const char *path,
                const char *interface,
                const char *property,
                sd_bus_message *reply,
                void *userdata,
                sd_bus_error *error) {

        return sd_bus_message_append(reply, "b", ntp_synced());
}

static int method_set_timezone(sd_bus_message *m, void *userdata, sd_bus_error *error) {
        Context *c = userdata;
        const char *z;
        int interactive;
        char *t;
        int r;

        assert(m);
        assert(c);

        r = sd_bus_message_read(m, "sb", &z, &interactive);
        if (r < 0)
                return r;

        if (!timezone_is_valid(z))
                return sd_bus_error_setf(error, SD_BUS_ERROR_INVALID_ARGS, "Invalid time zone '%s'", z);

        if (streq_ptr(z, c->zone))
                return sd_bus_reply_method_return(m, NULL);

        r = bus_verify_polkit_async(
                        m,
                        CAP_SYS_TIME,
                        "org.freedesktop.timedate1.set-timezone",
                        NULL,
                        interactive,
                        UID_INVALID,
                        &c->polkit_registry,
                        error);
        if (r < 0)
                return r;
        if (r == 0)
                return 1; /* No authorization for now, but the async polkit stuff will call us again when it has it */

        t = strdup(z);
        if (!t)
                return -ENOMEM;

        free(c->zone);
        c->zone = t;

        /* 1. Write new configuration file */
        r = context_write_data_timezone(c);
        if (r < 0) {
                log_error_errno(r, "Failed to set time zone: %m");
                return sd_bus_error_set_errnof(error, r, "Failed to set time zone: %m");
        }

        /* 2. Tell the kernel our timezone */
        clock_set_timezone(NULL);

        if (c->local_rtc) {
                struct timespec ts;
                struct tm *tm;

                /* 3. Sync RTC from system clock, with the new delta */
                assert_se(clock_gettime(CLOCK_REALTIME, &ts) == 0);
                assert_se(tm = localtime(&ts.tv_sec));
                clock_set_hwclock(tm);
        }

        log_struct(LOG_INFO,
                   LOG_MESSAGE_ID(SD_MESSAGE_TIMEZONE_CHANGE),
                   "TIMEZONE=%s", c->zone,
                   LOG_MESSAGE("Changed time zone to '%s'.", c->zone),
                   NULL);

        (void) sd_bus_emit_properties_changed(sd_bus_message_get_bus(m), "/org/freedesktop/timedate1", "org.freedesktop.timedate1", "Timezone", NULL);

        return sd_bus_reply_method_return(m, NULL);
}

static int method_set_local_rtc(sd_bus_message *m, void *userdata, sd_bus_error *error) {
        int lrtc, fix_system, interactive;
        Context *c = userdata;
        struct timespec ts;
        int r;

        assert(m);
        assert(c);

        r = sd_bus_message_read(m, "bbb", &lrtc, &fix_system, &interactive);
        if (r < 0)
                return r;

        if (lrtc == c->local_rtc)
                return sd_bus_reply_method_return(m, NULL);

        r = bus_verify_polkit_async(
                        m,
                        CAP_SYS_TIME,
                        "org.freedesktop.timedate1.set-local-rtc",
                        NULL,
                        interactive,
                        UID_INVALID,
                        &c->polkit_registry,
                        error);
        if (r < 0)
                return r;
        if (r == 0)
                return 1;

        c->local_rtc = lrtc;

        /* 1. Write new configuration file */
        r = context_write_data_local_rtc(c);
        if (r < 0) {
                log_error_errno(r, "Failed to set RTC to local/UTC: %m");
                return sd_bus_error_set_errnof(error, r, "Failed to set RTC to local/UTC: %m");
        }

        /* 2. Tell the kernel our timezone */
        clock_set_timezone(NULL);

        /* 3. Synchronize clocks */
        assert_se(clock_gettime(CLOCK_REALTIME, &ts) == 0);

        if (fix_system) {
                struct tm tm;

                /* Sync system clock from RTC; first,
                 * initialize the timezone fields of
                 * struct tm. */
                if (c->local_rtc)
                        tm = *localtime(&ts.tv_sec);
                else
                        tm = *gmtime(&ts.tv_sec);

                /* Override the main fields of
                 * struct tm, but not the timezone
                 * fields */
                if (clock_get_hwclock(&tm) >= 0) {

                        /* And set the system clock
                         * with this */
                        if (c->local_rtc)
                                ts.tv_sec = mktime(&tm);
                        else
                                ts.tv_sec = timegm(&tm);

                        clock_settime(CLOCK_REALTIME, &ts);
                }

        } else {
                struct tm *tm;

                /* Sync RTC from system clock */
                if (c->local_rtc)
                        tm = localtime(&ts.tv_sec);
                else
                        tm = gmtime(&ts.tv_sec);

                clock_set_hwclock(tm);
        }

        log_info("RTC configured to %s time.", c->local_rtc ? "local" : "UTC");

        (void) sd_bus_emit_properties_changed(sd_bus_message_get_bus(m), "/org/freedesktop/timedate1", "org.freedesktop.timedate1", "LocalRTC", NULL);

        return sd_bus_reply_method_return(m, NULL);
}

static int method_set_time(sd_bus_message *m, void *userdata, sd_bus_error *error) {
        int relative, interactive;
        Context *c = userdata;
        int64_t utc;
        struct timespec ts;
        usec_t start;
        struct tm* tm;
        int r;

        assert(m);
        assert(c);

        if (c->use_ntp)
                return sd_bus_error_setf(error, BUS_ERROR_AUTOMATIC_TIME_SYNC_ENABLED, "Automatic time synchronization is enabled");

        /* this only gets used if dbus does not provide a timestamp */
        start = now(CLOCK_MONOTONIC);

        r = sd_bus_message_read(m, "xbb", &utc, &relative, &interactive);
        if (r < 0)
                return r;

        if (!relative && utc <= 0)
                return sd_bus_error_setf(error, SD_BUS_ERROR_INVALID_ARGS, "Invalid absolute time");

        if (relative && utc == 0)
                return sd_bus_reply_method_return(m, NULL);

        if (relative) {
                usec_t n, x;

                n = now(CLOCK_REALTIME);
                x = n + utc;

                if ((utc > 0 && x < n) ||
                    (utc < 0 && x > n))
                        return sd_bus_error_setf(error, SD_BUS_ERROR_INVALID_ARGS, "Time value overflow");

                timespec_store(&ts, x);
        } else
                timespec_store(&ts, (usec_t) utc);

        r = bus_verify_polkit_async(
                        m,
                        CAP_SYS_TIME,
                        "org.freedesktop.timedate1.set-time",
                        NULL,
                        interactive,
                        UID_INVALID,
                        &c->polkit_registry,
                        error);
        if (r < 0)
                return r;
        if (r == 0)
                return 1;

        /* adjust ts for time spent in program */
        r = sd_bus_message_get_monotonic_usec(m, &start);
        /* when sd_bus_message_get_monotonic_usec() returns -ENODATA it does not modify &start */
        if (r < 0 && r != -ENODATA)
                return r;

        timespec_store(&ts, timespec_load(&ts) + (now(CLOCK_MONOTONIC) - start));

        /* Set system clock */
        if (clock_settime(CLOCK_REALTIME, &ts) < 0) {
                log_error_errno(errno, "Failed to set local time: %m");
                return sd_bus_error_set_errnof(error, errno, "Failed to set local time: %m");
        }

        /* Sync down to RTC */
        if (c->local_rtc)
                tm = localtime(&ts.tv_sec);
        else
                tm = gmtime(&ts.tv_sec);
        clock_set_hwclock(tm);

        log_struct(LOG_INFO,
                   LOG_MESSAGE_ID(SD_MESSAGE_TIME_CHANGE),
                   "REALTIME="USEC_FMT, timespec_load(&ts),
                   LOG_MESSAGE("Changed local time to %s", ctime(&ts.tv_sec)),
                   NULL);

        return sd_bus_reply_method_return(m, NULL);
}

static int method_set_ntp(sd_bus_message *m, void *userdata, sd_bus_error *error) {
        int enabled, interactive;
        Context *c = userdata;
        int r;

        assert(m);
        assert(c);

        r = sd_bus_message_read(m, "bb", &enabled, &interactive);
        if (r < 0)
                return r;

        if ((bool)enabled == c->use_ntp)
                return sd_bus_reply_method_return(m, NULL);

        r = bus_verify_polkit_async(
                        m,
                        CAP_SYS_TIME,
                        "org.freedesktop.timedate1.set-ntp",
                        NULL,
                        interactive,
                        UID_INVALID,
                        &c->polkit_registry,
                        error);
        if (r < 0)
                return r;
        if (r == 0)
                return 1;

        r = context_enable_ntp(sd_bus_message_get_bus(m), error, enabled);
        if (r < 0)
                return r;

        r = context_start_ntp(sd_bus_message_get_bus(m), error, enabled);
        if (r < 0)
                return r;

        c->use_ntp = enabled;
        log_info("Set NTP to %s", enabled ? "enabled" : "disabled");

        (void) sd_bus_emit_properties_changed(sd_bus_message_get_bus(m), "/org/freedesktop/timedate1", "org.freedesktop.timedate1", "NTP", NULL);

        return sd_bus_reply_method_return(m, NULL);
}

static const sd_bus_vtable timedate_vtable[] = {
        SD_BUS_VTABLE_START(0),
        SD_BUS_PROPERTY("Timezone", "s", NULL, offsetof(Context, zone), SD_BUS_VTABLE_PROPERTY_EMITS_CHANGE),
        SD_BUS_PROPERTY("LocalRTC", "b", bus_property_get_bool, offsetof(Context, local_rtc), SD_BUS_VTABLE_PROPERTY_EMITS_CHANGE),
        SD_BUS_PROPERTY("CanNTP", "b", bus_property_get_bool, offsetof(Context, can_ntp), 0),
        SD_BUS_PROPERTY("NTP", "b", bus_property_get_bool, offsetof(Context, use_ntp), SD_BUS_VTABLE_PROPERTY_EMITS_CHANGE),
        SD_BUS_PROPERTY("NTPSynchronized", "b", property_get_ntp_sync, 0, 0),
        SD_BUS_PROPERTY("TimeUSec", "t", property_get_time, 0, 0),
        SD_BUS_PROPERTY("RTCTimeUSec", "t", property_get_rtc_time, 0, 0),
        SD_BUS_METHOD("SetTime", "xbb", NULL, method_set_time, SD_BUS_VTABLE_UNPRIVILEGED),
        SD_BUS_METHOD("SetTimezone", "sb", NULL, method_set_timezone, SD_BUS_VTABLE_UNPRIVILEGED),
        SD_BUS_METHOD("SetLocalRTC", "bbb", NULL, method_set_local_rtc, SD_BUS_VTABLE_UNPRIVILEGED),
        SD_BUS_METHOD("SetNTP", "bb", NULL, method_set_ntp, SD_BUS_VTABLE_UNPRIVILEGED),
        SD_BUS_VTABLE_END,
};

static int connect_bus(Context *c, sd_event *event, sd_bus **_bus) {
        _cleanup_bus_flush_close_unref_ sd_bus *bus = NULL;
        int r;

        assert(c);
        assert(event);
        assert(_bus);

        r = sd_bus_default_system(&bus);
        if (r < 0)
                return log_error_errno(r, "Failed to get system bus connection: %m");

        r = sd_bus_add_object_vtable(bus, NULL, "/org/freedesktop/timedate1", "org.freedesktop.timedate1", timedate_vtable, c);
        if (r < 0)
                return log_error_errno(r, "Failed to register object: %m");

        r = sd_bus_request_name(bus, "org.freedesktop.timedate1", 0);
        if (r < 0)
                return log_error_errno(r, "Failed to register name: %m");

        r = sd_bus_attach_event(bus, event, 0);
        if (r < 0)
                return log_error_errno(r, "Failed to attach bus to event loop: %m");

        *_bus = bus;
        bus = NULL;

        return 0;
}

int main(int argc, char *argv[]) {
        Context context = {};
        _cleanup_event_unref_ sd_event *event = NULL;
        _cleanup_bus_flush_close_unref_ sd_bus *bus = NULL;
        int r;

        log_set_target(LOG_TARGET_AUTO);
        log_parse_environment();
        log_open();

        umask(0022);

        if (argc != 1) {
                log_error("This program takes no arguments.");
                r = -EINVAL;
                goto finish;
        }

        r = sd_event_default(&event);
        if (r < 0) {
                log_error_errno(r, "Failed to allocate event loop: %m");
                goto finish;
        }

        sd_event_set_watchdog(event, true);

        r = connect_bus(&context, event, &bus);
        if (r < 0)
                goto finish;

        (void) sd_bus_negotiate_timestamp(bus, true);

        r = context_read_data(&context);
        if (r < 0) {
                log_error_errno(r, "Failed to read time zone data: %m");
                goto finish;
        }

        r = context_read_ntp(&context, bus);
        if (r < 0) {
                log_error_errno(r, "Failed to determine whether NTP is enabled: %m");
                goto finish;
        }

        r = bus_event_loop_with_idle(event, bus, "org.freedesktop.timedate1", DEFAULT_EXIT_USEC, NULL, NULL);
        if (r < 0) {
                log_error_errno(r, "Failed to run event loop: %m");
                goto finish;
        }

finish:
        context_free(&context);

        return r < 0 ? EXIT_FAILURE : EXIT_SUCCESS;
}<|MERGE_RESOLUTION|>--- conflicted
+++ resolved
@@ -41,17 +41,12 @@
 #include "fs-util.h"
 #include "path-util.h"
 #include "selinux-util.h"
-<<<<<<< HEAD
-#include "random-util.h"
-#include "copy.h"
-=======
 #include "strv.h"
 #include "user-util.h"
 #include "util.h"
 #include "random-util.h"
 #include "copy.h"
 #include "hexdecoct.h"
->>>>>>> 6a2d31f9
 
 #define NULL_ADJTIME_UTC "0.0 0 0\n0\nUTC\n"
 #define NULL_ADJTIME_LOCAL "0.0 0 0\n0\nLOCAL\n"
@@ -84,13 +79,8 @@
         assert(from);
         assert(to);
 
-<<<<<<< HEAD
-        if (path_get_parent(from, &pf) < 0 ||
-            path_get_parent(to, &pt) < 0) {
-=======
         if (!(pf = dirname_malloc(from)) ||
             !(pt = dirname_malloc(to))) {
->>>>>>> 6a2d31f9
                 r = -ENOMEM;
                 goto finish;
         }
