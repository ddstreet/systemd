/*-*- Mode: C; c-basic-offset: 8; indent-tabs-mode: nil -*-*/

/***
  This file is part of systemd.

  Copyright 2011 Lennart Poettering

  systemd is free software; you can redistribute it and/or modify it
  under the terms of the GNU Lesser General Public License as published by
  the Free Software Foundation; either version 2.1 of the License, or
  (at your option) any later version.

  systemd is distributed in the hope that it will be useful, but
  WITHOUT ANY WARRANTY; without even the implied warranty of
  MERCHANTABILITY or FITNESS FOR A PARTICULAR PURPOSE. See the GNU
  Lesser General Public License for more details.

  You should have received a copy of the GNU Lesser General Public License
  along with systemd; If not, see <http://www.gnu.org/licenses/>.
***/

#include <dbus/dbus.h>

#include <errno.h>
#include <string.h>
#include <unistd.h>

#include "systemd/sd-id128.h"
#include "systemd/sd-messages.h"
#include "util.h"
#include "strv.h"
#include "dbus-common.h"
#include "polkit.h"
#include "def.h"
#include "hwclock.h"
#include "conf-files.h"
#include "path-util.h"
#include "fileio-label.h"
#include "label.h"

#define NULL_ADJTIME_UTC "0.0 0 0\n0\nUTC\n"
#define NULL_ADJTIME_LOCAL "0.0 0 0\n0\nLOCAL\n"

#define INTERFACE                                                       \
        " <interface name=\"org.freedesktop.timedate1\">\n"             \
        "  <property name=\"Timezone\" type=\"s\" access=\"read\"/>\n"  \
        "  <property name=\"LocalRTC\" type=\"b\" access=\"read\"/>\n"  \
        "  <property name=\"CanNTP\" type=\"b\" access=\"read\"/>\n"    \
        "  <property name=\"NTP\" type=\"b\" access=\"read\"/>\n"       \
        "  <method name=\"SetTime\">\n"                                 \
        "   <arg name=\"usec_utc\" type=\"x\" direction=\"in\"/>\n"     \
        "   <arg name=\"relative\" type=\"b\" direction=\"in\"/>\n"     \
        "   <arg name=\"user_interaction\" type=\"b\" direction=\"in\"/>\n" \
        "  </method>\n"                                                 \
        "  <method name=\"SetTimezone\">\n"                             \
        "   <arg name=\"timezone\" type=\"s\" direction=\"in\"/>\n"     \
        "   <arg name=\"user_interaction\" type=\"b\" direction=\"in\"/>\n" \
        "  </method>\n"                                                 \
        "  <method name=\"SetLocalRTC\">\n"                             \
        "   <arg name=\"local_rtc\" type=\"b\" direction=\"in\"/>\n"    \
        "   <arg name=\"fix_system\" type=\"b\" direction=\"in\"/>\n"   \
        "   <arg name=\"user_interaction\" type=\"b\" direction=\"in\"/>\n" \
        "  </method>\n"                                                 \
        "  <method name=\"SetNTP\">\n"                                  \
        "   <arg name=\"use_ntp\" type=\"b\" direction=\"in\"/>\n"      \
        "   <arg name=\"user_interaction\" type=\"b\" direction=\"in\"/>\n" \
        "  </method>\n"                                                 \
        " </interface>\n"

#define INTROSPECTION                                                   \
        DBUS_INTROSPECT_1_0_XML_DOCTYPE_DECL_NODE                       \
        "<node>\n"                                                      \
        INTERFACE                                                       \
        BUS_PROPERTIES_INTERFACE                                        \
        BUS_INTROSPECTABLE_INTERFACE                                    \
        BUS_PEER_INTERFACE                                              \
        "</node>\n"

#define INTERFACES_LIST                         \
        BUS_GENERIC_INTERFACES_LIST             \
        "org.freedesktop.timedate1\0"

const char timedate_interface[] _introspect_("timedate1") = INTERFACE;

typedef struct TZ {
        char *zone;
        bool local_rtc;
        int can_ntp;
        int use_ntp;
} TZ;

static TZ tz = {
        .zone = NULL,
        .local_rtc = false,
        .can_ntp = -1,
        .use_ntp = -1,
};

static usec_t remain_until;

static void free_data(void) {
        free(tz.zone);
        tz.zone = NULL;

        tz.local_rtc = false;
}

/* Hack for Ubuntu phone: check if path is an existing symlink to
 * /etc/writable; if it is, update that instead */
static const char* writable_filename(const char *path) {
        ssize_t r;
        static char realfile[PATH_MAX];
        const char *result = path;
        int orig_errno = errno;

        r = readlink(path, realfile, sizeof(realfile) - 1);

        if (r > 0 && (size_t) r < sizeof(realfile) && startswith(realfile, "/etc/writable")) {
                realfile[r] = '\0';
                result = realfile;
        }

        errno = orig_errno;
        return result;
}

static bool valid_timezone(const char *name) {
        const char *p;
        char *t;
        bool slash = false;
        int r;
        struct stat st;

        assert(name);

        if (*name == '/' || *name == 0)
                return false;

        for (p = name; *p; p++) {
                if (!(*p >= '0' && *p <= '9') &&
                    !(*p >= 'a' && *p <= 'z') &&
                    !(*p >= 'A' && *p <= 'Z') &&
                    !(*p == '-' || *p == '_' || *p == '+' || *p == '/'))
                        return false;

                if (*p == '/') {

                        if (slash)
                                return false;

                        slash = true;
                } else
                        slash = false;
        }

        if (slash)
                return false;

        t = strappend("/usr/share/zoneinfo/", name);
        if (!t)
                return false;

        r = stat(t, &st);
        free(t);

        if (r < 0)
                return false;

        if (!S_ISREG(st.st_mode))
                return false;

        return true;
}

static int read_data(void) {
        int r;
        _cleanup_free_ char *t = NULL;

        free_data();

        r = readlink_malloc(writable_filename("/etc/localtime"), &t);
        if (r < 0) {
                if (r == -EINVAL)
                        log_warning("/etc/localtime should be a symbolic link to a timezone data file in /usr/share/zoneinfo/.");
                else
                        log_warning("Failed to get target of /etc/localtime: %s", strerror(-r));
        } else {
                const char *e;

                e = path_startswith(t, "/usr/share/zoneinfo/");
                if (!e)
                        e = path_startswith(t, "../usr/share/zoneinfo/");

                if (!e)
                        log_warning("/etc/localtime should be a symbolic link to a timezone data file in /usr/share/zoneinfo/.");
                else {
                        tz.zone = strdup(e);
                        if (!tz.zone)
                                return log_oom();

                        goto have_timezone;
                }
        }

        r = read_one_line_file("/etc/timezone", &tz.zone);
        if (r < 0) {
                if (r != -ENOENT)
                        log_warning("Failed to read /etc/timezone: %s", strerror(-r));
        }

have_timezone:
        if (isempty(tz.zone)) {
                free(tz.zone);
                tz.zone = NULL;
        }

        tz.local_rtc = hwclock_is_localtime() > 0;

        return 0;
}

static int write_data_timezone(void) {
        int r = 0;
        _cleanup_free_ char *p = NULL;

        struct stat st;

        if (!tz.zone) {
                if (unlink(writable_filename("/etc/localtime")) < 0 && errno != ENOENT)
                        r = -errno;

                if (unlink(writable_filename("/etc/timezone")) < 0 && errno != ENOENT)
                        r = -errno;

                if (unlink("/etc/timezone") < 0 && errno != ENOENT)
                        r = -errno;

                return r;
        }

        p = strappend("/usr/share/zoneinfo/", tz.zone);
        if (!p)
                return log_oom();

        r = symlink_atomic(p, writable_filename("/etc/localtime"));
        if (r < 0)
                return r;

<<<<<<< HEAD
        if (stat("/etc/timezone", &st) == 0 && S_ISREG(st.st_mode)) {
                r = write_string_file_atomic("/etc/timezone", tz.zone);
=======
        if (stat(writable_filename("/etc/timezone"), &st) == 0 && S_ISREG(st.st_mode)) {
                r = write_string_file_atomic(writable_filename("/etc/timezone"), tz.zone);
>>>>>>> 5580eb9d
                if (r < 0)
                        return r;
        }


        return 0;
}

static int write_data_local_rtc(void) {
        int r;
        _cleanup_free_ char *s = NULL, *w = NULL;

        r = read_full_file("/etc/adjtime", &s, NULL);
        if (r < 0) {
                if (r != -ENOENT)
                        return r;

                if (!tz.local_rtc)
                        return 0;

                w = strdup(NULL_ADJTIME_LOCAL);
                if (!w)
                        return -ENOMEM;
        } else {
                char *p, *e;
                size_t a, b;

                p = strchr(s, '\n');
                if (!p)
                        return -EIO;

                p = strchr(p+1, '\n');
                if (!p)
                        return -EIO;

                p++;
                e = strchr(p, '\n');
                if (!e)
                        return -EIO;

                a = p - s;
                b = strlen(e);

                w = new(char, a + (tz.local_rtc ? 5 : 3) + b + 1);
                if (!w)
                        return -ENOMEM;

                *(char*) mempcpy(stpcpy(mempcpy(w, s, a), tz.local_rtc ? "LOCAL" : "UTC"), e, b) = 0;

                if (streq(w, NULL_ADJTIME_UTC)) {
                        if (unlink(writable_filename("/etc/adjtime")) < 0)
                                if (errno != ENOENT)
                                        return -errno;

                        return 0;
                }
        }
        label_init("/etc");
        return write_string_file_atomic_label(writable_filename("/etc/adjtime"), w);
}

static char** get_ntp_services(void) {
        _cleanup_strv_free_ char **r = NULL, **files;
        char **i;
        int k;

        k = conf_files_list(&files, ".list", NULL,
                            "/etc/systemd/ntp-units.d",
                            "/run/systemd/ntp-units.d",
                            "/usr/local/lib/systemd/ntp-units.d",
                            "/usr/lib/systemd/ntp-units.d",
                            NULL);
        if (k < 0)
                return NULL;

        STRV_FOREACH(i, files) {
                _cleanup_fclose_ FILE *f;

                f = fopen(*i, "re");
                if (!f)
                        continue;

                for (;;) {
                        char line[PATH_MAX], *l;

                        if (!fgets(line, sizeof(line), f)) {

                                if (ferror(f))
                                        log_error("Failed to read NTP units file: %m");

                                break;
                        }

                        l = strstrip(line);
                        if (l[0] == 0 || l[0] == '#')
                                continue;

                        if (strv_extend(&r, l) < 0) {
                                log_oom();
                                return NULL;
                        }
                }
        }

        i = r;
        r = NULL; /* avoid cleanup */

        return strv_uniq(i);
}

static int read_ntp(DBusConnection *bus) {
        DBusMessage *m = NULL, *reply = NULL;
        DBusError error;
        int r;
        char **i, **l;

        assert(bus);

        dbus_error_init(&error);

        l = get_ntp_services();
        STRV_FOREACH(i, l) {
                const char *s;

                if (m)
                        dbus_message_unref(m);
                m = dbus_message_new_method_call(
                                "org.freedesktop.systemd1",
                                "/org/freedesktop/systemd1",
                                "org.freedesktop.systemd1.Manager",
                                "GetUnitFileState");
                if (!m) {
                        r = log_oom();
                        goto finish;
                }

                if (!dbus_message_append_args(m,
                                              DBUS_TYPE_STRING, i,
                                              DBUS_TYPE_INVALID)) {
                        r = log_oom();
                        goto finish;
                }

                reply = dbus_connection_send_with_reply_and_block(bus, m, -1, &error);
                if (!reply) {
                        if (streq(error.name, "org.freedesktop.DBus.Error.FileNotFound")) {
                                /* This implementation does not exist, try next one */
                                dbus_error_free(&error);
                                continue;
                        }

                        log_error("Failed to issue method call: %s", bus_error_message(&error));
                        r = -EIO;
                        goto finish;
                }

                if (!dbus_message_get_args(reply, &error,
                                           DBUS_TYPE_STRING, &s,
                                           DBUS_TYPE_INVALID)) {
                        log_error("Failed to parse reply: %s", bus_error_message(&error));
                        r = -EIO;
                        goto finish;
                }

                tz.can_ntp = 1;
                tz.use_ntp =
                        streq(s, "enabled") ||
                        streq(s, "enabled-runtime");
                r = 0;
                goto finish;
        }

        /* NTP is not installed. */
        tz.can_ntp = 0;
        tz.use_ntp = 0;
        r = 0;

finish:
        if (m)
                dbus_message_unref(m);

        if (reply)
                dbus_message_unref(reply);

        strv_free(l);

        dbus_error_free(&error);

        return r;
}

static int start_ntp(DBusConnection *bus, DBusError *error) {
        DBusMessage *m = NULL, *reply = NULL;
        const char *mode = "replace";
        char **i, **l;
        int r;

        assert(bus);
        assert(error);

        l = get_ntp_services();
        STRV_FOREACH(i, l) {
                if (m)
                        dbus_message_unref(m);
                m = dbus_message_new_method_call(
                                "org.freedesktop.systemd1",
                                "/org/freedesktop/systemd1",
                                "org.freedesktop.systemd1.Manager",
                                tz.use_ntp ? "StartUnit" : "StopUnit");
                if (!m) {
                        log_error("Could not allocate message.");
                        r = -ENOMEM;
                        goto finish;
                }

                if (!dbus_message_append_args(m,
                                              DBUS_TYPE_STRING, i,
                                              DBUS_TYPE_STRING, &mode,
                                              DBUS_TYPE_INVALID)) {
                        log_error("Could not append arguments to message.");
                        r = -ENOMEM;
                        goto finish;
                }

                reply = dbus_connection_send_with_reply_and_block(bus, m, -1, error);
                if (!reply) {
                        if (streq(error->name, "org.freedesktop.DBus.Error.FileNotFound") ||
                            streq(error->name, "org.freedesktop.systemd1.LoadFailed") ||
                            streq(error->name, "org.freedesktop.systemd1.NoSuchUnit")) {
                                /* This implementation does not exist, try next one */
                                dbus_error_free(error);
                                continue;
                        }

                        log_error("Failed to issue method call: %s", bus_error_message(error));
                        r = -EIO;
                        goto finish;
                }

                r = 0;
                goto finish;
        }

        /* No implementaiton available... */
        r = -ENOENT;

finish:
        if (m)
                dbus_message_unref(m);

        if (reply)
                dbus_message_unref(reply);

        strv_free(l);

        return r;
}

static int enable_ntp(DBusConnection *bus, DBusError *error) {
        DBusMessage *m = NULL, *reply = NULL;
        int r;
        DBusMessageIter iter;
        dbus_bool_t f = FALSE, t = TRUE;
        char **i, **l;

        assert(bus);
        assert(error);

        l = get_ntp_services();
        STRV_FOREACH(i, l) {
                char* k[2];

                if (m)
                        dbus_message_unref(m);
                m = dbus_message_new_method_call(
                                "org.freedesktop.systemd1",
                                "/org/freedesktop/systemd1",
                                "org.freedesktop.systemd1.Manager",
                                tz.use_ntp ? "EnableUnitFiles" : "DisableUnitFiles");
                if (!m) {
                        log_error("Could not allocate message.");
                        r = -ENOMEM;
                        goto finish;
                }

                dbus_message_iter_init_append(m, &iter);

                k[0] = *i;
                k[1] = NULL;

                r = bus_append_strv_iter(&iter, k);
                if (r < 0) {
                        log_error("Failed to append unit files.");
                        goto finish;
                }

                /* send runtime bool */
                if (!dbus_message_iter_append_basic(&iter, DBUS_TYPE_BOOLEAN, &f)) {
                        log_error("Failed to append runtime boolean.");
                        r = -ENOMEM;
                        goto finish;
                }

                if (tz.use_ntp) {
                        /* send force bool */
                        if (!dbus_message_iter_append_basic(&iter, DBUS_TYPE_BOOLEAN, &t)) {
                                log_error("Failed to append force boolean.");
                                r = -ENOMEM;
                                goto finish;
                        }
                }

                reply = dbus_connection_send_with_reply_and_block(bus, m, -1, error);
                if (!reply) {
                        if (streq(error->name, "org.freedesktop.DBus.Error.FileNotFound")) {
                                /* This implementation does not exist, try next one */
                                dbus_error_free(error);
                                continue;
                        }

                        log_error("Failed to issue method call: %s", bus_error_message(error));
                        r = -EIO;
                        goto finish;
                }

                dbus_message_unref(m);
                m = dbus_message_new_method_call(
                                "org.freedesktop.systemd1",
                                "/org/freedesktop/systemd1",
                                "org.freedesktop.systemd1.Manager",
                                "Reload");
                if (!m) {
                        log_error("Could not allocate message.");
                        r = -ENOMEM;
                        goto finish;
                }

                dbus_message_unref(reply);
                reply = dbus_connection_send_with_reply_and_block(bus, m, -1, error);
                if (!reply) {
                        log_error("Failed to issue method call: %s", bus_error_message(error));
                        r = -EIO;
                        goto finish;
                }

                r = 0;
                goto finish;
        }

        r = -ENOENT;

finish:
        if (m)
                dbus_message_unref(m);

        if (reply)
                dbus_message_unref(reply);

        strv_free(l);

        return r;
}

static int property_append_can_ntp(DBusMessageIter *i, const char *property, void *data) {
        dbus_bool_t db;

        assert(i);
        assert(property);

        db = tz.can_ntp > 0;

        if (!dbus_message_iter_append_basic(i, DBUS_TYPE_BOOLEAN, &db))
                return -ENOMEM;

        return 0;
}

static int property_append_ntp(DBusMessageIter *i, const char *property, void *data) {
        dbus_bool_t db;

        assert(i);
        assert(property);

        db = tz.use_ntp > 0;

        if (!dbus_message_iter_append_basic(i, DBUS_TYPE_BOOLEAN, &db))
                return -ENOMEM;

        return 0;
}

static const BusProperty bus_timedate_properties[] = {
        { "Timezone", bus_property_append_string, "s", offsetof(TZ, zone),     true },
        { "LocalRTC", bus_property_append_bool,   "b", offsetof(TZ, local_rtc) },
        { "CanNTP",   property_append_can_ntp,    "b", offsetof(TZ, can_ntp)   },
        { "NTP",      property_append_ntp,        "b", offsetof(TZ, use_ntp)   },
        { NULL, }
};

static const BusBoundProperties bps[] = {
        { "org.freedesktop.timedate1", bus_timedate_properties, &tz },
        { NULL, }
};

static DBusHandlerResult timedate_message_handler(
                DBusConnection *connection,
                DBusMessage *message,
                void *userdata) {

        DBusMessage *reply = NULL, *changed = NULL;
        DBusError error;
        int r;

        assert(connection);
        assert(message);

        dbus_error_init(&error);

        if (dbus_message_is_method_call(message, "org.freedesktop.timedate1", "SetTimezone")) {
                const char *z;
                dbus_bool_t interactive;

                if (!dbus_message_get_args(
                                    message,
                                    &error,
                                    DBUS_TYPE_STRING, &z,
                                    DBUS_TYPE_BOOLEAN, &interactive,
                                    DBUS_TYPE_INVALID))
                        return bus_send_error_reply(connection, message, &error, -EINVAL);

                if (!valid_timezone(z))
                        return bus_send_error_reply(connection, message, NULL, -EINVAL);

                if (!streq_ptr(z, tz.zone)) {
                        char *t;

                        r = verify_polkit(connection, message, "org.freedesktop.timedate1.set-timezone", interactive, NULL, &error);
                        if (r < 0)
                                return bus_send_error_reply(connection, message, &error, r);

                        t = strdup(z);
                        if (!t)
                                goto oom;

                        free(tz.zone);
                        tz.zone = t;

                        /* 1. Write new configuration file */
                        r = write_data_timezone();
                        if (r < 0) {
                                log_error("Failed to set timezone: %s", strerror(-r));
                                return bus_send_error_reply(connection, message, NULL, r);
                        }

                        /* 2. Tell the kernel our time zone */
                        hwclock_set_timezone(NULL);

                        if (tz.local_rtc) {
                                struct timespec ts;
                                struct tm *tm;

                                /* 3. Sync RTC from system clock, with the new delta */
                                assert_se(clock_gettime(CLOCK_REALTIME, &ts) == 0);
                                assert_se(tm = localtime(&ts.tv_sec));
                                hwclock_set_time(tm);
                        }

                        log_struct(LOG_INFO,
                                   MESSAGE_ID(SD_MESSAGE_TIMEZONE_CHANGE),
                                   "TIMEZONE=%s", tz.zone,
                                   "MESSAGE=Changed timezone to '%s'.", tz.zone,
                                   NULL);

                        changed = bus_properties_changed_new(
                                        "/org/freedesktop/timedate1",
                                        "org.freedesktop.timedate1",
                                        "Timezone\0");
                        if (!changed)
                                goto oom;
                }

        } else if (dbus_message_is_method_call(message, "org.freedesktop.timedate1", "SetLocalRTC")) {
                dbus_bool_t lrtc;
                dbus_bool_t fix_system;
                dbus_bool_t interactive;

                if (!dbus_message_get_args(
                                    message,
                                    &error,
                                    DBUS_TYPE_BOOLEAN, &lrtc,
                                    DBUS_TYPE_BOOLEAN, &fix_system,
                                    DBUS_TYPE_BOOLEAN, &interactive,
                                    DBUS_TYPE_INVALID))
                        return bus_send_error_reply(connection, message, &error, -EINVAL);

                if (lrtc != tz.local_rtc) {
                        struct timespec ts;

                        r = verify_polkit(connection, message, "org.freedesktop.timedate1.set-local-rtc", interactive, NULL, &error);
                        if (r < 0)
                                return bus_send_error_reply(connection, message, &error, r);

                        tz.local_rtc = lrtc;

                        /* 1. Write new configuration file */
                        r = write_data_local_rtc();
                        if (r < 0) {
                                log_error("Failed to set RTC to local/UTC: %s", strerror(-r));
                                return bus_send_error_reply(connection, message, NULL, r);
                        }

                        /* 2. Tell the kernel our time zone */
                        hwclock_set_timezone(NULL);

                        /* 3. Synchronize clocks */
                        assert_se(clock_gettime(CLOCK_REALTIME, &ts) == 0);

                        if (fix_system) {
                                struct tm tm;

                                /* Sync system clock from RTC; first,
                                 * initialize the timezone fields of
                                 * struct tm. */
                                if (tz.local_rtc)
                                        tm = *localtime(&ts.tv_sec);
                                else
                                        tm = *gmtime(&ts.tv_sec);

                                /* Override the main fields of
                                 * struct tm, but not the timezone
                                 * fields */
                                if (hwclock_get_time(&tm) >= 0) {

                                        /* And set the system clock
                                         * with this */
                                        if (tz.local_rtc)
                                                ts.tv_sec = mktime(&tm);
                                        else
                                                ts.tv_sec = timegm(&tm);

                                        clock_settime(CLOCK_REALTIME, &ts);
                                }

                        } else {
                                struct tm *tm;

                                /* Sync RTC from system clock */
                                if (tz.local_rtc)
                                        tm = localtime(&ts.tv_sec);
                                else
                                        tm = gmtime(&ts.tv_sec);

                                hwclock_set_time(tm);
                        }

                        log_info("RTC configured to %s time.", tz.local_rtc ? "local" : "UTC");

                        changed = bus_properties_changed_new(
                                        "/org/freedesktop/timedate1",
                                        "org.freedesktop.timedate1",
                                        "LocalRTC\0");
                        if (!changed)
                                goto oom;
                }

        } else if (dbus_message_is_method_call(message, "org.freedesktop.timedate1", "SetTime")) {
                int64_t utc;
                dbus_bool_t relative;
                dbus_bool_t interactive;

                if (!dbus_message_get_args(
                                    message,
                                    &error,
                                    DBUS_TYPE_INT64, &utc,
                                    DBUS_TYPE_BOOLEAN, &relative,
                                    DBUS_TYPE_BOOLEAN, &interactive,
                                    DBUS_TYPE_INVALID))
                        return bus_send_error_reply(connection, message, &error, -EINVAL);

                if (!relative && utc <= 0)
                        return bus_send_error_reply(connection, message, NULL, -EINVAL);

                if (!relative || utc != 0) {
                        struct timespec ts;
                        struct tm* tm;

                        if (relative) {
                                usec_t n, x;

                                n = now(CLOCK_REALTIME);
                                x = n + utc;

                                if ((utc > 0 && x < n) ||
                                    (utc < 0 && x > n))
                                        return bus_send_error_reply(connection, message, NULL, -EOVERFLOW);

                                timespec_store(&ts, x);
                        } else
                                timespec_store(&ts, (usec_t) utc);

                        r = verify_polkit(connection, message, "org.freedesktop.timedate1.set-time", interactive, NULL, &error);
                        if (r < 0)
                                return bus_send_error_reply(connection, message, &error, r);

                        /* Set system clock */
                        if (clock_settime(CLOCK_REALTIME, &ts) < 0) {
                                log_error("Failed to set local time: %m");
                                return bus_send_error_reply(connection, message, NULL, -errno);
                        }

                        /* Sync down to RTC */
                        if (tz.local_rtc)
                                tm = localtime(&ts.tv_sec);
                        else
                                tm = gmtime(&ts.tv_sec);

                        hwclock_set_time(tm);

                        log_struct(LOG_INFO,
                                   MESSAGE_ID(SD_MESSAGE_TIME_CHANGE),
                                   "REALTIME=%llu", (unsigned long long) timespec_load(&ts),
                                   "MESSAGE=Changed local time to %s", ctime(&ts.tv_sec),
                                   NULL);
                }
        } else if (dbus_message_is_method_call(message, "org.freedesktop.timedate1", "SetNTP")) {
                dbus_bool_t ntp;
                dbus_bool_t interactive;

                if (!dbus_message_get_args(
                                    message,
                                    &error,
                                    DBUS_TYPE_BOOLEAN, &ntp,
                                    DBUS_TYPE_BOOLEAN, &interactive,
                                    DBUS_TYPE_INVALID))
                        return bus_send_error_reply(connection, message, &error, -EINVAL);

                if (ntp != !!tz.use_ntp) {

                        r = verify_polkit(connection, message, "org.freedesktop.timedate1.set-ntp", interactive, NULL, &error);
                        if (r < 0)
                                return bus_send_error_reply(connection, message, &error, r);

                        tz.use_ntp = !!ntp;

                        r = enable_ntp(connection, &error);
                        if (r < 0)
                                return bus_send_error_reply(connection, message, &error, r);

                        r = start_ntp(connection, &error);
                        if (r < 0)
                                return bus_send_error_reply(connection, message, &error, r);

                        log_info("Set NTP to %s", tz.use_ntp ? "enabled" : "disabled");

                        changed = bus_properties_changed_new(
                                        "/org/freedesktop/timedate1",
                                        "org.freedesktop.timedate1",
                                        "NTP\0");
                        if (!changed)
                                goto oom;
                }

        } else
                return bus_default_message_handler(connection, message, INTROSPECTION, INTERFACES_LIST, bps);

        if (!(reply = dbus_message_new_method_return(message)))
                goto oom;

        if (!bus_maybe_send_reply(connection, message, reply))
                goto oom;

        dbus_message_unref(reply);
        reply = NULL;

        if (changed) {

                if (!dbus_connection_send(connection, changed, NULL))
                        goto oom;

                dbus_message_unref(changed);
        }

        return DBUS_HANDLER_RESULT_HANDLED;

oom:
        if (reply)
                dbus_message_unref(reply);

        if (changed)
                dbus_message_unref(changed);

        dbus_error_free(&error);

        return DBUS_HANDLER_RESULT_NEED_MEMORY;
}

static int connect_bus(DBusConnection **_bus) {
        static const DBusObjectPathVTable timedate_vtable = {
                .message_function = timedate_message_handler
        };
        DBusError error;
        DBusConnection *bus = NULL;
        int r;

        assert(_bus);

        dbus_error_init(&error);

        bus = dbus_bus_get_private(DBUS_BUS_SYSTEM, &error);
        if (!bus) {
                log_error("Failed to get system D-Bus connection: %s", bus_error_message(&error));
                r = -ECONNREFUSED;
                goto fail2;
        }

        dbus_connection_set_exit_on_disconnect(bus, FALSE);

        if (!dbus_connection_register_object_path(bus, "/org/freedesktop/timedate1", &timedate_vtable, NULL) ||
            !dbus_connection_add_filter(bus, bus_exit_idle_filter, &remain_until, NULL)) {
                r = log_oom();
                goto fail;
        }

        r = dbus_bus_request_name(bus, "org.freedesktop.timedate1", DBUS_NAME_FLAG_DO_NOT_QUEUE, &error);
        if (dbus_error_is_set(&error)) {
                log_error("Failed to register name on bus: %s", bus_error_message(&error));
                r = -EEXIST;
                goto fail;
        }

        if (r != DBUS_REQUEST_NAME_REPLY_PRIMARY_OWNER)  {
                log_error("Failed to acquire name.");
                r = -EEXIST;
                goto fail;
        }

        if (_bus)
                *_bus = bus;

        return 0;

fail:
        dbus_connection_close(bus);
        dbus_connection_unref(bus);
fail2:
        dbus_error_free(&error);

        return r;
}

int main(int argc, char *argv[]) {
        int r;
        DBusConnection *bus = NULL;
        bool exiting = false;

        log_set_target(LOG_TARGET_AUTO);
        log_parse_environment();
        log_open();

        umask(0022);

        if (argc == 2 && streq(argv[1], "--introspect")) {
                fputs(DBUS_INTROSPECT_1_0_XML_DOCTYPE_DECL_NODE
                      "<node>\n", stdout);
                fputs(timedate_interface, stdout);
                fputs("</node>\n", stdout);
                return 0;
        }

        if (argc != 1) {
                log_error("This program takes no arguments.");
                r = -EINVAL;
                goto finish;
        }

        r = read_data();
        if (r < 0) {
                log_error("Failed to read timezone data: %s", strerror(-r));
                goto finish;
        }

        r = connect_bus(&bus);
        if (r < 0)
                goto finish;

        r = read_ntp(bus);
        if (r < 0) {
                log_error("Failed to determine whether NTP is enabled: %s", strerror(-r));
                goto finish;
        }

        remain_until = now(CLOCK_MONOTONIC) + DEFAULT_EXIT_USEC;
        for (;;) {

                if (!dbus_connection_read_write_dispatch(bus, exiting ? -1 : (int) (DEFAULT_EXIT_USEC/USEC_PER_MSEC)))
                        break;

                if (!exiting && remain_until < now(CLOCK_MONOTONIC)) {
                        exiting = true;
                        bus_async_unregister_and_exit(bus, "org.freedesktop.timedated1");
                }
        }

        r = 0;

finish:
        free_data();

        if (bus) {
                dbus_connection_flush(bus);
                dbus_connection_close(bus);
                dbus_connection_unref(bus);
        }

        return r < 0 ? EXIT_FAILURE : EXIT_SUCCESS;
}<|MERGE_RESOLUTION|>--- conflicted
+++ resolved
@@ -232,9 +232,6 @@
                 if (unlink(writable_filename("/etc/timezone")) < 0 && errno != ENOENT)
                         r = -errno;
 
-                if (unlink("/etc/timezone") < 0 && errno != ENOENT)
-                        r = -errno;
-
                 return r;
         }
 
@@ -246,13 +243,8 @@
         if (r < 0)
                 return r;
 
-<<<<<<< HEAD
-        if (stat("/etc/timezone", &st) == 0 && S_ISREG(st.st_mode)) {
-                r = write_string_file_atomic("/etc/timezone", tz.zone);
-=======
         if (stat(writable_filename("/etc/timezone"), &st) == 0 && S_ISREG(st.st_mode)) {
                 r = write_string_file_atomic(writable_filename("/etc/timezone"), tz.zone);
->>>>>>> 5580eb9d
                 if (r < 0)
                         return r;
         }
