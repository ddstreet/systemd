/*-*- Mode: C; c-basic-offset: 8; indent-tabs-mode: nil -*-*/

/***
  This file is part of systemd.

  Copyright 2011 Lennart Poettering

  systemd is free software; you can redistribute it and/or modify it
  under the terms of the GNU Lesser General Public License as published by
  the Free Software Foundation; either version 2.1 of the License, or
  (at your option) any later version.

  systemd is distributed in the hope that it will be useful, but
  WITHOUT ANY WARRANTY; without even the implied warranty of
  MERCHANTABILITY or FITNESS FOR A PARTICULAR PURPOSE. See the GNU
  Lesser General Public License for more details.

  You should have received a copy of the GNU Lesser General Public License
  along with systemd; If not, see <http://www.gnu.org/licenses/>.
***/

#include <errno.h>
#include <string.h>
#include <unistd.h>
#include <sys/types.h>
#include <sys/stat.h>
#include <fcntl.h>

#include "sd-messages.h"
#include "sd-event.h"
#include "sd-bus.h"

#include "util.h"
#include "strv.h"
#include "def.h"
#include "clock-util.h"
#include "path-util.h"
#include "fileio-label.h"
#include "bus-util.h"
#include "bus-error.h"
#include "bus-common-errors.h"
#include "event-util.h"
#include "selinux-util.h"
<<<<<<< HEAD
=======
#include "random-util.h"
>>>>>>> df30ea52
#include "copy.h"

#define NULL_ADJTIME_UTC "0.0 0 0\n0\nUTC\n"
#define NULL_ADJTIME_LOCAL "0.0 0 0\n0\nLOCAL\n"

static BUS_ERROR_MAP_ELF_REGISTER const sd_bus_error_map timedated_errors[] = {
        SD_BUS_ERROR_MAP("org.freedesktop.timedate1.NoNTPSupport", EOPNOTSUPP),
        SD_BUS_ERROR_MAP_END
};

typedef struct Context {
        char *zone;
        bool local_rtc;
        bool can_ntp;
        bool use_ntp;
        Hashmap *polkit_registry;
} Context;

static void context_free(Context *c) {
        assert(c);

        free(c->zone);
        bus_verify_polkit_async_registry_free(c->polkit_registry);
}

static int symlink_or_copy(const char *from, const char *to) {
        char *pf = NULL, *pt = NULL;
        struct stat a, b;
        int r;

        assert(from);
        assert(to);

        if (path_get_parent(from, &pf) < 0 ||
            path_get_parent(to, &pt) < 0) {
                r = -ENOMEM;
                goto finish;
        }

        if (stat(pf, &a) < 0 ||
            stat(pt, &b) < 0) {
                r = -errno;
                goto finish;
        }

        if (a.st_dev != b.st_dev) {
                free(pf);
                free(pt);

                return copy_file(from, to, O_EXCL, 0644, 0);
        }

        if (symlink(from, to) < 0) {
                r = -errno;
                goto finish;
        }

        r = 0;

finish:
        free(pf);
        free(pt);

        return r;
}

static int symlink_or_copy_atomic(const char *from, const char *to) {
        char *t, *x;
        const char *fn;
        size_t k;
        uint64_t u;
        unsigned i;
        int r;

        assert(from);
        assert(to);

        t = new(char, strlen(to) + 1 + 16 + 1);
        if (!t)
                return -ENOMEM;

        fn = basename(to);
        k = fn-to;
        memcpy(t, to, k);
        t[k] = '.';
        x = stpcpy(t+k+1, fn);

        u = random_u64();
        for (i = 0; i < 16; i++) {
                *(x++) = hexchar(u & 0xF);
                u >>= 4;
        }

        *x = 0;

        r = symlink_or_copy(from, t);
        if (r < 0) {
                unlink(t);
                free(t);
                return r;
        }

        if (rename(t, to) < 0) {
                r = -errno;
                unlink(t);
                free(t);
                return r;
        }

        free(t);
        return r;
}

static int context_read_data(Context *c) {
        _cleanup_free_ char *t = NULL;
        int r;

        assert(c);

        r = readlink_malloc("/etc/localtime", &t);
        if (r < 0) {
                if (r == -EINVAL)
                        log_debug("/etc/localtime should be a symbolic link to a time zone data file in /usr/share/zoneinfo/.");
                else
                        log_warning_errno(r, "Failed to get target of /etc/localtime: %m");
        } else {
                const char *e;

                e = path_startswith(t, "/usr/share/zoneinfo/");
                if (!e)
                        e = path_startswith(t, "../usr/share/zoneinfo/");

                if (!e)
                        log_debug("/etc/localtime should be a symbolic link to a time zone data file in /usr/share/zoneinfo/.");
                else {
                        c->zone = strdup(e);
                        if (!c->zone)
                                return log_oom();
                }
        }

        r = read_one_line_file("/etc/timezone", &c->zone);
        if (r < 0) {
                if (r != -ENOENT)
                        log_warning("Failed to read /etc/timezone: %s", strerror(-r));
        }

<<<<<<< HEAD
have_timezone:
=======
>>>>>>> df30ea52
        if (isempty(c->zone)) {
                free(c->zone);
                c->zone = NULL;
        }

        c->local_rtc = clock_is_localtime() > 0;

        return 0;
}

static int context_write_data_timezone(Context *c) {
        _cleanup_free_ char *p = NULL;
        int r = 0;
        struct stat st;

        assert(c);

        if (isempty(c->zone)) {
                if (unlink("/etc/localtime") < 0 && errno != ENOENT)
                        r = -errno;

                if (unlink("/etc/timezone") < 0 && errno != ENOENT)
                        r = -errno;

                return r;
        }

        p = strappend("../usr/share/zoneinfo/", c->zone);
        if (!p)
                return log_oom();

        r = symlink_or_copy_atomic(p, "/etc/localtime");
        if (r < 0)
                return r;

        if (stat("/etc/timezone", &st) == 0 && S_ISREG(st.st_mode)) {
                r = write_string_file_atomic("/etc/timezone", c->zone);
                if (r < 0)
                        return r;
        }

        return 0;
}

static int context_write_data_local_rtc(Context *c) {
        int r;
        _cleanup_free_ char *s = NULL, *w = NULL;

        assert(c);

        r = read_full_file("/etc/adjtime", &s, NULL);
        if (r < 0) {
                if (r != -ENOENT)
                        return r;

                if (!c->local_rtc)
                        return 0;

                w = strdup(NULL_ADJTIME_LOCAL);
                if (!w)
                        return -ENOMEM;
        } else {
                char *p, *e;
                size_t a, b;

                p = strchr(s, '\n');
                if (!p)
                        return -EIO;

                p = strchr(p+1, '\n');
                if (!p)
                        return -EIO;

                p++;
                e = strchr(p, '\n');
                if (!e)
                        return -EIO;

                a = p - s;
                b = strlen(e);

                w = new(char, a + (c->local_rtc ? 5 : 3) + b + 1);
                if (!w)
                        return -ENOMEM;

                *(char*) mempcpy(stpcpy(mempcpy(w, s, a), c->local_rtc ? "LOCAL" : "UTC"), e, b) = 0;

                if (streq(w, NULL_ADJTIME_UTC)) {
                        if (unlink("/etc/adjtime") < 0)
                                if (errno != ENOENT)
                                        return -errno;

                        return 0;
                }
        }

        mac_selinux_init("/etc");
        return write_string_file_atomic_label("/etc/adjtime", w);
}

static int context_read_ntp(Context *c, sd_bus *bus) {
        _cleanup_bus_error_free_ sd_bus_error error = SD_BUS_ERROR_NULL;
        _cleanup_bus_message_unref_ sd_bus_message *reply = NULL;
        const char *s;
        int r;

        assert(c);
        assert(bus);

        r = sd_bus_call_method(
                        bus,
                        "org.freedesktop.systemd1",
                        "/org/freedesktop/systemd1",
                        "org.freedesktop.systemd1.Manager",
                        "GetUnitFileState",
                        &error,
                        &reply,
                        "s",
                        "systemd-timesyncd.service");

        if (r < 0) {
                if (sd_bus_error_has_name(&error, SD_BUS_ERROR_FILE_NOT_FOUND) ||
                    sd_bus_error_has_name(&error, "org.freedesktop.systemd1.LoadFailed") ||
                    sd_bus_error_has_name(&error, "org.freedesktop.systemd1.NoSuchUnit"))
                        return 0;

                return r;
        }

        r = sd_bus_message_read(reply, "s", &s);
        if (r < 0)
                return r;

        c->can_ntp = true;
        c->use_ntp = STR_IN_SET(s, "enabled", "enabled-runtime");

        return 0;
}

static int context_start_ntp(sd_bus *bus, sd_bus_error *error, bool enabled) {
        int r;

        assert(bus);
        assert(error);

        r = sd_bus_call_method(
                bus,
                "org.freedesktop.systemd1",
                "/org/freedesktop/systemd1",
                "org.freedesktop.systemd1.Manager",
                enabled ? "StartUnit" : "StopUnit",
                error,
                NULL,
                "ss",
                "systemd-timesyncd.service",
                "replace");
        if (r < 0) {
                if (sd_bus_error_has_name(error, SD_BUS_ERROR_FILE_NOT_FOUND) ||
                    sd_bus_error_has_name(error, "org.freedesktop.systemd1.LoadFailed") ||
                    sd_bus_error_has_name(error, "org.freedesktop.systemd1.NoSuchUnit"))
                        return sd_bus_error_set_const(error, "org.freedesktop.timedate1.NoNTPSupport", "NTP not supported.");

                return r;
        }

        return 0;
}

static int context_enable_ntp(sd_bus *bus, sd_bus_error *error, bool enabled) {
        int r;

        assert(bus);
        assert(error);

        if (enabled)
                r = sd_bus_call_method(
                                bus,
                                "org.freedesktop.systemd1",
                                "/org/freedesktop/systemd1",
                                "org.freedesktop.systemd1.Manager",
                                "EnableUnitFiles",
                                error,
                                NULL,
                                "asbb", 1,
                                "systemd-timesyncd.service",
                                false, true);
        else
                r = sd_bus_call_method(
                                bus,
                                "org.freedesktop.systemd1",
                                "/org/freedesktop/systemd1",
                                "org.freedesktop.systemd1.Manager",
                                "DisableUnitFiles",
                                error,
                                NULL,
                                "asb", 1,
                                "systemd-timesyncd.service",
                                false);

        if (r < 0) {
                if (sd_bus_error_has_name(error, SD_BUS_ERROR_FILE_NOT_FOUND))
                        return sd_bus_error_set_const(error, "org.freedesktop.timedate1.NoNTPSupport", "NTP not supported.");

                return r;
        }

        r = sd_bus_call_method(
                        bus,
                        "org.freedesktop.systemd1",
                        "/org/freedesktop/systemd1",
                        "org.freedesktop.systemd1.Manager",
                        "Reload",
                        error,
                        NULL,
                        NULL);
        if (r < 0)
                return r;

        return 0;
}

static int property_get_rtc_time(
                sd_bus *bus,
                const char *path,
                const char *interface,
                const char *property,
                sd_bus_message *reply,
                void *userdata,
                sd_bus_error *error) {

        struct tm tm;
        usec_t t;
        int r;

        zero(tm);
        r = clock_get_hwclock(&tm);
        if (r == -EBUSY) {
                log_warning("/dev/rtc is busy. Is somebody keeping it open continuously? That's not a good idea... Returning a bogus RTC timestamp.");
                t = 0;
        } else if (r == -ENOENT) {
                log_debug("/dev/rtc not found.");
                t = 0; /* no RTC found */
        } else if (r < 0)
                return sd_bus_error_set_errnof(error, r, "Failed to read RTC: %m");
        else
                t = (usec_t) timegm(&tm) * USEC_PER_SEC;

        return sd_bus_message_append(reply, "t", t);
}

static int property_get_time(
                sd_bus *bus,
                const char *path,
                const char *interface,
                const char *property,
                sd_bus_message *reply,
                void *userdata,
                sd_bus_error *error) {

        return sd_bus_message_append(reply, "t", now(CLOCK_REALTIME));
}

static int property_get_ntp_sync(
                sd_bus *bus,
                const char *path,
                const char *interface,
                const char *property,
                sd_bus_message *reply,
                void *userdata,
                sd_bus_error *error) {

        return sd_bus_message_append(reply, "b", ntp_synced());
}

static int method_set_timezone(sd_bus_message *m, void *userdata, sd_bus_error *error) {
        Context *c = userdata;
        const char *z;
        int interactive;
        char *t;
        int r;

        assert(m);
        assert(c);

        r = sd_bus_message_read(m, "sb", &z, &interactive);
        if (r < 0)
                return r;

        if (!timezone_is_valid(z))
                return sd_bus_error_setf(error, SD_BUS_ERROR_INVALID_ARGS, "Invalid time zone '%s'", z);

        if (streq_ptr(z, c->zone))
                return sd_bus_reply_method_return(m, NULL);

        r = bus_verify_polkit_async(
                        m,
                        CAP_SYS_TIME,
                        "org.freedesktop.timedate1.set-timezone",
                        interactive,
                        UID_INVALID,
                        &c->polkit_registry,
                        error);
        if (r < 0)
                return r;
        if (r == 0)
                return 1; /* No authorization for now, but the async polkit stuff will call us again when it has it */

        t = strdup(z);
        if (!t)
                return -ENOMEM;

        free(c->zone);
        c->zone = t;

        /* 1. Write new configuration file */
        r = context_write_data_timezone(c);
        if (r < 0) {
                log_error_errno(r, "Failed to set time zone: %m");
                return sd_bus_error_set_errnof(error, r, "Failed to set time zone: %m");
        }

        /* 2. Tell the kernel our timezone */
        clock_set_timezone(NULL);

        if (c->local_rtc) {
                struct timespec ts;
                struct tm *tm;

                /* 3. Sync RTC from system clock, with the new delta */
                assert_se(clock_gettime(CLOCK_REALTIME, &ts) == 0);
                assert_se(tm = localtime(&ts.tv_sec));
                clock_set_hwclock(tm);
        }

        log_struct(LOG_INFO,
                   LOG_MESSAGE_ID(SD_MESSAGE_TIMEZONE_CHANGE),
                   "TIMEZONE=%s", c->zone,
                   LOG_MESSAGE("Changed time zone to '%s'.", c->zone),
                   NULL);

        (void) sd_bus_emit_properties_changed(sd_bus_message_get_bus(m), "/org/freedesktop/timedate1", "org.freedesktop.timedate1", "Timezone", NULL);

        return sd_bus_reply_method_return(m, NULL);
}

static int method_set_local_rtc(sd_bus_message *m, void *userdata, sd_bus_error *error) {
        int lrtc, fix_system, interactive;
        Context *c = userdata;
        struct timespec ts;
        int r;

        assert(m);
        assert(c);

        r = sd_bus_message_read(m, "bbb", &lrtc, &fix_system, &interactive);
        if (r < 0)
                return r;

        if (lrtc == c->local_rtc)
                return sd_bus_reply_method_return(m, NULL);

        r = bus_verify_polkit_async(
                        m,
                        CAP_SYS_TIME,
                        "org.freedesktop.timedate1.set-local-rtc",
                        interactive,
                        UID_INVALID,
                        &c->polkit_registry,
                        error);
        if (r < 0)
                return r;
        if (r == 0)
                return 1;

        c->local_rtc = lrtc;

        /* 1. Write new configuration file */
        r = context_write_data_local_rtc(c);
        if (r < 0) {
                log_error_errno(r, "Failed to set RTC to local/UTC: %m");
                return sd_bus_error_set_errnof(error, r, "Failed to set RTC to local/UTC: %m");
        }

        /* 2. Tell the kernel our timezone */
        clock_set_timezone(NULL);

        /* 3. Synchronize clocks */
        assert_se(clock_gettime(CLOCK_REALTIME, &ts) == 0);

        if (fix_system) {
                struct tm tm;

                /* Sync system clock from RTC; first,
                 * initialize the timezone fields of
                 * struct tm. */
                if (c->local_rtc)
                        tm = *localtime(&ts.tv_sec);
                else
                        tm = *gmtime(&ts.tv_sec);

                /* Override the main fields of
                 * struct tm, but not the timezone
                 * fields */
                if (clock_get_hwclock(&tm) >= 0) {

                        /* And set the system clock
                         * with this */
                        if (c->local_rtc)
                                ts.tv_sec = mktime(&tm);
                        else
                                ts.tv_sec = timegm(&tm);

                        clock_settime(CLOCK_REALTIME, &ts);
                }

        } else {
                struct tm *tm;

                /* Sync RTC from system clock */
                if (c->local_rtc)
                        tm = localtime(&ts.tv_sec);
                else
                        tm = gmtime(&ts.tv_sec);

                clock_set_hwclock(tm);
        }

        log_info("RTC configured to %s time.", c->local_rtc ? "local" : "UTC");

        (void) sd_bus_emit_properties_changed(sd_bus_message_get_bus(m), "/org/freedesktop/timedate1", "org.freedesktop.timedate1", "LocalRTC", NULL);

        return sd_bus_reply_method_return(m, NULL);
}

static int method_set_time(sd_bus_message *m, void *userdata, sd_bus_error *error) {
        int relative, interactive;
        Context *c = userdata;
        int64_t utc;
        struct timespec ts;
        usec_t start;
        struct tm* tm;
        int r;

        assert(m);
        assert(c);

        if (c->use_ntp)
                return sd_bus_error_setf(error, BUS_ERROR_AUTOMATIC_TIME_SYNC_ENABLED, "Automatic time synchronization is enabled");

        /* this only gets used if dbus does not provide a timestamp */
        start = now(CLOCK_MONOTONIC);

        r = sd_bus_message_read(m, "xbb", &utc, &relative, &interactive);
        if (r < 0)
                return r;

        if (!relative && utc <= 0)
                return sd_bus_error_setf(error, SD_BUS_ERROR_INVALID_ARGS, "Invalid absolute time");

        if (relative && utc == 0)
                return sd_bus_reply_method_return(m, NULL);

        if (relative) {
                usec_t n, x;

                n = now(CLOCK_REALTIME);
                x = n + utc;

                if ((utc > 0 && x < n) ||
                    (utc < 0 && x > n))
                        return sd_bus_error_setf(error, SD_BUS_ERROR_INVALID_ARGS, "Time value overflow");

                timespec_store(&ts, x);
        } else
                timespec_store(&ts, (usec_t) utc);

        r = bus_verify_polkit_async(
                        m,
                        CAP_SYS_TIME,
                        "org.freedesktop.timedate1.set-time",
                        interactive,
                        UID_INVALID,
                        &c->polkit_registry,
                        error);
        if (r < 0)
                return r;
        if (r == 0)
                return 1;

        /* adjust ts for time spent in program */
        r = sd_bus_message_get_monotonic_usec(m, &start);
        /* when sd_bus_message_get_monotonic_usec() returns -ENODATA it does not modify &start */
        if (r < 0 && r != -ENODATA)
                return r;

        timespec_store(&ts, timespec_load(&ts) + (now(CLOCK_MONOTONIC) - start));

        /* Set system clock */
        if (clock_settime(CLOCK_REALTIME, &ts) < 0) {
                log_error_errno(errno, "Failed to set local time: %m");
                return sd_bus_error_set_errnof(error, errno, "Failed to set local time: %m");
        }

        /* Sync down to RTC */
        if (c->local_rtc)
                tm = localtime(&ts.tv_sec);
        else
                tm = gmtime(&ts.tv_sec);
        clock_set_hwclock(tm);

        log_struct(LOG_INFO,
                   LOG_MESSAGE_ID(SD_MESSAGE_TIME_CHANGE),
                   "REALTIME="USEC_FMT, timespec_load(&ts),
                   LOG_MESSAGE("Changed local time to %s", ctime(&ts.tv_sec)),
                   NULL);

        return sd_bus_reply_method_return(m, NULL);
}

<<<<<<< HEAD
static int method_set_ntp(sd_bus *bus, sd_bus_message *m, void *userdata, sd_bus_error *error) {
=======
static int method_set_ntp(sd_bus_message *m, void *userdata, sd_bus_error *error) {
>>>>>>> df30ea52
        int enabled, interactive;
        Context *c = userdata;
        int r;

<<<<<<< HEAD
=======
        assert(m);
        assert(c);

>>>>>>> df30ea52
        r = sd_bus_message_read(m, "bb", &enabled, &interactive);
        if (r < 0)
                return r;

        if ((bool)enabled == c->use_ntp)
                return sd_bus_reply_method_return(m, NULL);

        r = bus_verify_polkit_async(
                        m,
                        CAP_SYS_TIME,
                        "org.freedesktop.timedate1.set-ntp",
                        interactive,
                        UID_INVALID,
                        &c->polkit_registry,
                        error);
        if (r < 0)
                return r;
        if (r == 0)
                return 1;

<<<<<<< HEAD
        r = context_enable_ntp(bus, error, enabled);
        if (r < 0)
                return r;

        r = context_start_ntp(bus, error, enabled);
=======
        r = context_enable_ntp(sd_bus_message_get_bus(m), error, enabled);
        if (r < 0)
                return r;

        r = context_start_ntp(sd_bus_message_get_bus(m), error, enabled);
>>>>>>> df30ea52
        if (r < 0)
                return r;

        c->use_ntp = enabled;
        log_info("Set NTP to %s", enabled ? "enabled" : "disabled");

        (void) sd_bus_emit_properties_changed(sd_bus_message_get_bus(m), "/org/freedesktop/timedate1", "org.freedesktop.timedate1", "NTP", NULL);

        return sd_bus_reply_method_return(m, NULL);
}

static const sd_bus_vtable timedate_vtable[] = {
        SD_BUS_VTABLE_START(0),
        SD_BUS_PROPERTY("Timezone", "s", NULL, offsetof(Context, zone), SD_BUS_VTABLE_PROPERTY_EMITS_CHANGE),
        SD_BUS_PROPERTY("LocalRTC", "b", bus_property_get_bool, offsetof(Context, local_rtc), SD_BUS_VTABLE_PROPERTY_EMITS_CHANGE),
        SD_BUS_PROPERTY("CanNTP", "b", bus_property_get_bool, offsetof(Context, can_ntp), 0),
        SD_BUS_PROPERTY("NTP", "b", bus_property_get_bool, offsetof(Context, use_ntp), SD_BUS_VTABLE_PROPERTY_EMITS_CHANGE),
        SD_BUS_PROPERTY("NTPSynchronized", "b", property_get_ntp_sync, 0, 0),
        SD_BUS_PROPERTY("TimeUSec", "t", property_get_time, 0, 0),
        SD_BUS_PROPERTY("RTCTimeUSec", "t", property_get_rtc_time, 0, 0),
        SD_BUS_METHOD("SetTime", "xbb", NULL, method_set_time, SD_BUS_VTABLE_UNPRIVILEGED),
        SD_BUS_METHOD("SetTimezone", "sb", NULL, method_set_timezone, SD_BUS_VTABLE_UNPRIVILEGED),
        SD_BUS_METHOD("SetLocalRTC", "bbb", NULL, method_set_local_rtc, SD_BUS_VTABLE_UNPRIVILEGED),
        SD_BUS_METHOD("SetNTP", "bb", NULL, method_set_ntp, SD_BUS_VTABLE_UNPRIVILEGED),
        SD_BUS_VTABLE_END,
};

static int connect_bus(Context *c, sd_event *event, sd_bus **_bus) {
        _cleanup_bus_close_unref_ sd_bus *bus = NULL;
        int r;

        assert(c);
        assert(event);
        assert(_bus);

        r = sd_bus_default_system(&bus);
        if (r < 0)
                return log_error_errno(r, "Failed to get system bus connection: %m");

        r = sd_bus_add_object_vtable(bus, NULL, "/org/freedesktop/timedate1", "org.freedesktop.timedate1", timedate_vtable, c);
        if (r < 0)
                return log_error_errno(r, "Failed to register object: %m");

        r = sd_bus_request_name(bus, "org.freedesktop.timedate1", 0);
        if (r < 0)
                return log_error_errno(r, "Failed to register name: %m");

        r = sd_bus_attach_event(bus, event, 0);
        if (r < 0)
                return log_error_errno(r, "Failed to attach bus to event loop: %m");

        *_bus = bus;
        bus = NULL;

        return 0;
}

int main(int argc, char *argv[]) {
        Context context = {};
        _cleanup_event_unref_ sd_event *event = NULL;
        _cleanup_bus_close_unref_ sd_bus *bus = NULL;
        int r;

        log_set_target(LOG_TARGET_AUTO);
        log_parse_environment();
        log_open();

        umask(0022);

        if (argc != 1) {
                log_error("This program takes no arguments.");
                r = -EINVAL;
                goto finish;
        }

        r = sd_event_default(&event);
        if (r < 0) {
                log_error_errno(r, "Failed to allocate event loop: %m");
                goto finish;
        }

        sd_event_set_watchdog(event, true);

        r = connect_bus(&context, event, &bus);
        if (r < 0)
                goto finish;

        (void) sd_bus_negotiate_timestamp(bus, true);

        r = context_read_data(&context);
        if (r < 0) {
                log_error_errno(r, "Failed to read time zone data: %m");
                goto finish;
        }

        r = context_read_ntp(&context, bus);
        if (r < 0) {
                log_error_errno(r, "Failed to determine whether NTP is enabled: %m");
                goto finish;
        }

        r = bus_event_loop_with_idle(event, bus, "org.freedesktop.timedate1", DEFAULT_EXIT_USEC, NULL, NULL);
        if (r < 0) {
                log_error_errno(r, "Failed to run event loop: %m");
                goto finish;
        }

finish:
        context_free(&context);

        return r < 0 ? EXIT_FAILURE : EXIT_SUCCESS;
}<|MERGE_RESOLUTION|>--- conflicted
+++ resolved
@@ -41,10 +41,7 @@
 #include "bus-common-errors.h"
 #include "event-util.h"
 #include "selinux-util.h"
-<<<<<<< HEAD
-=======
 #include "random-util.h"
->>>>>>> df30ea52
 #include "copy.h"
 
 #define NULL_ADJTIME_UTC "0.0 0 0\n0\nUTC\n"
@@ -192,10 +189,6 @@
                         log_warning("Failed to read /etc/timezone: %s", strerror(-r));
         }
 
-<<<<<<< HEAD
-have_timezone:
-=======
->>>>>>> df30ea52
         if (isempty(c->zone)) {
                 free(c->zone);
                 c->zone = NULL;
@@ -715,21 +708,14 @@
         return sd_bus_reply_method_return(m, NULL);
 }
 
-<<<<<<< HEAD
-static int method_set_ntp(sd_bus *bus, sd_bus_message *m, void *userdata, sd_bus_error *error) {
-=======
 static int method_set_ntp(sd_bus_message *m, void *userdata, sd_bus_error *error) {
->>>>>>> df30ea52
         int enabled, interactive;
         Context *c = userdata;
         int r;
 
-<<<<<<< HEAD
-=======
         assert(m);
         assert(c);
 
->>>>>>> df30ea52
         r = sd_bus_message_read(m, "bb", &enabled, &interactive);
         if (r < 0)
                 return r;
@@ -750,19 +736,11 @@
         if (r == 0)
                 return 1;
 
-<<<<<<< HEAD
-        r = context_enable_ntp(bus, error, enabled);
-        if (r < 0)
-                return r;
-
-        r = context_start_ntp(bus, error, enabled);
-=======
         r = context_enable_ntp(sd_bus_message_get_bus(m), error, enabled);
         if (r < 0)
                 return r;
 
         r = context_start_ntp(sd_bus_message_get_bus(m), error, enabled);
->>>>>>> df30ea52
         if (r < 0)
                 return r;
 
