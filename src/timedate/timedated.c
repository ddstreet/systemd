/*-*- Mode: C; c-basic-offset: 8; indent-tabs-mode: nil -*-*/

/***
  This file is part of systemd.

  Copyright 2011 Lennart Poettering

  systemd is free software; you can redistribute it and/or modify it
  under the terms of the GNU Lesser General Public License as published by
  the Free Software Foundation; either version 2.1 of the License, or
  (at your option) any later version.

  systemd is distributed in the hope that it will be useful, but
  WITHOUT ANY WARRANTY; without even the implied warranty of
  MERCHANTABILITY or FITNESS FOR A PARTICULAR PURPOSE. See the GNU
  Lesser General Public License for more details.

  You should have received a copy of the GNU Lesser General Public License
  along with systemd; If not, see <http://www.gnu.org/licenses/>.
***/

#include <errno.h>
#include <string.h>
#include <unistd.h>
#include <sys/types.h>
#include <sys/stat.h>
#include <fcntl.h>

#include "sd-messages.h"
#include "sd-event.h"
#include "sd-bus.h"

#include "util.h"
#include "strv.h"
#include "def.h"
#include "clock-util.h"
#include "path-util.h"
#include "fileio-label.h"
#include "bus-util.h"
#include "bus-error.h"
#include "bus-common-errors.h"
#include "event-util.h"
#include "selinux-util.h"
#include "random-util.h"
#include "copy.h"

#define NULL_ADJTIME_UTC "0.0 0 0\n0\nUTC\n"
#define NULL_ADJTIME_LOCAL "0.0 0 0\n0\nLOCAL\n"

static BUS_ERROR_MAP_ELF_REGISTER const sd_bus_error_map timedated_errors[] = {
        SD_BUS_ERROR_MAP("org.freedesktop.timedate1.NoNTPSupport", EOPNOTSUPP),
        SD_BUS_ERROR_MAP_END
};

typedef struct Context {
        char *zone;
        bool local_rtc;
        bool can_ntp;
        bool use_ntp;
        Hashmap *polkit_registry;
} Context;

static void context_free(Context *c) {
        assert(c);

        free(c->zone);
        bus_verify_polkit_async_registry_free(c->polkit_registry);
}

static int symlink_or_copy(const char *from, const char *to) {
        char *pf = NULL, *pt = NULL;
        struct stat a, b;
<<<<<<< HEAD
        int r;

        assert(from);
        assert(to);

        if (path_get_parent(from, &pf) < 0 ||
            path_get_parent(to, &pt) < 0) {
                r = -ENOMEM;
                goto finish;
        }

        if (stat(pf, &a) < 0 ||
            stat(pt, &b) < 0) {
                r = -errno;
                goto finish;
        }

        if (a.st_dev != b.st_dev) {
                free(pf);
                free(pt);

                return copy_file(from, to, O_EXCL, 0644, 0);
        }

        if (symlink(from, to) < 0) {
                r = -errno;
                goto finish;
        }

        r = 0;

finish:
        free(pf);
        free(pt);

        return r;
}

static int symlink_or_copy_atomic(const char *from, const char *to) {
        char *t, *x;
        const char *fn;
        size_t k;
        uint64_t u;
        unsigned i;
        int r;

        assert(from);
        assert(to);

        t = new(char, strlen(to) + 1 + 16 + 1);
        if (!t)
                return -ENOMEM;

        fn = basename(to);
        k = fn-to;
        memcpy(t, to, k);
        t[k] = '.';
        x = stpcpy(t+k+1, fn);

        u = random_u64();
        for (i = 0; i < 16; i++) {
                *(x++) = hexchar(u & 0xF);
                u >>= 4;
        }

        *x = 0;

        r = symlink_or_copy(from, t);
        if (r < 0) {
                unlink(t);
                free(t);
                return r;
        }

        if (rename(t, to) < 0) {
                r = -errno;
                unlink(t);
                free(t);
                return r;
        }

        free(t);
        return r;
}

static int context_read_data(Context *c) {
        _cleanup_free_ char *t = NULL;
=======
>>>>>>> 5e2e0853
        int r;

        assert(from);
        assert(to);

<<<<<<< HEAD
        r = readlink_malloc("/etc/localtime", &t);
        if (r < 0) {
                if (r == -EINVAL)
                        log_debug("/etc/localtime should be a symbolic link to a time zone data file in /usr/share/zoneinfo/.");
                else
                        log_warning_errno(r, "Failed to get target of /etc/localtime: %m");
        } else {
                const char *e;
=======
        if (path_get_parent(from, &pf) < 0 ||
            path_get_parent(to, &pt) < 0) {
                r = -ENOMEM;
                goto finish;
        }
>>>>>>> 5e2e0853

        if (stat(pf, &a) < 0 ||
            stat(pt, &b) < 0) {
                r = -errno;
                goto finish;
        }

<<<<<<< HEAD
                if (!e)
                        log_debug("/etc/localtime should be a symbolic link to a time zone data file in /usr/share/zoneinfo/.");
                else {
                        c->zone = strdup(e);
                        if (!c->zone)
                                return log_oom();
                }
        }

        r = read_one_line_file("/etc/timezone", &c->zone);
        if (r < 0) {
                if (r != -ENOENT)
                        log_warning("Failed to read /etc/timezone: %s", strerror(-r));
        }

        if (isempty(c->zone)) {
                free(c->zone);
                c->zone = NULL;
=======
        if (a.st_dev != b.st_dev) {
                free(pf);
                free(pt);

                return copy_file(from, to, O_EXCL, 0644, 0);
        }

        if (symlink(from, to) < 0) {
                r = -errno;
                goto finish;
        }

        r = 0;

finish:
        free(pf);
        free(pt);

        return r;
}

static int symlink_or_copy_atomic(const char *from, const char *to) {
        char *t, *x;
        const char *fn;
        size_t k;
        uint64_t u;
        unsigned i;
        int r;

        assert(from);
        assert(to);

        t = new(char, strlen(to) + 1 + 16 + 1);
        if (!t)
                return -ENOMEM;

        fn = basename(to);
        k = fn-to;
        memcpy(t, to, k);
        t[k] = '.';
        x = stpcpy(t+k+1, fn);

        u = random_u64();
        for (i = 0; i < 16; i++) {
                *(x++) = hexchar(u & 0xF);
                u >>= 4;
>>>>>>> 5e2e0853
        }

        *x = 0;

        r = symlink_or_copy(from, t);
        if (r < 0) {
                unlink(t);
                free(t);
                return r;
        }

        if (rename(t, to) < 0) {
                r = -errno;
                unlink(t);
                free(t);
                return r;
        }

        free(t);
        return r;
}

static int context_read_data(Context *c) {
        _cleanup_free_ char *t = NULL;
        int r;

        assert(c);

        r = get_timezone(&t);
        if (r == -EINVAL)
                log_warning_errno(r, "/etc/localtime should be a symbolic link to a time zone data file in /usr/share/zoneinfo/.");
        else if (r < 0)
                log_warning_errno(r, "Failed to get target of /etc/localtime: %m");

        free(c->zone);
        c->zone = t;
        t = NULL;

        c->local_rtc = clock_is_localtime() > 0;

        return 0;
}

static int context_write_data_timezone(Context *c) {
        _cleanup_free_ char *p = NULL;
        int r = 0;
        struct stat st;

        assert(c);

        if (isempty(c->zone)) {
                if (unlink("/etc/localtime") < 0 && errno != ENOENT)
                        r = -errno;

                if (unlink("/etc/timezone") < 0 && errno != ENOENT)
                        r = -errno;

                return r;
        }

        p = strappend("../usr/share/zoneinfo/", c->zone);
        if (!p)
                return log_oom();

        r = symlink_or_copy_atomic(p, "/etc/localtime");
        if (r < 0)
                return r;

        if (stat("/etc/timezone", &st) == 0 && S_ISREG(st.st_mode)) {
                r = write_string_file("/etc/timezone", c->zone, WRITE_STRING_FILE_CREATE|WRITE_STRING_FILE_ATOMIC);
                if (r < 0)
                        return r;
        }

        return 0;
}

static int context_write_data_local_rtc(Context *c) {
        int r;
        _cleanup_free_ char *s = NULL, *w = NULL;

        assert(c);

        r = read_full_file("/etc/adjtime", &s, NULL);
        if (r < 0) {
                if (r != -ENOENT)
                        return r;

                if (!c->local_rtc)
                        return 0;

                w = strdup(NULL_ADJTIME_LOCAL);
                if (!w)
                        return -ENOMEM;
        } else {
                char *p, *e;
                size_t a, b;

                p = strchr(s, '\n');
                if (!p)
                        return -EIO;

                p = strchr(p+1, '\n');
                if (!p)
                        return -EIO;

                p++;
                e = strchr(p, '\n');
                if (!e)
                        return -EIO;

                a = p - s;
                b = strlen(e);

                w = new(char, a + (c->local_rtc ? 5 : 3) + b + 1);
                if (!w)
                        return -ENOMEM;

                *(char*) mempcpy(stpcpy(mempcpy(w, s, a), c->local_rtc ? "LOCAL" : "UTC"), e, b) = 0;

                if (streq(w, NULL_ADJTIME_UTC)) {
                        if (unlink("/etc/adjtime") < 0)
                                if (errno != ENOENT)
                                        return -errno;

                        return 0;
                }
        }

        mac_selinux_init("/etc");
        return write_string_file_atomic_label("/etc/adjtime", w);
}

static int context_read_ntp(Context *c, sd_bus *bus) {
        _cleanup_bus_error_free_ sd_bus_error error = SD_BUS_ERROR_NULL;
        _cleanup_bus_message_unref_ sd_bus_message *reply = NULL;
        const char *s;
        int r;

        assert(c);
        assert(bus);

        r = sd_bus_call_method(
                        bus,
                        "org.freedesktop.systemd1",
                        "/org/freedesktop/systemd1",
                        "org.freedesktop.systemd1.Manager",
                        "GetUnitFileState",
                        &error,
                        &reply,
                        "s",
                        "systemd-timesyncd.service");

        if (r < 0) {
                if (sd_bus_error_has_name(&error, SD_BUS_ERROR_FILE_NOT_FOUND) ||
                    sd_bus_error_has_name(&error, "org.freedesktop.systemd1.LoadFailed") ||
                    sd_bus_error_has_name(&error, "org.freedesktop.systemd1.NoSuchUnit"))
                        return 0;

                return r;
        }

        r = sd_bus_message_read(reply, "s", &s);
        if (r < 0)
                return r;

        c->can_ntp = true;
        c->use_ntp = STR_IN_SET(s, "enabled", "enabled-runtime");

        return 0;
}

static int context_start_ntp(sd_bus *bus, sd_bus_error *error, bool enabled) {
        int r;

        assert(bus);
        assert(error);

        r = sd_bus_call_method(
                bus,
                "org.freedesktop.systemd1",
                "/org/freedesktop/systemd1",
                "org.freedesktop.systemd1.Manager",
                enabled ? "StartUnit" : "StopUnit",
                error,
                NULL,
                "ss",
                "systemd-timesyncd.service",
                "replace");
        if (r < 0) {
                if (sd_bus_error_has_name(error, SD_BUS_ERROR_FILE_NOT_FOUND) ||
                    sd_bus_error_has_name(error, "org.freedesktop.systemd1.LoadFailed") ||
                    sd_bus_error_has_name(error, "org.freedesktop.systemd1.NoSuchUnit"))
                        return sd_bus_error_set_const(error, "org.freedesktop.timedate1.NoNTPSupport", "NTP not supported.");

                return r;
        }

        return 0;
}

static int context_enable_ntp(sd_bus *bus, sd_bus_error *error, bool enabled) {
        int r;

        assert(bus);
        assert(error);

        if (enabled)
                r = sd_bus_call_method(
                                bus,
                                "org.freedesktop.systemd1",
                                "/org/freedesktop/systemd1",
                                "org.freedesktop.systemd1.Manager",
                                "EnableUnitFiles",
                                error,
                                NULL,
                                "asbb", 1,
                                "systemd-timesyncd.service",
                                false, true);
        else
                r = sd_bus_call_method(
                                bus,
                                "org.freedesktop.systemd1",
                                "/org/freedesktop/systemd1",
                                "org.freedesktop.systemd1.Manager",
                                "DisableUnitFiles",
                                error,
                                NULL,
                                "asb", 1,
                                "systemd-timesyncd.service",
                                false);

        if (r < 0) {
                if (sd_bus_error_has_name(error, SD_BUS_ERROR_FILE_NOT_FOUND))
                        return sd_bus_error_set_const(error, "org.freedesktop.timedate1.NoNTPSupport", "NTP not supported.");

                return r;
        }

        r = sd_bus_call_method(
                        bus,
                        "org.freedesktop.systemd1",
                        "/org/freedesktop/systemd1",
                        "org.freedesktop.systemd1.Manager",
                        "Reload",
                        error,
                        NULL,
                        NULL);
        if (r < 0)
                return r;

        return 0;
}

static int property_get_rtc_time(
                sd_bus *bus,
                const char *path,
                const char *interface,
                const char *property,
                sd_bus_message *reply,
                void *userdata,
                sd_bus_error *error) {

        struct tm tm;
        usec_t t;
        int r;

        zero(tm);
        r = clock_get_hwclock(&tm);
        if (r == -EBUSY) {
                log_warning("/dev/rtc is busy. Is somebody keeping it open continuously? That's not a good idea... Returning a bogus RTC timestamp.");
                t = 0;
        } else if (r == -ENOENT) {
                log_debug("/dev/rtc not found.");
                t = 0; /* no RTC found */
        } else if (r < 0)
                return sd_bus_error_set_errnof(error, r, "Failed to read RTC: %m");
        else
                t = (usec_t) timegm(&tm) * USEC_PER_SEC;

        return sd_bus_message_append(reply, "t", t);
}

static int property_get_time(
                sd_bus *bus,
                const char *path,
                const char *interface,
                const char *property,
                sd_bus_message *reply,
                void *userdata,
                sd_bus_error *error) {

        return sd_bus_message_append(reply, "t", now(CLOCK_REALTIME));
}

static int property_get_ntp_sync(
                sd_bus *bus,
                const char *path,
                const char *interface,
                const char *property,
                sd_bus_message *reply,
                void *userdata,
                sd_bus_error *error) {

        return sd_bus_message_append(reply, "b", ntp_synced());
}

static int method_set_timezone(sd_bus_message *m, void *userdata, sd_bus_error *error) {
        Context *c = userdata;
        const char *z;
        int interactive;
        char *t;
        int r;

        assert(m);
        assert(c);

        r = sd_bus_message_read(m, "sb", &z, &interactive);
        if (r < 0)
                return r;

        if (!timezone_is_valid(z))
                return sd_bus_error_setf(error, SD_BUS_ERROR_INVALID_ARGS, "Invalid time zone '%s'", z);

        if (streq_ptr(z, c->zone))
                return sd_bus_reply_method_return(m, NULL);

        r = bus_verify_polkit_async(
                        m,
                        CAP_SYS_TIME,
                        "org.freedesktop.timedate1.set-timezone",
                        NULL,
                        interactive,
                        UID_INVALID,
                        &c->polkit_registry,
                        error);
        if (r < 0)
                return r;
        if (r == 0)
                return 1; /* No authorization for now, but the async polkit stuff will call us again when it has it */

        t = strdup(z);
        if (!t)
                return -ENOMEM;

        free(c->zone);
        c->zone = t;

        /* 1. Write new configuration file */
        r = context_write_data_timezone(c);
        if (r < 0) {
                log_error_errno(r, "Failed to set time zone: %m");
                return sd_bus_error_set_errnof(error, r, "Failed to set time zone: %m");
        }

        /* 2. Tell the kernel our timezone */
        clock_set_timezone(NULL);

        if (c->local_rtc) {
                struct timespec ts;
                struct tm *tm;

                /* 3. Sync RTC from system clock, with the new delta */
                assert_se(clock_gettime(CLOCK_REALTIME, &ts) == 0);
                assert_se(tm = localtime(&ts.tv_sec));
                clock_set_hwclock(tm);
        }

        log_struct(LOG_INFO,
                   LOG_MESSAGE_ID(SD_MESSAGE_TIMEZONE_CHANGE),
                   "TIMEZONE=%s", c->zone,
                   LOG_MESSAGE("Changed time zone to '%s'.", c->zone),
                   NULL);

        (void) sd_bus_emit_properties_changed(sd_bus_message_get_bus(m), "/org/freedesktop/timedate1", "org.freedesktop.timedate1", "Timezone", NULL);

        return sd_bus_reply_method_return(m, NULL);
}

static int method_set_local_rtc(sd_bus_message *m, void *userdata, sd_bus_error *error) {
        int lrtc, fix_system, interactive;
        Context *c = userdata;
        struct timespec ts;
        int r;

        assert(m);
        assert(c);

        r = sd_bus_message_read(m, "bbb", &lrtc, &fix_system, &interactive);
        if (r < 0)
                return r;

        if (lrtc == c->local_rtc)
                return sd_bus_reply_method_return(m, NULL);

        r = bus_verify_polkit_async(
                        m,
                        CAP_SYS_TIME,
                        "org.freedesktop.timedate1.set-local-rtc",
                        NULL,
                        interactive,
                        UID_INVALID,
                        &c->polkit_registry,
                        error);
        if (r < 0)
                return r;
        if (r == 0)
                return 1;

        c->local_rtc = lrtc;

        /* 1. Write new configuration file */
        r = context_write_data_local_rtc(c);
        if (r < 0) {
                log_error_errno(r, "Failed to set RTC to local/UTC: %m");
                return sd_bus_error_set_errnof(error, r, "Failed to set RTC to local/UTC: %m");
        }

        /* 2. Tell the kernel our timezone */
        clock_set_timezone(NULL);

        /* 3. Synchronize clocks */
        assert_se(clock_gettime(CLOCK_REALTIME, &ts) == 0);

        if (fix_system) {
                struct tm tm;

                /* Sync system clock from RTC; first,
                 * initialize the timezone fields of
                 * struct tm. */
                if (c->local_rtc)
                        tm = *localtime(&ts.tv_sec);
                else
                        tm = *gmtime(&ts.tv_sec);

                /* Override the main fields of
                 * struct tm, but not the timezone
                 * fields */
                if (clock_get_hwclock(&tm) >= 0) {

                        /* And set the system clock
                         * with this */
                        if (c->local_rtc)
                                ts.tv_sec = mktime(&tm);
                        else
                                ts.tv_sec = timegm(&tm);

                        clock_settime(CLOCK_REALTIME, &ts);
                }

        } else {
                struct tm *tm;

                /* Sync RTC from system clock */
                if (c->local_rtc)
                        tm = localtime(&ts.tv_sec);
                else
                        tm = gmtime(&ts.tv_sec);

                clock_set_hwclock(tm);
        }

        log_info("RTC configured to %s time.", c->local_rtc ? "local" : "UTC");

        (void) sd_bus_emit_properties_changed(sd_bus_message_get_bus(m), "/org/freedesktop/timedate1", "org.freedesktop.timedate1", "LocalRTC", NULL);

        return sd_bus_reply_method_return(m, NULL);
}

static int method_set_time(sd_bus_message *m, void *userdata, sd_bus_error *error) {
        int relative, interactive;
        Context *c = userdata;
        int64_t utc;
        struct timespec ts;
        usec_t start;
        struct tm* tm;
        int r;

        assert(m);
        assert(c);

        if (c->use_ntp)
                return sd_bus_error_setf(error, BUS_ERROR_AUTOMATIC_TIME_SYNC_ENABLED, "Automatic time synchronization is enabled");

        /* this only gets used if dbus does not provide a timestamp */
        start = now(CLOCK_MONOTONIC);

        r = sd_bus_message_read(m, "xbb", &utc, &relative, &interactive);
        if (r < 0)
                return r;

        if (!relative && utc <= 0)
                return sd_bus_error_setf(error, SD_BUS_ERROR_INVALID_ARGS, "Invalid absolute time");

        if (relative && utc == 0)
                return sd_bus_reply_method_return(m, NULL);

        if (relative) {
                usec_t n, x;

                n = now(CLOCK_REALTIME);
                x = n + utc;

                if ((utc > 0 && x < n) ||
                    (utc < 0 && x > n))
                        return sd_bus_error_setf(error, SD_BUS_ERROR_INVALID_ARGS, "Time value overflow");

                timespec_store(&ts, x);
        } else
                timespec_store(&ts, (usec_t) utc);

        r = bus_verify_polkit_async(
                        m,
                        CAP_SYS_TIME,
                        "org.freedesktop.timedate1.set-time",
                        NULL,
                        interactive,
                        UID_INVALID,
                        &c->polkit_registry,
                        error);
        if (r < 0)
                return r;
        if (r == 0)
                return 1;

        /* adjust ts for time spent in program */
        r = sd_bus_message_get_monotonic_usec(m, &start);
        /* when sd_bus_message_get_monotonic_usec() returns -ENODATA it does not modify &start */
        if (r < 0 && r != -ENODATA)
                return r;

        timespec_store(&ts, timespec_load(&ts) + (now(CLOCK_MONOTONIC) - start));

        /* Set system clock */
        if (clock_settime(CLOCK_REALTIME, &ts) < 0) {
                log_error_errno(errno, "Failed to set local time: %m");
                return sd_bus_error_set_errnof(error, errno, "Failed to set local time: %m");
        }

        /* Sync down to RTC */
        if (c->local_rtc)
                tm = localtime(&ts.tv_sec);
        else
                tm = gmtime(&ts.tv_sec);
        clock_set_hwclock(tm);

        log_struct(LOG_INFO,
                   LOG_MESSAGE_ID(SD_MESSAGE_TIME_CHANGE),
                   "REALTIME="USEC_FMT, timespec_load(&ts),
                   LOG_MESSAGE("Changed local time to %s", ctime(&ts.tv_sec)),
                   NULL);

        return sd_bus_reply_method_return(m, NULL);
}

static int method_set_ntp(sd_bus_message *m, void *userdata, sd_bus_error *error) {
        int enabled, interactive;
        Context *c = userdata;
        int r;

        assert(m);
        assert(c);

        r = sd_bus_message_read(m, "bb", &enabled, &interactive);
        if (r < 0)
                return r;

        if ((bool)enabled == c->use_ntp)
                return sd_bus_reply_method_return(m, NULL);

        r = bus_verify_polkit_async(
                        m,
                        CAP_SYS_TIME,
                        "org.freedesktop.timedate1.set-ntp",
                        NULL,
                        interactive,
                        UID_INVALID,
                        &c->polkit_registry,
                        error);
        if (r < 0)
                return r;
        if (r == 0)
                return 1;

        r = context_enable_ntp(sd_bus_message_get_bus(m), error, enabled);
        if (r < 0)
                return r;

        r = context_start_ntp(sd_bus_message_get_bus(m), error, enabled);
        if (r < 0)
                return r;

        c->use_ntp = enabled;
        log_info("Set NTP to %s", enabled ? "enabled" : "disabled");

        (void) sd_bus_emit_properties_changed(sd_bus_message_get_bus(m), "/org/freedesktop/timedate1", "org.freedesktop.timedate1", "NTP", NULL);

        return sd_bus_reply_method_return(m, NULL);
}

static const sd_bus_vtable timedate_vtable[] = {
        SD_BUS_VTABLE_START(0),
        SD_BUS_PROPERTY("Timezone", "s", NULL, offsetof(Context, zone), SD_BUS_VTABLE_PROPERTY_EMITS_CHANGE),
        SD_BUS_PROPERTY("LocalRTC", "b", bus_property_get_bool, offsetof(Context, local_rtc), SD_BUS_VTABLE_PROPERTY_EMITS_CHANGE),
        SD_BUS_PROPERTY("CanNTP", "b", bus_property_get_bool, offsetof(Context, can_ntp), 0),
        SD_BUS_PROPERTY("NTP", "b", bus_property_get_bool, offsetof(Context, use_ntp), SD_BUS_VTABLE_PROPERTY_EMITS_CHANGE),
        SD_BUS_PROPERTY("NTPSynchronized", "b", property_get_ntp_sync, 0, 0),
        SD_BUS_PROPERTY("TimeUSec", "t", property_get_time, 0, 0),
        SD_BUS_PROPERTY("RTCTimeUSec", "t", property_get_rtc_time, 0, 0),
        SD_BUS_METHOD("SetTime", "xbb", NULL, method_set_time, SD_BUS_VTABLE_UNPRIVILEGED),
        SD_BUS_METHOD("SetTimezone", "sb", NULL, method_set_timezone, SD_BUS_VTABLE_UNPRIVILEGED),
        SD_BUS_METHOD("SetLocalRTC", "bbb", NULL, method_set_local_rtc, SD_BUS_VTABLE_UNPRIVILEGED),
        SD_BUS_METHOD("SetNTP", "bb", NULL, method_set_ntp, SD_BUS_VTABLE_UNPRIVILEGED),
        SD_BUS_VTABLE_END,
};

static int connect_bus(Context *c, sd_event *event, sd_bus **_bus) {
        _cleanup_bus_flush_close_unref_ sd_bus *bus = NULL;
        int r;

        assert(c);
        assert(event);
        assert(_bus);

        r = sd_bus_default_system(&bus);
        if (r < 0)
                return log_error_errno(r, "Failed to get system bus connection: %m");

        r = sd_bus_add_object_vtable(bus, NULL, "/org/freedesktop/timedate1", "org.freedesktop.timedate1", timedate_vtable, c);
        if (r < 0)
                return log_error_errno(r, "Failed to register object: %m");

        r = sd_bus_request_name(bus, "org.freedesktop.timedate1", 0);
        if (r < 0)
                return log_error_errno(r, "Failed to register name: %m");

        r = sd_bus_attach_event(bus, event, 0);
        if (r < 0)
                return log_error_errno(r, "Failed to attach bus to event loop: %m");

        *_bus = bus;
        bus = NULL;

        return 0;
}

int main(int argc, char *argv[]) {
        Context context = {};
        _cleanup_event_unref_ sd_event *event = NULL;
        _cleanup_bus_flush_close_unref_ sd_bus *bus = NULL;
        int r;

        log_set_target(LOG_TARGET_AUTO);
        log_parse_environment();
        log_open();

        umask(0022);

        if (argc != 1) {
                log_error("This program takes no arguments.");
                r = -EINVAL;
                goto finish;
        }

        r = sd_event_default(&event);
        if (r < 0) {
                log_error_errno(r, "Failed to allocate event loop: %m");
                goto finish;
        }

        sd_event_set_watchdog(event, true);

        r = connect_bus(&context, event, &bus);
        if (r < 0)
                goto finish;

        (void) sd_bus_negotiate_timestamp(bus, true);

        r = context_read_data(&context);
        if (r < 0) {
                log_error_errno(r, "Failed to read time zone data: %m");
                goto finish;
        }

        r = context_read_ntp(&context, bus);
        if (r < 0) {
                log_error_errno(r, "Failed to determine whether NTP is enabled: %m");
                goto finish;
        }

        r = bus_event_loop_with_idle(event, bus, "org.freedesktop.timedate1", DEFAULT_EXIT_USEC, NULL, NULL);
        if (r < 0) {
                log_error_errno(r, "Failed to run event loop: %m");
                goto finish;
        }

finish:
        context_free(&context);

        return r < 0 ? EXIT_FAILURE : EXIT_SUCCESS;
}<|MERGE_RESOLUTION|>--- conflicted
+++ resolved
@@ -70,7 +70,6 @@
 static int symlink_or_copy(const char *from, const char *to) {
         char *pf = NULL, *pt = NULL;
         struct stat a, b;
-<<<<<<< HEAD
         int r;
 
         assert(from);
@@ -134,127 +133,6 @@
         for (i = 0; i < 16; i++) {
                 *(x++) = hexchar(u & 0xF);
                 u >>= 4;
-        }
-
-        *x = 0;
-
-        r = symlink_or_copy(from, t);
-        if (r < 0) {
-                unlink(t);
-                free(t);
-                return r;
-        }
-
-        if (rename(t, to) < 0) {
-                r = -errno;
-                unlink(t);
-                free(t);
-                return r;
-        }
-
-        free(t);
-        return r;
-}
-
-static int context_read_data(Context *c) {
-        _cleanup_free_ char *t = NULL;
-=======
->>>>>>> 5e2e0853
-        int r;
-
-        assert(from);
-        assert(to);
-
-<<<<<<< HEAD
-        r = readlink_malloc("/etc/localtime", &t);
-        if (r < 0) {
-                if (r == -EINVAL)
-                        log_debug("/etc/localtime should be a symbolic link to a time zone data file in /usr/share/zoneinfo/.");
-                else
-                        log_warning_errno(r, "Failed to get target of /etc/localtime: %m");
-        } else {
-                const char *e;
-=======
-        if (path_get_parent(from, &pf) < 0 ||
-            path_get_parent(to, &pt) < 0) {
-                r = -ENOMEM;
-                goto finish;
-        }
->>>>>>> 5e2e0853
-
-        if (stat(pf, &a) < 0 ||
-            stat(pt, &b) < 0) {
-                r = -errno;
-                goto finish;
-        }
-
-<<<<<<< HEAD
-                if (!e)
-                        log_debug("/etc/localtime should be a symbolic link to a time zone data file in /usr/share/zoneinfo/.");
-                else {
-                        c->zone = strdup(e);
-                        if (!c->zone)
-                                return log_oom();
-                }
-        }
-
-        r = read_one_line_file("/etc/timezone", &c->zone);
-        if (r < 0) {
-                if (r != -ENOENT)
-                        log_warning("Failed to read /etc/timezone: %s", strerror(-r));
-        }
-
-        if (isempty(c->zone)) {
-                free(c->zone);
-                c->zone = NULL;
-=======
-        if (a.st_dev != b.st_dev) {
-                free(pf);
-                free(pt);
-
-                return copy_file(from, to, O_EXCL, 0644, 0);
-        }
-
-        if (symlink(from, to) < 0) {
-                r = -errno;
-                goto finish;
-        }
-
-        r = 0;
-
-finish:
-        free(pf);
-        free(pt);
-
-        return r;
-}
-
-static int symlink_or_copy_atomic(const char *from, const char *to) {
-        char *t, *x;
-        const char *fn;
-        size_t k;
-        uint64_t u;
-        unsigned i;
-        int r;
-
-        assert(from);
-        assert(to);
-
-        t = new(char, strlen(to) + 1 + 16 + 1);
-        if (!t)
-                return -ENOMEM;
-
-        fn = basename(to);
-        k = fn-to;
-        memcpy(t, to, k);
-        t[k] = '.';
-        x = stpcpy(t+k+1, fn);
-
-        u = random_u64();
-        for (i = 0; i < 16; i++) {
-                *(x++) = hexchar(u & 0xF);
-                u >>= 4;
->>>>>>> 5e2e0853
         }
 
         *x = 0;
