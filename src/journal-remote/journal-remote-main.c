/* SPDX-License-Identifier: LGPL-2.1+ */

#include <getopt.h>
#include <unistd.h>

#include "sd-daemon.h"

#include "conf-parser.h"
#include "daemon-util.h"
#include "def.h"
#include "fd-util.h"
#include "fileio.h"
#include "journal-remote-write.h"
#include "journal-remote.h"
#include "main-func.h"
#include "pretty-print.h"
#include "process-util.h"
#include "rlimit-util.h"
#include "signal-util.h"
#include "socket-util.h"
#include "stat-util.h"
#include "string-table.h"
#include "strv.h"

#define PRIV_KEY_FILE CERTIFICATE_ROOT "/private/journal-remote.pem"
#define CERT_FILE     CERTIFICATE_ROOT "/certs/journal-remote.pem"
#define TRUST_FILE    CERTIFICATE_ROOT "/ca/trusted.pem"

static const char* arg_url = NULL;
static const char* arg_getter = NULL;
static const char* arg_listen_raw = NULL;
static const char* arg_listen_http = NULL;
static const char* arg_listen_https = NULL;
static char** arg_files = NULL; /* Do not free this. */
static int arg_compress = true;
static int arg_seal = false;
static int http_socket = -1, https_socket = -1;
static char** arg_gnutls_log = NULL;

static JournalWriteSplitMode arg_split_mode = _JOURNAL_WRITE_SPLIT_INVALID;
static const char* arg_output = NULL;

static char *arg_key = NULL;
static char *arg_cert = NULL;
static char *arg_trust = NULL;
static bool arg_trust_all = false;

STATIC_DESTRUCTOR_REGISTER(arg_gnutls_log, strv_freep);
STATIC_DESTRUCTOR_REGISTER(arg_key, freep);
STATIC_DESTRUCTOR_REGISTER(arg_cert, freep);
STATIC_DESTRUCTOR_REGISTER(arg_trust, freep);

static const char* const journal_write_split_mode_table[_JOURNAL_WRITE_SPLIT_MAX] = {
        [JOURNAL_WRITE_SPLIT_NONE] = "none",
        [JOURNAL_WRITE_SPLIT_HOST] = "host",
};

DEFINE_PRIVATE_STRING_TABLE_LOOKUP(journal_write_split_mode, JournalWriteSplitMode);
static DEFINE_CONFIG_PARSE_ENUM(config_parse_write_split_mode,
                                journal_write_split_mode,
                                JournalWriteSplitMode,
                                "Failed to parse split mode setting");

/**********************************************************************
 **********************************************************************
 **********************************************************************/

static int spawn_child(const char* child, char** argv) {
        pid_t child_pid;
        int fd[2], r;

        if (pipe(fd) < 0)
                return log_error_errno(errno, "Failed to create pager pipe: %m");

        r = safe_fork("(remote)", FORK_RESET_SIGNALS|FORK_DEATHSIG|FORK_LOG, &child_pid);
        if (r < 0) {
                safe_close_pair(fd);
                return r;
        }

        /* In the child */
        if (r == 0) {
                safe_close(fd[0]);

                r = rearrange_stdio(STDIN_FILENO, fd[1], STDERR_FILENO);
                if (r < 0) {
                        log_error_errno(r, "Failed to dup pipe to stdout: %m");
                        _exit(EXIT_FAILURE);
                }

                (void) rlimit_nofile_safe();

                execvp(child, argv);
                log_error_errno(errno, "Failed to exec child %s: %m", child);
                _exit(EXIT_FAILURE);
        }

        safe_close(fd[1]);

        r = fd_nonblock(fd[0], true);
        if (r < 0)
                log_warning_errno(errno, "Failed to set child pipe to non-blocking: %m");

        return fd[0];
}

static int spawn_curl(const char* url) {
        char **argv = STRV_MAKE("curl",
                                "-HAccept: application/vnd.fdo.journal",
                                "--silent",
                                "--show-error",
                                url);
        int r;

        r = spawn_child("curl", argv);
        if (r < 0)
                log_error_errno(r, "Failed to spawn curl: %m");
        return r;
}

static int spawn_getter(const char *getter) {
        int r;
        _cleanup_strv_free_ char **words = NULL;

        assert(getter);
        r = strv_split_extract(&words, getter, WHITESPACE, EXTRACT_QUOTES);
        if (r < 0)
                return log_error_errno(r, "Failed to split getter option: %m");

        r = spawn_child(words[0], words);
        if (r < 0)
                log_error_errno(r, "Failed to spawn getter %s: %m", getter);

        return r;
}

/**********************************************************************
 **********************************************************************
 **********************************************************************/

static int null_timer_event_handler(sd_event_source *s,
                                uint64_t usec,
                                void *userdata);
static int dispatch_http_event(sd_event_source *event,
                               int fd,
                               uint32_t revents,
                               void *userdata);

static int request_meta(void **connection_cls, int fd, char *hostname) {
        RemoteSource *source;
        Writer *writer;
        int r;

        assert(connection_cls);
        if (*connection_cls)
                return 0;

        r = journal_remote_get_writer(journal_remote_server_global, hostname, &writer);
        if (r < 0)
                return log_warning_errno(r, "Failed to get writer for source %s: %m",
                                         hostname);

        source = source_new(fd, true, hostname, writer);
        if (!source) {
                writer_unref(writer);
                return log_oom();
        }

        log_debug("Added RemoteSource as connection metadata %p", source);

        *connection_cls = source;
        return 0;
}

static void request_meta_free(void *cls,
                              struct MHD_Connection *connection,
                              void **connection_cls,
                              enum MHD_RequestTerminationCode toe) {
        RemoteSource *s;

        assert(connection_cls);
        s = *connection_cls;

        if (s) {
                log_debug("Cleaning up connection metadata %p", s);
                source_free(s);
                *connection_cls = NULL;
        }
}

static int process_http_upload(
                struct MHD_Connection *connection,
                const char *upload_data,
                size_t *upload_data_size,
                RemoteSource *source) {

        bool finished = false;
        size_t remaining;
        int r;

        assert(source);

        log_trace("%s: connection %p, %zu bytes",
                  __func__, connection, *upload_data_size);

        if (*upload_data_size) {
                log_trace("Received %zu bytes", *upload_data_size);

                r = journal_importer_push_data(&source->importer,
                                               upload_data, *upload_data_size);
                if (r < 0)
                        return mhd_respond_oom(connection);

                *upload_data_size = 0;
        } else
                finished = true;

        for (;;) {
                r = process_source(source,
                                   journal_remote_server_global->compress,
                                   journal_remote_server_global->seal);
                if (r == -EAGAIN)
                        break;
                if (r < 0) {
                        if (r == -ENOBUFS)
                                log_warning_errno(r, "Entry is above the maximum of %u, aborting connection %p.",
                                                  DATA_SIZE_MAX, connection);
                        else if (r == -E2BIG)
                                log_warning_errno(r, "Entry with more fields than the maximum of %u, aborting connection %p.",
                                                  ENTRY_FIELD_COUNT_MAX, connection);
                        else
                                log_warning_errno(r, "Failed to process data, aborting connection %p: %m",
                                                  connection);
                        return MHD_NO;
                }
        }

        if (!finished)
                return MHD_YES;

        /* The upload is finished */

        remaining = journal_importer_bytes_remaining(&source->importer);
        if (remaining > 0) {
                log_warning("Premature EOF byte. %zu bytes lost.", remaining);
                return mhd_respondf(connection,
                                    0, MHD_HTTP_EXPECTATION_FAILED,
                                    "Premature EOF. %zu bytes of trailing data not processed.",
                                    remaining);
        }

        return mhd_respond(connection, MHD_HTTP_ACCEPTED, "OK.");
};

static int request_handler(
                void *cls,
                struct MHD_Connection *connection,
                const char *url,
                const char *method,
                const char *version,
                const char *upload_data,
                size_t *upload_data_size,
                void **connection_cls) {

        const char *header;
        int r, code, fd;
        _cleanup_free_ char *hostname = NULL;
<<<<<<< HEAD
=======
        bool chunked = false;
>>>>>>> b5780299
        size_t len;

        assert(connection);
        assert(connection_cls);
        assert(url);
        assert(method);

        log_trace("Handling a connection %s %s %s", method, url, version);

        if (*connection_cls)
                return process_http_upload(connection,
                                           upload_data, upload_data_size,
                                           *connection_cls);

        if (!streq(method, "POST"))
                return mhd_respond(connection, MHD_HTTP_NOT_ACCEPTABLE, "Unsupported method.");

        if (!streq(url, "/upload"))
                return mhd_respond(connection, MHD_HTTP_NOT_FOUND, "Not found.");

        header = MHD_lookup_connection_value(connection, MHD_HEADER_KIND, "Content-Type");
        if (!header || !streq(header, "application/vnd.fdo.journal"))
                return mhd_respond(connection, MHD_HTTP_UNSUPPORTED_MEDIA_TYPE,
                                   "Content-Type: application/vnd.fdo.journal is required.");

<<<<<<< HEAD
        header = MHD_lookup_connection_value(connection, MHD_HEADER_KIND, "Content-Length");
        if (!header)
                return mhd_respond(connection, MHD_HTTP_LENGTH_REQUIRED,
                                   "Content-Length header is required.");
        r = safe_atozu(header, &len);
        if (r < 0)
                return mhd_respondf(connection, r, MHD_HTTP_LENGTH_REQUIRED,
                                    "Content-Length: %s cannot be parsed: %m", header);

        if (len > ENTRY_SIZE_MAX)
                /* When serialized, an entry of maximum size might be slightly larger,
                 * so this does not correspond exactly to the limit in journald. Oh well.
                 */
                return mhd_respondf(connection, 0, MHD_HTTP_PAYLOAD_TOO_LARGE,
                                    "Payload larger than maximum size of %u bytes", ENTRY_SIZE_MAX);
=======
        header = MHD_lookup_connection_value(connection, MHD_HEADER_KIND, "Transfer-Encoding");
        if (header) {
                if (!strcaseeq(header, "chunked"))
                        return mhd_respondf(connection, 0, MHD_HTTP_BAD_REQUEST,
                                            "Unsupported Transfer-Encoding type: %s", header);

                chunked = true;
        }

        header = MHD_lookup_connection_value(connection, MHD_HEADER_KIND, "Content-Length");
        if (header) {
                if (chunked)
                        return mhd_respond(connection, MHD_HTTP_BAD_REQUEST,
                                           "Content-Length must not specified when Transfer-Encoding type is 'chuncked'");

                r = safe_atozu(header, &len);
                if (r < 0)
                        return mhd_respondf(connection, r, MHD_HTTP_LENGTH_REQUIRED,
                                            "Content-Length: %s cannot be parsed: %m", header);

                if (len > ENTRY_SIZE_MAX)
                        /* When serialized, an entry of maximum size might be slightly larger,
                         * so this does not correspond exactly to the limit in journald. Oh well.
                         */
                        return mhd_respondf(connection, 0, MHD_HTTP_PAYLOAD_TOO_LARGE,
                                            "Payload larger than maximum size of %u bytes", ENTRY_SIZE_MAX);
        }
>>>>>>> b5780299

        {
                const union MHD_ConnectionInfo *ci;

                ci = MHD_get_connection_info(connection,
                                             MHD_CONNECTION_INFO_CONNECTION_FD);
                if (!ci) {
                        log_error("MHD_get_connection_info failed: cannot get remote fd");
                        return mhd_respond(connection, MHD_HTTP_INTERNAL_SERVER_ERROR,
                                           "Cannot check remote address.");
                }

                fd = ci->connect_fd;
                assert(fd >= 0);
        }

        if (journal_remote_server_global->check_trust) {
                r = check_permissions(connection, &code, &hostname);
                if (r < 0)
                        return code;
        } else {
                r = getpeername_pretty(fd, false, &hostname);
                if (r < 0)
                        return mhd_respond(connection, MHD_HTTP_INTERNAL_SERVER_ERROR,
                                           "Cannot check remote hostname.");
        }

        assert(hostname);

        r = request_meta(connection_cls, fd, hostname);
        if (r == -ENOMEM)
                return respond_oom(connection);
        else if (r < 0)
                return mhd_respondf(connection, r, MHD_HTTP_INTERNAL_SERVER_ERROR, "%m");

        hostname = NULL;
        return MHD_YES;
}

static int setup_microhttpd_server(RemoteServer *s,
                                   int fd,
                                   const char *key,
                                   const char *cert,
                                   const char *trust) {
        struct MHD_OptionItem opts[] = {
                { MHD_OPTION_NOTIFY_COMPLETED, (intptr_t) request_meta_free},
                { MHD_OPTION_EXTERNAL_LOGGER, (intptr_t) microhttpd_logger},
                { MHD_OPTION_LISTEN_SOCKET, fd},
                { MHD_OPTION_CONNECTION_MEMORY_LIMIT, 128*1024},
                { MHD_OPTION_END},
                { MHD_OPTION_END},
                { MHD_OPTION_END},
                { MHD_OPTION_END},
                { MHD_OPTION_END}};
        int opts_pos = 4;
        int flags =
                MHD_USE_DEBUG |
                MHD_USE_DUAL_STACK |
                MHD_USE_EPOLL |
                MHD_USE_ITC;

        const union MHD_DaemonInfo *info;
        int r, epoll_fd;
        MHDDaemonWrapper *d;

        assert(fd >= 0);

        r = fd_nonblock(fd, true);
        if (r < 0)
                return log_error_errno(r, "Failed to make fd:%d nonblocking: %m", fd);

/* MHD_OPTION_STRICT_FOR_CLIENT is introduced in microhttpd 0.9.54,
 * and MHD_USE_PEDANTIC_CHECKS will be deprecated in future.
 * If MHD_USE_PEDANTIC_CHECKS is '#define'd, then it is deprecated
 * and we should use MHD_OPTION_STRICT_FOR_CLIENT. On the other hand,
 * if MHD_USE_PEDANTIC_CHECKS is not '#define'd, then it is not
 * deprecated yet and there exists an enum element with the same name.
 * So we can safely use it. */
#ifdef MHD_USE_PEDANTIC_CHECKS
        opts[opts_pos++] = (struct MHD_OptionItem)
                {MHD_OPTION_STRICT_FOR_CLIENT, 1};
#else
        flags |= MHD_USE_PEDANTIC_CHECKS;
#endif

        if (key) {
                assert(cert);

                opts[opts_pos++] = (struct MHD_OptionItem)
                        {MHD_OPTION_HTTPS_MEM_KEY, 0, (char*) key};
                opts[opts_pos++] = (struct MHD_OptionItem)
                        {MHD_OPTION_HTTPS_MEM_CERT, 0, (char*) cert};

                flags |= MHD_USE_TLS;

                if (trust)
                        opts[opts_pos++] = (struct MHD_OptionItem)
                                {MHD_OPTION_HTTPS_MEM_TRUST, 0, (char*) trust};
        }

        d = new(MHDDaemonWrapper, 1);
        if (!d)
                return log_oom();

        d->fd = (uint64_t) fd;

        d->daemon = MHD_start_daemon(flags, 0,
                                     NULL, NULL,
                                     request_handler, NULL,
                                     MHD_OPTION_ARRAY, opts,
                                     MHD_OPTION_END);
        if (!d->daemon) {
                log_error("Failed to start µhttp daemon");
                r = -EINVAL;
                goto error;
        }

        log_debug("Started MHD %s daemon on fd:%d (wrapper @ %p)",
                  key ? "HTTPS" : "HTTP", fd, d);

        info = MHD_get_daemon_info(d->daemon, MHD_DAEMON_INFO_EPOLL_FD_LINUX_ONLY);
        if (!info) {
                log_error("µhttp returned NULL daemon info");
                r = -EOPNOTSUPP;
                goto error;
        }

        epoll_fd = info->listen_fd;
        if (epoll_fd < 0) {
                log_error("µhttp epoll fd is invalid");
                r = -EUCLEAN;
                goto error;
        }

        r = sd_event_add_io(s->events, &d->io_event,
                            epoll_fd, EPOLLIN,
                            dispatch_http_event, d);
        if (r < 0) {
                log_error_errno(r, "Failed to add event callback: %m");
                goto error;
        }

        r = sd_event_source_set_description(d->io_event, "io_event");
        if (r < 0) {
                log_error_errno(r, "Failed to set source name: %m");
                goto error;
        }

        r = sd_event_add_time(s->events, &d->timer_event,
                              CLOCK_MONOTONIC, (uint64_t) -1, 0,
                              null_timer_event_handler, d);
        if (r < 0) {
                log_error_errno(r, "Failed to add timer_event: %m");
                goto error;
        }

        r = sd_event_source_set_description(d->timer_event, "timer_event");
        if (r < 0) {
                log_error_errno(r, "Failed to set source name: %m");
                goto error;
        }

        r = hashmap_ensure_allocated(&s->daemons, &uint64_hash_ops);
        if (r < 0) {
                log_oom();
                goto error;
        }

        r = hashmap_put(s->daemons, &d->fd, d);
        if (r < 0) {
                log_error_errno(r, "Failed to add daemon to hashmap: %m");
                goto error;
        }

        s->active++;
        return 0;

error:
        MHD_stop_daemon(d->daemon);
        free(d->daemon);
        free(d);
        return r;
}

static int setup_microhttpd_socket(RemoteServer *s,
                                   const char *address,
                                   const char *key,
                                   const char *cert,
                                   const char *trust) {
        int fd;

        fd = make_socket_fd(LOG_DEBUG, address, SOCK_STREAM, SOCK_CLOEXEC);
        if (fd < 0)
                return fd;

        return setup_microhttpd_server(s, fd, key, cert, trust);
}

static int null_timer_event_handler(sd_event_source *timer_event,
                                    uint64_t usec,
                                    void *userdata) {
        return dispatch_http_event(timer_event, 0, 0, userdata);
}

static int dispatch_http_event(sd_event_source *event,
                               int fd,
                               uint32_t revents,
                               void *userdata) {
        MHDDaemonWrapper *d = userdata;
        int r;
        MHD_UNSIGNED_LONG_LONG timeout = ULONG_LONG_MAX;

        assert(d);

        r = MHD_run(d->daemon);
        if (r == MHD_NO)
                // FIXME: unregister daemon
                return log_error_errno(SYNTHETIC_ERRNO(EINVAL),
                                       "MHD_run failed!");
        if (MHD_get_timeout(d->daemon, &timeout) == MHD_NO)
                timeout = ULONG_LONG_MAX;

        r = sd_event_source_set_time(d->timer_event, timeout);
        if (r < 0) {
                log_warning_errno(r, "Unable to set event loop timeout: %m, this may result in indefinite blocking!");
                return 1;
        }

        r = sd_event_source_set_enabled(d->timer_event, SD_EVENT_ON);
        if (r < 0)
                log_warning_errno(r, "Unable to enable timer_event: %m, this may result in indefinite blocking!");

        return 1; /* work to do */
}

/**********************************************************************
 **********************************************************************
 **********************************************************************/

static int setup_signals(RemoteServer *s) {
        int r;

        assert(s);

        assert_se(sigprocmask_many(SIG_SETMASK, NULL, SIGINT, SIGTERM, -1) >= 0);

        r = sd_event_add_signal(s->events, &s->sigterm_event, SIGTERM, NULL, s);
        if (r < 0)
                return r;

        r = sd_event_add_signal(s->events, &s->sigint_event, SIGINT, NULL, s);
        if (r < 0)
                return r;

        return 0;
}

static int setup_raw_socket(RemoteServer *s, const char *address) {
        int fd;

        fd = make_socket_fd(LOG_INFO, address, SOCK_STREAM, SOCK_CLOEXEC);
        if (fd < 0)
                return fd;

        return journal_remote_add_raw_socket(s, fd);
}

static int create_remoteserver(
                RemoteServer *s,
                const char* key,
                const char* cert,
                const char* trust) {

        int r, n, fd;
        char **file;

        r = journal_remote_server_init(s, arg_output, arg_split_mode, arg_compress, arg_seal);
        if (r < 0)
                return r;

        r = setup_signals(s);
        if (r < 0)
                return log_error_errno(r, "Failed to set up signals: %m");

        n = sd_listen_fds(true);
        if (n < 0)
                return log_error_errno(n, "Failed to read listening file descriptors from environment: %m");
        else
                log_debug("Received %d descriptors", n);

        if (MAX(http_socket, https_socket) >= SD_LISTEN_FDS_START + n)
                return log_error_errno(SYNTHETIC_ERRNO(EBADFD),
                                       "Received fewer sockets than expected");

        for (fd = SD_LISTEN_FDS_START; fd < SD_LISTEN_FDS_START + n; fd++) {
                if (sd_is_socket(fd, AF_UNSPEC, 0, true)) {
                        log_debug("Received a listening socket (fd:%d)", fd);

                        if (fd == http_socket)
                                r = setup_microhttpd_server(s, fd, NULL, NULL, NULL);
                        else if (fd == https_socket)
                                r = setup_microhttpd_server(s, fd, key, cert, trust);
                        else
                                r = journal_remote_add_raw_socket(s, fd);
                } else if (sd_is_socket(fd, AF_UNSPEC, 0, false)) {
                        char *hostname;

                        r = getpeername_pretty(fd, false, &hostname);
                        if (r < 0)
                                return log_error_errno(r, "Failed to retrieve remote name: %m");

                        log_debug("Received a connection socket (fd:%d) from %s", fd, hostname);

                        r = journal_remote_add_source(s, fd, hostname, true);
                } else
                        return log_error_errno(SYNTHETIC_ERRNO(EINVAL),
                                               "Unknown socket passed on fd:%d", fd);

                if (r < 0)
                        return log_error_errno(r, "Failed to register socket (fd:%d): %m", fd);
        }

        if (arg_getter) {
                log_info("Spawning getter %s...", arg_getter);
                fd = spawn_getter(arg_getter);
                if (fd < 0)
                        return fd;

                r = journal_remote_add_source(s, fd, (char*) arg_output, false);
                if (r < 0)
                        return r;
        }

        if (arg_url) {
                const char *url, *hostname;

                if (!strstr(arg_url, "/entries")) {
                        if (endswith(arg_url, "/"))
                                url = strjoina(arg_url, "entries");
                        else
                                url = strjoina(arg_url, "/entries");
                } else
                        url = strdupa(arg_url);

                log_info("Spawning curl %s...", url);
                fd = spawn_curl(url);
                if (fd < 0)
                        return fd;

                hostname = STARTSWITH_SET(arg_url, "https://", "http://");
                if (!hostname)
                        hostname = arg_url;

                hostname = strndupa(hostname, strcspn(hostname, "/:"));

                r = journal_remote_add_source(s, fd, (char *) hostname, false);
                if (r < 0)
                        return r;
        }

        if (arg_listen_raw) {
                log_debug("Listening on a socket...");
                r = setup_raw_socket(s, arg_listen_raw);
                if (r < 0)
                        return r;
        }

        if (arg_listen_http) {
                r = setup_microhttpd_socket(s, arg_listen_http, NULL, NULL, NULL);
                if (r < 0)
                        return r;
        }

        if (arg_listen_https) {
                r = setup_microhttpd_socket(s, arg_listen_https, key, cert, trust);
                if (r < 0)
                        return r;
        }

        STRV_FOREACH(file, arg_files) {
                const char *output_name;

                if (streq(*file, "-")) {
                        log_debug("Using standard input as source.");

                        fd = STDIN_FILENO;
                        output_name = "stdin";
                } else {
                        log_debug("Reading file %s...", *file);

                        fd = open(*file, O_RDONLY|O_CLOEXEC|O_NOCTTY|O_NONBLOCK);
                        if (fd < 0)
                                return log_error_errno(errno, "Failed to open %s: %m", *file);
                        output_name = *file;
                }

                r = journal_remote_add_source(s, fd, (char*) output_name, false);
                if (r < 0)
                        return r;
        }

        if (s->active == 0)
                return log_error_errno(SYNTHETIC_ERRNO(EINVAL),
                                       "Zero sources specified");

        if (arg_split_mode == JOURNAL_WRITE_SPLIT_NONE) {
                /* In this case we know what the writer will be
                   called, so we can create it and verify that we can
                   create output as expected. */
                r = journal_remote_get_writer(s, NULL, &s->_single_writer);
                if (r < 0)
                        return r;
        }

        return 0;
}

static int negative_fd(const char *spec) {
        /* Return a non-positive number as its inverse, -EINVAL otherwise. */

        int fd, r;

        r = safe_atoi(spec, &fd);
        if (r < 0)
                return r;

        if (fd > 0)
                return -EINVAL;
        else
                return -fd;
}

static int parse_config(void) {
        const ConfigTableItem items[] = {
                { "Remote",  "Seal",                   config_parse_bool,             0, &arg_seal       },
                { "Remote",  "SplitMode",              config_parse_write_split_mode, 0, &arg_split_mode },
                { "Remote",  "ServerKeyFile",          config_parse_path,             0, &arg_key        },
                { "Remote",  "ServerCertificateFile",  config_parse_path,             0, &arg_cert       },
                { "Remote",  "TrustedCertificateFile", config_parse_path,             0, &arg_trust      },
                {}
        };

        return config_parse_many_nulstr(PKGSYSCONFDIR "/journal-remote.conf",
                                        CONF_PATHS_NULSTR("systemd/journal-remote.conf.d"),
                                        "Remote\0", config_item_table_lookup, items,
                                        CONFIG_PARSE_WARN, NULL);
}

static int help(void) {
        _cleanup_free_ char *link = NULL;
        int r;

        r = terminal_urlify_man("systemd-journal-remote.service", "8", &link);
        if (r < 0)
                return log_oom();

        printf("%s [OPTIONS...] {FILE|-}...\n\n"
               "Write external journal events to journal file(s).\n\n"
               "  -h --help                 Show this help\n"
               "     --version              Show package version\n"
               "     --url=URL              Read events from systemd-journal-gatewayd at URL\n"
               "     --getter=COMMAND       Read events from the output of COMMAND\n"
               "     --listen-raw=ADDR      Listen for connections at ADDR\n"
               "     --listen-http=ADDR     Listen for HTTP connections at ADDR\n"
               "     --listen-https=ADDR    Listen for HTTPS connections at ADDR\n"
               "  -o --output=FILE|DIR      Write output to FILE or DIR/external-*.journal\n"
               "     --compress[=BOOL]      XZ-compress the output journal (default: yes)\n"
               "     --seal[=BOOL]          Use event sealing (default: no)\n"
               "     --key=FILENAME         SSL key in PEM format (default:\n"
               "                            \"" PRIV_KEY_FILE "\")\n"
               "     --cert=FILENAME        SSL certificate in PEM format (default:\n"
               "                            \"" CERT_FILE "\")\n"
               "     --trust=FILENAME|all   SSL CA certificate or disable checking (default:\n"
               "                            \"" TRUST_FILE "\")\n"
               "     --gnutls-log=CATEGORY...\n"
               "                            Specify a list of gnutls logging categories\n"
               "     --split-mode=none|host How many output files to create\n"
               "\nNote: file descriptors from sd_listen_fds() will be consumed, too.\n"
               "\nSee the %s for details.\n"
               , program_invocation_short_name
               , link
        );

        return 0;
}

static int parse_argv(int argc, char *argv[]) {
        enum {
                ARG_VERSION = 0x100,
                ARG_URL,
                ARG_LISTEN_RAW,
                ARG_LISTEN_HTTP,
                ARG_LISTEN_HTTPS,
                ARG_GETTER,
                ARG_SPLIT_MODE,
                ARG_COMPRESS,
                ARG_SEAL,
                ARG_KEY,
                ARG_CERT,
                ARG_TRUST,
                ARG_GNUTLS_LOG,
        };

        static const struct option options[] = {
                { "help",         no_argument,       NULL, 'h'              },
                { "version",      no_argument,       NULL, ARG_VERSION      },
                { "url",          required_argument, NULL, ARG_URL          },
                { "getter",       required_argument, NULL, ARG_GETTER       },
                { "listen-raw",   required_argument, NULL, ARG_LISTEN_RAW   },
                { "listen-http",  required_argument, NULL, ARG_LISTEN_HTTP  },
                { "listen-https", required_argument, NULL, ARG_LISTEN_HTTPS },
                { "output",       required_argument, NULL, 'o'              },
                { "split-mode",   required_argument, NULL, ARG_SPLIT_MODE   },
                { "compress",     optional_argument, NULL, ARG_COMPRESS     },
                { "seal",         optional_argument, NULL, ARG_SEAL         },
                { "key",          required_argument, NULL, ARG_KEY          },
                { "cert",         required_argument, NULL, ARG_CERT         },
                { "trust",        required_argument, NULL, ARG_TRUST        },
                { "gnutls-log",   required_argument, NULL, ARG_GNUTLS_LOG   },
                {}
        };

        int c, r;
        bool type_a, type_b;

        assert(argc >= 0);
        assert(argv);

        while ((c = getopt_long(argc, argv, "ho:", options, NULL)) >= 0)
                switch(c) {

                case 'h':
                        return help();

                case ARG_VERSION:
                        return version();

                case ARG_URL:
                        if (arg_url)
                                return log_error_errno(SYNTHETIC_ERRNO(EINVAL),
                                                       "cannot currently set more than one --url");

                        arg_url = optarg;
                        break;

                case ARG_GETTER:
                        if (arg_getter)
                                return log_error_errno(SYNTHETIC_ERRNO(EINVAL),
                                                       "cannot currently use --getter more than once");

                        arg_getter = optarg;
                        break;

                case ARG_LISTEN_RAW:
                        if (arg_listen_raw)
                                return log_error_errno(SYNTHETIC_ERRNO(EINVAL),
                                                       "cannot currently use --listen-raw more than once");

                        arg_listen_raw = optarg;
                        break;

                case ARG_LISTEN_HTTP:
                        if (arg_listen_http || http_socket >= 0)
                                return log_error_errno(SYNTHETIC_ERRNO(EINVAL),
                                                       "cannot currently use --listen-http more than once");

                        r = negative_fd(optarg);
                        if (r >= 0)
                                http_socket = r;
                        else
                                arg_listen_http = optarg;
                        break;

                case ARG_LISTEN_HTTPS:
                        if (arg_listen_https || https_socket >= 0)
                                return log_error_errno(SYNTHETIC_ERRNO(EINVAL),
                                                       "cannot currently use --listen-https more than once");

                        r = negative_fd(optarg);
                        if (r >= 0)
                                https_socket = r;
                        else
                                arg_listen_https = optarg;

                        break;

                case ARG_KEY:
                        if (arg_key)
                                return log_error_errno(SYNTHETIC_ERRNO(EINVAL),
                                                       "Key file specified twice");

                        arg_key = strdup(optarg);
                        if (!arg_key)
                                return log_oom();

                        break;

                case ARG_CERT:
                        if (arg_cert)
                                return log_error_errno(SYNTHETIC_ERRNO(EINVAL),
                                                       "Certificate file specified twice");

                        arg_cert = strdup(optarg);
                        if (!arg_cert)
                                return log_oom();

                        break;

                case ARG_TRUST:
                        if (arg_trust || arg_trust_all)
                                return log_error_errno(SYNTHETIC_ERRNO(EINVAL),
                                                       "Confusing trusted CA configuration");

                        if (streq(optarg, "all"))
                                arg_trust_all = true;
                        else {
#if HAVE_GNUTLS
                                arg_trust = strdup(optarg);
                                if (!arg_trust)
                                        return log_oom();
#else
                                return log_error_errno(SYNTHETIC_ERRNO(EINVAL),
                                                       "Option --trust is not available.");
#endif
                        }

                        break;

                case 'o':
                        if (arg_output)
                                return log_error_errno(SYNTHETIC_ERRNO(EINVAL),
                                                       "cannot use --output/-o more than once");

                        arg_output = optarg;
                        break;

                case ARG_SPLIT_MODE:
                        arg_split_mode = journal_write_split_mode_from_string(optarg);
                        if (arg_split_mode == _JOURNAL_WRITE_SPLIT_INVALID)
                                return log_error_errno(SYNTHETIC_ERRNO(EINVAL),
                                                       "Invalid split mode: %s", optarg);
                        break;

                case ARG_COMPRESS:
                        if (optarg) {
                                r = parse_boolean(optarg);
                                if (r < 0)
                                        return log_error_errno(SYNTHETIC_ERRNO(EINVAL),
                                                               "Failed to parse --compress= parameter.");

                                arg_compress = !!r;
                        } else
                                arg_compress = true;

                        break;

                case ARG_SEAL:
                        if (optarg) {
                                r = parse_boolean(optarg);
                                if (r < 0)
                                        return log_error_errno(SYNTHETIC_ERRNO(EINVAL),
                                                               "Failed to parse --seal= parameter.");

                                arg_seal = !!r;
                        } else
                                arg_seal = true;

                        break;

                case ARG_GNUTLS_LOG: {
#if HAVE_GNUTLS
                        const char* p = optarg;
                        for (;;) {
                                _cleanup_free_ char *word = NULL;

                                r = extract_first_word(&p, &word, ",", 0);
                                if (r < 0)
                                        return log_error_errno(r, "Failed to parse --gnutls-log= argument: %m");
                                if (r == 0)
                                        break;

                                if (strv_push(&arg_gnutls_log, word) < 0)
                                        return log_oom();

                                word = NULL;
                        }
                        break;
#else
                        return log_error_errno(SYNTHETIC_ERRNO(EINVAL),
                                               "Option --gnutls-log is not available.");
#endif
                }

                case '?':
                        return -EINVAL;

                default:
                        assert_not_reached("Unknown option code.");
                }

        if (optind < argc)
                arg_files = argv + optind;

        type_a = arg_getter || !strv_isempty(arg_files);
        type_b = arg_url
                || arg_listen_raw
                || arg_listen_http || arg_listen_https
                || sd_listen_fds(false) > 0;
        if (type_a && type_b)
                return log_error_errno(SYNTHETIC_ERRNO(EINVAL),
                                       "Cannot use file input or --getter with "
                                       "--arg-listen-... or socket activation.");
        if (type_a) {
                if (!arg_output)
                        return log_error_errno(SYNTHETIC_ERRNO(EINVAL),
                                               "Option --output must be specified with file input or --getter.");

                if (!IN_SET(arg_split_mode, JOURNAL_WRITE_SPLIT_NONE, _JOURNAL_WRITE_SPLIT_INVALID))
                        return log_error_errno(SYNTHETIC_ERRNO(EINVAL),
                                               "For active sources, only --split-mode=none is allowed.");

                arg_split_mode = JOURNAL_WRITE_SPLIT_NONE;
        }

        if (arg_split_mode == _JOURNAL_WRITE_SPLIT_INVALID)
                arg_split_mode = JOURNAL_WRITE_SPLIT_HOST;

        if (arg_split_mode == JOURNAL_WRITE_SPLIT_NONE && arg_output) {
                if (is_dir(arg_output, true) > 0)
                        return log_error_errno(SYNTHETIC_ERRNO(EINVAL),
                                               "For SplitMode=none, output must be a file.");
                if (!endswith(arg_output, ".journal"))
                        return log_error_errno(SYNTHETIC_ERRNO(EINVAL),
                                               "For SplitMode=none, output file name must end with .journal.");
        }

        if (arg_split_mode == JOURNAL_WRITE_SPLIT_HOST
            && arg_output && is_dir(arg_output, true) <= 0)
                return log_error_errno(SYNTHETIC_ERRNO(EINVAL),
                                       "For SplitMode=host, output must be a directory.");

        log_debug("Full config: SplitMode=%s Key=%s Cert=%s Trust=%s",
                  journal_write_split_mode_to_string(arg_split_mode),
                  strna(arg_key),
                  strna(arg_cert),
                  strna(arg_trust));

        return 1 /* work to do */;
}

static int load_certificates(char **key, char **cert, char **trust) {
        int r;

        r = read_full_file(arg_key ?: PRIV_KEY_FILE, key, NULL);
        if (r < 0)
                return log_error_errno(r, "Failed to read key from file '%s': %m",
                                       arg_key ?: PRIV_KEY_FILE);

        r = read_full_file(arg_cert ?: CERT_FILE, cert, NULL);
        if (r < 0)
                return log_error_errno(r, "Failed to read certificate from file '%s': %m",
                                       arg_cert ?: CERT_FILE);

        if (arg_trust_all)
                log_info("Certificate checking disabled.");
        else {
                r = read_full_file(arg_trust ?: TRUST_FILE, trust, NULL);
                if (r < 0)
                        return log_error_errno(r, "Failed to read CA certificate file '%s': %m",
                                               arg_trust ?: TRUST_FILE);
        }

        if ((arg_listen_raw || arg_listen_http) && *trust)
                return log_error_errno(SYNTHETIC_ERRNO(EINVAL),
                                       "Option --trust makes all non-HTTPS connections untrusted.");

        return 0;
}

static int run(int argc, char **argv) {
        _cleanup_(notify_on_cleanup) const char *notify_message = NULL;
        _cleanup_(journal_remote_server_destroy) RemoteServer s = {};
        _cleanup_free_ char *key = NULL, *cert = NULL, *trust = NULL;
        int r;

        log_show_color(true);
        log_parse_environment();

        /* The journal merging logic potentially needs a lot of fds. */
        (void) rlimit_nofile_bump(HIGH_RLIMIT_NOFILE);

        r = parse_config();
        if (r < 0)
                return r;

        r = parse_argv(argc, argv);
        if (r <= 0)
                return r;

        if (arg_listen_http || arg_listen_https) {
                r = setup_gnutls_logger(arg_gnutls_log);
                if (r < 0)
                        return r;
        }

        if (arg_listen_https || https_socket >= 0) {
                r = load_certificates(&key, &cert, &trust);
                if (r < 0)
                        return r;

                s.check_trust = !arg_trust_all;
        }

        r = create_remoteserver(&s, key, cert, trust);
        if (r < 0)
                return r;

        r = sd_event_set_watchdog(s.events, true);
        if (r < 0)
                return log_error_errno(r, "Failed to enable watchdog: %m");

        log_debug("Watchdog is %sd.", enable_disable(r > 0));

        log_debug("%s running as pid "PID_FMT,
                  program_invocation_short_name, getpid_cached());

        notify_message = notify_start(NOTIFY_READY, NOTIFY_STOPPING);

        while (s.active) {
                r = sd_event_get_state(s.events);
                if (r < 0)
                        return r;
                if (r == SD_EVENT_FINISHED)
                        break;

                r = sd_event_run(s.events, -1);
                if (r < 0)
                        return log_error_errno(r, "Failed to run event loop: %m");
        }

        notify_message = NULL;
        (void) sd_notifyf(false,
                          "STOPPING=1\n"
                          "STATUS=Shutting down after writing %" PRIu64 " entries...", s.event_count);

        log_info("Finishing after writing %" PRIu64 " entries", s.event_count);

        return 0;
}

DEFINE_MAIN_FUNCTION(run);<|MERGE_RESOLUTION|>--- conflicted
+++ resolved
@@ -265,10 +265,7 @@
         const char *header;
         int r, code, fd;
         _cleanup_free_ char *hostname = NULL;
-<<<<<<< HEAD
-=======
         bool chunked = false;
->>>>>>> b5780299
         size_t len;
 
         assert(connection);
@@ -294,23 +291,6 @@
                 return mhd_respond(connection, MHD_HTTP_UNSUPPORTED_MEDIA_TYPE,
                                    "Content-Type: application/vnd.fdo.journal is required.");
 
-<<<<<<< HEAD
-        header = MHD_lookup_connection_value(connection, MHD_HEADER_KIND, "Content-Length");
-        if (!header)
-                return mhd_respond(connection, MHD_HTTP_LENGTH_REQUIRED,
-                                   "Content-Length header is required.");
-        r = safe_atozu(header, &len);
-        if (r < 0)
-                return mhd_respondf(connection, r, MHD_HTTP_LENGTH_REQUIRED,
-                                    "Content-Length: %s cannot be parsed: %m", header);
-
-        if (len > ENTRY_SIZE_MAX)
-                /* When serialized, an entry of maximum size might be slightly larger,
-                 * so this does not correspond exactly to the limit in journald. Oh well.
-                 */
-                return mhd_respondf(connection, 0, MHD_HTTP_PAYLOAD_TOO_LARGE,
-                                    "Payload larger than maximum size of %u bytes", ENTRY_SIZE_MAX);
-=======
         header = MHD_lookup_connection_value(connection, MHD_HEADER_KIND, "Transfer-Encoding");
         if (header) {
                 if (!strcaseeq(header, "chunked"))
@@ -338,7 +318,6 @@
                         return mhd_respondf(connection, 0, MHD_HTTP_PAYLOAD_TOO_LARGE,
                                             "Payload larger than maximum size of %u bytes", ENTRY_SIZE_MAX);
         }
->>>>>>> b5780299
 
         {
                 const union MHD_ConnectionInfo *ci;
