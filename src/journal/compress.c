--- conflicted
+++ resolved
@@ -35,10 +35,6 @@
 #include "compress.h"
 #include "macro.h"
 #include "util.h"
-<<<<<<< HEAD
-
-bool compress_blob(const void *src, uint64_t src_size, void *dst, uint64_t *dst_size) {
-=======
 #include "sparse-endian.h"
 #include "journal-def.h"
 
@@ -53,7 +49,6 @@
 
 int compress_blob_xz(const void *src, uint64_t src_size, void *dst, size_t *dst_size) {
 #ifdef HAVE_XZ
->>>>>>> 7f308575
         static const lzma_options_lzma opt = {
                 1u << 20u, NULL, 0, LZMA_LC_DEFAULT, LZMA_LP_DEFAULT,
                 LZMA_PB_DEFAULT, LZMA_MODE_FAST, 128, LZMA_MF_HC3, 4};
@@ -74,14 +69,6 @@
 
         if (src_size < 80)
                 return -ENOBUFS;
-<<<<<<< HEAD
-
-        ret = lzma_stream_buffer_encode((lzma_filter*) filters, LZMA_CHECK_NONE, NULL,
-                                        src, src_size, dst, &out_pos, src_size - 1);
-        if (ret != LZMA_OK)
-                return false;
-=======
->>>>>>> 7f308575
 
         ret = lzma_stream_buffer_encode((lzma_filter*) filters, LZMA_CHECK_NONE, NULL,
                                         src, src_size, dst, &out_pos, src_size - 1);
