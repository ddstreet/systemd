--- conflicted
+++ resolved
@@ -159,11 +159,8 @@
 
         log_parse_environment();
         log_open();
-<<<<<<< HEAD
-=======
 
         test_catalog_file_lang();
->>>>>>> c17d7fc6
 
         test_catalog_importing();
 
