/*-*- Mode: C; c-basic-offset: 8; indent-tabs-mode: nil -*-*/

/***
  This file is part of systemd.

  Copyright 2011 Lennart Poettering

  systemd is free software; you can redistribute it and/or modify it
  under the terms of the GNU Lesser General Public License as published by
  the Free Software Foundation; either version 2.1 of the License, or
  (at your option) any later version.

  systemd is distributed in the hope that it will be useful, but
  WITHOUT ANY WARRANTY; without even the implied warranty of
  MERCHANTABILITY or FITNESS FOR A PARTICULAR PURPOSE. See the GNU
  Lesser General Public License for more details.

  You should have received a copy of the GNU Lesser General Public License
  along with systemd; If not, see <http://www.gnu.org/licenses/>.
***/

#include <time.h>
#include <fcntl.h>
#include <unistd.h>
#include <sys/socket.h>

#include "fileio.h"
#include "journald-server.h"
#include "journald-console.h"

static bool prefix_timestamp(void) {

        static int cached_printk_time = -1;

        if (_unlikely_(cached_printk_time < 0)) {
                _cleanup_free_ char *p = NULL;

                cached_printk_time =
                        read_one_line_file("/sys/module/printk/parameters/time", &p) >= 0
                        && parse_boolean(p) > 0;
        }

        return cached_printk_time;
}

void server_forward_console(
                Server *s,
                int priority,
                const char *identifier,
                const char *message,
                struct ucred *ucred) {

        struct iovec iovec[5];
        char header_pid[16];
        struct timespec ts;
        char tbuf[4 + DECIMAL_STR_MAX(ts.tv_sec) + DECIMAL_STR_MAX(ts.tv_nsec)-3 + 1];
        int n = 0, fd;
        _cleanup_free_ char *ident_buf = NULL;
        const char *tty;

        assert(s);
        assert(message);

        if (LOG_PRI(priority) > s->max_level_console)
                return;

        /* First: timestamp */
        if (prefix_timestamp()) {
                assert_se(clock_gettime(CLOCK_MONOTONIC, &ts) == 0);
<<<<<<< HEAD
                snprintf(tbuf, sizeof(tbuf), "[%5llu.%06llu] ",
                         (unsigned long long) ts.tv_sec,
                         (unsigned long long) ts.tv_nsec / 1000);
=======
                snprintf(tbuf, sizeof(tbuf), "[%5"PRI_TIME".%06ld] ",
                         ts.tv_sec,
                         ts.tv_nsec / 1000);
>>>>>>> c17d7fc6
                IOVEC_SET_STRING(iovec[n++], tbuf);
        }

        /* Second: identifier and PID */
        if (ucred) {
                if (!identifier) {
                        get_process_comm(ucred->pid, &ident_buf);
                        identifier = ident_buf;
                }

                snprintf(header_pid, sizeof(header_pid), "["PID_FMT"]: ", ucred->pid);
                char_array_0(header_pid);

                if (identifier)
                        IOVEC_SET_STRING(iovec[n++], identifier);

                IOVEC_SET_STRING(iovec[n++], header_pid);
        } else if (identifier) {
                IOVEC_SET_STRING(iovec[n++], identifier);
                IOVEC_SET_STRING(iovec[n++], ": ");
        }

        /* Fourth: message */
        IOVEC_SET_STRING(iovec[n++], message);
        IOVEC_SET_STRING(iovec[n++], "\n");

        tty = s->tty_path ? s->tty_path : "/dev/console";

        fd = open_terminal(tty, O_WRONLY|O_NOCTTY|O_CLOEXEC);
        if (fd < 0) {
                log_debug("Failed to open %s for logging: %m", tty);
                return;
        }

        if (writev(fd, iovec, n) < 0)
<<<<<<< HEAD
                log_debug("Failed to write to %s for logging: %s", tty, strerror(errno));

        safe_close(fd);
=======
                log_debug("Failed to write to %s for logging: %m", tty);
>>>>>>> c17d7fc6

        safe_close(fd);
}<|MERGE_RESOLUTION|>--- conflicted
+++ resolved
@@ -67,15 +67,9 @@
         /* First: timestamp */
         if (prefix_timestamp()) {
                 assert_se(clock_gettime(CLOCK_MONOTONIC, &ts) == 0);
-<<<<<<< HEAD
-                snprintf(tbuf, sizeof(tbuf), "[%5llu.%06llu] ",
-                         (unsigned long long) ts.tv_sec,
-                         (unsigned long long) ts.tv_nsec / 1000);
-=======
                 snprintf(tbuf, sizeof(tbuf), "[%5"PRI_TIME".%06ld] ",
                          ts.tv_sec,
                          ts.tv_nsec / 1000);
->>>>>>> c17d7fc6
                 IOVEC_SET_STRING(iovec[n++], tbuf);
         }
 
@@ -111,13 +105,7 @@
         }
 
         if (writev(fd, iovec, n) < 0)
-<<<<<<< HEAD
-                log_debug("Failed to write to %s for logging: %s", tty, strerror(errno));
-
-        safe_close(fd);
-=======
                 log_debug("Failed to write to %s for logging: %m", tty);
->>>>>>> c17d7fc6
 
         safe_close(fd);
 }