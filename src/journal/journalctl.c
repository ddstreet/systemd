--- conflicted
+++ resolved
@@ -169,10 +169,7 @@
                "Flags:\n"
                "     --system              Show only the system journal\n"
                "     --user                Show only the user journal for the current user\n"
-<<<<<<< HEAD
-=======
                "  -M --machine=CONTAINER   Operate on local container\n"
->>>>>>> a8f3477d
                "     --since=DATE          Start showing entries on or newer than the specified date\n"
                "     --until=DATE          Stop showing entries on or older than the specified date\n"
                "  -c --cursor=CURSOR       Start showing entries from the specified cursor\n"
@@ -946,11 +943,7 @@
                 return 0;
 
         if (arg_boot_offset == 0 && sd_id128_equal(arg_boot_id, SD_ID128_NULL))
-<<<<<<< HEAD
-                return add_match_this_boot(j);
-=======
                 return add_match_this_boot(j, arg_machine);
->>>>>>> a8f3477d
 
         r = get_relative_boot_id(j, &arg_boot_id, arg_boot_offset);
         if (r < 0) {
@@ -1298,11 +1291,7 @@
         n /= arg_interval;
 
         safe_close(fd);
-<<<<<<< HEAD
-        fd = mkostemp(k, O_WRONLY|O_CLOEXEC|O_NOCTTY);
-=======
         fd = mkostemp_safe(k, O_WRONLY|O_CLOEXEC);
->>>>>>> a8f3477d
         if (fd < 0) {
                 log_error("Failed to open %s: %m", k);
                 r = -errno;
