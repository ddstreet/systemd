--- conflicted
+++ resolved
@@ -217,20 +217,9 @@
         uint64_t s = le64toh(o->object.size);
 
         return mmap_cache_get(f->mmap, f->fd, f->prot, context, true,
-<<<<<<< HEAD
-                              offset, s, &f->last_stat, NULL);
-}
-
-static inline int journal_file_object_release(JournalFile *f, Object *o, uint64_t offset) {
-        unsigned context = type_to_context(o->object.type);
-        uint64_t s = le64toh(o->object.size);
-
-        return mmap_cache_release(f->mmap, f->fd, f->prot, context, offset, s);
-=======
                               offset, s, &f->last_stat, NULL, release_cookie);
 }
 
 static inline int journal_file_object_release(JournalFile *f, void *release_cookie) {
         return mmap_cache_release(f->mmap, f->fd, release_cookie);
->>>>>>> f76907f1
 }