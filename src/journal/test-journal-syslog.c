--- conflicted
+++ resolved
@@ -7,11 +7,7 @@
 #include "syslog-util.h"
 
 static void test_syslog_parse_identifier(const char *str,
-<<<<<<< HEAD
-                                         const char *ident, const char *pid, int ret) {
-=======
                                          const char *ident, const char *pid, const char *rest, int ret) {
->>>>>>> 36a9c5eb
         const char *buf = str;
         _cleanup_free_ char *ident2 = NULL, *pid2 = NULL;
         int ret2;
@@ -35,29 +31,7 @@
                 assert_se(priority == priority2);
 }
 
-static void test_syslog_parse_priority(const char *str, int priority, int ret) {
-        const char *buf = str;
-        int priority2, ret2;
-
-        ret2 = syslog_parse_priority(&buf, &priority2, false);
-
-        assert_se(ret == ret2);
-        if (ret2 == 1)
-                assert_se(priority == priority2);
-}
-
 int main(void) {
-<<<<<<< HEAD
-        test_syslog_parse_identifier("pidu[111]: xxx", "pidu", "111", 11);
-        test_syslog_parse_identifier("pidu: xxx", "pidu", NULL, 6);
-        test_syslog_parse_identifier("pidu:  xxx", "pidu", NULL, 7);
-        test_syslog_parse_identifier("pidu xxx", NULL, NULL, 0);
-        test_syslog_parse_identifier(":", "", NULL, 1);
-        test_syslog_parse_identifier(":  ", "", NULL, 3);
-        test_syslog_parse_identifier("pidu:", "pidu", NULL, 5);
-        test_syslog_parse_identifier("pidu: ", "pidu", NULL, 6);
-        test_syslog_parse_identifier("pidu : ", NULL, NULL, 0);
-=======
         test_syslog_parse_identifier("pidu[111]: xxx", "pidu", "111", "xxx", 11);
         test_syslog_parse_identifier("pidu: xxx", "pidu", NULL, "xxx", 6);
         test_syslog_parse_identifier("pidu:  xxx", "pidu", NULL, " xxx", 6);
@@ -70,7 +44,6 @@
         test_syslog_parse_identifier("pidu:", "pidu", NULL, "", 5);
         test_syslog_parse_identifier("pidu: ", "pidu", NULL, "", 6);
         test_syslog_parse_identifier("pidu : ", NULL, NULL, "pidu : ", 0);
->>>>>>> 36a9c5eb
 
         test_syslog_parse_priority("<>", 0, 0);
         test_syslog_parse_priority("<>aaa", 0, 0);
