--- conflicted
+++ resolved
@@ -132,10 +132,6 @@
                 return 0;
         } else if (r < 0)
                 return r;
-<<<<<<< HEAD
-
-        i = NULL;
-=======
 
         i = NULL;
         return 0;
@@ -191,7 +187,6 @@
         if (!*lang)
                         return -ENOMEM;
 
->>>>>>> c17d7fc6
         return 0;
 }
 
