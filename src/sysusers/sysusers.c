--- conflicted
+++ resolved
@@ -38,10 +38,7 @@
 #include "utf8.h"
 #include "label.h"
 #include "fileio-label.h"
-<<<<<<< HEAD
-=======
 #include "uid-range.h"
->>>>>>> f76907f1
 
 typedef enum ItemType {
         ADD_USER = 'u',
@@ -588,11 +585,6 @@
                 if (r < 0)
                         goto finish;
 
-<<<<<<< HEAD
-        /* Make a backup of the old files */
-        if (group && group_changed) {
-                r = make_backup("/etc/group", group_path);
-=======
                 if (original) {
                         fclose(original);
                         original = NULL;
@@ -661,7 +653,6 @@
                 }
 
                 r = fflush_and_check(shadow);
->>>>>>> f76907f1
                 if (r < 0)
                         goto finish;
         }
@@ -682,14 +673,11 @@
 
         if (passwd) {
                 r = make_backup("/etc/passwd", passwd_path);
-<<<<<<< HEAD
-=======
                 if (r < 0)
                         goto finish;
         }
         if (shadow) {
                 r = make_backup("/etc/shadow", shadow_path);
->>>>>>> f76907f1
                 if (r < 0)
                         goto finish;
         }
@@ -1358,8 +1346,6 @@
 
         /* Colons are used as field separators, and hence not OK */
         if (strchr(d, ':'))
-<<<<<<< HEAD
-=======
                 return false;
 
         return true;
@@ -1384,7 +1370,6 @@
 
         /* Colons are used as field separators, and hence not OK */
         if (strchr(p, ':'))
->>>>>>> f76907f1
                 return false;
 
         return true;
@@ -1676,10 +1661,7 @@
 
                 h = groups;
                 break;
-<<<<<<< HEAD
-=======
-
->>>>>>> f76907f1
+
         default:
                 return -EBADMSG;
         }
@@ -1853,11 +1835,7 @@
 
         umask(0022);
 
-<<<<<<< HEAD
-        r = label_init(NULL);
-=======
         r = mac_selinux_init(NULL);
->>>>>>> f76907f1
         if (r < 0) {
                 log_error("SELinux setup failed: %s", strerror(-r));
                 goto finish;
