/*-*- Mode: C; c-basic-offset: 8; indent-tabs-mode: nil -*-*/

/***
  This file is part of systemd.

  Copyright 2010 Lennart Poettering

  systemd is free software; you can redistribute it and/or modify it
  under the terms of the GNU Lesser General Public License as published by
  the Free Software Foundation; either version 2.1 of the License, or
  (at your option) any later version.

  systemd is distributed in the hope that it will be useful, but
  WITHOUT ANY WARRANTY; without even the implied warranty of
  MERCHANTABILITY or FITNESS FOR A PARTICULAR PURPOSE. See the GNU
  Lesser General Public License for more details.

  You should have received a copy of the GNU Lesser General Public License
  along with systemd; If not, see <http://www.gnu.org/licenses/>.
***/

#include <string.h>
#include <errno.h>
#include <unistd.h>
#include <fcntl.h>

#include "log.h"
#include "util.h"
#include "mkdir.h"
#include "unit-name.h"
#include "virt.h"
#include "fileio.h"
#include "path-util.h"

static const char *arg_dest = "/tmp";

static int add_symlink(const char *fservice, const char *tservice) {
        _cleanup_free_ char *from = NULL, *to = NULL;
        int r;

        assert(fservice);
        assert(tservice);

        from = strappend(SYSTEM_DATA_UNIT_PATH "/", fservice);
        if (!from)
                return log_oom();

        to = strjoin(arg_dest,"/getty.target.wants/", tservice, NULL);
        if (!to)
                return log_oom();

        mkdir_parents_label(to, 0755);

        r = symlink(from, to);
        if (r < 0) {
                if (errno == EEXIST)
                        /* In case console=hvc0 is passed this will very likely result in EEXIST */
                        return 0;
                else {
                        log_error("Failed to create symlink %s: %m", to);
                        return -errno;
                }
        }

        return 0;
}

static int add_serial_getty(const char *tty) {
        _cleanup_free_ char *n = NULL;

        assert(tty);

        log_debug("Automatically adding serial getty for /dev/%s.", tty);

        n = unit_name_from_path_instance("serial-getty", tty, ".service");
        if (!n)
                return log_oom();

        return add_symlink("serial-getty@.service", n);
}

static int add_container_getty(const char *tty) {
        _cleanup_free_ char *n = NULL;

        assert(tty);

        log_debug("Automatically adding container getty for /dev/pts/%s.", tty);

        n = unit_name_from_path_instance("container-getty", tty, ".service");
        if (!n)
                return log_oom();

        return add_symlink("container-getty@.service", n);
}

static int verify_tty(const char *name) {
        _cleanup_close_ int fd = -1;
        const char *p;

        /* Some TTYs are weird and have been enumerated but don't work
         * when you try to use them, such as classic ttyS0 and
         * friends. Let's check that and open the device and run
         * isatty() on it. */

        p = strappenda("/dev/", name);

        /* O_NONBLOCK is essential here, to make sure we don't wait
         * for DCD */
        fd = open(p, O_RDWR|O_NONBLOCK|O_NOCTTY|O_CLOEXEC|O_NOFOLLOW);
        if (fd < 0)
                return -errno;

        errno = 0;
        if (isatty(fd) <= 0)
                return errno ? -errno : -EIO;

        return 0;
}

static int verify_tty(const char *name) {
        _cleanup_close_ int fd = -1;
        const char *p;

        /* Some TTYs are weird and have been enumerated but don't work
         * when you try to use them, such as classic ttyS0 and
         * friends. Let's check that and open the device and run
         * isatty() on it. */

        p = strappenda("/dev/", name);

        /* O_NONBLOCK is essential here, to make sure we don't wait
         * for DCD */
        fd = open(p, O_RDWR|O_NONBLOCK|O_NOCTTY|O_CLOEXEC|O_NOFOLLOW);
        if (fd < 0)
                return -errno;

        errno = 0;
        if (isatty(fd) <= 0)
                return errno ? -errno : -EIO;

        return 0;
}

int main(int argc, char *argv[]) {

        static const char virtualization_consoles[] =
                "hvc0\0"
                "xvc0\0"
                "hvsi0\0"
                "sclp_line0\0"
<<<<<<< HEAD
                "ttysclp0\0";
=======
                "ttysclp0\0"
                "3270!tty1\0";
>>>>>>> a8f3477d

        _cleanup_free_ char *active = NULL;
        const char *j;
        int r;

        if (argc > 1 && argc != 4) {
                log_error("This program takes three or no arguments.");
                return EXIT_FAILURE;
        }

        if (argc > 1)
                arg_dest = argv[1];

        log_set_target(LOG_TARGET_SAFE);
        log_parse_environment();
        log_open();

        umask(0022);

        if (detect_container(NULL) > 0) {
                _cleanup_free_ char *container_ttys = NULL;

                log_debug("Automatically adding console shell.");

                if (add_symlink("console-getty.service", "console-getty.service") < 0)
                        return EXIT_FAILURE;

                /* When $container_ttys is set for PID 1, spawn
                 * gettys on all ptys named therein. Note that despite
                 * the variable name we only support ptys here. */

                r = getenv_for_pid(1, "container_ttys", &container_ttys);
                if (r > 0) {
                        char *w, *state;
                        size_t l;

                        FOREACH_WORD(w, l, container_ttys, state) {
                                const char *t;
                                char tty[l + 1];

                                memcpy(tty, w, l);
                                tty[l] = 0;

                                /* First strip off /dev/ if it is specified */
                                t = path_startswith(tty, "/dev/");
                                if (!t)
                                        t = tty;

                                /* Then, make sure it's actually a pty */
                                t = path_startswith(t, "pts/");
                                if (!t)
                                        continue;

                                if (add_container_getty(t) < 0)
                                        return EXIT_FAILURE;
                        }
                }

                /* Don't add any further magic if we are in a container */
                return EXIT_SUCCESS;
        }

        if (read_one_line_file("/sys/class/tty/console/active", &active) >= 0) {
                char *w, *state;
                size_t l;

                /* Automatically add in a serial getty on all active
                 * kernel consoles */
                FOREACH_WORD(w, l, active, state) {
                        _cleanup_free_ char *tty = NULL;

                        tty = strndup(w, l);
                        if (!tty) {
                                log_oom();
                                return EXIT_FAILURE;
                        }

                        if (isempty(tty) || tty_is_vc(tty))
                                continue;

                        if (verify_tty(tty) < 0)
                                continue;

                        if (verify_tty(tty) < 0)
                                continue;

                        /* We assume that gettys on virtual terminals are
                         * started via manual configuration and do this magic
                         * only for non-VC terminals. */

                        if (add_serial_getty(tty) < 0)
                                return EXIT_FAILURE;
                }
        }

        /* Automatically add in a serial getty on the first
         * virtualizer console */
        NULSTR_FOREACH(j, virtualization_consoles) {
                _cleanup_free_ char *p = NULL;

                p = strappend("/sys/class/tty/", j);
                if (!p) {
                        log_oom();
                        return EXIT_FAILURE;
                }

                if (access(p, F_OK) < 0)
                        continue;

                if (add_serial_getty(j) < 0)
                        return EXIT_FAILURE;
        }

        return EXIT_SUCCESS;
}<|MERGE_RESOLUTION|>--- conflicted
+++ resolved
@@ -117,30 +117,6 @@
         return 0;
 }
 
-static int verify_tty(const char *name) {
-        _cleanup_close_ int fd = -1;
-        const char *p;
-
-        /* Some TTYs are weird and have been enumerated but don't work
-         * when you try to use them, such as classic ttyS0 and
-         * friends. Let's check that and open the device and run
-         * isatty() on it. */
-
-        p = strappenda("/dev/", name);
-
-        /* O_NONBLOCK is essential here, to make sure we don't wait
-         * for DCD */
-        fd = open(p, O_RDWR|O_NONBLOCK|O_NOCTTY|O_CLOEXEC|O_NOFOLLOW);
-        if (fd < 0)
-                return -errno;
-
-        errno = 0;
-        if (isatty(fd) <= 0)
-                return errno ? -errno : -EIO;
-
-        return 0;
-}
-
 int main(int argc, char *argv[]) {
 
         static const char virtualization_consoles[] =
@@ -148,12 +124,8 @@
                 "xvc0\0"
                 "hvsi0\0"
                 "sclp_line0\0"
-<<<<<<< HEAD
-                "ttysclp0\0";
-=======
                 "ttysclp0\0"
                 "3270!tty1\0";
->>>>>>> a8f3477d
 
         _cleanup_free_ char *active = NULL;
         const char *j;
@@ -237,9 +209,6 @@
                         if (verify_tty(tty) < 0)
                                 continue;
 
-                        if (verify_tty(tty) < 0)
-                                continue;
-
                         /* We assume that gettys on virtual terminals are
                          * started via manual configuration and do this magic
                          * only for non-VC terminals. */
